<?xml version="1.0" encoding="utf-8"?>
<manifest xmlns:android="http://schemas.android.com/apk/res/android"
    package="com.mega.android"
    android:installLocation="internalOnly"
    android:versionCode="26"
    android:versionName="@string/app_version" >

    <uses-sdk
        android:minSdkVersion="9"
        android:targetSdkVersion="19" />

    <supports-screens android:resizeable="true"
              android:smallScreens="true"
              android:normalScreens="true"
              android:largeScreens="true"
              android:xlargeScreens="true"
              android:anyDensity="true"/>
    <uses-permission android:name="android.permission.INTERNET"/>
    <uses-permission android:name="android.permission.WRITE_EXTERNAL_STORAGE"/>
    <uses-permission android:name="android.permission.ACCESS_NETWORK_STATE"/>
    <uses-permission android:name="android.permission.WAKE_LOCK"/>
    <uses-permission android:name="android.permission.CAMERA" />
    
    <uses-permission android:name="android.permission.USE_CREDENTIALS"/>
    <uses-permission android:name="android.permission.GET_ACCOUNTS"/>
    <uses-permission android:name="android.permission.MANAGE_ACCOUNTS"/>
    <uses-permission android:name="android.permission.AUTHENTICATE_ACCOUNTS"/>
    
    <application
        android:name="MegaApplication"
        android:allowBackup="false"
        android:icon="@drawable/ic_launcher"
        android:label="@string/app_name"
        android:theme="@style/Theme.Megaactionbar" >
        
        <activity
            android:name="TourActivity"
            android:label="@string/app_name"
            android:launchMode="singleTop" 
            android:theme="@style/login_activity"
            android:configChanges="orientation|screenSize"
            android:windowSoftInputMode="stateHidden" >
        </activity>
        
        <activity
            android:name="InitialCamSyncActivity"
            android:label="@string/cam_sync_initial_activity"
            android:launchMode="singleTop" 
            android:theme="@style/login_activity"
            android:configChanges="orientation|screenSize"
            android:windowSoftInputMode="stateHidden" >
        </activity>
        
        <activity
            android:name="LoginActivity"
            android:theme="@style/login_activity"
            android:label="@string/login_activity" 
            android:configChanges="orientation|screenSize"
            android:windowSoftInputMode="stateHidden" >            
        </activity>    

        <activity
            android:name="CreateAccountActivity"
            android:label="@string/create_account_activity"
            android:theme="@style/login_activity"
            android:configChanges="orientation|screenSize"
            android:windowSoftInputMode="stateHidden" >
        </activity>
        
        <activity
            android:name="ManagerActivity"
            android:label="@string/manager_activity"
            android:launchMode="singleTop"
            android:uiOptions="splitActionBarWhenNarrow" > 
            
            <intent-filter>
                <action android:name="android.intent.action.MAIN" />

                <category android:name="android.intent.category.LAUNCHER" />
            </intent-filter>
            <intent-filter>
                <action android:name="android.intent.action.SEARCH" />
            </intent-filter>
            
            <meta-data android:name="android.support.UI_OPTIONS"
                   android:value="splitActionBarWhenNarrow" />  
            <meta-data android:name="android.app.searchable"
                android:resource="@xml/searchable" />         
        </activity>
        
        <activity android:name="OpenLinkActivity" android:launchMode="singleTask" >
            <intent-filter>
                <action android:name="android.intent.action.VIEW" ></action>
                <category android:name="android.intent.category.DEFAULT" ></category>
                <category android:name="android.intent.category.BROWSABLE" ></category>
                <data android:host="mega.co.nz" android:scheme="https" > </data>
            </intent-filter>
            
            <intent-filter>
                <action android:name="android.intent.action.VIEW" ></action>
                <category android:name="android.intent.category.DEFAULT" ></category>
                <category android:name="android.intent.category.BROWSABLE" ></category>
                <data android:scheme="mega" > </data>
            </intent-filter>
        </activity>
        
        <activity
            android:name="FullScreenImageViewer"
            android:label="@string/full_screen_image_viewer_label"
            android:launchMode="singleTop"
            android:theme="@style/login_activity"
            android:uiOptions="splitActionBarWhenNarrow" >
        </activity>
        
        <activity
            android:name="FilePropertiesActivity"
            android:label="@string/file_properties_activity"
            android:launchMode="singleTop">            
        </activity>
        
        <activity
            android:name="ContactPropertiesActivity"
            android:label="@string/contact_properties_activity"
            android:launchMode="singleTop"
            android:configChanges="orientation|screenSize"
            android:uiOptions="splitActionBarWhenNarrow" >            
        </activity>
        
        <activity
            android:name="ContactFileListActivity"
            android:label="@string/contact_file_list_activity"
            android:launchMode="singleTop"
            android:configChanges="orientation|screenSize"
            android:uiOptions="splitActionBarWhenNarrow" >            
        </activity>
        
        <activity 
            android:name="FileExplorerActivity"
            android:label="@string/app_name"
            android:theme="@style/login_activity">
            <intent-filter>
                <action android:name="android.intent.action.SEND" />

                <category android:name="android.intent.category.DEFAULT" />

                <data android:mimeType="*/*" />
            </intent-filter>
            <intent-filter>
                <action android:name="android.intent.action.SEND_MULTIPLE" />

                <category android:name="android.intent.category.DEFAULT" />

                <data android:mimeType="*/*" />
            </intent-filter>
        </activity>
        
        <activity
            android:name="FileStorageActivity"
            android:label="@string/app_name"
            android:theme="@style/login_activity" >
        </activity>
        
        <activity
            android:name="SortByDialogActivity"
            android:label="@string/general_sort_by"
            android:theme="@android:style/Theme.Dialog">
        </activity>
        
        <activity
            android:name="ChangePasswordActivity"
            android:label="@string/change_password_activity" >
        </activity>
        
        <activity
            android:name="UpgradeActivity"
            android:label="@string/upgrade_activity" >
        </activity>
        
        <activity
            android:name="UpgradePaymentActivity"
            android:label="@string/upgrade_activity" >
        </activity>
        
        <activity
            android:name="SettingsActivity"
            android:label="@string/action_settings" >
        </activity>
        
        <activity
            android:name="SettingsActivityHC"
            android:label="@string/action_settings" >
        </activity>
        
        <activity
            android:name="PinLockActivity"
            android:label="@string/settings_pin_lock" >
        </activity>
        
        <service
            android:name="CameraSyncService"
            android:exported="false" >
        </service>
        
        <service
            android:name="DownloadService"
            android:exported="false" >
        </service>
        
        <service
            android:name="UploadService"
            android:exported="false" >
        </service>
        
<<<<<<< HEAD
        <service
            android:name="MegaStreamingService"
            android:exported="false" >
        </service>
=======
        <service android:name="com.mega.android.authenticator.MegaAuthenticatorService" android:exported="false" >
		    <intent-filter>
		        <action android:name="android.accounts.AccountAuthenticator" />
		    </intent-filter>
		    <meta-data android:name="android.accounts.AccountAuthenticator"
		               android:resource="@xml/authenticator" />
		</service>
>>>>>>> 0bf87add
        
        <receiver
	        android:name="com.mega.android.receivers.CameraEventReceiver"
	        android:enabled="true"
	        android:exported="false" >
	        <intent-filter>
	            <action android:name="com.android.camera.NEW_PICTURE" />
	            <action android:name="android.hardware.action.NEW_PICTURE" />
            	<category android:name="android.intent.category.DEFAULT" />
	            <data android:mimeType="image/*" />
	        </intent-filter>
    	</receiver>
    	
        <receiver
	        android:name="com.mega.android.receivers.NetEventReceiver"
	        android:enabled="true"
	        android:exported="false" >
	        <intent-filter>
	           <action android:name="android.net.conn.CONNECTIVITY_CHANGE" />
	        </intent-filter>
    	</receiver>
    	
        <receiver
	        android:name="com.mega.android.receivers.ChargeEventReceiver"
	        android:enabled="true"
	        android:exported="false" >
	        <intent-filter>
                <action android:name="android.intent.action.ACTION_POWER_CONNECTED" />
            </intent-filter>
            <intent-filter>
                <action android:name="android.intent.action.ACTION_POWER_DISCONNECTED" />
            </intent-filter>
    	</receiver>
    	
        <receiver
	        android:name="com.mega.android.receivers.BootEventReceiver"
	        android:enabled="true"
	        android:exported="false" >
	      	<intent-filter>
                <action android:name="android.intent.action.BOOT_COMPLETED" />
            </intent-filter>
    	</receiver>
        
    </application>

</manifest><|MERGE_RESOLUTION|>--- conflicted
+++ resolved
@@ -211,12 +211,11 @@
             android:exported="false" >
         </service>
         
-<<<<<<< HEAD
         <service
             android:name="MegaStreamingService"
             android:exported="false" >
         </service>
-=======
+
         <service android:name="com.mega.android.authenticator.MegaAuthenticatorService" android:exported="false" >
 		    <intent-filter>
 		        <action android:name="android.accounts.AccountAuthenticator" />
@@ -224,7 +223,6 @@
 		    <meta-data android:name="android.accounts.AccountAuthenticator"
 		               android:resource="@xml/authenticator" />
 		</service>
->>>>>>> 0bf87add
         
         <receiver
 	        android:name="com.mega.android.receivers.CameraEventReceiver"
