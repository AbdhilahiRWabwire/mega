package mega.privacy.android.data.facade

import android.content.Context
import android.content.Intent
import android.database.Cursor
import android.net.Uri
import android.os.Build
import android.os.Environment
import android.provider.MediaStore
import android.provider.MediaStore.MediaColumns.DATA
import android.provider.MediaStore.MediaColumns.DATE_MODIFIED
import android.provider.MediaStore.MediaColumns.DISPLAY_NAME
import android.provider.MediaStore.MediaColumns.SIZE
import android.provider.MediaStore.VOLUME_EXTERNAL
import android.provider.MediaStore.VOLUME_INTERNAL
import androidx.annotation.RequiresApi
import androidx.core.content.FileProvider
import dagger.hilt.android.qualifiers.ApplicationContext
import mega.privacy.android.data.gateway.FileGateway
import mega.privacy.android.domain.entity.node.TypedFileNode
import timber.log.Timber
import java.io.File
import java.io.FileNotFoundException
import java.io.IOException
import javax.inject.Inject

/**
 * Intent extra data for node handle
 */
const val INTENT_EXTRA_NODE_HANDLE = "NODE_HANDLE"

/**
 * File facade
 *
 * Refer to [mega.privacy.android.app.utils.FileUtil]
 */
class FileFacade @Inject constructor(
    @ApplicationContext private val context: Context,
) : FileGateway {
    override suspend fun getDirSize(dir: File?): Long {
        dir ?: return -1L
        var size = 0L
        val files = dir.listFiles().orEmpty()

        if (files.isNotEmpty()) {
            for (file in files) {
                size += if (file.isFile) {
                    file.length()
                } else {
                    getDirSize(file)
                }
            }
        }
        Timber.d("Dir size: %s", size)
        return size
    }

    @Suppress("DEPRECATION")
    @Throws(IOException::class)
    override fun deleteFolderAndSubFolders(f: File?) {
        f ?: return
        Timber.d("deleteFolderAndSubfolders: %s", f.absolutePath)
        val files = f.takeIf { it.isDirectory }?.listFiles().orEmpty()
        if (files.isNotEmpty()) {
            for (c in files) {
                deleteFolderAndSubFolders(c)
            }
        }
        if (!f.delete()) {
            throw FileNotFoundException("Failed to delete file: $f")
        } else {
            try {
                val mediaScanIntent = Intent(Intent.ACTION_MEDIA_SCANNER_SCAN_FILE).apply {
                    val fileToDelete = File(f.absolutePath)
                    val contentUri = try {
                        FileProvider.getUriForFile(
                            context,
                            "mega.privacy.android.app.providers.fileprovider",
<<<<<<< HEAD
                            fileToDelete)
                    } catch (e: Exception) {
=======
                            fileToDelete
                        )
                    } catch (e: IllegalArgumentException) {
>>>>>>> 791f9094
                        Uri.fromFile(fileToDelete)
                    }
                    data = contentUri
                    flags = Intent.FLAG_GRANT_READ_URI_PERMISSION
                }
                context.sendBroadcast(mediaScanIntent)
            } catch (e: Exception) {
                Timber.e(e, "Exception while deleting media scanner file")
            }
        }
    }

    override suspend fun isFileAvailable(file: File?): Boolean = file?.exists() == true

    override suspend fun buildDefaultDownloadDir(): File =
        Environment.getExternalStoragePublicDirectory(Environment.DIRECTORY_DOWNLOADS)
            ?.let { downloadsDir ->
                File(downloadsDir, DOWNLOAD_DIR)
            } ?: context.filesDir

    @RequiresApi(Build.VERSION_CODES.Q)
    override suspend fun getLocalFilePath(typedFileNode: TypedFileNode?): String? {
        if (typedFileNode == null) {
            Timber.w("Node is null")
            return null
        }

        var path: String?
        val projection = arrayOf(DATA)
        val selection = "$DISPLAY_NAME = ? AND $SIZE = ? AND $DATE_MODIFIED = ?"

        val selectionArgs = arrayOf(
            typedFileNode.name,
            typedFileNode.size.toString(),
            typedFileNode.modificationTime.toString()
        )

        try {
            var cursor = context.contentResolver.query(
                MediaStore.Files.getContentUri(VOLUME_EXTERNAL),
                projection,
                selection,
                selectionArgs,
                null
            )
            path = checkFileInStorage(cursor)
            if (path == null) {
                cursor = context.contentResolver.query(
                    MediaStore.Files.getContentUri(VOLUME_INTERNAL),
                    projection,
                    selection,
                    selectionArgs,
                    null
                )
                path = checkFileInStorage(cursor)
            }
        } catch (e: SecurityException) {
            // Workaround: devices with system below Android 10 cannot execute the query without storage permission.
            Timber.e(e, "Haven't granted the permission.")
            return null
        }

        return path
    }

    /**
     * Searches in the correspondent storage established if the file exists
     *
     * @param cursor Cursor which contains all the requirements to find the file
     * @return The path of the file if exists
     */
    private fun checkFileInStorage(cursor: Cursor?): String? {
        if (cursor != null && cursor.moveToFirst()) {
            val dataColumn = cursor.getColumnIndexOrThrow(DATA)
            val path = cursor.getString(dataColumn)
            cursor.close()
            if (File(path).exists()) {
                return path
            }
        }
        cursor?.close()
        return null
    }

    override suspend fun getOfflineFilesRootPath() =
        context.filesDir.absolutePath + File.separator + OFFLINE_DIR

    override suspend fun getOfflineFilesInboxRootPath() =
        context.filesDir.absolutePath + File.separator + OFFLINE_DIR + File.separator + "in"

    companion object {
        private const val DOWNLOAD_DIR = "MEGA Downloads"
        private const val OFFLINE_DIR = "MEGA Offline"
    }
}<|MERGE_RESOLUTION|>--- conflicted
+++ resolved
@@ -76,14 +76,9 @@
                         FileProvider.getUriForFile(
                             context,
                             "mega.privacy.android.app.providers.fileprovider",
-<<<<<<< HEAD
-                            fileToDelete)
-                    } catch (e: Exception) {
-=======
                             fileToDelete
                         )
                     } catch (e: IllegalArgumentException) {
->>>>>>> 791f9094
                         Uri.fromFile(fileToDelete)
                     }
                     data = contentUri
