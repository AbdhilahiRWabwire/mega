--- conflicted
+++ resolved
@@ -64,7 +64,7 @@
 
     override fun retryPendingConnections(
         disconnect: Boolean,
-        listener: MegaChatRequestListenerInterface?
+        listener: MegaChatRequestListenerInterface?,
     ) = chatApi.retryPendingConnections(disconnect, listener)
 
     override val chatUpdates: Flow<ChatUpdate>
@@ -255,12 +255,11 @@
         listener: MegaChatRequestListenerInterface?,
     ) = chatApi.inviteToChat(chatId, userHandle, MegaChatPeerList.PRIV_STANDARD, listener)
 
-<<<<<<< HEAD
     override fun setPublicChatToPrivate(
         chatId: Long,
         listener: MegaChatRequestListenerInterface?,
     ) = chatApi.setPublicChatToPrivate(chatId, listener)
-=======
+
     override fun queryChatLink(
         chatId: Long,
         listener: MegaChatRequestListenerInterface?,
@@ -270,7 +269,6 @@
         chatId: Long,
         listener: MegaChatRequestListenerInterface?,
     ) = chatApi.removeChatLink(chatId, listener)
->>>>>>> daf6f5e7
 
     companion object {
         const val CHAT_INVALID_HANDLE = MegaChatApiAndroid.MEGACHAT_INVALID_HANDLE
