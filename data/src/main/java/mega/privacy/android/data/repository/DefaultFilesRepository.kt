package mega.privacy.android.data.repository

import android.content.Context
import dagger.hilt.android.qualifiers.ApplicationContext
import kotlinx.coroutines.CoroutineDispatcher
import kotlinx.coroutines.flow.Flow
import kotlinx.coroutines.flow.filterIsInstance
import kotlinx.coroutines.flow.flowOn
import kotlinx.coroutines.flow.mapNotNull
import kotlinx.coroutines.suspendCancellableCoroutine
import kotlinx.coroutines.withContext
import mega.privacy.android.data.cache.Cache
import mega.privacy.android.data.constant.CacheFolderConstant
import mega.privacy.android.data.extensions.APP_DATA_BACKGROUND_TRANSFER
import mega.privacy.android.data.extensions.failWithError
import mega.privacy.android.data.extensions.getFileName
import mega.privacy.android.data.extensions.getRequestListener
import mega.privacy.android.data.gateway.CacheFolderGateway
import mega.privacy.android.data.gateway.FileGateway
import mega.privacy.android.data.gateway.MegaLocalStorageGateway
import mega.privacy.android.data.gateway.api.MegaApiFolderGateway
import mega.privacy.android.data.gateway.api.MegaApiGateway
import mega.privacy.android.data.gateway.api.MegaChatApiGateway
import mega.privacy.android.data.gateway.api.StreamingGateway
import mega.privacy.android.data.listener.OptionalMegaRequestListenerInterface
import mega.privacy.android.data.listener.OptionalMegaTransferListenerInterface
import mega.privacy.android.data.mapper.ChatFilesFolderUserAttributeMapper
import mega.privacy.android.data.mapper.FileTypeInfoMapper
import mega.privacy.android.data.mapper.MegaExceptionMapper
import mega.privacy.android.data.mapper.MegaShareMapper
import mega.privacy.android.data.mapper.NodeMapper
import mega.privacy.android.data.mapper.OfflineNodeInformationMapper
import mega.privacy.android.data.mapper.SortOrderIntMapper
import mega.privacy.android.data.model.GlobalUpdate
import mega.privacy.android.data.qualifier.FileVersionsOption
import mega.privacy.android.domain.entity.FolderVersionInfo
import mega.privacy.android.domain.entity.ShareData
import mega.privacy.android.domain.entity.SortOrder
import mega.privacy.android.domain.entity.SyncRecord
import mega.privacy.android.domain.entity.node.FileNode
import mega.privacy.android.domain.entity.node.FolderNode
import mega.privacy.android.domain.entity.node.Node
import mega.privacy.android.domain.entity.node.NodeId
import mega.privacy.android.domain.entity.node.UnTypedNode
import mega.privacy.android.domain.entity.node.ViewerNode
import mega.privacy.android.domain.exception.MegaException
import mega.privacy.android.domain.exception.NullFileException
import mega.privacy.android.domain.exception.SynchronisationException
import mega.privacy.android.domain.qualifier.IoDispatcher
import mega.privacy.android.domain.repository.FileRepository
import nz.mega.sdk.MegaApiJava
import nz.mega.sdk.MegaError
import nz.mega.sdk.MegaNode
import nz.mega.sdk.MegaNodeList
import nz.mega.sdk.MegaRequest
import javax.inject.Inject
import kotlin.coroutines.Continuation
import kotlin.coroutines.suspendCoroutine

/**
 * Default implementation of [FilesRepository]
 *
 * @property context
 * @property megaApiGateway
 * @property megaApiFolderGateway
 * @property megaChatApiGateway
 * @property ioDispatcher
 * @property megaLocalStorageGateway
 * @property megaShareMapper
 * @property megaExceptionMapper
 * @property sortOrderIntMapper
 * @property cacheFolderGateway
 * @property nodeMapper
 * @property fileTypeInfoMapper
 * @property offlineNodeInformationMapper
 * @property fileGateway
 * @property chatFilesFolderUserAttributeMapper
 * @property streamingGateway
 */
internal class DefaultFilesRepository @Inject constructor(
    @ApplicationContext private val context: Context,
    private val megaApiGateway: MegaApiGateway,
    private val megaApiFolderGateway: MegaApiFolderGateway,
    private val megaChatApiGateway: MegaChatApiGateway,
    @IoDispatcher private val ioDispatcher: CoroutineDispatcher,
    private val megaLocalStorageGateway: MegaLocalStorageGateway,
    private val megaShareMapper: MegaShareMapper,
    private val megaExceptionMapper: MegaExceptionMapper,
    private val sortOrderIntMapper: SortOrderIntMapper,
    private val cacheFolderGateway: CacheFolderGateway,
    private val nodeMapper: NodeMapper,
    private val fileTypeInfoMapper: FileTypeInfoMapper,
    private val offlineNodeInformationMapper: OfflineNodeInformationMapper,
    private val fileGateway: FileGateway,
    private val chatFilesFolderUserAttributeMapper: ChatFilesFolderUserAttributeMapper,
    @FileVersionsOption private val fileVersionsOptionCache: Cache<Boolean>,
    private val streamingGateway: StreamingGateway,
) : FilesRepository, FileRepository {

    override suspend fun copyNode(
        nodeToCopy: MegaNode,
        newNodeParent: MegaNode,
        newNodeName: String,
    ): NodeId = withContext(ioDispatcher) {
        suspendCoroutine { continuation ->
            megaApiGateway.copyNode(
                nodeToCopy = nodeToCopy,
                newNodeParent = newNodeParent,
                newNodeName = newNodeName,
                listener = OptionalMegaRequestListenerInterface(
                    onRequestFinish = { request, error ->
                        if (error.errorCode == MegaError.API_OK && request.type == MegaRequest.TYPE_COPY) {
                            continuation.resumeWith(Result.success(NodeId(request.nodeHandle)))
                        } else {
                            continuation.failWithError(error)
                        }
                    }
                )
            )
        }
    }

    @Throws(MegaException::class)
    override suspend fun getRootFolderVersionInfo(): FolderVersionInfo =
        withContext(ioDispatcher) {
            val rootNode = megaApiGateway.getRootNode()
            suspendCoroutine { continuation ->
                megaApiGateway.getFolderInfo(
                    rootNode,
                    OptionalMegaRequestListenerInterface(
                        onRequestFinish = onRequestFolderInfoCompleted(continuation)
                    )
                )
            }
        }

    private fun onRequestFolderInfoCompleted(continuation: Continuation<FolderVersionInfo>) =
        { request: MegaRequest, error: MegaError ->
            if (error.errorCode == MegaError.API_OK) {
                continuation.resumeWith(
                    Result.success(
                        with(request.megaFolderInfo) {
                            FolderVersionInfo(
                                numVersions,
                                versionsSize
                            )
                        }
                    )
                )
            } else {
                continuation.failWithError(error)
            }
        }

    override suspend fun getRootNode(): MegaNode? = withContext(ioDispatcher) {
        megaApiGateway.getRootNode()
    }

    override suspend fun getInboxNode(): MegaNode? = withContext(ioDispatcher) {
        megaApiGateway.getInboxNode()
    }

    override suspend fun getRubbishBinNode(): MegaNode? = withContext(ioDispatcher) {
        megaApiGateway.getRubbishBinNode()
    }

    override suspend fun isInRubbish(node: MegaNode): Boolean = withContext(ioDispatcher) {
        megaApiGateway.isInRubbish(node)
    }

    override suspend fun getParentNode(node: MegaNode): MegaNode? = withContext(ioDispatcher) {
        megaApiGateway.getParentNode(node)
    }

    override suspend fun getChildNode(parentNode: MegaNode?, name: String?): MegaNode? =
        withContext(ioDispatcher) {
            megaApiGateway.getChildNode(parentNode, name)
        }

    override suspend fun getChildrenNode(parentNode: MegaNode, order: SortOrder): List<MegaNode> =
        withContext(ioDispatcher) {
            megaApiGateway.getChildrenByNode(parentNode, sortOrderIntMapper(order))
        }

    override suspend fun getNodeByPath(path: String?, megaNode: MegaNode?): MegaNode? =
        withContext(ioDispatcher) {
            megaApiGateway.getNodeByPath(path, megaNode)
        }

    override suspend fun getNodeByHandle(handle: Long): MegaNode? = withContext(ioDispatcher) {
        megaApiGateway.getMegaNodeByHandle(handle)
    }

    override suspend fun getFingerprint(filePath: String): String? = withContext(ioDispatcher) {
        megaApiGateway.getFingerprint(filePath)
    }

    override suspend fun getNodesByOriginalFingerprint(
        originalFingerprint: String,
        parentNode: MegaNode?,
    ): MegaNodeList? = withContext(ioDispatcher) {
        megaApiGateway.getNodesByOriginalFingerprint(originalFingerprint, parentNode)
    }

    override suspend fun getNodeByFingerprintAndParentNode(
        fingerprint: String,
        parentNode: MegaNode?,
    ): MegaNode? = withContext(ioDispatcher) {
        megaApiGateway.getNodeByFingerprintAndParentNode(fingerprint, parentNode)
    }

    override suspend fun getNodeByFingerprint(fingerprint: String): MegaNode? =
        withContext(ioDispatcher) {
            megaApiGateway.getNodeByFingerprint(fingerprint)
        }

    override suspend fun setOriginalFingerprint(node: MegaNode, originalFingerprint: String) {
        withContext(ioDispatcher) {
            suspendCoroutine { continuation ->
                megaApiGateway.setOriginalFingerprint(
                    node = node,
                    originalFingerprint = originalFingerprint,
                    listener = OptionalMegaRequestListenerInterface(
                        onRequestFinish = { request, error ->
                            if (error.errorCode == MegaError.API_OK && request.type == MegaRequest.TYPE_SET_ATTR_NODE) {
                                continuation.resumeWith(Result.success(Unit))
                            } else {
                                continuation.failWithError(error)
                            }
                        }
                    )
                )
            }
        }
    }

    override suspend fun getIncomingSharesNode(order: SortOrder): List<MegaNode> =
        withContext(ioDispatcher) {
            megaApiGateway.getIncomingSharesNode(sortOrderIntMapper(order))
        }

    override suspend fun getOutgoingSharesNode(order: SortOrder): List<ShareData> =
        withContext(ioDispatcher) {
            megaApiGateway.getOutgoingSharesNode(sortOrderIntMapper(order))
                .map { megaShareMapper(it) }
        }

    override suspend fun isNodeInRubbish(handle: Long) = withContext(ioDispatcher) {
        megaApiGateway.getMegaNodeByHandle(handle)?.let { megaApiGateway.isInRubbish(it) } ?: false
    }

    override suspend fun authorizeNode(handle: Long): MegaNode? = withContext(ioDispatcher) {
        megaApiFolderGateway.authorizeNode(handle)
    }

    override suspend fun getPublicLinks(order: SortOrder): List<MegaNode> =
        withContext(ioDispatcher) {
            megaApiGateway.getPublicLinks(sortOrderIntMapper(order))
        }

    override suspend fun isPendingShare(node: MegaNode): Boolean = withContext(ioDispatcher) {
        megaApiGateway.isPendingShare(node)
    }

    override suspend fun hasInboxChildren(): Boolean = withContext(ioDispatcher) {
        megaApiGateway.getInboxNode()?.let { megaApiGateway.hasChildren(it) } ?: false
    }

    override suspend fun downloadBackgroundFile(viewerNode: ViewerNode): String =
        withContext(ioDispatcher) {
            getMegaNode(viewerNode)?.let { node ->
                suspendCoroutine { continuation ->
                    val file = cacheFolderGateway.getCacheFile(
                        CacheFolderConstant.TEMPORARY_FOLDER,
                        node.getFileName()
                    )
                    if (file == null) {
                        continuation.resumeWith(Result.failure(NullFileException()))
                        return@suspendCoroutine
                    }

                    megaApiGateway.startDownload(
                        node = node,
                        localPath = file.absolutePath,
                        fileName = file.name,
                        appData = APP_DATA_BACKGROUND_TRANSFER,
                        startFirst = true,
                        cancelToken = null,
                        listener = OptionalMegaTransferListenerInterface(
                            onTransferTemporaryError = { _, error ->
                                continuation.failWithError(error)
                            },
                            onTransferFinish = { _, error ->
                                if (error.errorCode == MegaError.API_OK) {
                                    continuation.resumeWith(Result.success(file.absolutePath))
                                } else {
                                    continuation.failWithError(error)
                                }
                            }
                        )
                    )
                }
            } ?: throw NullPointerException()
        }

    suspend fun getMegaNode(viewerNode: ViewerNode): MegaNode? = withContext(ioDispatcher) {
        when (viewerNode) {
            is ViewerNode.ChatNode -> getMegaNodeFromChat(viewerNode)
            is ViewerNode.FileLinkNode -> MegaNode.unserialize(viewerNode.serializedNode)
            is ViewerNode.FolderLinkNode -> getMegaNodeFromFolderLink(viewerNode)
            is ViewerNode.GeneralNode -> megaApiGateway.getMegaNodeByHandle(viewerNode.id)
        }
    }

    private suspend fun getMegaNodeFromChat(chatNode: ViewerNode.ChatNode) =
        withContext(ioDispatcher) {
            with(chatNode) {
                val messageChat = megaChatApiGateway.getMessage(chatId, messageId)
                    ?: megaChatApiGateway.getMessageFromNodeHistory(chatId, messageId)

                if (messageChat != null) {
                    val node = messageChat.megaNodeList.get(0)
                    val chat = megaChatApiGateway.getChatRoom(chatId)

                    if (chat?.isPreview == true) {
                        megaApiGateway.authorizeChatNode(node, chat.authorizationToken)
                    } else {
                        node
                    }
                } else null
            }
        }

    private suspend fun getMegaNodeFromFolderLink(folderLinkNode: ViewerNode.FolderLinkNode) =
        withContext(ioDispatcher) {
            megaApiGateway.getMegaNodeByHandle(folderLinkNode.id)?.let {
                megaApiFolderGateway.authorizeNode(it)
            }
        }

    override suspend fun checkAccessErrorExtended(node: MegaNode, level: Int): MegaException =
        withContext(ioDispatcher) {
            megaExceptionMapper(megaApiGateway.checkAccessErrorExtended(node, level))
        }

    override suspend fun getBackupFolderId(): NodeId =
        withContext(ioDispatcher) {
            val backupsFolderAttributeIdentifier = MegaApiJava.USER_ATTR_MY_BACKUPS_FOLDER
            suspendCancellableCoroutine { continuation ->
                megaApiGateway.getUserAttribute(backupsFolderAttributeIdentifier,
                    OptionalMegaRequestListenerInterface(
                        onRequestFinish = { request, error ->
                            if (request.paramType == backupsFolderAttributeIdentifier) {
                                if (error.errorCode == MegaError.API_OK) {
                                    continuation.resumeWith(Result.success(NodeId(request.nodeHandle)))
                                } else {
                                    continuation.failWithError(error)
                                }
                            }
                        }
                    ))
            }
        }

    override suspend fun getNodeById(nodeId: NodeId) = withContext(ioDispatcher) {
        megaApiGateway.getMegaNodeByHandle(nodeId.longValue)?.let {
            nodeMapper(
                it,
                cacheFolderGateway::getThumbnailCacheFilePath,
                megaApiGateway::hasVersion,
                megaApiGateway::getNumChildFolders,
                megaApiGateway::getNumChildFiles,
                fileTypeInfoMapper,
                megaApiGateway::isPendingShare,
                megaApiGateway::isInRubbish,
            )
        }
    }

    override suspend fun getNodeChildren(folderNode: FolderNode): List<UnTypedNode> {
        return withContext(ioDispatcher) {
            megaApiGateway.getMegaNodeByHandle(folderNode.id.longValue)?.let { parent ->
                megaApiGateway.getChildrenByNode(parent)
                    .map {
                        nodeMapper(
                            it,
                            cacheFolderGateway::getThumbnailCacheFilePath,
                            megaApiGateway::hasVersion,
                            megaApiGateway::getNumChildFolders,
                            megaApiGateway::getNumChildFiles,
                            fileTypeInfoMapper,
                            megaApiGateway::isPendingShare,
                            megaApiGateway::isInRubbish,
                        )
                    }
            } ?: throw SynchronisationException("Non null node found be null when fetched from api")
        }
    }

    override fun monitorNodeUpdates(): Flow<List<Node>> {
        return megaApiGateway.globalUpdates
            .filterIsInstance<GlobalUpdate.OnNodesUpdate>()
            .mapNotNull {
                it.nodeList?.map { megaNode ->
                    nodeMapper(
                        megaNode,
                        cacheFolderGateway::getThumbnailCacheFilePath,
                        megaApiGateway::hasVersion,
                        megaApiGateway::getNumChildFolders,
                        megaApiGateway::getNumChildFiles,
                        fileTypeInfoMapper,
                        megaApiGateway::isPendingShare,
                        megaApiGateway::isInRubbish,
                    )
                }
            }
            .flowOn(ioDispatcher)
    }

    override suspend fun isNodeInRubbishOrDeleted(nodeHandle: Long): Boolean =
        withContext(ioDispatcher) {
            megaApiGateway.getMegaNodeByHandle(nodeHandle)?.let { megaApiGateway.isInRubbish(it) }
                ?: true
        }

    override suspend fun getOfflineNodeInformation(nodeId: NodeId) =
        withContext(ioDispatcher) {
            megaLocalStorageGateway.getOfflineInformation(nodeId.longValue)
                ?.let { offlineNodeInformationMapper(it) }
        }

    override suspend fun getOfflinePath() =
        withContext(ioDispatcher) { fileGateway.getOfflineFilesRootPath() }

    override suspend fun getOfflineInboxPath() =
        withContext(ioDispatcher) { fileGateway.getOfflineFilesInboxRootPath() }

    override suspend fun createFolder(name: String) = withContext(ioDispatcher) {
        val megaNode = megaApiGateway.getRootNode()
        megaNode?.let { parentMegaNode ->
            suspendCancellableCoroutine { continuation ->
                val listener = continuation.getRequestListener { it.nodeHandle }
                megaApiGateway.createFolder(name, parentMegaNode, listener)
                continuation.invokeOnCancellation {
                    megaApiGateway.removeRequestListener(listener)
                }
            }
        }
    }

    override suspend fun setMyChatFilesFolder(nodeHandle: Long) = withContext(ioDispatcher) {
        suspendCancellableCoroutine { continuation ->
            val listener = continuation.getRequestListener {
                chatFilesFolderUserAttributeMapper(it.megaStringMap)?.let { value ->
                    megaApiGateway.base64ToHandle(value)
                        .takeIf { handle -> handle != megaApiGateway.getInvalidHandle() }
                }
            }
            megaApiGateway.setMyChatFilesFolder(nodeHandle, listener)
            continuation.invokeOnCancellation {
                megaApiGateway.removeRequestListener(listener)
            }
        }
    }

    override suspend fun getFileVersionsOption(forceRefresh: Boolean): Boolean =
        fileVersionsOptionCache.get()?.takeUnless { forceRefresh }
            ?: fetchFileVersionsOption().also {
                fileVersionsOptionCache.set(it)
            }

    private suspend fun fetchFileVersionsOption(): Boolean = withContext(ioDispatcher) {
        return@withContext suspendCancellableCoroutine { continuation ->
            val listener = continuation.getRequestListener {
                it.flag
            }
            megaApiGateway.getFileVersionsOption(listener)
            continuation.invokeOnCancellation {
                megaApiGateway.removeRequestListener(listener)
            }
        }
    }

    override suspend fun getLocalFile(fileNode: FileNode) =
        fileGateway.getLocalFile(
            fileName = fileNode.name,
            fileSize = fileNode.size,
            lastModifiedDate = fileNode.modificationTime,
        )

    override suspend fun getFileStreamingUri(node: Node) = withContext(ioDispatcher) {
        megaApiGateway.getMegaNodeByHandle(node.id.longValue)?.let {
            streamingGateway.getLocalLink(it)
        }
    }

<<<<<<< HEAD
    override suspend fun getUnverifiedIncomingShares(order: SortOrder): List<ShareData> =
        withContext(ioDispatcher) {
            megaApiGateway.getUnverifiedIncomingShares(sortOrderIntMapper(order)).map {
                megaShareMapper(it)
            }
        }

    override suspend fun getUnverifiedOutgoingShares(order: SortOrder): List<ShareData> =
        withContext(ioDispatcher) {
            megaApiGateway.getUnverifiedOutgoingShares(sortOrderIntMapper(order)).map {
                megaShareMapper(it)
            }
        }

    override suspend fun openShareDialog(megaNode: MegaNode) = withContext(ioDispatcher) {
        suspendCancellableCoroutine { continuation ->
            val listener = continuation.getRequestListener { return@getRequestListener }
            megaApiGateway.openShareDialog(megaNode, listener)
            continuation.invokeOnCancellation {
                megaApiGateway.removeRequestListener(listener)
            }
        }
    }

    override suspend fun upgradeSecurity() = withContext(ioDispatcher) {
        suspendCancellableCoroutine { continuation ->
            val listener = continuation.getRequestListener { return@getRequestListener }
            megaApiGateway.upgradeSecurity(listener)
            continuation.invokeOnCancellation {
                megaApiGateway.removeRequestListener(listener)
            }
        }
    }

    override suspend fun setSecureFlag(enable: Boolean) = withContext(ioDispatcher) {
        megaApiGateway.setSecureFlag(enable)
=======
    override suspend fun createTempFile(root: String, syncRecord: SyncRecord) =
        withContext(ioDispatcher) {
            val localPath = syncRecord.localPath
                ?: throw IllegalArgumentException("Source path doesn't exist on sync record: $syncRecord")
            val destinationPath = syncRecord.newPath
                ?: throw IllegalArgumentException("Destination path doesn't exist on sync record: $syncRecord")
            fileGateway.createTempFile(root, localPath, destinationPath)
            destinationPath
        }

    override suspend fun removeGPSCoordinates(filePath: String) = withContext(ioDispatcher) {
        fileGateway.removeGPSCoordinates(filePath)
>>>>>>> 2d32307a
    }
}<|MERGE_RESOLUTION|>--- conflicted
+++ resolved
@@ -494,7 +494,20 @@
         }
     }
 
-<<<<<<< HEAD
+    override suspend fun createTempFile(root: String, syncRecord: SyncRecord) =
+        withContext(ioDispatcher) {
+            val localPath = syncRecord.localPath
+                ?: throw IllegalArgumentException("Source path doesn't exist on sync record: $syncRecord")
+            val destinationPath = syncRecord.newPath
+                ?: throw IllegalArgumentException("Destination path doesn't exist on sync record: $syncRecord")
+            fileGateway.createTempFile(root, localPath, destinationPath)
+            destinationPath
+        }
+
+    override suspend fun removeGPSCoordinates(filePath: String) = withContext(ioDispatcher) {
+        fileGateway.removeGPSCoordinates(filePath)
+    }
+
     override suspend fun getUnverifiedIncomingShares(order: SortOrder): List<ShareData> =
         withContext(ioDispatcher) {
             megaApiGateway.getUnverifiedIncomingShares(sortOrderIntMapper(order)).map {
@@ -531,19 +544,5 @@
 
     override suspend fun setSecureFlag(enable: Boolean) = withContext(ioDispatcher) {
         megaApiGateway.setSecureFlag(enable)
-=======
-    override suspend fun createTempFile(root: String, syncRecord: SyncRecord) =
-        withContext(ioDispatcher) {
-            val localPath = syncRecord.localPath
-                ?: throw IllegalArgumentException("Source path doesn't exist on sync record: $syncRecord")
-            val destinationPath = syncRecord.newPath
-                ?: throw IllegalArgumentException("Destination path doesn't exist on sync record: $syncRecord")
-            fileGateway.createTempFile(root, localPath, destinationPath)
-            destinationPath
-        }
-
-    override suspend fun removeGPSCoordinates(filePath: String) = withContext(ioDispatcher) {
-        fileGateway.removeGPSCoordinates(filePath)
->>>>>>> 2d32307a
     }
 }