--- conflicted
+++ resolved
@@ -792,27 +792,25 @@
         megaApi.contactLinkQuery(handle, listener)
     }
 
-<<<<<<< HEAD
-    override suspend fun getUnverifiedIncomingShares(order: Int): List<MegaShare> =
-        megaApi.getUnverifiedIncomingShares(order)
-
-    override suspend fun getUnverifiedOutgoingShares(order: Int): List<MegaShare> =
-        megaApi.getUnverifiedOutgoingShares(order)
-
-    override fun openShareDialog(
-        megaNode: MegaNode,
-        listener: MegaRequestListenerInterface,
-    ) = megaApi.openShareDialog(megaNode, listener)
-
-    override fun upgradeSecurity(listener: MegaRequestListenerInterface) =
-        megaApi.upgradeSecurity(listener)
-
-    @Deprecated("This API is for testing purpose, will be deleted later")
-    override fun setSecureFlag(enable: Boolean) = megaApi.setSecureFlag(enable)
-
-=======
     override fun checkValidNodeFile(node: MegaNode, nodeFile: File?) =
         nodeFile?.canRead() == true && nodeFile.length() == node.size
                 && node.fingerprint == megaApi.getFingerprint(nodeFile.absolutePath)
->>>>>>> 1b5e528b
+
+    override suspend fun getUnverifiedIncomingShares(order: Int): List<MegaShare> =
+        megaApi.getUnverifiedIncomingShares(order)
+
+    override suspend fun getUnverifiedOutgoingShares(order: Int): List<MegaShare> =
+        megaApi.getUnverifiedOutgoingShares(order)
+
+    override fun openShareDialog(
+        megaNode: MegaNode,
+        listener: MegaRequestListenerInterface,
+    ) = megaApi.openShareDialog(megaNode, listener)
+
+    override fun upgradeSecurity(listener: MegaRequestListenerInterface) =
+        megaApi.upgradeSecurity(listener)
+
+    @Deprecated("This API is for testing purpose, will be deleted later")
+    override fun setSecureFlag(enable: Boolean) = megaApi.setSecureFlag(enable)
+
 }