--- conflicted
+++ resolved
@@ -901,7 +901,20 @@
     override fun querySignupLink(link: String, listener: MegaRequestListenerInterface) =
         megaApi.querySignupLink(link, listener)
 
-<<<<<<< HEAD
+    override fun getPublicNode(
+        nodeFileLink: String,
+        listener: MegaRequestListenerInterface,
+    ) = megaApi.getPublicNode(nodeFileLink, listener)
+
+    override suspend fun cancelTransfers(direction: Int) = megaApi.cancelTransfers(direction)
+
+    override suspend fun getVerifiedPhoneNumber(): String? = megaApi.smsVerifiedPhoneNumber()
+
+    override fun verifyPhoneNumber(pin: String, listener: MegaRequestListenerInterface) =
+        megaApi.checkSMSVerificationCode(pin, listener)
+
+    override fun localLogout(listener: MegaRequestListenerInterface) = megaApi.localLogout(listener)
+
     override suspend fun getUnverifiedIncomingShares(order: Int): List<MegaShare> =
         megaApi.getUnverifiedIncomingShares(order)
 
@@ -919,19 +932,4 @@
     @Deprecated("This API is for testing purpose, will be deleted later")
     override fun setSecureFlag(enable: Boolean) = megaApi.setSecureFlag(enable)
 
-=======
-    override fun getPublicNode(
-        nodeFileLink: String,
-        listener: MegaRequestListenerInterface,
-    ) = megaApi.getPublicNode(nodeFileLink, listener)
-
-    override suspend fun cancelTransfers(direction: Int) = megaApi.cancelTransfers(direction)
-
-    override suspend fun getVerifiedPhoneNumber(): String? = megaApi.smsVerifiedPhoneNumber()
-
-    override fun verifyPhoneNumber(pin: String, listener: MegaRequestListenerInterface) =
-        megaApi.checkSMSVerificationCode(pin, listener)
-
-    override fun localLogout(listener: MegaRequestListenerInterface) = megaApi.localLogout(listener)
->>>>>>> 47b556e6
 }