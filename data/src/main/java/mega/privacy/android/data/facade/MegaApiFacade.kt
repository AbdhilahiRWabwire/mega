package mega.privacy.android.data.facade

import kotlinx.coroutines.CoroutineScope
import kotlinx.coroutines.channels.awaitClose
import kotlinx.coroutines.flow.Flow
import kotlinx.coroutines.flow.SharingStarted
import kotlinx.coroutines.flow.callbackFlow
import kotlinx.coroutines.flow.shareIn
import kotlinx.coroutines.suspendCancellableCoroutine
import mega.privacy.android.data.extensions.APP_DATA_BACKGROUND_TRANSFER
import mega.privacy.android.data.gateway.api.MegaApiGateway
import mega.privacy.android.data.listener.OptionalMegaRequestListenerInterface
import mega.privacy.android.data.listener.OptionalMegaTransferListenerInterface
import mega.privacy.android.data.model.GlobalTransfer
import mega.privacy.android.data.model.GlobalUpdate
import mega.privacy.android.data.qualifier.MegaApi
import mega.privacy.android.domain.qualifier.ApplicationScope
import nz.mega.sdk.MegaApiAndroid
import nz.mega.sdk.MegaApiJava
import nz.mega.sdk.MegaCancelToken
import nz.mega.sdk.MegaContactRequest
import nz.mega.sdk.MegaError
import nz.mega.sdk.MegaEvent
import nz.mega.sdk.MegaGlobalListenerInterface
import nz.mega.sdk.MegaLoggerInterface
import nz.mega.sdk.MegaNode
import nz.mega.sdk.MegaNodeList
import nz.mega.sdk.MegaRecentActionBucket
import nz.mega.sdk.MegaRequestListenerInterface
import nz.mega.sdk.MegaSet
import nz.mega.sdk.MegaSetElement
import nz.mega.sdk.MegaSetElementList
import nz.mega.sdk.MegaSetList
import nz.mega.sdk.MegaShare
import nz.mega.sdk.MegaTransfer
import nz.mega.sdk.MegaTransferListenerInterface
import nz.mega.sdk.MegaUser
import nz.mega.sdk.MegaUserAlert
import java.io.File
import javax.inject.Inject
import javax.inject.Singleton
import kotlin.coroutines.resume

/**
 * Mega api facade
 *
 * Implements [MegaApiGateway] and provides a facade over [MegaApiAndroid]
 *
 * @property megaApi
 */
@Singleton
internal class MegaApiFacade @Inject constructor(
    @MegaApi private val megaApi: MegaApiAndroid,
    @ApplicationScope private val sharingScope: CoroutineScope,
) : MegaApiGateway {

    override fun getInvalidHandle(): Long = MegaApiAndroid.INVALID_HANDLE

    override fun multiFactorAuthAvailable(): Boolean = megaApi.multiFactorAuthAvailable()

    override fun multiFactorAuthEnabled(email: String?, listener: MegaRequestListenerInterface?) {
        megaApi.multiFactorAuthCheck(email, listener)
    }

    override fun cancelAccount(listener: MegaRequestListenerInterface?) {
        megaApi.cancelAccount(listener)
    }

    override fun createSupportTicket(
        ticketContent: String,
        listener: MegaRequestListenerInterface,
    ) {
        megaApi.createSupportTicket(ticketContent, ANDROID_SUPPORT_ISSUE, listener)
    }

    override fun startUpload(
        localPath: String,
        parentNode: MegaNode,
        fileName: String?,
        modificationTime: Long,
        appData: String?,
        isSourceTemporary: Boolean,
        shouldStartFirst: Boolean,
        cancelToken: MegaCancelToken?,
        listener: MegaTransferListenerInterface,
    ) {
        megaApi.startUpload(
            localPath,
            parentNode,
            fileName,
            modificationTime,
            appData,
            isSourceTemporary,
            shouldStartFirst,
            cancelToken,
            listener,
        )
    }

    override fun addTransferListener(listener: MegaTransferListenerInterface) =
        megaApi.addTransferListener(listener)

    override fun removeTransferListener(listener: MegaTransferListenerInterface) =
        megaApi.removeTransferListener(listener)

    override fun startUploadForSupport(
        path: String,
        listener: MegaTransferListenerInterface,
    ) {
        megaApi.startUploadForSupport(path, false, listener)
    }

    override val myUser: MegaUser?
        get() = megaApi.myUser
    override val myUserHandle: Long
        get() = megaApi.myUserHandleBinary
    override val accountEmail: String?
        get() = megaApi.myEmail
    override val isBusinessAccount: Boolean
        get() = megaApi.isBusinessAccount
    override val isMasterBusinessAccount: Boolean
        get() = megaApi.isMasterBusinessAccount
    override val isEphemeralPlusPlus: Boolean
        get() = megaApi.isEphemeralPlusPlus
    override val accountAuth: String
        get() = megaApi.accountAuth
    override val myCredentials: String?
        get() = megaApi.myCredentials
    override val dumpSession: String?
        get() = megaApi.dumpSession()

    override suspend fun areTransfersPaused(): Boolean =
        megaApi.areTransfersPaused(MegaTransfer.TYPE_DOWNLOAD) ||
                megaApi.areTransfersPaused(MegaTransfer.TYPE_UPLOAD)

    override suspend fun areUploadTransfersPaused(): Boolean =
        megaApi.areTransfersPaused(MegaTransfer.TYPE_UPLOAD)

    override suspend fun getRootNode(): MegaNode? = megaApi.rootNode

    override suspend fun getRubbishBinNode(): MegaNode? = megaApi.rubbishNode

    override suspend fun getSdkVersion(): String = megaApi.version

    override val globalUpdates: Flow<GlobalUpdate> = callbackFlow {
        val listener = object : MegaGlobalListenerInterface {
            override fun onUsersUpdate(
                api: MegaApiJava?,
                users: ArrayList<MegaUser>?,
            ) {
                trySend(GlobalUpdate.OnUsersUpdate(users))
            }

            override fun onUserAlertsUpdate(
                api: MegaApiJava?,
                userAlerts: ArrayList<MegaUserAlert>?,
            ) {
                trySend(GlobalUpdate.OnUserAlertsUpdate(userAlerts))
            }

            override fun onNodesUpdate(
                api: MegaApiJava?,
                nodeList: ArrayList<MegaNode>?,
            ) {
                trySend(GlobalUpdate.OnNodesUpdate(nodeList))
            }

            override fun onReloadNeeded(api: MegaApiJava?) {
                trySend(GlobalUpdate.OnReloadNeeded)
            }

            override fun onAccountUpdate(api: MegaApiJava?) {
                trySend(GlobalUpdate.OnAccountUpdate)
            }

            override fun onContactRequestsUpdate(
                api: MegaApiJava?,
                requests: ArrayList<MegaContactRequest>?,
            ) {
                trySend(GlobalUpdate.OnContactRequestsUpdate(requests))
            }

            override fun onEvent(api: MegaApiJava?, event: MegaEvent?) {
                trySend(GlobalUpdate.OnEvent(event))
            }

            override fun onSetsUpdate(api: MegaApiJava?, sets: java.util.ArrayList<MegaSet>?) {
                trySend(GlobalUpdate.OnSetsUpdate(sets))
            }

            override fun onSetElementsUpdate(
                api: MegaApiJava?,
                elements: java.util.ArrayList<MegaSetElement>?,
            ) {
                trySend(GlobalUpdate.OnSetElementsUpdate(elements))
            }
        }

        megaApi.addGlobalListener(listener)

        awaitClose { megaApi.removeGlobalListener(listener) }
    }.shareIn(
        sharingScope,
        SharingStarted.WhileSubscribed()
    )

    override val globalTransfer: Flow<GlobalTransfer> = callbackFlow {
        val listener = OptionalMegaTransferListenerInterface(
            onTransferStart = { transfer ->
                trySend(GlobalTransfer.OnTransferStart(transfer))
            },
            onTransferFinish = { transfer, error ->
                trySend(GlobalTransfer.OnTransferFinish(transfer, error))
            },
            onTransferUpdate = { transfer ->
                trySend(GlobalTransfer.OnTransferUpdate(transfer))
            },
            onTransferTemporaryError = { transfer, error ->
                trySend(GlobalTransfer.OnTransferTemporaryError(transfer, error))
            },
            onTransferData = { transfer, buffer ->
                trySend(GlobalTransfer.OnTransferData(transfer, buffer))
            }
        )

        megaApi.addTransferListener(listener)

        awaitClose {
            megaApi.removeTransferListener(listener)
        }
    }.shareIn(sharingScope, SharingStarted.WhileSubscribed(), 1)

    override fun getFavourites(
        node: MegaNode?,
        count: Int,
        listener: MegaRequestListenerInterface?,
    ) {
        megaApi.getFavourites(node, count, listener)
    }

    override suspend fun getMegaNodeByHandle(nodeHandle: Long): MegaNode? =
        megaApi.getNodeByHandle(nodeHandle)

    override suspend fun getNodeByPath(path: String?, megaNode: MegaNode?): MegaNode? =
        megaApi.getNodeByPath(path, megaNode)

    override suspend fun getFingerprint(filePath: String): String? =
        megaApi.getFingerprint(filePath)

    override suspend fun getNodesByOriginalFingerprint(
        originalFingerprint: String,
        parentNode: MegaNode?,
    ): MegaNodeList? = megaApi.getNodesByOriginalFingerprint(originalFingerprint, parentNode)

    override suspend fun getNodeByFingerprintAndParentNode(
        fingerprint: String,
        parentNode: MegaNode?,
    ): MegaNode? = megaApi.getNodeByFingerprint(fingerprint, parentNode)

    override suspend fun getNodeByFingerprint(fingerprint: String): MegaNode? =
        megaApi.getNodeByFingerprint(fingerprint)

    override fun setOriginalFingerprint(
        node: MegaNode,
        originalFingerprint: String,
        listener: MegaRequestListenerInterface?,
    ) {
        megaApi.setOriginalFingerprint(node, originalFingerprint, listener)
    }

    override suspend fun hasVersion(node: MegaNode): Boolean = megaApi.hasVersions(node)

    override suspend fun getNumVersions(node: MegaNode): Int = megaApi.getNumVersions(node)

    override suspend fun getParentNode(node: MegaNode): MegaNode? = megaApi.getParentNode(node)

    override suspend fun getChildNode(parentNode: MegaNode?, name: String?): MegaNode? =
        megaApi.getChildNode(parentNode, name)

    override suspend fun getChildrenByNode(parentNode: MegaNode, order: Int?): List<MegaNode> =
        if (order == null)
            megaApi.getChildren(parentNode)
        else
            megaApi.getChildren(parentNode, order)

    override suspend fun getIncomingSharesNode(order: Int?): List<MegaNode> =
        if (order == null)
            megaApi.inShares
        else
            megaApi.getInShares(order)

    override suspend fun getOutgoingSharesNode(order: Int?): List<MegaShare> =
        if (order == null)
            megaApi.outShares
        else
            megaApi.getOutShares(order)

    override suspend fun isPendingShare(node: MegaNode): Boolean = megaApi.isPendingShare(node)

    override suspend fun getPublicLinks(order: Int?): List<MegaNode> =
        if (order == null)
            megaApi.publicLinks
        else
            megaApi.getPublicLinks(order)


    override suspend fun getNumChildFolders(node: MegaNode): Int = megaApi.getNumChildFolders(node)

    override suspend fun getNumChildFiles(node: MegaNode): Int = megaApi.getNumChildFiles(node)

    override fun setAutoAcceptContactsFromLink(
        disableAutoAccept: Boolean,
        listener: MegaRequestListenerInterface,
    ) = megaApi.setContactLinksOption(disableAutoAccept, listener)

    override fun isAutoAcceptContactsFromLinkEnabled(listener: MegaRequestListenerInterface) =
        megaApi.getContactLinksOption(listener)

    override fun getFolderInfo(node: MegaNode?, listener: MegaRequestListenerInterface) =
        megaApi.getFolderInfo(node, listener)

    override fun setNodeFavourite(node: MegaNode?, favourite: Boolean) {
        megaApi.setNodeFavourite(node, favourite)
    }

    override fun addLogger(logger: MegaLoggerInterface) = MegaApiAndroid.addLoggerObject(logger)

    override fun removeLogger(logger: MegaLoggerInterface) =
        MegaApiAndroid.removeLoggerObject(logger)

    override fun setLogLevel(logLevel: Int) = MegaApiAndroid.setLogLevel(logLevel)

    override fun setUseHttpsOnly(enabled: Boolean) = megaApi.useHttpsOnly(enabled)

    override suspend fun getLoggedInUser(): MegaUser? = megaApi.myUser

    override fun getThumbnail(
        node: MegaNode,
        thumbnailFilePath: String,
        listener: MegaRequestListenerInterface?,
    ) {
        if (listener == null) {
            megaApi.getThumbnail(node, thumbnailFilePath)
        } else {
            megaApi.getThumbnail(node, thumbnailFilePath, listener)
        }
    }

    override fun handleToBase64(handle: Long): String = MegaApiAndroid.handleToBase64(handle)

    override fun base64ToHandle(base64Handle: String): Long =
        MegaApiAndroid.base64ToHandle(base64Handle)

    override fun cancelTransfer(transfer: MegaTransfer, listener: MegaRequestListenerInterface?) {
        if (listener != null) {
            megaApi.cancelTransfer(transfer, listener)
        } else {
            megaApi.cancelTransfer(transfer)
        }
    }

    override fun cancelAllUploadTransfers(listener: MegaRequestListenerInterface?) {
        if (listener != null) {
            megaApi.cancelTransfers(MegaTransfer.TYPE_UPLOAD, listener)
        } else {
            megaApi.cancelTransfers(MegaTransfer.TYPE_UPLOAD)
        }
    }

    override suspend fun getNumUnreadUserAlerts(): Int = megaApi.numUnreadUserAlerts

    override suspend fun getInboxNode(): MegaNode? = megaApi.inboxNode

    override suspend fun hasChildren(node: MegaNode): Boolean = megaApi.hasChildren(node)

    override fun registerPushNotifications(
        deviceType: Int,
        newToken: String,
        listener: MegaRequestListenerInterface,
    ) = megaApi.registerPushNotifications(deviceType, newToken, listener)

    override fun fastLogin(session: String, listener: MegaRequestListenerInterface) =
        megaApi.fastLogin(session, listener)

    override fun fetchNodes(listener: MegaRequestListenerInterface) =
        megaApi.fetchNodes(listener)

    override fun retryPendingConnections() = megaApi.retryPendingConnections()

    override suspend fun getTransfers(type: Int): List<MegaTransfer> = megaApi.getTransfers(type)

    override suspend fun getTransfersByTag(tag: Int): MegaTransfer? = megaApi.getTransferByTag(tag)

    override fun startDownload(
        node: MegaNode,
        localPath: String,
        fileName: String?,
        appData: String?,
        startFirst: Boolean,
        cancelToken: MegaCancelToken?,
        listener: MegaTransferListenerInterface?,
    ) = megaApi.startDownload(node, localPath, fileName, appData, startFirst, cancelToken, listener)

    override fun getUserEmail(userHandle: Long, callback: MegaRequestListenerInterface) =
        megaApi.getUserEmail(userHandle, callback)

    override suspend fun getContact(email: String): MegaUser? = megaApi.getContact(email)

    override suspend fun getUserAlerts(): List<MegaUserAlert> = megaApi.userAlerts

    @Suppress("DEPRECATION")
    override suspend fun sendEvent(eventID: Int, message: String) =
        megaApi.sendEvent(eventID, message)

    override suspend fun getUserAvatarColor(megaUser: MegaUser): String =
        megaApi.getUserAvatarColor(megaUser)

    override suspend fun getUserAvatarColor(userHandle: Long): String =
        megaApi.getUserAvatarColor(userHandleToBase64(userHandle))

    override suspend fun getUserAvatar(user: MegaUser, destinationPath: String): Boolean {
        return suspendCancellableCoroutine { continuation ->
            val listener = OptionalMegaRequestListenerInterface(
                onRequestFinish = { _, e ->
                    continuation.resume(e.errorCode == MegaError.API_OK)
                })

            continuation.invokeOnCancellation { megaApi.removeRequestListener(listener) }
            megaApi.getUserAvatar(
                user,
                destinationPath,
                listener
            )
        }
    }

    override suspend fun acknowledgeUserAlerts() {
        megaApi.acknowledgeUserAlerts()
    }

    override suspend fun getIncomingContactRequests(): ArrayList<MegaContactRequest> =
        megaApi.incomingContactRequests

    override suspend fun searchByType(
        cancelToken: MegaCancelToken,
        order: Int,
        type: Int,
        target: Int,
    ): List<MegaNode> = megaApi.searchByType(cancelToken, order, type, target)

    override suspend fun getPublicLinks(): List<MegaNode> = megaApi.publicLinks

    override fun getPreview(
        node: MegaNode,
        previewFilePath: String,
        listener: MegaRequestListenerInterface,
    ) = megaApi.getPreview(node, previewFilePath, listener)

    override fun getFullImage(
        node: MegaNode,
        fullFile: File,
        highPriority: Boolean,
        listener: MegaTransferListenerInterface,
    ) {
        megaApi.startDownload(
            node,
            fullFile.absolutePath,
            fullFile.name,
            APP_DATA_BACKGROUND_TRANSFER,
            highPriority,
            null,
            listener
        )
    }

    override suspend fun isInRubbish(node: MegaNode): Boolean = megaApi.isInRubbish(node)

    override suspend fun isInInbox(node: MegaNode): Boolean = megaApi.isInInbox(node)

    override suspend fun getChildren(parentNodes: MegaNodeList, order: Int): List<MegaNode> =
        megaApi.getChildren(parentNodes, order)

    override suspend fun getChildren(parent: MegaNode, order: Int): List<MegaNode> =
        megaApi.getChildren(parent, order)

    override suspend fun moveTransferToLast(
        transfer: MegaTransfer,
        listener: MegaRequestListenerInterface,
    ) = megaApi.moveTransferToLast(transfer, listener)

    override suspend fun moveTransferBefore(
        transfer: MegaTransfer,
        prevTransfer: MegaTransfer,
        listener: MegaRequestListenerInterface,
    ) = megaApi.moveTransferBefore(transfer, prevTransfer, listener)

    override suspend fun moveTransferToFirst(
        transfer: MegaTransfer,
        listener: MegaRequestListenerInterface,
    ) = megaApi.moveTransferToFirst(transfer, listener)

    override suspend fun isBusinessAccountActive(): Boolean = megaApi.isBusinessAccountActive

    companion object {
        private const val ANDROID_SUPPORT_ISSUE = 10
    }

    override suspend fun getContacts(): List<MegaUser> = megaApi.contacts

    override suspend fun areCredentialsVerified(megaUser: MegaUser): Boolean =
        megaApi.areCredentialsVerified(megaUser)

    override fun getUserAlias(userHandle: Long, listener: MegaRequestListenerInterface) =
        megaApi.getUserAlias(userHandle, listener)

    override fun getContactAvatar(
        emailOrHandle: String,
        path: String,
        listener: MegaRequestListenerInterface,
    ) = megaApi.getUserAvatar(emailOrHandle, path, listener)

    override fun getUserAttribute(
        emailOrHandle: String,
        type: Int,
        listener: MegaRequestListenerInterface,
    ) = megaApi.getUserAttribute(emailOrHandle, type, listener)

    override fun userHandleToBase64(userHandle: Long): String =
        MegaApiJava.userHandleToBase64(userHandle)

    override fun getUserAttribute(
        user: MegaUser,
        type: Int,
        listener: MegaRequestListenerInterface,
    ) = megaApi.getUserAttribute(user, type, listener)

    override fun getRecentActionsAsync(
        days: Long,
        maxNodes: Long,
        listener: MegaRequestListenerInterface,
    ) = megaApi.getRecentActionsAsync(days, maxNodes, listener)

    override fun copyNode(
        nodeToCopy: MegaNode,
        newNodeParent: MegaNode,
        newNodeName: String,
        listener: MegaRequestListenerInterface?,
    ) {
        listener?.let {
            megaApi.copyNode(nodeToCopy, newNodeParent, newNodeName, it)
        } ?: megaApi.copyNode(nodeToCopy, newNodeParent, newNodeName)
    }

    override fun copyBucket(bucket: MegaRecentActionBucket): MegaRecentActionBucket =
        megaApi.copyBucket(bucket)

    override fun checkAccessErrorExtended(node: MegaNode, level: Int): MegaError =
        megaApi.checkAccessErrorExtended(node, level)

    override fun getPricing(listener: MegaRequestListenerInterface?) {
        megaApi.getPricing(listener)
    }

    override fun getPaymentMethods(listener: MegaRequestListenerInterface?) {
        megaApi.getPaymentMethods(listener)
    }

    override fun getAccountDetails(listener: MegaRequestListenerInterface?) {
        megaApi.getAccountDetails(listener)
    }

    override fun getSpecificAccountDetails(
        storage: Boolean,
        transfer: Boolean,
        pro: Boolean,
        listener: MegaRequestListenerInterface,
    ) {
        megaApi.getSpecificAccountDetails(storage, transfer, pro, listener)
    }

    override fun creditCardQuerySubscriptions(listener: MegaRequestListenerInterface?) {
        megaApi.creditCardQuerySubscriptions(listener)
    }

    override fun getUserAttribute(
        attributeIdentifier: Int,
        listener: MegaRequestListenerInterface,
    ) {
        megaApi.getUserAttribute(attributeIdentifier, listener)
    }

    override suspend fun areAccountAchievementsEnabled(): Boolean = megaApi.isAchievementsEnabled

    override fun getAccountAchievements(listener: MegaRequestListenerInterface?) =
        megaApi.getAccountAchievements(listener)

    override suspend fun authorizeNode(node: MegaNode): MegaNode? = megaApi.authorizeNode(node)

    override suspend fun httpServerGetLocalLink(node: MegaNode): String? =
        megaApi.httpServerGetLocalLink(node)

    override suspend fun httpServerIsRunning() = megaApi.httpServerIsRunning()

    override suspend fun httpServerStart() = megaApi.httpServerStart()

    override suspend fun httpServerStop() = megaApi.httpServerStop()

    override suspend fun httpServerSetMaxBufferSize(bufferSize: Int) =
        megaApi.httpServerSetMaxBufferSize(bufferSize)

    override suspend fun getPublicLinks(order: Int): List<MegaNode> = megaApi.getPublicLinks(order)

    override suspend fun getInShares(order: Int): List<MegaNode> = megaApi.getInShares(order)

    override suspend fun getInShares(user: MegaUser): List<MegaNode> = megaApi.getInShares(user)

    override suspend fun getOutShares(order: Int): List<MegaShare> = megaApi.getOutShares(order)

    override suspend fun getRubbishNode(): MegaNode = megaApi.rubbishNode

    override fun createSet(name: String, listener: MegaRequestListenerInterface) =
        megaApi.createSet(name, listener)

    override fun createSetElement(sid: Long, node: Long, listener: MegaRequestListenerInterface) =
        megaApi.createSetElement(sid, node, "", listener)

    override suspend fun removeSetElement(sid: Long, eid: Long) =
        megaApi.removeSetElement(sid, eid)

    override suspend fun getSets(): MegaSetList = megaApi.sets

    override suspend fun getSet(sid: Long): MegaSet? = megaApi.getSet(sid)

    override suspend fun getSetElements(sid: Long): MegaSetElementList = megaApi.getSetElements(sid)

    override fun removeSet(sid: Long, listener: MegaRequestListenerInterface) =
        megaApi.removeSet(sid, listener)

    override fun updateSetName(sid: Long, name: String?, listener: MegaRequestListenerInterface?) =
        megaApi.updateSetName(sid, name, listener)

    override fun updateSetName(sid: Long, name: String?) =
        megaApi.updateSetName(sid, name)

    override fun removeRequestListener(listener: MegaRequestListenerInterface) =
        megaApi.removeRequestListener(listener)

    override fun getUserCredentials(user: MegaUser, listener: MegaRequestListenerInterface) =
        megaApi.getUserCredentials(user, listener)

    override fun resetCredentials(user: MegaUser, listener: MegaRequestListenerInterface) =
        megaApi.resetCredentials(user, listener)

    override fun verifyCredentials(user: MegaUser, listener: MegaRequestListenerInterface) =
        megaApi.verifyCredentials(user, listener)

    override fun getCountryCallingCodes(listener: MegaRequestListenerInterface) =
        megaApi.getCountryCallingCodes(listener)

    override fun logout(listener: MegaRequestListenerInterface?) {
        if (listener == null) {
            megaApi.logout()
        } else {
            megaApi.logout(listener)
        }
    }

    override fun sendSMSVerificationCode(
        phoneNumber: String,
        reVerifyingWhitelisted: Boolean,
        listener: MegaRequestListenerInterface,
    ) {
        if (reVerifyingWhitelisted) {
            megaApi.sendSMSVerificationCode(phoneNumber, listener, true)
        } else {
            megaApi.sendSMSVerificationCode(phoneNumber, listener)
        }
    }

    override fun resetSmsVerifiedPhoneNumber(listener: MegaRequestListenerInterface?) {
        if (listener == null) {
            megaApi.resetSmsVerifiedPhoneNumber()
        } else {
            megaApi.resetSmsVerifiedPhoneNumber(listener)
        }
    }

    override fun getExtendedAccountDetails(
        sessions: Boolean,
        purchases: Boolean,
        transactions: Boolean,
        listener: MegaRequestListenerInterface,
    ) {
        megaApi.getExtendedAccountDetails(sessions, purchases, transactions, listener)
    }

    override fun contactLinkCreate(renew: Boolean, listener: MegaRequestListenerInterface) {
        megaApi.contactLinkCreate(renew, listener)
    }

    override fun contactLinkDelete(handle: Long, listener: MegaRequestListenerInterface) {
        megaApi.contactLinkDelete(handle, listener)
    }

    override fun isChatNotifiable(chatId: Long): Boolean =
        megaApi.isChatNotifiable(chatId)

    override fun inviteContact(email: String, listener: MegaRequestListenerInterface) =
        megaApi.inviteContact(email, null, MegaContactRequest.INVITE_ACTION_ADD, listener)

    override fun inviteContact(
        email: String,
        handle: Long,
        message: String?,
        listener: MegaRequestListenerInterface,
    ) = megaApi.inviteContact(
        email,
        message,
        MegaContactRequest.INVITE_ACTION_ADD,
        handle,
        listener
    )

    override fun outgoingContactRequests(): ArrayList<MegaContactRequest> =
        megaApi.outgoingContactRequests

    override fun createFolder(
        name: String,
        parent: MegaNode,
        listener: MegaRequestListenerInterface,
    ) = megaApi.createFolder(name, parent, listener)

    override fun setCameraUploadsFolders(
        primaryFolder: Long,
        secondaryFolder: Long,
        listener: MegaRequestListenerInterface,
    ) = megaApi.setCameraUploadsFolders(primaryFolder, secondaryFolder, listener)

    override fun renameNode(
        node: MegaNode,
        newName: String,
        listener: MegaRequestListenerInterface,
    ) = megaApi.renameNode(node, newName, listener)

    override fun authorizeChatNode(node: MegaNode, authorizationToken: String): MegaNode? =
        megaApi.authorizeChatNode(node, authorizationToken)

    override fun submitPurchaseReceipt(
        gateway: Int,
        receipt: String?,
        listener: MegaRequestListenerInterface,
    ) = megaApi.submitPurchaseReceipt(gateway, receipt, listener)

    override fun submitPurchaseReceipt(
        gateway: Int,
        receipt: String?,
        lastPublicHandle: Long,
        lastPublicHandleType: Int,
        lastAccessTimestamp: Long,
        listener: MegaRequestListenerInterface,
    ) = megaApi.submitPurchaseReceipt(
        gateway,
        receipt,
        lastPublicHandle,
        lastPublicHandleType,
        lastAccessTimestamp,
        listener,
    )

    override fun setMyChatFilesFolder(nodeHandle: Long, listener: MegaRequestListenerInterface) =
        megaApi.setMyChatFilesFolder(
            nodeHandle,
            listener,
        )

    override fun getFileVersionsOption(listener: MegaRequestListenerInterface) {
        megaApi.getFileVersionsOption(listener)
    }

    @Suppress("DEPRECATION")
    @Deprecated(
        "Function related to statistics will be reviewed in future updates to\n" +
                "     * provide more data and avoid race conditions. They could change or be removed in the current form."
    )
    override val numberOfPendingUploads: Int
        get() = megaApi.numPendingUploads

    override fun setFileVersionsOption(disable: Boolean, listener: MegaRequestListenerInterface) {
        megaApi.setFileVersionsOption(disable, listener)
    }

    override fun isUserLoggedIn(): Int = megaApi.isLoggedIn
    override fun cancelTransferByTag(transferTag: Int, listener: MegaRequestListenerInterface?) {
        megaApi.cancelTransferByTag(transferTag, listener)
    }

    override fun getContactLink(handle: Long, listener: MegaRequestListenerInterface) {
        megaApi.contactLinkQuery(handle, listener)
    }

    override fun checkValidNodeFile(node: MegaNode, nodeFile: File?) =
        nodeFile?.canRead() == true && nodeFile.length() == node.size
                && node.fingerprint == megaApi.getFingerprint(nodeFile.absolutePath)

    override fun changeEmail(email: String, listener: MegaRequestListenerInterface) =
        megaApi.changeEmail(email, listener)

    @Suppress("DEPRECATION")
    @Deprecated(
        "Function related to statistics will be reviewed in future updates to\n" +
                " * provide more data and avoid race conditions. They could change or be removed in the current form."
    )
    override fun resetTotalUploads() {
        megaApi.resetTotalUploads()
    }

    override suspend fun getExportMasterKey(): String? = megaApi.exportMasterKey()

    override fun setMasterKeyExported(listener: MegaRequestListenerInterface?) {
        megaApi.masterKeyExported(listener)
    }

    override fun setUserAttribute(
        type: Int,
        value: String,
        listener: MegaRequestListenerInterface
    ) = megaApi.setUserAttribute(type, value, listener)

<<<<<<< HEAD
    override suspend fun getUnverifiedIncomingShares(order: Int): List<MegaShare> =
        megaApi.getUnverifiedIncomingShares(order)

    override suspend fun getUnverifiedOutgoingShares(order: Int): List<MegaShare> =
        megaApi.getUnverifiedOutgoingShares(order)

    override fun openShareDialog(
        megaNode: MegaNode,
        listener: MegaRequestListenerInterface,
    ) = megaApi.openShareDialog(megaNode, listener)

    override fun upgradeSecurity(listener: MegaRequestListenerInterface) =
        megaApi.upgradeSecurity(listener)

    @Deprecated("This API is for testing purpose, will be deleted later")
    override fun setSecureFlag(enable: Boolean) = megaApi.setSecureFlag(enable)

=======
    @Suppress("DEPRECATION")
    @Deprecated(
        "Function related to statistics will be reviewed in future updates to\n" +
                " * provide more data and avoid race conditions. They could change or be removed in the current form."
    )
    override suspend fun resetTotalDownloads() {
        megaApi.resetTotalDownloads()
    }

    override fun querySignupLink(link: String, listener: MegaRequestListenerInterface) =
        megaApi.querySignupLink(link, listener)
>>>>>>> d89b6833
}<|MERGE_RESOLUTION|>--- conflicted
+++ resolved
@@ -826,25 +826,6 @@
         listener: MegaRequestListenerInterface
     ) = megaApi.setUserAttribute(type, value, listener)
 
-<<<<<<< HEAD
-    override suspend fun getUnverifiedIncomingShares(order: Int): List<MegaShare> =
-        megaApi.getUnverifiedIncomingShares(order)
-
-    override suspend fun getUnverifiedOutgoingShares(order: Int): List<MegaShare> =
-        megaApi.getUnverifiedOutgoingShares(order)
-
-    override fun openShareDialog(
-        megaNode: MegaNode,
-        listener: MegaRequestListenerInterface,
-    ) = megaApi.openShareDialog(megaNode, listener)
-
-    override fun upgradeSecurity(listener: MegaRequestListenerInterface) =
-        megaApi.upgradeSecurity(listener)
-
-    @Deprecated("This API is for testing purpose, will be deleted later")
-    override fun setSecureFlag(enable: Boolean) = megaApi.setSecureFlag(enable)
-
-=======
     @Suppress("DEPRECATION")
     @Deprecated(
         "Function related to statistics will be reviewed in future updates to\n" +
@@ -856,5 +837,22 @@
 
     override fun querySignupLink(link: String, listener: MegaRequestListenerInterface) =
         megaApi.querySignupLink(link, listener)
->>>>>>> d89b6833
+
+    override suspend fun getUnverifiedIncomingShares(order: Int): List<MegaShare> =
+        megaApi.getUnverifiedIncomingShares(order)
+
+    override suspend fun getUnverifiedOutgoingShares(order: Int): List<MegaShare> =
+        megaApi.getUnverifiedOutgoingShares(order)
+
+    override fun openShareDialog(
+        megaNode: MegaNode,
+        listener: MegaRequestListenerInterface,
+    ) = megaApi.openShareDialog(megaNode, listener)
+
+    override fun upgradeSecurity(listener: MegaRequestListenerInterface) =
+        megaApi.upgradeSecurity(listener)
+
+    @Deprecated("This API is for testing purpose, will be deleted later")
+    override fun setSecureFlag(enable: Boolean) = megaApi.setSecureFlag(enable)
+
 }