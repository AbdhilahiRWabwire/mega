--- conflicted
+++ resolved
@@ -14,7 +14,6 @@
 import mega.privacy.android.data.model.GlobalTransfer
 import mega.privacy.android.data.model.GlobalUpdate
 import mega.privacy.android.data.qualifier.MegaApi
-import mega.privacy.android.domain.entity.SortOrder
 import mega.privacy.android.domain.qualifier.ApplicationScope
 import nz.mega.sdk.MegaApiAndroid
 import nz.mega.sdk.MegaApiJava
@@ -916,7 +915,23 @@
 
     override suspend fun cancelTransfers(direction: Int) = megaApi.cancelTransfers(direction)
 
-<<<<<<< HEAD
+    override suspend fun getUnverifiedIncomingShares(order: Int): List<MegaShare> =
+        megaApi.getUnverifiedIncomingShares(order)
+
+    override suspend fun getUnverifiedOutgoingShares(order: Int): List<MegaShare> =
+        megaApi.getUnverifiedOutgoingShares(order)
+
+    override fun openShareDialog(
+        megaNode: MegaNode,
+        listener: MegaRequestListenerInterface,
+    ) = megaApi.openShareDialog(megaNode, listener)
+
+    override fun upgradeSecurity(listener: MegaRequestListenerInterface) =
+        megaApi.upgradeSecurity(listener)
+
+    @Deprecated("This API is for testing purpose, will be deleted later")
+    override fun setSecureFlag(enable: Boolean) = megaApi.setSecureFlag(enable)
+
     override suspend fun getVerifiedPhoneNumber(): String? = megaApi.smsVerifiedPhoneNumber()
 
     override fun verifyPhoneNumber(pin: String, listener: MegaRequestListenerInterface) =
@@ -974,28 +989,5 @@
         )
     }
 
-=======
->>>>>>> 1325c240
-    override suspend fun getUnverifiedIncomingShares(order: Int): List<MegaShare> =
-        megaApi.getUnverifiedIncomingShares(order)
-
-    override suspend fun getUnverifiedOutgoingShares(order: Int): List<MegaShare> =
-        megaApi.getUnverifiedOutgoingShares(order)
-
-    override fun openShareDialog(
-        megaNode: MegaNode,
-        listener: MegaRequestListenerInterface,
-    ) = megaApi.openShareDialog(megaNode, listener)
-
-    override fun upgradeSecurity(listener: MegaRequestListenerInterface) =
-        megaApi.upgradeSecurity(listener)
-
-    @Deprecated("This API is for testing purpose, will be deleted later")
-    override fun setSecureFlag(enable: Boolean) = megaApi.setSecureFlag(enable)
-
-<<<<<<< HEAD
     override suspend fun getSmsAllowedState() = megaApi.smsAllowedState()
-
-=======
->>>>>>> 1325c240
 }