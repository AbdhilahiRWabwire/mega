package test.mega.privacy.android.app.presentation.manager

import androidx.arch.core.executor.testing.InstantTaskExecutorRule
import androidx.lifecycle.SavedStateHandle
import app.cash.turbine.test
import com.google.common.truth.Truth.assertThat
import com.jraska.livedata.test
import kotlinx.coroutines.Dispatchers
import kotlinx.coroutines.ExperimentalCoroutinesApi
import kotlinx.coroutines.flow.asFlow
import kotlinx.coroutines.flow.distinctUntilChanged
import kotlinx.coroutines.flow.filter
import kotlinx.coroutines.flow.flowOf
import kotlinx.coroutines.flow.map
import kotlinx.coroutines.test.StandardTestDispatcher
import kotlinx.coroutines.test.UnconfinedTestDispatcher
import kotlinx.coroutines.test.runTest
import kotlinx.coroutines.test.setMain
import mega.privacy.android.app.domain.usecase.GetBrowserChildrenNode
import mega.privacy.android.app.domain.usecase.GetInboxNode
import mega.privacy.android.app.domain.usecase.GetPrimarySyncHandle
import mega.privacy.android.app.domain.usecase.GetRootFolder
import mega.privacy.android.app.domain.usecase.GetRubbishBinChildrenNode
import mega.privacy.android.app.domain.usecase.GetSecondarySyncHandle
import mega.privacy.android.app.domain.usecase.MonitorGlobalUpdates
import mega.privacy.android.app.domain.usecase.MonitorNodeUpdates
import mega.privacy.android.app.presentation.manager.ManagerViewModel
import mega.privacy.android.app.presentation.manager.model.SharesTab
import mega.privacy.android.app.presentation.manager.model.TransfersTab
<<<<<<< HEAD
import mega.privacy.android.data.model.GlobalUpdate
import mega.privacy.android.domain.entity.contacts.ContactRequest
import mega.privacy.android.domain.entity.contacts.ContactRequestStatus
import mega.privacy.android.domain.usecase.CheckCameraUpload
=======
import mega.privacy.android.data.mapper.SortOrderIntMapper
import mega.privacy.android.domain.entity.SortOrder
import mega.privacy.android.domain.entity.contacts.ContactRequest
import mega.privacy.android.domain.entity.contacts.ContactRequestStatus
import mega.privacy.android.domain.usecase.GetCloudSortOrder
>>>>>>> c3848546
import mega.privacy.android.domain.usecase.GetNumUnreadUserAlerts
import mega.privacy.android.domain.usecase.HasInboxChildren
import mega.privacy.android.domain.usecase.MonitorContactRequestUpdates
import mega.privacy.android.domain.usecase.MonitorMyAvatarFile
import mega.privacy.android.domain.usecase.MonitorStorageStateEvent
import mega.privacy.android.domain.usecase.SendStatisticsMediaDiscovery
import nz.mega.sdk.MegaApiJava
import nz.mega.sdk.MegaApiJava.INVALID_HANDLE
import org.junit.Before
import org.junit.Rule
import org.junit.Test
import org.mockito.kotlin.any
import org.mockito.kotlin.mock
import org.mockito.kotlin.whenever
import java.util.concurrent.TimeUnit

@ExperimentalCoroutinesApi
class ManagerViewModelTest {
    private lateinit var underTest: ManagerViewModel

    private val monitorGlobalUpdates = mock<MonitorGlobalUpdates>()
    private val monitorNodeUpdates = mock<MonitorNodeUpdates>()
    private val getRubbishBinNodeByHandle = mock<GetRubbishBinChildrenNode>()
    private val getBrowserNodeByHandle = mock<GetBrowserChildrenNode>()
    private val getRootFolder = mock<GetRootFolder>()
    private val getNumUnreadUserAlerts = mock<GetNumUnreadUserAlerts>()
    private val hasInboxChildren = mock<HasInboxChildren>()
    private val monitorContactRequestUpdates = mock<MonitorContactRequestUpdates>()
    private val sendStatisticsMediaDiscovery = mock<SendStatisticsMediaDiscovery>()
    private val savedStateHandle = SavedStateHandle(mapOf())
    private val monitorMyAvatarFile = mock<MonitorMyAvatarFile>()
    private val getInboxNode = mock<GetInboxNode>()
    private val monitorStorageState = mock<MonitorStorageStateEvent>()
<<<<<<< HEAD
    private val getPrimarySyncHandle = mock<GetPrimarySyncHandle>()
    private val getSecondarySyncHandle = mock<GetSecondarySyncHandle>()
    private val checkCameraUpload = mock<CheckCameraUpload>()

=======
    private val getCloudSortOrder = mock<GetCloudSortOrder>()
    private val sortOrderIntMapper = mock<SortOrderIntMapper>()
>>>>>>> c3848546

    @get:Rule
    var instantExecutorRule = InstantTaskExecutorRule()

    @Before
    fun setUp() {
        Dispatchers.setMain(UnconfinedTestDispatcher())
    }


    /**
     * Initialize the view model under test
     */
    private fun setUnderTest() {
        underTest = ManagerViewModel(
            monitorNodeUpdates = monitorNodeUpdates,
            monitorGlobalUpdates = monitorGlobalUpdates,
            getRubbishBinChildrenNode = getRubbishBinNodeByHandle,
            getBrowserChildrenNode = getBrowserNodeByHandle,
            monitorContactRequestUpdates = monitorContactRequestUpdates,
            getRootFolder = getRootFolder,
            getNumUnreadUserAlerts = getNumUnreadUserAlerts,
            hasInboxChildren = hasInboxChildren,
            sendStatisticsMediaDiscovery = sendStatisticsMediaDiscovery,
            savedStateHandle = savedStateHandle,
            monitorMyAvatarFile = monitorMyAvatarFile,
            ioDispatcher = StandardTestDispatcher(),
            getInboxNode = getInboxNode,
            monitorStorageStateEvent = monitorStorageState,
<<<<<<< HEAD
            getPrimarySyncHandle = getPrimarySyncHandle,
            getSecondarySyncHandle = getSecondarySyncHandle,
            checkCameraUpload = checkCameraUpload
=======
            getCloudSortOrder = getCloudSortOrder,
            sortOrderIntMapper = sortOrderIntMapper,
>>>>>>> c3848546
        )
    }

    /**
     * Simulate a repository emission and setup the [ManagerViewModel]
     *
     * @param updates the values to emit from the repository
     * @param after a lambda function to call after setting up the viewModel
     */
    @Suppress("DEPRECATION")
    private fun triggerRepositoryUpdate(updates: List<GlobalUpdate>, after: () -> Unit) {
        whenever(monitorGlobalUpdates()).thenReturn(updates.asFlow())
        executeTest(after)
    }

    private fun executeTest(after: () -> Unit) {
        setUnderTest()
        after()
    }

    @Test
    fun `test that initial state is returned`() = runTest {
        setUnderTest()
        underTest.state.test {
            val initial = awaitItem()
            assertThat(initial.browserParentHandle).isEqualTo(-1L)
            assertThat(initial.rubbishBinParentHandle).isEqualTo(-1L)
            assertThat(initial.inboxParentHandle).isEqualTo(-1L)
            assertThat(initial.isFirstNavigationLevel).isTrue()
            assertThat(initial.sharesTab).isEqualTo(SharesTab.INCOMING_TAB)
            assertThat(initial.transfersTab).isEqualTo(TransfersTab.NONE)
            assertThat(initial.isFirstLogin).isFalse()
        }
    }

    @Test
    fun `test that browser parent handle is updated if new value provided`() = runTest {
        setUnderTest()

        underTest.state.map { it.browserParentHandle }.distinctUntilChanged()
            .test {
                val newValue = 123456789L
                assertThat(awaitItem()).isEqualTo(-1L)
                underTest.setBrowserParentHandle(newValue)
                assertThat(awaitItem()).isEqualTo(newValue)
            }
    }

    @Test
    fun `test that rubbish bin parent handle is updated if new value provided`() = runTest {
        setUnderTest()

        underTest.state.map { it.rubbishBinParentHandle }.distinctUntilChanged()
            .test {
                val newValue = 123456789L
                assertThat(awaitItem()).isEqualTo(-1L)
                underTest.setRubbishBinParentHandle(newValue)
                assertThat(awaitItem()).isEqualTo(newValue)
            }
    }

    @Test
    fun `test that inbox parent handle is updated if new value provided`() = runTest {
        setUnderTest()

        underTest.state.map { it.inboxParentHandle }.distinctUntilChanged()
            .test {
                val newValue = 123456789L
                assertThat(awaitItem()).isEqualTo(-1L)
                underTest.setInboxParentHandle(newValue)
                assertThat(awaitItem()).isEqualTo(newValue)
            }
    }

    @Test
    fun `test that is first navigation level is updated if new value provided`() = runTest {
        setUnderTest()

        underTest.state.map { it.isFirstNavigationLevel }.distinctUntilChanged()
            .test {
                val newValue = false
                assertThat(awaitItem()).isEqualTo(true)
                underTest.setIsFirstNavigationLevel(newValue)
                assertThat(awaitItem()).isEqualTo(newValue)
            }
    }

    @Test
    fun `test that shares tab is updated if new value provided`() = runTest {
        setUnderTest()

        underTest.state.map { it.sharesTab }.distinctUntilChanged()
            .test {
                val newValue = SharesTab.OUTGOING_TAB
                assertThat(awaitItem()).isEqualTo(SharesTab.INCOMING_TAB)
                underTest.setSharesTab(newValue)
                assertThat(awaitItem()).isEqualTo(newValue)
            }
    }

    @Test
    fun `test that transfers tab is updated if new value provided`() = runTest {
        setUnderTest()

        underTest.state.map { it.transfersTab }.distinctUntilChanged()
            .test {
                val newValue = TransfersTab.PENDING_TAB
                assertThat(awaitItem()).isEqualTo(TransfersTab.NONE)
                underTest.setTransfersTab(newValue)
                assertThat(awaitItem()).isEqualTo(newValue)
            }
    }

    @Test
    fun `test that get safe browser handle returns INVALID_HANDLE if not set and root folder fails`() =
        runTest {
            setUnderTest()

            whenever(getRootFolder()).thenReturn(null)
            assertThat(underTest.getSafeBrowserParentHandle()).isEqualTo(INVALID_HANDLE)
        }

    @Test
    fun `test that get safe browser handle returns if set`() =
        runTest {
            setUnderTest()

            val expectedHandle = 123456789L
            underTest.setBrowserParentHandle(expectedHandle)
            assertThat(underTest.getSafeBrowserParentHandle()).isEqualTo(expectedHandle)
        }

    @Test
    fun `test that user updates live data is not set when no updates triggered from use case`() =
        runTest {
            setUnderTest()

            underTest.updateUsers.test().assertNoValue()
        }

    @Test
    fun `test that user alert updates live data is not set when no updates triggered from use case`() =
        runTest {
            setUnderTest()

            underTest.updateUserAlerts.test().assertNoValue()
        }

    @Test
    fun `test that node updates live data is not set when no updates triggered from use case`() =
        runTest {
            setUnderTest()

            underTest.updateNodes.test().assertNoValue()
        }

    @Test
    fun `test that contact request updates live data is not set when no updates triggered from use case`() =
        runTest {
            setUnderTest()

            underTest.updateContactsRequests.test().assertNoValue()
        }

    @Test
    fun `test that node updates live data is set when node updates triggered from use case`() =
        runTest {
            whenever(monitorNodeUpdates()).thenReturn(flowOf(listOf(mock())))

            setUnderTest()

            runCatching {
                underTest.updateNodes.test().awaitValue(50, TimeUnit.MILLISECONDS)
            }.onSuccess { result ->
                result.assertValue { it.getContentIfNotHandled()?.size == 1 }
            }
        }

    @Test
    fun `test that rubbish bin node updates live data is set when node updates triggered from use case`() =
        runTest {
            whenever(monitorNodeUpdates()).thenReturn(flowOf(listOf(mock())))
            whenever(getRubbishBinNodeByHandle(any())).thenReturn(listOf(mock(), mock()))

            setUnderTest()

            runCatching {
                underTest.updateRubbishBinNodes.test().awaitValue(50, TimeUnit.MILLISECONDS)
            }.onSuccess { result ->
                result.assertValue { it.getContentIfNotHandled()?.size == 2 }
            }
        }

    @Test
    fun `test that rubbish bin node updates live data is not set when get rubbish bin node returns a null list`() =
        runTest {
            whenever(monitorNodeUpdates()).thenReturn(flowOf(listOf(mock())))
            whenever(getRubbishBinNodeByHandle(any())).thenReturn(null)

            setUnderTest()

            runCatching {
                underTest.updateRubbishBinNodes.test().awaitValue(50, TimeUnit.MILLISECONDS)
            }.onSuccess { result ->
                result.assertNoValue()
            }
        }

    @Test
    fun `test that browser node updates live data is set when node updates triggered from use case`() =
        runTest {
            whenever(monitorNodeUpdates()).thenReturn(flowOf(listOf(mock())))
            whenever(getBrowserNodeByHandle(any())).thenReturn(listOf(mock(), mock()))

            setUnderTest()

            runCatching {
                underTest.updateBrowserNodes.test().awaitValue(50, TimeUnit.MILLISECONDS)
            }.onSuccess { result ->
                result.assertValue { it.getContentIfNotHandled()?.size == 2 }
            }
        }

    @Test
    fun `test that browser node updates live data is not set when get browser node returns a null list`() =
        runTest {
            whenever(monitorNodeUpdates()).thenReturn(flowOf(listOf(mock())))
            whenever(getBrowserNodeByHandle(any())).thenReturn(null)

            setUnderTest()

            runCatching {
                underTest.updateBrowserNodes.test().awaitValue(50, TimeUnit.MILLISECONDS)
            }.onSuccess { result ->
                result.assertNoValue()
            }
        }

    @Test
    fun `test that user updates live data is set when user updates triggered from use case`() =
        runTest {
            triggerRepositoryUpdate(listOf(GlobalUpdate.OnUsersUpdate(arrayListOf(mock())))) {

                runCatching {
                    underTest.updateUsers.test().awaitValue(50, TimeUnit.MILLISECONDS)
                }.onSuccess { result ->
                    result.assertValue { it.getContentIfNotHandled()?.size == 1 }
                }
            }
        }

    @Test
    fun `test that user updates live data is not set when user updates triggered from use case with null`() =
        runTest {
            triggerRepositoryUpdate(
                listOf(
                    GlobalUpdate.OnUsersUpdate(null),
                )
            ) {
                underTest.updateUsers.test().assertNoValue()
            }
        }

    @Test
    fun `test that user alert updates live data is set when user alert updates triggered from use case`() =
        runTest {
            triggerRepositoryUpdate(listOf(GlobalUpdate.OnUserAlertsUpdate(arrayListOf(mock())))) {

                runCatching {
                    underTest.updateUserAlerts.test().awaitValue(50, TimeUnit.MILLISECONDS)
                }.onSuccess { result ->
                    result.assertValue { it.getContentIfNotHandled()?.size == 1 }
                }
            }
        }

    @Test
    fun `test that user alert updates live data is not set when user alert updates triggered from use case with null`() =
        runTest {
            triggerRepositoryUpdate(
                listOf(
                    GlobalUpdate.OnUserAlertsUpdate(null),
                )
            ) {
                underTest.updateUserAlerts.test().assertNoValue()
            }
        }

    @Test
    fun `test that contact request updates live data is set when contact request updates triggered from use case`() =
        runTest {
            whenever(monitorContactRequestUpdates()).thenReturn(flowOf(listOf(
                ContactRequest(
                    handle = 1L,
                    sourceEmail = "",
                    sourceMessage = null,
                    targetEmail = "",
                    creationTime = 1L,
                    modificationTime = 1L,
                    status = ContactRequestStatus.Unresolved,
                    isOutgoing = false,
                    isAutoAccepted = false))))
            executeTest {

                runCatching {
                    underTest.updateContactsRequests.test().awaitValue(50, TimeUnit.MILLISECONDS)
                }.onSuccess { result ->
                    result.assertValue { it.getContentIfNotHandled()?.size == 1 }
                }
            }
        }

    @Test
    fun `test that contact request updates live data is not set when contact request updates triggered from use case with null`() =
        runTest {
            executeTest {
                underTest.updateContactsRequests.test().assertNoValue()
            }
        }

    @Test
    fun `test that saved state values are returned`() = runTest {
        setUnderTest()

        savedStateHandle[underTest.isFirstLoginKey] = true

        underTest.state.filter {
            it.isFirstLogin
        }.test(200) {
            val latest = awaitItem()
            assertThat(latest.isFirstLogin).isTrue()
        }
    }

    @Test
    fun `test that is first login is updated if new boolean is provided`() = runTest {
        setUnderTest()
        underTest.state.map { it.isFirstLogin }.distinctUntilChanged()
            .test {
                assertThat(awaitItem()).isFalse()
                underTest.setIsFirstLogin(true)
                assertThat(awaitItem()).isTrue()
            }
    }

    @Test
    fun `test that get order returns cloud sort order`() = runTest {
        setUnderTest()
        val order = SortOrder.ORDER_MODIFICATION_DESC
        val expected = MegaApiJava.ORDER_MODIFICATION_DESC
        whenever(getCloudSortOrder()).thenReturn(order)
        whenever(sortOrderIntMapper(order)).thenReturn(expected)
        assertThat(underTest.getOrder()).isEqualTo(expected)
    }
}<|MERGE_RESOLUTION|>--- conflicted
+++ resolved
@@ -27,18 +27,13 @@
 import mega.privacy.android.app.presentation.manager.ManagerViewModel
 import mega.privacy.android.app.presentation.manager.model.SharesTab
 import mega.privacy.android.app.presentation.manager.model.TransfersTab
-<<<<<<< HEAD
 import mega.privacy.android.data.model.GlobalUpdate
-import mega.privacy.android.domain.entity.contacts.ContactRequest
-import mega.privacy.android.domain.entity.contacts.ContactRequestStatus
-import mega.privacy.android.domain.usecase.CheckCameraUpload
-=======
 import mega.privacy.android.data.mapper.SortOrderIntMapper
 import mega.privacy.android.domain.entity.SortOrder
 import mega.privacy.android.domain.entity.contacts.ContactRequest
 import mega.privacy.android.domain.entity.contacts.ContactRequestStatus
+import mega.privacy.android.domain.usecase.CheckCameraUpload
 import mega.privacy.android.domain.usecase.GetCloudSortOrder
->>>>>>> c3848546
 import mega.privacy.android.domain.usecase.GetNumUnreadUserAlerts
 import mega.privacy.android.domain.usecase.HasInboxChildren
 import mega.privacy.android.domain.usecase.MonitorContactRequestUpdates
@@ -72,15 +67,11 @@
     private val monitorMyAvatarFile = mock<MonitorMyAvatarFile>()
     private val getInboxNode = mock<GetInboxNode>()
     private val monitorStorageState = mock<MonitorStorageStateEvent>()
-<<<<<<< HEAD
     private val getPrimarySyncHandle = mock<GetPrimarySyncHandle>()
     private val getSecondarySyncHandle = mock<GetSecondarySyncHandle>()
     private val checkCameraUpload = mock<CheckCameraUpload>()
-
-=======
     private val getCloudSortOrder = mock<GetCloudSortOrder>()
     private val sortOrderIntMapper = mock<SortOrderIntMapper>()
->>>>>>> c3848546
 
     @get:Rule
     var instantExecutorRule = InstantTaskExecutorRule()
@@ -110,14 +101,11 @@
             ioDispatcher = StandardTestDispatcher(),
             getInboxNode = getInboxNode,
             monitorStorageStateEvent = monitorStorageState,
-<<<<<<< HEAD
             getPrimarySyncHandle = getPrimarySyncHandle,
             getSecondarySyncHandle = getSecondarySyncHandle,
-            checkCameraUpload = checkCameraUpload
-=======
+            checkCameraUpload = checkCameraUpload,
             getCloudSortOrder = getCloudSortOrder,
             sortOrderIntMapper = sortOrderIntMapper,
->>>>>>> c3848546
         )
     }
 
