--- conflicted
+++ resolved
@@ -9,24 +9,17 @@
 import kotlinx.coroutines.flow.asFlow
 import kotlinx.coroutines.flow.distinctUntilChanged
 import kotlinx.coroutines.flow.flowOf
-<<<<<<< HEAD
-=======
 import kotlinx.coroutines.flow.map
->>>>>>> 3f26ba2a
 import kotlinx.coroutines.test.UnconfinedTestDispatcher
 import kotlinx.coroutines.test.runTest
 import kotlinx.coroutines.test.setMain
 import mega.privacy.android.app.data.model.GlobalUpdate
 import mega.privacy.android.app.domain.usecase.GetBrowserChildrenNode
-<<<<<<< HEAD
-import mega.privacy.android.app.domain.usecase.GetRubbishBinChildrenNode
-=======
 import mega.privacy.android.app.domain.usecase.GetRootFolder
 import mega.privacy.android.app.domain.usecase.GetInboxNode
 import mega.privacy.android.app.domain.usecase.GetNumUnreadUserAlerts
 import mega.privacy.android.app.domain.usecase.GetRubbishBinChildrenNode
 import mega.privacy.android.app.domain.usecase.HasChildren
->>>>>>> 3f26ba2a
 import mega.privacy.android.app.domain.usecase.MonitorGlobalUpdates
 import mega.privacy.android.app.domain.usecase.MonitorNodeUpdates
 import mega.privacy.android.app.presentation.manager.ManagerViewModel
@@ -47,13 +40,10 @@
     private val monitorNodeUpdates = mock<MonitorNodeUpdates>()
     private val getRubbishBinNodeByHandle = mock<GetRubbishBinChildrenNode>()
     private val getBrowserNodeByHandle = mock<GetBrowserChildrenNode>()
-<<<<<<< HEAD
-=======
     private val getRootFolder = mock<GetRootFolder>()
     private val getNumUnreadUserAlerts = mock<GetNumUnreadUserAlerts>()
     private val getInboxNode = mock<GetInboxNode>()
     private val hasChildren = mock<HasChildren>()
->>>>>>> 3f26ba2a
 
     @get:Rule
     var instantExecutorRule = InstantTaskExecutorRule()
@@ -71,15 +61,11 @@
             monitorNodeUpdates,
             monitorGlobalUpdates,
             getRubbishBinNodeByHandle,
-<<<<<<< HEAD
-            getBrowserNodeByHandle
-=======
             getBrowserNodeByHandle,
             getRootFolder,
             getNumUnreadUserAlerts,
             getInboxNode,
             hasChildren,
->>>>>>> 3f26ba2a
         )
     }
 
@@ -97,16 +83,6 @@
     }
 
     @Test
-<<<<<<< HEAD
-    fun `test that user updates live data is not set when no updates triggered from use case`() = runTest {
-        setUnderTest()
-
-        underTest.updateUsers.test().assertNoValue()
-    }
-
-    @Test
-    fun `test that user alert updates live data is not set when no updates triggered from use case`() = runTest {
-=======
     fun `test that initial state is returned`() = runTest {
         setUnderTest()
         underTest.state.test {
@@ -123,7 +99,6 @@
 
     @Test
     fun `test that browser parent handle is updated if new value provided`() = runTest {
->>>>>>> 3f26ba2a
         setUnderTest()
 
         underTest.state.map { it.browserParentHandle }.distinctUntilChanged()
@@ -136,11 +111,7 @@
     }
 
     @Test
-<<<<<<< HEAD
-    fun `test that node updates live data is not set when no updates triggered from use case`() = runTest {
-=======
     fun `test that rubbish bin parent handle is updated if new value provided`() = runTest {
->>>>>>> 3f26ba2a
         setUnderTest()
 
         underTest.state.map { it.rubbishBinParentHandle }.distinctUntilChanged()
@@ -153,13 +124,8 @@
     }
 
     @Test
-<<<<<<< HEAD
-    fun `test that contact request updates live data is not set when no updates triggered from use case`() = runTest {
-        underTest = ManagerViewModel(monitorNodeUpdates, monitorGlobalUpdates, getRubbishBinNodeByHandle, getBrowserNodeByHandle)
-=======
     fun `test that incoming parent handle is updated if new value provided`() = runTest {
         setUnderTest()
->>>>>>> 3f26ba2a
 
         underTest.state.map { it.incomingParentHandle }.distinctUntilChanged()
             .test {
@@ -174,79 +140,6 @@
     fun `test that outgoing parent handle is updated if new value provided`() = runTest {
         setUnderTest()
 
-<<<<<<< HEAD
-        setUnderTest()
-
-        runCatching {
-            underTest.updateNodes.test().awaitValue(50, TimeUnit.MILLISECONDS)
-        }.onSuccess { result ->
-            result.assertValue { it.getContentIfNotHandled()?.size == 1 }
-        }
-    }
-
-    @Test
-    fun `test that rubbish bin node updates live data is set when node updates triggered from use case`() = runTest {
-        whenever(monitorNodeUpdates()).thenReturn(flowOf(listOf(mock())))
-        whenever(getRubbishBinNodeByHandle(any())).thenReturn(listOf(mock(), mock()))
-
-        setUnderTest()
-
-        runCatching {
-            underTest.updateRubbishBinNodes.test().awaitValue(50, TimeUnit.MILLISECONDS)
-        }.onSuccess { result ->
-            result.assertValue { it.getContentIfNotHandled()?.size == 2 }
-        }
-    }
-
-    @Test
-    fun `test that rubbish bin node updates live data is not set when get rubbish bin node returns a null list`() = runTest {
-        whenever(monitorNodeUpdates()).thenReturn(flowOf(listOf(mock())))
-        whenever(getRubbishBinNodeByHandle(any())).thenReturn(null)
-
-        setUnderTest()
-
-        runCatching {
-            underTest.updateRubbishBinNodes.test().awaitValue(50, TimeUnit.MILLISECONDS)
-        }.onSuccess { result ->
-            result.assertNoValue()
-        }
-    }
-
-    @Test
-    fun `test that browser node updates live data is set when node updates triggered from use case`() = runTest {
-        whenever(monitorNodeUpdates()).thenReturn(flowOf(listOf(mock())))
-        whenever(getBrowserNodeByHandle(any())).thenReturn(listOf(mock(), mock()))
-
-        setUnderTest()
-
-        runCatching {
-            underTest.updateBrowserNodes.test().awaitValue(50, TimeUnit.MILLISECONDS)
-        }.onSuccess { result ->
-            result.assertValue { it.getContentIfNotHandled()?.size == 2 }
-        }
-    }
-
-    @Test
-    fun `test that browser node updates live data is not set when get browser node returns a null list`() = runTest {
-        whenever(monitorNodeUpdates()).thenReturn(flowOf(listOf(mock())))
-        whenever(getBrowserNodeByHandle(any())).thenReturn(null)
-
-        setUnderTest()
-
-        runCatching {
-            underTest.updateBrowserNodes.test().awaitValue(50, TimeUnit.MILLISECONDS)
-        }.onSuccess { result ->
-            result.assertNoValue()
-        }
-    }
-
-    @Test
-    fun `test that user updates live data is set when user updates triggered from use case`() = runTest {
-        triggerRepositoryUpdate(listOf(GlobalUpdate.OnUsersUpdate(arrayListOf(mock())))) {
-
-            runCatching {
-                underTest.updateUsers.test().awaitValue(50, TimeUnit.MILLISECONDS)
-=======
         underTest.state.map { it.outgoingParentHandle }.distinctUntilChanged()
             .test {
                 val newValue = 123456789L
@@ -364,22 +257,12 @@
 
             runCatching {
                 underTest.updateNodes.test().awaitValue(50, TimeUnit.MILLISECONDS)
->>>>>>> 3f26ba2a
             }.onSuccess { result ->
                 result.assertValue { it.getContentIfNotHandled()?.size == 1 }
             }
         }
 
     @Test
-<<<<<<< HEAD
-    fun `test that user updates live data is not set when user updates triggered from use case with null`() = runTest {
-        triggerRepositoryUpdate(
-            listOf(
-                GlobalUpdate.OnUsersUpdate(null),
-            )
-        ) {
-            underTest.updateUsers.test().assertNoValue()
-=======
     fun `test that rubbish bin node updates live data is set when node updates triggered from use case`() =
         runTest {
             whenever(monitorNodeUpdates()).thenReturn(flowOf(listOf(mock())))
@@ -392,19 +275,9 @@
             }.onSuccess { result ->
                 result.assertValue { it.getContentIfNotHandled()?.size == 2 }
             }
->>>>>>> 3f26ba2a
-        }
-
-    @Test
-<<<<<<< HEAD
-    fun `test that user alert updates live data is set when user alert updates triggered from use case`() = runTest {
-        triggerRepositoryUpdate(listOf(GlobalUpdate.OnUserAlertsUpdate(arrayListOf(mock())))) {
-
-            runCatching {
-                underTest.updateUserAlerts.test().awaitValue(50, TimeUnit.MILLISECONDS)
-            }.onSuccess { result ->
-                result.assertValue { it.getContentIfNotHandled()?.size == 1 }
-=======
+        }
+
+    @Test
     fun `test that rubbish bin node updates live data is not set when get rubbish bin node returns a null list`() =
         runTest {
             whenever(monitorNodeUpdates()).thenReturn(flowOf(listOf(mock())))
@@ -416,20 +289,10 @@
                 underTest.updateRubbishBinNodes.test().awaitValue(50, TimeUnit.MILLISECONDS)
             }.onSuccess { result ->
                 result.assertNoValue()
->>>>>>> 3f26ba2a
-            }
-        }
-
-    @Test
-<<<<<<< HEAD
-    fun `test that user alert updates live data is not set when user alert updates triggered from use case with null`() = runTest {
-        triggerRepositoryUpdate(
-            listOf(
-                GlobalUpdate.OnUserAlertsUpdate(null),
-            )
-        ) {
-            underTest.updateUserAlerts.test().assertNoValue()
-=======
+            }
+        }
+
+    @Test
     fun `test that browser node updates live data is set when node updates triggered from use case`() =
         runTest {
             whenever(monitorNodeUpdates()).thenReturn(flowOf(listOf(mock())))
@@ -442,19 +305,9 @@
             }.onSuccess { result ->
                 result.assertValue { it.getContentIfNotHandled()?.size == 2 }
             }
->>>>>>> 3f26ba2a
-        }
-
-    @Test
-<<<<<<< HEAD
-    fun `test that contact request updates live data is set when contact request updates triggered from use case`() = runTest {
-        triggerRepositoryUpdate(listOf(GlobalUpdate.OnContactRequestsUpdate(arrayListOf(mock())))) {
-
-            runCatching {
-                underTest.updateContactsRequests.test().awaitValue(50, TimeUnit.MILLISECONDS)
-            }.onSuccess { result ->
-                result.assertValue { it.getContentIfNotHandled()?.size == 1 }
-=======
+        }
+
+    @Test
     fun `test that browser node updates live data is not set when get browser node returns a null list`() =
         runTest {
             whenever(monitorNodeUpdates()).thenReturn(flowOf(listOf(mock())))
@@ -466,20 +319,10 @@
                 underTest.updateBrowserNodes.test().awaitValue(50, TimeUnit.MILLISECONDS)
             }.onSuccess { result ->
                 result.assertNoValue()
->>>>>>> 3f26ba2a
-            }
-        }
-
-    @Test
-<<<<<<< HEAD
-    fun `test that contact request updates live data is not set when contact request updates triggered from use case with null`() = runTest {
-        triggerRepositoryUpdate(
-            listOf(
-                GlobalUpdate.OnContactRequestsUpdate(null),
-            )
-        ) {
-            underTest.updateContactsRequests.test().assertNoValue()
-=======
+            }
+        }
+
+    @Test
     fun `test that user updates live data is set when user updates triggered from use case`() =
         runTest {
             triggerRepositoryUpdate(listOf(GlobalUpdate.OnUsersUpdate(arrayListOf(mock())))) {
@@ -552,6 +395,5 @@
             ) {
                 underTest.updateContactsRequests.test().assertNoValue()
             }
->>>>>>> 3f26ba2a
         }
 }