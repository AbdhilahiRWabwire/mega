package test.mega.privacy.android.app.presentation.shares.links

import androidx.arch.core.executor.testing.InstantTaskExecutorRule
import app.cash.turbine.test
import com.google.common.truth.Truth.assertThat
import kotlinx.coroutines.Dispatchers
import kotlinx.coroutines.ExperimentalCoroutinesApi
import kotlinx.coroutines.flow.distinctUntilChanged
import kotlinx.coroutines.flow.map
import kotlinx.coroutines.test.UnconfinedTestDispatcher
import kotlinx.coroutines.test.runTest
import kotlinx.coroutines.test.setMain
import mega.privacy.android.app.domain.usecase.GetNodeByHandle
import mega.privacy.android.app.domain.usecase.GetPublicLinks
import mega.privacy.android.app.presentation.shares.links.LinksViewModel
import mega.privacy.android.domain.usecase.GetCloudSortOrder
import mega.privacy.android.domain.usecase.GetLinksSortOrder
import mega.privacy.android.domain.usecase.GetParentNodeHandle
import nz.mega.sdk.MegaNode
import org.junit.Before
import org.junit.Rule
import org.junit.Test
import org.mockito.kotlin.any
import org.mockito.kotlin.mock
import org.mockito.kotlin.times
import org.mockito.kotlin.verify
import org.mockito.kotlin.whenever
import test.mega.privacy.android.app.presentation.shares.FakeMonitorUpdates

@ExperimentalCoroutinesApi
class LinksViewModelTest {
    private lateinit var underTest: LinksViewModel

    private val getNodeByHandle = mock<GetNodeByHandle>()
    private val getParentNodeHandle = mock<GetParentNodeHandle>()
    private val getPublicLinks = mock<GetPublicLinks>()
    private val getCloudSortOrder = mock<GetCloudSortOrder> {
        onBlocking { invoke() }.thenReturn(1)
    }
    private val getLinksSortOrder = mock<GetLinksSortOrder> {
        onBlocking { invoke() }.thenReturn(2)
    }
    private val monitorNodeUpdates = FakeMonitorUpdates()

    @get:Rule
    var instantExecutorRule = InstantTaskExecutorRule()

    @Before
    fun setUp() {
        Dispatchers.setMain(UnconfinedTestDispatcher())
        underTest = LinksViewModel(
            getNodeByHandle,
            getParentNodeHandle,
            getPublicLinks,
            getCloudSortOrder,
            getLinksSortOrder,
            monitorNodeUpdates,
        )
    }

    @Test
    fun `test that initial state is returned`() = runTest {
        underTest.state.test {
            val initial = awaitItem()
            assertThat(initial.linksHandle).isEqualTo(-1L)
            assertThat(initial.linksTreeDepth).isEqualTo(0)
            assertThat(initial.linksParentHandle).isEqualTo(null)
            assertThat(initial.nodes).isEmpty()
            assertThat(initial.isLoading).isFalse()
        }
    }

    @Test
    fun `test that nodes are refreshed at initialization`() = runTest {
        verify(getPublicLinks).invoke(-1L)
    }

    @Test
    fun `test that links tree depth is increased when calling increaseLinksTreeDepth`() =
        runTest {
            whenever(getPublicLinks(any())).thenReturn(mock())

            underTest.state.map { it.linksTreeDepth }.distinctUntilChanged()
                .test {
                    assertThat(awaitItem()).isEqualTo(0)
                    underTest.increaseLinksTreeDepth(any())
                    assertThat(awaitItem()).isEqualTo(1)
                }
        }

    @Test
    fun `test that links tree depth is decreased when calling decreaseLinksTreeDepth`() =
        runTest {
            whenever(getPublicLinks(any())).thenReturn(mock())

            underTest.state.map { it.linksTreeDepth }.distinctUntilChanged()
                .test {
                    assertThat(awaitItem()).isEqualTo(0)
                    underTest.increaseLinksTreeDepth(any())
                    assertThat(awaitItem()).isEqualTo(1)
                    underTest.decreaseLinksTreeDepth(any())
                    assertThat(awaitItem()).isEqualTo(0)
                }
        }

    @Test
    fun `test that links tree depth is reset to 0 if fails to get public links when calling set links tree depth`() =
        runTest {
            whenever(getPublicLinks(any())).thenReturn(mock())
            underTest.increaseLinksTreeDepth(any())

            underTest.state.map { it.linksTreeDepth }
                .test {
                    assertThat(awaitItem()).isEqualTo(1)
                    whenever(getPublicLinks(any())).thenReturn(null)
                    underTest.increaseLinksTreeDepth(any())
                    assertThat(awaitItem()).isEqualTo(0)
                }
        }

    @Test
    fun `test that links tree depth equals 0 if resetLinksTreeDepth`() =
        runTest {
            whenever(getPublicLinks(any())).thenReturn(mock())

            underTest.state.map { it.linksTreeDepth }.distinctUntilChanged()
                .test {
                    underTest.resetLinksTreeDepth()
                    assertThat(awaitItem()).isEqualTo(0)
                }
        }

    @Test
    fun `test that links handle is updated when increase links tree depth`() =
        runTest {
            whenever(getPublicLinks(any())).thenReturn(mock())

            underTest.state.map { it.linksHandle }.distinctUntilChanged()
                .test {
                    val newValue = 123456789L
                    assertThat(awaitItem()).isEqualTo(-1L)
                    underTest.increaseLinksTreeDepth(newValue)
                    assertThat(awaitItem()).isEqualTo(newValue)
                }
        }

    @Test
    fun `test that links handle is updated when decrease links tree depth`() =
        runTest {
            whenever(getPublicLinks(any())).thenReturn(mock())

            underTest.state.map { it.linksHandle }.distinctUntilChanged()
                .test {
                    val newValue = 123456789L
                    assertThat(awaitItem()).isEqualTo(-1L)
                    underTest.decreaseLinksTreeDepth(newValue)
                    assertThat(awaitItem()).isEqualTo(newValue)
                }
        }

    @Test
    fun `test that links handle is set to -1L when reset links tree depth`() =
        runTest {
            whenever(getPublicLinks(any())).thenReturn(mock())

            underTest.state.map { it.linksHandle }.distinctUntilChanged()
                .test {
                    assertThat(awaitItem()).isEqualTo(-1L)
                    underTest.increaseLinksTreeDepth(123456789L)
                    assertThat(awaitItem()).isEqualTo(123456789L)
                    underTest.resetLinksTreeDepth()
                    assertThat(awaitItem()).isEqualTo(-1L)
                }
        }

    @Test
    fun `test that links handle is reset to default if fails to get public links when calling set links tree depth`() =
        runTest {
            whenever(getPublicLinks(any())).thenReturn(mock())
            underTest.increaseLinksTreeDepth(123456789L)

            underTest.state.map { it.linksHandle }
                .test {
                    assertThat(awaitItem()).isEqualTo(123456789L)
                    whenever(getPublicLinks(any())).thenReturn(null)
                    underTest.increaseLinksTreeDepth(987654321L)
                    assertThat(awaitItem()).isEqualTo(-1L)
                }
        }

    @Test
    fun `test that getPublicLinks executes when calling increaseLinksTreeDepth`() =
        runTest {
            val handle = 123456789L
            underTest.increaseLinksTreeDepth(handle)
            verify(getPublicLinks).invoke(handle)
        }

    @Test
    fun `test that getPublicLinks executes when calling decreaseLinksTreeDepth`() =
        runTest {
            val handle = 123456789L
            underTest.decreaseLinksTreeDepth(handle)
            verify(getPublicLinks).invoke(handle)
        }

    @Test
    fun `test that getPublicLinks executes when resetLinksTreeDepth`() =
        runTest {
            underTest.refreshLinksSharesNode()
            // initialization call + subsequent call
            verify(getPublicLinks, times(2)).invoke(-1L)
        }

    @Test
    fun `test that getPublicLinks executes when refresh`() =
        runTest {
            whenever(getPublicLinks(any())).thenReturn(mock())

            val handle = 123456789L
            val job = underTest.increaseLinksTreeDepth(handle)
            job.invokeOnCompletion {
                assertThat(underTest.state.value.linksHandle).isEqualTo(handle)
                underTest.refreshLinksSharesNode()
            }
            // increaseLinksTreeDepth call + refreshLinksSharesNode call
            verify(getPublicLinks, times(2)).invoke(handle)
        }

    @Test
    fun `test that nodes is set with result of getPublicLinks if not null`() =
        runTest {
            val node1 = mock<MegaNode>()
            val node2 = mock<MegaNode>()
            val expected = listOf(node1, node2)

            whenever(getPublicLinks(any())).thenReturn(expected)

            underTest.state.map { it.nodes }.distinctUntilChanged()
                .test {
                    assertThat(awaitItem()).isEmpty()
                    underTest.increaseLinksTreeDepth(123456789L)
                    assertThat(awaitItem()).isEqualTo(expected)
                }
        }

    @Test
    fun `test that nodes is empty if result of getPublicLinks null`() =
        runTest {
            val node1 = mock<MegaNode>()
            val node2 = mock<MegaNode>()
            val expected = listOf(node1, node2)

            whenever(getPublicLinks(123456789L)).thenReturn(expected)
            whenever(getPublicLinks(987654321L)).thenReturn(null)

            underTest.state.map { it.nodes }.distinctUntilChanged()
                .test {
                    underTest.increaseLinksTreeDepth(123456789L).invokeOnCompletion {
                        underTest.increaseLinksTreeDepth(987654321L)
                    }
                    assertThat(awaitItem()).isEmpty()
                    assertThat(awaitItem()).isEqualTo(expected)
                    assertThat(awaitItem()).isEmpty()
                }
        }

    @Test
    fun `test that is invalid parent handle is set to false when call set links tree depth with valid parent handle`() =
        runTest {
            whenever(getPublicLinks(any())).thenReturn(mock())
            whenever(getNodeByHandle(any())).thenReturn(mock())

            underTest.state.map { it.isInvalidHandle }.distinctUntilChanged()
                .test {
                    assertThat(awaitItem()).isEqualTo(true)
                    underTest.increaseLinksTreeDepth(any())
                    assertThat(awaitItem()).isEqualTo(false)
                }
        }

    @Test
    fun `test that is invalid handle is set to true when call set links tree depth with invalid handle`() =
        runTest {
            whenever(getPublicLinks(any())).thenReturn(mock())
            whenever(getNodeByHandle(any())).thenReturn(mock())

            underTest.state.map { it.isInvalidHandle }.distinctUntilChanged()
                .test {
                    assertThat(awaitItem()).isEqualTo(true)
                    underTest.increaseLinksTreeDepth(123456789L)
                    assertThat(awaitItem()).isEqualTo(false)
                    underTest.increaseLinksTreeDepth(-1L)
                    assertThat(awaitItem()).isEqualTo(true)
                }
        }

    @Test
    fun `test that is invalid handle is set to true when cannot retrieve node`() =
        runTest {
            whenever(getPublicLinks(any())).thenReturn(mock())
            whenever(getNodeByHandle(any())).thenReturn(mock())

            underTest.state.map { it.isInvalidHandle }.distinctUntilChanged()
                .test {
                    assertThat(awaitItem()).isEqualTo(true)
                    underTest.increaseLinksTreeDepth(123456789L)
                    assertThat(awaitItem()).isEqualTo(false)

                    whenever(getNodeByHandle(any())).thenReturn(null)

                    underTest.increaseLinksTreeDepth(987654321L)
                    assertThat(awaitItem()).isEqualTo(true)
                }
        }

    @Test
    fun `test that getParentNodeHandle is called when setLinksTreeDepth`() =
        runTest {
            val handle = 123456789L
            underTest.increaseLinksTreeDepth(handle)
            verify(getParentNodeHandle).invoke(handle)
        }

    @Test
    fun `test that parent handle is set with result of getParentNodeHandle`() =
        runTest {
            val expected = 111111111L
            whenever(getParentNodeHandle(any())).thenReturn(expected)
            whenever(getPublicLinks(any())).thenReturn(mock())
            whenever(getNodeByHandle(any())).thenReturn(mock())

            underTest.state.map { it.linksParentHandle }.distinctUntilChanged()
                .test {
                    assertThat(awaitItem()).isEqualTo(null)
                    underTest.increaseLinksTreeDepth(123456789L)
                    assertThat(awaitItem()).isEqualTo(expected)
                }
        }

    @Test
    fun `test that parent handle is set to null when refreshNodes fails`() =
        runTest {
            whenever(getParentNodeHandle(any())).thenReturn(111111111L)
            whenever(getPublicLinks(any())).thenReturn(mock())
            whenever(getNodeByHandle(any())).thenReturn(mock())

            underTest.state.map { it.linksParentHandle }.distinctUntilChanged()
                .test {
                    assertThat(awaitItem()).isEqualTo(null)
                    underTest.increaseLinksTreeDepth(123456789L)
                    assertThat(awaitItem()).isEqualTo(111111111L)
                    whenever(getPublicLinks(any())).thenReturn(null)
                    underTest.increaseLinksTreeDepth(123456789L)
                    assertThat(awaitItem()).isEqualTo(null)
                }
        }

<<<<<<< HEAD

    @Test
    fun `test that sort order is set with result of getLinksSortOrder if depth is equals to 0 when call setIncomingTreeDepth`() =
        runTest {
            val expected = 5
            whenever(getPublicLinks(any())).thenReturn(mock())
            whenever(getLinksSortOrder()).thenReturn(expected)

            underTest.state.map { it.sortOrder }.distinctUntilChanged()
                .test {
                    assertThat(awaitItem()).isEqualTo(0)
                    underTest.resetLinksTreeDepth()
                    assertThat(awaitItem()).isEqualTo(expected)
                }
        }

    @Test
    fun `test that sort order is set with result of getCloudSortOrder if depth is different than 0 when call setIncomingTreeDepth`() =
        runTest {
            val expected = 5
            whenever(getPublicLinks(any())).thenReturn(mock())
            whenever(getCloudSortOrder()).thenReturn(expected)

            underTest.state.map { it.sortOrder }.distinctUntilChanged()
                .test {
                    assertThat(awaitItem()).isEqualTo(0)
                    underTest.increaseLinksTreeDepth(any())
                    assertThat(awaitItem()).isEqualTo(expected)
                }
        }

    @Test
    fun `test that sort order is set with result of getLinksSortOrder when refreshNodes fails`() =
        runTest {
            val expected = 5
            whenever(getPublicLinks(any())).thenReturn(null)
            whenever(getLinksSortOrder()).thenReturn(expected)

            underTest.state.map { it.sortOrder }.distinctUntilChanged()
                .test {
                    assertThat(awaitItem()).isEqualTo(0)
                    underTest.increaseLinksTreeDepth(any())
                    assertThat(awaitItem()).isEqualTo(expected)
                }
        }
=======
    @Test
    fun `test that refresh nodes is called when receiving a node update`() = runTest {
        val node = mock<MegaNode> {
            on { this.handle }.thenReturn(987654321L)
        }
        monitorNodeUpdates.emit(listOf(node))
        // initialization call + receiving a node update call
        verify(getPublicLinks, times(2)).invoke(underTest.state.value.linksHandle)
    }
>>>>>>> 26aeb8bc
}<|MERGE_RESOLUTION|>--- conflicted
+++ resolved
@@ -356,7 +356,15 @@
                 }
         }
 
-<<<<<<< HEAD
+    @Test
+    fun `test that refresh nodes is called when receiving a node update`() = runTest {
+        val node = mock<MegaNode> {
+            on { this.handle }.thenReturn(987654321L)
+        }
+        monitorNodeUpdates.emit(listOf(node))
+        // initialization call + receiving a node update call
+        verify(getPublicLinks, times(2)).invoke(underTest.state.value.linksHandle)
+    }
 
     @Test
     fun `test that sort order is set with result of getLinksSortOrder if depth is equals to 0 when call setIncomingTreeDepth`() =
@@ -402,15 +410,4 @@
                     assertThat(awaitItem()).isEqualTo(expected)
                 }
         }
-=======
-    @Test
-    fun `test that refresh nodes is called when receiving a node update`() = runTest {
-        val node = mock<MegaNode> {
-            on { this.handle }.thenReturn(987654321L)
-        }
-        monitorNodeUpdates.emit(listOf(node))
-        // initialization call + receiving a node update call
-        verify(getPublicLinks, times(2)).invoke(underTest.state.value.linksHandle)
-    }
->>>>>>> 26aeb8bc
 }