package test.mega.privacy.android.app.data.repository

import com.google.common.truth.Truth.assertThat
import kotlinx.coroutines.ExperimentalCoroutinesApi
import kotlinx.coroutines.test.UnconfinedTestDispatcher
import kotlinx.coroutines.test.runTest
import mega.privacy.android.app.data.gateway.api.MegaLocalStorageGateway
import mega.privacy.android.app.data.mapper.SortOrderIntMapper
import mega.privacy.android.app.data.mapper.SortOrderMapper
import mega.privacy.android.app.data.repository.DefaultSortOrderRepository
import mega.privacy.android.domain.entity.SortOrder
import nz.mega.sdk.MegaApiJava
import org.junit.Before
import org.junit.Test
import org.mockito.kotlin.mock
import org.mockito.kotlin.verify
import org.mockito.kotlin.whenever

@OptIn(ExperimentalCoroutinesApi::class)
class DefaultSortOrderRepositoryTest {
    private lateinit var underTest: DefaultSortOrderRepository

    private val megaLocalStorageGateway = mock<MegaLocalStorageGateway>()
    private val sortOrderMapper = mock<SortOrderMapper>()
    private val sortOrderIntMapper = mock<SortOrderIntMapper>()

    @Before
    fun setUp() {
        underTest = DefaultSortOrderRepository(
            ioDispatcher = UnconfinedTestDispatcher(),
            megaLocalStorageGateway = megaLocalStorageGateway,
            sortOrderMapper = sortOrderMapper,
            sortOrderIntMapper = sortOrderIntMapper,
        )
    }

    @Test
    fun `test that get camera sort order return type is sort order`() = runTest {
        val order = MegaApiJava.ORDER_DEFAULT_ASC
        whenever(megaLocalStorageGateway.getCameraSortOrder()).thenReturn(order)
        whenever(sortOrderMapper.invoke(order)).thenReturn(SortOrder.ORDER_DEFAULT_ASC)
        assertThat(underTest.getCameraSortOrder()).isInstanceOf(SortOrder::class.java)
    }

    @Test
    fun `test that get camera sort order invokes get camera sort order of gateway`() = runTest {
        underTest.getCameraSortOrder()
        verify(megaLocalStorageGateway).getCameraSortOrder()
    }

    @Test
    fun `test that get camera sort order invokes sort order mapper`() = runTest {
        val order = MegaApiJava.ORDER_DEFAULT_ASC
        whenever(megaLocalStorageGateway.getCameraSortOrder()).thenReturn(order)
        underTest.getCameraSortOrder()
        verify(sortOrderMapper).invoke(order)
    }

    @Test
    fun `test that get cloud sort order return type is sort order`() = runTest {
        val order = MegaApiJava.ORDER_DEFAULT_DESC
        whenever(megaLocalStorageGateway.getCloudSortOrder()).thenReturn(order)
        whenever(sortOrderMapper.invoke(order)).thenReturn(SortOrder.ORDER_DEFAULT_DESC)
        assertThat(underTest.getCloudSortOrder()).isInstanceOf(SortOrder::class.java)
    }

    @Test
    fun `test that get cloud sort order invokes get cloud sort order of gateway`() = runTest {
        underTest.getCloudSortOrder()
        verify(megaLocalStorageGateway).getCloudSortOrder()
    }

    @Test
    fun `test that get cloud sort order invokes sort order mapper`() = runTest {
        val order = MegaApiJava.ORDER_DEFAULT_DESC
        whenever(megaLocalStorageGateway.getCloudSortOrder()).thenReturn(order)
        underTest.getCloudSortOrder()
        verify(sortOrderMapper).invoke(order)
    }

    @Test
    fun `test that get links sort order return type is sort order`() = runTest {
        val order = MegaApiJava.ORDER_SIZE_ASC
        whenever(megaLocalStorageGateway.getLinksSortOrder()).thenReturn(order)
        whenever(sortOrderMapper.invoke(order)).thenReturn(SortOrder.ORDER_SIZE_ASC)
        assertThat(underTest.getLinksSortOrder()).isInstanceOf(SortOrder::class.java)
    }

    @Test
    fun `test that get links sort order invokes get links sort order of gateway`() = runTest {
        underTest.getLinksSortOrder()
        verify(megaLocalStorageGateway).getLinksSortOrder()
    }

    @Test
    fun `test that get links sort order invokes sort order mapper`() = runTest {
        val order = MegaApiJava.ORDER_SIZE_ASC
        whenever(megaLocalStorageGateway.getLinksSortOrder()).thenReturn(order)
        underTest.getLinksSortOrder()
        verify(sortOrderMapper).invoke(order)
    }

    @Test
<<<<<<< HEAD
    fun `test that get others sort order return type is sort order`() = runTest {
        val order = MegaApiJava.ORDER_SIZE_DESC
        whenever(megaLocalStorageGateway.getOthersSortOrder()).thenReturn(order)
        whenever(sortOrderMapper.invoke(order)).thenReturn(SortOrder.ORDER_SIZE_DESC)
        assertThat(underTest.getOthersSortOrder()).isInstanceOf(SortOrder::class.java)
    }

    @Test
    fun `test that get others sort order invokes get links sort order of gateway`() = runTest {
        underTest.getOthersSortOrder()
        verify(megaLocalStorageGateway).getOthersSortOrder()
    }

    @Test
    fun `test that get others sort order invokes sort order mapper`() = runTest {
        val order = MegaApiJava.ORDER_SIZE_DESC
        whenever(megaLocalStorageGateway.getOthersSortOrder()).thenReturn(order)
        underTest.getOthersSortOrder()
        verify(sortOrderMapper).invoke(order)
    }
=======
    fun `test that get offline sort order return type is sort order`() = runTest {
        val order = MegaApiJava.ORDER_CREATION_ASC
        whenever(megaLocalStorageGateway.getOfflineSortOrder()).thenReturn(order)
        whenever(sortOrderMapper.invoke(order)).thenReturn(SortOrder.ORDER_CREATION_ASC)
        assertThat(underTest.getOfflineSortOrder()).isInstanceOf(SortOrder::class.java)
    }

    @Test
    fun `test that get offline sort order invokes get offline sort order of gateway`() = runTest {
        underTest.getOfflineSortOrder()
        verify(megaLocalStorageGateway).getOfflineSortOrder()
    }

    @Test
    fun `test that get offline sort order invokes sort order mapper`() = runTest {
        val order = MegaApiJava.ORDER_CREATION_ASC
        whenever(megaLocalStorageGateway.getOfflineSortOrder()).thenReturn(order)
        underTest.getOfflineSortOrder()
        verify(sortOrderMapper).invoke(order)
    }

    @Test
    fun `test that set offline sort order invokes set offline sort order of gateway`() = runTest {
        val order = SortOrder.ORDER_CREATION_DESC
        val expected = MegaApiJava.ORDER_CREATION_DESC
        whenever(sortOrderIntMapper.invoke(order)).thenReturn(expected)
        underTest.setOfflineSortOrder(order)
        verify(megaLocalStorageGateway).setOfflineSortOrder(expected)
    }

    @Test
    fun `test that set offline sort order invokes sort order int mapper`() = runTest {
        val order = SortOrder.ORDER_CREATION_DESC
        val expected = MegaApiJava.ORDER_CREATION_DESC
        whenever(sortOrderIntMapper.invoke(order)).thenReturn(expected)
        underTest.setOfflineSortOrder(order)
        verify(sortOrderIntMapper).invoke(order)
    }
>>>>>>> 54151942
}<|MERGE_RESOLUTION|>--- conflicted
+++ resolved
@@ -101,7 +101,6 @@
     }
 
     @Test
-<<<<<<< HEAD
     fun `test that get others sort order return type is sort order`() = runTest {
         val order = MegaApiJava.ORDER_SIZE_DESC
         whenever(megaLocalStorageGateway.getOthersSortOrder()).thenReturn(order)
@@ -122,7 +121,7 @@
         underTest.getOthersSortOrder()
         verify(sortOrderMapper).invoke(order)
     }
-=======
+
     fun `test that get offline sort order return type is sort order`() = runTest {
         val order = MegaApiJava.ORDER_CREATION_ASC
         whenever(megaLocalStorageGateway.getOfflineSortOrder()).thenReturn(order)
@@ -161,5 +160,4 @@
         underTest.setOfflineSortOrder(order)
         verify(sortOrderIntMapper).invoke(order)
     }
->>>>>>> 54151942
 }