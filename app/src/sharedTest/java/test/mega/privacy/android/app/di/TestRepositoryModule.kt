--- conflicted
+++ resolved
@@ -49,9 +49,6 @@
     fun bindDeviceRepository(): EnvironmentRepository = mock()
 
     @Provides
-<<<<<<< HEAD
-    fun provideTransfersRepository(): TransfersRepository = mock()
-=======
     fun provideContactsRepository(): ContactsRepository = mock()
 
     @Provides
@@ -59,5 +56,7 @@
 
     @Provides
     fun provideLoginRepository(): LoginRepository = mock()
->>>>>>> 9ace665a
+
+    @Provides
+    fun provideTransfersRepository(): TransfersRepository = mock()
 }