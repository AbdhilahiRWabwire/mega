package mega.privacy.android.app.di

import dagger.Module
import dagger.Provides
import dagger.hilt.InstallIn
import dagger.hilt.components.SingletonComponent
import dagger.multibindings.IntoSet
import mega.privacy.android.app.R
<<<<<<< HEAD
import mega.privacy.android.app.domain.repository.FeatureFlagRepository
import mega.privacy.android.app.domain.usecase.GetAllFeatureFlags
import mega.privacy.android.app.domain.usecase.SetFeatureFlag
=======
import mega.privacy.android.app.data.gateway.DistributionGateway
import mega.privacy.android.app.data.gateway.FirebaseDistributionGateway
import mega.privacy.android.app.data.repository.DefaultQARepository
import mega.privacy.android.app.domain.repository.QARepository
import mega.privacy.android.app.domain.usecase.UpdateApp
>>>>>>> a1fff4bd
import mega.privacy.android.app.presentation.settings.model.PreferenceResource

/**
 * Provides dependencies used in the QA module
 *
 */
@Module
@InstallIn(SingletonComponent::class)
class QAModule {
    /**
     * QA only preferences
     *
     */
    @Provides
    @IntoSet
    fun providePreferenceResource(): PreferenceResource =
        PreferenceResource(R.xml.preferences_qa_entry)

<<<<<<< HEAD
    @Provides
    fun provideSetFeatureFlag(repository: FeatureFlagRepository): SetFeatureFlag =
        SetFeatureFlag(repository::setFeature)

    @Provides
    fun provideGetAllFeatureFlags(featureFlagRepository: FeatureFlagRepository): GetAllFeatureFlags =
        GetAllFeatureFlags(featureFlagRepository::getAllFeatures)
=======
    /**
     * Provide distribution gateway for QA builds
     *
     */
    @Provides
    fun provideDistributionGateway(): DistributionGateway = FirebaseDistributionGateway()

    /**
     * Provide qa repository
     *
     */
    @Provides
    fun provideQARepository(repository: DefaultQARepository): QARepository = repository

    /**
     * Provide update app use case
     *
     */
    @Provides
    fun provideUpdateApp(qaRepository: QARepository): UpdateApp =
        UpdateApp(qaRepository::updateApp)
>>>>>>> a1fff4bd
}<|MERGE_RESOLUTION|>--- conflicted
+++ resolved
@@ -6,17 +6,14 @@
 import dagger.hilt.components.SingletonComponent
 import dagger.multibindings.IntoSet
 import mega.privacy.android.app.R
-<<<<<<< HEAD
 import mega.privacy.android.app.domain.repository.FeatureFlagRepository
 import mega.privacy.android.app.domain.usecase.GetAllFeatureFlags
 import mega.privacy.android.app.domain.usecase.SetFeatureFlag
-=======
 import mega.privacy.android.app.data.gateway.DistributionGateway
 import mega.privacy.android.app.data.gateway.FirebaseDistributionGateway
 import mega.privacy.android.app.data.repository.DefaultQARepository
 import mega.privacy.android.app.domain.repository.QARepository
 import mega.privacy.android.app.domain.usecase.UpdateApp
->>>>>>> a1fff4bd
 import mega.privacy.android.app.presentation.settings.model.PreferenceResource
 
 /**
@@ -32,10 +29,9 @@
      */
     @Provides
     @IntoSet
-    fun providePreferenceResource(): PreferenceResource =
+    fun bindPreferenceResource(): PreferenceResource =
         PreferenceResource(R.xml.preferences_qa_entry)
 
-<<<<<<< HEAD
     @Provides
     fun provideSetFeatureFlag(repository: FeatureFlagRepository): SetFeatureFlag =
         SetFeatureFlag(repository::setFeature)
@@ -43,7 +39,6 @@
     @Provides
     fun provideGetAllFeatureFlags(featureFlagRepository: FeatureFlagRepository): GetAllFeatureFlags =
         GetAllFeatureFlags(featureFlagRepository::getAllFeatures)
-=======
     /**
      * Provide distribution gateway for QA builds
      *
@@ -65,5 +60,4 @@
     @Provides
     fun provideUpdateApp(qaRepository: QARepository): UpdateApp =
         UpdateApp(qaRepository::updateApp)
->>>>>>> a1fff4bd
 }