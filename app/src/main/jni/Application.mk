--- conflicted
+++ resolved
@@ -15,12 +15,4 @@
 APP_OPTIM := release
 APP_PIE := false
 
-<<<<<<< HEAD
-# then enable c++11 extentions in source code
-APP_CPPFLAGS += -std=c++11 -Wno-extern-c-compat -fexceptions -frtti
-# or use APP_CPPFLAGS := -std=gnu++11
-
-DISABLE_WEBRTC = true
-=======
-APP_CPPFLAGS += -std=c++11 -Wno-extern-c-compat -mno-unaligned-access -fexceptions -frtti
->>>>>>> ba062c8f
+APP_CPPFLAGS += -std=c++11 -Wno-extern-c-compat -mno-unaligned-access -fexceptions -frtti