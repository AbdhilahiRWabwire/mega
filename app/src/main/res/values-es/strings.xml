--- conflicted
+++ resolved
@@ -2362,7 +2362,6 @@
 
     <string name="type_of_my_account" context="Subtitle of the Upgrade account section">Tu cuenta es [A]%s[/A]</string>
     <string name="footnote_achievements" context="Footnote to clarify the storage space is subject to the achievement program">Sujeto a la participación en nuestro programa de logros.</string>
-    <string name="select_payment_method" context="after choosing one PRO plan, the user have to choose the payment method: credit card, fortumo, etc">Selecciona el método de pago</string>
 
     <string name="billing_period_title" context="title of billing period">Período de facturación</string>
     <string name="billed_one_off_month" context="Option of one-off (month) billing. Placeholder: purchase price.">[A]Pago único (mes)[/A] %s</string>
@@ -2730,12 +2729,6 @@
     <string name="camera_uploads_business_alert" context="Message shown when users with a business account (no administrators of a business account) try to enable the Camera Uploads, to advise them that the administrator do have the ability to view their data.">Si bien MEGA no tiene acceso a tus datos, el administrador de la cuenta Business puede controlar y ver las Subídas de la cámara en tu cuenta de usuario</string>
     <string name="general_something_went_wrong_error" context="General label to alert user that somehting went wrong">Algo ha ido mal</string>
     <string name="expired_user_business_text_2" context="A dialog message which is shown to sub-users of expired business accounts.">Ponte en contacto con el administrador de tu cuenta Business para resolver el problema y activar tu cuenta.</string>
-<<<<<<< HEAD
-=======
-    <string name="business_account_clarification" context="The meaning of the double asterisk in the storage and transfer quota characteristics of the business accounts.">** Aumentará automáticamente, sin cargos adicionales y sujeto a uso comercial legítimo.</string>
-    <string name="storage_space_amount" context="Label to indicate amount of space. Placeholder %s is to include the amount of storage (including units). Please, keep [A] and [/A] is to format the string giving it a style, for instance bold style. Keep the ** at the end.">[A]%s[/A] Almacenamiento [A]**[/A]</string>
-    <string name="unlimited_transfer_quota" context="Label to indicate an unlimited transfer quota. Please, keep [A] and [/A] is to format the string giving it a style, for instance bold style.">Cuota de transferencia [A]ilimitada[/A]</string>
->>>>>>> e5701cb5
 
     <string name="logout_warning_offline" context="Warning message to alert user about logout in My Account section if has offline files.">Cuando cierres sesión, los archivos de la sección Sin conexión se eliminarán de tu dispositivo.</string>
     <string name="logout_warning_transfers" context="Warning message to alert user about logout in My Account section if has transfers in progress.">Cuando cierres sesión, las transferencias en curso se cancelarán.</string>
