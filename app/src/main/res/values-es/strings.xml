<?xml version="1.0" encoding="utf-8"?>
<resources>
    
    <string name="full_description_text" context="Full description text of the app in the Google Play page of the app">MEGA is a secure cloud storage service that gives you 50GB for free.Unlike other cloud storage providers, your data is encrypted and decrypted by the client devices only and never by us.Your data is accessible any time, from any device, anywhere. Share folders with your contacts and see their updates in real time.The cloud in your pocket. Access and stream your files from your smartphone or tablet. Upload and sync your media to the cloud.Search, store, download, stream, view, share, rename or delete your files. It\'s all there - in the palm of your hands.For more info, please check our website: https://mega.co.nz/</string>
    <string name="short_description_text" context="Short description text of the app in the Google Play page of the app">MEGA es Almacenamiento en la Nube con Potenhte Privacidad Contínuamente Activa. 50GB gratis</string>
    
    <string name="general_total_size" context="label for the total file size of multiple files and/or folders (no need to put the colon punctuation in the translation)">Tamaño total</string>
    <string name="general_x_of_x" context="Showing progress of elements. Example: 2 of 10.">de</string>
    <string name="general_yes" context="Answer for confirmation dialog.">Si</string>
    <string name="general_no" context="Answer for confirmation dialog.">No</string>
    <string name="general_cancel" context="Answer for confirmation dialog.">Cancelar</string>
    <string name="general_move_to" context="When moving a file to a location in MEGA. This is the text of the button after selection the destination">Mover a</string>
    <string name="general_copy_to" context="When copying a file to a location in MEGA. This is the text of the button after selection the destination">Copiar a</string>
    <string name="general_import_to" context="When importing a file to a location in MEGA. This is the text of the button after selection the destination">Importar a</string>
    <string name="general_select" context="Selecting a specific location in MEGA. This is the text of the button">Seleccionar</string>
    <string name="general_select_to_upload" context="Selecting a specific location in MEGA. This is the text of the button">Seleccionar ficheros</string>
    <string name="general_select_to_download" context="Selecting a specific location in MEGA. This is the text of the button">Seleccionar carpeta</string>
    <string name="general_create" context="This is the final button when creating a folder in the dialog where the user inserts the folder name">Crear</string>
    <string name="general_upload" context="Button text when uploading a file to a previously selected location in MEGA">Subir Archivo</string>
    <string name="general_download" context="Item menu option upon right click on one or multiple files.">Descargar</string>
    <string name="general_add" context="button">Añadir</string>
    <string name="general_move" context="button">Mover</string>
    <string name="general_remove" context="button">Borrar</string>
    <string name="general_share" context="button">Compartir</string>
    <string name="general_confirm" context="button">Confirmar</string>
    <string name="general_leave" context="button">Abandonar</string>
    <string name="general_decryp" context="button">Desencriptar</string>
    <string name="general_export" context="button">Exportar</string>
    <string name="general_empty" context="Button to delete the contents of the trashbin. Can also be translated as &quot;clear&quot;">Vaciar</string>
    <string name="general_loading" context="state previous to import a file">Cargando</string>
    <string name="general_importing" context="state while importing the file">Importando</string>
    <string name="general_import" context="Import button. When the user clicks this button the file will be imported to his account.">Importar</string>
    <string name="general_storage" context="Text listed before the amount of storage a user gets with a certain package. For example: &quot;1TB Storage&quot;.">Almacenamiento</string>
    <string name="general_bandwidth" context="Text listed before the amount of bandwidth a user gets with a certain package. For example: &quot;8TB Bandwidth&quot;. Can also be translated as data transfer.">Ancho de Banda</string>
    <string name="general_error_word" context="It will be followed by the error message">Error</string> 
    <string name="general_error_file_not_found" context="Message shown when a file don't exist">Enlace de fichero no existente</string>
    <string name="general_error_folder_not_found" context="Message shown when a folder don't exist">Enlace de carpeta no existente</string>
    <string name="general_not_yet_implemented" context="when clicking into a menu whose functionality is not yet implemented">Todavía no implementado</string>
    <string name="general_subscribe" context="Text placed inside the button the user clicks when upgrading to PRO. Meaning: subscribe to this plan">Suscribir</string>
    <string name="general_continue" context="Text placed inside the button the user clicks when clicking into the FREE account. Meaning: Continue to the main screen">Continuar</string> 
    <string name="error_no_selection" context="when any file or folder is selected">Ningún fichero o carpeta ha sido seleccionada.</string>
    <string name="general_already_downloaded" context="when trying to download a file that is already downloaded in the device">Descargado anteriormente</string>
    <string name="general_already_uploaded" context="when trying to upload a file that is already uploaded in the folder">Subido anteriormente</string>
    <string name="general_file_info" context="Label of the option menu. When clicking this button, the app shows the info of the file">Info</string>
    <string name="general_folder_info" context="Label of the option menu. When clicking this button, the app shows the info of the folder">Info</string>
    <string name="general_menu" context="Title when the left menu is opened">Menu</string>

    <string name="error_general_nodes" context="Error getting the root node">Error. Por favor, inténtelo otra vez.</string>
    
    <string name="secondary_media_service_error_local_folder" context="Local folder Error in Sync Service">La carpeta secundaria no existe, por favor, elija una nueva.</string>   
    <string name="no_external_SD_card_detected" context="when no external card exists">Ningún dispositivo de almacenamiento externo detectado</string>
    <string name="no_permissions_upload" context="On clicking menu item upload in a incoming shared folder read only">La carpeta es sólo de lectura. No tiene permisos para subir contenido.</string>
    
    <string name="remove_key_confirmation" context="confirmation message before removing the previously downloaded MasterKey file">Vas a eliminar el archivo exportado con la clave maestra. ¿Deseas continuar?</string>  
    <string name="export_key_confirmation" context="confirmation message before downloading to the device the MasterKey file">¡Aviso de seguridad! Esta es una operación de alto riesgo. ¿Desea continuar?</string> 
     
    <string name="more_options_overflow" context="title of the menu for more options for each file (rename, share, copy, move, etc)">Más opciones</string>
    <string name="confirmation_add_contact" context="confirmation message before sending an invitation to a contact">¿Quieres enviar una invitación a %s?</string>
    <string name="confirmation_remove_contact" context="confirmation message before removing a contact. Do not write question mark">¿Quieres borrar el contacto %s?</string>    
    <string name="confirmation_remove_multiple_contacts" context="confirmation message before removing mutiple contacts">¿Deseas borrar estos %d contactos?</string>
    <string name="confirmation_move_to_rubbish" context="confirmation message before removing a file">¿Está seguro de que desea enviar este elemento a la Papelera?</string>
    <string name="confirmation_move_to_rubbish_plural" context="confirmation message before removing a file">¿Está seguro de que desea enviar estos elementos a la Papelera?</string>
    <string name="title_delete_from_mega" context="confirmation message before removing a file">Borrar de MEGA</string>
    <string name="confirmation_delete_from_mega" context="confirmation message before removing a file">¿Está seguro de que desear eliminar completamente este elemento de MEGA?</string>
    <string name="confirmation_delete_from_mega_plural" context="confirmation message before removing a file">¿Está seguro de que desear eliminar completamente estos elementos de MEGA?</string>
    <string name="confirmation_leave_share_folder" context="confirmation message before leaving an incoming shared folder">Si abandonas la carpeta, no podrás acceder a ella de nuevo</string>
    
    <string name="confirmation_alert" context="confirmation message before removing a file">Confirmación necesaria</string>

    <string name="delete_account" context="Button in My Account section where the user can delete permanently his account">Eliminar cuenta</string>
    <string name="action_logout" context="Button where the user can sign off or logout">Desconectar</string>
    <string name="action_add" context="Menu item">Subir</string>
    <string name="action_create_folder" context="Menu item">Nueva carpeta</string>
    <string name="action_open_link" context="Menu item">Abrir link</string>
    
    <string name="action_upload" context="Button text when choosing the destination location in MEGA">Subir a</string>
    <string name="action_settings" context="Menu item">Configuración</string>
    <string name="action_search" context="Search button">Buscar</string>
    <string name="action_play" context="Search button">Play</string>
    <string name="action_pause" context="Search button">Pausa</string>
    <string name="action_refresh" context="Menu item">Actualizar</string>
    <string name="action_sort_by" context="Menu item">Ordenar por</string>
    <string name="action_help" context="Menu item">Ayuda</string>
    <string name="action_upgrade_account" context="Change from a free account to paying MEGA">Ampliar cuenta</string>
    <string name="upgrading_account_message" context="Message while proceeding to upgrade the account">Realizando pago</string>
    <string name="action_select_all" context="Menu item to select all the elements of a list">Seleccionar Todo</string>
    <string name="action_unselect_all" context="Menu item to unselect all the elements of a list">Deseleccionar Todo</string>
    <string name="action_grid" context="Menu item to change from list view to grid view">Vista miniaturas</string>
    <string name="action_list" context="Menu item to change from grid view to list view">Ver como lista</string>
    <string name="action_export_master_key" context="Menu item to let the user export the MasterKey">Exportar Clave Maestra</string>
    <string name="action_remove_master_key" context="Menu item to let the user remove the MasterKey (previously downloaded)">Eliminar la Clave Maestra</string>
    <string name="action_cancel_subscriptions" context="Menu item to let the user cancel subscriptions">Cancelar subscripción</string>
    <string name="cancel_subscription_ok" context="success message when the subscription has been canceled correctly">La subscripción ha sido cancelada correctamente</string>
    <string name="cancel_subscription_error" context="error message when the subscription has not been canceled correctly">Ha habido algún problema cancelando la subscripción. Por favor, contacta con support\@mega.co.nz para cancelar la subscripción</string>
    <string name="action_kill_all_sessions" context="Menu item to kill all opened sessions">Cerrar el resto de sesiones</string>
    <string name="success_kill_all_sessions" context="Message after kill all opened sessions">El resto de sesiones se han cerrado con éxito</string>
    <string name="error_kill_all_sessions" context="Message after kill all opened sessions">Error al cerrar las sesiones abiertas</string> 
    <string name="toast_master_key_removed" context="success message when the MasterKey file has been removed">El fichero con la Clave Maestra fue eliminado</string>
    
     <plurals name="general_num_files" context="this is used for example when downloading 1 file or 2 files">
        <item context="Singular of file. 1 file" quantity="one">archivo</item>
        <item context="Plural of file. 2 files" quantity="other">archivos</item>
    </plurals>
    
     <plurals name="general_num_contacts">
        <item quantity="one" context="referring to a contact in the contact list of the user">contacto</item>
        <item quantity="other" context="Title of the contact list">contactos</item>
    </plurals>
    
    <plurals name="general_num_folders">
        <item quantity="one" context="Singular of folder/directory. 1 folder">carpeta</item>
        <item quantity="other" context="Plural of folder/directory. 2 folders">carpetas</item>
    </plurals>
    
   <plurals name="general_num_shared_folders">
        <item quantity="one" context="Title of the incoming shared folders of a user in singular">carpeta compartida</item>
        <item quantity="other" context="Title of the incoming shared folders of a user in plural.">carpetas compartidas</item>
    </plurals>
    
    <plurals name="general_num_downloads" context="in the notification. When downloading the notification is like 3 downloads.">
        <item quantity="one" context="Item menu option upon clicking on one or multiple files. Singular">descarga</item>
        <item quantity="other" context="Item menu option upon clicking on one or multiple files. Plural">descargas</item>
    </plurals>
    
    <plurals name="general_num_uploads">
        <item quantity="one" context="Transfer type description in the active file transfer panel, can either be upload or download. Singular">subida</item>
        <item quantity="other" context="Transfer type description in the active file transfer panel, can either be upload or download. Plural">subidas</item>
    </plurals>
    
     <plurals name="general_num_users" context="used for example when a folder is shared with 1 user or 2 users">
        <item quantity="one" context="used for example when a folder is shared with 1 user">contacto</item>
        <item quantity="other" context="used for example when a folder is shared with 2 or more users">contactos</item>
    </plurals>
    
    <string name="confirmation_required" context="Alert before download">Confirmación necesaria</string>
    <string name="alert_larger_file" context="Alert text before download">Se van a descargar %s. Desea continuar?</string>
    <string name="alert_no_app" context="Alert text before download"> No existe ninguna app instalada para abrir el fichero %s. ¿Desea continuar con la descarga?</string>
    <string name="checkbox_not_show_again" context="Alert checkbox before download">No mostrar más</string>
    
    <string name="login_text" context="Login button">Iniciar sesión</string>
    <string name="email_text" context="email label">Correo electrónico</string>
    <string name="password_text" context="password label">Contraseña</string>
    <string name="confirm_password_text" context="label shown in the confirmation of the password when creating an account">Confirmar contraseña</string>
    <string name="abc" context="in the password edittext the user can see the password or asterisks. ABC shows the letters of the password">ABC</string>
    <string name="dots" context="in the password edittext the user can see the password or asterisks. ··· shows asterisks instead of letters">···</string>
    <string name="new_to_mega" context="This question applies to users that do not have an account on MEGA yet">¿Nuevo en MEGA?</string>
    <string name="create_account" context="label and text button when creating the account">Crear cuenta</string>
    <string name="error_enter_email" context="when the user tries to log in MEGA without typing the email">Por favor, escribe tu correo electrónico</string>
    <string name="error_invalid_email" context="error when logging in to MEGA with an invalid email">Correo electrónico no valido</string>
    <string name="error_enter_password" context="when the user tries to log in MEGA without typing the password">Por favor, introduzca su contraseña</string>
    <string name="error_server_connection_problem" context="when the user tries to log in to MEGA without a network connection">Hay un problema de conexión. Por favor, inténtelo de nuevo más tarde</string>
    <string name="error_server_expired_session" context="when the user tries to log in to MEGA without a valid session">Se ha cerrado la sesión de este dispositivo desde otra ubicación</string>
    <string name="login_generating_key" context="the first step when logging in is calculate the private and public encryption keys">Calculando las claves de encriptación</string>
    <string name="login_connecting_to_server" context="Message displayed while the app is connecting to a MEGA server">Conectando al servidor</string>
    <string name="error_incorrect_email_or_password" context="Error message when a login attempt fails.">Correo electrónico o contraseña incorrectos. ¿Has confirmado tu cuenta?</string>    
    <string name="download_updating_filelist" context="Status text when updating the file manager">Actualizando lista de archivos</string>
    <string name="login_confirm_account" context="title of the screen after creating an account when the user has to confirm the password to confirm the account">Confirmar cuenta</string>
    <string name="login_querying_signup_link" context="when the user clicks on the link sent by MEGA after creating the account, this message is shown">Comprobando el enlace de validación</string>
    <string name="login_confirming_account" context="Attempting to activate a MEGA account for a user.">Activando cuenta</string>
    <string name="login_preparing_filelist" context="After login, updating the file list, the file list should be processed before showing it to the user">Preparando lista de archivos</string>
    <string name="login_before_share" context="when the user tries to share something to MEGA without being logged">Debes estar logueado para compartir un fichero con MEGA</string>
    
    <string name="tour_space_title">Espacio en Mega</string>
    <string name="tour_speed_title">Velocidad de Mega</string>
    <string name="tour_privacy_title">Privacidad en Mega</string>
    <string name="tour_access_title">Acceso a Mega</string>
    <string name="tour_space_text">Regístrate ahora y consigue 50 GB de espacio gratis</string>
    <string name="tour_speed_text">Subidas rápidas. Compartir ficheros rápidamente con todo el mundo</string>
    <string name="tour_privacy_text">Mantén todos tus ficheros a salvo con el cifrado punto a punto de MEGA</string>
    <string name="tour_access_text">Consigue acceso totalmente encriptado en cualquier sitio, a cualquier hora</string>
    
    <string name="create_account_text" context="button that allows the user to create an account">Crear cuenta</string>
    <string name="name_text" context="Name of the user">Nombre</string>
    <string name="lastname_text" context="Last name of the user">Apellido</string>
    <string name="tos" context="text placed on the checkbox of acceptation of the Terms of Service">Estoy de acuerdo con los Términos del Servicio de MEGA</string>
    <string name="already_account" context="Does the user already have a MEGA account">¿Ya tienes una cuenta?</string>
    
    <string name="create_account_no_terms" context="warning dialog">Debes aceptar nuestros Términos de Uso.</string>
	<string name="error_enter_username" context="Warning dialog">Por favor, escribe tu nombre.</string>
    <string name="error_short_password" context="when creating the account">La contraseña es muy corta</string>
    <string name="error_passwords_dont_match" context="when creating the account">Las contraseñas no coinciden</string>
    <string name="error_email_registered" contect="when creating the account">Está dirección de correo electrónico ya fue utilizada para el registro de una cuenta con MEGA.</string>
    
    <string name="create_account_confirm_title" context="Title that is shown when e-mail confirmation is still required for the account">Se requiere confirmación</string>
    <string name="create_account_confirm" context="">Por favor, comprueba tu correo electrónico y haz clic en el enlace para iniciar sesión y confirmar tu cuenta</string>
    <string name="create_account_creating_account">Conectando con el servidor: creando cuenta.</string>
    
    <string name="cancel_transfer_title">Cancelar Transferencia</string>
    <string name="cancel_transfer_confirmation">La transferencia será cancelada, ¿está seguro?</string>
        <string name="cancel_all_transfer_confirmation">Se cancelarán todas las transferencias, ¿está seguro?</string>

    <string name="section_cloud_drive" context="The name of every users root drive in the cloud of MEGA.">Disco</string>
    <string name="section_secondary_media_uploads" context="title of the screen where the secondary media images are uploaded">Media Uploads</string>
    <string name="section_inbox" context="title of the screen that show the inbox">Buzón de entrada</string>
	<string name="section_saved_for_offline" context="title of the screen that shows the files saved for offline in the device">Disponible sin conexión</string>
	<string name="section_shared_with_me" context="title of the screen that shows all the folders that the user shares with other users and viceversa">Compartida</string>
	<string name="section_shared_items" context="title of the screen that shows all the shared items">Carpetas compartidas</string>
	<string name="section_rubbish_bin" context="The title of the trash bin in the tree of the file manager.">Papelera</string>
	<string name="section_contacts" context="Title of the contact list">Contactos</string>
	<string name="tab_sent_requests" context="Title of the sent requests tab. Capital letters">Solicitudes enviadas</string>
	<string name="tab_received_requests" context="Title of the received requests tab. Capital letters">Solicitudes recibidas</string>
	<string name="sent_requests_empty" context="the user has not sent any contact request to other users">No ha enviado solicitudes</string>
	<string name="received_requests_empty" context="the user has not received any contact request from other users">No ha recibido solicitudes</string>
	<string name="section_transfers" context="Title for the file transfer screen (with the up &amp; download)">Transferencias</string>

	<string name="section_account" context="button to the settings of the user\'s account">Mi Cuenta</string>
	<string name="section_photo_sync" context="title of the screen where the camera images are uploaded">Camera Uploads</string>
	<string name="used_space" context="Used space &quot;5MB of 100MB&quot;.">%1$s de %2$s</string>
	<string name="tab_incoming_shares" context="Capital letters. Incoming shared folders. The title of a tab">Entrantes</string>
	<string name="tab_outgoing_shares" context="Capital letters. Outgoing shared folders. The title of a tab">Salientes</string>
	
	<string name="title_incoming_shares_explorer" context="Title of the file explorer in tab INCOMING">Compartidas contigo</string>
	<string name="choose_folder_explorer" context="Title of the button in Incoming Shares tabs">Elige carpeta</string>
	
	<string name="file_browser_empty_cloud_drive" context="message when there are no files in the Cloud Drive">No hay archivos en tu Cloud Drive</string>
	<string name="file_browser_empty_rubbish_bin" context="option to empty rubbish bin">Vaciar Papelera</string>
	<string name="empty_rubbish_bin" context="message when there are no files in the Rubbish Bin">Papelera vacía</string>
	<string name="file_browser_empty_incoming_shares" context="message when there are no incoming shared folders">No hay carpetas compartidas contigo</string>
	<string name="file_browser_empty_outgoing_shares" context="message when there are no outgoing shared folders">No hay carpetas compartidas con otros</string>
    <string name="file_browser_empty_folder" context="Text that indicates that a folder is currently empty">Carpeta vacía</string>
    <string name="empty_inbox" context="Text that indicates that Inbox is empty">Buzón vacío</string>

    <string name="choose_account_activity" context="Title of the activity Choose Account">Escoge Tipo de Cuenta</string>
	
	<string name="file_properties_activity" context="Menu item to show the properties dialog of files and or folders.">Propiedades</string>
	<string name="file_properties_available_offline" context="The files are available &quot;offline&quot; (without a network Wi-Fi mobile data connection)">Disponible sin conexión</string>
	<string name="file_properties_available_offline_on" context="Button state when a file can be saved for offline.(Capital letters)">ON</string>
	<string name="file_properties_available_offline_off" context="Button state when a file is already saved for offline. (Capital letters)">OFF</string>
	<string name="file_properties_info_size_file" context="Refers to the size of a file.">Tamaño:</string>
	<string name="file_properties_info_content" context="header of a status field for what content a user has shared to you">Contenido:</string>
	<string name="file_properties_info_added" context="when was the file added in MEGA">Añadido:</string>
	<string name="file_properties_info_modified" context="when was the file modified">Modificado:</string>
	<string name="file_properties_shared_folder_private_folder" context="the folder is private. A public user can\'t access the folder">Enlace no público</string>
	<string name="file_properties_shared_folder_public_link" context="the label when a folder can be accesed by public users">Enlace público</string>
	<string name="file_properties_shared_folder_full_access" context="Refers to access rights for a file folder.">Acceso Total</string>
	<string name="file_properties_shared_folder_read_write" context="Refers to access rights for a file folder. (with the &amp; needed. Don\'t use the symbol itself. Use &amp;)">Lectura y Escritura</string>
	<string name="file_properties_shared_folder_read_only" context="Refers to access rights for a file folder.">Solo Lectura</string>
	<string name="file_properties_shared_folder_shared_with" context="title of the screen that shows the users with whom the user has shared a folder">Compartido con:</string>
	<string name="file_properties_shared_folder_permissions" context="Item menu option upon clicking on a file folder. Refers to the permissions of a file folder in the file manager.">Permisos:</string>
	<string name="dialog_select_permissions" context="Title of the dialog to choose permissions when sharing.">Permisos</string>
	<string name="file_properties_shared_folder_change_permissions" context="menu item">Cambiar permisos</string>
	<string name="file_properties_shared_folder_select_contact" context="menu item">Compartida con</string>
	<string name="file_properties_send_file_select_contact" context="send a file to a MEGA user">Enviar a</string>
	<string name="file_properties_owner" context="shows the owner of an incoming shared folder">Propietario</string>
    <string name="contact_invite" context="positive button on dialog to invite a contact">Invitar</string>
	<string name="contact_reinvite" context="option to reinvite a contact">Reinvitar</string>
	<string name="contact_ignore" context="option to ignore a contact invitation">Ignorar</string>
	<string name="contact_decline" context="option to decline a contact invitation">Declinar</string>
	<string name="contact_accept" context="option to accept a contact invitation">Aceptar</string>
	<string name="contact_properties_activity" context="title of the contact properties screen">Info</string>	
	<string name="contact_file_list_activity" context="header of a status field for what content a user has shared to you">Contenido</string>	
	<string name="contact_shared_files" context="title of the screen where the folders are shown with the contact owner of those folders">Compartir carpetas con:</string>	
	<string name="contacts_list_empty_text" context="Adding new relationships (contacts) using the actions.">Añadir nuevos contactos usando el botón inferior.</string>		
	<string name="no_contacts" context="When an user wants to share a folder but has not any contact yet">No hay contactos en la cuenta. Añádelos en la pantalla de Contactos</string>
	<string name="error_not_enough_free_space" context="Error message">No hay suficiente espacio</string>
	<string name="session_problem" context="if a link to a folder cannot be fetched">Existe un problema con la sesión de usuario</string>

	<string name="contacts_explorer_list_empty_text" context="Add new contacts before sharing.">Añade un nuevo contacto para compartir</string>

	<string name="option_link_without_key" context="Alert Dialog to get link">Link sin clave de cifrado</string>
	<string name="option_decryption_key" context="Alert Dialog to get link">Clave de cifrado</string>
	    
	<string name="download_failed" context="Error message">Descarga fallida</string>
	<string name="download_downloaded" context="notification message. Example: 1 file downloaded">descargado</string>
	<string name="download_downloading" context="Title header on the download page while the file is downloading.">Descargando</string>
	<string name="text_downloading" context="Text located in each fragment when a download is in progress">Transfiriendo</string>
	<string name="download_preparing_files" context="message before the download or upload start ">Preparando archivos</string>
    <string name="download_began" context="message when the download starts">La descarga ha comenzado</string>
    <string name="download_cancel_downloading" context="Confirmation text when attempting to cancel the download">¿Desea cancelar la descarga?</string>
    <string name="download_touch_to_cancel" context="Hint how to cancel the download">Toca para cancelar la descarga </string>
    <string name="download_touch_to_show" context="Hint how to cancel the download">Toca para ver todas las transferencias</string>
    <string name="error_file_size_greater_than_4gb" context="Warning message">La mayoría de dispositivos no pueden descargar archivos mayores a 4 GB.   Es muy probable que tu descarga falle.</string>
    <string name="intent_not_available" context="message when trying to open a downloaded file but there isn\'t any app that open that file. Example: a user downloads a pdf but doesn\'t have any app to read a pdf">No dispone de una aplicación en su dispositivo capaz de reproducir este archivo</string>
	
    <string name="context_share_image" context="to share an image using Facebook, Whatsapp, etc">Compartir imagen usando</string>
    <string name="context_get_link" context="create a link of a file and send it using an app from the device">Compartir enlace</string>
    <string name="context_get_link_menu" context="Item menu option upon right click on one or multiple files.">Obtener enlace</string>
    <string name="context_manage_link_menu" context="Item menu option upon right click on one or multiple files.">Gestionar enlace</string>
    <string name="context_leave_menu" context="Item menu option upon right click on one or multiple files.">Abandonar</string>
    <string name="alert_leave_share" context="Title alert before leaving a share.">Abandonar compartición</string>
    <string name="context_clean_shares_menu" context="Item menu option upon right click on one or multiple files.">No compartir</string>
    <string name="context_remove_link_menu" context="Item menu option upon right click on one or multiple files.">Eliminar enlace</string>
    <string name="context_remove_link_warning_text" context="Warning that appears prior to remove a link of a file.">El enlace público a este fichero se eliminará.</string>
    <string name="context_rename" context="Item menu option upon right click on one or multiple files.">Renombrar</string>
    <string name="context_open_link" context="Item menu option upon right click on one or multiple files.">Abrir</string>
    <string name="context_open_link_title" context="Item menu option upon right click on one or multiple files.">Abrir link</string>
    <string name="context_renaming" context="while renaming a file or folder">Renombrando</string>
    <string name="context_preparing_provider" context="while file provider is downloading a file">Preparando el archivo...</string>
    <string name="context_download" context="Item menu option upon right click on one or multiple files.">Descargar</string>
    <string name="download_folder" context="Item menu option upon right click on one or multiple files.">Descargar carpeta</string>
    <string name="import_folder" context="Item menu option upon right click on one or multiple files.">Importar carpeta</string>
    <string name="context_move" context="Item menu option upon right click on one or multiple files.">Mover</string>
    <string name="context_moving" context="while moving a file or folder">Moviendo</string>
    <string name="context_sharing" context="while sharing a folder">Compartiendo carpeta</string>
    <string name="context_copy" context="Item menu option upon right click on one or multiple files.">Copiar</string>
    <string name="context_upload" context="Item menu option upon right click on one or multiple files.">Subir</string>
    <string name="context_copying" context="while copying a file or folder">Copiando</string>
    <string name="context_creating_link" context="status text">Creando enlace</string>
    <string name="context_moving_to_trash" context="status text">Moviendo a la Papelera</string>
    <string name="context_move_to_trash" context="menu item">Mover a la Papelera</string>
    <string name="context_delete_from_mega" context="menu item">Borrar de MEGA</string>
    <string name="context_new_folder_name" context="Input field description in the create folder dialog.">Nombre de Carpeta</string>
    <string name="context_new_contact_name" context="when adding a new contact. in the dialog">Correo electrónico del contacto</string>
    <string name="context_creating_folder" context="status">Creando carpeta...</string>
    <string name="context_adding_contact" context="Adding a new relationship (contact)">Añadiendo contacto</string>
    <string name="context_download_to" context="Menu item">Guardar en</string>
    <string name="context_clear_rubbish" context="Menu option">Vaciar la Papelera</string>    
    <string name="clear_rubbish_confirmation" context="Ask for confirmation before removing all the elements of the rubbish bin">Todos los elementos de la papelera se eliminarán.</string>
    <string name="context_send_link" context="get the link and send it">Enviar enlace</string>
    <string name="context_send" context="get the link and send it">Enviar</string>
    <string name="context_send_file_inbox" context="send the file to inbox">Enviar al buzón</string>
    <string name="context_copy_link" context="get the link and copy it">Copiar enlace</string>
    <string name="context_remove" context="Menu option to delete one or multiple selected items.">Eliminar</string>
    <string name="context_delete_offline" context="Menu option to delete selected items of the offline state">Eliminar sin conexión</string>
    <string name="context_share_folder" context="menu item">Compartir carpeta</string>
    <string name="context_send_file" context="menu item">Enviar fichero</string>
    <string name="context_view_shared_folders" context="open a shared folder">Ver carpetas compartidas</string>
    <string name="context_sharing_folder" context="Item menu option upon clicking on one or multiple files.">Compartir</string>
    <string name="remove_all_sharing" context="status text">Eliminando todos los contactos compartidos</string>
    <string name="leave_incoming_share" context="status text">Abandonando la carpeta compartida</string>
    <string name="context_camera_folder" context="The location of where the user has the photos/videos stored.">Carpeta de la Cámara</string>
    <string name="context_mega_contacts" context="when sharing a folder, the user can choose a contact from MEGA">Contactos MEGA</string>
    <string name="context_phone_contacts" context="when sharing a folder, the user chan choose a contact from the device">Contactos del teléfono</string>
    <string name="context_delete" context="menu item">Borrar</string>
    <string name="context_more" context="menu item">Más</string>
    <string name="context_contact_added" context="success message when adding a contact">Invitación enviada</string>
    <string name="context_contact_invitation_sent" context="success message when sending a contact request">Invitación enviada</string>
    <string name="context_contact_invitation_deleted" context="success message when removing a contact request">Invitación eliminada</string>
    <string name="context_contact_invitation_resent" context="success message when reinvite a contact">Invitación reenviada</string>
    <string name="context_contact_request_sent" context="success message when sending a contact request">Invitación correctamente enviada a %s. El estado puede consultarse en la pestaña de Solicitudes enviadas.</string>
    <string name="context_invitacion_reply" context="success message when adding a contact">Contestación a la invitación enviada</string>
    <string name="context_contact_removed" context="success message when removing a contact">Contacto borrado</string>
    <string name="context_contact_not_removed" context="error message">Error. No se pudo borrar el contacto</string>
    <string name="context_permissions_changed" context="success message when chaning the permissionss">Permisos modificados</string>
    <string name="context_permissions_not_changed" context="error message">Error. No se pudo cambiar</string>
    <string name="context_folder_already_exists" context="message when trying to create a folder that already exists">La carpeta ya existe</string>
    <string name="context_contact_already_exists" context="message when trying to create a invite a contact already that is already added">%s ya es un contacto existente</string>
    <string name="context_send_no_permission" context="message when trying to send a file without full access">No tiene permisos para enviar este fichero</string>
    <string name="context_folder_created" context="success message when creating a folder">Carpeta creada</string>
    <string name="context_folder_no_created" context="error message when creating a folder">Error. No se ha podido crear la carpeta</string>
    <string name="context_correctly_renamed" context="success message when renaming a node">Renombrado correctamente</string>
    <string name="context_no_renamed" context="error message">Error. No se pudo renombrar</string>
    <string name="context_correctly_copied" context="success message when copying a node">Copiado correctamente</string>
    <string name="context_correctly_sent" context="success message when sending a file">Fichero enviado correctamente</string>
    <string name="context_no_sent" context="error message when sending a file">Error. No se pudo enviar</string>
    <string name="context_correctly_sent_node" context="success message when sending a node to Inbox">Enviado correctamente</string>
    <string name="context_no_sent_node" context="error message when sending a node to Inbox">Error. No se pudo enviar</string>
    <string name="context_no_copied" context="error message">Error. No se pudo copiar</string>
    <string name="context_correctly_moved" context="success message when moving a node">Movido correctamente</string>
    <string name="number_correctly_moved" context="success message when moving a node">%d ficheros movidos correctamente</string>
    <string name="number_incorrectly_moved" context="success message when moving a node">, %d ficheros no se han movido</string>
    <string name="context_correctly_moved_to_rubbish" context="success message when moving a node">Enviado correctamente a la Papelera</string>
    <string name="context_no_destination_folder" context="message that appears when a user tries to move/copy/upload a file but doesn't choose a destination folder">Elija la carpeta de destino</string>
    <string name="number_correctly_moved_to_rubbish" context="success message when moving a node">%d ficheros enviados a la Papelera correctamente</string>
    <string name="number_incorrectly_moved_to_rubbish" context="success message when moving a node">, %d ficheros no se han enviado correctamente</string>
    <string name="context_no_moved" context="error message">Error. No se pudo mover</string>
    <string name="context_correctly_shared" context="success message when sharing a folder">Carpeta compartida correctamente</string>
    <string name="context_no_shared_number" context="error message when sharing a folder">Error. %d comparticiones no completadas</string>
    <string name="context_correctly_shared_removed" context="success message when sharing a folder">Compartición eliminada con éxito</string>
    <string name="context_no_shared_number_removed" context="error message when sharing a folder">Error. %d eliminaciones de compartición han fallado</string>
    <string name="context_no_shared" context="error message">Error. No se pudo compartir</string>
    <string name="context_no_removed_shared" context="error message">Error. Compartición de carpeta no eliminada</string>
    <string name="context_remove_sharing" context="success message when removing a sharing">Compartición de carpeta eliminada</string>
    <string name="context_no_link" context="error message">Imposible obtener el enlace</string>
    <string name="context_correctly_removed" context="success message when removing a node from MEGA">Borrado correctamente de MEGA</string>
    <string name="context_no_removed" context="error message">Error. No se pudo borrar de MEGA</string>
    <string name="number_correctly_shared" context="success message when sharing multiple files">%d carpetas compartidas correctamente.</string>
    <string name="number_no_shared" context="error message when sharing multiple files">%d carpetas no compartidas</string>
    <string name="number_correctly_removed" context="success message when deleting a node">%d ficheros borrados de MEGA</string>
    <string name="number_no_removed" context="success message when deleting a node">, %d so se han podido borrar</string>
    <string name="number_correctly_leaved" context="success message when moving a node">%d carpetas se han abandonado correctamente</string>
    <string name="number_no_leaved" context="error message when moving a node">, %d carpetas no se han podido abandonar</string>
    <string name="number_correctly_sent" context="success message when sending multiple files">Fichero correctamente enviado a %d contactos</string>
    <string name="number_no_sent" context="error message when sending multiple files">, a %d contactos no se ha podido enviar</string>
    <string name="number_correctly_sent_multifile" context="success message when sending multiple files">%d ficheros correctamente enviados</string>
    <string name="number_no_sent_multifile" context="error message when sending multiple files">, %d ficheros no se han podido enviar</string>
    <string name="number_correctly_copied" context="success message when sending multiple files">%d ficheros correctamente copiados</string>
    <string name="number_no_copied" context="error message when sending multiple files">, %d ficheros no se han podido copiar</string>
    <string name="number_contact_removed" context="success message when removing several contacts">%d contactos correctamente eliminados</string>
    <string name="number_contact_not_removed" context="error message when removing several contacts">, %d contactos no se han podido eliminar</string>
    <string name="number_contact_file_shared_correctly" context="success message when sharing a file with multiple contacts">Carpeta correctamente compartida con %d contactos</string>
    <string name="number_contact_file_not_shared_" context="error message when sharing a file with multiple contacts">, con %d contactos no se ha podido compartir</string>
    <string name="context_correctly_copied_contact" context="success message when sending a file to a contact">Enviado correctamente a:</string>
    <string name="context_correctly_removed_sharing_contacts" context="success message when removing all the contacts of a shared folder">La carpeta ya no está compartida</string>
    <string name="context_no_removed_sharing_contacts" context="error message when removing all the contacts of a shared folder">Error, la carpeta todavía está compartida</string>
    <string name="context_select_one_file" context="option available for just one file">Seleccione sólo un fichero.</string>
    <string name="rubbish_bin_emptied" context="success message when emptying the RB">Se ha vaciado correctamente la Papelera</string>
    <string name="rubbish_bin_no_emptied" context="error message when emptying the RB">Error. La Papelera no se ha vaciado</string>
    
    <string name="dialog_cancel_subscriptions" context="dialog cancel subscriptions">Estás a punto de cancelar tu subscripción a Mega. Por favor, indicanos en qué podemos mejorar.</string>
    <string name="hint_cancel_subscriptions" context="hint cancel subscriptions dialog">Escribe aquí las posibles mejoras...</string>
    <string name="dismiss_cancel_subscriptions" context="dismiss cancel subscriptions dialog">Atrás</string>
    <string name="send_cancel_subscriptions" context="send cancel subscriptions dialog">Enviar</string>
    <string name="title_cancel_subscriptions" context="title cancel subscriptions dialog">Cancelar Subscripción</string>
    <string name="confirmation_cancel_subscriptions" context="confirmation cancel subscriptions dialog">Gracias por tu mensaje! ¿Estás seguro de que quieres cancelar la subscripción?</string>
    <string name="reason_cancel_subscriptions" context="provide a reason to cancel subscriptions dialog">Tu subscripción no ha sido cancelada. Por favor, comparte con nosotros la razón de tu cancelación.</string>
        
    <string name="context_node_private" context="success message after removing the public link of a folder">Esta carpeta es ahora privada</string>
    <string name="context_share_correctly_removed" context="success message after removing a share of a folder. a contact has no access to the folder now">Compartición eliminada con éxito</string>
  
    <string name="menu_new_folder" context="Menu option to create a new folder in the file manager.">Nueva Carpeta</string>
    <string name="menu_add_contact" context="Menu option to add a contact to your contact list.">Añadir un contacto</string>
    <string name="menu_add_contact_and_share" context="Menu option to add a contact to your contact list.">Añadir un contacto y compartir</string>
    <string name="menu_download_from_link" context="Text that is displayed in the dialog to download a MEGA link inside the app">Descargar desde enlace MEGA</string>
    
    <string name="alert_decryption_key" context="Title of the alert to introduce the decryption key">Clave de descifrado</string>
    <string name="message_decryption_key" context="Message of the alert to introduce the decryption key">Por favor, introduce la clave de descifrado del enlace</string>
    
    <string name="upload_to_image" context="upload to. Then choose an Image file">Imagen</string>
	<string name="upload_to_audio" context="upload to. Then choose an Audio file">Audio </string>
	<string name="upload_to_video" context="upload to. Then choose a Video file">Vídeo</string>
	<string name="upload_to_other" context="upload to. Then choose a file which is not an Image, an Audio or a Video">Otro fichero</string>
	<string name="upload_to_filesystem" context="upload to. Then choose to browse the file system to choose a file">Elegir del Sistema de Ficheros</string>
	<string name="upload_select_file_type" context="title of the dialog for choosing if a user wants to upload an image, an audio, a video or a file from the system">Selecciona el tipo de archivo</string>
	<string name="upload_uploading" context="status text">Subiendo</string>
	<string name="upload_touch_to_cancel" context="hint to how to cancel the upload (by touching the notification)">Toca para cancelar la subida</string>
	<string name="upload_failed" context="error message">Subida fallida</string>
	<string name="upload_uploaded" context="Label for the current uploaded size of a file. For example, 3 files, 50KB uploaded">subido</string>
	<string name="upload_cancel_uploading" context="Confirmation text for cancelling an upload">¿Desea cancelar la subida?</string>
	<string name="upload_prepare" context="Status text at the beginning of an upload">Procesando archivo</string>
	<string name="error_temporary_unavaible" context="error message when downloading a file">Recurso no disponible temporalmente. Por favor, inténtelo de nuevo más tarde</string>
	<string name="upload_can_not_open" context="Error message when the selected file cannot be opened">El archivo seleccionado no se puede abrir</string>
	<string name="upload_began" context="when an upload starts, a message is shown to the user">La subida ha comenzado</string>
	<string name="unzipping_process" context="when a zip file is downloaded and clicked, the app unzips the file. This is the status text while unzipping the file">Descomprimiendo archivo</string>
		
	<string name="error_io_problem" context="error message while browsing the local filesystem">Error en el sistema de ficheros</string>
	<string name="general_error" context="error message while browsing the local filesystem">Error al procesar la acción</string>
	
	<string name="full_screen_image_viewer_label" context="title of the image gallery">Visor de imágenes</string>	

	<string name="manager_download_from_link_incorrect" context="Error message when the user entered an incorrect MEGA link format for importing">Formato de enlace incorrecto</string>
	
	<string name="my_account_activity" context="Title of the screen where the user account information is shown">Tu cuenta</string>
    <string name="my_account_total_space" context="Headline for the amount of total storage space">Espacio de almacenamiento</string>
    <string name="my_account_free_space" context="Headline for the amount of storage space is remaining">Espacio Libre</string>
    <string name="my_account_used_space" context="Headline for the amount of storage space is used">Espacio utilizado</string>
    <string name="my_account_change_password" context="menu item">Cambiar contraseña</string>
    <string name="warning_out_space" context="Warning in Cloud Drive when the user is runningut of space">Te estás quedando sin espacio libre.\n ¿Quieres mejorar tu cuenta?</string>
    <string name="overquota_alert_title" context="Title dialog overquota error">¡Alerta! ¡Superada la cuota de almacenamiento!</string>
    <string name="overquota_alert_text" context="Dialod text overquota error">Operación no permitida, excederá el límite de almacenamiento de su cuenta. ¿Desea mejorar su tipo de cuenta?</string>
    
    <string name="op_not_allowed" context="Dialod text overquota error">Operación no permitida</string>
    <string name="my_account_last_session" context="when did the last session happen">Última sesión</string>
    <string name="my_account_connections" context="header for the social connections, showing the number of contacts the user has">Conexiones</string>
    
    <string name="my_account_changing_password" context="message displayed while the app is changing the password">Cambiando contraseña</string>
    <string name="my_account_change_password_oldPassword" context="when changing the password, the first edittext is to enter the current password">Contraseña actual</string>
    <string name="my_account_change_password_newPassword1" context="when changing the password">Nueva contraseña</string>
    <string name="my_account_change_password_newPassword2" context="when changing the password">Confirma tu nueva contraseña</string>
    <string name="my_account_change_password_error" context="Error message when the user attempts to change his password (two potential reasons in one error message).">La contraseña actual es incorrecta o la nueva contraseña no coincide las dos veces. Por favor, inténtalo de nuevo.</string>
    <string name="my_account_change_password_error_2" context="Error message when the user attempts to change his password (two potential reasons in one error message).">La contraseña actual es incorrecta. Por favor, inténtalo de nuevo.</string>
    <string name="my_account_change_password_OK" context="Success text">Contraseña modificada con éxito</string>
    <string name="my_account_change_password_dont_match" context="title of the screen to change the password">Las nuevas contraseñas no coinciden</string> 
    
    <string name="upgrade_activity" context="title of the Upgrade screen">Cuenta Pro</string>
    <string name="upgrade_select_pricing" context="title of the selection of the pro account wanted">Seleccione plan</string>
    <string name="select_membership_1" context="the user has to decide the way of payment">Pago Anual o Mensual</string>
    <string name="select_membership_2" context="button to go to Google Play">Subscripción Google Play</string>
    
    <string name="select_payment_method" context="after choosing one PRO plan, the user have to choose the payment method: credit card, fortumo, etc">Seleccione método de pago</string>
    <string name="no_available_payment_method" context="choose the payment method option when no method is available">En este momento, no hay disponible ningún método de pago para este plan</string>
    <string name="payment_method_credit_card" context="one of the payment methods">Tarjeta de crédito (subscripción)</string>
    <string name="payment_method_fortumo" context="one of the payment methods">Factura Telefónica (puntual)</string>
    <string name="payment_method_centili" context="one of the payment methods">Factura Telefónica (puntual)</string>
    <string name="payment_method_google_wallet" context="one of the payment methods">Google Wallet</string>
    
    <string name="upgrade_per_month" context="button to decide monthly payment. The asterisk is needed">Mensual*</string>
    <string name="upgrade_per_year" context="button to decide annually payment. The asterisk is needed">Anual*</string>
    
    <string name="upgrade_comment" context="the meaning of the asterisk in monthly* and annually* payment">* la suscripción periódica se puede cancelar en cualquier momento antes de la fecha de renovación.</string>
    
    <string name="file_properties_get_link" context="the user can get the link and it\'s copied to the clipboard">El enlace se ha copiado al portapapeles</string>
    <string name="file_properties_remove_link" context="the user can remove the public link">El enlace se ha eliminado correctamente.</string>
    
    <string name="full_image_viewer_not_preview" context="before sharing an image, the preview has to be downloaded">La vista previa aún no ha sido descargada. Por favor espere.</string>

    <string name="log_out_warning" context="alert when clicking a newsignup link being logged">Por favor, cierre la sesión antes de crear la cuenta</string>
    
    <string name="import_correct" context="success message after import a file">Importado correctamente</string>
    
    <string name="transfers_empty" context="message shown in the screen when there are not any active transfer">No hay transferencias activas</string>
    <string name="transfers_pause" context="File uploading or downloading has been paused (until the user continues at a later stage)">Todas las transferencias están pausadas</string>
    <string name="menu_pause_transfers" context="menu item">Pausar transferencias</string>
    <string name="menu_restart_transfers" context="menu item">Reiniciar transferencias</string>
    <string name="menu_cancel_all_transfers" context="menu item">Cancelar todas las transferencias</string>
    <string name="menu_take_picture" context="menu item">Hacer foto</string>
    
    <string name="cam_sync_wifi" context="how to upload the camera images. only when Wi-Fi connected">Solo Wi-fi</string>
    <string name="cam_sync_data" context="how to upload the camera images. when Wi-Fi connected and using data plan">Wi-fi o tarifa de datos</string>
    <string name="cam_sync_ok" context="Answer for confirmation dialog.">Aceptar</string>
    <string name="cam_sync_skip" context="skip the step of camera upload">Saltar</string>
    <string name="cam_sync_syncing" context="The upload of the user\'s photos orvideos from their specified album is in progress.">Subidas de la Cámara en progreso</string>
    <string name="cam_sync_cancel_sync" context="confirmation question for cancelling the camera uploads">¿Quieres cancelar las subidas de la Cámara?</string>
    <string name="settings_camera_notif_error_no_folder" context="Error message when an unavailable destination folder was selected">Carpeta de destino no disponible</string>
    <string name="settings_camera_notif_title" context="title of the notification when camera upload is enabled">Subiendo ficheros multimedia</string>
    <string name="settings_camera_notif_error" context="notification error">Existe un problema con las subidas de la Cámara</string>
    <string name="settings_camera_notif_complete" context="notification camera uploads complete">Subidas de la Cámara completadas</string>
   
    <string name="settings_storage" context="Text listed before the amount of storage a user gets with a certain package. For example: &quot;1TB Storage&quot;.">Almacenamiento</string>
    <string name="settings_pin_lock" context="settings category title. Below this title, the pin lock settings start">Bloqueo PIN</string>
    
    <string name="settings_advanced_features" context="Settings category title for cache and offline files">Opciones avanzadas</string>
    <string name="settings_advanced_features_cache" context="Settings preference title for cache">Limpiar Caché</string>
    <string name="settings_advanced_features_offline" context="Settings preference title for offline files">Limpiar Ficheros Disponibles sin Conexión</string>
    
    <string name="settings_advanced_features_size" context="Size of files in offline or cache folders">Actuamente en uso %s</string>
    <string name="settings_advanced_features_calculating" context="Calculating Size of files in offline or cache folders">Calculando</string>
    
    <string name="settings_storage_download_location" context="title of the setting to set the default download location">Destino descarga por defecto</string>
    <string name="settings_storage_ask_me_always" context="Whether to always ask the user each time.">Preguntar siempre la ruta de descarga</string>
    <string name="settings_storage_advanced_devices" context="Whether to enable the storage in advanced devices">Mostrar dispositivos avanzados (SD externa)</string>
    
    <string-array name="settings_storage_download_location_array" context="if the user has an internal and an external SD card, it has to be set on the settings screen">
        <item context="internal storage option">Almacenamiento interno</item>
        <item context="external storage option">Almacenamiento externo</item>
    </string-array>

    <string-array name="add_contact_array" context="choose the way the new user's email is inserted">
        <item context="write option">Introducir el email</item>
        <item context="import from phone option">Importar desde el dispositivo</item>
    </string-array>
    
    <string name="settings_camera_upload_on" context="settings option">Activar Subidas de la Cámara</string>
    <string name="settings_camera_upload_turn_on" context="settings option">Activar Subidas de la Cámara</string>
    <string name="settings_camera_upload_off" context="settings option">Desactivar las Subidas de la Cámara</string>
    <string name="settings_camera_upload_how_to_upload" context="settings option. How to upload the camera images: via Wi-Fi only or via Wi-Fi and data plan">Como subir</string>
    
    <string name="settings_secondary_upload_on" context="settings option">Activar Subida Multimedia Secundaria</string>
    <string name="settings_secondary_upload_off" context="settings option">Desactivar Subida Multimedia Secundaria</string>

    <string name="settings_empty_folder" context="settings option">Elija carpeta</string>

    <string-array name="settings_camera_upload_how_to_entries" context="the options of how to upload, but in an array. needed for the settings">
        <item context="how to upload the camera images. when Wi-Fi connected and using data plan">Wi-fi o plan de datos</item>
        <item context="how to upload the camera images. only when Wi-Fi connected">Solo Wi-fi</item>
    </string-array>
    
    <string name="settings_camera_upload_what_to_upload" context="What kind of files are going to be uploaded: images, videos or both">Subir Archivo(s)</string>
    
    <string-array name="settings_camera_upload_file_upload_entries" context="the options of what to upload in an array. Needed for the settings">
        <item context="the options of what to upload.">Solo Fotos</item>
        <item context="the options of what to upload.">Solo Vídeos</item>
        <item context="the options of what to upload.">Fotos y videos</item>
    </string-array>
    
    <string name="settings_camera_upload_charging" context="Option to choose that the camera sync will only be enable when the device is charging">Solo cargando</string>
    <string name="settings_keep_file_names" context="Option to choose that the camera sync will maintain the local file names when uploading">Mantener los nombres originales de los ficheros</string>

    <string name="settings_local_camera_upload_folder" context="The location of where the user photos or videos are stored.">Carpeta local de la Cámara</string>
    <string name="settings_mega_camera_upload_folder" context="The location of where the user photos or videos are stored.">Carpeta de MEGA de la Cámara</string>
    
    <string name="settings_local_secondary_folder" context="The location of where the user photos or videos are stored.">Carpeta local secundaria</string>
    <string name="settings_mega_secondary_folder" context="The location of where the user photos or videos are stored.">Carpeta de MEGA secundaria</string>

    <string name="settings_camera_upload_only_photos" context="what kind of file are going to be uploaded. Needed for the settings summary">Solo Fotos</string>
    <string name="settings_camera_upload_only_videos" context="what kind of file are going to be uploaded. Needed for the settings summary">Solo Vídeos</string>
    <string name="settings_camera_upload_photos_and_videos" context="what kind of file are going to be uploaded. Needed for the settings summary">Fotos y videos</string>
    
    <string name="settings_pin_lock_on" context="settings of the pin lock">Activar Bloqueo con PIN</string>
    <string name="settings_pin_lock_off" context="settings of the pin lock">Desactivar Bloqueo con PIN</string>
    <string name="settings_pin_lock_code" context="settings of the pin lock">Código PIN</string> 
    <string name="settings_pin_lock_code_not_set" context="status text when no custom photo sync folder has been set">No configurado</string>
    <string name="settings_reset_lock_code" context="settings of the pin lock">Restaurar PIN</string> 
    <string name="settings_pin_lock_switch" context="settings of the pin lock">Bloqueo con PIN</string>
    
    <string name="pin_lock_enter" context="Button after the pin code input field">Introducir</string>
    <string name="pin_lock_alert" context="error message when not typing the pin code correctly">Los ficheros locales serán eliminados y se cerrará la sesión tras 10 intentos fallidos</string>
    <string name="pin_lock_incorrect" context="error message when not typing the pin code correctly">Código PIN incorrecto, por favor inténtelo otra vez.</string>
    <string name="pin_lock_incorrect_alert" context="error message when not typing the pin code correctly">Código PIN incorrecto, por favor inténtelo otra vez. Le quedan %2d intentos.</string>
    <string name="pin_lock_not_match" context="error message when not typing the pin code correctly (two times)">Los códigos no coinciden</string>
    <string name="unlock_pin_title" context="title of the screen to unlock screen with pin code">Introduce tu código</string>
    <string name="unlock_pin_title_2" context="title of the screen to unlock screen with pin code in second round">Re-introduce tu código</string>
     <string name="reset_pin_title" context="title of the screen to unlock screen with pin code">Introduce tu nuevo código</string>
    <string name="reset_pin_title_2" context="title of the screen to unlock screen with pin code in second round">Re-introduce tu nuevo código</string>
    <string name="incorrect_pin_activity" context="text of the screen after 10 attemps with a wrong PIN">Se van a borrar todos tus datos locales y tu sesión será inválida en %d segundos.</string>
    
    <string name="settings_about" context="Caption of a title, in the context of &quot;About MEGA&quot; or &quot;About us&quot;">Sobre nosotros</string>    
    <string name="settings_about_privacy_policy" context="App means &quot;Application&quot;">Política de privacidad</string>
    <string name="settings_about_terms_of_service" context="App means &quot;Application&quot;">Términos de uso</string>
    <string name="settings_about_app_version" context="App means &quot;Application&quot;">Versión de App</string>
    <string name="settings_about_sdk_version" context="App means &quot;Application&quot;">Versión del SDK de MEGA</string>

    <string name="settings_about_code_link_title" context="Link to the public code of the app">Ver código fuente</string>

    <string name="january">Enero</string>
    <string name="february">Febrero</string>
    <string name="march">Marzo</string>
    <string name="april">Abril</string>
    <string name="may">Mayo</string>
    <string name="june">Junio</string>
    <string name="july">Julio</string>
    <string name="august">Agosto</string>
    <string name="september">Septiembre</string>
    <string name="october">Octubre</string>
    <string name="november">Noviembre</string>
    <string name="december">Diciembre</string>
    
    <string name="zip_browser_activity" context="title of the screen that shows the ZIP files">Navegador ZIP</string>
    
    <string name="new_account" context="in login screen to create a new account">Crea una cuenta ahora!</string>
    
    <string name="my_account_title" context="title of the My Account screen">Tipo de Cuenta</string>
    <string name="expires_on" context="title of the Expiration Date">Expira el </string>
    <string name="free_account">Gratis</string>
    <string name="pro1_account" context="Not translate">PRO I</string>
    <string name="pro2_account" context="Not translate">PRO II</string>
    <string name="pro3_account" context="Not translate">PRO III</string>
    
    <string name="free_storage" context="Not translate">50 GB</string>   
    <string name="free_bandwidth" context="Free bandwich account details">Limitado</string>
    
    <string name="camera_uploads_created" context="info message shown to the user when the Camera Uploads folder has been created">Carpeta para Subidas de la Cámara creada</string>
    
    <string name="ZIP_download_permission" context="A compressed file will be downloaded and decompressed.">El fichero zip será descargado y descomprimido</string>
    <string name="ZIP_unzip_permission" context="A compressed file will be decompressed.">El fichero zip será descomprimido</string>

    <string name="sortby_owner_mail" context="category in sort by action">Email del dueño</string>
    <string name="sortby_name" context="category in sort by action">Nombre</string>
    <string name="sortby_name_ascending" context="sort files alphabetically ascending">Ascendente</string>
    <string name="sortby_name_descending" context="sort files alphabetically descending">Descendente</string>
    
    <string name="sortby_date" context="category in sort by action">Fecha</string>
    <string name="sortby_creation_date" context="category in sort by action">Fecha de creación</string>
    <string name="sortby_modification_date" context="category in sort by action">Fecha de modificación</string>
    <string name="sortby_date_newest" context="sort files by date newest first">Más reciente</string>
    <string name="sortby_date_oldest" context="sort files by date oldest first">Más antigua</string>
    
    <string name="sortby_size" context="category in sort by action">Tamaño</string>
    <string name="sortby_size_largest_first" context="sort files by size largest first">Más grande</string>
    <string name="sortby_size_smallest_first" context="sort files by size smallest first">Más pequeña</string>
    
    <string name="per_month" context="in payments, for example: 4.99€ per month">al mes</string>
    <string name="per_year" context="in payments, for example: 49.99€ per year">al año</string>
    
    <string name="billing_details" context="Contextual text in the beginning of the Credit Card Payment">Introduce tus datos de facturación:</string>
    <string name="address1_cc" context="Hint text of the address1 edittext, which is the first line (of two) of the address">Dirección 1</string>
    <string name="address2_cc" context="Hint text of the address2 edittext, which is the second line (of two) of the address">Dirección 2 (opcional)</string>
    <string name="city_cc" context="Hint text of the city edittext for billing purposes">Ciudad</string>
    <string name="state_cc" context="Hint text of the state or province edittext for billing purposes">Región / Provincia</string>
    <string name="country_cc" context="Hint text of the country edittext for billing purposes">País</string>
    <string name="postal_code_cc" context="Hint text of the postal code edittext for billing purposes">Código postal</string>
    
    <string name="payment_details" context="Contextual text in the beginning of the Credit Card Payment">Introduce tus datos de pago:</string>
    <string name="first_name_cc" context="Hint text of the first name of the credit card edittext for payment purposes">Nombre</string>
    <string name="last_name_cc" context="Hint text of the last name of the credit card edittext for payment purposes">Apellidos</string>
    <string name="credit_card_number_cc" context="Hint text of the credit card number edittext for payment purposes">Número de Tarjeta de Crédito</string>
    <string name="month_cc" context="Hint text of the expiration month of the credit card for payment purposes">Mes</string>
    <string name="year_cc" context="Hint text of the expiration year of the credit card for payment purposes">Año</string>
    <string name="cvv_cc" context="Hint text of the CVV edittext for payment purposes">CVV</string>
    
    <string name="proceed_cc" context="Text of the button which proceeds the payment">Pagar</string>
    
    <string name="account_successfully_upgraded" context="Message shown when the payment of an upgrade has been correct">El pago se ha realizado correctamente</string>
    <string name="account_error_upgraded" context="Message shown when the payment of an upgrade has not been correct">La operación no finalizó correctamente. No se realizará el pago.</string>
    <string name="credit_card_information_error" context="Message shown when the credit card information is not correct">La información de la tarjeta de crédito no es correcta. No se realizará el pago.</string>
    
    <string name="not_upgrade_is_possible" context="Message shown when the user wants to upgrade an account that cannot be upgraded">Tu cuenta no se puede mejorar desde la aplicación. Por favor, contacta con support@mega.nz para mejorar tu cuenta.</string>

	<string name="pin_lock_type" context="title to choose the type of PIN code">Tipo de código</string>
    <string name="four_pin_lock" context="PIN with 4 digits">Código de 4 dígitos</string>
    <string name="six_pin_lock" context="PIN with 6 digits">Código de 6 dígitos</string>
    <string name="AN_pin_lock" context="PIN alphanumeric">Código alfanumérico</string>

    <string name="settings_enable_logs" context="Confirmation message when enabling logs in the app">Los logs están ahora activados</string>
    <string name="settings_disable_logs" context="Confirmation message when disabling logs in the app">Los logs están ahora desactivados</string>

    <string name="search_open_location" context="Option in the sliding panel to open the folder which contains the file selected after performing a search">Abrir ubicación</string>
    <string name="servers_busy" context="message when a request cannot be performed because the servers are busy">Servidores ocupados, por favor, espere.</string>

    <string name="my_account_free" context="Label in My Account section to show user account type">Cuenta gratis</string>
    <string name="my_account_prolite" context="Label in My Account section to show user account type">Cuenta Lite</string>
    <string name="my_account_pro1" context="Label in My Account section to show user account type">Cuenta Pro I</string>
    <string name="my_account_pro2" context="Label in My Account section to show user account type">Cuenta Pro II</string>
    <string name="my_account_pro3" context="Label in My Account section to show user account type">Cuenta Pro III</string>

    <string name="backup_title" context="Title of the screen to backup the master key">Haz copia de tu clave principal de cifrado</string>
    <string name="backup_subtitle" context="Subtitle of the screen to backup the master key">Tu contraseña desbloquea tu clave maestra</string>

    <string name="backup_first_paragraph" context="First paragraph of the screen to backup the master key">Tus datos sólo se pueden leer a través de una cadena de operaciones de descifrado que comienza con tu clave maestra de cifrado, que se guardará cifrada con su contraseña. Esto significa que si pierdes tu contraseña, tu clave maestra ya no puede ser descifrada, y tu no puedes descifrar los datos.</string>
    <string name="backup_second_paragraph" context="Second paragraph of the screen to backup the master key">Exportar la clave maestra y guardarla en un lugar seguro te permite establecer otra contraseña sin perdida de datos.</string>
    <string name="backup_third_paragraph" context="Third paragraph of the screen to backup the master key">Un atacante desde el exterior no puede acceder a tu cuenta solo con tu clave. Un restablecimiento de contraseña requiere tanto la clave principal como el acceso a tu correo electrónico.</string>
    <string name="backup_action" context="Sentence to inform the user. the available actions in the screen to backup the master key">Copia la clave maestra o guárdala en un fichero de texto</string>

    <string name="save_action" context="Action of the button to save the master key as a text file">Guardar</string>
    <string name="copy_MK_confirmation" context="Alert message when the master key has been successfully copied to the ClipBoard">La clave maestra se ha copiado satisfactoriamente</string>

    <string name="change_pass" context="Button to change the password">Cambiar</string>

    <string name="general_positive_button" context="Positive button to perform a general action">SI</string>
    <string name="general_negative_button" context="Negative button to perform a general action">NO</string>

    <string name="forgot_pass_menu" context="Option of the overflow menu to show the screen info to reset the password">Contraseña olvidada?</string>
    <string name="forgot_pass" context="Button in the Login screen to reset the password">¿Has olvidado tu contraseña?</string>
    <string name="forgot_pass_first_paragraph" context="First paragraph of the screen when the password has been forgotten">Si tienes una copia de respaldo de tu clave principal de cifrado, puedes resetear tu contraseña eligiendo la opción SI. Ningún dato se perderá en el proceso.</string>
    <string name="forgot_pass_second_paragraph" context="Second paragraph of the screen when the password has been forgotten">Puedes todavía exportar la clave maestra si tienes una sesión de MEGA activa en un navegador en este o en otro ordenador. Si no es así, ya no puedes descifrar tu cuenta existente, pero puedes empezar una nueva cuenta con la misma dirección de correo electrónico seleccionando NO.</string>
    <string name="forgot_pass_action" context="Sentence to ask to the user if he has the master key in the screen when the password has been forgotten">¿Tienes copia de seguridad de tu clave maestra?</string>
    <string name="forgot_pass_second_paragraph_logged_in" context="Second paragraph of the screen when the password has been forgotten and the user is still logged in">Si no es así, todavía puedes exportar la clave maestra en esta sesión de MEGA. Por favor, vuelve a la pantalla anterior y exporta tu clave maestra.</string>


    <string name="title_alert_reset_with_MK" context="Title of the alert message to ask for the link to reset the pass with the MK">¡Bien!</string>
    <string name="edit_text_insert_mail" context="Hint of the text when the user can write his e-mail">escribe aquí tu email</string>
    <string name="text_alert_reset_with_MK" context="Text of the alert message to ask for the link to reset the pass with the MK">Por favor introduce la dirección de correo electrónico a continuación. Recibirás un enlace de recuperación que te permitirá enviar tu clave maestra y restablecer su contraseña.</string>

    <string name="edit_text_insert_mk" context="Hint of the text when the user can write his master key">escribe aquí la clave</string>

    <string name="delete_account_text" context="Text shown in the alert dialog to confirm the cancelation of an account">Si borras tu cuenta, perderás toda la información almacenada en la nube. Esta operación es irreversible.</string>
    <string name="edit_text_insert_pass" context="Hint of the text where the user can write his password">escribe aquí la contraseña</string>
    <string name="delete_account_text_last_step" context="Text shown in the last alert dialog to confirm the cancelation of an account">Este es el último paso para cancelar la cuenta. Perderás toda la información almacenada en la nube. Por favor, introduce tu contraseña.</string>

    <string name="email_verification_title" context="Title of the alert dialog to inform the user that have to check the email">Verificación necesaria</string>
    <string name="email_verification_text" context="Text of the alert dialog to inform the user that have to check the email">Por favor, comprueba tu correo electrónico para proceder.</string>
    <string name="email_verification_text_error" context="Text of the alert dialog to inform the user when an error occurs when cancelling the account">Ocurrió un error. Por favor, inténtalo de nuevo.</string>

    <string name="alert_not_logged_in" context="Alert to inform the user that have to be logged in to perform the action">Debes haber iniciado sesión para realizar esta operación.</string>
    <string name="invalid_string" context="Error when the user leaves empty the password field">Incorrecto</string>

    <string name="invalid_email_title" context="Title of the alert dialog when the user tries to recover the pass of a non existing account">Correo electrónico no válido</string>
    <string name="invalid_email_text" context="Title of the alert dialog when the user tries to recover the pass of a non existing account">Por favor, comprueba el correo y prueba otra vez.</string>
    <string name="alert_not_logged_out" context="Alert to inform the user that have to be logged out to perform the action">No se puede realizar esta acción con una sesión abierta.</string>

    <string name="title_dialog_insert_MK" context="Title of the dialog to write MK after opening the recovery link">Reestablecer contraseña</string>
    <string name="text_dialog_insert_MK" context="Text of the dialog to write MK after opening the recovery link">Por favor, escribe tu clave maestra.</string>

    <string name="pass_changed_alert" context="Text of the alert when the pass has been correctly changed">Contraseña modificada!</string>

    <string name="park_account_dialog_title" context="Button to park an account">Aparcar cuenta</string>
    <string name="park_account_title" context="Title of the screen to park an account">Ups!</string>
    <string name="park_account_button" context="Button to park an account">Aparcar</string>
    <string name="park_account_first_paragraph" context="First paragraph of the screen to park an account">Debido a nuestro paradigma de cifrado end-to-end no podrás acceder a tus datos sin tu contraseña o una copia de seguridad de la clave maestra.</string>
    <string name="park_account_second_paragraph" context="Second paragraph of the screen to park an account">Puedes aparcar tu cuenta existente y empezar con una nueva usando la misma dirección de correo electrónico. Tus datos se conservarán durante al menos 60 días. En caso de que recuerdes la contraseña de la cuenta aparcada, por favor, pónte en contacto con support&#64;mega.nz</string>

    <string name="dialog_park_account" context="Text of the dialog message to ask for the link to park the account">Por favor introduce la dirección de correo electrónico a continuación. Recibirás un enlace que te permitirá aparcar la cuenta.</string>
    <string name="park_account_text_last_step" context="Text shown in the last alert dialog to park an account">Este es el último paso para aparcar tu cuenta, debes establecer una nueva contraseña. Tus datos se conservarán durante al menos 60 días. En caso de que recuerdes la contraseña de la cuenta aparcada, por favor, pónte en contacto con support&#64;mega.nz</string>

    <string name="title_enter_new_password" context="Title of the screen to write the new password after opening the recovery link">Escribe la nueva contraseña</string>
    <string name="recovery_link_expired" context="Message when the user tries to open a recovery pass link and it has expired">El enlace ha caducado, por favor, inténtalo de nuevo.</string>

    <string name="text_reset_pass_logged_in" context="Text of the alert after opening the recovery link to reset pass being logged.">Tu clave maestra se utilizará para resetear tu contraseña. Por favor, establece tu nueva contraseña.</string>
    <string name="email_verification_text_change_pass" context="Text of the alert dialog to inform the user that have to check the email after clicking the option forgot pass">Recibirás en tu correo electrónico un link que te permitirá resetear tu contraseña. Por favor, comprueba tu correo electrónico para proceder.</string>

    <string name="my_account_upgrade_pro" context="Button to upgrade the account to PRO account">Hazte PRO</string>
    <string name="my_account_upgrade_pro_panel" context="Button to upgrade the account to PRO account in the panel that appears randomly">¡Hazte PRO!</string>
    <string name="get_pro_account" context="Message to promote PRO accounts">Aumenta la capacidad de tu almacenamiento en la nube!\n Más espacio &amp; ancho de banda con una cuenta Pro!</string>
    <string name="toast_master_key" context="success message when the MasterKey file has been downloaded">Tu Clave Maestra ha sido exportada en: %s.\nMientras el fichero esté en esta ruta, lo encontrarás también la sección Disponible Sin Conexión.\nNota: El fichero se eliminará si cierras la sesión, por favor, guárdalo en un lugar seguro.</string>

    <string name="next_ime_action" context="Action to pass focus to the next field in a form">Siguiente</string>

    <string name="error_changing_user_attributes" context="Message when an error ocurred when changing an user attribute">Error al actualizar los nuevos datos de la cuenta.</string>
    <string name="success_changing_user_attributes" context="Message when an user attribute has been changed succesfully">Los datos de tu cuenta han sido correctamente actualizados.</string>

    <string name="mail_already_used" context="Error shown when the user tries to change his mail to one that is already used">Error. Este correo eléctronico ya está asociado a otra cuenta.</string>

    <string name="change_mail_text_last_step" context="Text shown in the last alert dialog to change the email associated to an account">Este es el último paso para cambiar tu correo electrónico. Por favor, introduce tu contraseña.</string>
    <string name="change_mail_title_last_step" context="Title of the alert dialog to change the email associated to an account">Cambiar email</string>

    <string name="success_changing_user_mail" context="Message when the user email has been changed successfully">Tu correo eléctrónico ha sido correctamente actualizado.</string>
<<<<<<< HEAD

    <string name="title_new_warning_out_space" context="Iitle of the warning when the user is running out of space">Te estás quedando sin espacio libre.</string>
    <string name="new_warning_out_space" context="Text of the warning when the user is running out of space">Saca el máximo provecho a tu cuenta con una cuenta PRO.</string>

    <string name="title_options_avatar_panel" context="Iitle of sliding panel to choose the option to edit the profile picture">Editar foto del perfil</string>
    <string name="take_photo_avatar_panel" context="Option of the sliding panel to change the avatar by taking a new picture">Hacer foto</string>
    <string name="choose_photo_avatar_panel" context="Option of the sliding panel to change the avatar by choosing an existing picture">Elegir foto</string>
    <string name="delete_avatar_panel" context="Option of the sliding panel to delete the existing avatar">Borrar foto</string>

    <string name="incorrect_MK" context="Alert when the user introduces his MK to reset pass incorrectly">La clave maestra introducida no es correcta. Por favor, pruebe otra vez.</string>

    <string name="camera_uploads_empty" context="Text that indicates that no pictures have been uploaded to the Camera Uploads section">Ninguna imagen subida</string>
=======
    <string name="option_full_link" context="Alert Dialog to get link">Link con clave de cifrado</string>
>>>>>>> 0a66e3ee
</resources><|MERGE_RESOLUTION|>--- conflicted
+++ resolved
@@ -754,7 +754,6 @@
     <string name="change_mail_title_last_step" context="Title of the alert dialog to change the email associated to an account">Cambiar email</string>
 
     <string name="success_changing_user_mail" context="Message when the user email has been changed successfully">Tu correo eléctrónico ha sido correctamente actualizado.</string>
-<<<<<<< HEAD
 
     <string name="title_new_warning_out_space" context="Iitle of the warning when the user is running out of space">Te estás quedando sin espacio libre.</string>
     <string name="new_warning_out_space" context="Text of the warning when the user is running out of space">Saca el máximo provecho a tu cuenta con una cuenta PRO.</string>
@@ -767,7 +766,7 @@
     <string name="incorrect_MK" context="Alert when the user introduces his MK to reset pass incorrectly">La clave maestra introducida no es correcta. Por favor, pruebe otra vez.</string>
 
     <string name="camera_uploads_empty" context="Text that indicates that no pictures have been uploaded to the Camera Uploads section">Ninguna imagen subida</string>
-=======
+
     <string name="option_full_link" context="Alert Dialog to get link">Link con clave de cifrado</string>
->>>>>>> 0a66e3ee
+
 </resources>