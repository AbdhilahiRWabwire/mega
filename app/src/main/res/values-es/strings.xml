<?xml version="1.0" encoding="utf-8"?>
<resources>
    
    <!--  <string name="full_description_text" context="Full description text of the app in the Google Play page of the app">MEGA is a secure cloud storage service that gives you 50GB for free.Unlike other cloud storage providers, your data is encrypted and decrypted by the client devices only and never by us.Your data is accessible any time, from any device, anywhere. Share folders with your contacts and see their updates in real time.The cloud in your pocket. Access and stream your files from your smartphone or tablet. Upload and sync your media to the cloud.Search, store, download, stream, view, share, rename or delete your files. It\'s all there - in the palm of your hands.For more info, please check our website: https://mega.co.nz/</string> -->
    <!-- <string name="short_description_text" context="Short description text of the app in the Google Play page of the app">MEGA es Almacenamiento en la Nube con Potenhte Privacidad Contínuamente Activa. 50GB gratis</string> -->

    <string name="general_x_of_x" context="Showing progress of elements. Example: 2 of 10.">de</string>
    <string name="general_yes" context="Answer for confirmation dialog.">Si</string>
    <string name="general_no" context="Answer for confirmation dialog.">No</string>
    <string name="general_cancel" context="Answer for confirmation dialog.">Cancelar</string>
    <string name="general_move_to" context="When moving a file to a location in MEGA. This is the text of the button after selection the destination">Mover a</string>
    <string name="general_copy_to" context="When copying a file to a location in MEGA. This is the text of the button after selection the destination">Copiar a</string>
    <!--
    <string name="general_import_to" context="When importing a file to a location in MEGA. This is the text of the button after selection the destination">Importar a</string>
    -->
    <string name="general_select" context="Selecting a specific location in MEGA. This is the text of the button">Seleccionar</string>
    <string name="general_select_to_upload" context="Selecting a specific location in MEGA. This is the text of the button">Seleccionar ficheros</string>
    <string name="general_select_to_download" context="Selecting a specific location in MEGA. This is the text of the button">Seleccionar carpeta</string>
    <string name="general_create" context="This is the final button when creating a folder in the dialog where the user inserts the folder name">Crear</string>
    <!--
    <string name="general_upload" context="Button text when uploading a file to a previously selected location in MEGA">Subir Archivo</string>
    -->
    <string name="general_download" context="Item menu option upon right click on one or multiple files.">Descargar</string>
    <string name="general_add" context="button">Añadir</string>
    <string name="general_move" context="button">Mover</string>
    <string name="general_remove" context="button">Borrar</string>
    <string name="general_share" context="button">Compartir</string>
    <!-- <string name="general_confirm" context="button">Confirmar</string> -->
    <string name="general_leave" context="button">Abandonar</string>
    <string name="general_decryp" context="button">Desencriptar</string>
    <string name="general_export" context="button">Exportar</string>
    <!-- <string name="general_empty" context="Button to delete the contents of the trashbin. Can also be translated as &quot;clear&quot;">Vaciar</string> -->
    <string name="general_loading" context="state previous to import a file">Cargando</string>
    <string name="general_importing" context="state while importing the file">Importando</string>
    <string name="general_import" context="Import button. When the user clicks this button the file will be imported to his account.">Importar</string>
    <string name="general_storage" context="Text listed before the amount of storage a user gets with a certain package. For example: &quot;1TB Storage&quot;.">Almacenamiento</string>
    <string name="general_bandwidth" context="Text listed before the amount of bandwidth a user gets with a certain package. For example: &quot;8TB Bandwidth&quot;. Can also be translated as data transfer.">Ancho de Banda</string>
    <string name="general_error_word" context="It will be followed by the error message">Error</string> 
    <string name="general_not_yet_implemented" context="when clicking into a menu whose functionality is not yet implemented">Todavía no implementado</string>
    <string name="general_subscribe" context="Text placed inside the button the user clicks when upgrading to PRO. Meaning: subscribe to this plan">Suscribir</string>
    <!-- <string name="general_continue" context="Text placed inside the button the user clicks when clicking into the FREE account. Meaning: Continue to the main screen">Continuar</string> -->
    <string name="error_no_selection" context="when any file or folder is selected">Ningún fichero o carpeta ha sido seleccionada.</string>
    <string name="general_already_downloaded" context="when trying to download a file that is already downloaded in the device">descargado anteriormente</string>
    <string name="general_already_uploaded" context="when trying to upload a file that is already uploaded in the folder">subido anteriormente</string>
    <string name="general_file_info" context="Label of the option menu. When clicking this button, the app shows the info of the file">Info</string>
    <string name="general_folder_info" context="Label of the option menu. When clicking this button, the app shows the info of the folder">Info</string>
    <!-- <string name="general_menu" context="Title when the left menu is opened">Menu</string> -->

    <string name="error_general_nodes" context="Error getting the root node">Error. Por favor, inténtelo otra vez.</string>
    
    <string name="secondary_media_service_error_local_folder" context="Local folder Error in Sync Service">La carpeta secundaria no existe, por favor, elija una nueva.</string>   
    <string name="no_external_SD_card_detected" context="when no external card exists">Ningún dispositivo de almacenamiento externo detectado</string>
    <string name="no_permissions_upload" context="On clicking menu item upload in a incoming shared folder read only">La carpeta es sólo de lectura. No tiene permisos para subir contenido.</string>
    
    <string name="remove_key_confirmation" context="confirmation message before removing the previously downloaded MasterKey file">Vas a eliminar el archivo exportado con la clave de recuperación. ¿Deseas continuar?</string>
    <!-- <string name="export_key_confirmation" context="confirmation message before downloading to the device the MasterKey file">¡Aviso de seguridad! Esta es una operación de alto riesgo. ¿Desea continuar?</string> -->
     
    <!-- <string name="more_options_overflow" context="title of the menu for more options for each file (rename, share, copy, move, etc)">Más opciones</string> -->
    <string name="confirmation_add_contact" context="confirmation message before sending an invitation to a contact">¿Quieres enviar una invitación a %s?</string>
    <!-- <string name="confirmation_remove_contact" context="confirmation message before removing a contact. Do not write question mark">¿Quieres borrar el contacto %s?</string> -->
    <!-- <string name="confirmation_remove_multiple_contacts" context="confirmation message before removing mutiple contacts">¿Deseas borrar estos %d contactos?</string> -->
    <string name="confirmation_move_to_rubbish" context="confirmation message before removing a file">¿Enviar este elemento a la Papelera?</string>
    <string name="confirmation_move_to_rubbish_plural" context="confirmation message before removing a file">¿Enviar estos elementos a la Papelera?</string>
    <string name="confirmation_delete_from_mega" context="confirmation message before removing a file">¿Eliminar completamente este elemento de MEGA?</string>
    <!-- <string name="confirmation_delete_from_mega_plural" context="confirmation message before removing a file">¿Eliminar completamente estos elementos de MEGA?</string> -->
    <string name="confirmation_leave_share_folder" context="confirmation message before leaving an incoming shared folder">Si abandonas la carpeta, no podrás acceder a ella de nuevo</string>
    
    <!-- <string name="confirmation_alert" context="confirmation message before removing a file">Confirmación necesaria</string> -->

    <string name="action_logout" context="Button where the user can sign off or logout">Desconectar</string>
    <string name="action_add" context="Menu item">Subir</string>
    <string name="action_create_folder" context="Menu item">Nueva carpeta</string>
    <string name="action_open_link" context="Menu item">Abrir link</string>
    
    <!-- <string name="action_upload" context="Button text when choosing the destination location in MEGA">Subir a</string> -->
    <string name="action_settings" context="Menu item">Configuración</string>
    <string name="action_search" context="Search button">Buscar</string>
    <string name="action_play" context="Search button">Play</string>
    <string name="action_pause" context="Search button">Pausa</string>
    <string name="action_refresh" context="Menu item">Actualizar</string>
    <string name="action_sort_by" context="Menu item">Ordenar por</string>
    <string name="action_help" context="Menu item">Ayuda</string>
    <string name="action_upgrade_account" context="Change from a free account to paying MEGA">Ampliar cuenta</string>
    <string name="upgrading_account_message" context="Message while proceeding to upgrade the account">Realizando pago</string>
    <string name="action_select_all" context="Menu item to select all the elements of a list">Seleccionar todo</string>
    <string name="action_unselect_all" context="Menu item to unselect all the elements of a list">Deseleccionar</string>
    <string name="action_grid" context="Menu item to change from list view to grid view">Vista miniaturas</string>
    <string name="action_list" context="Menu item to change from grid view to list view">Ver como lista</string>
    <string name="action_export_master_key" context="Menu item to let the user export the MasterKey">Exportar clave de recuperación</string>
    <string name="action_remove_master_key" context="Menu item to let the user remove the MasterKey (previously downloaded)">Eliminar la clave de recuperación</string>
    <string name="action_cancel_subscriptions" context="Menu item to let the user cancel subscriptions">Cancelar subscripción</string>
    <string name="cancel_subscription_ok" context="success message when the subscription has been canceled correctly">La subscripción ha sido cancelada correctamente</string>
    <string name="cancel_subscription_error" context="error message when the subscription has not been canceled correctly">Ha habido algún problema cancelando la subscripción. Por favor, contacta con support\@mega.co.nz para cancelar la subscripción</string>
    <string name="action_kill_all_sessions" context="Menu item to kill all opened sessions">Cerrar el resto de sesiones</string>
    <string name="success_kill_all_sessions" context="Message after kill all opened sessions">El resto de sesiones se han cerrado con éxito</string>
    <string name="error_kill_all_sessions" context="Message after kill all opened sessions">Error al cerrar las sesiones abiertas</string> 
    <string name="toast_master_key_removed" context="success message when the MasterKey file has been removed">El fichero con la clave de recuperación fue eliminado</string>
    
     <plurals name="general_num_files" context="this is used for example when downloading 1 file or 2 files">
        <item context="Singular of file. 1 file" quantity="one">archivo</item>
        <item context="Plural of file. 2 files" quantity="other">archivos</item>
    </plurals>
    
     <plurals name="general_num_contacts">
        <item quantity="one" context="referring to a contact in the contact list of the user">contacto</item>
        <item quantity="other" context="Title of the contact list">contactos</item>
    </plurals>
    
    <plurals name="general_num_folders">
        <item quantity="one" context="Singular of folder/directory. 1 folder">carpeta</item>
        <item quantity="other" context="Plural of folder/directory. 2 folders">carpetas</item>
    </plurals>
    
   <plurals name="general_num_shared_folders">
        <item quantity="one" context="Title of the incoming shared folders of a user in singular">carpeta compartida</item>
        <item quantity="other" context="Title of the incoming shared folders of a user in plural.">carpetas compartidas</item>
    </plurals>
    
    <!--
    <plurals name="general_num_downloads" context="in the notification. When downloading the notification is like 3 downloads.">
        <item quantity="one" context="Item menu option upon clicking on one or multiple files. Singular">descarga</item>
        <item quantity="other" context="Item menu option upon clicking on one or multiple files. Plural">descargas</item>
    </plurals>
    -->
    
    <!--
    <plurals name="general_num_uploads">
        <item quantity="one" context="Transfer type description in the active file transfer panel, can either be upload or download. Singular">subida</item>
        <item quantity="other" context="Transfer type description in the active file transfer panel, can either be upload or download. Plural">subidas</item>
    </plurals>
    -->
    
     <plurals name="general_num_users" context="used for example when a folder is shared with 1 user or 2 users">
        <item quantity="one" context="used for example when a folder is shared with 1 user">contacto</item>
        <item quantity="other" context="used for example when a folder is shared with 2 or more users">contactos</item>
    </plurals>
    
    <!-- <string name="confirmation_required" context="Alert before download">Confirmación necesaria</string> -->
    <string name="alert_larger_file" context="Alert text before download">Se van a descargar %s. Desea continuar?</string>
    <string name="alert_no_app" context="Alert text before download"> No existe ninguna app instalada para abrir el fichero %s. ¿Desea continuar con la descarga?</string>
    <string name="checkbox_not_show_again" context="Alert checkbox before download">No mostrar más</string>
    
    <string name="login_text" context="Login button">Iniciar sesión</string>
    <string name="email_text" context="email label">Correo electrónico</string>
    <string name="password_text" context="password label">Contraseña</string>
    <string name="confirm_password_text" context="label shown in the confirmation of the password when creating an account">Confirmar contraseña</string>
    <string name="abc" context="in the password edittext the user can see the password or asterisks. ABC shows the letters of the password">ABC</string>
    <!-- <string name="dots" context="in the password edittext the user can see the password or asterisks. ··· shows asterisks instead of letters">···</string> -->
    <string name="new_to_mega" context="This question applies to users that do not have an account on MEGA yet">¿Nuevo en MEGA?</string>
    <string name="create_account" context="label and text button when creating the account">Crear cuenta</string>
    <string name="error_enter_email" context="when the user tries to log in MEGA without typing the email">Por favor, escribe tu correo electrónico</string>
    <string name="error_invalid_email" context="error when logging in to MEGA with an invalid email">Correo electrónico no valido</string>
    <string name="error_enter_password" context="when the user tries to log in MEGA without typing the password">Por favor, introduzca su contraseña</string>
    <string name="error_server_connection_problem" context="when the user tries to log in to MEGA without a network connection">Hay un problema de conexión. Por favor, inténtelo de nuevo más tarde</string>
    <string name="error_server_expired_session" context="when the user tries to log in to MEGA without a valid session">Se ha cerrado la sesión de este dispositivo desde otra ubicación</string>
    <string name="login_generating_key" context="the first step when logging in is calculate the private and public encryption keys">Calculando las claves de encriptación</string>
    <string name="login_connecting_to_server" context="Message displayed while the app is connecting to a MEGA server">Conectando al servidor</string>
    <string name="download_updating_filelist" context="Status text when updating the file manager">Actualizando lista de archivos</string>
    <string name="login_confirm_account" context="title of the screen after creating an account when the user has to confirm the password to confirm the account">Confirmar cuenta</string>
    <string name="login_querying_signup_link" context="when the user clicks on the link sent by MEGA after creating the account, this message is shown">Comprobando el enlace de validación</string>
    <string name="login_confirming_account" context="Attempting to activate a MEGA account for a user.">Activando cuenta</string>
    <string name="login_preparing_filelist" context="After login, updating the file list, the file list should be processed before showing it to the user">Preparando lista de archivos</string>
    <string name="login_before_share" context="when the user tries to share something to MEGA without being logged">Debes estar logueado para compartir un fichero con MEGA</string>
    
    <string name="tour_space_title">Espacio en Mega</string>
    <string name="tour_speed_title">Velocidad de Mega</string>
    <string name="tour_privacy_title">Privacidad en Mega</string>
    <string name="tour_access_title">Acceso a Mega</string>
    <string name="tour_space_text">Regístrate ahora y consigue 50 GB de espacio gratis</string>
    <string name="tour_speed_text">Subidas rápidas. Compartir ficheros rápidamente con todo el mundo</string>
    <string name="tour_privacy_text">Mantén todos tus ficheros a salvo con el cifrado punto a punto de MEGA</string>
    <string name="tour_access_text">Consigue acceso totalmente encriptado en cualquier sitio, a cualquier hora</string>
    
    <string name="create_account_text" context="button that allows the user to create an account">Crear cuenta</string>
    <string name="name_text" context="Name of the user">Nombre</string>
    <string name="lastname_text" context="Last name of the user">Apellido</string>
    <string name="tos" context="text placed on the checkbox of acceptation of the Terms of Service">Estoy de acuerdo con los Términos del Servicio de MEGA</string>
    <string name="already_account" context="Does the user already have a MEGA account">¿Ya tienes una cuenta?</string>
    
    <string name="create_account_no_terms" context="warning dialog">Debes aceptar nuestros Términos de Uso.</string>
	<string name="error_enter_username" context="Warning dialog">Por favor, escribe tu nombre.</string>
    <string name="error_short_password" context="when creating the account">La contraseña es muy corta</string>
    <string name="error_passwords_dont_match" context="when creating the account">Las contraseñas no coinciden</string>
    <string name="error_email_registered" contect="when creating the account">Esta dirección de correo electrónico ya fue utilizada para el registro de una cuenta con MEGA.</string>
    
    <!-- <string name="create_account_confirm_title" context="Title that is shown when e-mail confirmation is still required for the account">Se requiere confirmación</string> -->
    <!-- <string name="create_account_confirm" context="">Por favor, comprueba tu correo electrónico y haz clic en el enlace para iniciar sesión y confirmar tu cuenta</string> -->
    <string name="create_account_creating_account">Conectando con el servidor: creando cuenta.</string>
    
<<<<<<< HEAD
    <!-- <string name="cancel_transfer_title">Cancelar Transferencia</string> -->
    <string name="cancel_transfer_confirmation">La transferencia será cancelada.</string>
        <string name="cancel_all_transfer_confirmation">Se cancelarán todas las transferencias.</string>
=======
    <string name="cancel_transfer_title">Cancelar Transferencia</string>
    <string name="cancel_transfer_confirmation">Borrar esta transferencia?</string>
    <string name="cancel_all_transfer_confirmation">Borrar todas las transferencias?</string>
>>>>>>> feaca0dd

    <string name="section_cloud_drive" context="The name of every users root drive in the cloud of MEGA.">Disco</string>
    <string name="section_secondary_media_uploads" context="title of the screen where the secondary media images are uploaded">Media Uploads</string>
    <string name="section_inbox" context="title of the screen that show the inbox">Buzón de entrada</string>
	<string name="section_saved_for_offline" context="title of the screen that shows the files saved for offline in the device">Disponible sin conexión</string>
	<!-- <string name="section_shared_with_me" context="title of the screen that shows all the folders that the user shares with other users and viceversa">Compartida</string> -->
	<string name="section_shared_items" context="title of the screen that shows all the shared items">Carpetas compartidas</string>
	<string name="section_rubbish_bin" context="The title of the trash bin in the tree of the file manager.">Papelera</string>
	<string name="section_contacts" context="Title of the contact list">Contactos</string>
	<string name="tab_sent_requests" context="Title of the sent requests tab. Capital letters">Solicitudes enviadas</string>
	<string name="tab_received_requests" context="Title of the received requests tab. Capital letters">Solicitudes recibidas</string>
	<string name="sent_requests_empty" context="the user has not sent any contact request to other users">No se han enviado solicitudes</string>
	<string name="received_requests_empty" context="the user has not received any contact request from other users">No ha recibido solicitudes</string>
	<string name="section_transfers" context="Title for the file transfer screen (with the up &amp; download)">Transferencias</string>

	<string name="section_account" context="button to the settings of the user\'s account">Mi Cuenta</string>
	<string name="section_photo_sync" context="title of the screen where the camera images are uploaded">Camera Uploads</string>
	<!-- <string name="used_space" context="Used space &quot;5MB of 100MB&quot;.">%1$s de %2$s</string> -->
	<string name="tab_incoming_shares" context="Capital letters. Incoming shared folders. The title of a tab">Entrantes</string>
	<string name="tab_outgoing_shares" context="Capital letters. Outgoing shared folders. The title of a tab">Salientes</string>
	
	<string name="title_incoming_shares_explorer" context="Title of the file explorer in tab INCOMING">Compartidas contigo</string>
	<!-- <string name="choose_folder_explorer" context="Title of the button in Incoming Shares tabs">Elige carpeta</string> -->
	
	<string name="file_browser_empty_cloud_drive" context="message when there are no files in the Cloud Drive">No hay archivos en tu Cloud Drive</string>
	<!-- <string name="file_browser_empty_rubbish_bin" context="option to empty rubbish bin">Vaciar Papelera</string> -->
	<string name="empty_rubbish_bin" context="message when there are no files in the Rubbish Bin">Papelera vacía</string>
	<string name="file_browser_empty_incoming_shares" context="message when there are no incoming shared folders">No hay carpetas compartidas contigo</string>
	<string name="file_browser_empty_outgoing_shares" context="message when there are no outgoing shared folders">No hay carpetas compartidas con otros</string>
    <string name="file_browser_empty_folder" context="Text that indicates that a folder is currently empty">Carpeta vacía</string>
    <string name="empty_inbox" context="Text that indicates that Inbox is empty">Buzón vacío</string>

    <!-- <string name="choose_account_activity" context="Title of the activity Choose Account">Escoge Tipo de Cuenta</string> -->
	
	<!-- <string name="file_properties_activity" context="Menu item to show the properties dialog of files and or folders.">Propiedades</string> -->
	<string name="file_properties_available_offline" context="The files are available &quot;offline&quot; (without a network Wi-Fi mobile data connection)">Disponible sin conexión</string>
	<!-- <string name="file_properties_available_offline_on" context="Button state when a file can be saved for offline.(Capital letters)">ON</string> -->
	<!-- <string name="file_properties_available_offline_off" context="Button state when a file is already saved for offline. (Capital letters)">OFF</string> -->
	<string name="file_properties_info_size_file" context="Refers to the size of a file.">Tamaño</string>
	<string name="file_properties_info_content" context="header of a status field for what content a user has shared to you">Contenido</string>
	<string name="file_properties_info_added" context="when was the file added in MEGA">Añadido</string>
	<string name="file_properties_info_modified" context="when was the file modified">Modificado</string>
	<!-- <string name="file_properties_shared_folder_private_folder" context="the folder is private. A public user can\'t access the folder">Enlace no público</string> -->
	<string name="file_properties_shared_folder_public_link" context="the label when a folder can be accesed by public users">Enlace público</string>
	<string name="file_properties_shared_folder_full_access" context="Refers to access rights for a file folder.">Acceso Total</string>
	<string name="file_properties_shared_folder_read_write" context="Refers to access rights for a file folder. (with the &amp; needed. Don\'t use the symbol itself. Use &amp;)">Lectura y Escritura</string>
	<string name="file_properties_shared_folder_read_only" context="Refers to access rights for a file folder.">Solo Lectura</string>
	<!-- <string name="file_properties_shared_folder_shared_with" context="title of the screen that shows the users with whom the user has shared a folder">Compartido con:</string> -->
	<string name="file_properties_shared_folder_permissions" context="Item menu option upon clicking on a file folder. Refers to the permissions of a file folder in the file manager.">Permisos</string>
	<string name="dialog_select_permissions" context="Title of the dialog to choose permissions when sharing.">Permisos</string>
	<string name="file_properties_shared_folder_change_permissions" context="menu item">Cambiar permisos</string>
	<string name="file_properties_shared_folder_select_contact" context="menu item">Compartida con</string>
	<string name="file_properties_send_file_select_contact" context="send a file to a MEGA user">Enviar a</string>
	<string name="file_properties_owner" context="shows the owner of an incoming shared folder">Propietario</string>
    <string name="contact_invite" context="positive button on dialog to invite a contact">Invitar</string>
	<string name="contact_reinvite" context="option to reinvite a contact">Reinvitar</string>
	<string name="contact_ignore" context="option to ignore a contact invitation">Ignorar</string>
	<string name="contact_decline" context="option to decline a contact invitation">Declinar</string>
	<string name="contact_accept" context="option to accept a contact invitation">Aceptar</string>
	<string name="contact_properties_activity" context="title of the contact properties screen">Info</string>	
	<!-- <string name="contact_file_list_activity" context="header of a status field for what content a user has shared to you">Contenido</string> -->
	<string name="contact_shared_files" context="title of the screen where the folders are shown with the contact owner of those folders">Carpetas entrantes con</string>
	<string name="contacts_list_empty_text" context="Adding new relationships (contacts) using the actions.">Añadir nuevos contactos usando el botón inferior.</string>		
	<!-- <string name="no_contacts" context="When an user wants to share a folder but has not any contact yet">No hay contactos en la cuenta. Añádelos en la pantalla de Contactos</string> -->
	<string name="error_not_enough_free_space" context="Error message">No hay suficiente espacio</string>
	<!-- <string name="session_problem" context="if a link to a folder cannot be fetched">Existe un problema con la sesión de usuario</string> -->

	<string name="contacts_explorer_list_empty_text" context="Add new contacts before sharing.">Añade un nuevo contacto para compartir</string>

	<string name="option_link_without_key" context="Alert Dialog to get link">Link sin clave de cifrado</string>
	<string name="option_decryption_key" context="Alert Dialog to get link">Clave de cifrado</string>
	    
	<!-- <string name="download_failed" context="Error message">Descarga fallida</string> -->
	<!-- <string name="download_downloaded" context="notification message. Example: 1 file downloaded">descargado</string> -->
	<!-- <string name="download_downloading" context="Title header on the download page while the file is downloading.">Descargando</string> -->
	<!-- <string name="text_downloading" context="Text located in each fragment when a download is in progress">Transfiriendo</string> -->
	<string name="download_preparing_files" context="message before the download or upload start ">Preparando archivos</string>
    <string name="download_began" context="message when the download starts">La descarga ha comenzado</string>
    <!-- <string name="download_cancel_downloading" context="Confirmation text when attempting to cancel the download">¿Desea cancelar la descarga?</string> -->
    <string name="download_touch_to_cancel" context="Hint how to cancel the download">Toca para cancelar la descarga </string>
    <string name="download_touch_to_show" context="Hint how to cancel the download">Toca para ver todas las transferencias</string>
    <string name="error_file_size_greater_than_4gb" context="Warning message">La mayoría de dispositivos no pueden descargar archivos mayores a 4 GB.   Es muy probable que tu descarga falle.</string>
    <string name="intent_not_available" context="message when trying to open a downloaded file but there isn\'t any app that open that file. Example: a user downloads a pdf but doesn\'t have any app to read a pdf">No dispone de una aplicación en su dispositivo capaz de reproducir este archivo</string>
	
    <string name="context_share_image" context="to share an image using Facebook, Whatsapp, etc">Compartir imagen usando</string>
    <string name="context_get_link" context="create a link of a file and send it using an app from the device">Compartir enlace</string>
    <string name="context_get_link_menu" context="Item menu option upon right click on one or multiple files.">Obtener enlace</string>
    <!--<string name="context_manage_link_menu" context="Item menu option upon right click on one or multiple files.">Gestionar enlace</string>-->
    <string name="context_leave_menu" context="Item menu option upon right click on one or multiple files.">Abandonar</string>
    <string name="alert_leave_share" context="Title alert before leaving a share.">Abandonar compartición</string>
    <string name="context_clean_shares_menu" context="Item menu option upon right click on one or multiple files.">No compartir</string>
    <string name="context_remove_link_menu" context="Item menu option upon right click on one or multiple files.">Eliminar enlace</string>
    <string name="context_remove_link_warning_text" context="Warning that appears prior to remove a link of a file.">El enlace público a este fichero se eliminará.</string>
    <string name="context_rename" context="Item menu option upon right click on one or multiple files.">Renombrar</string>
    <string name="context_open_link" context="Item menu option upon right click on one or multiple files.">Abrir</string>
    <string name="context_open_link_title" context="Item menu option upon right click on one or multiple files.">Abrir link</string>
    <string name="context_renaming" context="while renaming a file or folder">Renombrando</string>
    <string name="context_preparing_provider" context="while file provider is downloading a file">Preparando el archivo...</string>
    <string name="context_download" context="Item menu option upon right click on one or multiple files.">Descargar</string>
    <!-- <string name="download_folder" context="Item menu option upon right click on one or multiple files.">Descargar carpeta</string> -->
    <!-- <string name="import_folder" context="Item menu option upon right click on one or multiple files.">Importar carpeta</string> -->
    <string name="context_move" context="Item menu option upon right click on one or multiple files.">Mover</string>
    <string name="context_moving" context="while moving a file or folder">Moviendo</string>
    <!-- <string name="context_sharing" context="while sharing a folder">Compartiendo carpeta</string> -->
    <string name="context_copy" context="Item menu option upon right click on one or multiple files.">Copiar</string>
    <string name="context_upload" context="Item menu option upon right click on one or multiple files.">Subir</string>
    <string name="context_copying" context="while copying a file or folder">Copiando</string>
    <!-- <string name="context_creating_link" context="status text">Creando enlace</string> -->
    <!--<string name="context_moving_to_trash" context="status text">Moviendo a la Papelera</string> -->
    <string name="context_move_to_trash" context="menu item">Mover a la Papelera</string>
    <string name="context_delete_from_mega" context="menu item">Borrar de MEGA</string>
    <string name="context_new_folder_name" context="Input field description in the create folder dialog.">Nombre de Carpeta</string>
    <string name="context_new_contact_name" context="when adding a new contact. in the dialog">Correo electrónico del contacto</string>
    <string name="context_creating_folder" context="status">Creando carpeta...</string>
    <!-- <string name="context_adding_contact" context="Adding a new relationship (contact)">Añadiendo contacto</string> -->
    <string name="context_download_to" context="Menu item">Guardar en</string>
    <string name="context_clear_rubbish" context="Menu option">Vaciar la Papelera</string>    
    <string name="clear_rubbish_confirmation" context="Ask for confirmation before removing all the elements of the rubbish bin">Todos los elementos de la papelera se eliminarán.</string>
    <!--<string name="context_send_link" context="get the link and send it">Enviar enlace</string>-->
    <string name="context_send" context="get the link and send it">Enviar</string>
    <string name="context_send_file_inbox" context="send the file to inbox">Enviar a un contacto</string>
    <!-- <string name="context_copy_link" context="get the link and copy it">Copiar enlace</string> -->
    <string name="context_remove" context="Menu option to delete one or multiple selected items.">Eliminar</string>
    <string name="context_delete_offline" context="Menu option to delete selected items of the offline state">Eliminar sin conexión</string>
    <string name="context_share_folder" context="menu item">Compartir carpeta</string>
    <string name="context_send_file" context="menu item">Enviar fichero</string>
    <string name="context_view_shared_folders" context="open a shared folder">Ver carpetas compartidas</string>
    <string name="context_sharing_folder" context="Item menu option upon clicking on one or multiple files.">Compartir</string>
    <!-- <string name="remove_all_sharing" context="status text">Eliminando todos los contactos compartidos</string> -->
    <!-- <string name="leave_incoming_share" context="status text">Abandonando la carpeta compartida</string> -->
    <!-- <string name="context_camera_folder" context="The location of where the user has the photos/videos stored.">Carpeta de la Cámara</string> -->
    <!-- <string name="context_mega_contacts" context="when sharing a folder, the user can choose a contact from MEGA">Contactos MEGA</string> -->
    <!-- <string name="context_phone_contacts" context="when sharing a folder, the user chan choose a contact from the device">Contactos del teléfono</string> -->
    <string name="context_delete" context="menu item">Borrar</string>
    <!-- <string name="context_more" context="menu item">Más</string> -->
    <!-- <string name="context_contact_added" context="success message when adding a contact">Invitación enviada</string> -->
    <string name="context_contact_invitation_deleted" context="success message when removing a contact request">Invitación eliminada</string>
    <string name="context_contact_invitation_resent" context="success message when reinvite a contact">Invitación reenviada</string>
    <string name="context_contact_request_sent" context="success message when sending a contact request">Invitación correctamente enviada a %s. El estado puede consultarse en la pestaña de Solicitudes enviadas.</string>

    <string name="context_contact_removed" context="success message when removing a contact">Contacto borrado</string>
    <string name="context_contact_not_removed" context="error message">Error. No se pudo borrar el contacto</string>
    <string name="context_permissions_changed" context="success message when chaning the permissionss">Permisos modificados</string>
    <string name="context_permissions_not_changed" context="error message">Error. No se pudo cambiar</string>
    <string name="context_folder_already_exists" context="message when trying to create a folder that already exists">La carpeta ya existe</string>
    <string name="context_contact_already_exists" context="message when trying to create a invite a contact already that is already added">%s ya es un contacto existente</string>
    <string name="context_send_no_permission" context="message when trying to send a file without full access">No tiene permisos para enviar este fichero</string>
    <string name="context_folder_created" context="success message when creating a folder">Carpeta creada</string>
    <string name="context_folder_no_created" context="error message when creating a folder">Error. No se ha podido crear la carpeta</string>
    <string name="context_correctly_renamed" context="success message when renaming a node">Renombrado correctamente</string>
    <string name="context_no_renamed" context="error message">Error. No se pudo renombrar</string>
    <string name="context_correctly_copied" context="success message when copying a node">Copiado correctamente</string>
    <!-- <string name="context_correctly_sent" context="success message when sending a file">Fichero enviado correctamente</string> -->
    <!-- <string name="context_no_sent" context="error message when sending a file">Error. No se pudo enviar</string> -->
    <string name="context_correctly_sent_node" context="success message when sending a node to Inbox">Enviado correctamente</string>
    <string name="context_no_sent_node" context="error message when sending a node to Inbox">Error. No se pudo enviar</string>
    <string name="context_no_copied" context="error message">Error. No se pudo copiar</string>
    <string name="context_correctly_moved" context="success message when moving a node">Movido correctamente</string>
    <string name="number_correctly_moved" context="success message when moving a node">%d ficheros movidos correctamente</string>
    <string name="number_incorrectly_moved" context="success message when moving a node">, %d ficheros no se han movido</string>
    <string name="context_correctly_moved_to_rubbish" context="success message when moving a node">Enviado correctamente a la Papelera</string>
    <string name="context_no_destination_folder" context="message that appears when a user tries to move/copy/upload a file but doesn't choose a destination folder">Elija la carpeta de destino</string>
    <string name="number_correctly_moved_to_rubbish" context="success message when moving a node">%d ficheros enviados a la Papelera correctamente</string>
    <string name="number_incorrectly_moved_to_rubbish" context="success message when moving a node">, %d ficheros no se han enviado correctamente</string>
    <string name="context_no_moved" context="error message">Error. No se pudo mover</string>
    <string name="context_correctly_shared" context="success message when sharing a folder">Carpeta compartida correctamente</string>
    <string name="context_no_shared_number" context="error message when sharing a folder">Error. %d comparticiones no completadas</string>
    <string name="context_correctly_shared_removed" context="success message when sharing a folder">Compartición eliminada con éxito</string>
    <string name="context_no_shared_number_removed" context="error message when sharing a folder">Error. %d eliminaciones de compartición han fallado</string>
    <string name="context_no_shared" context="error message">Error. No se pudo compartir</string>
    <string name="context_no_removed_shared" context="error message">Error. Compartición de carpeta no eliminada</string>
    <string name="context_remove_sharing" context="success message when removing a sharing">Compartición de carpeta eliminada</string>
    <string name="context_no_link" context="error message">Imposible obtener el enlace</string>
    <string name="context_correctly_removed" context="success message when removing a node from MEGA">Borrado correctamente de MEGA</string>
    <string name="context_no_removed" context="error message">Error. No se pudo borrar de MEGA</string>
    <string name="number_correctly_shared" context="success message when sharing multiple files">%d carpetas compartidas correctamente.</string>
    <string name="number_no_shared" context="error message when sharing multiple files">%d carpetas no compartidas</string>
    <string name="number_correctly_removed" context="success message when deleting a node">%d ficheros borrados de MEGA</string>
    <string name="number_no_removed" context="success message when deleting a node">, %d so se han podido borrar</string>
    <string name="number_correctly_leaved" context="success message when moving a node">%d carpetas se han abandonado correctamente</string>
    <string name="number_no_leaved" context="error message when moving a node">, %d carpetas no se han podido abandonar</string>
    <string name="number_correctly_sent" context="success message when sending multiple files">Fichero correctamente enviado a %d contactos</string>
    <string name="number_no_sent" context="error message when sending multiple files">, a %d contactos no se ha podido enviar</string>
    <string name="number_correctly_sent_multifile" context="success message when sending multiple files">%d ficheros correctamente enviados</string>
    <string name="number_no_sent_multifile" context="error message when sending multiple files">, %d ficheros no se han podido enviar</string>
    <string name="number_correctly_copied" context="success message when sending multiple files">%d ficheros correctamente copiados</string>
    <string name="number_no_copied" context="error message when sending multiple files">, %d ficheros no se han podido copiar</string>
    <string name="number_contact_removed" context="success message when removing several contacts">%d contactos correctamente eliminados</string>
    <string name="number_contact_not_removed" context="error message when removing several contacts">, %d contactos no se han podido eliminar</string>
    <string name="number_contact_file_shared_correctly" context="success message when sharing a file with multiple contacts">Carpeta correctamente compartida con %d contactos</string>
    <string name="number_contact_file_not_shared_" context="error message when sharing a file with multiple contacts">, con %d contactos no se ha podido compartir</string>
    <string name="context_correctly_copied_contact" context="success message when sending a file to a contact">Enviado correctamente a:</string>
    <string name="context_correctly_removed_sharing_contacts" context="success message when removing all the contacts of a shared folder">La carpeta ya no está compartida</string>
    <string name="context_no_removed_sharing_contacts" context="error message when removing all the contacts of a shared folder">Error, la carpeta todavía está compartida</string>
    <string name="context_select_one_file" context="option available for just one file">Seleccione sólo un fichero.</string>
    <string name="rubbish_bin_emptied" context="success message when emptying the RB">Se ha vaciado correctamente la Papelera</string>
    <string name="rubbish_bin_no_emptied" context="error message when emptying the RB">Error. La Papelera no se ha vaciado</string>
    
    <string name="dialog_cancel_subscriptions" context="dialog cancel subscriptions">Estás a punto de cancelar tu subscripción a Mega. Por favor, indicanos en qué podemos mejorar.</string>
    <string name="hint_cancel_subscriptions" context="hint cancel subscriptions dialog">Escribe aquí las posibles mejoras...</string>
    <string name="send_cancel_subscriptions" context="send cancel subscriptions dialog">Enviar</string>
    <!-- <string name="title_cancel_subscriptions" context="title cancel subscriptions dialog">Cancelar Subscripción</string> -->
    <string name="confirmation_cancel_subscriptions" context="confirmation cancel subscriptions dialog">Gracias por tu mensaje! ¿Estás seguro de que quieres cancelar la subscripción?</string>
    <string name="reason_cancel_subscriptions" context="provide a reason to cancel subscriptions dialog">Tu subscripción no ha sido cancelada. Por favor, comparte con nosotros la razón de tu cancelación.</string>
        
    <string name="context_node_private" context="success message after removing the public link of a folder">Esta carpeta es ahora privada</string>
    <!-- <string name="context_share_correctly_removed" context="success message after removing a share of a folder. a contact has no access to the folder now">Compartición eliminada con éxito</string> -->
  
    <string name="menu_new_folder" context="Menu option to create a new folder in the file manager.">Nueva Carpeta</string>
    <string name="menu_add_contact" context="Menu option to add a contact to your contact list.">Añadir un contacto</string>
    <string name="menu_add_contact_and_share" context="Menu option to add a contact to your contact list.">Añadir un contacto y compartir</string>
    <!-- <string name="menu_download_from_link" context="Text that is displayed in the dialog to download a MEGA link inside the app">Descargar desde enlace MEGA</string> -->
    
    <string name="alert_decryption_key" context="Title of the alert to introduce the decryption key">Clave de descifrado</string>
    <string name="message_decryption_key" context="Message of the alert to introduce the decryption key">Por favor, introduce la clave de descifrado del enlace</string>
    
    <string name="upload_to_image" context="upload to. Then choose an Image file">Imagen</string>
	<string name="upload_to_audio" context="upload to. Then choose an Audio file">Audio </string>
	<string name="upload_to_video" context="upload to. Then choose a Video file">Vídeo</string>
	<!-- <string name="upload_to_other" context="upload to. Then choose a file which is not an Image, an Audio or a Video">Otro fichero</string> -->
	<string name="upload_to_filesystem" context="upload to. Then choose to browse the file system to choose a file">Elegir del Sistema de Ficheros</string>
	<!-- <string name="upload_select_file_type" context="title of the dialog for choosing if a user wants to upload an image, an audio, a video or a file from the system">Selecciona el tipo de archivo</string> -->
	<!-- <string name="upload_uploading" context="status text">Subiendo</string> -->
	<!-- <string name="upload_touch_to_cancel" context="hint to how to cancel the upload (by touching the notification)">Toca para cancelar la subida</string> -->
	<!-- <string name="upload_failed" context="error message">Subida fallida</string> -->
	<string name="upload_uploaded" context="Label for the current uploaded size of a file. For example, 3 files, 50KB uploaded">subido</string>
	<!-- <string name="upload_cancel_uploading" context="Confirmation text for cancelling an upload">¿Desea cancelar la subida?</string> -->
	<string name="upload_prepare" context="Status text at the beginning of an upload">Procesando archivo</string>
	<string name="error_temporary_unavaible" context="error message when downloading a file">Recurso no disponible temporalmente. Por favor, inténtelo de nuevo más tarde</string>
	<string name="upload_can_not_open" context="Error message when the selected file cannot be opened">El archivo seleccionado no se puede abrir</string>
	<string name="upload_began" context="when an upload starts, a message is shown to the user">La subida ha comenzado</string>
	<string name="unzipping_process" context="when a zip file is downloaded and clicked, the app unzips the file. This is the status text while unzipping the file">Descomprimiendo archivo</string>
		
	<string name="error_io_problem" context="error message while browsing the local filesystem">Error en el sistema de ficheros</string>
	<string name="general_error" context="error message while browsing the local filesystem">Error al procesar la acción</string>
	
	<string name="full_screen_image_viewer_label" context="title of the image gallery">Visor de imágenes</string>	

	<!-- <string name="manager_download_from_link_incorrect" context="Error message when the user entered an incorrect MEGA link format for importing">Formato de enlace incorrecto</string> -->
	
	<!-- <string name="my_account_activity" context="Title of the screen where the user account information is shown">Tu cuenta</string> -->
    <!-- <string name="my_account_total_space" context="Headline for the amount of total storage space">Espacio de almacenamiento</string> -->
    <!-- <string name="my_account_free_space" context="Headline for the amount of storage space is remaining">Espacio Libre</string> -->
    <string name="my_account_used_space" context="Headline for the amount of storage space is used">Espacio utilizado</string>
    <string name="my_account_change_password" context="menu item">Cambiar contraseña</string>
    <!-- <string name="warning_out_space" context="Warning in Cloud Drive when the user is runningut of space">Te estás quedando sin espacio libre.\n ¿Quieres mejorar tu cuenta?</string> -->
    <string name="overquota_alert_title" context="Title dialog overquota error">¡Alerta! ¡Superada la cuota de almacenamiento!</string>
    <string name="overquota_alert_text" context="Dialod text overquota error">Operación no permitida, excederá el límite de almacenamiento de su cuenta. ¿Desea mejorar su tipo de cuenta?</string>
    
    <!-- <string name="op_not_allowed" context="Dialod text overquota error">Operación no permitida</string> -->
    <string name="my_account_last_session" context="when did the last session happen">Última sesión</string>
    <string name="my_account_connections" context="header for the social connections, showing the number of contacts the user has">Conexiones</string>
    
    <string name="my_account_changing_password" context="message displayed while the app is changing the password">Cambiando contraseña</string>
    <string name="my_account_change_password_oldPassword" context="when changing the password, the first edittext is to enter the current password">Contraseña actual</string>
    <string name="my_account_change_password_newPassword1" context="when changing the password">Nueva contraseña</string>
    <string name="my_account_change_password_newPassword2" context="when changing the password">Confirma tu nueva contraseña</string>
    <!-- <string name="my_account_change_password_error" context="Error message when the user attempts to change his password (two potential reasons in one error message).">La contraseña actual es incorrecta o la nueva contraseña no coincide las dos veces. Por favor, inténtalo de nuevo.</string> -->
    <!-- <string name="my_account_change_password_error_2" context="Error message when the user attempts to change his password (two potential reasons in one error message).">La contraseña actual es incorrecta. Por favor, inténtalo de nuevo.</string> -->
    <!-- <string name="my_account_change_password_OK" context="Success text">Contraseña modificada con éxito</string> -->
    <string name="my_account_change_password_dont_match" context="title of the screen to change the password">Las nuevas contraseñas no coinciden</string> 
    
    <!-- <string name="upgrade_activity" context="title of the Upgrade screen">Cuenta PRO</string> -->
    <string name="upgrade_select_pricing" context="title of the selection of the pro account wanted">Seleccione plan</string>
    <string name="select_membership_1" context="the user has to decide the way of payment">Pago Anual o Mensual</string>
    <!--<string name="select_membership_2" context="button to go to Google Play">Subscripción Google Play</string>-->
    
    <string name="select_payment_method" context="after choosing one PRO plan, the user have to choose the payment method: credit card, fortumo, etc">Seleccione método de pago</string>
    <string name="no_available_payment_method" context="choose the payment method option when no method is available">En este momento, no hay disponible ningún método de pago para este plan</string>
    <string name="payment_method_credit_card" context="one of the payment methods">Tarjeta de crédito (subscripción)</string>
    <string name="payment_method_fortumo" context="one of the payment methods">Factura Telefónica (puntual)</string>
    <string name="payment_method_centili" context="one of the payment methods">Factura Telefónica (puntual)</string>
    <string name="payment_method_google_wallet" context="one of the payment methods">Google Wallet</string>
    
    <string name="upgrade_per_month" context="button to decide monthly payment. The asterisk is needed">Mensual*</string>
    <string name="upgrade_per_year" context="button to decide annually payment. The asterisk is needed">Anual*</string>
    
    <string name="upgrade_comment" context="the meaning of the asterisk in monthly* and annually* payment">* la suscripción periódica se puede cancelar en cualquier momento antes de la fecha de renovación.</string>
    
    <string name="file_properties_get_link" context="the user can get the link and it\'s copied to the clipboard">El enlace se ha copiado al portapapeles</string>
    <!-- <string name="file_properties_remove_link" context="the user can remove the public link">El enlace se ha eliminado correctamente.</string> -->
    
    <string name="full_image_viewer_not_preview" context="before sharing an image, the preview has to be downloaded">La vista previa aún no ha sido descargada. Por favor espere.</string>

    <string name="log_out_warning" context="alert when clicking a newsignup link being logged">Por favor, cierre la sesión antes de crear la cuenta</string>
    
    <!-- <string name="import_correct" context="success message after import a file">Importado correctamente</string> -->
    
    <string name="transfers_empty" context="message shown in the screen when there are not any active transfer">No hay transferencias activas</string>
    <!-- <string name="transfers_pause" context="File uploading or downloading has been paused (until the user continues at a later stage)">Todas las transferencias están pausadas</string> -->
    <string name="menu_pause_transfers" context="menu item">Pausar transferencias</string>
<<<<<<< HEAD
    <!-- <string name="menu_restart_transfers" context="menu item">Reiniciar transferencias</string> -->
    <string name="menu_cancel_all_transfers" context="menu item">Cancelar todas las transferencias</string>
=======
    <string name="menu_restart_transfers" context="menu item">Reiniciar transferencias</string>
    <string name="menu_cancel_all_transfers" context="menu item">Borrar todas las transferencias</string>
>>>>>>> feaca0dd
    <string name="menu_take_picture" context="menu item">Hacer foto</string>
    
    <string name="cam_sync_wifi" context="how to upload the camera images. only when Wi-Fi connected">Solo Wi-fi</string>
    <string name="cam_sync_data" context="how to upload the camera images. when Wi-Fi connected and using data plan">Wi-fi o tarifa de datos</string>
    <string name="cam_sync_ok" context="Answer for confirmation dialog.">Aceptar</string>
    <string name="cam_sync_skip" context="skip the step of camera upload">Saltar</string>
    <string name="cam_sync_syncing" context="The upload of the user\'s photos orvideos from their specified album is in progress.">Subidas de la Cámara en progreso</string>
    <string name="cam_sync_cancel_sync" context="confirmation question for cancelling the camera uploads">¿Quieres cancelar las subidas de la Cámara?</string>
    <!-- <string name="settings_camera_notif_error_no_folder" context="Error message when an unavailable destination folder was selected">Carpeta de destino no disponible</string> -->
    <string name="settings_camera_notif_title" context="title of the notification when camera upload is enabled">Subiendo ficheros multimedia</string>
    <!-- <string name="settings_camera_notif_error" context="notification error">Existe un problema con las subidas de la Cámara</string> -->
    <string name="settings_camera_notif_complete" context="notification camera uploads complete">Subidas de la Cámara completadas</string>
   
    <string name="settings_storage" context="Text listed before the amount of storage a user gets with a certain package. For example: &quot;1TB Storage&quot;.">Almacenamiento</string>
    <string name="settings_pin_lock" context="settings category title. Below this title, the pin lock settings start">Bloqueo PIN</string>
    
    <string name="settings_advanced_features" context="Settings category title for cache and offline files">Opciones avanzadas</string>
    <string name="settings_advanced_features_cache" context="Settings preference title for cache">Limpiar Caché</string>
    <string name="settings_advanced_features_offline" context="Settings preference title for offline files">Limpiar Ficheros Disponibles sin Conexión</string>
    
    <string name="settings_advanced_features_size" context="Size of files in offline or cache folders">Actuamente en uso %s</string>
    <string name="settings_advanced_features_calculating" context="Calculating Size of files in offline or cache folders">Calculando</string>
    
    <string name="settings_storage_download_location" context="title of the setting to set the default download location">Destino descarga por defecto</string>
    <string name="settings_storage_ask_me_always" context="Whether to always ask the user each time.">Preguntar siempre la ruta de descarga</string>
    <string name="settings_storage_advanced_devices" context="Whether to enable the storage in advanced devices">Mostrar dispositivos avanzados (SD externa)</string>
    
    <string-array name="settings_storage_download_location_array" context="if the user has an internal and an external SD card, it has to be set on the settings screen">
        <item context="internal storage option">Almacenamiento interno</item>
        <item context="external storage option">Almacenamiento externo</item>
    </string-array>

    <string-array name="add_contact_array" context="choose the way the new user's email is inserted">
        <item context="write option">Introducir el email</item>
        <item context="import from phone option">Importar desde el dispositivo</item>
    </string-array>
    
    <string name="settings_camera_upload_on" context="settings option">Activar Subidas de la Cámara</string>
    <string name="settings_camera_upload_turn_on" context="settings option">Activar Subidas de la Cámara</string>
    <string name="settings_camera_upload_off" context="settings option">Desactivar las Subidas de la Cámara</string>
    <string name="settings_camera_upload_how_to_upload" context="settings option. How to upload the camera images: via Wi-Fi only or via Wi-Fi and data plan">Como subir</string>
    
    <string name="settings_secondary_upload_on" context="settings option">Activar Subida Multimedia Secundaria</string>
    <string name="settings_secondary_upload_off" context="settings option">Desactivar Subida Multimedia Secundaria</string>

    <string name="settings_empty_folder" context="settings option">Elija carpeta</string>

    <string-array name="settings_camera_upload_how_to_entries" context="the options of how to upload, but in an array. needed for the settings">
        <item context="how to upload the camera images. when Wi-Fi connected and using data plan">Wi-fi o plan de datos</item>
        <item context="how to upload the camera images. only when Wi-Fi connected">Solo Wi-fi</item>
    </string-array>
    
    <string name="settings_camera_upload_what_to_upload" context="What kind of files are going to be uploaded: images, videos or both">Subir Archivo(s)</string>
    
    <string-array name="settings_camera_upload_file_upload_entries" context="the options of what to upload in an array. Needed for the settings">
        <item context="the options of what to upload.">Solo Fotos</item>
        <item context="the options of what to upload.">Solo Vídeos</item>
        <item context="the options of what to upload.">Fotos y videos</item>
    </string-array>
    
    <string name="settings_camera_upload_charging" context="Option to choose that the camera sync will only be enable when the device is charging">Solo cargando</string>
    <string name="settings_keep_file_names" context="Option to choose that the camera sync will maintain the local file names when uploading">Mantener los nombres originales de los ficheros</string>

    <string name="settings_local_camera_upload_folder" context="The location of where the user photos or videos are stored.">Carpeta local de la Cámara</string>
    <string name="settings_mega_camera_upload_folder" context="The location of where the user photos or videos are stored.">Carpeta de MEGA de la Cámara</string>
    
    <string name="settings_local_secondary_folder" context="The location of where the user photos or videos are stored.">Carpeta local secundaria</string>
    <string name="settings_mega_secondary_folder" context="The location of where the user photos or videos are stored.">Carpeta de MEGA secundaria</string>

    <string name="settings_camera_upload_only_photos" context="what kind of file are going to be uploaded. Needed for the settings summary">Solo Fotos</string>
    <string name="settings_camera_upload_only_videos" context="what kind of file are going to be uploaded. Needed for the settings summary">Solo Vídeos</string>
    <string name="settings_camera_upload_photos_and_videos" context="what kind of file are going to be uploaded. Needed for the settings summary">Fotos y vídeos</string>
    
    <!-- <string name="settings_pin_lock_on" context="settings of the pin lock">Activar Bloqueo con PIN</string> -->
    <!-- <string name="settings_pin_lock_off" context="settings of the pin lock">Desactivar Bloqueo con PIN</string> -->
    <!-- <string name="settings_pin_lock_code" context="settings of the pin lock">Código PIN</string> -->
    <string name="settings_pin_lock_code_not_set" context="status text when no custom photo sync folder has been set">No configurado</string>
    <string name="settings_reset_lock_code" context="settings of the pin lock">Restaurar PIN</string> 
    <string name="settings_pin_lock_switch" context="settings of the pin lock">Bloqueo con PIN</string>
    
    <string name="pin_lock_enter" context="Button after the pin code input field">Introducir</string>
    <string name="pin_lock_alert" context="error message when not typing the pin code correctly">Los ficheros locales serán eliminados y se cerrará la sesión tras 10 intentos fallidos</string>
    <string name="pin_lock_incorrect" context="error message when not typing the pin code correctly">Código PIN incorrecto, por favor inténtelo otra vez.</string>
    <string name="pin_lock_incorrect_alert" context="error message when not typing the pin code correctly">Código PIN incorrecto, por favor inténtelo otra vez. Le quedan %2d intentos.</string>
    <string name="pin_lock_not_match" context="error message when not typing the pin code correctly (two times)">Los códigos no coinciden</string>
    <string name="unlock_pin_title" context="title of the screen to unlock screen with pin code">Introduce tu código</string>
    <string name="unlock_pin_title_2" context="title of the screen to unlock screen with pin code in second round">Re-introduce tu código</string>
     <string name="reset_pin_title" context="title of the screen to unlock screen with pin code">Introduce tu nuevo código</string>
    <string name="reset_pin_title_2" context="title of the screen to unlock screen with pin code in second round">Re-introduce tu nuevo código</string>
    <string name="incorrect_pin_activity" context="text of the screen after 10 attemps with a wrong PIN">Se van a borrar todos tus datos locales y tu sesión será inválida en %d segundos.</string>
    
    <string name="settings_about" context="Caption of a title, in the context of &quot;About MEGA&quot; or &quot;About us&quot;">Sobre nosotros</string>    
    <string name="settings_about_privacy_policy" context="App means &quot;Application&quot;">Política de privacidad</string>
    <string name="settings_about_terms_of_service" context="App means &quot;Application&quot;">Términos de uso</string>
    <string name="settings_about_app_version" context="App means &quot;Application&quot;">Versión de App</string>
    <string name="settings_about_sdk_version" context="App means &quot;Application&quot;">Versión del SDK de MEGA</string>

    <string name="settings_about_code_link_title" context="Link to the public code of the app">Ver código fuente</string>

    <string name="january">Enero</string>
    <string name="february">Febrero</string>
    <string name="march">Marzo</string>
    <string name="april">Abril</string>
    <string name="may">Mayo</string>
    <string name="june">Junio</string>
    <string name="july">Julio</string>
    <string name="august">Agosto</string>
    <string name="september">Septiembre</string>
    <string name="october">Octubre</string>
    <string name="november">Noviembre</string>
    <string name="december">Diciembre</string>
    
    <string name="zip_browser_activity" context="title of the screen that shows the ZIP files">Navegador ZIP</string>
    
    <!-- <string name="new_account" context="in login screen to create a new account">Crea una cuenta ahora!</string> -->
    
    <string name="my_account_title" context="title of the My Account screen">Tipo de Cuenta</string>
    <string name="expires_on" context="title of the Expiration Date">Expira el </string>
    <string name="free_account">Gratis</string>
    <string name="pro1_account" context="Not translate">PRO I</string>
    <string name="pro2_account" context="Not translate">PRO II</string>
    <string name="pro3_account" context="Not translate">PRO III</string>
    
    <!-- <string name="free_storage" context="Not translate">50 GB</string> -->
    <!-- <string name="free_bandwidth" context="Free bandwich account details">Limitado</string> -->
    
    <string name="camera_uploads_created" context="info message shown to the user when the Camera Uploads folder has been created">Carpeta para Subidas de la Cámara creada</string>
    
    <!-- <string name="ZIP_download_permission" context="A compressed file will be downloaded and decompressed.">El fichero zip será descargado y descomprimido</string> -->
    <!-- <string name="ZIP_unzip_permission" context="A compressed file will be decompressed.">El fichero zip será descomprimido</string> -->

    <string name="sortby_owner_mail" context="category in sort by action">Email del dueño</string>
    <string name="sortby_name" context="category in sort by action">Nombre</string>
    <string name="sortby_name_ascending" context="sort files alphabetically ascending">Ascendente</string>
    <string name="sortby_name_descending" context="sort files alphabetically descending">Descendente</string>
    
    <string name="sortby_date" context="category in sort by action">Fecha</string>
    <string name="sortby_creation_date" context="category in sort by action">Fecha de creación</string>
    <string name="sortby_modification_date" context="category in sort by action">Fecha de modificación</string>
    <string name="sortby_date_newest" context="sort files by date newest first">Más reciente</string>
    <string name="sortby_date_oldest" context="sort files by date oldest first">Más antigua</string>
    
    <string name="sortby_size" context="category in sort by action">Tamaño</string>
    <string name="sortby_size_largest_first" context="sort files by size largest first">Más grande</string>
    <string name="sortby_size_smallest_first" context="sort files by size smallest first">Más pequeña</string>
    
    <string name="per_month" context="in payments, for example: 4.99€ per month">al mes</string>
    <string name="per_year" context="in payments, for example: 49.99€ per year">al año</string>
    
    <string name="billing_details" context="Contextual text in the beginning of the Credit Card Payment">Introduce tus datos de facturación:</string>
    <string name="address1_cc" context="Hint text of the address1 edittext, which is the first line (of two) of the address">Dirección 1</string>
    <string name="address2_cc" context="Hint text of the address2 edittext, which is the second line (of two) of the address">Dirección 2 (opcional)</string>
    <string name="city_cc" context="Hint text of the city edittext for billing purposes">Ciudad</string>
    <string name="state_cc" context="Hint text of the state or province edittext for billing purposes">Región / Provincia</string>
    <string name="country_cc" context="Hint text of the country edittext for billing purposes">País</string>
    <string name="postal_code_cc" context="Hint text of the postal code edittext for billing purposes">Código postal</string>
    
    <string name="payment_details" context="Contextual text in the beginning of the Credit Card Payment">Introduce tus datos de pago:</string>
    <string name="first_name_cc" context="Hint text of the first name of the credit card edittext for payment purposes">Nombre</string>
    <string name="last_name_cc" context="Hint text of the last name of the credit card edittext for payment purposes">Apellidos</string>
    <string name="credit_card_number_cc" context="Hint text of the credit card number edittext for payment purposes">Número de Tarjeta de Crédito</string>
    <string name="month_cc" context="Hint text of the expiration month of the credit card for payment purposes">Mes</string>
    <string name="year_cc" context="Hint text of the expiration year of the credit card for payment purposes">Año</string>
    <string name="cvv_cc" context="Hint text of the CVV edittext for payment purposes">CVV</string>
    
    <string name="proceed_cc" context="Text of the button which proceeds the payment">Pagar</string>
    
    <string name="account_successfully_upgraded" context="Message shown when the payment of an upgrade has been correct">El pago se ha realizado correctamente</string>
    <string name="account_error_upgraded" context="Message shown when the payment of an upgrade has not been correct">La operación no finalizó correctamente. No se realizará el pago.</string>
    <string name="credit_card_information_error" context="Message shown when the credit card information is not correct">La información de la tarjeta de crédito no es correcta. No se realizará el pago.</string>
    
    <!-- <string name="not_upgrade_is_possible" context="Message shown when the user wants to upgrade an account that cannot be upgraded">Tu cuenta no se puede mejorar desde la aplicación. Por favor, contacta con support@mega.nz para mejorar tu cuenta.</string> -->

	<string name="pin_lock_type" context="title to choose the type of PIN code">Tipo de código</string>
    <string name="four_pin_lock" context="PIN with 4 digits">Código de 4 dígitos</string>
    <string name="six_pin_lock" context="PIN with 6 digits">Código de 6 dígitos</string>
    <string name="AN_pin_lock" context="PIN alphanumeric">Código alfanumérico</string>

    <string name="settings_enable_logs" context="Confirmation message when enabling logs in the app">Los logs están ahora activados</string>
    <string name="settings_disable_logs" context="Confirmation message when disabling logs in the app">Los logs están ahora desactivados</string>

    <string name="search_open_location" context="Option in the sliding panel to open the folder which contains the file selected after performing a search">Abrir ubicación</string>
    <string name="servers_busy" context="message when a request cannot be performed because the servers are busy">Servidores ocupados, por favor, espere.</string>

    <string name="my_account_free" context="Label in My Account section to show user account type">Cuenta gratis</string>
    <string name="my_account_prolite" context="Label in My Account section to show user account type">Cuenta Lite</string>
    <string name="my_account_pro1" context="Label in My Account section to show user account type">Cuenta PRO I</string>
    <string name="my_account_pro2" context="Label in My Account section to show user account type">Cuenta PRO II</string>
    <string name="my_account_pro3" context="Label in My Account section to show user account type">Cuenta PRO III</string>

    <string name="backup_title" context="Title of the screen to backup the master key">Haz copia de tu clave principal de cifrado</string>
    <string name="backup_subtitle" context="Subtitle of the screen to backup the master key">Tu contraseña desbloquea tu clave de recuperación</string>

    <string name="backup_first_paragraph" context="First paragraph of the screen to backup the master key">Tus datos sólo se pueden leer a través de una cadena de operaciones de descifrado que comienza con tu clave de recuperación de cifrado, que se guardará cifrada con su contraseña. Esto significa que si pierdes tu contraseña, tu clave de recuperación ya no puede ser descifrada, y tu no puedes descifrar los datos.</string>
    <string name="backup_second_paragraph" context="Second paragraph of the screen to backup the master key">Exportar la clave de recuperación y guardarla en un lugar seguro te permite establecer otra contraseña sin pérdida de datos.</string>
    <string name="backup_third_paragraph" context="Third paragraph of the screen to backup the master key">Un atacante desde el exterior no puede acceder a tu cuenta solo con tu clave. Un restablecimiento de contraseña requiere tanto la clave principal como el acceso a tu correo electrónico.</string>
    <string name="backup_action" context="Sentence to inform the user. the available actions in the screen to backup the master key">Copia la clave de recuperación o guárdala en un fichero de texto</string>

    <string name="save_action" context="Action of the button to save the master key as a text file">Guardar</string>
    <string name="copy_MK_confirmation" context="Alert message when the master key has been successfully copied to the ClipBoard">La clave de recuperación se ha copiado satisfactoriamente</string>

    <string name="change_pass" context="Button to change the password">Cambiar</string>

    <string name="general_positive_button" context="Positive button to perform a general action">SI</string>
    <string name="general_negative_button" context="Negative button to perform a general action">NO</string>

    <string name="forgot_pass_menu" context="Option of the overflow menu to show the screen info to reset the password">Contraseña olvidada?</string>
    <string name="forgot_pass" context="Button in the Login screen to reset the password">¿Has olvidado tu contraseña?</string>
    <string name="forgot_pass_first_paragraph" context="First paragraph of the screen when the password has been forgotten">Si tienes una copia de respaldo de tu clave principal de cifrado, puedes resetear tu contraseña eligiendo la opción SI. Ningún dato se perderá en el proceso.</string>
    <string name="forgot_pass_second_paragraph" context="Second paragraph of the screen when the password has been forgotten">Puedes todavía exportar la clave de recuperación si tienes una sesión de MEGA activa en un navegador en este o en otro ordenador. Si no es así, ya no puedes descifrar tu cuenta existente, pero puedes empezar una nueva cuenta con la misma dirección de correo electrónico seleccionando NO.</string>
    <string name="forgot_pass_action" context="Sentence to ask to the user if he has the master key in the screen when the password has been forgotten">¿Tienes copia de seguridad de tu clave de recuperación?</string>
    <!-- <string name="forgot_pass_second_paragraph_logged_in" context="Second paragraph of the screen when the password has been forgotten and the user is still logged in">Si no es así, todavía puedes exportar la clave de recuperación en esta sesión de MEGA. Por favor, vuelve a la pantalla anterior y exporta tu clave de recuperación.</string> -->


    <string name="title_alert_reset_with_MK" context="Title of the alert message to ask for the link to reset the pass with the MK">¡Bien!</string>
    <string name="edit_text_insert_mail" context="Hint of the text when the user can write his e-mail">escribe aquí tu email</string>
    <string name="text_alert_reset_with_MK" context="Text of the alert message to ask for the link to reset the pass with the MK">Por favor introduce la dirección de correo electrónico a continuación. Recibirás un enlace de recuperación que te permitirá enviar tu clave de recuperación y restablecer su contraseña.</string>

    <string name="edit_text_insert_mk" context="Hint of the text when the user can write his master key">escribe aquí la clave</string>

    <string name="edit_text_insert_pass" context="Hint of the text where the user can write his password">escribe aquí la contraseña</string>
    <string name="delete_account_text_last_step" context="Text shown in the last alert dialog to confirm the cancelation of an account">Este es el último paso para cancelar la cuenta. Perderás toda la información almacenada en la nube. Por favor, introduce tu contraseña.</string>

    <string name="email_verification_title" context="Title of the alert dialog to inform the user that have to check the email">Verificación necesaria</string>
    <string name="email_verification_text" context="Text of the alert dialog to inform the user that have to check the email">Por favor, comprueba tu correo electrónico para proceder.</string>
    <string name="email_verification_text_error" context="Text of the alert dialog to inform the user when an error occurs when cancelling the account">Ocurrió un error. Por favor, inténtalo de nuevo.</string>

    <string name="alert_not_logged_in" context="Alert to inform the user that have to be logged in to perform the action">Debes haber iniciado sesión para realizar esta operación.</string>
    <string name="invalid_string" context="Error when the user leaves empty the password field">Incorrecto</string>

    <string name="invalid_email_title" context="Title of the alert dialog when the user tries to recover the pass of a non existing account">Correo electrónico no válido</string>
    <string name="invalid_email_text" context="Title of the alert dialog when the user tries to recover the pass of a non existing account">Por favor, comprueba el correo y prueba otra vez.</string>
    <!-- <string name="alert_not_logged_out" context="Alert to inform the user that have to be logged out to perform the action">No se puede realizar esta acción con una sesión abierta.</string> -->

    <string name="title_dialog_insert_MK" context="Title of the dialog to write MK after opening the recovery link">Reestablecer contraseña</string>
    <string name="text_dialog_insert_MK" context="Text of the dialog to write MK after opening the recovery link">Por favor, escribe tu clave de recuperación.</string>

    <string name="pass_changed_alert" context="Text of the alert when the pass has been correctly changed">Contraseña modificada!</string>

    <string name="park_account_dialog_title" context="Button to park an account">Aparcar cuenta</string>
    <string name="park_account_title" context="Title of the screen to park an account">Ups!</string>
    <string name="park_account_button" context="Button to park an account">Aparcar</string>
    <string name="park_account_first_paragraph" context="First paragraph of the screen to park an account">Debido a nuestro paradigma de cifrado end-to-end no podrás acceder a tus datos sin tu contraseña o una copia de seguridad de la clave de recuperación.</string>
    <string name="park_account_second_paragraph" context="Second paragraph of the screen to park an account">Puedes aparcar tu cuenta existente y empezar con una nueva usando la misma dirección de correo electrónico. Tus datos se conservarán durante al menos 60 días. En caso de que recuerdes la contraseña de la cuenta aparcada, por favor, pónte en contacto con support&#64;mega.nz</string>

    <string name="dialog_park_account" context="Text of the dialog message to ask for the link to park the account">Por favor introduce la dirección de correo electrónico a continuación. Recibirás un enlace que te permitirá aparcar la cuenta.</string>
    <string name="park_account_text_last_step" context="Text shown in the last alert dialog to park an account">Este es el último paso para aparcar tu cuenta, debes establecer una nueva contraseña. Tus datos se conservarán durante al menos 60 días. En caso de que recuerdes la contraseña de la cuenta aparcada, por favor, pónte en contacto con support&#64;mega.nz</string>

    <string name="title_enter_new_password" context="Title of the screen to write the new password after opening the recovery link">Escribe la nueva contraseña</string>
    <string name="recovery_link_expired" context="Message when the user tries to open a recovery pass link and it has expired">El enlace ha caducado, por favor, inténtalo de nuevo.</string>

    <string name="text_reset_pass_logged_in" context="Text of the alert after opening the recovery link to reset pass being logged.">Tu clave de recuperación se utilizará para resetear tu contraseña. Por favor, establece tu nueva contraseña.</string>
    <string name="email_verification_text_change_pass" context="Text of the alert dialog to inform the user that have to check the email after clicking the option forgot pass">Recibirás en tu correo electrónico un link que te permitirá resetear tu contraseña..</string>

    <string name="my_account_upgrade_pro" context="Button to upgrade the account to PRO account">Hazte PRO</string>
    <string name="my_account_upgrade_pro_panel" context="Button to upgrade the account to PRO account in the panel that appears randomly">¡Hazte PRO!</string>
    <string name="get_pro_account" context="Message to promote PRO accounts">Aumenta la capacidad de tu almacenamiento en la nube!\n Más espacio &amp; ancho de banda con una cuenta PRO!</string>
    <string name="toast_master_key" context="success message when the MasterKey file has been downloaded">Tu Clave de recuperación ha sido exportada en: %1s.\nMientras el fichero esté en esta ruta, lo encontrarás también la sección Disponible Sin Conexión.\nNota: El fichero se eliminará si cierras la sesión, por favor, guárdalo en un lugar seguro.</string>

    <!-- <string name="next_ime_action" context="Action to pass focus to the next field in a form">Siguiente</string> -->

    <string name="mail_already_used" context="Error shown when the user tries to change his mail to one that is already used">Error. Este correo eléctronico ya está asociado a otra cuenta.</string>

    <string name="change_mail_text_last_step" context="Text shown in the last alert dialog to change the email associated to an account">Este es el último paso para cambiar tu correo electrónico. Por favor, introduce tu contraseña.</string>
    <string name="change_mail_title_last_step" context="Title of the alert dialog to change the email associated to an account">Cambiar email</string>

    <!-- <string name="success_changing_user_mail" context="Message when the user email has been changed successfully">Tu correo eléctrónico ha sido correctamente actualizado.</string> -->

    <string name="title_new_warning_out_space" context="Iitle of the warning when the user is running out of space">Te estás quedando sin espacio libre.</string>
    <string name="new_warning_out_space" context="Text of the warning when the user is running out of space">Saca el máximo provecho a tu cuenta con una cuenta PRO.</string>

    <string name="title_options_avatar_panel" context="Iitle of sliding panel to choose the option to edit the profile picture">Editar foto del perfil</string>
    <string name="take_photo_avatar_panel" context="Option of the sliding panel to change the avatar by taking a new picture">Hacer foto</string>
    <string name="choose_photo_avatar_panel" context="Option of the sliding panel to change the avatar by choosing an existing picture">Elegir foto</string>
    <string name="delete_avatar_panel" context="Option of the sliding panel to delete the existing avatar">Borrar foto</string>

    <string name="incorrect_MK" context="Alert when the user introduces his MK to reset pass incorrectly">La clave de recuperación introducida no es correcta. Por favor, asegúrese de introducir bien la clave y pruebe otra vez.</string>
    <string name="incorrect_MK_title" context="Title of the alert when the user introduces his MK to reset pass incorrectly">Clave de recuperación incorrecta</string>

    <string name="camera_uploads_empty" context="Text that indicates that no pictures have been uploaded to the Camera Uploads section">Ninguna imagen subida</string>

    <string name="option_full_link" context="Alert Dialog to get link">Link con clave de cifrado</string>

    <string name="recovering_info" context="Message shown meanwhile the app is waiting for a request">Recovering info&#8230;</string>

    <string name="email_verification_text_change_mail" context="Text of the alert dialog to inform the user that have to check the email to validate his new email">La nueva dirección de correo eléctronico debe validarse. Por favor, comprueba tu correo electrónico para proceder.</string>

    <string name="confirmation_delete_avatar" context="Confirmation before deleting the avatar of the user's profile">Borrar tu foto del perfil?</string>
    <string name="title_edit_profile_info" context="Title of the Dialog to edit the profile attributes of the user's account">Editar</string>

    <string name="title_set_expiry_date" context="Alert Dialog to get link">Fecha de caducidad</string>
    <string name="subtitle_set_expiry_date" context="Alert Dialog to get link">(SOLO PRO)</string>

    <string name="edit_link_option" context="Option of the sliding panel to edit the link of a node">Editar link</string>

    <string name="old_password_provided_incorrect" context="Error alert dialog shown when changing the password the user provides an incorrect password ">La contraseña actual introducida es incorrecta.</string>

    <string name="number_correctly_reinvite_contact_request" context="success message when reinviting multiple contacts">Se ha reinvitado a %d contactos correctamente. </string>

    <string name="number_correctly_delete_contact_request" context="success message when reinviting multiple contacts">%d invitaciones eliminadas correctamente. </string>
    <string name="number_no_delete_contact_request" context="error message when reinviting multiple contacts">%1$d invitaciones se han eliminado correctamente pero %2$d no se han podido eliminar.</string>

    <string name="confirmation_delete_contact_request" context="confirmation message before removing a contact request.">Desea eliminar la invitación enviada a %s?</string>
    <string name="confirmation_remove_multiple_contact_request" context="confirmation message before removing mutiple contact request">Desea eliminar estas %d invitaciones enviadas?</string>

    <string name="number_correctly_invitation_reply_sent" context="success message when replying to multiple received request">Se ha contestado a %d invitaciones correctamente.</string>
    <string name="number_incorrectly_invitation_reply_sent" context="error message when replying to multiple received request">Se contestado a %1$d invitaciones correctamente peroa  %2$d no se ha podido contestar.</string>

    <plurals name="general_num_request">
        <item quantity="one" context="referring to a invitation request in the Contacts section">invitación</item>
        <item quantity="other" context="referring to a invitation request in the Contacts section">invitaciones</item>
    </plurals>

    <plurals name="confirmation_remove_outgoing_shares">
        <item context="Confirmation before removing the outgoing shares of a folder" quantity="one">La carpeta está compartida con %1$d contacto. Eliminar la compartición?</item>
        <item context="Confirmation before removing the outgoing shares of a folder" quantity="other">La carpeta está compartida con %1$d contactos. Eliminar las comparticiones?</item>
    </plurals>

    <string name="error_incorrect_email_or_password" context="Error message when the credentials to login are incorrect.">El correo electrónico o la contraseña introducidas no son correctas. Por favor, pruebe otra vez.</string>
    <string name="error_account_suspended" context="Error message when trying to login and the account is suspended.">La cuenta ha sido suspendida por la violación de los Términos de Servicio. Por favor, contacte con support@mega.co.nz</string>
    <string name="too_many_attempts_login" context="Error message when to many attempts to login.">Demasiados intentos incorrectos para iniciar sesión, por favor, espere una hora.</string>
    <string name="account_not_validated_login" context="Error message when trying to login to an account not validated.">La cuenta no ha sido validada todavía. Por favor, compruebe su correo electrónico.</string>

    <string name="general_error_folder_not_found" context="Error message shown when opening a folder link which doesn't exist">Enlace de carpeta no disponible</string>
    <string name="folder_link_unavaible_ToS_violation" context="Error message shown when opening a folder link which has been removed due to ToS/AUP violation">La carpeta ha sido eliminada por una violación de los TdS/PUA.</string>

    <string name="general_error_file_not_found" context="Error message shown when opening a file link which doesn't exist">Enlace de fichero no disponible</string>
    <string name="file_link_unavaible_ToS_violation" context="Error message shown when opening a file link which has been removed due to ToS/AUP violation">El fichero ha sido eliminado por una violación de los TdS/PUA.</string>

    <string name="confirm_email_text" context="Title of the screen after creating the account. That screen asks the user to confirm the account by checking the email">Esperando la confirmación del email</string>
    <string name="confirm_email_explanation" context="Text below the title that explains the user should check the email and click the link to confirm the account">Por favor, comprueba tu correo electrónico y haz click en el enlace enviado para confirmar tu cuenta.</string>

    <plurals name="general_num_items">
        <item quantity="one" context="Singular of items which contains a folder. 1 item">elemento</item>
        <item quantity="other" context="Plural of items which contains a folder. 2 items">elementos</item>
    </plurals>

    <string name="file_link_unavaible_delete_account" context="Error message shown when opening a file or folder link which account has been removed due to ToS/AUP violation">La cuenta de usuario asociada ha sido eliminada debido a múltiples violaciones de nuestros TdS/PUA.</string>

    <string name="general_error_invalid_decryption_key" context="Error message shown after login into a folder link with an invalid decryption key">La clave de cifrado introducida para este link es incorrecta.</string>

    <string name="my_account_my_credentials" context="Title of the label in the my account section. It shows the credentials of the current user so it can be used to be verified by other contacts">Mis credenciales</string>
    <string name="limited_bandwith" context="Word to indicate the limited bandwidth of the free accounts">Limitado</string>

    <string name="section_chat" context="Title of the screen that shows the chat">Chat BETA</string>
    <string name="tab_archive_chat" context="Title of the archived chats tab. Capital letters">ARCHIVO</string>
    <!-- <string name="tab_recent_chat" context="Title of the recent chats tab. Capital letters">RECIENTE</string> -->
    <!-- <string name="archive_chat_empty" context="the user has not sent any contact request to other users">No hay conversaciones archivadas</string> -->
    <!-- <string name="get_started_button" context="Button to start using the chat">Comenzar</string> -->

    <string name="recent_chat_empty" context="Message shown when the user has no archived chats">No hay conversaciones</string>

    <string name="recent_chat_empty_invite" context="Message shown when the user has no recent chats">Invita a tus amigos a unirse al Chat y disfruta de nuestra plataforma encriptada con privacidad y seguridad.</string>

    <!-- <string name="videocall_title" context="Title shown in the list of main chat screen for a videocall">Videollamada</string> -->

    <!--
    <plurals name="general_minutes">
        <item quantity="one" context="Singular of minutes. 1 minute">minuto</item>
        <item quantity="other" context="Plural of minutes. 2 minute">minutos</item>
    </plurals>
    -->

    <!--
    <plurals name="general_hours">
        <item quantity="one" context="Singular of hours. 1 hour">hora</item>
        <item quantity="other" context="Plural of hours. 2 hours">horas</item>
    </plurals>
    -->

    <!--
    <plurals name="general_seconds">
        <item quantity="one" context="Singular of seconds. 1 second">segundo</item>
        <item quantity="other" context="Plural of seconds. 2 second">segundos</item>
    </plurals>
    -->

    <string name="contacts_list_empty_text_loading" context="Message shown while the contact list from the device is being read and then shown to the user">Cargando los contactos del teléfono...</string>

    <string name="remove_contact_shared_folder" context="Message to confirm if the user wants to delete a contact from a shared folder">El contacto %s se eliminará de la carpeta compartida.</string>
    <string name="remove_multiple_contacts_shared_folder" context="Message to confirm if the user wants to delete a multiple contacts from a shared folder">%d contactos se eliminarán de la carpeta compartida.</string>

    <string name="number_correctly_removed_from_shared" context="success message when removing a contact from a shared folder">%d correctamente eliminados de la carpeta compartida</string>
    <string name="number_incorrectly_removed_from_shared" context="success message when removing a contact from a shared folder"> y %d no se ha podido eliminar.</string>

    <string name="error_not_logged_with_correct_account" context="Error message shown when opening a cancel link with an account that not corresponds to the link">Este enlace no corresponde con la cuenta de esta sesión. Por favor, inicie sesión con la cuenta correcta.</string>
    <string name="cancel_link_expired" context="Message when the user tries to open a cancel link and it has expired">El enlace para cancelar la cuenta ha caducado, por favor, solicita uno nuevo.</string>

    <string name="no_results_found" context="Text shown after searching and no results found">No se encontraron resultados</string>

    <string name="menu_choose_contact" context="Menu option to add a contact to your contact list.">Elegir contacto</string>

    <plurals name="general_selection_num_contacts">
        <item context="referring to a contact in the contact list of the user" quantity="one">%1$d contacto</item>
        <item context="Title of the contact list" quantity="other">%1$d contactos</item>
    </plurals>

    <string name="error_sharing_folder" context="Message shown when the folder sharing process fails">Error al compartir la carpeta. Por favor, inténtalo otra vez.</string>

    <string name="incoming_shares_label" context="title of the section that shows all the incoming shared items">Compartido contigo</string>

    <plurals name="confirmation_remove_contact" context="confirmation message before removing a contact">
        <item context="Singular" quantity="one">Todos los datos asociados al contacto seleccionado se eliminarán.</item>
        <item context="Plural" quantity="other">Todos los datos asociados a los contactos seleccionados se eliminarán.</item>
    </plurals>

    <plurals name="title_confirmation_remove_contact" context="title of confirmation alert before removing a contact">
        <item context="Singular" quantity="one">¿Eliminar contacto?</item>
        <item context="Plural" quantity="other">¿Eliminar contactos?</item>
    </plurals>

    <!-- <string name="chat_connection_error" context="error shown when the connection to the chat fails">Error conexión con chat</string> -->

    <string name="message_option_retry" context="option shown when a message could not be sent">Reintentar</string>

    <string name="title_message_not_sent_options" context="title of the menu for a non sent message">Mensaje no enviado</string>

    <string name="no_conversation_history" context="message shown when a chat has no messages">No hay historial</string>

    <plurals name="user_typing" context="title of confirmation alert before removing a contact">
        <item context="Singular" quantity="one">está escribiendo...</item>
        <item context="Plural" quantity="other">están escribiendo...</item>
    </plurals>

    <string name="more_users_typing" context="Title of the general tab in My Account Section">más están escribiendo...</string>

    <string name="tab_my_account_general" context="Title of the general tab in My Account Section">General</string>
    <string name="tab_my_account_storage" context="Title of the storage tab in My Account Section">Almacenamiento</string>

    <string name="account_plan" context="Title of the section about the plan in the storage tab in My Account Section">Plan</string>
    <string name="storage_space" context="Title of the section about the storage space in the storage tab in My Account Section">Espacio de almacenamiento</string>
    <string name="transfer_quota" context="Title of the section about the transfer quota in the storage tab in My Account Section">Cuota de transferencia</string>

    <string name="available_space" context="Label in section the storage tab in My Account Section">Disponible</string>
    <string name="not_available" context="Label in section the storage tab in My Account Section when no info info is received">no disponible</string>

    <string name="no_bylling_cycle" context="Label in section the storage tab when the account is Free">Sin pagos programados</string>

    <string name="my_account_of_string" context="String to show the transfer quota and the used space in My Account section"><![CDATA[%1$s <font color=\'#777777\'>de %2$s</font>]]></string>

    <string name="confirmation_delete_from_save_for_offline" context="confirmation message before removing a something for the Save for Offline section">¿Eliminar de Disponible sin conexión?</string>

    <string name="recent_chat_empty_no_connection_text" context="Text of chat section when the app has no connection">El chat esta deshabilitado y no puede habilitarse sin conexión</string>

    <string name="set_status_option_label" context="Label for the option of action menu to change the chat status">Establecer estado</string>

    <string name="general_dismiss" context="Answer for confirmation dialog.">Descartar</string>

    <string name="context_invitacion_reply_accepted" context="Accepted request invitacion alert">Invitación aceptada</string>
    <string name="context_invitacion_reply_declined" context="Declined request invitacion alert">Invitación rechazada</string>
    <string name="context_invitacion_reply_ignored" context="Ignored request invitacion alert">Invitación ignorada</string>

    <string name="error_message_unrecognizable" context="Content of a normal message that cannot be recognized">Mensaje irreconocible</string>

    <string name="settings_autoaway_title" context="Title of the settings section to configure the autoaway of chat presence">Inactividad automática</string>
    <string name="settings_autoaway_subtitle" context="Subtitle of the settings section to configure the autoaway of chat presence">Mostrarme ausente después de una inactividad de</string>
    <string name="settings_autoaway_value" context="Value in the settings section of the autoaway chat presence">%1d minutos</string>

    <string name="settings_persistence_title" context="Title of the settings section to configure the status persistence of chat presence">Estado persistente</string>
    <string name="settings_persistence_subtitle" context="Subtitle of the settings section to configure the status persistence of chat presence">Mostrar siempre la apariencia de estado seleccionada, incluso cuando no tenga dispositivos conectados</string>

    <string name="title_dialog_set_autoaway_value" context="Title of the dialog to set the value of the auto away preference">Establecer tiempo limite</string>
    <string name="button_set" context="Button to set a value">Establecer</string>
    <string name="hint_minutes" context="Button to set a value">minutos</string>

    <!-- <string name="autoaway_disabled" context="Word to indicated the autoaway is disabled">Deshabilitado</string> -->

    <string-array name="settings_status_entries" context="the options of what to upload in an array. Needed for the settings">
        <item context="the options of what to upload.">En línea</item>
        <item context="the options of what to upload.">Ausente</item>
        <item context="the options of what to upload.">Ocupado</item>
        <item context="the options of what to upload.">Sin conexión</item>
    </string-array>

    <string name="offline_empty_folder" context="Text that indicates that a the offline section is currently empty">No hay archivos disponibles</string>

    <string name="general_enable" context="Positive confirmation to enable logs">Habilitar</string>
    <string name="enable_log_text_dialog" context="Dialog to confirm the action of enabling logs">Los logs pueden contener información relativa a tu cuenta</string>

    <string name="confirmation_to_reconnect" context="Dialog to confirm the reconnect action">Conexión de red recuperada. Conectarse a MEGA?</string>
    <string name="loading_status" context="Message shown meanwhile the app is waiting for a the chat status">Cargando estado&#8230;</string>

    <string name="error_editing_message" context="Error when a message cannot be edited">El mensaje no puede ser editado</string>

    <plurals name="text_number_transfers" context="Label to show the number of transfers in progress">
        <item context="Singular" quantity="one">%1$d of %2$d fichero</item>
        <item context="Plural" quantity="other">%1$d of %2$d ficheros</item>
    </plurals>

    <string name="option_to_transfer_manager" context="Label of the modal bottom sheet to Transfer Manager section" formatted="false">Ver</string>
    <string name="option_to_pause_transfers" context="Label of the modal bottom sheet to pause all transfers">Pausar todas las transferencias</string>
    <string name="option_to_resume_transfers" context="Label of the modal bottom sheet to resume all transfers">Reanudar todas las transferencias</string>
    <string name="option_to_clear_transfers" context="Label of the modal bottom sheet to clear completed transfers">Eliminar completadas</string>
    <string name="menu_pause_individual_transfer" context="Dialog to confirm the action of pausing one transfer">¿Pausar transferencia?</string>
    <string name="menu_resume_individual_transfer" context="Dialog to confirm the action of restarting one transfer">¿Reanudar transferencia?</string>
    <string name="button_resume_individual_transfer" context="Button to confirm the action of restarting one transfer">Reanudar</string>

    <string name="confirmation_to_clear_completed_transfers" context="Dialog to confirm before removing completed transfers">¿Eliminar las transferencias completadas?</string>

    <string name="title_tab_in_progress_transfers" context="Title of the tab section for transfers in progress">En progreso</string>
    <string name="title_tab_completed_transfers" context="Title of the tab section for completed transfers">Completada</string>

    <string name="transfer_paused" context="Possible state of a transfer">Pausada</string>
    <string name="transfer_queued" context="Possible state of a transfer">En cola</string>
    <!-- <string name="transfer_canceled" context="Possible state of a transfer">Cancelada</string> -->
    <string name="transfer_unknown" context="Possible state of a transfer">Desconocido</string>

    <string name="paused_transfers_title" context="Title of the panel where the progress of the transfers is shown">Transferencias pausadas</string>

    <string name="completed_transfers_empty" context="message shown in the screen when there are not any active transfer">No hay transferencias completadas</string>

    <!-- <string name="message_transfers_completed" context="Message shown when the pending transfers are completed">Transferencias completadas</string> -->

    <plurals name="upload_service_notification" context="Text of the notification shown when the upload service is running">
        <item context="Singular" quantity="one">Subiendo %1$d of %2$d fichero</item>
        <item context="Plural" quantity="other">Subiendo %1$d of %2$d ficheros</item>
    </plurals>

    <plurals name="upload_service_final_notification" context="Text of the notification shown when the upload service has finished">
        <item context="Singular" quantity="one">%1$d fichero subido</item>
        <item context="Plural" quantity="other">%1$d ficheros subidos</item>
    </plurals>

    <string name="general_total_size" context="label for the total file size of multiple files and/or folders (no need to put the colon punctuation in the translation)" formatted="false">Tamaño total: %1$s</string>

    <plurals name="upload_service_failed" context="Text of the notification shown when the upload service has finished with any transfer error">
        <item context="Singular" quantity="one">%1$d fichero no subido</item>
        <item context="Plural" quantity="other">%1$d ficheros no subidos</item>
    </plurals>

    <plurals name="download_service_final_notification" context="Text of the notification shown when the download service has finished">
        <item context="Singular" quantity="one">%1$d fichero descargado</item>
        <item context="Plural" quantity="other">%1$d ficheros descargados</item>
    </plurals>

    <plurals name="download_service_failed" context="Text of the notification shown when the download service has finished with any transfer error">
        <item context="Singular" quantity="one">%1$d fichero no descargado</item>
        <item context="Plural" quantity="other">%1$d ficheros no descargados</item>
    </plurals>

    <plurals name="download_service_notification" context="Text of the notification shown when the download service is running">
        <item context="Singular" quantity="one">Descargando %1$d de %2$d fichero</item>
        <item context="Plural" quantity="other">Descargando %1$d de %2$d ficheros</item>
    </plurals>

    <string name="title_depleted_transfer_overquota" context="Title of the alert when the transfer quota is depleted">Cuota de transferencia agotada</string>
    <string name="text_depleted_transfer_overquota" context="Text of the alert when the transfer quota is depleted">Tus transferencias en cola exceden la cuota de transferencia disponible para tu IP y por tanto, podrían pausarse.</string>
    <string name="plans_depleted_transfer_overquota" context="Button to show plans in the alert when the transfer quota is depleted">Ver nuestros planes</string>
    <string name="continue_without_account_transfer_overquota" context="Button option of the alert when the transfer quota is depleted">Continuar sin cuenta</string>

    <plurals name="new_general_num_files" context="this is used for example when downloading 1 file or 2 files">
        <item context="Singular of file. 1 file" quantity="one">%1$d fichero</item>
        <item context="Plural of file. 2 files" quantity="other">%1$d ficheros</item>
    </plurals>

    <string name="general_view" context="Menu option">Ver ficheros</string>
    <string name="add_to_cloud" context="Menu option">Añadir a Disco</string>
    <string name="save_for_offline" context="Menu option">Disponible sin conexión</string>
    <string name="general_revoke" context="Menu option">Revocar</string>

    <string name="general_view_contacts" context="Menu option">Ver contactos</string>

    <string name="import_success_message" context="Menu option">Añadido a Disco</string>
    <string name="import_success_error" context="Menu option">Error. No añadido a Disco</string>

    <string name="chat_connecting" context="Label in login screen to inform about the chat initialization proccess">Conectando&#8230;</string>

    <string name="context_contact_already_invited" context="message when trying to invite a contact with a pending request">%s previamente invitado. Consulta tus invitaciones pendientes</string>

    <string name="confirm_email_misspelled" context="Hint text explaining that you can change the email and resend the create account link to the new email address">Si has escrito mail tu email, corrígelo y pulsa \'Reenviar\'</string>
    <string name="confirm_email_misspelled_resend" context="Button to resend the create account email to a new email address in case the previous email address was misspelled">Reenviar</string>
    <string name="confirm_email_misspelled_email_sent" context="Text shown after the confirmation email has been sent to the new email address">Email enviado</string>

    <string name="copyright_alert_title" context="text_copyright_alert_title">Aviso de copyright para usuarios</string>
    <string name="copyright_alert_first_paragraph" context="text_copyright_alert_first_paragraph">MEGA respeta los derechos de propiedad intelectual de terceros y exige a todos los usuario de MEGA que respeten las leyes de propiedad intelectual.</string>
    <string name="copyright_alert_second_paragraph" context="text_copyright_alert_second_paragraph">Esta terminantemente prohibido utilizar MEGA para infringir derechos de propiedad intelectual. No puedes subir, descargar, almacenar, compartir, mostrar, reproducir, distribuir, enviar, enlazar o pones a disposición de nadie cualquier archivo, dato o contenido que infrinja los derechos de propiedad intelectual de cualquier persona o entidad.</string>
    <string name="copyright_alert_agree_button" context="text of the Agree button">Acepto</string>
    <string name="copyright_alert_disagree_button" context="text of the Disagree button">No acepto</string>

    <string name="download_show_info" context="Hint how to cancel the download">Mostrar información</string>

    <string name="context_link_removal_error" context="error message">Error al eliminar el link. Prueba más tarde.</string>
    <string name="context_link_action_error" context="error message">Error con el link. Prueba más tarde.</string>

    <string name ="title_write_user_email" context="title of the dialog shown when sending or sharing a folder">Escribe el email</string>

    <string name="activity_title_files_attached" context="title of the screen to see the details of several node attachments">Ficheros adjuntos</string>
    <string name="activity_title_contacts_attached" context="title of the screen to see the details of several contact attachments">Contactos adjuntos</string>

    <string name="alert_user_is_not_contact">El usuario no es un contacto</string>

    <string name="camera_uploads_cellular_connection">Plan de datos</string>
    <string name="camera_uploads_upload_videos">Subir vídeos</string>

    <string name="success_changing_user_avatar" context="Message when an user avatar has been changed successfully">Foto de perfil actualizada</string>
    <string name="error_changing_user_avatar" context="Message when an error ocurred when changing an user avatar">Error al cambiar la foto de perfil</string>
    <string name="success_deleting_user_avatar" context="Message when an user avatar has been deleted successfully">Foto de perfil eliminada</string>
    <string name="error_deleting_user_avatar" context="Message when an error ocurred when deleting an user avatar">Error al eliminar la foto de perfil</string>

    <string name="error_changing_user_attributes" context="Message when an error ocurred when changing an user attribute">Error al cambiar el nombre</string>
    <string name="success_changing_user_attributes" context="Message when an user attribute has been changed successfully">Tu nombre ha sido correctamente actualizado</string>

    <string name="add_participant_success" context="Message show when a participant has been successfully invited to a group chat">Participante añadido</string>
    <string name="add_participant_error" context="Message show when a participant hasn't been successfully invited to a group chat">Error. Participante no añadidod</string>

    <string name="remove_participant_success" context="Message show when a participant has been successfully removed from a group chat">Participante eliminado</string>
    <string name="remove_participant_error" context="Message show when a participant hasn't been successfully removed from a group chat">Error. Participante no eliminado</string>

    <string name="no_files_selected_warning">No hay ficheros seleccionados</string>

    <string name="attachment_upload_panel_from_cloud">Desde Disco</string>
    <string name="attachment_upload_panel_contact">Contacto</string>
    <string name="attachment_upload_panel_photo">Foto o Vídeo</string>

    <string name="delete_account" context="Button in My Account section where the user can delete permanently his account">Eliminar cuenta</string>
    <string name="delete_account_text" context="Text shown in the alert dialog to confirm the cancelation of an account">Si eliminas tu cuenta, perderás toda la información almacenada en la nube. Esta operación es irreversible.</string>
    <string name="delete_button" context="Button in My Account section to confirm the account deletion">Eliminar</string>

    <string name="attachment_uploading_state">Subiendo...</string>
    <string name="attachment_uploading_state_error">Error. No enviado.</string>

    <string name="already_downloaded_multiple" context="When a multiple download is started, some of the files could have already been downloaded before. This message shows the number of files that has already been downloaded and the number of files pending">%d ficheros ya descargados.</string>
    <string name="pending_multiple" context="When a multiple download is started, some of the files could have already been downloaded before. This message shows the number of files that has already been downloaded and the number of files pending">%d ficheros pendientes.</string>

    <string name="contact_is_me">No hay opciones disponibles, el contacto seleccionada eres tu</string>
</resources><|MERGE_RESOLUTION|>--- conflicted
+++ resolved
@@ -186,16 +186,10 @@
     <!-- <string name="create_account_confirm_title" context="Title that is shown when e-mail confirmation is still required for the account">Se requiere confirmación</string> -->
     <!-- <string name="create_account_confirm" context="">Por favor, comprueba tu correo electrónico y haz clic en el enlace para iniciar sesión y confirmar tu cuenta</string> -->
     <string name="create_account_creating_account">Conectando con el servidor: creando cuenta.</string>
-    
-<<<<<<< HEAD
+
     <!-- <string name="cancel_transfer_title">Cancelar Transferencia</string> -->
-    <string name="cancel_transfer_confirmation">La transferencia será cancelada.</string>
-        <string name="cancel_all_transfer_confirmation">Se cancelarán todas las transferencias.</string>
-=======
-    <string name="cancel_transfer_title">Cancelar Transferencia</string>
     <string name="cancel_transfer_confirmation">Borrar esta transferencia?</string>
     <string name="cancel_all_transfer_confirmation">Borrar todas las transferencias?</string>
->>>>>>> feaca0dd
 
     <string name="section_cloud_drive" context="The name of every users root drive in the cloud of MEGA.">Disco</string>
     <string name="section_secondary_media_uploads" context="title of the screen where the secondary media images are uploaded">Media Uploads</string>
@@ -487,13 +481,8 @@
     <string name="transfers_empty" context="message shown in the screen when there are not any active transfer">No hay transferencias activas</string>
     <!-- <string name="transfers_pause" context="File uploading or downloading has been paused (until the user continues at a later stage)">Todas las transferencias están pausadas</string> -->
     <string name="menu_pause_transfers" context="menu item">Pausar transferencias</string>
-<<<<<<< HEAD
     <!-- <string name="menu_restart_transfers" context="menu item">Reiniciar transferencias</string> -->
-    <string name="menu_cancel_all_transfers" context="menu item">Cancelar todas las transferencias</string>
-=======
-    <string name="menu_restart_transfers" context="menu item">Reiniciar transferencias</string>
     <string name="menu_cancel_all_transfers" context="menu item">Borrar todas las transferencias</string>
->>>>>>> feaca0dd
     <string name="menu_take_picture" context="menu item">Hacer foto</string>
     
     <string name="cam_sync_wifi" context="how to upload the camera images. only when Wi-Fi connected">Solo Wi-fi</string>
