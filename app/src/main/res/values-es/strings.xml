--- conflicted
+++ resolved
@@ -864,7 +864,6 @@
 
     <string name="no_results_found" context="Text shown after searching and no results found">No se encontraron resultados</string>
 
-<<<<<<< HEAD
     <string name="menu_choose_contact" context="Menu option to add a contact to your contact list.">Elegir contacto</string>
 
     <plurals name="general_selection_num_contacts">
@@ -872,7 +871,6 @@
         <item context="Title of the contact list" quantity="other">%1$d contactos</item>
     </plurals>
 
-=======
     <string name="error_sharing_folder" context="Message shown when the folder sharing process fails">Error al compartir la carpeta. Por favor, inténtalo otra vez.</string>
 
     <string name="incoming_shares_label" context="title of the section that shows all the incoming shared items">Comparticiones entrantes</string>
@@ -886,5 +884,4 @@
         <item context="Singular" quantity="one">Eliminar contacto?</item>
         <item context="Plural" quantity="other">Eliminar contactos?</item>
     </plurals>
->>>>>>> 27907c34
 </resources>