<?xml version="1.0" encoding="utf-8"?>
<resources>
  <!-- Label to show that an SDK operation has been complete successfully. -->
<<<<<<< HEAD
  <string name="api_ok" context="Label to show that an SDK operation has been complete successfully.">Ningún error</string>
  <!-- Label to show that an Internal error occurs during a SDK operation. -->
  <string name="api_einternal" context="Label to show that an Internal error occurs during a SDK operation.">Error interno</string>
  <!-- Label to show that an error of Invalid argument occurs during a SDK operation. -->
  <string name="api_eargs" context="Label to show that an error of Invalid argument occurs during a SDK operation.">Argumento no válido</string>
  <!-- Label to show that a request error occurs during a SDK operation. -->
  <string name="api_eagain" context="Label to show that a request error occurs during a SDK operation.">Petición fallida, reintentando</string>
  <!-- Label to show that the rate limit has been reached during a SDK operation. -->
  <string name="api_eratelimit" context="Label to show that the rate limit has been reached during a SDK operation.">Se ha superado el límite</string>
  <!-- Label to show that a SDK operation has failed permanently. -->
  <string name="api_efailed" context="Label to show that a SDK operation has failed permanently.">Fallo permanente</string>
  <!-- Error shown when terms of service are breached during download. -->
  <string name="api_etoomany_ec_download" context="Error shown when terms of service are breached during download.">Términos de uso incumplidos</string>
  <!-- Label to show that an error for multiple concurrent connections or transfers occurs during a SDK operation. -->
  <string name="api_etoomay" context="Label to show that an error for multiple concurrent connections or transfers occurs during a SDK operation.">Demasiadas conexiones o transferencias simultáneas</string>
  <!-- Label to show that an error of Out of range occurs during a SDK operation. -->
  <string name="api_erange" context="Label to show that an error of Out of range occurs during a SDK operation.">Fuera de alcance</string>
  <!-- State to indicate something has expired (achivements of business status account for instance) -->
  <string name="api_eexpired" context="State to indicate something has expired (achivements of business status account for instance)">Caducado</string>
  <!-- Label to show that an error related with a resource Not found occurs during a SDK operation. -->
  <string name="api_enoent" context="Label to show that an error related with a resource Not found occurs during a SDK operation.">No encontrado</string>
  <!-- Label to show that an error related with a circular linkage occurs during a SDK operation. -->
  <string name="api_ecircular" context="Label to show that an error related with a circular linkage occurs during a SDK operation.">Enlace circular detectado</string>
  <!-- Label to show that an error related with an denied access occurs during a SDK operation. -->
  <string name="api_eaccess" context="Label to show that an error related with an denied access occurs during a SDK operation.">Acceso denegado</string>
  <!-- Label to show that an error related with an existent resource occurs during a SDK operation. -->
  <string name="api_eexist" context="Label to show that an error related with an existent resource occurs during a SDK operation.">Ya existe</string>
  <!-- Label to show that an error related with an Incomplete SDK operation. -->
  <string name="api_eincomplete" context="Label to show that an error related with an Incomplete SDK operation.">Incompleto</string>
  <!-- Label to show that an error related with the decryption process of a node occurs during a SDK operation. -->
  <string name="api_ekey" context="Label to show that an error related with the decryption process of a node occurs during a SDK operation.">Clave incorrecta / Error de descifrado</string>
  <!-- Label to show that an error related with a bad session ID occurs during a SDK operation. -->
  <string name="api_esid" context="Label to show that an error related with a bad session ID occurs during a SDK operation.">Identificador de sesión erróneo</string>
  <!-- Error shown when download a file that has violated ToS/AUP. -->
  <string name="api_eblocked_ec_import_ec_download" context="Error shown when download a file that has violated ToS/AUP.">No accesible por infringir los Términos de servicio</string>
  <!-- Label to show that an error related with a blocked account occurs during a SDK operation. -->
  <string name="api_eblocked" context="Label to show that an error related with a blocked account occurs during a SDK operation.">Bloqueado</string>
  <!-- Label to show that an error related with an over quota occurs during a SDK operation. -->
  <string name="api_eoverquota" context="Label to show that an error related with an over quota occurs during a SDK operation.">Límite excedido</string>
  <!-- Label to show that an error related with a temporary problem occurs during a SDK operation. -->
  <string name="api_etempunavail" context="Label to show that an error related with a temporary problem occurs during a SDK operation.">No disponible temporalmente</string>
  <!-- Label to show that an error related with too many connections occurs during a SDK operation. -->
  <string name="api_etoomanyconnections" context="Label to show that an error related with too many connections occurs during a SDK operation.">Demasiadas conexiones</string>
  <!-- Label to show that an error related with an write error occurs during a SDK operation. -->
  <string name="api_ewrite" context="Label to show that an error related with an write error occurs during a SDK operation.">Error de escritura</string>
  <!-- Label to show that an error related with an read error occurs during a SDK operation. -->
  <string name="api_eread" context="Label to show that an error related with an read error occurs during a SDK operation.">Error de lectura</string>
  <!-- Label to show that an error related with an invalid or missing application key occurs during a SDK operation. -->
  <string name="api_eappkey" context="Label to show that an error related with an invalid or missing application key occurs during a SDK operation.">Clave de aplicación no válida</string>
  <!-- Error shown when SSL check has failed -->
  <string name="api_essl" context="Error shown when SSL check has failed">Verificación SSL fallida</string>
  <!-- Label shown when current account does not have enough quota to complete the operation -->
  <string name="api_egoingoverquota" context="Label shown when current account does not have enough quota to complete the operation">Cuota insuficiente</string>
  <!-- Label to show that an error of Multi-factor authentication required occurs during a SDK operation. -->
  <string name="api_emfarequired" context="Label to show that an error of Multi-factor authentication required occurs during a SDK operation.">Se requiere la autenticación de dos factores.</string>
  <!-- Label to show that an error of Access denied for users occurs during a SDK operation. -->
  <string name="api_emasteronly" context="Label to show that an error of Access denied for users occurs during a SDK operation.">Acceso denegado para usuarios que no son administradores</string>
  <!-- A dialog title shown to users when their business account is expired. -->
  <string name="api_ebusinesspastdue" context="A dialog title shown to users when their business account is expired.">Tu cuenta Business ha caducado</string>
  <!-- Label to show that an error of Credit card rejected occurs during a SDK operation. -->
  <string name="payment_ecard" context="Label to show that an error of Credit card rejected occurs during a SDK operation.">Tarjeta de crédito rechazada</string>
  <!-- Label to show that an error of Billing failed occurs during a SDK operation. -->
  <string name="payment_ebilling" context="Label to show that an error of Billing failed occurs during a SDK operation.">Cobro fallido</string>
  <!-- Label to show that an error of Rejected by fraud protection occurs during a SDK operation. -->
  <string name="payment_efraud" context="Label to show that an error of Rejected by fraud protection occurs during a SDK operation.">Rechazado por la protección contra fraudes</string>
  <!-- Message shown when the SDK is waiting for the server to complete a request due to a rate limit (API error -4) - (String as short as possible). -->
  <string name="payment_etoomay" context="Message shown when the SDK is waiting for the server to complete a request due to a rate limit (API error -4) - (String as short as possible).">Demasiadas solicitudes</string>
  <!-- Label to show that an error of Balance occurs during a SDK operation. -->
  <string name="payment_ebalance" context="Label to show that an error of Balance occurs during a SDK operation.">Error en el saldo</string>
  <!-- Label to show that an error related with an unknown error occurs during a SDK operation. -->
  <string name="payment_egeneric_api_error_unknown" context="Label to show that an error related with an unknown error occurs during a SDK operation.">Error desconocido</string>
  <!-- Label to show that an error related with an HTTP error occurs during a SDK operation. -->
  <string name="api_error_http" context="Label to show that an error related with an HTTP error occurs during a SDK operation.">Error HTTP</string>
  <!-- Label to show that an error related with a circular upload procedures occurs recursivity during a SDK operation -->
  <string name="api_ecircular_ec_upload" context="Label to show that an error related with a circular upload procedures occurs recursivity during a SDK operation">Transfer failed due to a recursive directory structure</string>
=======
  <string name="api_ok">Ningún error</string>
  <!-- Label to show that an Internal error occurs during a SDK operation. -->
  <string name="api_einternal">Error interno</string>
  <!-- Label to show that an error of Invalid argument occurs during a SDK operation. -->
  <string name="api_eargs">Argumento no válido</string>
  <!-- Label to show that a request error occurs during a SDK operation. -->
  <string name="api_eagain">Petición fallida, reintentando</string>
  <!-- Label to show that the rate limit has been reached during a SDK operation. -->
  <string name="api_eratelimit">Se ha superado el límite</string>
  <!-- Label to show that a SDK operation has failed permanently. -->
  <string name="api_efailed">Fallo permanente</string>
  <!-- Error shown when terms of service are breached during download. -->
  <string name="api_etoomany_ec_download">Términos de uso incumplidos</string>
  <!-- Label to show that an error for multiple concurrent connections or transfers occurs during a SDK operation. -->
  <string name="api_etoomay">Demasiadas conexiones o transferencias simultáneas</string>
  <!-- Label to show that an error of Out of range occurs during a SDK operation. -->
  <string name="api_erange">Fuera de alcance</string>
  <!-- State to indicate something has expired (achivements of business status account for instance) -->
  <string name="api_eexpired">Caducado</string>
  <!-- Label to show that an error related with a resource Not found occurs during a SDK operation. -->
  <string name="api_enoent">No encontrado</string>
  <!-- Label to show that an error related with a circular linkage occurs during a SDK operation. -->
  <string name="api_ecircular">Enlace circular detectado</string>
  <!-- Label to show that an error related with an denied access occurs during a SDK operation. -->
  <string name="api_eaccess">Acceso denegado</string>
  <!-- Label to show that an error related with an existent resource occurs during a SDK operation. -->
  <string name="api_eexist">Ya existe</string>
  <!-- Label to show that an error related with an Incomplete SDK operation. -->
  <string name="api_eincomplete">Incompleto</string>
  <!-- Label to show that an error related with the decryption process of a node occurs during a SDK operation. -->
  <string name="api_ekey">Clave incorrecta / Error de descifrado</string>
  <!-- Label to show that an error related with a bad session ID occurs during a SDK operation. -->
  <string name="api_esid">Identificador de sesión erróneo</string>
  <!-- Error shown when download a file that has violated ToS/AUP. -->
  <string name="api_eblocked_ec_import_ec_download">No accesible por infringir los Términos de servicio</string>
  <!-- Label to show that an error related with a blocked account occurs during a SDK operation. -->
  <string name="api_eblocked">Bloqueado</string>
  <!-- Label to show that an error related with an over quota occurs during a SDK operation. -->
  <string name="api_eoverquota">Límite excedido</string>
  <!-- Label to show that an error related with a temporary problem occurs during a SDK operation. -->
  <string name="api_etempunavail">No disponible temporalmente</string>
  <!-- Label to show that an error related with too many connections occurs during a SDK operation. -->
  <string name="api_etoomanyconnections">Demasiadas conexiones</string>
  <!-- Label to show that an error related with an write error occurs during a SDK operation. -->
  <string name="api_ewrite">Error de escritura</string>
  <!-- Label to show that an error related with an read error occurs during a SDK operation. -->
  <string name="api_eread">Error de lectura</string>
  <!-- Label to show that an error related with an invalid or missing application key occurs during a SDK operation. -->
  <string name="api_eappkey">Clave de aplicación no válida</string>
  <!-- Error shown when SSL check has failed -->
  <string name="api_essl">Verificación SSL fallida</string>
  <!-- Label shown when current account does not have enough quota to complete the operation -->
  <string name="api_egoingoverquota">Cuota insuficiente</string>
  <!-- Label to show that an error of Multi-factor authentication required occurs during a SDK operation. -->
  <string name="api_emfarequired">Se requiere la autenticación de dos factores.</string>
  <!-- Label to show that an error of Access denied for users occurs during a SDK operation. -->
  <string name="api_emasteronly">Acceso denegado para usuarios que no son administradores</string>
  <!-- A dialog title shown to users when their business account is expired. -->
  <string name="api_ebusinesspastdue">Tu cuenta Business ha caducado</string>
  <!-- Label to show that an error of Credit card rejected occurs during a SDK operation. -->
  <string name="payment_ecard">Tarjeta de crédito rechazada</string>
  <!-- Label to show that an error of Billing failed occurs during a SDK operation. -->
  <string name="payment_ebilling">Cobro fallido</string>
  <!-- Label to show that an error of Rejected by fraud protection occurs during a SDK operation. -->
  <string name="payment_efraud">Rechazado por la protección contra fraudes</string>
  <!-- Message shown when the SDK is waiting for the server to complete a request due to a rate limit (API error -4) - (String as short as possible). -->
  <string name="payment_etoomay">Demasiadas solicitudes</string>
  <!-- Label to show that an error of Balance occurs during a SDK operation. -->
  <string name="payment_ebalance">Error en el saldo</string>
  <!-- Label to show that an error related with an unknown error occurs during a SDK operation. -->
  <string name="payment_egeneric_api_error_unknown">Error desconocido</string>
  <!-- Label to show that an error related with an HTTP error occurs during a SDK operation. -->
  <string name="api_error_http">Error HTTP</string>
  <!-- Label to show that an error related with a circular upload procedures occurs recursivity during a SDK operation -->
  <string name="api_ecircular_ec_upload">La transferencia ha fallado debido a una estructura de directorio recursiva</string>
>>>>>>> f6467ab3
</resources><|MERGE_RESOLUTION|>--- conflicted
+++ resolved
@@ -1,83 +1,6 @@
 <?xml version="1.0" encoding="utf-8"?>
 <resources>
   <!-- Label to show that an SDK operation has been complete successfully. -->
-<<<<<<< HEAD
-  <string name="api_ok" context="Label to show that an SDK operation has been complete successfully.">Ningún error</string>
-  <!-- Label to show that an Internal error occurs during a SDK operation. -->
-  <string name="api_einternal" context="Label to show that an Internal error occurs during a SDK operation.">Error interno</string>
-  <!-- Label to show that an error of Invalid argument occurs during a SDK operation. -->
-  <string name="api_eargs" context="Label to show that an error of Invalid argument occurs during a SDK operation.">Argumento no válido</string>
-  <!-- Label to show that a request error occurs during a SDK operation. -->
-  <string name="api_eagain" context="Label to show that a request error occurs during a SDK operation.">Petición fallida, reintentando</string>
-  <!-- Label to show that the rate limit has been reached during a SDK operation. -->
-  <string name="api_eratelimit" context="Label to show that the rate limit has been reached during a SDK operation.">Se ha superado el límite</string>
-  <!-- Label to show that a SDK operation has failed permanently. -->
-  <string name="api_efailed" context="Label to show that a SDK operation has failed permanently.">Fallo permanente</string>
-  <!-- Error shown when terms of service are breached during download. -->
-  <string name="api_etoomany_ec_download" context="Error shown when terms of service are breached during download.">Términos de uso incumplidos</string>
-  <!-- Label to show that an error for multiple concurrent connections or transfers occurs during a SDK operation. -->
-  <string name="api_etoomay" context="Label to show that an error for multiple concurrent connections or transfers occurs during a SDK operation.">Demasiadas conexiones o transferencias simultáneas</string>
-  <!-- Label to show that an error of Out of range occurs during a SDK operation. -->
-  <string name="api_erange" context="Label to show that an error of Out of range occurs during a SDK operation.">Fuera de alcance</string>
-  <!-- State to indicate something has expired (achivements of business status account for instance) -->
-  <string name="api_eexpired" context="State to indicate something has expired (achivements of business status account for instance)">Caducado</string>
-  <!-- Label to show that an error related with a resource Not found occurs during a SDK operation. -->
-  <string name="api_enoent" context="Label to show that an error related with a resource Not found occurs during a SDK operation.">No encontrado</string>
-  <!-- Label to show that an error related with a circular linkage occurs during a SDK operation. -->
-  <string name="api_ecircular" context="Label to show that an error related with a circular linkage occurs during a SDK operation.">Enlace circular detectado</string>
-  <!-- Label to show that an error related with an denied access occurs during a SDK operation. -->
-  <string name="api_eaccess" context="Label to show that an error related with an denied access occurs during a SDK operation.">Acceso denegado</string>
-  <!-- Label to show that an error related with an existent resource occurs during a SDK operation. -->
-  <string name="api_eexist" context="Label to show that an error related with an existent resource occurs during a SDK operation.">Ya existe</string>
-  <!-- Label to show that an error related with an Incomplete SDK operation. -->
-  <string name="api_eincomplete" context="Label to show that an error related with an Incomplete SDK operation.">Incompleto</string>
-  <!-- Label to show that an error related with the decryption process of a node occurs during a SDK operation. -->
-  <string name="api_ekey" context="Label to show that an error related with the decryption process of a node occurs during a SDK operation.">Clave incorrecta / Error de descifrado</string>
-  <!-- Label to show that an error related with a bad session ID occurs during a SDK operation. -->
-  <string name="api_esid" context="Label to show that an error related with a bad session ID occurs during a SDK operation.">Identificador de sesión erróneo</string>
-  <!-- Error shown when download a file that has violated ToS/AUP. -->
-  <string name="api_eblocked_ec_import_ec_download" context="Error shown when download a file that has violated ToS/AUP.">No accesible por infringir los Términos de servicio</string>
-  <!-- Label to show that an error related with a blocked account occurs during a SDK operation. -->
-  <string name="api_eblocked" context="Label to show that an error related with a blocked account occurs during a SDK operation.">Bloqueado</string>
-  <!-- Label to show that an error related with an over quota occurs during a SDK operation. -->
-  <string name="api_eoverquota" context="Label to show that an error related with an over quota occurs during a SDK operation.">Límite excedido</string>
-  <!-- Label to show that an error related with a temporary problem occurs during a SDK operation. -->
-  <string name="api_etempunavail" context="Label to show that an error related with a temporary problem occurs during a SDK operation.">No disponible temporalmente</string>
-  <!-- Label to show that an error related with too many connections occurs during a SDK operation. -->
-  <string name="api_etoomanyconnections" context="Label to show that an error related with too many connections occurs during a SDK operation.">Demasiadas conexiones</string>
-  <!-- Label to show that an error related with an write error occurs during a SDK operation. -->
-  <string name="api_ewrite" context="Label to show that an error related with an write error occurs during a SDK operation.">Error de escritura</string>
-  <!-- Label to show that an error related with an read error occurs during a SDK operation. -->
-  <string name="api_eread" context="Label to show that an error related with an read error occurs during a SDK operation.">Error de lectura</string>
-  <!-- Label to show that an error related with an invalid or missing application key occurs during a SDK operation. -->
-  <string name="api_eappkey" context="Label to show that an error related with an invalid or missing application key occurs during a SDK operation.">Clave de aplicación no válida</string>
-  <!-- Error shown when SSL check has failed -->
-  <string name="api_essl" context="Error shown when SSL check has failed">Verificación SSL fallida</string>
-  <!-- Label shown when current account does not have enough quota to complete the operation -->
-  <string name="api_egoingoverquota" context="Label shown when current account does not have enough quota to complete the operation">Cuota insuficiente</string>
-  <!-- Label to show that an error of Multi-factor authentication required occurs during a SDK operation. -->
-  <string name="api_emfarequired" context="Label to show that an error of Multi-factor authentication required occurs during a SDK operation.">Se requiere la autenticación de dos factores.</string>
-  <!-- Label to show that an error of Access denied for users occurs during a SDK operation. -->
-  <string name="api_emasteronly" context="Label to show that an error of Access denied for users occurs during a SDK operation.">Acceso denegado para usuarios que no son administradores</string>
-  <!-- A dialog title shown to users when their business account is expired. -->
-  <string name="api_ebusinesspastdue" context="A dialog title shown to users when their business account is expired.">Tu cuenta Business ha caducado</string>
-  <!-- Label to show that an error of Credit card rejected occurs during a SDK operation. -->
-  <string name="payment_ecard" context="Label to show that an error of Credit card rejected occurs during a SDK operation.">Tarjeta de crédito rechazada</string>
-  <!-- Label to show that an error of Billing failed occurs during a SDK operation. -->
-  <string name="payment_ebilling" context="Label to show that an error of Billing failed occurs during a SDK operation.">Cobro fallido</string>
-  <!-- Label to show that an error of Rejected by fraud protection occurs during a SDK operation. -->
-  <string name="payment_efraud" context="Label to show that an error of Rejected by fraud protection occurs during a SDK operation.">Rechazado por la protección contra fraudes</string>
-  <!-- Message shown when the SDK is waiting for the server to complete a request due to a rate limit (API error -4) - (String as short as possible). -->
-  <string name="payment_etoomay" context="Message shown when the SDK is waiting for the server to complete a request due to a rate limit (API error -4) - (String as short as possible).">Demasiadas solicitudes</string>
-  <!-- Label to show that an error of Balance occurs during a SDK operation. -->
-  <string name="payment_ebalance" context="Label to show that an error of Balance occurs during a SDK operation.">Error en el saldo</string>
-  <!-- Label to show that an error related with an unknown error occurs during a SDK operation. -->
-  <string name="payment_egeneric_api_error_unknown" context="Label to show that an error related with an unknown error occurs during a SDK operation.">Error desconocido</string>
-  <!-- Label to show that an error related with an HTTP error occurs during a SDK operation. -->
-  <string name="api_error_http" context="Label to show that an error related with an HTTP error occurs during a SDK operation.">Error HTTP</string>
-  <!-- Label to show that an error related with a circular upload procedures occurs recursivity during a SDK operation -->
-  <string name="api_ecircular_ec_upload" context="Label to show that an error related with a circular upload procedures occurs recursivity during a SDK operation">Transfer failed due to a recursive directory structure</string>
-=======
   <string name="api_ok">Ningún error</string>
   <!-- Label to show that an Internal error occurs during a SDK operation. -->
   <string name="api_einternal">Error interno</string>
@@ -153,5 +76,4 @@
   <string name="api_error_http">Error HTTP</string>
   <!-- Label to show that an error related with a circular upload procedures occurs recursivity during a SDK operation -->
   <string name="api_ecircular_ec_upload">La transferencia ha fallado debido a una estructura de directorio recursiva</string>
->>>>>>> f6467ab3
 </resources>