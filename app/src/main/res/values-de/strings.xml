--- conflicted
+++ resolved
@@ -652,13 +652,8 @@
 	<string name="settings_auto_play_label" context="description of switch 'Open file when download is completed'">Open file when downloaded</string>
 
 
-<<<<<<< HEAD
 
 	<string name="settings_advanced_features_cancel_account" context="Settings preference title for canceling the account">Account stornieren</string>
-=======
-	<string name="settings_auto_play_label" context="description of switch 'Open file when download is completed'">Open file when downloaded</string>
-    <string name="settings_advanced_features_cancel_account" context="Settings preference title for canceling the account">Account stornieren</string>
->>>>>>> edcd1d18
 
     <string name="settings_advanced_features_size" context="Size of files in offline or cache folders">%s belegt</string>
     <string name="settings_advanced_features_calculating" context="Calculating Size of files in offline or cache folders">Berechnung läuft&#8230;</string>
@@ -2126,10 +2121,6 @@
     <string name="notification_chat_undefined_title" context="Title of the notification when there is unknown activity on the Chat">Chataktivität</string>
     <string name="notification_chat_undefined_content" context="Content of the notification when there is unknown activity on the Chat">Sie haben neue Nachrichten</string>
 	<string name="retrieving_message_title" context="When app is retrieving push message">Retrieving message</string>
-<<<<<<< HEAD
-=======
-
->>>>>>> edcd1d18
     <string name="settings_rb_scheduler_enable_title" context="Title of Rubbish bin scheduler option in settings to enable or disable the functionality">Automatische Leerung des Papierkorbs</string>
     <string name="settings_rb_scheduler_enable_subtitle" context="Subtitle of Rubbish bin scheduler option in settings to enable or disable the functionality in free accounts">Der Papierkorb wird automatisch für Sie geleert.</string>
 
@@ -2146,11 +2137,7 @@
     <string name="manage_chat_link_option" context="Title of the option to manage a public chat link">Manage chat link</string>
 
     <string name="make_chat_private_option" context="Title of the option to make a public chat private">Schlüsselrotation aktivieren</string>
-<<<<<<< HEAD
-    <string name="make_chat_private_option_text" context="Subtitle of the option to make a public chat private">Schlüsselrotation ist etwas sicherer, jedoch können Sie keine Chatlinks exportieren, und alte Nachrichten bleiben neuen Teilnehmern unzugänglich.</string>
-=======
     <string name="make_chat_private_option_text" context="Subtitle of the option to make a public chat private">Schlüsselrotation ist etwas sicherer, jedoch können Sie keine Chat-Links exportieren, und alte Nachrichten bleiben neuen Teilnehmern unzugänglich.</string>
->>>>>>> edcd1d18
 
     <string name="message_created_chat_link" context="Text shown when a moderator of a chat create a chat link. Please keep the placeholder because is to show the moderator's name in runtime. ">[A]%1$s[/A][B] created a chat link.[/B]</string>
     <string name="message_deleted_chat_link" context="Text shown when a moderator of a chat delete a chat link. Please keep the placeholder because is to show the moderator's name in runtime.">[A]%1$s[/A][B] deleted the chat link.[/B]</string>
@@ -2182,17 +2169,10 @@
     <string name="invalid_chat_link_args" context="error message shown when a chat link is not well formed">Invalid chat link</string>
 
     <string name="ekr_label" context="When it is creating a new group chat, this option permits to establish it private or public">Schlüsselrotation</string>
-<<<<<<< HEAD
-    <string name="ekr_explanation" context="When it is creating a new group chat, this option permits to establish it private or public">Schlüsselrotation ist etwas sicherer, jedoch können Sie keine Chatlinks exportieren, und alte Nachrichten bleiben neuen Teilnehmern unzugänglich.</string>
-
-    <string name="subtitle_chat_message_enabled_ERK" context="subtitle of the message shown when a user enables the encrypted key rotation">Schlüsselrotation ist etwas sicherer, jedoch können Sie keine Chatlinks exportieren, und alte Nachrichten bleiben neuen Teilnehmern unzugänglich.</string>
-    <string name="action_open_chat_link" context="Menu item">Open Chat Link</string>
-=======
     <string name="ekr_explanation" context="When it is creating a new group chat, this option permits to establish it private or public">Schlüsselrotation ist etwas sicherer, jedoch können Sie keine Chat-Links exportieren, und alte Nachrichten bleiben neuen Teilnehmern unzugänglich.</string>
 
     <string name="subtitle_chat_message_enabled_ERK" context="subtitle of the message shown when a user enables the encrypted key rotation">Schlüsselrotation ist etwas sicherer, jedoch können Sie keine Chat-Links exportieren, und alte Nachrichten bleiben neuen Teilnehmern unzugänglich.</string>
     <string name="action_open_chat_link" context="Menu item">Open chat link</string>
->>>>>>> edcd1d18
 
     <string name="invite_not_sent_already_sent" context="Message shown when a contact request has not been sent because the invitation has been sent before">Die Einladung an %s wurde bereits verschickt und kann unter "Gesendete Anfragen" verwaltet werden.</string>
 
@@ -2440,11 +2420,7 @@
     <string name="context_create_chat_link_warning_text" context="Description text of the dialog to generate a public chat link">Encrypted Key Rotation does not allow you to get a chat link without creating a new group chat.</string>
     <string name="context_create_chat_link_question_text" context="Question of the dialog to generate a public chat link">Do you want to create a new group chat and get a chat link?</string>
 
-<<<<<<< HEAD
-    <string name="context_make_private_chat_warning_text" context="Text of the dialog to change a public chat to private (enable encrypted key rotation)">Schlüsselrotation ist etwas sicherer, jedoch können Sie keine Chatlinks exportieren, und alte Nachrichten bleiben neuen Teilnehmern unzugänglich.</string>
-=======
     <string name="context_make_private_chat_warning_text" context="Text of the dialog to change a public chat to private (enable encrypted key rotation)">Schlüsselrotation ist etwas sicherer, jedoch können Sie keine Chat-Links exportieren, und alte Nachrichten bleiben neuen Teilnehmern unzugänglich.</string>
->>>>>>> edcd1d18
 
     <string name="message_joined_successfully" context="Message shown when a user has joined to a public chat successfully">You have joined the chat successfully.</string>
 
@@ -2465,7 +2441,6 @@
 
     <string name="hint_enter_chat_link" context="Hint shown in the open chat link alert dialog">Enter chat link</string>
 
-<<<<<<< HEAD
     <string name="copy_link_explanation" context="Explanation of the dialog shown to share a chat link">Über diesen Link können Dritte der Unterhaltung beitreten</string>
     <string name="new_chat_link_label" context="Label that indicates the creation of a chat link">Neuer Chatlink</string>
     <string name="enter_group_name" context="Title of the dialog shown when the user it is creating a chat link and the chat has not title">Benennen Sie den Gruppenchat</string>
@@ -2473,15 +2448,6 @@
     <string name="invite_contacts_to_start_chat" context="Text shown when an account doesn't have any contact added and it's trying to start a new chat conversation">Invite contacts and start chatting securely with MEGA’s encrypted chat.</string>
 
     <string name="no_chat_link_available" context="In some cases, a user may try to get the link for a chat room, but if such is not set by an operator - it would say 'not link available' and not auto create it.">Kein Chatlink verfügbar.</string>
-=======
-    <string name="copy_link_explanation" context="Explanation of the dialog shown to share a chat link">People can join your group by using this link.</string>
-    <string name="new_chat_link_label" context="Label that indicates the creation of a chat link">New chat link</string>
-    <string name="enter_group_name" context="Title of the dialog shown when the user it is creating a chat link and the chat has not title">Benennen Sie den Gruppenchat</string>
-    <string name="alert_enter_group_name" context="Alert shown when the user it is creating a chat link and the chat has not title">To create a chat link you must name the group.</string>
-    <string name="invite_contacts_to_start_chat" context="Text shown when an account doesn't have any contact added and it's trying to start a new chat conversation">Invite contacts and start chatting securely with MEGA’s encrypted chat.</string>
-
-    <string name="no_chat_link_available" context="In some cases, a user may try to get the link for a chat room, but if such is not set by an operator - it would say 'not link available' and not auto create it.">No chat link available.</string>
->>>>>>> edcd1d18
     <string name="chat_link_deleted" context="Alert shown when it has been deleted successfully a chat link">Chat link deleted successfully.</string>
 
     <string name="contact_request_status_accepted" context="The status of pending contact request (ACCEPTED), placeholder is contact request creation time">%1$s (ACCEPTED)</string>
