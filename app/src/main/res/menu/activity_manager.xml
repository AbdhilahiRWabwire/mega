--- conflicted
+++ resolved
@@ -207,16 +207,6 @@
         android:visible="false"
         app:showAsAction="never" />
 
-<<<<<<< HEAD
-=======
-    <item
-        android:id="@+id/action_menu_logout"
-        android:icon="@drawable/ic_action_bar_null"
-        android:orderInCategory="175"
-        android:title="@string/action_logout"
-        android:visible="false"
-        app:showAsAction="never" />
-
     <item
         android:id="@+id/action_menu_open_meeting"
         android:icon="@drawable/ic_videocam_white"
@@ -226,5 +216,4 @@
         app:iconTint="?attr/colorControlNormal"
         app:showAsAction="ifRoom"
         />
->>>>>>> 4e668349
 </menu>