--- conflicted
+++ resolved
@@ -1,5 +1,4 @@
 <menu xmlns:android="http://schemas.android.com/apk/res/android"
-<<<<<<< HEAD
     xmlns:app="http://schemas.android.com/apk/res-auto">
     <item
         android:id="@+id/action_return_call"
@@ -143,407 +142,140 @@
         android:title="@string/action_open_link"
         android:visible="false"
         app:showAsAction="never" />
-
-    <item
-        android:id="@+id/action_select"
-        android:icon="@drawable/ic_action_bar_null"
-        android:orderInCategory="110"
-        android:title="@string/action_select_all"
-        android:visible="false"
-        app:showAsAction="never" />
-
-    <item
-        android:id="@+id/action_unselect"
-        android:icon="@drawable/ic_action_bar_null"
-        android:orderInCategory="110"
-        android:title="@string/action_unselect_all"
-        android:visible="false"
-        app:showAsAction="never" />
-
-    <item
-        android:id="@+id/action_menu_sort_by"
-        android:icon="@drawable/ic_action_bar_null"
-        android:orderInCategory="115"
-        android:title="@string/action_sort_by"
-        android:visible="false"
-        app:showAsAction="never" />
-
-    <item
-        android:id="@+id/action_search_by_date"
-        android:icon="@drawable/ic_menu_search"
-        android:orderInCategory="115"
-        android:title="@string/action_search_by_date"
-        android:visible="false"
-        app:iconTint="?attr/colorControlNormal"
-        app:showAsAction="never" />
-
-    <item
-        android:id="@+id/action_grid"
-        android:icon="@drawable/ic_action_bar_null"
-        android:orderInCategory="120"
-        android:title="@string/action_grid"
-        android:visible="false"
-        app:iconTint="?attr/colorControlNormal"
-        app:showAsAction="always" />
-
-    <item
-        android:id="@+id/action_menu_refresh"
-        android:icon="@drawable/ic_action_bar_null"
-        android:orderInCategory="130"
-        android:title="@string/action_refresh"
-        android:visible="false"
-        app:showAsAction="never" />
-
-    <item
-        android:id="@+id/action_menu_help"
-        android:icon="@drawable/ic_action_bar_null"
-        android:orderInCategory="135"
-        android:title="@string/action_help"
-        android:visible="false"
-        app:showAsAction="never" />
-
-    <item
-        android:id="@+id/action_menu_do_not_disturb"
-        android:orderInCategory="140"
-        android:title="@string/title_dialog_mute_chat_notifications"
-        android:visible="false"
-        app:showAsAction="never" />
-
-    <item
-        android:id="@+id/action_menu_upgrade_account"
-        android:icon="@drawable/ic_action_bar_null"
-        android:orderInCategory="145"
-        android:title="@string/action_upgrade_account"
-        android:visible="false"
-        app:showAsAction="never" />
-
-    <item
-        android:id="@+id/action_menu_clear_rubbish_bin"
-        android:icon="@drawable/ic_action_bar_null"
-        android:orderInCategory="150"
-        android:title="@string/context_clear_rubbish"
-        android:visible="false"
-        app:showAsAction="never" />
-    <item
-        android:id="@+id/action_menu_cancel_subscriptions"
-        android:icon="@drawable/ic_action_bar_null"
-        android:orderInCategory="155"
-        android:title="@string/action_cancel_subscriptions"
-        android:visible="false"
-        app:showAsAction="never" />
-
-    <item
-        android:id="@+id/action_menu_retry_transfers"
-        android:icon="@drawable/ic_action_bar_null"
-        android:orderInCategory="165"
-        android:title="@string/option_to_retry_transfers"
-        android:visible="false"
-        app:showAsAction="never" />
-
-    <item
-        android:id="@+id/action_menu_clear_completed_transfers"
-        android:icon="@drawable/ic_action_bar_null"
-        android:orderInCategory="165"
-        android:title="@string/option_to_clear_transfers"
-        android:visible="false"
-        app:showAsAction="never" />
-
-    <item
-        android:id="@+id/action_menu_cancel_all_transfers"
-        android:icon="@drawable/ic_action_bar_null"
-        android:orderInCategory="165"
-        android:title="@string/menu_cancel_all_transfers"
-        android:visible="false"
-        app:showAsAction="never" />
-
-    <item
-        android:id="@+id/action_menu_rubbish_bin"
-        android:icon="@drawable/ic_action_bar_null"
-        android:orderInCategory="170"
-        android:title="@string/section_rubbish_bin"
-        android:visible="false"
-        app:showAsAction="never" />
-
-    <item
-        android:id="@+id/action_menu_logout"
-        android:icon="@drawable/ic_action_bar_null"
-        android:orderInCategory="175"
-        android:title="@string/action_logout"
-        android:visible="false"
-        app:showAsAction="never" />
-=======
-	xmlns:MEGA="http://schemas.android.com/apk/res-auto" >
-
-	<item
-		android:id="@+id/action_return_call"
-		android:orderInCategory="80"
-		android:title="@string/call_in_progress_layout"
-		android:icon="@drawable/ic_call_menu"
-		MEGA:showAsAction="always"
-		MEGA:actionLayout="@layout/layout_menu_return_call"
-		android:visible="false"/>
-
-	<item
-		android:id="@+id/action_search"
-		android:orderInCategory="85"
-		android:title="@string/action_search"
-		android:icon="@drawable/ic_menu_search"
-		MEGA:actionViewClass="androidx.appcompat.widget.SearchView"
-		MEGA:showAsAction="ifRoom|collapseActionView"
-		android:visible="false"/>
-
-	<item
-		android:id="@+id/action_grid_view_large_small"
-		android:orderInCategory="90"
-		android:title="@string/action_grid"
-		android:icon="@drawable/ic_thumbnail_view"
-		MEGA:showAsAction="ifRoom"
-		android:visible="false"/>
-
-	<item
-		android:id="@+id/action_play"
-		android:orderInCategory="100"
-		android:title="@string/action_play"
-		android:icon="@drawable/ic_play_white"
-		MEGA:showAsAction="ifRoom"
-		android:visible="false"/>
-
-	<item
-		android:id="@+id/action_pause"
-		android:orderInCategory="100"
-		android:title="@string/action_pause"
-		android:icon="@drawable/ic_pause_white"
-		MEGA:showAsAction="ifRoom"
-		android:visible="false"/>
-
-	<item
-		android:id="@+id/action_menu_kill_all_sessions"
-		android:orderInCategory="90"
-		android:title="@string/action_kill_all_sessions"
-		android:icon="@drawable/ic_action_bar_null"
-		MEGA:showAsAction="never"
-		android:visible="false"/>
-
-	<item
-		android:id="@+id/action_menu_change_pass"
-		android:orderInCategory="90"
-		android:title="@string/my_account_change_password"
-		android:icon="@drawable/ic_action_bar_null"
-		MEGA:showAsAction="never"
-		android:visible="false"/>
-
-	<item
-		android:id="@+id/action_menu_forgot_pass"
-		android:orderInCategory="90"
-		android:title="@string/forgot_pass_menu"
-		android:icon="@drawable/ic_action_bar_null"
-		MEGA:showAsAction="never"
-		android:visible="false"/>
-
-	<item
-		android:id="@+id/action_menu_export_MK"
-		android:orderInCategory="95"
-		android:title="@string/action_export_master_key"
-		android:icon="@drawable/ic_action_bar_null"
-		MEGA:showAsAction="never"
-		android:visible="false"/>
-
-	<item
-		android:id="@+id/action_add"
-		android:orderInCategory="100"
-		android:title="@string/action_add"
-		android:icon="@drawable/ic_action_bar_null"
-		MEGA:showAsAction="never"
-		android:visible="false"/>
-
-	<item
-		android:id="@+id/action_menu_invite"
-		android:orderInCategory="100"
-		MEGA:showAsAction="never"
-		android:title="@string/contact_invite"
-		android:icon="@drawable/ic_action_bar_null"
-		android:visible="false"/>
-
-	<item
-		android:id="@+id/action_add_contact"
-		android:orderInCategory="100"
-		android:title="@string/menu_add_contact"
-		android:icon="@drawable/ic_action_bar_null"
-		MEGA:showAsAction="never"
-		android:visible="false"/>
-
-	<item
-		android:id="@+id/action_scan_qr"
-		android:orderInCategory="100"
-		android:title="@string/menu_item_scan_code"
-		android:icon="@drawable/ic_action_bar_null"
-		MEGA:showAsAction="never"
-		android:visible="false"/>
-
-	<item
-		android:id="@+id/action_pause_restart_transfers"
-		android:orderInCategory="100"
-		android:title="@string/menu_pause_transfers"
-		android:icon="@drawable/ic_action_bar_null"
-		MEGA:showAsAction="never"
-		android:visible="false"/>
-
-	<item
-		android:id="@+id/action_take_picture"
-		android:orderInCategory="100"
-		android:title="@string/menu_take_picture"
-		android:icon="@drawable/ic_action_bar_null"
-		MEGA:showAsAction="never"
-		android:visible="false"/>
-
-	<item
-		android:id="@+id/action_new_folder"
-		android:orderInCategory="105"
-		android:title="@string/action_create_folder"
-		android:icon="@drawable/ic_action_bar_null"
-		MEGA:showAsAction="never"
-		android:visible="false"/>
-
-	<item
-		android:id="@+id/action_import_link"
-		android:orderInCategory="110"
-		android:title="@string/action_open_link"
-		android:icon="@drawable/ic_action_bar_null"
-		MEGA:showAsAction="never"
-		android:visible="false"/>
 
 	<item
 		android:id="@+id/action_enable_select"
 		android:orderInCategory="110"
 		android:title="@string/general_select"
 		android:icon="@drawable/ic_action_bar_null"
-		MEGA:showAsAction="never"
+		app:showAsAction="never"
 		android:visible="false"/>
 
 	<item
 		android:id="@+id/action_select"
+		android:icon="@drawable/ic_action_bar_null"
 		android:orderInCategory="110"
 		android:title="@string/action_select_all"
-		android:icon="@drawable/ic_action_bar_null"
-		MEGA:showAsAction="never"
-		android:visible="false"/>
-
-	<item
-		android:id="@+id/action_unselect"
-		android:orderInCategory="110"
-		android:title="@string/action_unselect_all"
-		android:icon="@drawable/ic_action_bar_null"
-		MEGA:showAsAction="never"
-		android:visible="false"/>
-
-	<item
-		android:id="@+id/action_menu_sort_by"
-		android:orderInCategory="115"
-		android:title="@string/action_sort_by"
-		android:icon="@drawable/ic_action_bar_null"
-		MEGA:showAsAction="never"
-		android:visible="false"/>
-
-	<item
-		android:id="@+id/action_search_by_date"
-		android:icon="@drawable/ic_menu_search"
-		android:orderInCategory="115"
-		android:title="@string/action_search_by_date"
-		MEGA:showAsAction="never"
-		android:visible="false"/>
-
-	<item
-		android:id="@+id/action_grid"
-		android:orderInCategory="120"
-		android:title="@string/action_grid"
-		android:icon="@drawable/ic_action_bar_null"
-		MEGA:showAsAction="always"
-		android:visible="false"/>
-
-	<item
-		android:id="@+id/action_menu_refresh"
-		android:orderInCategory="130"
-		android:title="@string/action_refresh"
-		android:icon="@drawable/ic_action_bar_null"
-		MEGA:showAsAction="never"
-		android:visible="false"/>
-
-	<item
-		android:id="@+id/action_menu_help"
-		android:orderInCategory="135"
-		android:title="@string/action_help"
-		android:icon="@drawable/ic_action_bar_null"
-		MEGA:showAsAction="never"
-		android:visible="false"/>
-
-	<item
-		android:id="@+id/action_menu_do_not_disturb"
-		android:orderInCategory="140"
-		android:title="@string/title_dialog_mute_chat_notifications"
-		MEGA:showAsAction="never"
-		android:visible="false"/>
-
-	<item
-		android:id="@+id/action_menu_upgrade_account"
-		android:orderInCategory="145"
-		android:title="@string/action_upgrade_account"
-		android:icon="@drawable/ic_action_bar_null"
-		MEGA:showAsAction="never"
-		android:visible="false"/>
-
-	<item
-		android:id="@+id/action_menu_clear_rubbish_bin"
-		android:orderInCategory="150"
-		android:title="@string/context_clear_rubbish"
-		android:icon="@drawable/ic_action_bar_null"
-		MEGA:showAsAction="never"
-		android:visible="false"/>
-	<item
-		android:id="@+id/action_menu_cancel_subscriptions"
-		android:orderInCategory="155"
-		android:title="@string/action_cancel_subscriptions"
-		android:icon="@drawable/ic_action_bar_null"
-		MEGA:showAsAction="never"
-		android:visible="false"/>
-
-	<item
-		android:id="@+id/action_menu_retry_transfers"
-		android:orderInCategory="165"
-		android:title="@string/option_to_retry_transfers"
-		android:icon="@drawable/ic_action_bar_null"
-		MEGA:showAsAction="never"
-		android:visible="false"/>
-
-	<item
-		android:id="@+id/action_menu_clear_completed_transfers"
-		android:orderInCategory="165"
-		android:title="@string/option_to_clear_transfers"
-		android:icon="@drawable/ic_action_bar_null"
-		MEGA:showAsAction="never"
-		android:visible="false"/>
-
-	<item
-		android:id="@+id/action_menu_cancel_all_transfers"
-		android:orderInCategory="165"
-		android:title="@string/menu_cancel_all_transfers"
-		android:icon="@drawable/ic_action_bar_null"
-		MEGA:showAsAction="never"
-		android:visible="false"/>
-
-	<item
-		android:id="@+id/action_menu_rubbish_bin"
-		android:orderInCategory="170"
-		android:title="@string/section_rubbish_bin"
-		android:icon="@drawable/ic_action_bar_null"
-		MEGA:showAsAction="never"
-		android:visible="false"/>
-
-	<item
-		android:id="@+id/action_menu_logout"
-		android:orderInCategory="175"
-		android:title="@string/action_logout"
-		android:icon="@drawable/ic_action_bar_null"
-		MEGA:showAsAction="never"
-		android:visible="false"/>
->>>>>>> 65458e62
+		android:visible="false"
+		app:showAsAction="never" />
+
+    <item
+        android:id="@+id/action_unselect"
+        android:icon="@drawable/ic_action_bar_null"
+        android:orderInCategory="110"
+        android:title="@string/action_unselect_all"
+        android:visible="false"
+        app:showAsAction="never" />
+
+    <item
+        android:id="@+id/action_menu_sort_by"
+        android:icon="@drawable/ic_action_bar_null"
+        android:orderInCategory="115"
+        android:title="@string/action_sort_by"
+        android:visible="false"
+        app:showAsAction="never" />
+
+    <item
+        android:id="@+id/action_search_by_date"
+        android:icon="@drawable/ic_menu_search"
+        android:orderInCategory="115"
+        android:title="@string/action_search_by_date"
+        android:visible="false"
+        app:iconTint="?attr/colorControlNormal"
+        app:showAsAction="never" />
+
+    <item
+        android:id="@+id/action_grid"
+        android:icon="@drawable/ic_action_bar_null"
+        android:orderInCategory="120"
+        android:title="@string/action_grid"
+        android:visible="false"
+        app:iconTint="?attr/colorControlNormal"
+        app:showAsAction="always" />
+
+    <item
+        android:id="@+id/action_menu_refresh"
+        android:icon="@drawable/ic_action_bar_null"
+        android:orderInCategory="130"
+        android:title="@string/action_refresh"
+        android:visible="false"
+        app:showAsAction="never" />
+
+    <item
+        android:id="@+id/action_menu_help"
+        android:icon="@drawable/ic_action_bar_null"
+        android:orderInCategory="135"
+        android:title="@string/action_help"
+        android:visible="false"
+        app:showAsAction="never" />
+
+    <item
+        android:id="@+id/action_menu_do_not_disturb"
+        android:orderInCategory="140"
+        android:title="@string/title_dialog_mute_chat_notifications"
+        android:visible="false"
+        app:showAsAction="never" />
+
+    <item
+        android:id="@+id/action_menu_upgrade_account"
+        android:icon="@drawable/ic_action_bar_null"
+        android:orderInCategory="145"
+        android:title="@string/action_upgrade_account"
+        android:visible="false"
+        app:showAsAction="never" />
+
+    <item
+        android:id="@+id/action_menu_clear_rubbish_bin"
+        android:icon="@drawable/ic_action_bar_null"
+        android:orderInCategory="150"
+        android:title="@string/context_clear_rubbish"
+        android:visible="false"
+        app:showAsAction="never" />
+    <item
+        android:id="@+id/action_menu_cancel_subscriptions"
+        android:icon="@drawable/ic_action_bar_null"
+        android:orderInCategory="155"
+        android:title="@string/action_cancel_subscriptions"
+        android:visible="false"
+        app:showAsAction="never" />
+
+    <item
+        android:id="@+id/action_menu_retry_transfers"
+        android:icon="@drawable/ic_action_bar_null"
+        android:orderInCategory="165"
+        android:title="@string/option_to_retry_transfers"
+        android:visible="false"
+        app:showAsAction="never" />
+
+    <item
+        android:id="@+id/action_menu_clear_completed_transfers"
+        android:icon="@drawable/ic_action_bar_null"
+        android:orderInCategory="165"
+        android:title="@string/option_to_clear_transfers"
+        android:visible="false"
+        app:showAsAction="never" />
+
+    <item
+        android:id="@+id/action_menu_cancel_all_transfers"
+        android:icon="@drawable/ic_action_bar_null"
+        android:orderInCategory="165"
+        android:title="@string/menu_cancel_all_transfers"
+        android:visible="false"
+        app:showAsAction="never" />
+
+    <item
+        android:id="@+id/action_menu_rubbish_bin"
+        android:icon="@drawable/ic_action_bar_null"
+        android:orderInCategory="170"
+        android:title="@string/section_rubbish_bin"
+        android:visible="false"
+        app:showAsAction="never" />
+
+    <item
+        android:id="@+id/action_menu_logout"
+        android:icon="@drawable/ic_action_bar_null"
+        android:orderInCategory="175"
+        android:title="@string/action_logout"
+        android:visible="false"
+        app:showAsAction="never" />
 </menu>