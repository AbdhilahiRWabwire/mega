<menu xmlns:android="http://schemas.android.com/apk/res/android"
    xmlns:app="http://schemas.android.com/apk/res-auto">

    <item
        android:id="@+id/cab_menu_file_info_download"
        android:icon="@drawable/ic_download_white"
        android:orderInCategory="95"
        android:title="@string/general_save_to_device"
<<<<<<< HEAD
        android:visible="false"
=======
>>>>>>> 7ae15769
        app:showAsAction="never" />

    <item
        android:id="@+id/cab_menu_file_info_share_folder"
<<<<<<< HEAD
        android:icon="@drawable/ic_share_white"
=======
        android:icon="@drawable/ic_share"
>>>>>>> 7ae15769
        android:orderInCategory="100"
        app:tint="@color/white"
        android:title="@string/context_share_folder"
        android:visible="false"
        app:showAsAction="never" />

    <item
        android:id="@+id/cab_menu_file_info_get_link"
        android:icon="@drawable/link_ic_white"
        android:orderInCategory="100"
        android:title="@string/context_get_link_menu"
<<<<<<< HEAD
        android:visible="false"
=======
>>>>>>> 7ae15769
        app:showAsAction="never" />

    <item
        android:id="@+id/cab_menu_file_info_send_to_chat"
        android:icon="@drawable/ic_send_to_contact"
        android:orderInCategory="115"
        android:title="@string/context_send_file_to_chat"
<<<<<<< HEAD
        android:visible="false"
=======
>>>>>>> 7ae15769
        app:showAsAction="never" />

    <item
        android:id="@+id/cab_menu_file_info_edit_link"
        android:orderInCategory="100"
        android:title="@string/edit_link_option"
<<<<<<< HEAD
        android:visible="false"
=======
>>>>>>> 7ae15769
        app:showAsAction="never" />

    <item
        android:id="@+id/cab_menu_file_info_remove_link"
<<<<<<< HEAD
        android:icon="@drawable/ic_remove_link_w"
        android:orderInCategory="100"
        android:title="@string/context_remove_link_menu"
        android:visible="false"
=======
        android:icon="@drawable/ic_remove_link"
        android:orderInCategory="100"
        android:title="@string/context_remove_link_menu"
>>>>>>> 7ae15769
        app:showAsAction="never" />

    <item
        android:id="@+id/cab_menu_file_info_rename"
        android:orderInCategory="105"
        android:title="@string/context_rename"
<<<<<<< HEAD
        android:visible="false"
=======
>>>>>>> 7ae15769
        app:showAsAction="never" />

    <item
        android:id="@+id/cab_menu_file_info_move"
        android:orderInCategory="110"
        android:title="@string/general_move"
<<<<<<< HEAD
        android:visible="false"
=======
>>>>>>> 7ae15769
        app:showAsAction="never" />

    <item
        android:id="@+id/cab_menu_file_info_copy"
        android:icon="@drawable/ic_copy_white"
        android:orderInCategory="110"
        android:title="@string/context_copy"
<<<<<<< HEAD
        android:visible="false"
=======
>>>>>>> 7ae15769
        app:showAsAction="never" />

    <item
        android:id="@+id/cab_menu_file_info_rubbish"
        android:orderInCategory="110"
        android:title="@string/context_move_to_trash"
<<<<<<< HEAD
        android:visible="false"
=======
>>>>>>> 7ae15769
        app:showAsAction="never" />

    <item
        android:id="@+id/cab_menu_file_info_leave"
        android:icon="@drawable/ic_leave_share_w"
        android:orderInCategory="100"
        android:title="@string/general_leave"
<<<<<<< HEAD
        android:visible="false"
=======
>>>>>>> 7ae15769
        app:showAsAction="never" />

    <item
        android:id="@+id/cab_menu_file_info_delete"
        android:orderInCategory="110"
        android:title="@string/general_remove"
<<<<<<< HEAD
        android:visible="false"
        app:showAsAction="never" />

=======
        app:showAsAction="never" />
>>>>>>> 7ae15769
</menu><|MERGE_RESOLUTION|>--- conflicted
+++ resolved
@@ -6,19 +6,12 @@
         android:icon="@drawable/ic_download_white"
         android:orderInCategory="95"
         android:title="@string/general_save_to_device"
-<<<<<<< HEAD
         android:visible="false"
-=======
->>>>>>> 7ae15769
         app:showAsAction="never" />
 
     <item
         android:id="@+id/cab_menu_file_info_share_folder"
-<<<<<<< HEAD
-        android:icon="@drawable/ic_share_white"
-=======
         android:icon="@drawable/ic_share"
->>>>>>> 7ae15769
         android:orderInCategory="100"
         app:tint="@color/white"
         android:title="@string/context_share_folder"
@@ -30,10 +23,7 @@
         android:icon="@drawable/link_ic_white"
         android:orderInCategory="100"
         android:title="@string/context_get_link_menu"
-<<<<<<< HEAD
         android:visible="false"
-=======
->>>>>>> 7ae15769
         app:showAsAction="never" />
 
     <item
@@ -41,54 +31,36 @@
         android:icon="@drawable/ic_send_to_contact"
         android:orderInCategory="115"
         android:title="@string/context_send_file_to_chat"
-<<<<<<< HEAD
         android:visible="false"
-=======
->>>>>>> 7ae15769
         app:showAsAction="never" />
 
     <item
         android:id="@+id/cab_menu_file_info_edit_link"
         android:orderInCategory="100"
         android:title="@string/edit_link_option"
-<<<<<<< HEAD
         android:visible="false"
-=======
->>>>>>> 7ae15769
         app:showAsAction="never" />
 
     <item
         android:id="@+id/cab_menu_file_info_remove_link"
-<<<<<<< HEAD
-        android:icon="@drawable/ic_remove_link_w"
+        android:icon="@drawable/ic_remove_link"
         android:orderInCategory="100"
         android:title="@string/context_remove_link_menu"
         android:visible="false"
-=======
-        android:icon="@drawable/ic_remove_link"
-        android:orderInCategory="100"
-        android:title="@string/context_remove_link_menu"
->>>>>>> 7ae15769
         app:showAsAction="never" />
 
     <item
         android:id="@+id/cab_menu_file_info_rename"
         android:orderInCategory="105"
         android:title="@string/context_rename"
-<<<<<<< HEAD
         android:visible="false"
-=======
->>>>>>> 7ae15769
         app:showAsAction="never" />
 
     <item
         android:id="@+id/cab_menu_file_info_move"
         android:orderInCategory="110"
         android:title="@string/general_move"
-<<<<<<< HEAD
         android:visible="false"
-=======
->>>>>>> 7ae15769
         app:showAsAction="never" />
 
     <item
@@ -96,20 +68,14 @@
         android:icon="@drawable/ic_copy_white"
         android:orderInCategory="110"
         android:title="@string/context_copy"
-<<<<<<< HEAD
         android:visible="false"
-=======
->>>>>>> 7ae15769
         app:showAsAction="never" />
 
     <item
         android:id="@+id/cab_menu_file_info_rubbish"
         android:orderInCategory="110"
         android:title="@string/context_move_to_trash"
-<<<<<<< HEAD
         android:visible="false"
-=======
->>>>>>> 7ae15769
         app:showAsAction="never" />
 
     <item
@@ -117,21 +83,14 @@
         android:icon="@drawable/ic_leave_share_w"
         android:orderInCategory="100"
         android:title="@string/general_leave"
-<<<<<<< HEAD
         android:visible="false"
-=======
->>>>>>> 7ae15769
         app:showAsAction="never" />
 
     <item
         android:id="@+id/cab_menu_file_info_delete"
         android:orderInCategory="110"
         android:title="@string/general_remove"
-<<<<<<< HEAD
         android:visible="false"
         app:showAsAction="never" />
 
-=======
-        app:showAsAction="never" />
->>>>>>> 7ae15769
 </menu>