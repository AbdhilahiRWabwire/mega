--- conflicted
+++ resolved
@@ -1,11 +1,12 @@
 <menu xmlns:android="http://schemas.android.com/apk/res/android"
-<<<<<<< HEAD
     xmlns:app="http://schemas.android.com/apk/res-auto">
 
   <item
       android:id="@+id/cab_menu_create_folder"
       android:orderInCategory="100"
-      android:title="@string/action_select_all"
+      android:title="@string/menu_new_folder"
+      android:icon="@drawable/ic_b_new_folder"
+      app:iconTint="?attr/colorControlNormal"
       app:showAsAction="always" />
 
   <item
@@ -19,29 +20,4 @@
       android:orderInCategory="110"
       android:title="@string/action_unselect_all"
       app:showAsAction="never" />
-=======
-    xmlns:MEGA="http://schemas.android.com/apk/res-auto" >
-    
-    <item
-        android:id="@+id/cab_menu_create_folder"
-        android:orderInCategory="100"
-        android:title="@string/menu_new_folder"
-        android:icon="@drawable/ic_b_new_folder"
-        MEGA:showAsAction="always" /> 
-        
-    <item
-        android:id="@+id/cab_menu_select_all"
-        android:orderInCategory="110"
-        android:showAsAction="never"
-        android:title="@string/action_select_all"
-        MEGA:showAsAction="never" />   
-        
-   <item
-        android:id="@+id/cab_menu_unselect_all"
-        android:orderInCategory="110"
-        android:showAsAction="never"
-        android:title="@string/action_unselect_all"
-        MEGA:showAsAction="never" />      
-    
->>>>>>> 58c2d3d7
 </menu>