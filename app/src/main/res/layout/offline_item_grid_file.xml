--- conflicted
+++ resolved
@@ -1,68 +1,4 @@
-<<<<<<< HEAD
 <FrameLayout xmlns:android="http://schemas.android.com/apk/res/android"
-		xmlns:tools="http://schemas.android.com/tools"
-		xmlns:app="http://schemas.android.com/apk/res-auto"
-		android:layout_width="match_parent"
-		android:layout_height="219dp"
-		android:layout_margin="2dp"
-		android:background="@drawable/background_item_grid_new"
-		>
-	<com.facebook.drawee.view.SimpleDraweeView
-			android:id="@+id/thumbnail"
-			android:layout_width="match_parent"
-			android:layout_height="@dimen/grid_node_item_width"
-			android:layout_gravity="center_horizontal"
-			android:paddingLeft="1dp"
-			android:paddingRight="1dp"
-			android:paddingTop="1dp"
-			app:actualImageScaleType="centerCrop"
-			/>
-	<ImageView
-			android:id="@+id/ic_selected"
-			android:layout_width="24dp"
-			android:layout_height="24dp"
-			android:layout_marginStart="7dp"
-			android:layout_marginTop="7dp"
-			android:src="@drawable/ic_select_folder"
-			android:visibility="gone"
-			tools:visibility="visible"
-			/>
-	<View
-			android:layout_width="match_parent"
-			android:layout_height="1dp"
-			android:layout_marginTop="@dimen/grid_node_item_width"
-			android:background="@color/black_12_alpha"
-			/>
-	<FrameLayout
-			android:id="@+id/filename_container"
-			android:layout_width="match_parent"
-			android:layout_height="47dp"
-			android:layout_marginTop="@dimen/grid_node_item_width"
-			>
-		<TextView
-				android:id="@+id/filename"
-				android:layout_width="wrap_content"
-				android:layout_height="wrap_content"
-				android:layout_gravity="center_vertical"
-				android:layout_marginStart="8dp"
-				android:layout_marginEnd="32dp"
-				android:ellipsize="middle"
-				android:singleLine="true"
-				android:textColor="@color/grey_alpha_087"
-				android:textSize="14sp"
-				tools:text="name"
-				/>
-		<ImageView
-				android:layout_width="wrap_content"
-				android:layout_height="wrap_content"
-				android:layout_gravity="end|center_vertical"
-				android:background="@null"
-				android:src="@drawable/ic_dots_vertical_grey"
-				/>
-	</FrameLayout>
-=======
-<FrameLayout
-    xmlns:android="http://schemas.android.com/apk/res/android"
     xmlns:app="http://schemas.android.com/apk/res-auto"
     xmlns:tools="http://schemas.android.com/tools"
     android:layout_width="match_parent"
@@ -111,7 +47,7 @@
             android:layout_marginEnd="32dp"
             android:ellipsize="middle"
             android:singleLine="true"
-            android:textColor="@color/black_87_opacity"
+            android:textColor="@color/grey_alpha_087"
             android:textSize="14sp"
             tools:text="name" />
 
@@ -122,5 +58,4 @@
             android:background="@null"
             android:src="@drawable/ic_dots_vertical_grey" />
     </FrameLayout>
->>>>>>> 37e9c03e
 </FrameLayout>