--- conflicted
+++ resolved
@@ -53,49 +53,6 @@
             <LinearLayout
                 android:id="@+id/container_passwd_elements"
                 android:layout_width="match_parent"
-<<<<<<< HEAD
-                android:layout_height="match_parent"
-                android:orientation="horizontal">
-
-                <ImageView
-                    android:id="@+id/shape_passwd_first"
-                    android:layout_width="match_parent"
-                    android:layout_height="wrap_content"
-                    android:layout_marginLeft="5dp"
-                    android:layout_marginRight="5dp"
-                    android:layout_weight="1"
-                    android:background="@drawable/passwd_very_weak" />
-
-                <ImageView
-                    android:id="@+id/shape_passwd_second"
-                    android:layout_width="match_parent"
-                    android:layout_height="wrap_content"
-                    android:layout_marginLeft="5dp"
-                    android:layout_marginRight="5dp"
-                    android:layout_weight="1"
-                    android:background="@drawable/shape_password" />
-
-                <ImageView
-                    android:id="@+id/shape_passwd_third"
-                    android:layout_width="match_parent"
-                    android:layout_height="wrap_content"
-                    android:layout_marginLeft="5dp"
-                    android:layout_marginRight="5dp"
-                    android:layout_weight="1"
-                    android:background="@drawable/shape_password" />
-
-                <ImageView
-                    android:id="@+id/shape_passwd_fourth"
-                    android:layout_width="match_parent"
-                    android:layout_height="wrap_content"
-                    android:layout_marginLeft="5dp"
-                    android:layout_marginRight="5dp"
-                    android:layout_weight="1"
-                    android:background="@drawable/shape_password" />
-
-                <ImageView
-                    android:id="@+id/shape_passwd_fifth"
-=======
                 android:layout_height="wrap_content"
                 android:orientation="vertical"
                 android:layout_marginTop="60dp"
@@ -167,7 +124,6 @@
 
                 <TextView
                     android:id="@+id/password_advice_text"
->>>>>>> c55097b0
                     android:layout_width="match_parent"
                     android:layout_height="wrap_content"
                     android:layout_marginLeft="5dp"
