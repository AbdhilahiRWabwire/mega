--- conflicted
+++ resolved
@@ -332,13 +332,9 @@
                         android:layout_height="wrap_content"
                         android:ellipsize="end"
                         android:fontFamily="roboto"
-<<<<<<< HEAD
-=======
                         android:gravity="center"
->>>>>>> 96a78f23
                         android:maxWidth="250dp"
                         android:maxLines="3"
-                        android:gravity="left"
                         android:singleLine="false"
                         android:textAlignment="gravity"
                         android:textColor="@color/white"
