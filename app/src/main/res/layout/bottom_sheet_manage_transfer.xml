--- conflicted
+++ resolved
@@ -34,13 +34,7 @@
             android:layout_height="wrap_content"
             android:layout_toEndOf="@id/manage_transfer_thumbnail"
             android:layout_marginTop="16dp"
-<<<<<<< HEAD
-            android:layout_marginLeft="13dp"
-            android:layout_marginRight="13dp"
-=======
             android:layout_marginEnd="13dp"
-            android:textColor="@color/file_list_first_row"
->>>>>>> 8b5ea5a5
             android:ellipsize="middle"
             android:textAppearance="?attr/textAppearanceSubtitle1"
             android:singleLine="true"/>
