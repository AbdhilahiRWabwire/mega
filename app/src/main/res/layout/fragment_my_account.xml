--- conflicted
+++ resolved
@@ -44,12 +44,8 @@
 					<RelativeLayout
 						android:layout_width="wrap_content"
 						android:layout_height="wrap_content">
-<<<<<<< HEAD
-
-						<TextView
-=======
+
 						<mega.privacy.android.app.components.twemoji.EmojiTextView
->>>>>>> 601be68e
 							android:id="@+id/my_account_name"
 							android:layout_width="wrap_content"
 							android:layout_height="wrap_content"
