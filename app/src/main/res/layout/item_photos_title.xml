--- conflicted
+++ resolved
@@ -14,15 +14,8 @@
         android:id="@+id/grid_title"
         android:layout_width="match_parent"
         android:layout_height="36dp"
-<<<<<<< HEAD
-        android:layout_margin="2dp"
-        android:layout_marginStart="18dp"
-        android:gravity="center_vertical"
-=======
         android:paddingHorizontal="16dp"
-        android:fontFamily="roboto"
         android:gravity="center_vertical|start"
->>>>>>> 28087ebf
         android:text="@{item.modifiedDate}"
         android:textAppearance="@style/TextAppearance.Mega.Body2.Variant"
         tools:text="July 2020" />
