<RelativeLayout xmlns:android="http://schemas.android.com/apk/res/android"
    xmlns:tools="http://schemas.android.com/tools"
    android:id="@+id/provider_container"
    android:layout_width="match_parent"
    android:layout_height="match_parent"
    android:fitsSystemWindows="true"
    tools:context=".providers.FileProviderActivity">

    <com.google.android.material.appbar.MaterialToolbar
        android:id="@+id/toolbar_provider"
        android:layout_width="match_parent"
        android:layout_height="?attr/actionBarSize" />

    <LinearLayout
        android:id="@+id/options_provider_layout"
        android:layout_width="match_parent"
        android:layout_height="48dp"
        android:layout_alignParentBottom="true"
        android:gravity="end|center_vertical"
        android:orientation="horizontal">

        <Button
            android:id="@+id/cancel_button"
            style="?attr/borderlessButtonStyle"
            android:gravity="center_vertical|center_horizontal"
            android:text="@string/general_cancel" />

        <Button
            android:id="@+id/attach_button"
            style="?attr/borderlessButtonStyle"
            android:gravity="center_vertical|center_horizontal"
            android:text="@string/general_attach" />

    </LinearLayout>

    <View
        android:id="@+id/separator"
        android:layout_width="match_parent"
        android:layout_height="1dp"
        android:layout_above="@id/options_provider_layout"
        android:background="@color/grey_012_white_012" />

    <LinearLayout
        android:id="@+id/tabhost_provider"
        android:layout_width="match_parent"
        android:layout_height="match_parent"
        android:layout_above="@id/separator"
        android:layout_below="@id/toolbar_provider"
        android:gravity="center"
        android:orientation="vertical">

        <com.google.android.material.tabs.TabLayout
            android:id="@+id/sliding_tabs_provider"
            style="@style/Widget.Mega.TabLayout"
            android:layout_width="match_parent"
            android:layout_height="wrap_content" />

<<<<<<< HEAD
        <androidx.viewpager.widget.ViewPager
            android:id="@+id/provider_tabs_pager"
            android:layout_width="match_parent"
            android:layout_height="0dp"
            android:layout_weight="1" />
    </LinearLayout>
=======
            <mega.privacy.android.app.components.CustomViewPager
                android:id="@+id/provider_tabs_pager"
                android:layout_width="match_parent"
                android:layout_height="0dp"
                android:layout_weight="1" />
        </LinearLayout>
>>>>>>> 0d45a516

</RelativeLayout><|MERGE_RESOLUTION|>--- conflicted
+++ resolved
@@ -55,20 +55,11 @@
             android:layout_width="match_parent"
             android:layout_height="wrap_content" />
 
-<<<<<<< HEAD
-        <androidx.viewpager.widget.ViewPager
+        <mega.privacy.android.app.components.CustomViewPager
             android:id="@+id/provider_tabs_pager"
             android:layout_width="match_parent"
             android:layout_height="0dp"
             android:layout_weight="1" />
     </LinearLayout>
-=======
-            <mega.privacy.android.app.components.CustomViewPager
-                android:id="@+id/provider_tabs_pager"
-                android:layout_width="match_parent"
-                android:layout_height="0dp"
-                android:layout_weight="1" />
-        </LinearLayout>
->>>>>>> 0d45a516
 
 </RelativeLayout>