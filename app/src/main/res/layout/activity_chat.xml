<?xml version="1.0" encoding="utf-8"?>

<androidx.coordinatorlayout.widget.CoordinatorLayout xmlns:android="http://schemas.android.com/apk/res/android"
    xmlns:app="http://schemas.android.com/apk/res-auto"
    xmlns:tools="http://schemas.android.com/tools"
    android:id="@+id/fragment_container_chat"
    android:layout_width="match_parent"
    android:layout_height="match_parent"
    android:fitsSystemWindows="true"
    android:orientation="horizontal">

    <RelativeLayout
        android:id="@+id/activity_chat_content_layout"
        android:layout_width="match_parent"
        android:layout_height="match_parent">

        <RelativeLayout
            android:layout_width="match_parent"
            android:layout_height="match_parent">
            <com.google.android.material.appbar.MaterialToolbar
                android:id="@+id/toolbar_chat"
                android:layout_width="match_parent"
                android:layout_height="wrap_content"
                android:minHeight="?attr/actionBarSize">

                <LinearLayout
                    android:layout_width="match_parent"
                    android:layout_height="wrap_content"
                    android:gravity="center_vertical|start"
                    android:orientation="vertical">
                    <LinearLayout
                        android:id="@+id/toolbar_elements_inside"
                        android:layout_width="wrap_content"
                        android:layout_height="wrap_content"
                        android:orientation="horizontal"
                        android:weightSum="1">

                        <mega.privacy.android.app.components.twemoji.EmojiTextView
                            android:id="@+id/title_toolbar"
                            android:layout_width="wrap_content"
                            android:layout_height="wrap_content"
                            android:layout_gravity="center_vertical"
                            android:layout_weight="1"
                            android:ellipsize="end"
                            android:singleLine="true"
                            android:textAppearance="?attr/textAppearanceSubtitle1"
                            app:emojiSize="16sp"
                            app:layout_constraintWidth_max="wrap" />

                        <LinearLayout
                            android:id="@+id/icons_layout"
                            android:layout_width="wrap_content"
                            android:layout_height="wrap_content"
<<<<<<< HEAD
                            android:layout_centerVertical="true"
                            android:gravity="center_vertical"
                            android:layout_toEndOf="@id/title_toolbar"
                            android:orientation="horizontal"
                            android:layout_marginStart="8dp"
                            android:layout_marginEnd="8dp">
=======
                            android:layout_marginStart="3dp"
                            android:layout_weight="0"
                            android:orientation="horizontal">
>>>>>>> 2fde2b15
                            <ImageView
                                android:id="@+id/state_icon_toolbar"
                                android:layout_width="wrap_content"
                                android:layout_height="wrap_content"
                                android:layout_gravity="center_vertical"
                                android:background="@null"
                                android:visibility="gone" />
                            <ImageView
                                android:id="@+id/private_icon_toolbar"
                                android:layout_width="wrap_content"
                                android:layout_height="wrap_content"
<<<<<<< HEAD
=======
                                android:layout_gravity="center_vertical"
>>>>>>> 2fde2b15
                                android:src="@drawable/ic_private_chat"
                                app:tint="?attr/colorControlNormal"
                                android:visibility="visible" />
                            <ImageView
                                android:id="@+id/mute_icon_toolbar"
                                android:layout_width="wrap_content"
                                android:layout_height="wrap_content"
<<<<<<< HEAD
=======
                                android:layout_gravity="center_vertical"
>>>>>>> 2fde2b15
                                android:background="@null"
                                android:src="@drawable/ic_mute_small"
                                app:tint="?attr/colorControlNormal"
                                android:visibility="gone" />
                        </LinearLayout>
                    </LinearLayout>

                    <mega.privacy.android.app.components.MarqueeTextView
                        android:id="@+id/individual_subtitle_toolbar"
                        android:layout_width="match_parent"
                        android:layout_height="wrap_content"
                        android:ellipsize="none"
                        android:singleLine="true"
                        android:textAppearance="@style/TextAppearance.Mega.Caption.Secondary.Variant"
                        android:visibility="gone" />

                    <mega.privacy.android.app.components.twemoji.EmojiTextView
                        android:id="@+id/groupal_subtitle_toolbar"
                        android:layout_width="wrap_content"
                        android:layout_height="wrap_content"
                        android:ellipsize="marquee"
                        android:focusable="true"
                        android:focusableInTouchMode="true"
                        android:marqueeRepeatLimit="marquee_forever"
                        android:scrollHorizontally="true"
                        android:singleLine="true"
                        android:textAppearance="@style/TextAppearance.Mega.Caption.Secondary.Variant"
                        app:emojiSize="10sp"
                        android:visibility="gone" />

                    <LinearLayout
                        android:id="@+id/subtitle_call"
                        android:layout_width="wrap_content"
                        android:layout_height="wrap_content"
                        android:orientation="horizontal">

                        <TextView
                            android:id="@+id/chrono_call"
                            android:layout_width="wrap_content"
                            android:layout_height="wrap_content"
                            android:layout_marginEnd="8dp"
                            android:textAppearance="@style/TextAppearance.Mega.Caption.Secondary.Variant"
                            android:visibility="gone" />

                        <LinearLayout
                            android:id="@+id/ll_participants"
                            android:layout_width="wrap_content"
                            android:layout_height="wrap_content"
                            android:orientation="horizontal"
                            android:visibility="gone">

                            <TextView
                                android:id="@+id/participants_text"
                                android:layout_width="wrap_content"
                                android:layout_height="wrap_content"
                                android:layout_marginEnd="4dp"
                                android:textAppearance="@style/TextAppearance.Mega.Caption.Secondary.Variant" />

                            <ImageView
                                android:layout_width="18dp"
                                android:layout_height="18dp"
                                android:src="@drawable/ic_videocam_white"
                                app:tint="?android:attr/textColorPrimary"/>
                        </LinearLayout>
                    </LinearLayout>

                </LinearLayout>

            </com.google.android.material.appbar.MaterialToolbar>


            <RelativeLayout
                android:id="@+id/writing_container_layout_chat_layout"
                android:layout_width="match_parent"
                android:layout_height="match_parent"
                android:layout_alignParentBottom="true"
                android:orientation="vertical"
                android:visibility="visible">

                <LinearLayout
                    android:id="@+id/bottom_items_layout"
                    android:layout_width="match_parent"
                    android:layout_height="match_parent"
                    android:orientation="vertical">

                    <RelativeLayout
                        android:id="@+id/call_on_hold_layout"
                        android:layout_width="wrap_content"
                        android:layout_height="48dp"
                        android:gravity="center_horizontal"
                        android:layout_gravity="center_horizontal"
                        android:layout_marginTop="12dp"
                        android:layout_marginBottom="12dp"
                        android:animateLayoutChanges="true"
                        android:background="@drawable/border_call_on_hold"
                        android:paddingStart="16dp"
                        android:paddingEnd="21dp"
                        android:visibility="gone">

                        <LinearLayout
                            android:layout_width="wrap_content"
                            android:layout_height="wrap_content"
                            android:layout_centerVertical="true"
                            android:orientation="horizontal">
                            <ImageView
                                android:id="@+id/call_on_hold_icon"
                                android:layout_width="wrap_content"
                                android:layout_height="wrap_content"
                                android:layout_marginEnd="15dp"
                                android:src="@drawable/ic_transfers_pause"
                                app:tint="?attr/colorSecondary"/>
                            <TextView
                                android:id="@+id/call_on_hold_text"
                                android:layout_width="wrap_content"
                                android:layout_height="wrap_content"
                                android:layout_gravity="center_vertical"
                                android:gravity="center_vertical"
                                android:textAppearance="@style/TextAppearance.Mega.Subtitle1.AccentColor"
                                android:text="@string/call_on_hold"
                                android:textAllCaps="true"/>
                        </LinearLayout>
                    </RelativeLayout>

                    <include
                        layout="@layout/input_text_chat"
                        android:gravity="bottom" />

                    <LinearLayout
                        android:id="@+id/separator_layout_options"
                        android:layout_width="match_parent"
                        android:layout_height="1dp"
                        android:background="@color/grey_012_white_012"
                        android:orientation="horizontal"
                        android:visibility="gone" />

                    <LinearLayout
                        android:id="@+id/linear_layout_options"
                        android:layout_width="wrap_content"
                        android:layout_height="48dp"
                        android:orientation="horizontal"
                        android:visibility="gone"
                        android:baselineAligned="false">

                        <RelativeLayout
                            android:id="@+id/rl_keyboard_twemoji_chat"
                            android:layout_width="56dp"
                            android:layout_height="match_parent"
                            android:layout_weight="1">

                            <ImageButton
                                android:id="@+id/keyboard_twemoji_chat"
                                android:layout_width="wrap_content"
                                android:layout_height="wrap_content"
                                android:layout_centerInParent="true"
                                android:background="@null"
                                android:src="@drawable/ic_emoji_checked"/>
                        </RelativeLayout>

                        <RelativeLayout
                            android:id="@+id/rl_media_icon_chat"
                            android:layout_width="56dp"
                            android:layout_height="match_parent"
                            android:layout_weight="1">

                            <ImageButton
                                android:id="@+id/media_icon_chat"
                                android:layout_width="wrap_content"
                                android:layout_height="wrap_content"
                                android:layout_centerInParent="true"
                                android:background="@null"
                                android:src="@drawable/ic_capture"
                                app:tint="@color/grey_054_white_054" />

                        </RelativeLayout>

                        <RelativeLayout
                            android:id="@+id/rl_pick_file_storage_icon_chat"
                            android:layout_width="56dp"
                            android:layout_height="match_parent"
                            android:layout_weight="1">

                            <ImageButton
                                android:id="@+id/pick_file_storage_icon_chat"
                                android:layout_width="wrap_content"
                                android:layout_height="wrap_content"
                                android:layout_centerInParent="true"
                                android:background="@null"
                                android:src="@drawable/ic_gif_toolbar"
                                app:tint="@color/grey_054_white_054" />
                        </RelativeLayout>

                        <RelativeLayout
                            android:id="@+id/rl_attach_icon_chat"
                            android:layout_width="56dp"
                            android:layout_height="match_parent"
                            android:layout_weight="1">

                            <ImageButton
                                android:id="@+id/pick_attach_chat"
                                android:layout_width="wrap_content"
                                android:layout_height="wrap_content"
                                android:layout_centerInParent="true"
                                android:background="@null"
                                android:src="@drawable/attach_file"
                                app:tint="@color/grey_054_white_054" />
                        </RelativeLayout>

                    </LinearLayout>

                    <mega.privacy.android.app.components.twemoji.EmojiKeyboard
                        android:id="@+id/emojiView"
                        android:layout_width="match_parent"
                        android:layout_height="wrap_content"
                        android:animateLayoutChanges="true"
                        android:visibility="gone" />

                    <RelativeLayout
                        android:id="@+id/relative_layout_file_storage"
                        android:layout_width="match_parent"
                        android:layout_height="wrap_content">

                        <FrameLayout
                            android:id="@+id/fragment_container_file_storage"
                            android:layout_width="match_parent"
                            android:layout_height="wrap_content"
                            android:background="@android:color/transparent" />
                    </RelativeLayout>
                </LinearLayout>
            </RelativeLayout>


            <RelativeLayout
                android:id="@+id/join_chat_layout_chat_layout"
                android:layout_width="match_parent"
                android:layout_height="96dp"
                android:layout_alignParentBottom="true"
                android:background="@android:color/transparent"
                android:visibility="gone">

                <View
                    android:layout_width="match_parent"
                    android:layout_height="1dp"
                    android:background="@color/grey_012_white_012" />

                <Button
                    android:id="@+id/join_button"
                    style="?attr/materialButtonStyle"
                    android:layout_width="match_parent"
                    android:layout_centerInParent="true"
                    android:layout_centerVertical="true"
                    android:layout_marginStart="16dp"
                    android:layout_marginEnd="16dp"
                    android:text="@string/action_join" />

            </RelativeLayout>

            <RelativeLayout
                android:id="@+id/joining_leaving_layout_chat_layout"
                android:layout_width="match_parent"
                android:layout_height="100dp"
                android:layout_alignParentBottom="true"
                android:background="@android:color/transparent"
                android:visibility="gone">

                <View
                    android:layout_width="match_parent"
                    android:layout_height="1dp"
                    android:background="@color/grey_012_white_012" />

                <TextView
                    android:id="@+id/joining_leaving_text_chat_layout"
                    android:layout_width="wrap_content"
                    android:layout_height="wrap_content"
                    android:layout_centerHorizontal="true"
                    android:layout_marginStart="20dp"
                    android:layout_marginTop="24dp"
                    android:layout_marginEnd="20dp"
                    android:textAppearance="@style/TextAppearance.Mega.Subtitle1.Secondary" />

                <ProgressBar
                    android:id="@+id/add_contact_progress_bar"
                    style="?android:attr/progressBarStyleHorizontal"
                    android:layout_width="match_parent"
                    android:layout_height="wrap_content"
                    android:layout_below="@+id/joining_leaving_text_chat_layout"
                    android:layout_marginStart="44dp"
                    android:layout_marginTop="24dp"
                    android:layout_marginEnd="44dp"
                    android:indeterminate="true" />
            </RelativeLayout>

            <RelativeLayout
                android:id="@+id/message_container_chat_layout"
                android:layout_width="match_parent"
                android:layout_height="match_parent"
                android:layout_below="@id/toolbar_chat"
                android:orientation="vertical">

                <!--Empty messages -->
                <RelativeLayout
                    android:id="@+id/empty_messages_layout"
                    android:layout_width="match_parent"
                    android:layout_height="match_parent">

                    <ImageView
                        android:id="@+id/empty_image_view_chat"
                        android:layout_width="wrap_content"
                        android:layout_height="wrap_content"
                        android:layout_centerInParent="true"
                        android:background="@null"
                        android:layout_gravity="center_horizontal"/>

                    <TextView
                        android:id="@+id/empty_text_chat_recent"
                        android:layout_width="wrap_content"
                        android:layout_height="wrap_content"
                        android:layout_below="@id/empty_image_view_chat"
                        android:layout_centerInParent="true"
                        android:layout_gravity="center_horizontal"
                        android:background="@null"
                        android:text="@string/chat_loading_messages"
                        android:textAppearance="@style/TextAppearance.Mega.Body2.Secondary.Variant.AllCaps" />
                </RelativeLayout>

                <!-- Layout with chat content -->
                <RelativeLayout
                    android:id="@+id/relative_chat_layout"
                    android:layout_width="match_parent"
                    android:layout_height="match_parent">

                    <androidx.recyclerview.widget.RecyclerView
                        android:id="@+id/messages_chat_list_view"
                        android:layout_width="match_parent"
                        android:layout_height="match_parent"
                        android:choiceMode="multipleChoice"
                        android:paddingBottom="24dp" />
                </RelativeLayout>

                <!--User typing-->
                <RelativeLayout
                    android:id="@+id/user_typing_layout"
                    android:layout_width="match_parent"
                    android:layout_height="22dp"
                    android:layout_alignParentBottom="true">

                    <TextView
                        android:id="@+id/user_typing_text"
                        android:layout_width="wrap_content"
                        android:layout_height="18dp"
                        android:layout_marginStart="16dp"
                        android:layout_marginTop="4dp"
                        android:layout_marginEnd="16dp"
                        android:ellipsize="middle"
                        android:singleLine="true"
                        android:textColor="?android:attr/textColorPrimary"
                        android:textSize="10sp" />
                </RelativeLayout>

                <RelativeLayout
                    android:id="@+id/observers_layout"
                    android:layout_width="wrap_content"
                    android:layout_height="36dp"
                    android:layout_centerHorizontal="true"
                    android:layout_marginTop="6dp"
                    android:animateLayoutChanges="true"
                    android:background="@drawable/dark_rounded_jump_to_latest"
                    android:visibility="gone"
                    tools:visibility="visible">

                    <LinearLayout
                        android:layout_width="wrap_content"
                        android:layout_height="wrap_content"
                        android:layout_centerInParent="true"
                        android:orientation="horizontal">

                        <ImageView
                            android:layout_width="wrap_content"
                            android:layout_height="wrap_content"
                            android:layout_marginStart="12dp"
                            android:src="@drawable/ic_w_shared_read"
                            app:tint="?attr/colorPrimary"/>

                        <TextView
                            android:id="@+id/observers_text"
                            android:layout_width="wrap_content"
                            android:layout_height="wrap_content"
                            android:layout_gravity="center_vertical"
                            android:layout_marginStart="12dp"
                            android:layout_marginEnd="12dp"
                            android:ellipsize="end"
                            android:gravity="center_vertical"
                            android:singleLine="true"
                            android:textAppearance="@style/TextAppearance.Mega.Subtitle2.PrimaryColor"/>

                    </LinearLayout>
                </RelativeLayout>

                <include
                    layout="@layout/unread_msgs_layout"
                    android:layout_width="wrap_content"
                    android:layout_height="wrap_content"
                    android:layout_alignParentEnd="true"
                    android:layout_alignParentBottom="true"
                    android:layout_marginEnd="16dp"
                    android:layout_marginBottom="12dp"/>
            </RelativeLayout>

            <include
                layout="@layout/item_call_in_progress_layout"
                android:layout_width="match_parent"
                android:layout_height="48dp"
                android:layout_below="@id/toolbar_chat"/>

            <include
                layout="@layout/item_recording"
                android:layout_width="180dp"
                android:layout_height="180dp"
                android:layout_centerInParent="true"/>

            <RelativeLayout
                android:id="@+id/voice_clip_layout"
                android:layout_width="match_parent"
                android:layout_height="match_parent">
                <FrameLayout
                    android:id="@+id/fragment_voice_clip"
                    android:layout_width="match_parent"
                    android:layout_height="match_parent"
                    android:background="@null"
                    android:visibility="visible">

                    <mega.privacy.android.app.components.voiceClip.RecordView
                        android:id="@+id/record_view"
                        android:layout_width="match_parent"
                        android:layout_height="wrap_content"
                        android:background="@null"
                        android:maxHeight="150dp"
                        android:visibility="visible" />

                    <RelativeLayout
                        android:id="@+id/layout_button_layout"
                        android:layout_width="match_parent"
                        android:layout_height="match_parent"
                        android:background="@null"
                        android:visibility="gone">

                        <RelativeLayout
                            android:id="@+id/record_button_layout"
                            android:layout_width="48dp"
                            android:layout_height="48dp"
                            android:layout_alignParentEnd="true"
                            android:layout_alignParentBottom="true"
                            android:background="@null"
                            android:visibility="visible">

                            <mega.privacy.android.app.components.voiceClip.RecordButton
                                android:id="@+id/record_button"
                                android:layout_width="24dp"
                                android:layout_height="24dp"
                                android:layout_centerInParent="true"
                                android:layout_gravity="center"
                                android:src="@drawable/ic_record_voice_clip"
                                android:visibility="visible" />
                        </RelativeLayout>

                        <LinearLayout
                            android:id="@+id/bubble_layout"
                            android:layout_width="wrap_content"
                            android:layout_height="wrap_content"
                            android:layout_above="@+id/record_button_layout"
                            android:minHeight="37dp"
                            android:minWidth="168dp"
                            android:layout_alignParentEnd="true"
                            android:layout_marginEnd="6dp"
                            android:layout_marginBottom="5dp"
                            android:orientation="vertical"
                            android:visibility="visible">

                            <TextView
                                android:id="@+id/bubble_text"
                                android:layout_width="wrap_content"
                                android:layout_height="wrap_content"
                                android:layout_gravity="center"
                                android:gravity="center"
                                android:maxWidth="350dp"
                                android:text="@string/recording_less_than_second"
                                android:textAppearance="@style/TextAppearance.Mega.Caption.OnSecondary" />
                        </LinearLayout>
                    </RelativeLayout>
                </FrameLayout>
            </RelativeLayout>
        </RelativeLayout>
    </RelativeLayout>
</androidx.coordinatorlayout.widget.CoordinatorLayout><|MERGE_RESOLUTION|>--- conflicted
+++ resolved
@@ -51,18 +51,10 @@
                             android:id="@+id/icons_layout"
                             android:layout_width="wrap_content"
                             android:layout_height="wrap_content"
-<<<<<<< HEAD
-                            android:layout_centerVertical="true"
-                            android:gravity="center_vertical"
-                            android:layout_toEndOf="@id/title_toolbar"
-                            android:orientation="horizontal"
-                            android:layout_marginStart="8dp"
-                            android:layout_marginEnd="8dp">
-=======
                             android:layout_marginStart="3dp"
                             android:layout_weight="0"
                             android:orientation="horizontal">
->>>>>>> 2fde2b15
+
                             <ImageView
                                 android:id="@+id/state_icon_toolbar"
                                 android:layout_width="wrap_content"
@@ -74,10 +66,7 @@
                                 android:id="@+id/private_icon_toolbar"
                                 android:layout_width="wrap_content"
                                 android:layout_height="wrap_content"
-<<<<<<< HEAD
-=======
                                 android:layout_gravity="center_vertical"
->>>>>>> 2fde2b15
                                 android:src="@drawable/ic_private_chat"
                                 app:tint="?attr/colorControlNormal"
                                 android:visibility="visible" />
@@ -85,10 +74,7 @@
                                 android:id="@+id/mute_icon_toolbar"
                                 android:layout_width="wrap_content"
                                 android:layout_height="wrap_content"
-<<<<<<< HEAD
-=======
                                 android:layout_gravity="center_vertical"
->>>>>>> 2fde2b15
                                 android:background="@null"
                                 android:src="@drawable/ic_mute_small"
                                 app:tint="?attr/colorControlNormal"
