--- conflicted
+++ resolved
@@ -120,7 +120,7 @@
                 android:layout_width="match_parent"
                 android:layout_height="1dp"
                 android:layout_marginStart="72dp"
-                android:background="@color/divider_upgrade_account"/>
+                android:background="@color/black_12_alpha"/>
 
             <LinearLayout
                 android:id="@+id/option_delete_offline_layout"
@@ -168,7 +168,7 @@
                 android:layout_width="match_parent"
                 android:layout_height="1dp"
                 android:layout_marginStart="72dp"
-                android:background="@color/divider_upgrade_account"/>
+                android:background="@color/black_12_alpha"/>
 
             <LinearLayout
                 android:id="@+id/option_share_layout"
@@ -206,14 +206,8 @@
                 android:id="@+id/separator_share"
                 android:layout_width="match_parent"
                 android:layout_height="1dp"
-<<<<<<< HEAD
-                android:layout_marginStart="72dp"
-                android:background="@color/divider_upgrade_account"/>
-=======
-                android:layout_marginLeft="72dp"
-                android:orientation="vertical"
-                android:background="@color/black_12_alpha"/>
->>>>>>> b7652322
+                android:layout_marginStart="72dp"
+                android:background="@color/black_12_alpha"/>
 
             <LinearLayout
                 android:id="@+id/option_open_with_layout"
@@ -250,14 +244,8 @@
                 android:id="@+id/separator_open"
                 android:layout_width="match_parent"
                 android:layout_height="1dp"
-<<<<<<< HEAD
-                android:layout_marginStart="72dp"
-                android:background="@color/divider_upgrade_account"/>
-=======
-                android:layout_marginLeft="72dp"
-                android:orientation="vertical"
-                android:background="@color/black_12_alpha"/>
->>>>>>> b7652322
+                android:layout_marginStart="72dp"
+                android:background="@color/black_12_alpha"/>
 
             <LinearLayout
                 android:id="@+id/option_download_layout"
