<RelativeLayout xmlns:android="http://schemas.android.com/apk/res/android"
    xmlns:tools="http://schemas.android.com/tools"
    android:layout_width="match_parent"
    android:layout_height="match_parent"
    android:id="@+id/fragment_container_file_browser_grid"
    android:background="@color/white"
    tools:context=".FileBrowserGridFragment" >
<<<<<<< HEAD
=======

    <RelativeLayout
        android:id="@+id/content_layout"
        android:layout_width="match_parent"
        android:layout_height="match_parent">
>>>>>>> 4af057c8

        <include layout="@layout/item_call_in_progress_layout"
            android:layout_width="match_parent"
            android:layout_height="wrap_content"
            android:visibility="gone"
            android:layout_alignParentTop="true" />

        <RelativeLayout
            android:id="@+id/content_grid_text_layout"
            android:layout_width="fill_parent"
            android:layout_height="36dp"
            android:background="@color/white"
            android:visibility="gone">

            <ProgressBar
                android:id="@+id/file_grid_download_progress_bar"
                style="@style/UsedSpaceProgressBar"
                android:layout_width="match_parent"
                android:layout_height="wrap_content"
                android:visibility="gone" />

            <ImageView
                android:id="@+id/file_grid_transfer_arrow"
                android:layout_width="wrap_content"
                android:layout_height="wrap_content"
                android:layout_above="@id/file_grid_download_progress_bar"
                android:layout_alignParentRight="true"
                android:src="@drawable/ic_chevron_right_grey"
                android:visibility="gone" />
        </RelativeLayout>

        <RelativeLayout
            android:layout_width="wrap_content"
            android:layout_height="wrap_content"
            android:layout_centerInParent="true"
            android:gravity="center_horizontal">

            <ImageView
                android:id="@+id/file_grid_empty_image"
                android:layout_width="wrap_content"
                android:layout_height="wrap_content"
                android:layout_centerHorizontal="true"/>

            <LinearLayout
                android:id="@+id/file_grid_empty_text"
                android:layout_width="wrap_content"
                android:layout_height="wrap_content"
                android:orientation="horizontal"
                android:layout_below="@id/file_grid_empty_image"
                android:layout_centerHorizontal="true">
                <TextView
                    android:id="@+id/file_grid_empty_text_first"
                    android:layout_width="wrap_content"
                    android:layout_height="wrap_content"
                    android:textColor="@color/text_secondary"
                    android:fontFamily="sans-serif"
                    android:textSize="18sp"/>
            </LinearLayout>
        </RelativeLayout>

        <LinearLayout
            android:id="@+id/linear_layout_recycler"
            android:layout_width="wrap_content"
            android:layout_height="match_parent"
            android:orientation="vertical">

            <RelativeLayout
                android:layout_width="match_parent"
                android:layout_height="36dp"
                android:id="@+id/content_text_nested_layout"
                android:visibility="gone">

                <TextView
                    android:id="@+id/content_grid_text"
                    android:layout_width="match_parent"
                    android:layout_height="wrap_content"
                    android:textColor="@color/mail_my_account"
                    android:layout_centerVertical="true"
                    android:layout_marginLeft="72dp"
                    android:textSize="14sp" />
            </RelativeLayout>

            <RelativeLayout
                android:layout_width="match_parent"
                android:layout_height="match_parent">

                <mega.privacy.android.app.components.NewGridRecyclerView
                    android:id="@+id/file_grid_view_browser"
                    android:layout_width="match_parent"
                    android:layout_height="match_parent"
                    android:layout_centerHorizontal="true"
                    android:layout_centerInParent="true"
                    android:choiceMode="multipleChoice"
                    android:columnWidth ="172dp"

                    android:paddingRight="4dp"
                    android:paddingLeft="4dp"/>

                <mega.privacy.android.app.components.scrollBar.FastScroller
                    android:id="@+id/fastscroll"
                    android:orientation="vertical"
                    android:layout_width="wrap_content"
                    android:layout_height="match_parent"
                    android:layout_alignParentRight="true"
                    android:gravity="right"/>
            </RelativeLayout>

        </LinearLayout>


        <TextView
            android:id="@+id/file_grid_browser_camera_upload_on_off"
            android:layout_width="wrap_content"
            android:layout_height="wrap_content"
            android:layout_alignParentBottom="true"
            android:layout_centerHorizontal="true"
            android:fontFamily="sans-serif-medium"
            android:textColor="@color/accentColor"
            android:visibility="gone" />

    </RelativeLayout>

    <include layout="@layout/general_progress_bar"/>

</RelativeLayout><|MERGE_RESOLUTION|>--- conflicted
+++ resolved
@@ -5,14 +5,11 @@
     android:id="@+id/fragment_container_file_browser_grid"
     android:background="@color/white"
     tools:context=".FileBrowserGridFragment" >
-<<<<<<< HEAD
-=======
 
     <RelativeLayout
         android:id="@+id/content_layout"
         android:layout_width="match_parent"
         android:layout_height="match_parent">
->>>>>>> 4af057c8
 
         <include layout="@layout/item_call_in_progress_layout"
             android:layout_width="match_parent"
