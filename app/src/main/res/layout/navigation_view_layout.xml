<?xml version="1.0" encoding="utf-8"?>
<RelativeLayout xmlns:android="http://schemas.android.com/apk/res/android"
    xmlns:app="http://schemas.android.com/apk/res-auto"
    xmlns:tools="http://schemas.android.com/tools"
    android:id="@+id/navigation_drawer_account_view"
    android:layout_width="match_parent"
    android:layout_height="match_parent"
    android:layout_weight="1"
    >

    <LinearLayout
        android:id="@+id/sections_layout"
        android:layout_width="match_parent"
        android:layout_height="wrap_content"
        android:orientation="vertical"
        android:paddingStart="24dp"
        android:paddingTop="38dp"
        android:paddingEnd="24dp">

        <LinearLayout
            android:id="@+id/navigation_drawer_account_section"
            android:layout_width="match_parent"
            android:layout_height="wrap_content"
            android:orientation="vertical"
            >

            <FrameLayout
                android:id="@+id/navigation_drawer_user_account_relative_layout_profile_avatar"
                android:layout_width="48dp"
                android:layout_height="48dp"
                >

                <mega.privacy.android.app.components.RoundedImageView
                    android:id="@+id/navigation_drawer_user_account_picture_profile"
                    android:layout_width="match_parent"
                    android:layout_height="match_parent"
                    android:scaleType="fitCenter"
                    app:border_width="0dp"
                    app:corner_radius="30dp" />

                <ImageView
                    android:id="@+id/contact_state"
                    android:layout_width="12dp"
                    android:layout_height="12dp"
                    android:layout_gravity="top|end"
                    android:background="@null"
                    android:src="@drawable/ic_offline" />

            </FrameLayout>

            <LinearLayout
                android:id="@+id/navigation_drawer_account_information"
                android:layout_width="wrap_content"
                android:layout_height="wrap_content"
                android:layout_marginBottom="16dp"
                android:layout_marginTop="16dp"
                android:gravity="center_vertical"
                android:orientation="vertical"
                >

                <mega.privacy.android.app.components.twemoji.EmojiTextView
                    android:id="@+id/navigation_drawer_account_information_display_name"
                    android:layout_width="wrap_content"
                    android:layout_height="wrap_content"
                    android:singleLine="true"
                    android:textColor="?android:attr/textColorPrimary"
                    android:textSize="20sp"
                    app:emojiSize="18sp"
                    tools:text="User Name"
                    />

                <TextView
                    android:id="@+id/navigation_drawer_account_information_email"
                    android:layout_width="wrap_content"
                    android:layout_height="wrap_content"
                    android:ellipsize="end"
                    android:singleLine="true"
                    android:textAppearance="@style/TextAppearance.MaterialComponents.Body2"
                    tools:text="email@domain.com"
                    />

                <TextView
                    android:id="@+id/business_label"
                    android:layout_width="wrap_content"
                    android:layout_height="wrap_content"
                    android:layout_marginTop="7dp"
                    android:text="@string/business_label"
                    android:textAllCaps="true"
                    android:textColor="@color/business_color"
                    android:textSize="12sp" />

            </LinearLayout>

            <LinearLayout
                android:id="@+id/nv_used_space_layout"
                android:layout_width="match_parent"
                android:layout_height="wrap_content"
                android:orientation="vertical"
                android:visibility="gone"
                tools:visibility="visible"
                >

                <ProgressBar
                    android:id="@+id/manager_used_space_bar"
                    style="@style/UsedSpaceProgressBar"
                    android:layout_width="match_parent"
                    android:layout_height="2dp" />

                <TextView
                    android:id="@+id/navigation_drawer_space"
                    android:layout_width="wrap_content"
                    android:layout_height="wrap_content"
                    android:layout_marginTop="12dp"
                    android:layout_marginBottom="9dp"
                    android:textAppearance="@style/Drawer.Item"
                    android:textSize="13sp"
                    tools:text="25 GB of 50 GB used"
                    />
            </LinearLayout>

        </LinearLayout>

        <FrameLayout
            android:id="@+id/my_account_section"
            android:layout_width="match_parent"
            android:layout_height="@dimen/drawer_item_height"
            >

            <TextView
                android:id="@+id/my_account_section_text"
                android:layout_width="wrap_content"
                android:layout_height="wrap_content"
                android:layout_gravity="center_vertical"
                android:gravity="start|center_vertical"
                android:text="@string/section_account"
                android:textAppearance="@style/Drawer.Item"
                />

            <View
                android:layout_width="match_parent"
                android:layout_height="1dp"
                android:layout_gravity="bottom"
                android:layout_marginTop="16dp"
<<<<<<< HEAD
                android:background="@color/list_item_divider" />
=======
                android:background="@color/black_12_alpha" />
>>>>>>> 58c2d3d7

        </FrameLayout>

        <FrameLayout
            android:id="@+id/contacts_section"
            android:layout_width="match_parent"
            android:layout_height="@dimen/drawer_item_height">

            <TextView
                android:id="@+id/contacts_section_text"
                android:layout_width="wrap_content"
                android:layout_height="wrap_content"
                android:layout_gravity="center_vertical"
                android:gravity="start|center_vertical"
                android:text="@string/section_contacts"
                android:textAppearance="@style/Drawer.Item"
                />


            <View
                android:layout_width="match_parent"
                android:layout_height="1dp"
                android:layout_gravity="bottom"
                android:layout_marginTop="16dp"
<<<<<<< HEAD
                android:background="@color/list_item_divider" />
=======
                android:background="@color/black_12_alpha" />
>>>>>>> 58c2d3d7

        </FrameLayout>

        <FrameLayout
            android:id="@+id/inbox_section"
            android:layout_width="match_parent"
            android:layout_height="@dimen/drawer_item_height"
            android:visibility="gone"
            >

            <TextView
                android:id="@+id/inbox_section_text"
                android:layout_width="wrap_content"
                android:layout_height="wrap_content"
                android:layout_gravity="center_vertical"
                android:gravity="start|center_vertical"
                android:text="@string/section_inbox"
                android:textAppearance="@style/Drawer.Item"
                />


            <View
                android:layout_width="match_parent"
                android:layout_height="1dp"
                android:layout_gravity="bottom"
                android:layout_marginTop="16dp"
<<<<<<< HEAD
                android:background="@color/list_item_divider" />
=======
                android:background="@color/black_12_alpha" />
>>>>>>> 58c2d3d7

        </FrameLayout>

        <FrameLayout
            android:id="@+id/notifications_section"
            android:layout_width="match_parent"
            android:layout_height="@dimen/drawer_item_height">

            <TextView
                android:id="@+id/notification_section_text"
                android:layout_width="wrap_content"
                android:layout_height="wrap_content"
                android:layout_gravity="center_vertical"
                android:gravity="start|center_vertical"
                android:text="@string/title_properties_chat_contact_notifications"
                android:textAppearance="@style/Drawer.Item"
                />

            <View
                android:layout_width="match_parent"
                android:layout_height="1dp"
                android:layout_gravity="bottom"
                android:layout_marginTop="16dp"
<<<<<<< HEAD
                android:background="@color/list_item_divider" />
=======
                android:background="@color/black_12_alpha" />
>>>>>>> 58c2d3d7

        </FrameLayout>

<<<<<<< HEAD
        <FrameLayout
=======
		<RelativeLayout
			android:id="@+id/transfers_section"
			android:layout_width="match_parent"
			android:layout_height="56dp">

			<TextView
				android:id="@+id/transfers_section_text"
				android:layout_width="wrap_content"
				android:layout_height="wrap_content"
				android:gravity="left|center_vertical"
				android:layout_centerVertical="true"
				android:textSize="14sp"
				android:fontFamily="sans-serif-light"
				android:textStyle="bold"
				android:textColor="@color/name_my_account"
				android:text="@string/section_transfers"/>

			<View
				android:layout_width="match_parent"
				android:layout_height="1dp"
				android:layout_marginTop="16dp"
				android:background="@color/black_12_alpha"
				android:layout_alignParentBottom="true"/>

		</RelativeLayout>

        <RelativeLayout
>>>>>>> 58c2d3d7
            android:id="@+id/offline_section"
            android:layout_width="match_parent"
            android:layout_height="@dimen/drawer_item_height">

            <TextView
                android:layout_width="wrap_content"
                android:layout_height="wrap_content"
                android:layout_gravity="center_vertical"
                android:gravity="start|center_vertical"
<<<<<<< HEAD
                android:text="@string/tab_offline"
                android:textAppearance="@style/Drawer.Item"
                />
=======
                android:text="@string/section_saved_for_offline_new"
                android:textColor="@color/name_my_account"
                android:textSize="14sp"
                android:textStyle="bold" />
>>>>>>> 58c2d3d7


            <View
                android:layout_width="match_parent"
                android:layout_height="1dp"
                android:layout_gravity="bottom"
                android:layout_marginTop="16dp"
<<<<<<< HEAD
                android:background="@color/list_item_divider" />
=======
                android:background="@color/black_12_alpha" />
>>>>>>> 58c2d3d7

        </FrameLayout>

        <FrameLayout
            android:id="@+id/settings_section"
            android:layout_width="match_parent"
            android:layout_height="@dimen/drawer_item_height">

            <TextView
                android:id="@+id/settings_section_text"
                android:layout_width="wrap_content"
                android:layout_height="wrap_content"
                android:layout_gravity="center_vertical"
                android:gravity="start|center_vertical"
                android:text="@string/action_settings"
                android:textAppearance="@style/Drawer.Item"
                />


            <View
                android:id="@+id/settings_separator"
                android:layout_width="match_parent"
                android:layout_height="1dp"
                android:layout_gravity="bottom"
                android:layout_marginTop="16dp"
<<<<<<< HEAD
                android:background="@color/list_item_divider" />
=======
                android:background="@color/black_12_alpha" />
>>>>>>> 58c2d3d7

        </FrameLayout>

        <FrameLayout
            android:id="@+id/theme_section"
            android:layout_width="match_parent"
            android:layout_height="@dimen/drawer_item_height">

            <TextView
                android:id="@+id/theme_section_text"
                android:layout_width="wrap_content"
                android:layout_height="wrap_content"
                android:layout_gravity="center_vertical"
                android:gravity="start|center_vertical"
                android:text="Switch theme"
                android:textAppearance="@style/Drawer.Item"
                />

            <View
                android:id="@+id/theme_separator"
                android:layout_width="match_parent"
                android:layout_height="1dp"
                android:layout_gravity="bottom"
                android:layout_marginTop="16dp"
                android:background="@color/list_item_divider" />

        </FrameLayout>

        <Button
            android:id="@+id/upgrade_navigation_view"
            android:layout_width="wrap_content"
            android:layout_height="wrap_content"
            android:layout_gravity="start"
            android:layout_marginStart="1dp"
            android:layout_marginTop="14dp"
            android:layout_marginBottom="14dp"
            style="@style/Button"
            android:text="@string/my_account_upgrade_pro"
            android:textColor="@color/drawer_upgrade_button_text_color_selector"
            android:backgroundTint="@color/drawer_upgrade_button_background_selector"
            />

    </LinearLayout>

    <LinearLayout
        android:id="@+id/navigation_drawer_add_phone_number_container"
        android:layout_width="match_parent"
        android:layout_height="wrap_content"
        android:layout_marginTop="20dp"
        android:background="@color/drawer_add_phone_number_background"
        android:orientation="vertical"
        android:paddingStart="16dp"
        android:paddingEnd="16dp"
        android:paddingBottom="16dp"
        tools:layout_alignParentBottom="true">

        <LinearLayout
            android:layout_width="match_parent"
            android:layout_height="wrap_content"
            android:paddingTop="10dp"
            android:paddingBottom="5dp">

            <ImageView
                android:id="@+id/navigation_drawer_add_phone_number_icon"
                android:layout_width="40dp"
                android:layout_height="40dp"
                android:src="@drawable/il_verify_phone_drawer" />

            <TextView
                android:id="@+id/navigation_drawer_add_phone_number_button"
                android:layout_width="wrap_content"
                android:layout_height="wrap_content"
                android:layout_marginStart="16dp"
                android:background="@drawable/background_drawer_add_phone_number"
                android:gravity="center"
                android:paddingLeft="16dp"
                android:paddingTop="10dp"
                android:paddingRight="16dp"
                android:paddingBottom="10dp"
                android:text="@string/add_phone_number_label"
                android:textAllCaps="true"
                android:textColor="@color/drawer_add_phone_number_button_stroke"
                android:textSize="14sp"
                />

        </LinearLayout>

        <TextView
            android:id="@+id/navigation_drawer_add_phone_number_label"
            android:layout_width="wrap_content"
            android:layout_height="wrap_content"
            android:layout_marginStart="56dp"
            android:textColor="@color/grey_alpha_054"
            android:textSize="11sp" />

    </LinearLayout>

</RelativeLayout><|MERGE_RESOLUTION|>--- conflicted
+++ resolved
@@ -141,11 +141,7 @@
                 android:layout_height="1dp"
                 android:layout_gravity="bottom"
                 android:layout_marginTop="16dp"
-<<<<<<< HEAD
-                android:background="@color/list_item_divider" />
-=======
-                android:background="@color/black_12_alpha" />
->>>>>>> 58c2d3d7
+                android:background="@color/list_item_divider" />
 
         </FrameLayout>
 
@@ -170,11 +166,7 @@
                 android:layout_height="1dp"
                 android:layout_gravity="bottom"
                 android:layout_marginTop="16dp"
-<<<<<<< HEAD
-                android:background="@color/list_item_divider" />
-=======
-                android:background="@color/black_12_alpha" />
->>>>>>> 58c2d3d7
+                android:background="@color/list_item_divider" />
 
         </FrameLayout>
 
@@ -201,11 +193,7 @@
                 android:layout_height="1dp"
                 android:layout_gravity="bottom"
                 android:layout_marginTop="16dp"
-<<<<<<< HEAD
-                android:background="@color/list_item_divider" />
-=======
-                android:background="@color/black_12_alpha" />
->>>>>>> 58c2d3d7
+                android:background="@color/list_item_divider" />
 
         </FrameLayout>
 
@@ -229,45 +217,35 @@
                 android:layout_height="1dp"
                 android:layout_gravity="bottom"
                 android:layout_marginTop="16dp"
-<<<<<<< HEAD
-                android:background="@color/list_item_divider" />
-=======
-                android:background="@color/black_12_alpha" />
->>>>>>> 58c2d3d7
-
-        </FrameLayout>
-
-<<<<<<< HEAD
-        <FrameLayout
-=======
-		<RelativeLayout
-			android:id="@+id/transfers_section"
-			android:layout_width="match_parent"
-			android:layout_height="56dp">
-
-			<TextView
-				android:id="@+id/transfers_section_text"
-				android:layout_width="wrap_content"
-				android:layout_height="wrap_content"
-				android:gravity="left|center_vertical"
-				android:layout_centerVertical="true"
-				android:textSize="14sp"
-				android:fontFamily="sans-serif-light"
-				android:textStyle="bold"
-				android:textColor="@color/name_my_account"
-				android:text="@string/section_transfers"/>
-
-			<View
-				android:layout_width="match_parent"
-				android:layout_height="1dp"
-				android:layout_marginTop="16dp"
-				android:background="@color/black_12_alpha"
-				android:layout_alignParentBottom="true"/>
-
-		</RelativeLayout>
-
-        <RelativeLayout
->>>>>>> 58c2d3d7
+                android:background="@color/list_item_divider" />
+
+        </FrameLayout>
+
+        <FrameLayout
+            android:id="@+id/transfers_section"
+            android:layout_width="match_parent"
+            android:layout_height="@dimen/drawer_item_height">
+
+            <TextView
+                android:id="@+id/transfers_section_text"
+                android:layout_width="wrap_content"
+                android:layout_height="wrap_content"
+                android:layout_gravity="center_vertical"
+                android:gravity="start|center_vertical"
+                android:text="@string/section_transfers"
+                android:textAppearance="@style/Drawer.Item"
+                />
+
+            <View
+                android:layout_width="match_parent"
+                android:layout_height="1dp"
+                android:layout_gravity="bottom"
+                android:layout_marginTop="16dp"
+                android:background="@color/list_item_divider"
+                />
+        </FrameLayout>
+
+        <FrameLayout
             android:id="@+id/offline_section"
             android:layout_width="match_parent"
             android:layout_height="@dimen/drawer_item_height">
@@ -277,28 +255,17 @@
                 android:layout_height="wrap_content"
                 android:layout_gravity="center_vertical"
                 android:gravity="start|center_vertical"
-<<<<<<< HEAD
-                android:text="@string/tab_offline"
-                android:textAppearance="@style/Drawer.Item"
-                />
-=======
                 android:text="@string/section_saved_for_offline_new"
-                android:textColor="@color/name_my_account"
-                android:textSize="14sp"
-                android:textStyle="bold" />
->>>>>>> 58c2d3d7
-
-
-            <View
-                android:layout_width="match_parent"
-                android:layout_height="1dp"
-                android:layout_gravity="bottom"
-                android:layout_marginTop="16dp"
-<<<<<<< HEAD
-                android:background="@color/list_item_divider" />
-=======
-                android:background="@color/black_12_alpha" />
->>>>>>> 58c2d3d7
+                android:textAppearance="@style/Drawer.Item"
+                />
+
+
+            <View
+                android:layout_width="match_parent"
+                android:layout_height="1dp"
+                android:layout_gravity="bottom"
+                android:layout_marginTop="16dp"
+                android:background="@color/list_item_divider" />
 
         </FrameLayout>
 
@@ -324,11 +291,7 @@
                 android:layout_height="1dp"
                 android:layout_gravity="bottom"
                 android:layout_marginTop="16dp"
-<<<<<<< HEAD
-                android:background="@color/list_item_divider" />
-=======
-                android:background="@color/black_12_alpha" />
->>>>>>> 58c2d3d7
+                android:background="@color/list_item_divider" />
 
         </FrameLayout>
 
