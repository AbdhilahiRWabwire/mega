--- conflicted
+++ resolved
@@ -11,41 +11,6 @@
         android:id="@+id/navigation_drawer_account_section"
         android:layout_width="match_parent"
         android:layout_height="wrap_content"
-<<<<<<< HEAD
-        android:orientation="vertical"
-        android:paddingStart="24dp"
-        android:paddingTop="38dp"
-        android:paddingEnd="24dp">
-
-        <LinearLayout
-            android:id="@+id/navigation_drawer_account_section"
-            android:layout_width="match_parent"
-            android:layout_height="wrap_content"
-            android:orientation="vertical">
-
-            <FrameLayout
-                android:id="@+id/navigation_drawer_user_account_relative_layout_profile_avatar"
-                android:layout_width="48dp"
-                android:layout_height="48dp">
-
-                <mega.privacy.android.app.components.RoundedImageView
-                    android:id="@+id/navigation_drawer_user_account_picture_profile"
-                    android:layout_width="match_parent"
-                    android:layout_height="match_parent"
-                    android:scaleType="fitCenter"
-                    app:border_width="0dp"
-                    app:corner_radius="30dp" />
-
-                <ImageView
-                    android:id="@+id/contact_state"
-                    android:layout_width="12dp"
-                    android:layout_height="12dp"
-                    android:layout_gravity="top|end"
-                    android:background="@null"
-                    android:src="@drawable/ic_offline" />
-
-            </FrameLayout>
-=======
         android:paddingStart="16dp"
         android:paddingTop="40dp"
         android:paddingEnd="16dp">
@@ -63,8 +28,8 @@
                 android:layout_height="match_parent"
                 android:layout_centerInParent="true"
                 android:scaleType="fitCenter"
-                rounded:border_width="0dp"
-                rounded:corner_radius="30dp" />
+                app:border_width="0dp"
+                app:corner_radius="30dp" />
 
             <ImageView
                 android:id="@+id/contact_state"
@@ -91,38 +56,19 @@
                 android:id="@+id/navigation_drawer_account_information_display_name"
                 android:layout_width="wrap_content"
                 android:layout_height="wrap_content"
-                android:fontFamily="sans-serif-light"
                 android:singleLine="true"
-                android:textColor="@color/name_my_account"
-                android:textSize="16sp"
-                android:textStyle="bold"
-                rounded:emojiSize="14sp" />
->>>>>>> f9b57d26
+                android:textAppearance="@style/TextAppearance.Mega.Headline6"
+                app:emojiSize="14sp"
+                tools:text="User Name" />
 
             <TextView
                 android:id="@+id/navigation_drawer_account_information_email"
                 android:layout_width="wrap_content"
                 android:layout_height="wrap_content"
-<<<<<<< HEAD
-                android:layout_marginTop="16dp"
-                android:layout_marginBottom="16dp"
-                android:gravity="center_vertical"
-                android:orientation="vertical">
-
-                <mega.privacy.android.app.components.twemoji.EmojiTextView
-                    android:id="@+id/navigation_drawer_account_information_display_name"
-                    android:layout_width="wrap_content"
-                    android:layout_height="wrap_content"
-                    android:singleLine="true"
-                    android:textAppearance="@style/TextAppearance.Mega.Headline6"
-                    app:emojiSize="18sp"
-                    tools:text="User Name" />
-=======
                 android:ellipsize="end"
-                android:fontFamily="roboto"
                 android:singleLine="true"
-                android:textColor="@color/name_my_account"
-                android:textSize="14sp" />
+                android:textAppearance="@style/TextAppearance.Mega.Body2.Secondary"
+                tools:text="email@domain.com" />
 
             <TextView
                 android:id="@+id/business_label"
@@ -131,7 +77,7 @@
                 android:layout_marginTop="7dp"
                 android:text="@string/business_label"
                 android:textAllCaps="true"
-                android:textColor="@color/business_color"
+                android:textColor="@color/password_strong"
                 android:textSize="12sp" />
 
         </LinearLayout>
@@ -141,8 +87,8 @@
             android:layout_width="match_parent"
             android:layout_height="wrap_content"
             android:layout_below="@+id/navigation_drawer_account_information"
-            android:background="#ffffff"
-            android:visibility="gone">
+            android:visibility="gone"
+            tools:visibility="visible">
 
             <ProgressBar
                 android:id="@+id/manager_used_space_bar"
@@ -156,9 +102,9 @@
                 android:layout_height="wrap_content"
                 android:layout_below="@id/manager_used_space_bar"
                 android:layout_marginTop="12dp"
-                android:fontFamily="sans-serif-light"
+                android:textAppearance="?attr/textAppearanceSubtitle2"
                 android:textSize="13sp"
-                android:textStyle="bold" />
+                tools:text="25 GB of 50 GB used" />
         </RelativeLayout>
 
     </RelativeLayout>
@@ -171,7 +117,7 @@
         android:fadeScrollbars="false"
         android:scrollbars="vertical">
 
-    <LinearLayout
+        <LinearLayout
             android:id="@+id/sections_layout"
             android:layout_width="match_parent"
             android:layout_height="match_parent"
@@ -183,139 +129,50 @@
                 android:id="@+id/my_account_section"
                 android:layout_width="match_parent"
                 android:layout_height="56dp">
->>>>>>> f9b57d26
 
                 <TextView
                     android:id="@+id/my_account_section_text"
                     android:layout_width="wrap_content"
                     android:layout_height="wrap_content"
-<<<<<<< HEAD
-                    android:ellipsize="end"
-                    android:singleLine="true"
-                    android:textAppearance="@style/TextAppearance.Mega.Body2.Secondary"
-                    tools:text="email@domain.com" />
-
-                <TextView
-                    android:id="@+id/business_label"
-                    android:layout_width="wrap_content"
-                    android:layout_height="wrap_content"
-                    android:layout_marginTop="7dp"
-                    android:text="@string/business_label"
-                    android:textAllCaps="true"
-                    android:textColor="@color/password_strong"
-                    android:textSize="12sp" />
-=======
-                    android:layout_centerVertical="true"
-                    android:fontFamily="sans-serif-light"
+                    android:layout_centerVertical="true"
                     android:gravity="start|center_vertical"
                     android:text="@string/section_account"
-                    android:textColor="@color/name_my_account"
-                    android:textSize="14sp"
-                    android:textStyle="bold" />
-
-                <View
-                    android:layout_width="match_parent"
-                    android:layout_height="1dp"
-                    android:layout_alignParentBottom="true"
-                    android:layout_marginTop="16dp"
-                    android:background="@color/black_12_alpha" />
->>>>>>> f9b57d26
-
-            </RelativeLayout>
-
-<<<<<<< HEAD
-            <LinearLayout
-                android:id="@+id/nv_used_space_layout"
-                android:layout_width="match_parent"
-                android:layout_height="wrap_content"
-                android:orientation="vertical"
-                android:visibility="gone"
-                tools:visibility="visible">
-
-                <ProgressBar
-                    android:id="@+id/manager_used_space_bar"
-                    style="@style/UsedSpaceProgressBar"
-                    android:layout_width="match_parent"
-                    android:layout_height="2dp" />
-=======
+                    android:textAppearance="?attr/textAppearanceSubtitle2" />
+
+                <View
+                    android:layout_width="match_parent"
+                    android:layout_height="1dp"
+                    android:layout_alignParentBottom="true"
+                    android:layout_marginTop="16dp"
+                    android:background="@color/grey_012_white_012" />
+            </RelativeLayout>
+
             <RelativeLayout
                 android:id="@+id/contacts_section"
                 android:layout_width="match_parent"
                 android:layout_height="56dp">
->>>>>>> f9b57d26
 
                 <TextView
                     android:id="@+id/contacts_section_text"
                     android:layout_width="wrap_content"
                     android:layout_height="wrap_content"
-<<<<<<< HEAD
-                    android:layout_marginTop="12dp"
-                    android:layout_marginBottom="9dp"
-                    android:textAppearance="?attr/textAppearanceSubtitle2"
-                    android:textSize="13sp"
-                    tools:text="25 GB of 50 GB used" />
-            </LinearLayout>
-
-        </LinearLayout>
-
-        <FrameLayout
-            android:id="@+id/my_account_section"
-            android:layout_width="match_parent"
-            android:layout_height="@dimen/drawer_item_height">
-
-            <TextView
-                android:id="@+id/my_account_section_text"
-                android:layout_width="wrap_content"
-                android:layout_height="wrap_content"
-                android:layout_gravity="center_vertical"
-                android:gravity="start|center_vertical"
-                android:text="@string/section_account"
-                android:textAppearance="?attr/textAppearanceSubtitle2" />
-=======
-                    android:layout_centerVertical="true"
-                    android:fontFamily="sans-serif-light"
+                    android:layout_centerVertical="true"
                     android:gravity="start|center_vertical"
                     android:text="@string/section_contacts"
-                    android:textColor="@color/name_my_account"
-                    android:textSize="14sp"
-                    android:textStyle="bold" />
-
-
-                <View
-                    android:layout_width="match_parent"
-                    android:layout_height="1dp"
-                    android:layout_alignParentBottom="true"
-                    android:layout_marginTop="16dp"
-                    android:background="@color/black_12_alpha" />
-
-            </RelativeLayout>
->>>>>>> f9b57d26
+                    android:textAppearance="?attr/textAppearanceSubtitle2" />
+
+                <View
+                    android:layout_width="match_parent"
+                    android:layout_height="1dp"
+                    android:layout_alignParentBottom="true"
+                    android:layout_marginTop="16dp"
+                    android:background="@color/grey_012_white_012" />
+
+            </RelativeLayout>
 
             <RelativeLayout
                 android:id="@+id/inbox_section"
                 android:layout_width="match_parent"
-<<<<<<< HEAD
-                android:layout_height="1dp"
-                android:layout_gravity="bottom"
-                android:layout_marginTop="16dp"
-                android:background="@color/grey_012_white_012" />
-
-        </FrameLayout>
-
-        <FrameLayout
-            android:id="@+id/contacts_section"
-            android:layout_width="match_parent"
-            android:layout_height="@dimen/drawer_item_height">
-
-            <TextView
-                android:id="@+id/contacts_section_text"
-                android:layout_width="wrap_content"
-                android:layout_height="wrap_content"
-                android:layout_gravity="center_vertical"
-                android:gravity="start|center_vertical"
-                android:text="@string/section_contacts"
-                android:textAppearance="?attr/textAppearanceSubtitle2" />
-=======
                 android:layout_height="56dp">
 
                 <TextView
@@ -323,50 +180,22 @@
                     android:layout_width="wrap_content"
                     android:layout_height="wrap_content"
                     android:layout_centerVertical="true"
-                    android:fontFamily="sans-serif-light"
                     android:gravity="start|center_vertical"
                     android:text="@string/section_inbox"
-                    android:textColor="@color/name_my_account"
-                    android:textSize="14sp"
-                    android:textStyle="bold" />
-
-
-                <View
-                    android:layout_width="match_parent"
-                    android:layout_height="1dp"
-                    android:layout_alignParentBottom="true"
-                    android:layout_marginTop="16dp"
-                    android:background="@color/black_12_alpha" />
->>>>>>> f9b57d26
+                    android:textAppearance="?attr/textAppearanceSubtitle2" />
+
+                <View
+                    android:layout_width="match_parent"
+                    android:layout_height="1dp"
+                    android:layout_alignParentBottom="true"
+                    android:layout_marginTop="16dp"
+                    android:background="@color/grey_012_white_012" />
 
             </RelativeLayout>
 
             <RelativeLayout
                 android:id="@+id/notifications_section"
                 android:layout_width="match_parent"
-<<<<<<< HEAD
-                android:layout_height="1dp"
-                android:layout_gravity="bottom"
-                android:layout_marginTop="16dp"
-                android:background="@color/grey_012_white_012" />
-
-        </FrameLayout>
-
-        <FrameLayout
-            android:id="@+id/inbox_section"
-            android:layout_width="match_parent"
-            android:layout_height="@dimen/drawer_item_height"
-            android:visibility="gone">
-
-            <TextView
-                android:id="@+id/inbox_section_text"
-                android:layout_width="wrap_content"
-                android:layout_height="wrap_content"
-                android:layout_gravity="center_vertical"
-                android:gravity="start|center_vertical"
-                android:text="@string/section_inbox"
-                android:textAppearance="?attr/textAppearanceSubtitle2" />
-=======
                 android:layout_height="56dp">
 
                 <TextView
@@ -374,71 +203,22 @@
                     android:layout_width="wrap_content"
                     android:layout_height="wrap_content"
                     android:layout_centerVertical="true"
-                    android:fontFamily="sans-serif-light"
                     android:gravity="start|center_vertical"
                     android:text="@string/title_properties_chat_contact_notifications"
-                    android:textColor="@color/name_my_account"
-                    android:textSize="14sp"
-                    android:textStyle="bold" />
-
-                <View
-                    android:layout_width="match_parent"
-                    android:layout_height="1dp"
-                    android:layout_alignParentBottom="true"
-                    android:layout_marginTop="16dp"
-                    android:background="@color/black_12_alpha" />
->>>>>>> f9b57d26
+                    android:textAppearance="?attr/textAppearanceSubtitle2" />
+
+                <View
+                    android:layout_width="match_parent"
+                    android:layout_height="1dp"
+                    android:layout_alignParentBottom="true"
+                    android:layout_marginTop="16dp"
+                    android:background="@color/grey_012_white_012" />
 
             </RelativeLayout>
 
             <RelativeLayout
                 android:id="@+id/transfers_section"
                 android:layout_width="match_parent"
-<<<<<<< HEAD
-                android:layout_height="1dp"
-                android:layout_gravity="bottom"
-                android:layout_marginTop="16dp"
-                android:background="@color/grey_012_white_012" />
-
-        </FrameLayout>
-
-        <FrameLayout
-            android:id="@+id/notifications_section"
-            android:layout_width="match_parent"
-            android:layout_height="@dimen/drawer_item_height">
-
-            <TextView
-                android:id="@+id/notification_section_text"
-                android:layout_width="wrap_content"
-                android:layout_height="wrap_content"
-                android:layout_gravity="center_vertical"
-                android:gravity="start|center_vertical"
-                android:text="@string/title_properties_chat_contact_notifications"
-                android:textAppearance="?attr/textAppearanceSubtitle2" />
-
-            <View
-                android:layout_width="match_parent"
-                android:layout_height="1dp"
-                android:layout_gravity="bottom"
-                android:layout_marginTop="16dp"
-                android:background="@color/grey_012_white_012" />
-
-        </FrameLayout>
-
-        <FrameLayout
-            android:id="@+id/transfers_section"
-            android:layout_width="match_parent"
-            android:layout_height="@dimen/drawer_item_height">
-
-            <TextView
-                android:id="@+id/transfers_section_text"
-                android:layout_width="wrap_content"
-                android:layout_height="wrap_content"
-                android:layout_gravity="center_vertical"
-                android:gravity="start|center_vertical"
-                android:text="@string/section_transfers"
-                android:textAppearance="?attr/textAppearanceSubtitle2" />
-=======
                 android:layout_height="56dp">
 
                 <TextView
@@ -446,86 +226,44 @@
                     android:layout_width="wrap_content"
                     android:layout_height="wrap_content"
                     android:layout_centerVertical="true"
-                    android:fontFamily="sans-serif-light"
                     android:gravity="start|center_vertical"
                     android:text="@string/section_transfers"
-                    android:textColor="@color/name_my_account"
-                    android:textSize="14sp"
-                    android:textStyle="bold" />
-
-                <View
-                    android:layout_width="match_parent"
-                    android:layout_height="1dp"
-                    android:layout_alignParentBottom="true"
-                    android:layout_marginTop="16dp"
-                    android:background="@color/black_12_alpha" />
-
-            </RelativeLayout>
->>>>>>> f9b57d26
+                    android:textAppearance="?attr/textAppearanceSubtitle2" />
+
+                <View
+                    android:layout_width="match_parent"
+                    android:layout_height="1dp"
+                    android:layout_alignParentBottom="true"
+                    android:layout_marginTop="16dp"
+                    android:background="@color/grey_012_white_012" />
+
+            </RelativeLayout>
 
             <RelativeLayout
                 android:id="@+id/offline_section"
                 android:layout_width="match_parent"
-<<<<<<< HEAD
-                android:layout_height="1dp"
-                android:layout_gravity="bottom"
-                android:layout_marginTop="16dp"
-                android:background="@color/grey_012_white_012" />
-        </FrameLayout>
-
-        <FrameLayout
-            android:id="@+id/offline_section"
-            android:layout_width="match_parent"
-            android:layout_height="@dimen/drawer_item_height">
-
-            <TextView
-                android:layout_width="wrap_content"
-                android:layout_height="wrap_content"
-                android:layout_gravity="center_vertical"
-                android:gravity="start|center_vertical"
-                android:text="@string/section_saved_for_offline_new"
-                android:textAppearance="?attr/textAppearanceSubtitle2" />
-=======
-                android:layout_height="56dp">
-
-                <TextView
-                    android:layout_width="wrap_content"
-                    android:layout_height="wrap_content"
-                    android:layout_centerVertical="true"
-                    android:fontFamily="sans-serif-light"
+                android:layout_height="56dp">
+
+                <TextView
+                    android:layout_width="wrap_content"
+                    android:layout_height="wrap_content"
+                    android:layout_centerVertical="true"
                     android:gravity="start|center_vertical"
                     android:text="@string/section_saved_for_offline_new"
-                    android:textColor="@color/name_my_account"
-                    android:textSize="14sp"
-                    android:textStyle="bold" />
-
-
-                <View
-                    android:layout_width="match_parent"
-                    android:layout_height="1dp"
-                    android:layout_alignParentBottom="true"
-                    android:layout_marginTop="16dp"
-                    android:background="@color/black_12_alpha" />
->>>>>>> f9b57d26
+                    android:textAppearance="?attr/textAppearanceSubtitle2" />
+
+                <View
+                    android:layout_width="match_parent"
+                    android:layout_height="1dp"
+                    android:layout_alignParentBottom="true"
+                    android:layout_marginTop="16dp"
+                    android:background="@color/grey_012_white_012" />
 
             </RelativeLayout>
 
             <RelativeLayout
                 android:id="@+id/settings_section"
                 android:layout_width="match_parent"
-<<<<<<< HEAD
-                android:layout_height="1dp"
-                android:layout_gravity="bottom"
-                android:layout_marginTop="16dp"
-                android:background="@color/grey_012_white_012" />
-
-        </FrameLayout>
-
-        <FrameLayout
-            android:id="@+id/settings_section"
-            android:layout_width="match_parent"
-            android:layout_height="@dimen/drawer_item_height">
-=======
                 android:layout_height="56dp">
 
                 <TextView
@@ -533,14 +271,9 @@
                     android:layout_width="wrap_content"
                     android:layout_height="wrap_content"
                     android:layout_centerVertical="true"
-                    android:fontFamily="sans-serif-light"
                     android:gravity="start|center_vertical"
                     android:text="@string/action_settings"
-                    android:textColor="@color/name_my_account"
-                    android:textSize="14sp"
-                    android:textStyle="bold" />
-
->>>>>>> f9b57d26
+                    android:textAppearance="?attr/textAppearanceSubtitle2" />
 
                 <View
                     android:id="@+id/settings_separator"
@@ -548,109 +281,59 @@
                     android:layout_height="1dp"
                     android:layout_alignParentBottom="true"
                     android:layout_marginTop="16dp"
-                    android:background="@color/black_12_alpha" />
-
-            </RelativeLayout>
+                    android:background="@color/grey_012_white_012" />
+
+            </RelativeLayout>
+
+            <FrameLayout
+                android:id="@+id/theme_section"
+                android:layout_width="match_parent"
+                android:layout_height="@dimen/drawer_item_height">
+
+                <TextView
+                    android:id="@+id/theme_section_text"
+                    android:layout_width="wrap_content"
+                    android:layout_height="wrap_content"
+                    android:layout_gravity="center_vertical"
+                    android:gravity="start|center_vertical"
+                    android:text="Switch theme"
+                    android:textAppearance="?attr/textAppearanceSubtitle2" />
+
+                <View
+                    android:id="@+id/theme_separator"
+                    android:layout_width="match_parent"
+                    android:layout_height="1dp"
+                    android:layout_gravity="bottom"
+                    android:layout_marginTop="16dp"
+                    android:background="@color/grey_012_white_012" />
+
+            </FrameLayout>
 
             <Button
                 android:id="@+id/upgrade_navigation_view"
-                android:layout_width="wrap_content"
-                android:layout_height="wrap_content"
-<<<<<<< HEAD
-                android:layout_gravity="center_vertical"
-                android:gravity="start|center_vertical"
-                android:text="@string/action_settings"
-                android:textAppearance="?attr/textAppearanceSubtitle2" />
-=======
+                style="?attr/materialButtonStyle"
                 android:layout_gravity="start"
                 android:layout_marginStart="1dp"
                 android:layout_marginTop="14dp"
                 android:layout_marginBottom="14dp"
-                android:elevation="6dp"
-                android:fontFamily="sans-serif-light"
-                android:paddingLeft="16dp"
-                android:paddingTop="10dp"
-                android:paddingRight="16dp"
-                android:paddingBottom="10dp"
+                android:backgroundTint="@color/drawer_upgrade_button_background_selector"
                 android:text="@string/my_account_upgrade_pro"
-                android:textColor="@color/accentColor"
-                android:textSize="14sp"
-                android:textStyle="bold" />
->>>>>>> f9b57d26
+                android:textColor="@color/teal_300_dark_grey" />
 
         </LinearLayout>
 
-<<<<<<< HEAD
-            <View
-                android:id="@+id/settings_separator"
-                android:layout_width="match_parent"
-                android:layout_height="1dp"
-                android:layout_gravity="bottom"
-                android:layout_marginTop="16dp"
-                android:background="@color/grey_012_white_012" />
-
-        </FrameLayout>
-
-        <FrameLayout
-            android:id="@+id/theme_section"
-            android:layout_width="match_parent"
-            android:layout_height="@dimen/drawer_item_height">
-
-            <TextView
-                android:id="@+id/theme_section_text"
-                android:layout_width="wrap_content"
-                android:layout_height="wrap_content"
-                android:layout_gravity="center_vertical"
-                android:gravity="start|center_vertical"
-                android:text="Switch theme"
-                android:textAppearance="?attr/textAppearanceSubtitle2" />
-
-            <View
-                android:id="@+id/theme_separator"
-                android:layout_width="match_parent"
-                android:layout_height="1dp"
-                android:layout_gravity="bottom"
-                android:layout_marginTop="16dp"
-                android:background="@color/grey_012_white_012" />
-
-        </FrameLayout>
-
-        <Button
-            android:id="@+id/upgrade_navigation_view"
-            style="?attr/materialButtonStyle"
-            android:layout_gravity="start"
-            android:layout_marginStart="1dp"
-            android:layout_marginTop="14dp"
-            android:layout_marginBottom="14dp"
-            android:backgroundTint="@color/drawer_upgrade_button_background_selector"
-            android:text="@string/my_account_upgrade_pro"
-            android:textColor="@color/drawer_upgrade_button_text_color_selector" />
-
-    </LinearLayout>
-=======
     </androidx.core.widget.NestedScrollView>
->>>>>>> f9b57d26
 
     <LinearLayout
         android:id="@+id/navigation_drawer_add_phone_number_container"
         android:layout_width="match_parent"
         android:layout_height="wrap_content"
-<<<<<<< HEAD
-        android:layout_marginTop="20dp"
+        android:layout_alignParentBottom="true"
         android:background="@color/drawer_add_phone_number_background"
         android:orientation="vertical"
         android:paddingStart="16dp"
         android:paddingEnd="16dp"
-        android:paddingBottom="16dp"
-        tools:layout_alignParentBottom="true">
-=======
-        android:layout_alignParentBottom="true"
-        android:background="#FFF9F9F9"
-        android:orientation="vertical"
-        android:paddingStart="16dp"
-        android:paddingEnd="16dp"
         android:paddingBottom="14dp">
->>>>>>> f9b57d26
 
         <LinearLayout
             android:layout_width="match_parent"
@@ -664,21 +347,13 @@
                 android:layout_height="40dp"
                 android:src="@drawable/il_verify_phone_drawer" />
 
-            <TextView
+            <Button
                 android:id="@+id/navigation_drawer_add_phone_number_button"
-                android:layout_width="wrap_content"
-                android:layout_height="wrap_content"
+                style="?attr/materialButtonOutlinedStyle"
                 android:layout_marginStart="16dp"
-                android:background="@drawable/background_drawer_add_phone_number"
-                android:gravity="center"
-                android:paddingLeft="16dp"
-                android:paddingTop="10dp"
-                android:paddingRight="16dp"
-                android:paddingBottom="10dp"
                 android:text="@string/add_phone_number_label"
-                android:textAllCaps="true"
-                android:textColor="@color/drawer_add_phone_number_button_stroke"
-                android:textSize="14sp" />
+                android:textColor="@color/teal_300_dark_grey"
+                app:strokeColor="@color/teal_300_dark_grey" />
 
         </LinearLayout>
 
