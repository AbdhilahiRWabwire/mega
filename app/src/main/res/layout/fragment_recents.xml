<?xml version="1.0" encoding="utf-8"?>
<layout
    xmlns:android="http://schemas.android.com/apk/res/android"
    xmlns:app="http://schemas.android.com/apk/res-auto">

    <androidx.constraintlayout.widget.ConstraintLayout
        android:layout_width="match_parent"
        android:layout_height="match_parent">

        <RelativeLayout
            android:id="@+id/empty_state_recents"
            android:layout_width="wrap_content"
            android:layout_height="wrap_content"
            android:layout_marginTop="@dimen/recycler_view_separator"
            app:layout_constraintEnd_toEndOf="parent"
            app:layout_constraintStart_toStartOf="parent"
            app:layout_constraintTop_toTopOf="parent">

            <ImageView
                android:id="@+id/empty_image_recents"
                android:layout_width="wrap_content"
                android:layout_height="wrap_content"
                android:layout_centerHorizontal="true"
<<<<<<< HEAD
                android:src="@drawable/empty_zero_data_recents" />
=======
                android:src="@drawable/ic_zero_data_recents_portrait" />
>>>>>>> d3615d1e

            <TextView
                android:id="@+id/empty_text_recents"
                android:layout_width="wrap_content"
                android:layout_height="wrap_content"
                android:layout_below="@+id/empty_image_recents"
                android:layout_centerHorizontal="true"
                android:layout_marginLeft="20dp"
                android:layout_marginTop="12dp"
                android:layout_marginRight="20dp"
<<<<<<< HEAD
                android:textAppearance="@style/TextAppearance.Mega.Body2.Variant" />
=======
                android:fontFamily="sans-serif"
                android:textColor="@color/text_secondary"
                android:textSize="14sp" />
>>>>>>> d3615d1e
        </RelativeLayout>

        <FrameLayout
            android:layout_width="match_parent"
            android:layout_height="match_parent">
            <!-- Because of using stickyheaders, RecyclerView here must be wrapped by FrameLayout -->
            <androidx.recyclerview.widget.RecyclerView
                android:id="@+id/list_view_recents"
                android:layout_width="match_parent"
                android:layout_height="match_parent"
                android:choiceMode="multipleChoice"
                android:paddingBottom="85dp"
                app:layout_constraintBottom_toBottomOf="parent"
                app:layout_constraintEnd_toEndOf="parent"
                app:layout_constraintStart_toStartOf="parent"
                app:layout_constraintTop_toTopOf="parent" />
        </FrameLayout>

        <mega.privacy.android.app.components.scrollBar.FastScroller
            android:id="@+id/fastscroll"
            android:layout_width="wrap_content"
            android:layout_height="match_parent"
            android:orientation="vertical"
            app:layout_constraintBottom_toBottomOf="parent"
            app:layout_constraintEnd_toEndOf="parent"
            app:layout_constraintTop_toTopOf="parent" />

    </androidx.constraintlayout.widget.ConstraintLayout>
</layout><|MERGE_RESOLUTION|>--- conflicted
+++ resolved
@@ -20,12 +20,7 @@
                 android:id="@+id/empty_image_recents"
                 android:layout_width="wrap_content"
                 android:layout_height="wrap_content"
-                android:layout_centerHorizontal="true"
-<<<<<<< HEAD
-                android:src="@drawable/empty_zero_data_recents" />
-=======
-                android:src="@drawable/ic_zero_data_recents_portrait" />
->>>>>>> d3615d1e
+                android:layout_centerHorizontal="true" />
 
             <TextView
                 android:id="@+id/empty_text_recents"
@@ -36,13 +31,7 @@
                 android:layout_marginLeft="20dp"
                 android:layout_marginTop="12dp"
                 android:layout_marginRight="20dp"
-<<<<<<< HEAD
                 android:textAppearance="@style/TextAppearance.Mega.Body2.Variant" />
-=======
-                android:fontFamily="sans-serif"
-                android:textColor="@color/text_secondary"
-                android:textSize="14sp" />
->>>>>>> d3615d1e
         </RelativeLayout>
 
         <FrameLayout
