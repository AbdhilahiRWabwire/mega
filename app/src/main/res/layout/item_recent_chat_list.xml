<RelativeLayout xmlns:android="http://schemas.android.com/apk/res/android"
    xmlns:rounded="http://schemas.android.com/apk/res-auto"
    android:id="@+id/recent_chat_list_item_layout"
    android:layout_width="match_parent"
    android:layout_height="88dp"
    android:paddingRight="12dp"
    android:descendantFocusability="blocksDescendants" >

    <RelativeLayout
        android:id="@+id/recent_chat_list_relative_layout_avatar"
        android:layout_width="40dp"
        android:layout_height="40dp"
        android:layout_marginLeft="16dp"
        android:layout_alignParentLeft="true"
        android:layout_centerVertical="true">

        <mega.privacy.android.app.components.RoundedImageView
            android:id="@+id/recent_chat_list_thumbnail"
            android:layout_width="match_parent"
            android:layout_height="match_parent"
            android:layout_centerInParent="true"
            android:scaleType="fitCenter"
            rounded:border_color="@color/border_file_properties"
            rounded:border_width="0dp"
            rounded:corner_radius="30dp" />

        <mega.privacy.android.app.components.twemoji.EmojiTextView
            android:id="@+id/recent_chat_list_initial_letter"
            android:layout_width="match_parent"
            android:layout_height="match_parent"
            android:layout_centerInParent="true"
            android:gravity="center_horizontal|center_vertical"
            android:textSize="22sp" />

    </RelativeLayout>

<<<<<<< HEAD
    <mega.privacy.android.app.components.twemoji.EmojiTextView
        android:id="@+id/recent_chat_list_name"
        android:layout_width="wrap_content"
        android:layout_height="wrap_content"
        android:textSize="16sp"
        android:layout_toRightOf="@id/recent_chat_list_relative_layout_avatar"
        android:layout_marginLeft="16dp"
        android:layout_marginTop="13dp"
        android:singleLine="true"
        android:maxLines="1"
        android:textColor="@color/black" />

    <ImageView
        android:id="@+id/recent_chat_list_contact_state"
        android:layout_width="6dp"
        android:layout_height="6dp"
        android:layout_alignTop="@id/recent_chat_list_name"
        android:layout_toRightOf="@id/recent_chat_list_name"
        android:layout_marginTop="6dp"
        android:layout_marginLeft="6dp"
        android:background="@null"
        android:src="@drawable/circle_status_contact_offline" />

    <LinearLayout
=======
    <RelativeLayout
        android:id="@+id/three_dots_layout"
>>>>>>> b516b980
        android:layout_width="wrap_content"
        android:layout_height="match_parent"
        android:layout_alignParentRight="true">

        <ImageButton
            android:id="@+id/recent_chat_list_three_dots"
            android:layout_width="wrap_content"
            android:layout_height="wrap_content"
            android:background="@null"
            android:layout_centerVertical="true"
            android:src="@drawable/ic_dots_vertical_grey"
            android:layout_marginTop="2dp"/>

    </RelativeLayout>

    <RelativeLayout
        android:layout_width="wrap_content"
        android:layout_height="match_parent"
        android:layout_toRightOf="@+id/recent_chat_list_relative_layout_avatar"
        android:layout_toLeftOf="@+id/three_dots_layout">

        <LinearLayout
            android:id="@+id/first_line_layout"
            android:layout_width="wrap_content"
            android:layout_height="wrap_content"
            android:orientation="horizontal">

            <mega.privacy.android.app.components.twemoji.EmojiTextView
                android:id="@+id/recent_chat_list_name"
                android:layout_width="wrap_content"
                android:layout_height="wrap_content"
                android:textSize="16sp"
                android:layout_toRightOf="@id/recent_chat_list_relative_layout_avatar"
                android:layout_marginLeft="16dp"
                android:layout_marginTop="13dp"
                android:singleLine="true"
                android:maxLines="1"
                android:textColor="@color/file_list_first_row" />

            <ImageView
                android:id="@+id/recent_chat_list_contact_state"
                android:layout_width="6dp"
                android:layout_height="6dp"
                android:layout_gravity="center_vertical"
                android:background="@null"
                android:src="@drawable/circle_status_contact_offline"
                android:layout_marginLeft="3dp"
                android:layout_marginTop="2dp"/>

            <LinearLayout
                android:layout_width="wrap_content"
                android:layout_height="wrap_content"
                android:layout_toRightOf="@id/recent_chat_list_contact_state"
                android:layout_marginTop="13dp"
                android:layout_marginLeft="4dp">

                <ImageView
                    android:id="@+id/recent_chat_list_call_in_progress"
                    android:layout_width="wrap_content"
                    android:layout_height="wrap_content"
                    android:visibility="gone"
                    android:layout_gravity="center_vertical"
                    android:background="@drawable/circle_call_ongoing"
                    android:layout_marginRight="4dp"
                    android:src="@drawable/ic_call_ongoing" />

                <ImageView
                    android:id="@+id/recent_chat_list_private_icon"
                    android:layout_width="wrap_content"
                    android:layout_height="wrap_content"
                    android:layout_toRightOf="@id/recent_chat_list_name"
                    android:background="@null"
                    android:src="@drawable/ic_private_chat"
                    android:alpha="0.26"
                    android:layout_gravity="center_vertical"/>

                <ImageView
                    android:id="@+id/recent_chat_list_mute_icon"
                    android:layout_width="wrap_content"
                    android:layout_height="wrap_content"
                    android:alpha="0.54"
                    android:src="@drawable/ic_mute_list"
                    android:background="@null"
                    android:layout_gravity="center_vertical" />
            </LinearLayout>

        </LinearLayout>

        <RelativeLayout
            android:id="@+id/second_line_layout"
            android:layout_width="wrap_content"
            android:layout_height="wrap_content"
            android:orientation="horizontal"
            android:layout_below="@+id/first_line_layout">

            <mega.privacy.android.app.components.twemoji.EmojiTextView
                android:id="@+id/recent_chat_list_content"
                android:layout_width="wrap_content"
                android:layout_height="wrap_content"
                android:layout_marginLeft="16dp"
                android:textSize="14sp"
                android:singleLine="true"
                android:maxLines="1"
                android:textColor="@color/accentColor"
                android:layout_alignParentLeft="true"/>

            <LinearLayout
                android:id="@+id/last_message_voice_clip_or_location"
                android:layout_width="wrap_content"
                android:layout_height="wrap_content"
                android:orientation="horizontal"
                android:visibility="gone"
                android:layout_toRightOf="@+id/recent_chat_list_content"
                android:layout_toLeftOf="@+id/recent_chat_list_unread_circle">
                <ImageView
                    android:id="@+id/last_message_voice_clip_or_location_ic"
                    android:layout_width="wrap_content"
                    android:layout_height="wrap_content"
                    android:background="@null"/>
                <TextView
                    android:id="@+id/last_message_voice_clip_or_location_text"
                    android:layout_width="wrap_content"
                    android:layout_height="wrap_content"
                    android:textSize="14sp"
                    android:singleLine="true"
                    android:maxLines="1"
                    android:ellipsize="end" />
            </LinearLayout>

            <RelativeLayout
                android:id="@+id/recent_chat_list_unread_circle"
                android:layout_width="wrap_content"
                android:layout_height="wrap_content"
                android:layout_gravity="center_vertical|right"
                android:scaleType="fitCenter"
                android:layout_alignParentRight="true">

                <TextView
                    android:id="@+id/recent_chat_list_unread_number"
                    android:layout_width="wrap_content"
                    android:layout_height="wrap_content"
                    android:textSize="14sp"
                    android:layout_centerInParent="true"
                    android:textColor="@color/white"
                    android:paddingBottom="1dp"/>
            </RelativeLayout>

        </RelativeLayout>

        <LinearLayout
            android:layout_width="wrap_content"
            android:layout_height="wrap_content"
            android:orientation="horizontal"
            android:layout_below="@+id/second_line_layout">

            <TextView
                android:id="@+id/recent_chat_list_date"
                android:layout_width="wrap_content"
                android:layout_height="wrap_content"
                android:layout_toRightOf="@id/recent_chat_list_relative_layout_avatar"
                android:layout_marginLeft="16dp"
                android:layout_marginTop="2dp"
                android:textSize="12sp"
                android:ellipsize="end"
                android:singleLine="true"
                android:maxLines="1"
                android:textColor="@color/file_list_second_row" />

            <LinearLayout
                android:layout_width="wrap_content"
                android:layout_height="wrap_content"
                android:background="@null"
                android:layout_alignParentRight="true"
                android:layout_marginRight="46dp"
                android:gravity="right"
                android:layout_marginTop="2dp">
                <ImageView
                    android:id="@+id/recent_chat_list_video_on"
                    android:layout_width="wrap_content"
                    android:layout_height="wrap_content"
                    android:src="@drawable/ic_video_small"
                    android:layout_marginLeft="12dp"
                    android:visibility="gone"/>
                <ImageView
                    android:id="@+id/recent_chat_list_micro_off"
                    android:layout_width="wrap_content"
                    android:layout_height="wrap_content"
                    android:src="@drawable/ic_mic_off_small"
                    android:layout_marginLeft="12dp"
                    android:visibility="gone"/>
            </LinearLayout>

        </LinearLayout>

    </RelativeLayout>

</RelativeLayout><|MERGE_RESOLUTION|>--- conflicted
+++ resolved
@@ -34,35 +34,8 @@
 
     </RelativeLayout>
 
-<<<<<<< HEAD
-    <mega.privacy.android.app.components.twemoji.EmojiTextView
-        android:id="@+id/recent_chat_list_name"
-        android:layout_width="wrap_content"
-        android:layout_height="wrap_content"
-        android:textSize="16sp"
-        android:layout_toRightOf="@id/recent_chat_list_relative_layout_avatar"
-        android:layout_marginLeft="16dp"
-        android:layout_marginTop="13dp"
-        android:singleLine="true"
-        android:maxLines="1"
-        android:textColor="@color/black" />
-
-    <ImageView
-        android:id="@+id/recent_chat_list_contact_state"
-        android:layout_width="6dp"
-        android:layout_height="6dp"
-        android:layout_alignTop="@id/recent_chat_list_name"
-        android:layout_toRightOf="@id/recent_chat_list_name"
-        android:layout_marginTop="6dp"
-        android:layout_marginLeft="6dp"
-        android:background="@null"
-        android:src="@drawable/circle_status_contact_offline" />
-
-    <LinearLayout
-=======
     <RelativeLayout
         android:id="@+id/three_dots_layout"
->>>>>>> b516b980
         android:layout_width="wrap_content"
         android:layout_height="match_parent"
         android:layout_alignParentRight="true">
@@ -106,11 +79,11 @@
                 android:id="@+id/recent_chat_list_contact_state"
                 android:layout_width="6dp"
                 android:layout_height="6dp"
-                android:layout_gravity="center_vertical"
-                android:background="@null"
-                android:src="@drawable/circle_status_contact_offline"
-                android:layout_marginLeft="3dp"
-                android:layout_marginTop="2dp"/>
+                android:layout_alignTop="@id/recent_chat_list_name"
+                android:layout_toRightOf="@id/recent_chat_list_name"
+                android:layout_marginTop="6dp"
+                android:layout_marginLeft="6dp"
+                android:src="@drawable/circle_status_contact_offline" />
 
             <LinearLayout
                 android:layout_width="wrap_content"
