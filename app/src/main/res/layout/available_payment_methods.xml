<?xml version="1.0" encoding="utf-8"?>
<RelativeLayout xmlns:android="http://schemas.android.com/apk/res/android"
    android:id="@+id/select_payments_layout"
    android:layout_width="match_parent"
    android:layout_height="wrap_content"
    android:background="@drawable/card_corner"
    android:clickable="true"
    android:minHeight="232dp">

    <ScrollView
        android:layout_width="match_parent"
        android:layout_height="wrap_content"
        android:orientation="vertical">

        <LinearLayout
            android:layout_width="match_parent"
            android:layout_height="wrap_content"
<<<<<<< HEAD
            android:orientation="vertical">

=======
            android:paddingTop="24dp"
            android:background="@android:color/transparent">
            <TextView
                android:id="@+id/payment_text_payment_title"
                android:layout_width="wrap_content"
                android:layout_height="wrap_content"
                android:textSize="24sp"
                android:textAllCaps="true"
                android:layout_gravity="left"
                android:layout_marginLeft="16dp"
                android:layout_marginBottom="24dp"/>

            <TextView
                android:id="@+id/payment_text_payment_method"
                android:layout_width="wrap_content"
                android:layout_height="wrap_content"
                android:layout_below="@+id/payment_text_payment_title"
                android:text="@string/select_payment_method"
                android:textSize="16sp"
                android:layout_marginLeft="16dp"
                android:textColor="@color/secondary_text"
                android:layout_gravity="left"
                android:layout_marginBottom="15dp"/>
        </RelativeLayout>
        <RelativeLayout
            android:id="@+id/payment_method_google_wallet"
            android:layout_width="match_parent"
            android:layout_height="60dp"
            android:background="@android:color/transparent">

            <ImageView
                android:id="@+id/payment_method_google_wallet_icon"
                android:layout_width="42dp"
                android:layout_height="42dp"
                android:layout_marginLeft="16dp"
                android:layout_centerVertical="true"/>
            <TextView
                android:id="@+id/payment_method_google_wallet_text"
                android:layout_width="wrap_content"
                android:layout_height="wrap_content"
                android:layout_centerVertical="true"
                android:layout_toRightOf="@id/payment_method_google_wallet_icon"
                android:layout_marginLeft="16dp"
                android:textSize="16sp" />
>>>>>>> 65458e62
            <RelativeLayout
                android:id="@+id/payment_layout_select_inside"
                android:layout_width="match_parent"
                android:layout_height="wrap_content"
                android:paddingTop="24dp">

                <TextView
                    android:id="@+id/payment_text_payment_title"
                    android:layout_width="wrap_content"
                    android:layout_height="wrap_content"
                    android:layout_gravity="start"
                    android:layout_marginStart="16dp"
                    android:layout_marginBottom="24dp"
                    android:textAllCaps="true"
                    android:textSize="24sp" />

                <TextView
                    android:id="@+id/payment_text_payment_method"
                    android:layout_width="wrap_content"
                    android:layout_height="wrap_content"
                    android:layout_below="@+id/payment_text_payment_title"
                    android:layout_gravity="start"
                    android:layout_marginStart="16dp"
                    android:layout_marginBottom="15dp"
                    android:text="@string/select_payment_method"
                    android:textAppearance="@style/TextAppearance.Mega.Subtitle1.Secondary" />
            </RelativeLayout>

            <RelativeLayout
                android:id="@+id/payment_method_google_wallet"
                android:layout_width="match_parent"
                android:layout_height="60dp">

                <ImageView
                    android:id="@+id/payment_method_google_wallet_icon"
                    android:layout_width="42dp"
                    android:layout_height="42dp"
                    android:layout_centerVertical="true"
                    android:layout_marginStart="16dp"
                    android:src="@drawable/google_wallet_ic" />

                <TextView
                    android:id="@+id/payment_method_google_wallet_text"
                    android:layout_width="wrap_content"
                    android:layout_height="wrap_content"
                    android:layout_centerVertical="true"
                    android:layout_marginStart="16dp"
                    android:layout_toEndOf="@id/payment_method_google_wallet_icon"
                    android:textAppearance="@style/TextAppearance.Mega.Subtitle1.Secondary" />

                <RelativeLayout
                    android:id="@+id/payment_method_google_wallet_layer"
                    android:layout_width="match_parent"
                    android:layout_height="match_parent"
                    android:background="@color/white_050_dark_grey_050"
                    android:visibility="gone" />
            </RelativeLayout>

            <RelativeLayout
                android:id="@+id/payment_method_credit_card"
                android:layout_width="match_parent"
                android:layout_height="60dp">

                <ImageView
                    android:id="@+id/payment_method_credit_card_icon"
                    android:layout_width="42dp"
                    android:layout_height="42dp"
                    android:layout_centerVertical="true"
                    android:layout_marginStart="16dp"
                    android:src="@drawable/cc_ic" />

                <TextView
                    android:id="@+id/payment_method_credit_card_text"
                    android:layout_width="wrap_content"
                    android:layout_height="wrap_content"
                    android:layout_centerVertical="true"
                    android:layout_marginStart="16dp"
                    android:layout_toEndOf="@id/payment_method_credit_card_icon"
                    android:textAppearance="@style/TextAppearance.Mega.Subtitle1.Secondary" />

                <RelativeLayout
                    android:id="@+id/payment_method_credit_card_layer"
                    android:layout_width="match_parent"
                    android:layout_height="match_parent"
                    android:background="@color/white_050_dark_grey_050"
                    android:visibility="gone" />
            </RelativeLayout>

            <RelativeLayout
                android:id="@+id/payment_method_fortumo"
                android:layout_width="match_parent"
                android:layout_height="60dp">

                <ImageView
                    android:id="@+id/payment_method_fortumo_icon"
                    android:layout_width="42dp"
                    android:layout_height="42dp"
                    android:layout_centerVertical="true"
                    android:layout_marginStart="16dp"
                    android:src="@drawable/fortumo_ic" />

                <TextView
                    android:id="@+id/payment_method_fortumo_text"
                    android:layout_width="wrap_content"
                    android:layout_height="wrap_content"
                    android:layout_centerVertical="true"
                    android:layout_marginStart="16dp"
                    android:layout_toEndOf="@id/payment_method_fortumo_icon"
                    android:textAppearance="@style/TextAppearance.Mega.Subtitle1.Secondary" />

                <RelativeLayout
                    android:id="@+id/payment_method_fortumo_layer"
                    android:layout_width="match_parent"
                    android:layout_height="60dp"
                    android:background="@color/white_050_dark_grey_050"
                    android:visibility="gone" />
            </RelativeLayout>

            <RelativeLayout
                android:id="@+id/payment_method_centili"
                android:layout_width="match_parent"
                android:layout_height="60dp">

                <ImageView
                    android:id="@+id/payment_method_centili_icon"
                    android:layout_width="42dp"
                    android:layout_height="42dp"
                    android:layout_centerVertical="true"
                    android:layout_marginStart="16dp"
                    android:src="@drawable/centili_ic" />

                <TextView
                    android:id="@+id/payment_method_centili_text"
                    android:layout_width="wrap_content"
                    android:layout_height="wrap_content"
                    android:layout_centerVertical="true"
                    android:layout_marginStart="16dp"
                    android:layout_toEndOf="@id/payment_method_centili_icon"
                    android:textAppearance="@style/TextAppearance.Mega.Subtitle1.Secondary" />

                <RelativeLayout
                    android:id="@+id/payment_method_centili_layer"
                    android:layout_width="match_parent"
                    android:layout_height="match_parent"
                    android:background="@color/white_050_dark_grey_050"
                    android:visibility="gone" />
            </RelativeLayout>

            <LinearLayout
                android:id="@+id/options"
                android:layout_width="match_parent"
                android:layout_height="wrap_content"
                android:orientation="vertical">

                <TextView
                    android:id="@+id/billing_period_title"
                    android:layout_width="wrap_content"
                    android:layout_height="wrap_content"
                    android:layout_marginStart="16dp"
                    android:layout_marginTop="10dp"
                    android:layout_marginBottom="22dp"
                    android:text="@string/billing_period_title"
                    android:textAppearance="@style/TextAppearance.Mega.Subtitle1.Secondary" />

                <RadioGroup
                    android:id="@+id/billing_period"
                    android:layout_width="match_parent"
                    android:layout_height="wrap_content"
                    android:layout_marginStart="16dp"
                    android:layout_marginBottom="10dp"
                    android:orientation="vertical">

                    <RadioButton
                        android:id="@+id/billed_monthly"
                        android:layout_width="match_parent"
                        android:layout_height="wrap_content"
                        android:layout_marginBottom="28dp"
                        android:buttonTint="?attr/colorSecondary"
                        android:checked="false"
                        android:maxLines="1"
                        android:textColor="?android:attr/textColorSecondary"
                        android:textSize="18sp" />

                    <RadioButton
                        android:id="@+id/billed_yearly"
                        android:layout_width="match_parent"
                        android:layout_height="wrap_content"
                        android:buttonTint="?attr/colorSecondary"
                        android:checked="true"
                        android:maxLines="1"
                        android:textColor="?android:attr/textColorSecondary"
                        android:textSize="18sp" />
                </RadioGroup>
            </LinearLayout>

            <LinearLayout
                android:id="@+id/layout_buttons"
                android:layout_width="match_parent"
                android:layout_height="wrap_content"
                android:layout_marginBottom="18dp"
                android:gravity="end"
                android:orientation="horizontal">

                <RelativeLayout
                    android:layout_width="wrap_content"
                    android:layout_height="40dp"
                    android:gravity="center_vertical|center_horizontal">

                    <TextView
                        android:id="@+id/button_cancel"
                        style="?attr/borderlessButtonStyle"
                        android:layout_width="wrap_content"
                        android:layout_height="wrap_content"
                        android:layout_marginStart="24dp"
                        android:layout_marginEnd="12dp"
                        android:text="@string/button_cancel" />
                </RelativeLayout>

                <RelativeLayout
                    android:layout_width="wrap_content"
                    android:layout_height="40dp"
                    android:gravity="center_vertical|center_horizontal">

                    <TextView
                        android:id="@+id/button_continue"
                        style="?attr/borderlessButtonStyle"
                        android:layout_width="wrap_content"
                        android:layout_height="wrap_content"
                        android:layout_marginStart="12dp"
                        android:layout_marginEnd="16dp"
                        android:text="@string/button_continue" />
                </RelativeLayout>
            </LinearLayout>
        </LinearLayout>
    </ScrollView>

</RelativeLayout><|MERGE_RESOLUTION|>--- conflicted
+++ resolved
@@ -15,55 +15,8 @@
         <LinearLayout
             android:layout_width="match_parent"
             android:layout_height="wrap_content"
-<<<<<<< HEAD
             android:orientation="vertical">
 
-=======
-            android:paddingTop="24dp"
-            android:background="@android:color/transparent">
-            <TextView
-                android:id="@+id/payment_text_payment_title"
-                android:layout_width="wrap_content"
-                android:layout_height="wrap_content"
-                android:textSize="24sp"
-                android:textAllCaps="true"
-                android:layout_gravity="left"
-                android:layout_marginLeft="16dp"
-                android:layout_marginBottom="24dp"/>
-
-            <TextView
-                android:id="@+id/payment_text_payment_method"
-                android:layout_width="wrap_content"
-                android:layout_height="wrap_content"
-                android:layout_below="@+id/payment_text_payment_title"
-                android:text="@string/select_payment_method"
-                android:textSize="16sp"
-                android:layout_marginLeft="16dp"
-                android:textColor="@color/secondary_text"
-                android:layout_gravity="left"
-                android:layout_marginBottom="15dp"/>
-        </RelativeLayout>
-        <RelativeLayout
-            android:id="@+id/payment_method_google_wallet"
-            android:layout_width="match_parent"
-            android:layout_height="60dp"
-            android:background="@android:color/transparent">
-
-            <ImageView
-                android:id="@+id/payment_method_google_wallet_icon"
-                android:layout_width="42dp"
-                android:layout_height="42dp"
-                android:layout_marginLeft="16dp"
-                android:layout_centerVertical="true"/>
-            <TextView
-                android:id="@+id/payment_method_google_wallet_text"
-                android:layout_width="wrap_content"
-                android:layout_height="wrap_content"
-                android:layout_centerVertical="true"
-                android:layout_toRightOf="@id/payment_method_google_wallet_icon"
-                android:layout_marginLeft="16dp"
-                android:textSize="16sp" />
->>>>>>> 65458e62
             <RelativeLayout
                 android:id="@+id/payment_layout_select_inside"
                 android:layout_width="match_parent"
@@ -102,8 +55,7 @@
                     android:layout_width="42dp"
                     android:layout_height="42dp"
                     android:layout_centerVertical="true"
-                    android:layout_marginStart="16dp"
-                    android:src="@drawable/google_wallet_ic" />
+                    android:layout_marginLeft="16dp" />
 
                 <TextView
                     android:id="@+id/payment_method_google_wallet_text"
