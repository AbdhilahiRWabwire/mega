<androidx.drawerlayout.widget.DrawerLayout xmlns:android="http://schemas.android.com/apk/res/android"
    xmlns:app="http://schemas.android.com/apk/res-auto"
    xmlns:tools="http://schemas.android.com/tools"
    android:id="@+id/drawer_layout"
    android:layout_width="match_parent"
    android:layout_height="match_parent"
    android:fitsSystemWindows="true">

    <androidx.coordinatorlayout.widget.CoordinatorLayout xmlns:android="http://schemas.android.com/apk/res/android"
        xmlns:app="http://schemas.android.com/apk/res-auto"
        xmlns:tools="http://schemas.android.com/tools"
        android:id="@+id/coordinator_layout"
        android:layout_width="match_parent"
        android:layout_height="match_parent"
        android:layout_below="@id/toolbar"
        android:background="@color/white">

        <LinearLayout
            android:id="@+id/fragment_layout"
            android:layout_width="match_parent"
            android:layout_height="match_parent"
            android:layout_marginBottom="56dp"
            android:orientation="vertical">

            <com.google.android.material.appbar.AppBarLayout
                android:id="@+id/app_bar_layout"
                android:layout_width="match_parent"
                android:layout_height="wrap_content"
                android:theme="@style/Theme.Megaactionbar">

                <com.google.android.material.appbar.AppBarLayout
                    android:id="@+id/toolbar_and_tabs_layout"
                    android:layout_width="match_parent"
                    android:layout_height="wrap_content"
<<<<<<< HEAD
                    android:background="?attr/colorPrimary"
                    android:minHeight="?attr/actionBarSize"
                    app:popupTheme="@style/Theme.Megaactionbar"
                    app:subtitleTextAppearance="@style/ToolbarSubtitle"
                    app:theme="@style/Theme.Megaactionbar"
                    app:titleTextAppearance="@style/ToolbarTitle"
                    tools:context=".ManagerActivityLollipop" />

                <com.google.android.material.tabs.TabLayout
                    android:id="@+id/sliding_tabs_contacts"
                    style="@style/MyCustomTabLayout"
                    android:layout_marginStart="@dimen/standard_margin"
=======
                    android:theme="@style/Theme.Megaactionbar">

                    <androidx.appcompat.widget.Toolbar
                        android:id="@+id/toolbar"
                        android:layout_width="match_parent"
                        android:layout_height="wrap_content"
                        android:minHeight="?attr/actionBarSize"
                        android:background="?attr/colorPrimary"
                        app:popupTheme="@style/Theme.Megaactionbar"
                        app:titleTextAppearance="@style/ToolbarTitle"
                        app:subtitleTextAppearance="@style/ToolbarSubtitle"
                        app:theme="@style/Theme.Megaactionbar"
                        tools:context=".ManagerActivityLollipop"/>

                        <com.google.android.material.tabs.TabLayout
                            android:id="@+id/sliding_tabs_cloud"
                            android:layout_width="match_parent"
                            android:layout_height="wrap_content"
                            android:layout_gravity="center_horizontal"
                            style="@style/MyCustomTabLayout"/>

                        <com.google.android.material.tabs.TabLayout
                            android:id="@+id/sliding_tabs_contacts"
                            android:layout_width="wrap_content"
                            android:layout_height="wrap_content"
                            android:layout_gravity="center_horizontal"
                            style="@style/MyCustomTabLayout"/>

                        <com.google.android.material.tabs.TabLayout
                            android:id="@+id/sliding_tabs_shares"
                            android:layout_width="match_parent"
                            android:layout_height="wrap_content"
                            style="@style/MyCustomTabLayout"/>

                        <com.google.android.material.tabs.TabLayout
                            android:id="@+id/sliding_tabs_my_account"
                            android:layout_width="match_parent"
                            android:layout_height="wrap_content"
                            style="@style/MyCustomTabLayout"/>

                        <com.google.android.material.tabs.TabLayout
                            android:id="@+id/sliding_tabs_transfers"
                            android:layout_width="match_parent"
                            android:layout_height="wrap_content"
                            style="@style/MyCustomTabLayout"/>
                    </com.google.android.material.appbar.AppBarLayout>

                <include layout="@layout/item_call_in_progress_layout"
>>>>>>> e862c470
                    android:layout_width="match_parent"
                    android:layout_height="wrap_content"
                    android:layout_gravity="center_horizontal" />

                <com.google.android.material.tabs.TabLayout
                    android:id="@+id/sliding_tabs_shares"
                    style="@style/MyCustomTabLayout"
                    android:layout_width="match_parent"
                    android:layout_height="wrap_content" />

                <com.google.android.material.tabs.TabLayout
                    android:id="@+id/sliding_tabs_my_account"
                    style="@style/MyCustomTabLayout"
                    android:layout_width="match_parent"
                    android:layout_height="wrap_content" />

                <com.google.android.material.tabs.TabLayout
                    android:id="@+id/sliding_tabs_transfers"
                    style="@style/MyCustomTabLayout"
                    android:layout_width="match_parent"
                    android:layout_height="wrap_content" />

                <include
                    layout="@layout/item_call_in_progress_layout"
                    android:layout_width="match_parent"
                    android:layout_height="wrap_content"
                    android:layout_alignParentTop="true"
                    android:visibility="gone" />

            </com.google.android.material.appbar.AppBarLayout>

            <androidx.viewpager.widget.ViewPager
                android:id="@+id/contact_tabs_pager"
                android:layout_width="match_parent"
                android:layout_height="0dp"
                android:layout_weight="1" />

            <androidx.viewpager.widget.ViewPager
                android:id="@+id/shares_tabs_pager"
                android:layout_width="match_parent"
                android:layout_height="0dp"
                android:layout_weight="1" />

            <androidx.viewpager.widget.ViewPager
                android:id="@+id/my_account_tabs_pager"
                android:layout_width="match_parent"
                android:layout_height="0dp"
                android:layout_weight="1" />

            <androidx.viewpager.widget.ViewPager
                android:id="@+id/transfers_tabs_pager"
                android:layout_width="match_parent"
                android:layout_height="0dp"
                android:layout_weight="1" />

            <fragment
                android:id="@+id/nav_host_fragment"
                android:name="androidx.navigation.fragment.NavHostFragment"
                android:layout_width="match_parent"
                android:layout_height="match_parent"
                app:defaultNavHost="true"
                app:navGraph="@navigation/homepage" />

            <androidx.fragment.app.FragmentContainerView
                android:id="@+id/fragment_container"
                android:layout_width="match_parent"
                android:layout_height="match_parent"
                android:layout_below="@id/app_bar_layout"
                app:layout_behavior="@string/appbar_scrolling_view_behavior" />
        </LinearLayout>

        <RelativeLayout
            android:id="@+id/container_bottom"
            android:layout_width="match_parent"
            android:layout_height="match_parent"
            android:layout_marginTop="?attr/actionBarSize">

            <include
                layout="@layout/transfers_widget"
                android:layout_width="wrap_content"
                android:layout_height="wrap_content"
                android:layout_above="@+id/floating_button"
                android:layout_alignParentEnd="true" />

            <com.google.android.material.floatingactionbutton.FloatingActionButton
                android:id="@+id/floating_button"
                android:layout_width="@dimen/fab_button_diameter"
                android:layout_height="@dimen/fab_button_diameter"
                android:layout_above="@+id/bottom_navigation_view"
                android:layout_alignParentEnd="true"
                android:layout_margin="16dp"
                android:elevation="@dimen/elevation_low"
                android:src="@drawable/ic_add_white"
                android:stateListAnimator="@anim/button_elevation"
                android:tint="@android:color/white" />

            <com.ittianyu.bottomnavigationviewex.BottomNavigationViewEx
                android:id="@+id/bottom_navigation_view"
                android:layout_width="match_parent"
                android:layout_height="56dp"
                android:layout_alignParentBottom="true"
                android:background="@color/dark_primary_color"
                app:itemIconTint="@drawable/bottom_navigation_item_tint"
                app:itemTextColor="@drawable/bottom_navigation_item_tint"
                app:menu="@menu/bottom_navigation_items" />

        </RelativeLayout>

        <include
            layout="@layout/layout_get_pro_account"
            android:layout_width="fill_parent"
            android:layout_height="wrap_content"
            android:layout_alignParentBottom="true"
            android:layout_gravity="bottom"
            android:elevation="@dimen/elevation_high"
            android:visibility="gone" />
    </androidx.coordinatorlayout.widget.CoordinatorLayout>

    <androidx.coordinatorlayout.widget.CoordinatorLayout
        android:id="@+id/fab_collection_layout"
        android:layout_width="match_parent"
        android:layout_height="match_parent"
        android:background="@color/transparent_white"
        android:fitsSystemWindows="true"
        android:gravity="bottom|end"
        android:visibility="gone">

        <com.google.android.material.floatingactionbutton.FloatingActionButton
            android:id="@+id/third_fab_chat"
            android:layout_width="@dimen/fab_button_diameter"
            android:layout_height="@dimen/fab_button_diameter"
            android:layout_gravity="bottom|end"
            android:layout_marginEnd="16dp"
            android:layout_marginBottom="200dp"
            android:src="@drawable/ic_add_white"
            android:visibility="invisible"
            app:backgroundTint="@color/orange"
            app:elevation="6dp"
            app:pressedTranslationZ="12dp" />

        <com.google.android.material.floatingactionbutton.FloatingActionButton
            android:id="@+id/second_fab_chat"
            android:layout_width="@dimen/fab_button_diameter"
            android:layout_height="@dimen/fab_button_diameter"
            android:layout_gravity="bottom|end"
            android:layout_marginEnd="16dp"
            android:layout_marginBottom="140dp"
            android:src="@drawable/ic_add_white"
            android:visibility="invisible"
            app:backgroundTint="@color/orange"
            app:elevation="6dp"
            app:pressedTranslationZ="12dp" />

        <com.google.android.material.floatingactionbutton.FloatingActionButton
            android:id="@+id/first_fab_chat"
            android:layout_width="@dimen/fab_button_diameter"
            android:layout_height="@dimen/fab_button_diameter"
            android:layout_gravity="bottom|end"
            android:layout_marginEnd="16dp"
            android:layout_marginBottom="80dp"
            android:src="@drawable/ic_chat"
            android:tint="@color/white"
            android:visibility="invisible"
            app:backgroundTint="@color/accentColor"
            app:elevation="6dp"
            app:pressedTranslationZ="12dp" />

        <com.google.android.material.floatingactionbutton.FloatingActionButton
            android:id="@+id/main_fab_chat"
            android:layout_width="@dimen/fab_button_diameter"
            android:layout_height="@dimen/fab_button_diameter"
            android:layout_gravity="bottom|end"
            android:layout_margin="16dp"
            android:src="@drawable/ic_add_white"
            app:backgroundTint="@color/accentColor"
            app:elevation="6dp"
            app:pressedTranslationZ="12dp" />

    </androidx.coordinatorlayout.widget.CoordinatorLayout>

    <com.google.android.material.navigation.NavigationView
        android:id="@+id/navigation_view"
        android:layout_width="wrap_content"
        android:layout_height="match_parent"
        android:layout_gravity="start"
        android:background="#ffffff">

        <ScrollView
            android:layout_width="match_parent"
            android:layout_height="match_parent"
            android:fillViewport="true">

            <include layout="@layout/navigation_view_layout" />

        </ScrollView>

    </com.google.android.material.navigation.NavigationView>

</androidx.drawerlayout.widget.DrawerLayout><|MERGE_RESOLUTION|>--- conflicted
+++ resolved
@@ -32,20 +32,6 @@
                     android:id="@+id/toolbar_and_tabs_layout"
                     android:layout_width="match_parent"
                     android:layout_height="wrap_content"
-<<<<<<< HEAD
-                    android:background="?attr/colorPrimary"
-                    android:minHeight="?attr/actionBarSize"
-                    app:popupTheme="@style/Theme.Megaactionbar"
-                    app:subtitleTextAppearance="@style/ToolbarSubtitle"
-                    app:theme="@style/Theme.Megaactionbar"
-                    app:titleTextAppearance="@style/ToolbarTitle"
-                    tools:context=".ManagerActivityLollipop" />
-
-                <com.google.android.material.tabs.TabLayout
-                    android:id="@+id/sliding_tabs_contacts"
-                    style="@style/MyCustomTabLayout"
-                    android:layout_marginStart="@dimen/standard_margin"
-=======
                     android:theme="@style/Theme.Megaactionbar">
 
                     <androidx.appcompat.widget.Toolbar
@@ -60,69 +46,37 @@
                         app:theme="@style/Theme.Megaactionbar"
                         tools:context=".ManagerActivityLollipop"/>
 
-                        <com.google.android.material.tabs.TabLayout
-                            android:id="@+id/sliding_tabs_cloud"
-                            android:layout_width="match_parent"
-                            android:layout_height="wrap_content"
-                            android:layout_gravity="center_horizontal"
-                            style="@style/MyCustomTabLayout"/>
-
-                        <com.google.android.material.tabs.TabLayout
-                            android:id="@+id/sliding_tabs_contacts"
-                            android:layout_width="wrap_content"
-                            android:layout_height="wrap_content"
-                            android:layout_gravity="center_horizontal"
-                            style="@style/MyCustomTabLayout"/>
-
-                        <com.google.android.material.tabs.TabLayout
-                            android:id="@+id/sliding_tabs_shares"
-                            android:layout_width="match_parent"
-                            android:layout_height="wrap_content"
-                            style="@style/MyCustomTabLayout"/>
-
-                        <com.google.android.material.tabs.TabLayout
-                            android:id="@+id/sliding_tabs_my_account"
-                            android:layout_width="match_parent"
-                            android:layout_height="wrap_content"
-                            style="@style/MyCustomTabLayout"/>
-
-                        <com.google.android.material.tabs.TabLayout
-                            android:id="@+id/sliding_tabs_transfers"
-                            android:layout_width="match_parent"
-                            android:layout_height="wrap_content"
-                            style="@style/MyCustomTabLayout"/>
-                    </com.google.android.material.appbar.AppBarLayout>
+                    <com.google.android.material.tabs.TabLayout
+                        android:id="@+id/sliding_tabs_contacts"
+                        android:layout_width="wrap_content"
+                        android:layout_height="wrap_content"
+                        android:layout_gravity="center_horizontal"
+                        style="@style/MyCustomTabLayout"/>
+
+                    <com.google.android.material.tabs.TabLayout
+                        android:id="@+id/sliding_tabs_shares"
+                        android:layout_width="match_parent"
+                        android:layout_height="wrap_content"
+                        style="@style/MyCustomTabLayout"/>
+
+                    <com.google.android.material.tabs.TabLayout
+                        android:id="@+id/sliding_tabs_my_account"
+                        android:layout_width="match_parent"
+                        android:layout_height="wrap_content"
+                        style="@style/MyCustomTabLayout"/>
+
+                    <com.google.android.material.tabs.TabLayout
+                        android:id="@+id/sliding_tabs_transfers"
+                        android:layout_width="match_parent"
+                        android:layout_height="wrap_content"
+                        style="@style/MyCustomTabLayout"/>
+                </com.google.android.material.appbar.AppBarLayout>
 
                 <include layout="@layout/item_call_in_progress_layout"
->>>>>>> e862c470
                     android:layout_width="match_parent"
                     android:layout_height="wrap_content"
-                    android:layout_gravity="center_horizontal" />
-
-                <com.google.android.material.tabs.TabLayout
-                    android:id="@+id/sliding_tabs_shares"
-                    style="@style/MyCustomTabLayout"
-                    android:layout_width="match_parent"
-                    android:layout_height="wrap_content" />
-
-                <com.google.android.material.tabs.TabLayout
-                    android:id="@+id/sliding_tabs_my_account"
-                    style="@style/MyCustomTabLayout"
-                    android:layout_width="match_parent"
-                    android:layout_height="wrap_content" />
-
-                <com.google.android.material.tabs.TabLayout
-                    android:id="@+id/sliding_tabs_transfers"
-                    style="@style/MyCustomTabLayout"
-                    android:layout_width="match_parent"
-                    android:layout_height="wrap_content" />
-
-                <include
-                    layout="@layout/item_call_in_progress_layout"
-                    android:layout_width="match_parent"
-                    android:layout_height="wrap_content"
-                    android:layout_alignParentTop="true"
-                    android:visibility="gone" />
+                    android:visibility="gone"
+                    android:layout_alignParentTop="true" />
 
             </com.google.android.material.appbar.AppBarLayout>
 
