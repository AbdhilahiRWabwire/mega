--- conflicted
+++ resolved
@@ -23,25 +23,13 @@
 	    android:layout_width="wrap_content"
 	    android:layout_height="wrap_content"
 	    android:layout_centerInParent="true" />
-<<<<<<< HEAD
-    
+
     <TextView
 	    android:id="@+id/transfers_empty_text"
 	    android:layout_width="wrap_content"
 	    android:layout_height="wrap_content"
 		android:textAppearance="@style/TextAppearance.Mega.Body2.Secondary.Variant.AllCaps"
-=======
-
-	<TextView
-		android:id="@+id/transfers_empty_text"
-		android:layout_width="wrap_content"
-		android:layout_height="wrap_content"
->>>>>>> 91486ca0
 		android:layout_below="@id/transfers_empty_image"
-		android:layout_centerHorizontal="true"
-		android:fontFamily="sans-serif"
-		android:textAllCaps="true"
-		android:textColor="@color/text_secondary"
-		android:textSize="14sp" />
+		android:layout_centerHorizontal="true" />
 
 </RelativeLayout>