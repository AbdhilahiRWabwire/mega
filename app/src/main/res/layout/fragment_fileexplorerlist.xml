<RelativeLayout xmlns:android="http://schemas.android.com/apk/res/android"
    xmlns:tools="http://schemas.android.com/tools"
    android:layout_width="match_parent"
    android:layout_height="match_parent">

	<FrameLayout
		android:id="@+id/ad_view_container"
		android:layout_width="match_parent"
		android:layout_height="wrap_content" />

	<RelativeLayout
		android:id="@+id/content_layout"
		android:layout_width="match_parent"
		android:layout_height="match_parent">

		<RelativeLayout
			android:layout_width="match_parent"
			android:layout_height="match_parent"
			android:layout_above="@+id/options_explorer_layout">
			<RelativeLayout
				android:layout_width="wrap_content"
				android:layout_height="wrap_content"
				android:layout_centerInParent="true"
				android:layout_gravity="center_horizontal|center_vertical">

				<ImageView
					android:id="@+id/file_list_empty_image"
					android:layout_width="wrap_content"
					android:layout_height="wrap_content"
					android:layout_centerHorizontal="true" />

				<LinearLayout
					android:id="@+id/file_list_empty_text"
					android:layout_width="wrap_content"
					android:layout_height="wrap_content"
					android:orientation="horizontal"
					android:layout_below="@id/file_list_empty_image"
					android:layout_centerHorizontal="true">
					<TextView
						android:id="@+id/file_list_empty_text_first"
						android:layout_width="wrap_content"
						android:layout_height="wrap_content"
						android:textAppearance="@style/TextAppearance.Mega.Body2.Secondary.Variant.AllCaps"/>
				</LinearLayout>
			</RelativeLayout>
		</RelativeLayout>

		<LinearLayout
			android:id="@+id/options_explorer_layout"
<<<<<<< HEAD
			android:layout_width="fill_parent"
			android:layout_height="52dp"
			android:layout_alignParentBottom="true"
			android:background="@color/white"
			android:gravity="end|center_vertical"
			android:orientation="horizontal">

			<Button
				android:id="@+id/cancel_text"
				style="@style/TransparentBackgroundButtonWithoutBorder"
				android:layout_gravity="center_vertical"
				android:layout_marginStart="16dp"
				android:layout_marginEnd="12dp" />

			<Button
				android:id="@+id/action_text"
				style="@style/AccentButton"
				android:layout_gravity="center_vertical"
				android:layout_marginEnd="16dp" />

		</LinearLayout>

		<RelativeLayout
			android:layout_width="wrap_content"
			android:layout_height="match_parent"
			android:layout_below="@id/content_text"
=======
            android:layout_width="wrap_content"
            android:layout_height="wrap_content"
            android:layout_alignParentEnd="true"
            android:layout_alignParentBottom="true"
            android:layout_marginBottom="16dp"
            android:gravity="end|center_vertical"
            android:orientation="horizontal"
            android:padding="5dp">

			<Button
				android:id="@+id/cancel_text"
                android:layout_marginEnd="16dp"
                style="?attr/borderlessButtonStyle"/>

			<Button
				android:id="@+id/action_text"
				style="?attr/borderlessButtonStyle"
				android:layout_marginEnd="19dp"/>
		</LinearLayout>

		<RelativeLayout
			android:layout_width="wrap_content"
			android:layout_height="match_parent"
>>>>>>> 6895f4f0
			android:layout_above="@id/options_explorer_layout">

			<androidx.recyclerview.widget.RecyclerView
				android:id="@+id/file_list_view_browser"
				android:layout_width="match_parent"
				android:layout_height="match_parent"
				android:clipToPadding="false"
				android:choiceMode="multipleChoice" />

			<mega.privacy.android.app.components.NewGridRecyclerView
				android:id="@+id/file_grid_view_browser"
				android:layout_width="match_parent"
				android:layout_height="match_parent"
				android:layout_centerHorizontal="true"
				android:layout_centerInParent="true"
				android:choiceMode="multipleChoice"
				android:columnWidth ="172dp"
				android:paddingRight="4dp"
				android:paddingLeft="4dp"/>

			<mega.privacy.android.app.components.scrollBar.FastScroller
				android:id="@+id/fastscroll"
				android:orientation="vertical"
				android:layout_width="wrap_content"
				android:layout_height="match_parent"
				android:layout_alignParentRight="true"
				android:gravity="right"/>

		</RelativeLayout>

		<com.google.android.material.floatingactionbutton.FloatingActionButton
			android:id="@+id/fab_select"
			android:layout_width="@dimen/fab_button_diameter"
			android:layout_height="@dimen/fab_button_diameter"
			android:layout_alignParentRight="true"
			android:layout_alignParentBottom="true"
			android:layout_gravity="bottom|right|end"
			android:layout_margin="16dp"
			android:elevation="@dimen/elevation_low"
			android:src="@drawable/ic_send_white"
			android:stateListAnimator="@anim/button_elevation"
			android:tint="@android:color/white"
			android:visibility="gone"
			tools:visibility="visible"
			/>

	</RelativeLayout>

	<include layout="@layout/general_progress_bar"/>

</RelativeLayout><|MERGE_RESOLUTION|>--- conflicted
+++ resolved
@@ -1,7 +1,7 @@
 <RelativeLayout xmlns:android="http://schemas.android.com/apk/res/android"
-    xmlns:tools="http://schemas.android.com/tools"
-    android:layout_width="match_parent"
-    android:layout_height="match_parent">
+	xmlns:tools="http://schemas.android.com/tools"
+	android:layout_width="match_parent"
+	android:layout_height="match_parent">
 
 	<FrameLayout
 		android:id="@+id/ad_view_container"
@@ -47,47 +47,19 @@
 
 		<LinearLayout
 			android:id="@+id/options_explorer_layout"
-<<<<<<< HEAD
-			android:layout_width="fill_parent"
-			android:layout_height="52dp"
+			android:layout_width="wrap_content"
+			android:layout_height="wrap_content"
+			android:layout_alignParentEnd="true"
 			android:layout_alignParentBottom="true"
-			android:background="@color/white"
+			android:layout_marginBottom="16dp"
 			android:gravity="end|center_vertical"
-			android:orientation="horizontal">
+			android:orientation="horizontal"
+			android:padding="5dp">
 
 			<Button
 				android:id="@+id/cancel_text"
-				style="@style/TransparentBackgroundButtonWithoutBorder"
-				android:layout_gravity="center_vertical"
-				android:layout_marginStart="16dp"
-				android:layout_marginEnd="12dp" />
-
-			<Button
-				android:id="@+id/action_text"
-				style="@style/AccentButton"
-				android:layout_gravity="center_vertical"
-				android:layout_marginEnd="16dp" />
-
-		</LinearLayout>
-
-		<RelativeLayout
-			android:layout_width="wrap_content"
-			android:layout_height="match_parent"
-			android:layout_below="@id/content_text"
-=======
-            android:layout_width="wrap_content"
-            android:layout_height="wrap_content"
-            android:layout_alignParentEnd="true"
-            android:layout_alignParentBottom="true"
-            android:layout_marginBottom="16dp"
-            android:gravity="end|center_vertical"
-            android:orientation="horizontal"
-            android:padding="5dp">
-
-			<Button
-				android:id="@+id/cancel_text"
-                android:layout_marginEnd="16dp"
-                style="?attr/borderlessButtonStyle"/>
+				android:layout_marginEnd="16dp"
+				style="?attr/borderlessButtonStyle"/>
 
 			<Button
 				android:id="@+id/action_text"
@@ -98,7 +70,6 @@
 		<RelativeLayout
 			android:layout_width="wrap_content"
 			android:layout_height="match_parent"
->>>>>>> 6895f4f0
 			android:layout_above="@id/options_explorer_layout">
 
 			<androidx.recyclerview.widget.RecyclerView
