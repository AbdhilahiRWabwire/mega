--- conflicted
+++ resolved
@@ -1262,9 +1262,6 @@
 
             </RelativeLayout>
 
-<<<<<<< HEAD
-            <!--Content contact message-->
-=======
             <!--Management messages-->
             <RelativeLayout
                 android:id="@+id/contact_management_message_layout_with_avatar"
@@ -1348,7 +1345,7 @@
 
             </RelativeLayout>
 
->>>>>>> 7b6c61ef
+            <!--Content contact message-->
             <RelativeLayout
                 android:id="@+id/content_contact_message_layout"
                 android:layout_width="match_parent"
