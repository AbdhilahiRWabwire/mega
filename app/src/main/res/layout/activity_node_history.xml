--- conflicted
+++ resolved
@@ -39,23 +39,8 @@
             android:layout_width="wrap_content"
             android:layout_height="wrap_content"
             android:layout_below="@id/empty_image_view_node_history"
-<<<<<<< HEAD
             android:layout_centerHorizontal="true"
-            android:textAppearance="@style/TextAppearance.Mega.Subtitle1.Secondary"
-            android:textSize="18sp" />
-=======
-            android:layout_centerHorizontal="true">
-
-            <TextView
-                android:id="@+id/empty_text_node_history"
-                android:layout_width="wrap_content"
-                android:layout_height="wrap_content"
-                android:fontFamily="sans-serif"
-                android:textAllCaps="true"
-                android:textColor="@color/text_secondary"
-                android:textSize="14sp" />
-        </LinearLayout>
->>>>>>> 91486ca0
+            android:textAppearance="@style/TextAppearance.Mega.Body2.Secondary.Variant.AllCaps" />
     </RelativeLayout>
 
     <LinearLayout
