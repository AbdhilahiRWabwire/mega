--- conflicted
+++ resolved
@@ -15,15 +15,9 @@
 
         <ImageView
             android:id="@+id/empty_hint_image"
-<<<<<<< HEAD
             android:layout_width="wrap_content"
             android:layout_height="wrap_content"
             tools:src="@drawable/empty_offline_portrait" />
-=======
-            android:layout_width="144dp"
-            android:layout_height="144dp"
-            android:src="@drawable/ic_empty_offline" />
->>>>>>> b7adb741
 
         <TextView
             android:id="@+id/empty_hint_text"
