<?xml version="1.0" encoding="utf-8"?>
<FrameLayout xmlns:android="http://schemas.android.com/apk/res/android"
    xmlns:tools="http://schemas.android.com/tools"
    android:layout_width="match_parent"
    android:layout_height="match_parent">

    <LinearLayout
        android:id="@+id/empty_hint"
        android:layout_width="wrap_content"
        android:layout_height="wrap_content"
        android:layout_gravity="center"
        android:gravity="center_horizontal"
        android:orientation="vertical"
        android:visibility="gone"
        tools:visibility="visible">

        <ImageView
            android:id="@+id/empty_hint_image"
            android:layout_width="wrap_content"
            android:layout_height="wrap_content"
            android:visibility="gone"
            tools:src="@drawable/ic_empty_camera_uploads"
            tools:visibility="visible" />

        <TextView
            android:id="@+id/empty_hint_text"
            android:layout_width="wrap_content"
            android:layout_height="wrap_content"
            android:fontFamily="sans-serif"
<<<<<<< HEAD
            android:textColor="?android:attr/textColorSecondary"
=======
            android:textColor="@color/text_secondary"
>>>>>>> 8733254b
            android:textSize="18sp"
            tools:text="@string/no_results_found" />
    </LinearLayout>

<<<<<<< HEAD
    <androidx.recyclerview.widget.RecyclerView
        android:id="@+id/cu_list"
        android:layout_width="match_parent"
        android:layout_height="match_parent" />

    <mega.privacy.android.app.components.scrollBar.FastScroller
        android:id="@+id/scroller"
        android:layout_width="wrap_content"
        android:layout_height="match_parent"
        android:layout_gravity="end"
        android:orientation="vertical" />

    <Button
        android:id="@+id/turn_on_cu_button"
        style="?attr/materialButtonStyle"
        android:layout_gravity="bottom|center_horizontal"
        android:layout_marginBottom="8dp"
        android:backgroundTint="@color/white"
        android:text="@string/settings_camera_upload_turn_on"
        android:textColor="@color/teal_300_dark_grey"
        android:visibility="gone"
        tools:visibility="visible" />
</FrameLayout>
=======
    <LinearLayout
        android:id="@+id/layout_content"
        android:layout_width="match_parent"
        android:layout_height="match_parent"
        android:orientation="vertical">

        <FrameLayout
            android:id="@+id/ad_view_container"
            android:layout_width="match_parent"
            android:layout_height="wrap_content" />

        <RelativeLayout
            android:layout_width="match_parent"
            android:layout_height="match_parent">

            <androidx.recyclerview.widget.RecyclerView
                android:id="@+id/cu_list"
                android:layout_width="match_parent"
                android:layout_height="match_parent" />

            <mega.privacy.android.app.components.scrollBar.FastScroller
                android:id="@+id/scroller"
                android:layout_width="wrap_content"
                android:layout_height="match_parent"
                android:layout_alignParentEnd="true"
                android:orientation="vertical" />
        </RelativeLayout>
    </LinearLayout>

    <FrameLayout
        android:id="@+id/turn_on_cu_layout"
        android:layout_width="match_parent"
        android:layout_height="48dp"
        android:layout_gravity="bottom"
        android:background="?attr/colorPrimary"
        android:visibility="gone"
        tools:visibility="visible">

        <TextView
            android:id="@+id/turn_on_cu_text"
            android:layout_width="wrap_content"
            android:layout_height="wrap_content"
            android:layout_gravity="center"
            android:fontFamily="sans-serif-medium"
            android:textColor="@color/accentColor"
            tools:text="@string/settings_camera_upload_turn_on" />
    </FrameLayout>
</FrameLayout>
>>>>>>> 8733254b
<|MERGE_RESOLUTION|>--- conflicted
+++ resolved
@@ -27,16 +27,16 @@
             android:layout_width="wrap_content"
             android:layout_height="wrap_content"
             android:fontFamily="sans-serif"
-<<<<<<< HEAD
             android:textColor="?android:attr/textColorSecondary"
-=======
-            android:textColor="@color/text_secondary"
->>>>>>> 8733254b
             android:textSize="18sp"
             tools:text="@string/no_results_found" />
     </LinearLayout>
 
-<<<<<<< HEAD
+    <FrameLayout
+        android:id="@+id/ad_view_container"
+        android:layout_width="match_parent"
+        android:layout_height="wrap_content" />
+
     <androidx.recyclerview.widget.RecyclerView
         android:id="@+id/cu_list"
         android:layout_width="match_parent"
@@ -59,54 +59,4 @@
         android:textColor="@color/teal_300_dark_grey"
         android:visibility="gone"
         tools:visibility="visible" />
-</FrameLayout>
-=======
-    <LinearLayout
-        android:id="@+id/layout_content"
-        android:layout_width="match_parent"
-        android:layout_height="match_parent"
-        android:orientation="vertical">
-
-        <FrameLayout
-            android:id="@+id/ad_view_container"
-            android:layout_width="match_parent"
-            android:layout_height="wrap_content" />
-
-        <RelativeLayout
-            android:layout_width="match_parent"
-            android:layout_height="match_parent">
-
-            <androidx.recyclerview.widget.RecyclerView
-                android:id="@+id/cu_list"
-                android:layout_width="match_parent"
-                android:layout_height="match_parent" />
-
-            <mega.privacy.android.app.components.scrollBar.FastScroller
-                android:id="@+id/scroller"
-                android:layout_width="wrap_content"
-                android:layout_height="match_parent"
-                android:layout_alignParentEnd="true"
-                android:orientation="vertical" />
-        </RelativeLayout>
-    </LinearLayout>
-
-    <FrameLayout
-        android:id="@+id/turn_on_cu_layout"
-        android:layout_width="match_parent"
-        android:layout_height="48dp"
-        android:layout_gravity="bottom"
-        android:background="?attr/colorPrimary"
-        android:visibility="gone"
-        tools:visibility="visible">
-
-        <TextView
-            android:id="@+id/turn_on_cu_text"
-            android:layout_width="wrap_content"
-            android:layout_height="wrap_content"
-            android:layout_gravity="center"
-            android:fontFamily="sans-serif-medium"
-            android:textColor="@color/accentColor"
-            tools:text="@string/settings_camera_upload_turn_on" />
-    </FrameLayout>
-</FrameLayout>
->>>>>>> 8733254b
+</FrameLayout>