<?xml version="1.0" encoding="utf-8"?>
<resources xmlns:android="http://schemas.android.com/apk/res/android">

    <style name="dialogActionButton" parent="@style/Widget.AppCompat.ActionButton"></style>

    <style name="MEGAProgressBarLogin" parent="Widget.AppCompat.ProgressBar.Horizontal">
		 <item name="android:indeterminateOnly">false</item>
          <item name="android:minHeight">10dip</item>
          <item name="android:maxHeight">20dip</item>
	</style>

    <!--New Styles-->

    <style name="UsedSpaceProgressBar" parent="Widget.AppCompat.ProgressBar.Horizontal">
        <item name="android:indeterminateOnly">false</item>
        <item name="android:progressDrawable">@drawable/custom_progress_bar_horizontal_ok</item>
        <item name="android:minHeight">2dp</item>
        <item name="android:maxHeight">5dp</item>
    </style>

    <style name="TransferProgressBar" parent="Widget.AppCompat.ProgressBar.Horizontal">
        <item name="android:indeterminateOnly">false</item>
        <item name="android:progressDrawable">@drawable/custom_progress_bar_horizontal_transfer_overview</item>
        <item name="android:minHeight">4dp</item>
        <item name="android:maxHeight">4dp</item>
    </style>

    <!-- Base application theme. -->
    <style name="Theme.Megaactionbar" parent="Theme.AppCompat.Light.NoActionBar">
        <!-- Customize your theme here. -->

        <!-- colorPrimary is used for the default action bar background -->
        <item name="colorPrimary">@color/white</item>

        <!-- colorPrimaryDark is used for the status bar -->
        <item name="colorPrimaryDark">@color/dark_primary_color</item>

        <!-- colorAccent is used as the default value for colorControlActivated
             which is used to tint widgets -->
        <item name="colorAccent">@color/accentColor</item>
        <item name="colorControlNormal">@color/black</item>

        <item name="android:windowDrawsSystemBarBackgrounds">true</item>
        <item name="android:statusBarColor">@android:color/transparent</item>

        <item name="windowActionModeOverlay">true</item>
        <item name="actionModeBackground">@color/accentColor</item>
        <item name="android:actionModeBackground">@color/accentColor</item>
        <item name="actionModeCloseDrawable">@drawable/ic_arrow_back_white</item>
        <item name="android:actionModeCloseDrawable">@drawable/ic_arrow_back_white</item>
        <item name="actionModeStyle">@style/Widget.ActionMode</item>
        <item name="android:actionModeStyle">@style/Widget.ActionMode</item>
        <item name="actionBarTheme">@style/Widget.ActionMode.ActionBar</item>
        <item name="android:actionBarTheme">@style/Widget.ActionMode.ActionBar</item>
        <item name="elevation">0dp</item>
        <item name="android:elevation">0dp</item>

        <item name="actionBarPopupTheme">@style/ThemeOverlay.AppCompat</item>
        <!-- You can also set colorControlNormal, colorControlActivated
             colorControlHighlight & colorSwitchThumbNormal. -->
        <item name="preferenceTheme">@style/PreferenceStyle</item>
        <item name="bottomSheetDialogTheme">@style/AppBottomSheetDialogTheme</item>
    </style>

    <style name="AppBottomSheetDialogTheme" parent="Theme.Design.Light.BottomSheetDialog">
        <item name="bottomSheetStyle">@style/AppModalStyle</item>
    </style>

    <style name="AppModalStyle" parent="Widget.Design.BottomSheet.Modal">
        <item name="android:background">@drawable/background_bottomsheet_round_top</item>
    </style>

    <style name="Theme.Megaactionbar.Secondary" parent="Theme.AppCompat.Light.NoActionBar">
        <!-- Customize your theme here. -->

        <!-- colorPrimary is used for the default action bar background -->
        <item name="colorPrimary">@color/dark_primary_color</item>

        <!-- colorPrimaryDark is used for the status bar -->
        <item name="colorPrimaryDark">@color/dark_primary_color_secondary</item>

        <!-- colorAccent is used as the default value for colorControlActivated
             which is used to tint widgets -->
        <item name="colorAccent">@color/accentColor</item>
        <item name="colorControlNormal">@color/white</item>

        <item name="android:windowDrawsSystemBarBackgrounds">true</item>
        <item name="android:statusBarColor">@android:color/transparent</item>

        <item name="windowActionModeOverlay">true</item>
        <item name="actionModeBackground">@color/accentColor</item>
        <item name="android:actionModeBackground">@color/accentColor</item>
        <item name="actionModeCloseDrawable">@drawable/ic_arrow_back_white</item>
        <item name="android:actionModeCloseDrawable">@drawable/ic_arrow_back_white</item>
        <item name="actionModeStyle">@style/Widget.ActionMode</item>
        <item name="android:actionModeStyle">@style/Widget.ActionMode</item>
        <item name="actionBarTheme">@style/Widget.ActionMode.ActionBar</item>
        <item name="android:actionBarTheme">@style/Widget.ActionMode.ActionBar</item>

        <item name="actionBarPopupTheme">@style/ThemeOverlay.AppCompat</item>
        <!-- You can also set colorControlNormal, colorControlActivated
             colorControlHighlight & colorSwitchThumbNormal. -->
        <item name="preferenceTheme">@style/PreferenceStyle</item>
    </style>

    <style name="PreferencesScreen" parent="Theme.Megaactionbar">
        <item name="colorControlNormal">@color/text_secondary</item>
    </style>

    <style name="Theme.Megaactionbar.InfoScreens" parent="Theme.AppCompat.Light.NoActionBar">
        <!-- Customize your theme here. -->

        <!-- colorPrimary is used for the default action bar background -->
        <item name="colorPrimary">@color/white</item>

        <!-- colorPrimaryDark is used for the status bar -->
        <item name="colorPrimaryDark">@color/status_bar_search</item>

        <!-- colorAccent is used as the default value for colorControlActivated
             which is used to tint widgets -->
        <item name="colorAccent">@color/accentColor</item>
        <item name="android:colorControlNormal">@color/black</item>
        <item name="colorControlNormal">@color/black</item>

        <item name="android:windowDrawsSystemBarBackgrounds">true</item>
        <item name="android:statusBarColor">@android:color/transparent</item>

        <item name="windowActionModeOverlay">true</item>
        <item name="actionModeBackground">@color/accentColor</item>
        <item name="android:actionModeBackground">@color/accentColor</item>
        <item name="actionModeCloseDrawable">@drawable/ic_arrow_back_white</item>
        <item name="android:actionModeCloseDrawable">@drawable/ic_arrow_back_white</item>
        <item name="actionModeStyle">@style/Widget.ActionMode</item>
        <item name="android:actionModeStyle">@style/Widget.ActionMode</item>
        <item name="actionBarTheme">@style/Widget.ActionMode.ActionBar</item>
        <item name="android:actionBarTheme">@style/Widget.ActionMode.ActionBar</item>
        <item name="elevation">0dp</item>
        <item name="android:elevation">0dp</item>

        <item name="actionBarPopupTheme">@style/ThemeOverlay.AppCompat</item>
        <!-- You can also set colorControlNormal, colorControlActivated
             colorControlHighlight & colorSwitchThumbNormal. -->
        <item name="preferenceTheme">@style/PreferenceStyle</item>
    </style>

    <style name="Widget.ActionMode.ActionBar" parent="@style/ThemeOverlay.AppCompat.Light">
        <item name="colorControlNormal">@color/white</item>
    </style>

    <style name="Widget.ActionMode" parent="@style/Widget.AppCompat.ActionMode">
        <item name="titleTextStyle">@style/TitleTextStyle</item>
        <item name="android:titleTextStyle">@style/TitleTextStyle</item>
    </style>

    <style name="TitleTextStyle" parent="@style/Widget.AppCompat.ActionMode">
        <item name="textColor">@color/white</item>
        <item name="android:textColor">@color/white</item>
        <item name="textSize">20sp</item>
        <item name="android:textSize">20sp</item>
    </style>

    <style name="MyCustomTabLayout" parent="Widget.Design.TabLayout">
        <item name="tabIndicatorColor">@color/dark_primary_color</item>
        <item name="tabIndicatorHeight">2dp</item>
        <item name="tabBackground">@color/white</item>
        <item name="tabSelectedTextColor">@color/dark_primary_color</item>
        <item name="tabPaddingStart">12dp</item>
        <item name="tabPaddingEnd">12dp</item>
        <item name="tabTextAppearance">@style/MyCustomTabTextAppearance</item>
        <item name="tabMaxWidth">0dp</item>
        <item name="tabGravity">fill</item>
    </style>

    <style name="HomepageBottomTabLayout" parent="MyCustomTabLayout">
        <item name="tabBackground">@android:color/transparent</item>
    </style>

    <style name="MyCustomTabTextAppearance" parent="TextAppearance.Design.Tab">
        <item name="android:textSize">14sp</item>
        <item name="android:textColor">@color/mail_my_account</item>
        <item name="textAllCaps">false</item>
    </style>

    <style name="MyCustomTabTextAppearance.Secondary" parent="MyCustomTabTextAppearance">
        <item name="android:textColor">@color/text_tab_alpha</item>
    </style>

    <style name="NavDrawerAccountUsedSpaceText">
        <item name="android:layout_height">wrap_content</item>
        <item name="android:layout_width">wrap_content</item>
        <item name="android:textSize">14sp</item>
        <item name="android:textColor">#ff9e9e9e</item>
        <item name="android:padding">10dp</item>
    </style>

    <style name="AppCompatAlertDialogStyle" parent="Theme.AppCompat.Light.Dialog.Alert">
        <item name="colorAccent">@color/accentColor</item>
        <item name="buttonBarNegativeButtonStyle">@style/ButtonAlertDialogStyle</item>
        <item name="buttonBarPositiveButtonStyle">@style/ButtonAlertDialogStyle</item>
        <item name="android:content">@color/mail_my_account</item>
        <item name="colorControlNormal">@color/mail_my_account</item>
        <item name="android:textColorPrimary">@color/black</item>
        <item name="android:windowMinWidthMajor">85%</item>
        <item name="android:windowMinWidthMinor">85%</item>
    </style>

    <style name="ResumeTransfersWarning" parent="AppCompatAlertDialogStyle">
        <item name="android:textColor">@color/name_my_account</item>
        <item name="android:textColorPrimary">@color/transparent_black2</item>
    </style>

    <style name="ButtonAlertDialogStyle" parent="Widget.AppCompat.Button.ButtonBar.AlertDialog">
        <item name="android:textColor">@color/accentColor</item>
    </style>

    <style name="MaterialAlertDialogStyle" parent="Theme.MaterialComponents.Light.Dialog.Alert.Bridge">
        <item name="colorSurface">@color/white</item>
        <item name="colorAccent">@color/accentColor</item>
        <item name="colorControlNormal">@color/mail_my_account</item>
        <item name="android:textColorPrimary">@color/black</item>
    </style>

    <style name="ToolbarTitle" parent="@style/TextAppearance.Widget.AppCompat.Toolbar.Title">
        <item name="android:textSize">16sp</item>
    </style>

    <style name="ToolbarSubTitle" parent="@style/TextAppearance.Widget.AppCompat.Toolbar.Title">
        <item name="android:textSize">14sp</item>
        <item name="android:textColor">@color/mail_my_account</item>
    </style>

    <style name="ToolbarTitle.CollapsingToolbar" parent="@style/TextAppearance.Widget.AppCompat.Toolbar.Title">
        <item name="android:textSize">16.5sp</item>
    </style>

    <style name="ToolbarTitle.Secondary" parent="@style/TextAppearance.Widget.AppCompat.Toolbar.Title">
        <item name="android:textSize">20sp</item>
    </style>

    <style name="ToolbarSubtitle" parent="@style/TextAppearance.Widget.AppCompat.Toolbar.Subtitle">
        <item name="android:textSize">14sp</item>
    </style>

    <style name="CollapsingToolbarContactInfo" parent="ThemeOverlay.AppCompat.Light">
        <item name="android:textColorSecondary">@color/white</item>
    </style>

    <style name="CollapsingToolbarContactInfo.TitleText" parent="TextAppearance.Widget.AppCompat.Toolbar.Title">
        <item name="android:textSize">20sp</item>
    </style>

    <style name="MyCustomTabLayoutKeyboard" parent="Widget.Design.TabLayout">
        <item name="tabIndicatorColor">@color/accentColor</item>
        <item name="tabIndicatorHeight">2dp</item>
        <item name="tabBackground">@color/white</item>
        <item name="tabSelectedTextColor">@color/black</item>
        <item name="tabPaddingStart">12dp</item>
        <item name="tabPaddingEnd">12dp</item>
    </style>

    <style name="StyledScrollerTextAppearance" parent="@android:style/TextAppearance">
        <item name="android:textSize">14sp</item>
        <!--<item name="android:textStyle"></item>-->
        <item name="android:textColor">@android:color/white</item>
    </style>

    <style name="Theme.Swipe.Back" parent="Theme.AppCompat.Light.NoActionBar">
        <item name="android:windowIsTranslucent">true</item>
        <item name="android:statusBarColor">@android:color/black</item>
        <item name="android:windowBackground">@android:color/transparent</item>
        <item name="windowActionBar">false</item>
        <item name="android:windowNoTitle">true</item>
        <item name="colorAccent">@color/accentColor</item>
        <item name="android:windowTranslucentStatus">true</item>
        <item name="android:windowTranslucentNavigation">true</item>
    </style>

    <style name="Theme.Swipe.BackFullScreen" parent="Theme.Swipe.Back"/>

    <style name="AppCompatAlertDialogStyleAddContacts" parent="Theme.AppCompat.Light.Dialog.Alert">
        <item name="android:background">@color/white</item>
        <item name="android:positiveButtonText">@color/accentColor</item>
        <item name="android:negativeButtonText">@color/accentColor</item>
        <item name="android:content">@color/mail_my_account</item>
        <item name="colorControlNormal">@color/mail_my_account</item>
        <item name="android:textColorPrimary">@color/mail_my_account</item>
        <item name="android:windowMinWidthMajor">85%</item>
        <item name="android:windowMinWidthMinor">85%</item>
    </style>

    <style name="AppCompatAlertDialogStyleNormal" parent="Theme.AppCompat.Light.Dialog.Alert">
        <item name="android:windowMinWidthMajor">85%</item>
        <item name="android:windowMinWidthMinor">85%</item>
    </style>

    <style name="ColorControlStyle" parent="Theme.Megaactionbar">
        <item name="android:colorControlNormal">@color/text_secondary</item>
        <item name="colorControlNormal">@color/text_secondary</item>
    </style>

    <style name="ButtonStyle" parent="Widget.AppCompat.Button">
        <item name="android:layout_height">wrap_content</item>
        <item name="android:layout_width">wrap_content</item>
        <item name="android:minHeight">24dp</item>
        <item name="android:minWidth">44dp</item>
        <item name="android:paddingLeft">16dp</item>
        <item name="android:paddingRight">16dp</item>
        <item name="android:paddingTop">10dp</item>
        <item name="android:paddingBottom">10dp</item>
    </style>

    <style name="PreferenceStyle" parent="@style/PreferenceThemeOverlay.v14.Material">
        <item name="preferenceCategoryStyle">@style/PreferenceCategoryStyle</item>
    </style>

    <style name="PreferenceCategoryStyle" parent="@style/Preference.Category.Material">
        <item name="android:layout">@layout/my_category_preference</item>
    </style>

    <style name="InputTextAppearanceError" parent="TextAppearance.Design.Error">
        <item name="android:textColor">@color/dark_primary_color</item>
    </style>

    <style name="InputTextAppearanceVeryWeak" parent="TextAppearance.Design.Error">
        <item name="android:textColor">@color/login_warning</item>
    </style>

    <style name="InputTextAppearanceWeak" parent="TextAppearance.Design.Error">
        <item name="android:textColor">@color/pass_weak</item>
    </style>

	<style name="SMSVerificationStyle" parent="Theme.AppCompat.Light.NoActionBar">
		<item name="colorPrimaryDark">#3490B1</item>
		<item name="android:windowNoTitle">true</item>
	</style>

	<style name="SMSVerificationReceiveTxtActivityTheme" parent="Theme.Megaactionbar">
		<item name="colorPrimaryDark">#3490B1</item>
		<item name="colorPrimary">#FFF9F9F9</item>
	</style>

    <style name="GetFreeXxGbWhen" parent="@style/TextAppearance.AppCompat">
        <item name="android:fontFamily">Roboto</item>
        <item name="android:textColor">#FF666666</item>
        <item name="android:textSize">16sp</item>
    </style>

    <style name="Button" parent="@style/ButtonStyle">
        <item name="android:textColor">#FF00BFA5</item>
        <item name="android:textSize">14sp</item>
    </style>

    <style name="InputTextAppearanceMedium" parent="TextAppearance.Design.Error">
        <item name="android:textColor">@color/green_unlocked_rewards</item>
    </style>

    <style name="InputTextAppearanceGood" parent="TextAppearance.Design.Error">
        <item name="android:textColor">@color/pass_good</item>
    </style>

    <style name="InputTextAppearanceStrong" parent="TextAppearance.Design.Error">
        <item name="android:textColor">@color/blue_unlocked_rewards</item>
    </style>
    <style name="CardViewTheme" parent="CardView">
        <item name="android:layout_height">wrap_content</item>
        <item name="android:layout_width">match_parent</item>
        <item name="cardCornerRadius">4dp</item>
        <item name="cardElevation">2dp</item>
        <item name="cardBackgroundColor">@android:color/white</item>
        <item name="cardPreventCornerOverlap">false</item>
        <item name="cardUseCompatPadding">true</item>
        <item name="contentPadding">0dp</item>
    </style>

    <style name="MySeekBar" parent="Widget.AppCompat.SeekBar">
        <item name="android:progressBackgroundTint">@color/status_bar_login</item>
        <item name="android:progressTint">@android:color/white</item>
        <item name="android:colorControlActivated">@android:color/white</item>
    </style>

    <style name="ContactSeekBar" parent="Widget.AppCompat.SeekBar">
        <item name="android:progressBackgroundTint">@color/status_bar_login</item>
        <item name="android:progressTint">@color/accentColor</item>
        <item name="android:colorControlActivated">@color/accentColor</item>
    </style>

    <style name="AccentBorderBackgroundBorderlessButton" parent="ButtonStyle">
        <item name="android:background">@drawable/background_button_border_accent</item>
        <item name="android:layout_width">wrap_content</item>
        <item name="android:paddingLeft">10dp</item>
        <item name="android:paddingRight">10dp</item>
        <item name="android:textColor">@color/accentColor</item>
        <item name="android:gravity">center</item>
    </style>

    <style name="AccentBorderBackgroundButton" parent="ButtonStyle">
        <item name="android:layout_width">wrap_content</item>
        <item name="android:textColor">@color/accentColor</item>
        <item name="android:background">@drawable/background_button_border_accent</item>
    </style>
    
    <style name="TransparentBlackTextView">
        <item name="android:layout_width">wrap_content</item>
        <item name="android:layout_height">wrap_content</item>
        <item name="android:textColor">@color/mail_my_account</item>
    </style>

    <style name="achievements_subtitle">
        <item name="android:fontFamily">sans-serif</item>
        <item name="android:textColor">@color/name_my_account</item>
        <item name="android:textSize">16sp</item>
        <item name="android:layout_width">wrap_content</item>
        <item name="android:layout_height">wrap_content</item>
        <item name="android:layout_alignParentTop">true</item>
        <item name="android:layout_marginRight">24dp</item>
        <item name="android:layout_marginBottom">4dp</item>
        <item name="android:singleLine">false</item>
        <item name="android:ellipsize">end</item>
    </style>

    <style name="figures_text_style">
        <item name="android:fontFamily">sans-serif</item>
        <item name="android:textColor">@color/mail_my_account</item>
        <item name="android:textSize">14sp</item>
        <item name="android:singleLine">false</item>
        <item name="android:layout_marginRight">16dp</item>
        <item name="android:layout_width">wrap_content</item>
        <item name="android:layout_height">wrap_content</item>
    </style>

    <style name="how_it_works">
        <item name="android:layout_width">wrap_content</item>
        <item name="android:layout_height">wrap_content</item>
        <item name="android:text">@string/title_achievement_invite_friends</item>
        <item name="android:layout_marginTop">24dp</item>
        <item name="android:layout_marginBottom">24dp</item>
        <item name="android:textSize">16sp</item>
        <item name="android:fontFamily">sans-serif</item>
        <item name="android:lineSpacingMultiplier">1.31</item>
        <item name="android:layout_gravity">center_horizontal</item>
        <item name="android:textColor">@color/blue_unlocked_rewards</item>
    </style>

    <style name="how_works_first_p">
        <item name="android:layout_width">wrap_content</item>
        <item name="android:layout_height">wrap_content</item>
        <item name="android:layout_marginBottom">16dp</item>
        <item name="android:layout_marginLeft">24dp</item>
        <item name="android:layout_marginRight">24dp</item>
        <item name="android:textSize">14sp</item>
        <item name="android:fontFamily">sans-serif</item>
        <item name="android:lineSpacingMultiplier">1.43</item>
        <item name="android:textColor">@color/grey_achievements_invite_friends</item>
    </style>

    <style name="alert_diaolog_btn">
        <item name="android:layout_width">wrap_content</item>
        <item name="android:layout_height">wrap_content</item>
        <item name="android:layout_gravity">center_vertical</item>
        <item name="android:textColor">@color/accentColor</item>
        <item name="android:background">@null</item>
        <item name="android:textAllCaps">true</item>
    </style>

    <style name="how_works_second_p" parent="how_works_first_p">
        <item name="android:layout_marginTop">16dp</item>
        <item name="android:layout_marginBottom">24dp</item>
        <item name="android:textSize">12sp</item>
        <item name="android:lineSpacingMultiplier">1.67</item>
        <item name="android:textStyle">italic</item>
        <item name="android:textColor">@color/grey_achievements_invite_friends_sub</item>
    </style>

    <style name="taken_down_icon">
        <item name="android:layout_width">16dp</item>
        <item name="android:layout_height">16dp</item>
        <item name="android:layout_centerVertical">true</item>
        <item name="android:background">@null</item>
        <item name="android:tint">@color/login_warning</item>
        <item name="android:visibility">gone</item>
    </style>

    <style name="ButtonStyleWithoutBorder" parent="@style/Widget.AppCompat.Button.Borderless">
        <item name="android:layout_height">wrap_content</item>
        <item name="android:layout_width">wrap_content</item>
        <item name="android:minHeight">24dp</item>
        <item name="android:minWidth">44dp</item>
        <item name="android:paddingLeft">16dp</item>
        <item name="android:paddingRight">16dp</item>
        <item name="android:paddingTop">10dp</item>
        <item name="android:paddingBottom">10dp</item>
    </style>

    <style name="TransparentBackgroundButtonWithoutBorder" parent="ButtonStyleWithoutBorder">
        <item name="android:textColor">@color/accentColor</item>
        <item name="android:background">@android:color/transparent</item>
    </style>

    <style name="AccentButton" parent="ButtonStyle">
        <item name="android:textColor">@color/white</item>
        <item name="android:background">@drawable/background_accent_button</item>
    </style>

    <style name="CredentialsText">
        <item name="android:layout_width">match_parent</item>
        <item name="android:layout_height">wrap_content</item>
        <item name="android:layout_gravity">start</item>
        <item name="android:layout_weight">1</item>
        <item name="android:gravity">start</item>
        <item name="android:textAllCaps">true</item>
        <item name="android:textColor">@color/mail_my_account</item>
    </style>

    <style name="ContactCredentialsText" parent="CredentialsText">
        <item name="android:textSize">14sp</item>
        <item name="android:fontFamily">sans-serif-light</item>
        <item name="android:textStyle">bold</item>
    </style>

    <style name="MyCredentialsText" parent="CredentialsText">
        <item name="android:textSize">13sp</item>
    </style>

<<<<<<< HEAD
    <style name="homepage_fab_label">
        <item name="android:layout_width">wrap_content</item>
        <item name="android:layout_height">wrap_content</item>
        <item name="android:layout_marginEnd">@dimen/label_margin_end</item>
        <item name="android:background">@drawable/rounded_text_view_chat_keyboard</item>
        <item name="android:paddingTop">5dp</item>
        <item name="android:paddingBottom">6dp</item>
        <item name="android:paddingStart">11dp</item>
        <item name="android:paddingEnd">10dp</item>
        <item name="android:textColor">@color/homepage_fab_label_text_color</item>
        <item name="android:visibility">gone</item>
        <item name="borderWidth">0dp</item>
=======
    <style name="CheckBoxStyleStyle" parent="Theme.Megaactionbar">
        <item name="colorAccent">@color/accentColor</item>
        <item name="android:colorControlNormal">@color/mail_my_account</item>
        <item name="colorControlNormal">@color/mail_my_account</item>
    </style>

    <style name="GalleryImageShape" parent="ShapeAppearance.MaterialComponents.MediumComponent">
        <item name="cornerFamily">rounded</item>
        <item name="cornerSize">0dp</item>
    </style>

    <style name="GalleryImageShape.Selected">
        <item name="cornerSize">@dimen/cu_fragment_selected_round_corner_radius</item>
>>>>>>> a20ee995
    </style>

    <style name="AppBottomSheetDialogThemeReactions" parent="Theme.Design.Light.BottomSheetDialog">
        <item name="bottomSheetStyle">@style/AppModalStyleReactions</item>
    </style>

    <style name="AppModalStyleReactions" parent="Widget.Design.BottomSheet.Modal">
        <item name="android:background">@drawable/rounded_dialog</item>
    </style>
</resources><|MERGE_RESOLUTION|>--- conflicted
+++ resolved
@@ -521,7 +521,6 @@
         <item name="android:textSize">13sp</item>
     </style>
 
-<<<<<<< HEAD
     <style name="homepage_fab_label">
         <item name="android:layout_width">wrap_content</item>
         <item name="android:layout_height">wrap_content</item>
@@ -534,7 +533,8 @@
         <item name="android:textColor">@color/homepage_fab_label_text_color</item>
         <item name="android:visibility">gone</item>
         <item name="borderWidth">0dp</item>
-=======
+    </style>
+
     <style name="CheckBoxStyleStyle" parent="Theme.Megaactionbar">
         <item name="colorAccent">@color/accentColor</item>
         <item name="android:colorControlNormal">@color/mail_my_account</item>
@@ -548,7 +548,6 @@
 
     <style name="GalleryImageShape.Selected">
         <item name="cornerSize">@dimen/cu_fragment_selected_round_corner_radius</item>
->>>>>>> a20ee995
     </style>
 
     <style name="AppBottomSheetDialogThemeReactions" parent="Theme.Design.Light.BottomSheetDialog">
