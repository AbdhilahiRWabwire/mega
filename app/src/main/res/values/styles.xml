--- conflicted
+++ resolved
@@ -523,10 +523,6 @@
     </style>
 
     <style name="GalleryImageShape.Selected">
-<<<<<<< HEAD
         <item name="cornerSize">@dimen/photo_selected_icon_round_corner_radius</item>
-=======
-        <item name="cornerSize">@dimen/cu_fragment_selected_round_corner_radius</item>
->>>>>>> ea4d918e
     </style>
 </resources>