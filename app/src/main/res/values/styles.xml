--- conflicted
+++ resolved
@@ -363,28 +363,10 @@
         <item name="useMaterialThemeColors">false</item>
     </style>
 
-<<<<<<< HEAD
-=======
-    <style name="GetLinkOptionsStyle">
-        <item name="android:layout_width">match_parent</item>
-        <item name="android:layout_height">wrap_content</item>
-        <item name="android:layout_marginTop">16dp</item>
-        <item name="android:layout_marginBottom">16dp</item>
-        <item name="android:layout_marginEnd">16dp</item>
-    </style>
-
-    <style name="Widget.Mega.RadioButton.Label" parent="Widget.AppCompat.CompoundButton.RadioButton">
-        <item name="android:layout_marginStart">16dp</item>
-        <item name="android:paddingStart">32dp</item>
-        <item name="android:minWidth">0dp</item>
-        <item name="android:button">@drawable/selector_label</item>
-    </style>
-
     <style name="Widget.Mega.Button.Preferences" parent="Widget.MaterialComponents.Button.TextButton">
         <item name="android:textAllCaps">false</item>
         <item name="android:minHeight">0dp</item>
-        <item name="android:textColor">@color/accentColor</item>
+        <item name="android:textColor">?attr/colorSecondary</item>
         <item name="android:textAppearance">?textAppearanceCaption</item>
     </style>
->>>>>>> f7a6d9a7
 </resources>