<?xml version="1.0" encoding="utf-8"?>
<resources xmlns:android="http://schemas.android.com/apk/res/android">

    <style name="dialogActionButton" parent="@style/Widget.AppCompat.ActionButton"></style>

    <style name="MEGAProgressBarLogin" parent="Widget.AppCompat.ProgressBar.Horizontal">
		 <item name="android:indeterminateOnly">false</item>
          <item name="android:minHeight">10dip</item>
          <item name="android:maxHeight">20dip</item>
	</style>

    <!--New Styles-->

    <style name="UsedSpaceProgressBar" parent="Widget.AppCompat.ProgressBar.Horizontal">
        <item name="android:indeterminateOnly">false</item>
        <item name="android:progressDrawable">@drawable/custom_progress_bar_horizontal_ok</item>
        <item name="android:minHeight">2dp</item>
        <item name="android:maxHeight">5dp</item>
    </style>

    <style name="TransferProgressBar" parent="Widget.AppCompat.ProgressBar.Horizontal">
        <item name="android:indeterminateOnly">false</item>
        <item name="android:progressDrawable">@drawable/custom_progress_bar_horizontal_transfer_overview</item>
        <item name="android:minHeight">4dp</item>
        <item name="android:maxHeight">4dp</item>
    </style>

    <!-- Base application theme. -->
    <style name="Theme.Megaactionbar" parent="Theme.AppCompat.Light.NoActionBar">
        <!-- Customize your theme here. -->

        <!-- colorPrimary is used for the default action bar background -->
        <item name="colorPrimary">@color/white</item>

        <!-- colorPrimaryDark is used for the status bar -->
        <item name="colorPrimaryDark">@color/dark_primary_color</item>

        <!-- colorAccent is used as the default value for colorControlActivated
             which is used to tint widgets -->
        <item name="colorAccent">@color/accentColor</item>
        <item name="colorControlNormal">@color/black</item>

        <item name="android:windowDrawsSystemBarBackgrounds">true</item>
        <item name="android:statusBarColor">@android:color/transparent</item>

        <item name="windowActionModeOverlay">true</item>
        <item name="actionModeBackground">@color/accentColor</item>
        <item name="android:actionModeBackground">@color/accentColor</item>
        <item name="actionModeCloseDrawable">@drawable/ic_arrow_back_white</item>
        <item name="android:actionModeCloseDrawable">@drawable/ic_arrow_back_white</item>
        <item name="actionModeStyle">@style/Widget.ActionMode</item>
        <item name="android:actionModeStyle">@style/Widget.ActionMode</item>
        <item name="actionBarTheme">@style/Widget.ActionMode.ActionBar</item>
        <item name="android:actionBarTheme">@style/Widget.ActionMode.ActionBar</item>
        <item name="elevation">0dp</item>
        <item name="android:elevation">0dp</item>

        <item name="actionBarPopupTheme">@style/ThemeOverlay.AppCompat</item>
        <!-- You can also set colorControlNormal, colorControlActivated
             colorControlHighlight & colorSwitchThumbNormal. -->
        <item name="preferenceTheme">@style/PreferenceStyle</item>
        <item name="bottomSheetDialogTheme">@style/AppBottomSheetDialogTheme</item>
    </style>

    <style name="AppBottomSheetDialogTheme" parent="Theme.Design.Light.BottomSheetDialog">
        <item name="bottomSheetStyle">@style/AppModalStyle</item>
    </style>

    <style name="AppModalStyle" parent="Widget.Design.BottomSheet.Modal">
        <item name="android:background">@drawable/background_bottomsheet_round_top</item>
    </style>

    <style name="Theme.Megaactionbar.Secondary" parent="Theme.AppCompat.Light.NoActionBar">
        <!-- Customize your theme here. -->

        <!-- colorPrimary is used for the default action bar background -->
        <item name="colorPrimary">@color/dark_primary_color</item>

        <!-- colorPrimaryDark is used for the status bar -->
        <item name="colorPrimaryDark">@color/dark_primary_color_secondary</item>

        <!-- colorAccent is used as the default value for colorControlActivated
             which is used to tint widgets -->
        <item name="colorAccent">@color/accentColor</item>
        <item name="colorControlNormal">@color/white</item>

        <item name="android:windowDrawsSystemBarBackgrounds">true</item>
        <item name="android:statusBarColor">@android:color/transparent</item>

        <item name="windowActionModeOverlay">true</item>
        <item name="actionModeBackground">@color/accentColor</item>
        <item name="android:actionModeBackground">@color/accentColor</item>
        <item name="actionModeCloseDrawable">@drawable/ic_arrow_back_white</item>
        <item name="android:actionModeCloseDrawable">@drawable/ic_arrow_back_white</item>
        <item name="actionModeStyle">@style/Widget.ActionMode</item>
        <item name="android:actionModeStyle">@style/Widget.ActionMode</item>
        <item name="actionBarTheme">@style/Widget.ActionMode.ActionBar</item>
        <item name="android:actionBarTheme">@style/Widget.ActionMode.ActionBar</item>

        <item name="actionBarPopupTheme">@style/ThemeOverlay.AppCompat</item>
        <!-- You can also set colorControlNormal, colorControlActivated
             colorControlHighlight & colorSwitchThumbNormal. -->
        <item name="preferenceTheme">@style/PreferenceStyle</item>
    </style>

    <style name="PreferencesScreen" parent="Theme.Megaactionbar">
        <item name="colorControlNormal">@color/text_secondary</item>
    </style>

    <style name="Theme.Megaactionbar.InfoScreens" parent="Theme.AppCompat.Light.NoActionBar">
        <!-- Customize your theme here. -->

        <!-- colorPrimary is used for the default action bar background -->
        <item name="colorPrimary">@color/white</item>

        <!-- colorPrimaryDark is used for the status bar -->
        <item name="colorPrimaryDark">@color/status_bar_search</item>

        <!-- colorAccent is used as the default value for colorControlActivated
             which is used to tint widgets -->
        <item name="colorAccent">@color/accentColor</item>
        <item name="android:colorControlNormal">@color/black</item>
        <item name="colorControlNormal">@color/black</item>

        <item name="android:windowDrawsSystemBarBackgrounds">true</item>
        <item name="android:statusBarColor">@android:color/transparent</item>

        <item name="windowActionModeOverlay">true</item>
        <item name="actionModeBackground">@color/accentColor</item>
        <item name="android:actionModeBackground">@color/accentColor</item>
        <item name="actionModeCloseDrawable">@drawable/ic_arrow_back_white</item>
        <item name="android:actionModeCloseDrawable">@drawable/ic_arrow_back_white</item>
        <item name="actionModeStyle">@style/Widget.ActionMode</item>
        <item name="android:actionModeStyle">@style/Widget.ActionMode</item>
        <item name="actionBarTheme">@style/Widget.ActionMode.ActionBar</item>
        <item name="android:actionBarTheme">@style/Widget.ActionMode.ActionBar</item>
        <item name="elevation">0dp</item>
        <item name="android:elevation">0dp</item>

        <item name="actionBarPopupTheme">@style/ThemeOverlay.AppCompat</item>
        <!-- You can also set colorControlNormal, colorControlActivated
             colorControlHighlight & colorSwitchThumbNormal. -->
        <item name="preferenceTheme">@style/PreferenceStyle</item>
    </style>

    <style name="Widget.ActionMode.ActionBar" parent="@style/ThemeOverlay.AppCompat.Light">
        <item name="colorControlNormal">@color/white</item>
    </style>

    <style name="Widget.ActionMode" parent="@style/Widget.AppCompat.ActionMode">
        <item name="titleTextStyle">@style/TitleTextStyle</item>
        <item name="android:titleTextStyle">@style/TitleTextStyle</item>
    </style>

    <style name="TitleTextStyle" parent="@style/Widget.AppCompat.ActionMode">
        <item name="textColor">@color/white</item>
        <item name="android:textColor">@color/white</item>
        <item name="textSize">20sp</item>
        <item name="android:textSize">20sp</item>
    </style>

    <style name="ActionOverflowButtonStyle" parent="@style/Widget.AppCompat.ActionButton.Overflow">
        <item name="srcCompat">@drawable/ic_dots_vertical_white</item>
        <item name="android:src">@drawable/ic_dots_vertical_white</item>
        <item name="background">@drawable/ic_dots_vertical_white</item>
        <item name="android:background">@drawable/ic_dots_vertical_white</item>
    </style>

    <style name="MyCustomTabLayout" parent="Widget.Design.TabLayout">
        <item name="tabIndicatorColor">@color/dark_primary_color</item>
        <item name="tabIndicatorHeight">2dp</item>
        <item name="tabBackground">@color/white</item>
        <item name="tabSelectedTextColor">@color/dark_primary_color</item>
        <item name="tabPaddingStart">12dp</item>
        <item name="tabPaddingEnd">12dp</item>
        <item name="tabTextAppearance">@style/MyCustomTabTextAppearance</item>
    </style>

    <style name="MyCustomTabTextAppearance" parent="TextAppearance.Design.Tab">
        <item name="android:textSize">14sp</item>
        <item name="android:textColor">@color/mail_my_account</item>
        <item name="textAllCaps">false</item>
    </style>

    <style name="MyCustomTabTextAppearance.Secondary" parent="MyCustomTabTextAppearance">
        <item name="android:textColor">@color/text_tab_alpha</item>
    </style>

    <style name="NavDrawerAccountUsedSpaceText">
        <item name="android:layout_height">wrap_content</item>
        <item name="android:layout_width">wrap_content</item>
        <item name="android:textSize">14sp</item>
        <item name="android:textColor">#ff9e9e9e</item>
        <item name="android:padding">10dp</item>
    </style>

    <style name="AppCompatAlertDialogStyle" parent="Theme.AppCompat.Light.Dialog.Alert">
        <item name="colorAccent">@color/accentColor</item>
        <item name="android:positiveButtonText">@color/accentColor</item>
        <item name="android:negativeButtonText">@color/accentColor</item>
        <item name="android:content">@color/mail_my_account</item>
        <item name="colorControlNormal">@color/mail_my_account</item>
        <item name="android:textColorPrimary">@color/black</item>
        <item name="android:windowMinWidthMajor">85%</item>
        <item name="android:windowMinWidthMinor">85%</item>
    </style>

    <style name="MaterialAlertDialogStyle" parent="Theme.MaterialComponents.Light.Dialog.Alert.Bridge">
        <item name="colorSurface">@color/white</item>
        <item name="colorAccent">@color/accentColor</item>
        <item name="colorControlNormal">@color/mail_my_account</item>
        <item name="android:textColorPrimary">@color/black</item>
    </style>

    <style name="ToolbarTitle" parent="@style/TextAppearance.Widget.AppCompat.Toolbar.Title">
        <item name="android:textSize">16sp</item>
    </style>

    <style name="LightToolbarTitle" parent="@style/TextAppearance.Widget.AppCompat.Toolbar.Title">
        <item name="android:textSize">18sp</item>
        <item name="android:textColor">@color/light_toolbar_title</item>
        <item name="fontFamily">sans-serif</item>
    </style>

    <style name="ToolbarSubTitle" parent="@style/TextAppearance.Widget.AppCompat.Toolbar.Title">
        <item name="android:textSize">14sp</item>
        <item name="android:textColor">@color/mail_my_account</item>
    </style>

    <style name="ToolbarTitle.CollapsingToolbar" parent="@style/TextAppearance.Widget.AppCompat.Toolbar.Title">
        <item name="android:textSize">16.5sp</item>
    </style>

    <style name="ToolbarTitle.Secondary" parent="@style/TextAppearance.Widget.AppCompat.Toolbar.Title">
        <item name="android:textSize">20sp</item>
    </style>

    <style name="ToolbarSubtitle" parent="@style/TextAppearance.Widget.AppCompat.Toolbar.Subtitle">
        <item name="android:textSize">14sp</item>
    </style>

    <style name="CollapsingToolbarContactInfo" parent="ThemeOverlay.AppCompat.Light">
        <item name="android:textColorSecondary">@color/white</item>
    </style>

    <style name="CollapsingToolbarContactInfo.TitleText" parent="TextAppearance.Widget.AppCompat.Toolbar.Title">
        <item name="android:textSize">20sp</item>
    </style>

    <style name="MyCustomTabLayoutKeyboard" parent="Widget.Design.TabLayout">
        <item name="tabIndicatorColor">@color/accentColor</item>
        <item name="tabIndicatorHeight">2dp</item>
        <item name="tabBackground">@color/white</item>
        <item name="tabSelectedTextColor">@color/black</item>
        <item name="tabPaddingStart">12dp</item>
        <item name="tabPaddingEnd">12dp</item>
    </style>

    <style name="StyledScrollerTextAppearance" parent="@android:style/TextAppearance">
        <item name="android:textSize">14sp</item>
        <!--<item name="android:textStyle"></item>-->
        <item name="android:textColor">@android:color/white</item>
    </style>

    <style name="Theme.Swipe.Back" parent="Theme.AppCompat.Light.NoActionBar">
        <item name="android:windowIsTranslucent">true</item>
        <item name="android:statusBarColor">@android:color/black</item>
        <item name="android:windowBackground">@android:color/transparent</item>
        <item name="windowActionBar">false</item>
        <item name="android:windowNoTitle">true</item>
        <item name="colorAccent">@color/accentColor</item>
        <item name="android:windowTranslucentStatus">true</item>
        <item name="android:windowTranslucentNavigation">true</item>
    </style>

    <style name="Theme.Swipe.BackFullScreen" parent="Theme.Swipe.Back"/>

    <style name="AppCompatAlertDialogStyleAddContacts" parent="Theme.AppCompat.Light.Dialog.Alert">
        <item name="android:background">@color/white</item>
        <item name="android:positiveButtonText">@color/accentColor</item>
        <item name="android:negativeButtonText">@color/accentColor</item>
        <item name="android:content">@color/mail_my_account</item>
        <item name="colorControlNormal">@color/mail_my_account</item>
        <item name="android:textColorPrimary">@color/mail_my_account</item>
        <item name="android:windowMinWidthMajor">85%</item>
        <item name="android:windowMinWidthMinor">85%</item>
    </style>

    <style name="AppCompatAlertDialogStyleNormal" parent="Theme.AppCompat.Light.Dialog.Alert">
        <item name="android:windowMinWidthMajor">85%</item>
        <item name="android:windowMinWidthMinor">85%</item>
    </style>

    <style name="ColorControlStyle" parent="Theme.Megaactionbar">
        <item name="android:colorControlNormal">@color/text_secondary</item>
        <item name="colorControlNormal">@color/text_secondary</item>
    </style>

    <style name="ButtonStyle" parent="Widget.AppCompat.Button">
        <item name="android:layout_height">wrap_content</item>
        <item name="android:layout_width">wrap_content</item>
        <item name="android:minHeight">24dp</item>
        <item name="android:minWidth">44dp</item>
        <item name="android:paddingLeft">16dp</item>
        <item name="android:paddingRight">16dp</item>
        <item name="android:paddingTop">10dp</item>
        <item name="android:paddingBottom">10dp</item>
    </style>

    <style name="PreferenceStyle" parent="@style/PreferenceThemeOverlay.v14.Material">
        <item name="preferenceCategoryStyle">@style/PreferenceCategoryStyle</item>
    </style>

    <style name="PreferenceCategoryStyle" parent="@style/Preference.Category.Material">
        <item name="android:layout">@layout/my_category_preference</item>
    </style>

    <style name="InputTextAppearanceError" parent="TextAppearance.Design.Error">
        <item name="android:textColor">@color/dark_primary_color</item>
    </style>

    <style name="InputTextAppearanceVeryWeak" parent="TextAppearance.Design.Error">
        <item name="android:textColor">@color/login_warning</item>
    </style>

    <style name="InputTextAppearanceWeak" parent="TextAppearance.Design.Error">
        <item name="android:textColor">@color/pass_weak</item>
    </style>

	<style name="SMSVerificationStyle" parent="Theme.AppCompat.Light.NoActionBar">
		<item name="colorPrimaryDark">#3490B1</item>
		<item name="android:windowNoTitle">true</item>
	</style>

	<style name="SMSVerificationReceiveTxtActivityTheme" parent="Theme.Megaactionbar">
		<item name="colorPrimaryDark">#3490B1</item>
		<item name="colorPrimary">#FFF9F9F9</item>
	</style>

    <style name="GetFreeXxGbWhen" parent="@style/TextAppearance.AppCompat">
        <item name="android:fontFamily">Roboto</item>
        <item name="android:textColor">#FF666666</item>
        <item name="android:textSize">16sp</item>
    </style>

    <style name="Button" parent="@style/ButtonStyle">
        <item name="android:textColor">#FF00BFA5</item>
        <item name="android:textSize">14sp</item>
    </style>

    <style name="InputTextAppearanceMedium" parent="TextAppearance.Design.Error">
        <item name="android:textColor">@color/green_unlocked_rewards</item>
    </style>

    <style name="InputTextAppearanceGood" parent="TextAppearance.Design.Error">
        <item name="android:textColor">@color/pass_good</item>
    </style>

    <style name="InputTextAppearanceStrong" parent="TextAppearance.Design.Error">
        <item name="android:textColor">@color/blue_unlocked_rewards</item>
    </style>
    <style name="CardViewTheme" parent="CardView">
        <item name="android:layout_height">wrap_content</item>
        <item name="android:layout_width">match_parent</item>
        <item name="cardCornerRadius">4dp</item>
        <item name="cardElevation">2dp</item>
        <item name="cardBackgroundColor">@android:color/white</item>
        <item name="cardPreventCornerOverlap">false</item>
        <item name="cardUseCompatPadding">true</item>
        <item name="contentPadding">0dp</item>
    </style>

    <style name="MySeekBar" parent="Widget.AppCompat.SeekBar">
        <item name="android:progressBackgroundTint">@color/status_bar_login</item>
        <item name="android:progressTint">@android:color/white</item>
        <item name="android:colorControlActivated">@android:color/white</item>
    </style>

    <style name="ContactSeekBar" parent="Widget.AppCompat.SeekBar">
        <item name="android:progressBackgroundTint">@color/status_bar_login</item>
        <item name="android:progressTint">@color/accentColor</item>
        <item name="android:colorControlActivated">@color/accentColor</item>
    </style>

    <style name="AccentBorderBackgroundBorderlessButton" parent="ButtonStyle">
        <item name="android:background">@drawable/background_button_border_accent</item>
        <item name="android:layout_width">wrap_content</item>
        <item name="android:paddingLeft">10dp</item>
        <item name="android:paddingRight">10dp</item>
        <item name="android:textColor">@color/accentColor</item>
        <item name="android:gravity">center</item>
    </style>

    <style name="AccentBorderBackgroundButton" parent="ButtonStyle">
        <item name="android:layout_width">wrap_content</item>
        <item name="android:textColor">@color/accentColor</item>
        <item name="android:background">@drawable/background_button_border_accent</item>
    </style>
    
    <style name="TransparentBlackTextView">
        <item name="android:layout_width">wrap_content</item>
        <item name="android:layout_height">wrap_content</item>
        <item name="android:textColor">@color/mail_my_account</item>
    </style>

    <style name="achievements_subtitle">
        <item name="android:fontFamily">sans-serif</item>
        <item name="android:textColor">@color/name_my_account</item>
        <item name="android:textSize">16sp</item>
        <item name="android:layout_width">wrap_content</item>
        <item name="android:layout_height">wrap_content</item>
        <item name="android:layout_alignParentTop">true</item>
        <item name="android:layout_marginRight">24dp</item>
        <item name="android:layout_marginBottom">4dp</item>
        <item name="android:singleLine">false</item>
        <item name="android:ellipsize">end</item>
    </style>

    <style name="figures_text_style">
        <item name="android:fontFamily">sans-serif</item>
        <item name="android:textColor">@color/mail_my_account</item>
        <item name="android:textSize">14sp</item>
        <item name="android:singleLine">false</item>
        <item name="android:layout_marginRight">16dp</item>
        <item name="android:layout_width">wrap_content</item>
        <item name="android:layout_height">wrap_content</item>
    </style>

    <style name="how_it_works">
        <item name="android:layout_width">wrap_content</item>
        <item name="android:layout_height">wrap_content</item>
        <item name="android:text">@string/title_achievement_invite_friends</item>
        <item name="android:layout_marginTop">24dp</item>
        <item name="android:layout_marginBottom">24dp</item>
        <item name="android:textSize">16sp</item>
        <item name="android:fontFamily">sans-serif</item>
        <item name="android:lineSpacingMultiplier">1.31</item>
        <item name="android:layout_gravity">center_horizontal</item>
        <item name="android:textColor">@color/blue_unlocked_rewards</item>
    </style>

    <style name="how_works_first_p">
        <item name="android:layout_width">wrap_content</item>
        <item name="android:layout_height">wrap_content</item>
        <item name="android:layout_marginBottom">16dp</item>
        <item name="android:layout_marginLeft">24dp</item>
        <item name="android:layout_marginRight">24dp</item>
        <item name="android:textSize">14sp</item>
        <item name="android:fontFamily">sans-serif</item>
        <item name="android:lineSpacingMultiplier">1.43</item>
        <item name="android:textColor">@color/grey_achievements_invite_friends</item>
    </style>

    <style name="alert_diaolog_btn">
        <item name="android:layout_width">wrap_content</item>
        <item name="android:layout_height">wrap_content</item>
        <item name="android:layout_gravity">center_vertical</item>
        <item name="android:textColor">@color/accentColor</item>
        <item name="android:background">@null</item>
        <item name="android:textAllCaps">true</item>
    </style>

    <style name="how_works_second_p" parent="how_works_first_p">
        <item name="android:layout_marginTop">16dp</item>
        <item name="android:layout_marginBottom">24dp</item>
        <item name="android:textSize">12sp</item>
        <item name="android:lineSpacingMultiplier">1.67</item>
        <item name="android:textStyle">italic</item>
        <item name="android:textColor">@color/grey_achievements_invite_friends_sub</item>
    </style>

    <style name="taken_down_icon">
        <item name="android:layout_width">16dp</item>
        <item name="android:layout_height">16dp</item>
        <item name="android:layout_centerVertical">true</item>
        <item name="android:background">@null</item>
        <item name="android:tint">@color/login_warning</item>
        <item name="android:visibility">gone</item>
    </style>

    <style name="ButtonStyleWithoutBorder" parent="@style/Widget.AppCompat.Button.Borderless">
        <item name="android:layout_height">wrap_content</item>
        <item name="android:layout_width">wrap_content</item>
        <item name="android:minHeight">24dp</item>
        <item name="android:minWidth">44dp</item>
        <item name="android:paddingLeft">16dp</item>
        <item name="android:paddingRight">16dp</item>
        <item name="android:paddingTop">10dp</item>
        <item name="android:paddingBottom">10dp</item>
    </style>

    <style name="TransparentBackgroundButtonWithoutBorder" parent="ButtonStyleWithoutBorder">
        <item name="android:textColor">@color/accentColor</item>
        <item name="android:background">@android:color/transparent</item>
    </style>

    <style name="AccentButton" parent="ButtonStyle">
        <item name="android:textColor">@color/white</item>
        <item name="android:background">@drawable/background_accent_button</item>
    </style>

    <style name="CredentialsText">
        <item name="android:layout_width">match_parent</item>
        <item name="android:layout_height">wrap_content</item>
        <item name="android:layout_gravity">start</item>
        <item name="android:layout_weight">1</item>
        <item name="android:gravity">start</item>
        <item name="android:textAllCaps">true</item>
        <item name="android:textColor">@color/mail_my_account</item>
    </style>

    <style name="ContactCredentialsText" parent="CredentialsText">
        <item name="android:textSize">14sp</item>
        <item name="android:fontFamily">sans-serif-light</item>
        <item name="android:textStyle">bold</item>
    </style>

    <style name="MyCredentialsText" parent="CredentialsText">
        <item name="android:textSize">13sp</item>
    </style>

    <style name="GalleryImageShape" parent="ShapeAppearance.MaterialComponents.MediumComponent">
        <item name="cornerFamily">rounded</item>
        <item name="cornerSize">0dp</item>
    </style>

    <style name="GalleryImageShape.Selected">
        <item name="cornerSize">@dimen/cu_fragment_selected_round_corner_radius</item>
    </style>

<<<<<<< HEAD
    <style name="Theme.Giphy" parent="Theme.Megaactionbar">
        <item name="autoCompleteTextViewStyle">@style/GiphyCursor</item>
    </style>

    <style name="GiphyCursor" parent="Widget.AppCompat.AutoCompleteTextView">
        <item name="android:textCursorDrawable">@drawable/giphy_search_cursor</item>
    </style>

    <style name="IconGifMessage">
        <item name="android:layout_width">wrap_content</item>
        <item name="android:layout_height">wrap_content</item>
        <item name="android:layout_centerInParent">true</item>
        <item name="android:src">@drawable/ic_gif_message</item>
    </style>

    <style name="ProgressBarGifMessage">
        <item name="android:layout_width">45dp</item>
        <item name="android:layout_height">45dp</item>
        <item name="android:layout_centerInParent">true</item>
        <item name="android:indeterminateTint">@color/white</item>
    </style>

    <style name="SimpleDraweeViewMessages">
        <item name="android:layout_width">wrap_content</item>
        <item name="android:layout_height">wrap_content</item>
        <item name="android:layout_centerInParent">true</item>
        <item name="android:scaleType">centerInside</item>
        <item name="android:maxHeight">212dp</item>
        <item name="android:maxWidth">212dp</item>
    </style>

    <style name="PreviewMessage">
        <item name="android:layout_width">wrap_content</item>
        <item name="android:layout_height">wrap_content</item>
        <item name="android:scaleType">fitCenter</item>
        <item name="android:adjustViewBounds">true</item>
        <item name="android:maxHeight">212dp</item>
        <item name="android:maxWidth">212dp</item>
        <item name="android:layout_gravity">center_horizontal|center_vertical</item>
        <item name="android:background">@android:color/transparent</item>
=======
    <style name="AppBottomSheetDialogThemeReactions" parent="Theme.Design.Light.BottomSheetDialog">
        <item name="bottomSheetStyle">@style/AppModalStyleReactions</item>
    </style>

    <style name="AppModalStyleReactions" parent="Widget.Design.BottomSheet.Modal">
        <item name="android:background">@drawable/rounded_dialog</item>
>>>>>>> 13f08ba2
    </style>
</resources><|MERGE_RESOLUTION|>--- conflicted
+++ resolved
@@ -528,7 +528,6 @@
         <item name="cornerSize">@dimen/cu_fragment_selected_round_corner_radius</item>
     </style>
 
-<<<<<<< HEAD
     <style name="Theme.Giphy" parent="Theme.Megaactionbar">
         <item name="autoCompleteTextViewStyle">@style/GiphyCursor</item>
     </style>
@@ -569,13 +568,13 @@
         <item name="android:maxWidth">212dp</item>
         <item name="android:layout_gravity">center_horizontal|center_vertical</item>
         <item name="android:background">@android:color/transparent</item>
-=======
+    </style>
+
     <style name="AppBottomSheetDialogThemeReactions" parent="Theme.Design.Light.BottomSheetDialog">
         <item name="bottomSheetStyle">@style/AppModalStyleReactions</item>
     </style>
 
     <style name="AppModalStyleReactions" parent="Widget.Design.BottomSheet.Modal">
         <item name="android:background">@drawable/rounded_dialog</item>
->>>>>>> 13f08ba2
     </style>
 </resources>