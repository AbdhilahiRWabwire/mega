--- conflicted
+++ resolved
@@ -551,7 +551,14 @@
         <item name="drawableTint">@color/red_600_red_300</item>
     </style>
 
-<<<<<<< HEAD
+    <style name="Widget.Mega.TimeBar" parent="ExoStyledControls.TimeBar">
+        <item name="bar_height">2dp</item>
+        <item name="buffered_color">@color/grey_300_grey_600</item>
+        <item name="played_color">@color/teal_300_teal_200</item>
+        <item name="scrubber_color">@color/teal_300_teal_200</item>
+        <item name="unplayed_color">@color/grey_alpha_012_white_alpha_023</item>
+    </style>
+
     <style name="CuViewTypeButton">
         <item name="android:layout_width">0dp</item>
         <item name="android:layout_height">@dimen/cu_view_type_button_height</item>
@@ -571,14 +578,6 @@
         <item name="android:layout_height">4dp</item>
         <item name="minHeight">4dp</item>
         <item name="maxHeight">4dp</item>
-=======
-    <style name="Widget.Mega.TimeBar" parent="ExoStyledControls.TimeBar">
-        <item name="bar_height">2dp</item>
-        <item name="buffered_color">@color/grey_300_grey_600</item>
-        <item name="played_color">@color/teal_300_teal_200</item>
-        <item name="scrubber_color">@color/teal_300_teal_200</item>
-        <item name="unplayed_color">@color/grey_alpha_012_white_alpha_023</item>
->>>>>>> 4850afcf
     </style>
 
 </resources>