--- conflicted
+++ resolved
@@ -419,6 +419,15 @@
         <item name="android:textColor">@color/grey_achievements_invite_friends</item>
     </style>
 
+    <style name="alert_diaolog_btn">
+        <item name="android:layout_width">wrap_content</item>
+        <item name="android:layout_height">wrap_content</item>
+        <item name="android:layout_gravity">center_vertical</item>
+        <item name="android:textColor">@color/accentColor</item>
+        <item name="android:background">@null</item>
+        <item name="android:textAllCaps">true</item>
+    </style>
+
     <style name="how_works_second_p" parent="how_works_first_p">
         <item name="android:layout_marginTop">16dp</item>
         <item name="android:layout_marginBottom">24dp</item>
@@ -428,15 +437,6 @@
         <item name="android:textColor">@color/grey_achievements_invite_friends_sub</item>
     </style>
 
-<<<<<<< HEAD
-    <style name="alert_diaolog_btn">
-        <item name="android:layout_width">wrap_content</item>
-        <item name="android:layout_height">wrap_content</item>
-        <item name="android:layout_gravity">center_vertical</item>
-        <item name="android:textColor">@color/accentColor</item>
-        <item name="android:background">@null</item>
-        <item name="android:textAllCaps">true</item>
-=======
     <style name="taken_down_icon">
         <item name="android:layout_width">16dp</item>
         <item name="android:layout_height">16dp</item>
@@ -444,6 +444,5 @@
         <item name="android:background">@null</item>
         <item name="android:tint">@color/login_warning</item>
         <item name="android:visibility">gone</item>
->>>>>>> 53936f21
     </style>
 </resources>