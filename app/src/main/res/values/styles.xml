--- conflicted
+++ resolved
@@ -497,7 +497,29 @@
         <item name="android:textSize">13sp</item>
     </style>
 
-<<<<<<< HEAD
+    <style name="homepage_fab_label">
+        <item name="android:layout_width">wrap_content</item>
+        <item name="android:layout_height">wrap_content</item>
+        <item name="android:layout_marginEnd">@dimen/label_margin_end</item>
+        <item name="android:background">@drawable/rounded_text_view_chat_keyboard</item>
+        <item name="android:paddingTop">5dp</item>
+        <item name="android:paddingBottom">6dp</item>
+        <item name="android:paddingStart">11dp</item>
+        <item name="android:paddingEnd">10dp</item>
+        <item name="android:textColor">@color/homepage_fab_label_text_color</item>
+        <item name="android:visibility">gone</item>
+        <item name="borderWidth">0dp</item>
+    </style>
+
+    <style name="AppBottomSheetDialogThemeReactions" parent="Theme.Design.Light.BottomSheetDialog">
+        <item name="bottomSheetStyle">@style/AppModalStyleReactions</item>
+    </style>
+
+    <style name="AppModalStyleReactions" parent="Widget.Design.BottomSheet.Modal">
+        <item name="android:background">@drawable/rounded_dialog</item>
+        >>>>>>> homepage
+    </style>
+
     <!-- =================== Dark mode refactor start ======================= -->
 
     <!-- Contained button, inherited elevation: 2dp -->
@@ -570,27 +592,5 @@
 
     <style name="InputTextAppearanceStrong" parent="TextAppearance.Design.Error">
         <item name="android:textColor">@color/pass_strong</item>
-=======
-    <style name="homepage_fab_label">
-        <item name="android:layout_width">wrap_content</item>
-        <item name="android:layout_height">wrap_content</item>
-        <item name="android:layout_marginEnd">@dimen/label_margin_end</item>
-        <item name="android:background">@drawable/rounded_text_view_chat_keyboard</item>
-        <item name="android:paddingTop">5dp</item>
-        <item name="android:paddingBottom">6dp</item>
-        <item name="android:paddingStart">11dp</item>
-        <item name="android:paddingEnd">10dp</item>
-        <item name="android:textColor">@color/homepage_fab_label_text_color</item>
-        <item name="android:visibility">gone</item>
-        <item name="borderWidth">0dp</item>
-    </style>
-
-    <style name="AppBottomSheetDialogThemeReactions" parent="Theme.Design.Light.BottomSheetDialog">
-        <item name="bottomSheetStyle">@style/AppModalStyleReactions</item>
-    </style>
-
-    <style name="AppModalStyleReactions" parent="Widget.Design.BottomSheet.Modal">
-        <item name="android:background">@drawable/rounded_dialog</item>
->>>>>>> c2253eba
     </style>
 </resources>