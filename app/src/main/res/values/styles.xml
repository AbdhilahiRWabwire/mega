--- conflicted
+++ resolved
@@ -282,7 +282,6 @@
     <style name="PreferenceCategoryStyle" parent="@style/Preference.Category.Material">
         <item name="android:layout">@layout/my_category_preference</item>
     </style>
-<<<<<<< HEAD
     
     <style name="InputTextAppearanceError" parent="TextAppearance.Design.Error">
         <item name="android:textColor">@color/dark_primary_color</item>
@@ -294,24 +293,27 @@
 
     <style name="InputTextAppearanceWeak" parent="TextAppearance.Design.Error">
         <item name="android:textColor">@color/pass_weak</item>
-=======
+    </style>
+
 	<style name="SMSVerificationStyle" parent="Theme.AppCompat.Light.NoActionBar">
 		<item name="colorPrimaryDark">#3490B1</item>
 		<item name="android:windowNoTitle">true</item>
 	</style>
+
 	<style name="SMSVerificationReceiveTxtActivityTheme" parent="Theme.Megaactionbar">
 		<item name="colorPrimaryDark">#3490B1</item>
 		<item name="colorPrimary">#FFF9F9F9</item>
 	</style>
+
     <style name="GetFreeXxGbWhen" parent="@style/TextAppearance.AppCompat">
         <item name="android:fontFamily">Roboto</item>
         <item name="android:textColor">#FF666666</item>
         <item name="android:textSize">16sp</item>
     </style>
+
     <style name="Button" parent="@style/ButtonStyle">
         <item name="android:textColor">#FF00BFA5</item>
         <item name="android:textSize">14sp</item>
->>>>>>> 34fe0f36
     </style>
 
     <style name="InputTextAppearanceMedium" parent="TextAppearance.Design.Error">
