<?xml version="1.0" encoding="utf-8"?>
<resources>
    
    <declare-styleable name="RoundedImageView">
        <attr name="corner_radius" format="dimension" />
        <attr name="border_width" format="dimension" />
        <attr name="border_color" format="color" />
        <attr name="round_background" format="boolean" />
        <attr name="is_oval" format="boolean" />
        <attr name="android:scaleType" />
    </declare-styleable>

    <declare-styleable name="MySwitch">
        <!-- Drawable to use as the "thumb" that switches back and forth. -->
        <attr name="thumb"  format="reference"/>
        <!-- Drawable to use as the "track" that the switch thumb slides within. -->
        <attr name="trackMySwitch" format="reference" />
        <!-- Text to use when the switch is in the checked/"on" state. -->
        <attr name="textOn" format="reference|string" />
        <!-- Text to use when the switch is in the unchecked/"off" state. -->
        <attr name="textOff" format="reference|string" />
        
        <!-- drawablw to use when the switch is in the checked/"on" state. -->
        <attr name="drawableOn" format="reference" />
        <!-- drawablw to use when the switch is in the unchecked/"off" state. -->
        <attr name="drawableOff" format="reference" />
        
        <!-- if the switch should operate like iOS UISwitch -->
        <attr name="pushStyle" format="boolean" />
        <!-- if text should be drawn on the Thumb or On the track. -->
        <attr name="textOnThumb" format="boolean" />
        <!-- if the thumb should be allowed to move more beyond the switch boundaries -->
        <attr name="thumbExtraMovement" format="dimension" />
        <!-- Amount of padding on either side of text within the switch thumb. -->
        <attr name="thumbTextPaddingMySwitch" format="dimension" />
        <!-- Amount of padding on either side of text within the switch track. -->
        <attr name="trackTextPadding" format="dimension" />
        <!-- TextAppearance style for text displayed on the switch thumb. -->
        <attr name="switchTextAppearanceAttrib" format="reference" />
        <!-- Minimum width for the switch component -->
        <attr name="switchMinWidthMySwitch" format="dimension" />
        <!-- Minimum height for the switch component -->
        <attr name="switchMinHeight" format="dimension" />
        <!-- Minimum space between the switch and caption text -->
        <attr name="switchPaddingMySwitch" format="dimension" />
        
        <attr name="orientation" >
            <!-- the switch moves only on the x-axis(horizontally) -->
            <enum name="horizontal" value="1" />
            <!-- the switch moves only on the y-axis(vertically) -->
            <enum name="vertical" value="0" />
        </attr>
        
        <!-- the track drawable will be drawn on top of these background. So if
             these back grounds were to be visible, the track has to have transparency -->
        <!-- The background when left side of the switch is visible -->
        <attr name="leftBackground" format="reference"/>
        
        <!-- The background when right side of the switch is visible -->
        <attr name="rightBackground" format="reference"/>
        
        <!-- We need a mask drawable to mask the background, then draw the track -->
        <attr name="backgroundMask" format="reference"/>
    </declare-styleable>
    
    <declare-styleable name="mySwitchTextAppearanceAttrib">
        <!-- Text color. -->
        <attr name="textColor" format="color" />
        <!-- Size of the text. Recommended dimension type for text is "sp" for scaled-pixels (example: 15sp). -->
        <attr name="textSize"  format="dimension" />
        <!-- Style (bold, italic, bolditalic) for the text. -->
        <attr name="textStyle" >
            <flag name="normal" value="0" />
            <flag name="bold" value="1" />
            <flag name="italic" value="2" />
        </attr>
        
        <!-- Typeface (normal, sans, serif, monospace) for the text. -->
        <attr name="typeface" format="reference">
            <enum name="normal" value="0" />
            <enum name="sans" value="1" />
            <enum name="serif" value="2" />
            <enum name="monospace" value="3" />
        </attr>
        <!-- Color of the text selection highlight. -->
        <attr name="textColorHighlight" format="color" />
        <!-- Color of the hint text. -->
        <attr name="textColorHint" format="color" />
        <!-- Color of the links. -->
        <attr name="textColorLink" format="color" />
    </declare-styleable>
    <!-- Default style for the Switch widget. -->
    <attr name="mySwitchStyleAttr" format="reference" />

    <attr name="fastscroll__style" format="reference" />
    <declare-styleable name="fastscroll__fastScroller">
        <attr name="fastscroll__bubbleColor" format="color" />
        <attr name="fastscroll__handleColor" format="color" />
        <attr name="fastscroll__bubbleTextAppearance" format="reference" />
    </declare-styleable>

<<<<<<< HEAD
=======
    <attr name="emojiSize" format="dimension"/>

    <declare-styleable name="EmojiEditText">
        <attr name="emojiSize"/>
    </declare-styleable>

    <declare-styleable name="EmojiTextView">
        <attr name="emojiSize"/>
    </declare-styleable>

    <declare-styleable name="EmojiKeyboard">
        <attr name="exampleString" format="string" />
        <attr name="exampleDimension" format="dimension" />
        <attr name="exampleColor" format="color" />
        <attr name="exampleDrawable" format="color|reference" />
    </declare-styleable>

>>>>>>> b8f5067e
</resources><|MERGE_RESOLUTION|>--- conflicted
+++ resolved
@@ -99,8 +99,6 @@
         <attr name="fastscroll__bubbleTextAppearance" format="reference" />
     </declare-styleable>
 
-<<<<<<< HEAD
-=======
     <attr name="emojiSize" format="dimension"/>
 
     <declare-styleable name="EmojiEditText">
@@ -118,5 +116,4 @@
         <attr name="exampleDrawable" format="color|reference" />
     </declare-styleable>
 
->>>>>>> b8f5067e
 </resources>