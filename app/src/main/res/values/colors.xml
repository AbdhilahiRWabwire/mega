--- conflicted
+++ resolved
@@ -237,7 +237,15 @@
 
     <color name="black_bottom_sheets_icon_tint">#8F000000</color>
 
-<<<<<<< HEAD
+    <!-- NODE LABELS -->
+    <color name="label_red">#FF625D</color>
+    <color name="label_orange">#F9A646</color>
+    <color name="label_yellow">#F4CE4A</color>
+    <color name="label_green">#6DCB50</color>
+    <color name="label_blue">#4BB8F3</color>
+    <color name="label_purple">#D088E1</color>
+    <color name="label_grey">#A4A4A7</color>
+
     <!-- colors for audio player -->
     <color name="audio_player_main_bg">#333333</color>
     <color name="audio_player_controller_bg">#222222</color>
@@ -246,16 +254,6 @@
     <color name="white_60_opacity">#99FFFFFF</color>
     <color name="white_70_opacity">#B2FFFFFF</color>
     <color name="black_60_opacity">#99000000</color>
+    <color name="black_87_opacity">#DE000000</color>
     <color name="teal_300">#00BFA5</color>
-=======
-    <!-- NODE LABELS -->
-    <color name="label_red">#FF625D</color>
-    <color name="label_orange">#F9A646</color>
-    <color name="label_yellow">#F4CE4A</color>
-    <color name="label_green">#6DCB50</color>
-    <color name="label_blue">#4BB8F3</color>
-    <color name="label_purple">#D088E1</color>
-    <color name="label_grey">#A4A4A7</color>
->>>>>>> 28087ebf
-
 </resources>