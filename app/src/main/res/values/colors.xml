--- conflicted
+++ resolved
@@ -221,11 +221,7 @@
     <color name="giphy_loading_background">#ECECEC</color>
 
     <color name="border_avatar_call">#4DFFFFFF</color>
-<<<<<<< HEAD
-=======
-
-    <color name="over_quota_yellow">#FFFFB42B</color>
->>>>>>> 4b043d9f
+    
     <color name="background_own_reaction_added">#0F00BFA5</color>
 
     <color name="error_color">#C70000</color>
