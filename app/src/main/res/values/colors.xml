<?xml version="1.0" encoding="utf-8"?>
<resources>
	<color name="pressed_mega">#CCcc0000</color>
    <color name="text_tab_alpha">#99ffffff</color>
    <color name="text_secondary">#7a7a7a</color>
    <color name="separator_grey">#10000000</color>
    <color name="background_secondary">#eeeeee</color>
    <color name="background_create_account">#f4f4f4</color>
    <color name="mega">#d90007</color>
    <color name="mega_transparency">#CCdb0605</color>
    <color name="text_login">#FF000000</color>
    <color name="transparency_white">#80FFFFFF</color>
    <color name="used_space_warning">#ffb800</color>
    <color name="used_space_exceed">#d52400</color>
    <color name="transfer_progress">#cccccc</color>
    <color name="navigation_drawer_mail">#858585</color>
    <color name="navigation_drawer_text">#d2d2d2</color>
    <color name="navigation_drawer_background_odd">#292929</color>
    <color name="navigation_drawer_background">#222222</color>
    <color name="color_navigation_drawer_selected">#1AFFFFFF</color> 
    <color name="file_list_first_row">#000000</color>
    <color name="file_list_second_row">#848484</color>
    <color name="file_list_selected_row">#1A000000</color>
    <color name="new_file_list_selected_row">#0A000000</color>
    <color name="new_multiselect_color">#1A0ABFA5</color>
    <color name="border_file_properties">#cccccc</color>
    <color name="file_properties_text_available">#666666</color>
    <color name="grey_info_menu">#999999</color>
    <color name="grid_item_border">#d4d4d4</color>
    <color name="grid_item_separator">#e5e5e5</color>
    <color name="contact_properties_content_detailed">#9a9a9a</color>
    <color name="contact_properties_info_menu">#404040</color>
    <color name="contact_list_second_row">#848484</color>
    <color name="photo_sync_month_text">#787878</color>
    <color name="switch_selector_layout">#555555</color>
    <color name="color_default_avatar_phone">#777777</color>
 	<color name="content_text_folder">#80333333</color>
 	<color name="content_text_background">#f4f4f4</color>
 	<color name="adapters_background">#333333</color>
 	<color name="file_properties_bottom">#292929</color>

    <color name="new_background_fragment">#F7F7F7</color>

 	<color name="lollipop_primary_color">#d90007</color>
 	<color name="lollipop_dark_primary_color">#b4070c</color>
 	<color name="lollipop_dark_primary_color_file_properties">#2284b1</color>
    
 <!--    <color name="dark_grey_cloud_drive">#6d6f70</color>--> 
    
    <color name="green_free_account">#31B404</color>

    <color name="divider_upgrade_account">#1F000000</color>

    <color name="transparent_white">#CCFFFFFF</color>
    <color name="white">#FFFFFF</color>
    <color name="black">#000000</color>
    <color name="black_87_opacity">#DE000000</color>
    <color name="orange">#FFFFBB33</color>
    <color name="blue">#FF33B5E5</color>
    <color name="upgrade_orange">#ffa500</color>
    <color name="upgrade_grey">#8d8d8d</color>
    <color name="filter_icon">#8d8d94</color>
    <color name="upgrade_white">#b9ffffff</color>
    <color name="delete_account">#ff333a</color>
    <color name="ic_mic_read_message">#9e9e9e</color>
    <color name="ic_mic_unread_message">#00bfa5</color>

    <color name="name_my_account">#de000000</color>
    <color name="mail_my_account">#8a000000</color>
    <color name="forgot_pass_text">#91000000</color>
        
    <color name="tab_pressed">#ee0008</color>

    <color name="transparent_black">#80000000</color>
    <color name="transparent_mega">#80db0605</color>
    
    <color name="delimiterColor">#e6e6e6</color>
    <color name="contactSelected">#1A00BFA5</color>
    <color name="accentColor">#FF00BFA5</color>
    <color name="accentColorTransparent">#5900BFA5</color>
    <color name="accentColorLight">#9900BFA5</color>
    <color name="accentColorDark">#FF009884</color>
    <color name="textGrey">#6d6f70</color> 

    <color name="filePropertiesToolBar">#2284b1</color>

	<color name="tour_bar_grey">#dddddd</color>
	<color name="tour_bar_red">#cc0000</color>

    <color name="small_letter_upgrade_account">#8a333333</color>

    <color name="chat_background">#08000000</color>
    <color name="message_background">#0f000000</color>

    <color name="chat_sliding_panel_separator">#dcdcdcdc</color>
    <color name="gradient_avatar_chat">#44000000</color>

    <color name="status_connected">#13e03c</color>
    <color name="status_busy">#eb4444</color>

    <color name="participants_layout">#f2f2f2</color>
    <color name="status_invisible_layout">#bfbfbf</color>

    <color name="sliding_panel_separator">#dcdcdcdc</color>

    <color name="login_warning">#FFFF333A</color>
    <color name="login_title">#FFD90007</color>

    <color name="copyright_text">#FF333333</color>

    <color name="transparent_transparent_black">#35000000</color>
    <color name="status_bar_login">#33000000</color>
    <color name="less_transparent_white">#80FFFFFF</color>

    <color name="grey_my_account_background">#FFF9F9F9</color>
    <color name="grey_my_account_separator">#80FFFFFF</color>

    <color name="grey_achievements_background">#E6FFFFFF</color>
    <color name="grey_achievements_title">#FF777777</color>

    <color name="grey_achievements_invite_friends">#FF666666</color>
    <color name="grey_achievements_invite_friends_sub">#FF999999</color>

    <color name="blue_unlocked_rewards">#FF2BA6DE</color>
    <color name="green_unlocked_rewards">#FF31B500</color>

    <color name="grey_text_chip">#FF535353</color>
    <color name="grey_background_chip">#FFE0E0E0</color>
    <color name="invite_button_deactivated">#424F4F4F</color>

    <color name="very_transparent_black">#40000000</color>
    <color name="very_very_transparent_black">#10000000</color>
    <color name="scroll_bubble">#90727272</color>
    <color name="scroll_handle">#90d90007</color>
    <color name="camera_uploads_list_view">#FFF5F5F5</color>
    <color name="transparent_black2">#99000000</color>

    <color name="keyboard_chat_separator">#1F000000</color>
    <color name="background_chat">#FFFFFFFF</color>
    <color name="disable_fab_chat_call">#444444</color>
    <color name="disable_fab_invite_contact">#A9E3D8</color>

	<color name="disabled_radio_button_label">#FF8C8F90</color>
    <color name="pass_weak">#FFFFD300</color>
    <color name="pass_good">#FF13E03C</color>

    <color name="color_background_versions">#FFF2F2F2</color>


    <color name="black_p50">#9f000000</color>

    <color name="turn_on_notifications_background">#FF00A38C</color>
    <color name="turn_on_notifications_statusbar">#FF008270</color>
    <color name="call_on_hold_banner">#60008270</color>

    <color name="turn_on_notifications_text">#B3000000</color>


    <color name="color_background_jump_to_least">#80000000</color>

    <color name="color_background_new_messages">#FFF7F7F7</color>
    <color name="color_text_new_messages">#B3000000</color>
    <color name="message_background_2">#ffEDE9E8</color>
    <color name="message_background_3">#FFE4EBEA</color>
    <color name="shape_page_number">#E600BFA5</color>
    <color name="file_playlist_playing">#FFF2FCFA</color>
    <color name="background_button_white">#FFFAFAFA</color>
    <color name="border_button_white">#FFE1E1E1</color>
    <color name="add_contact_icons">#FF707070</color>
    <color name="user_layer_group_call">#8000BFA5</color>

    <color name="emoji_icons">#61000000</color>
    <color name="emoji_background">#FFECEFF1</color>

    <color name="dark_primary_color">#FFF30C14</color>
    <color name="dark_primary_color_secondary">#FFD50004</color>
    <color name="status_bar_search">#FFCCCCCC</color>
    <color name="status_bar_sms_verification">#40B0D7</color>
    <color name="status_bar_navigation_view">#FF33CCB7</color>
    <color name="white_50_opacity">#80FFFFFF</color>
    <color name="white_15_opacity">#26FFFFFF</color>
    <color name="black_15_opacity">#26000000</color>
    <color name="accent_color_30_opacity">#4D00BFA5</color>

    <color name="yellow_notif_shares">#FFFFA500</color>
    <color name="green_notif_contacts">#FF00897B</color>

    <color name="free_account">#2bb200</color>

    <!-- DIALOGS -->
    <color name="dialog_title">#FF333333</color>
    <color name="dialog_text">#FF666666</color>

    <color name="permissions_image_adapter">#FFEEEEEE</color>

    <color name="statusbar_tour_1">#FFCC6B6B</color>
    <color name="statusbar_tour_2">#FF42A6BF</color>
    <color name="statusbar_tour_3">#FFCC7300</color>
    <color name="statusbar_tour_4">#FF00948C</color>

    <color name="business_alert_background">#FFF6F6F6</color>
    <color name="expired_red">#FFE1000F</color>
    <color name="grace_yellow">#FFF29907</color>
    <color name="expired_business_admin_statusbar">#825572</color>
    <color name="expired_business_user_statusbar">#29A6D1</color>
    <color name="expired_business_admin">#966B87</color>
    <color name="expired_business_user">#44BCE6</color>
    <color name="business_color">#2BA6DE</color>

    <color name="black_40_alpha">#66000000</color>

    <color name="red_alert">#FF6464</color>
    <color name="status_bar_red_alert">#CF4949</color>

    <color name="reconnecting_bar">#FFF5A623</color>
    <color name="voice_clip_bubble">#323232</color>
    <color name="background_recording">#78252525</color>
<<<<<<< HEAD
    <color name="border_avatar_call">#4DFFFFFF</color>
    <color name="another_call_on_hold">#E600BFA5</color>
=======
    <color name="background_own_reaction_added">#0F00BFA5</color>
>>>>>>> 13f08ba2
</resources><|MERGE_RESOLUTION|>--- conflicted
+++ resolved
@@ -215,10 +215,7 @@
     <color name="reconnecting_bar">#FFF5A623</color>
     <color name="voice_clip_bubble">#323232</color>
     <color name="background_recording">#78252525</color>
-<<<<<<< HEAD
     <color name="border_avatar_call">#4DFFFFFF</color>
     <color name="another_call_on_hold">#E600BFA5</color>
-=======
     <color name="background_own_reaction_added">#0F00BFA5</color>
->>>>>>> 13f08ba2
 </resources>