--- conflicted
+++ resolved
@@ -436,12 +436,16 @@
     <!--  SnackBar Button text  -->
     <color name="teal_200_teal_300">@color/teal_200</color>
 
-<<<<<<< HEAD
+    <!--  ExoPlayer Time Bar Unplayed  -->
+    <color name="grey_alpha_012_white_alpha_023">@color/grey_alpha_012</color>
+
+    <color name="grey_054_white_060">@color/grey_alpha_054</color>
+    <color name="grey_012_white_020">@color/grey_alpha_012</color>
+
     <!--   my account -->
     <color name="grey_020_black">@color/grey_020</color>
     <color name="grey_050_grey_700">@color/grey_050</color>
     <color name="grey_050_grey_900">@color/grey_050</color>
-    <color name="grey_054_white_060">@color/grey_alpha_054</color>
     <color name="white_087_white">@color/white_alpha_087</color>
     <color name="orange_600_orange_300">@color/orange_600</color>
     <color name="red_300_red_200">@color/red_300</color>
@@ -451,12 +455,5 @@
     <color name="grey_100_060_grey_100">@color/grey_100_alpha_060</color>
     <color name="grey_038_grey_400">@color/grey_alpha_038</color>
     <color name="grey_010_white_009">@color/grey_010</color>
-=======
-    <!--  ExoPlayer Time Bar Unplayed  -->
-    <color name="grey_alpha_012_white_alpha_023">@color/grey_alpha_012</color>
-
-    <color name="grey_054_white_060">@color/grey_alpha_054</color>
-    <color name="grey_012_white_020">@color/grey_alpha_012</color>
->>>>>>> e75cf4dd
 
 </resources>