<?xml version="1.0" encoding="utf-8"?>
<resources>
    <!-- General color names, the suffix numbers are defined
    in Mega Invision(https://projects.invisionapp.com/d/main#/console/20328430/433152493/preview),
    not the values from Material design.  -->
    <color name="white">#FFFFFF</color>

    <color name="white_alpha_005">#0DFFFFFF</color>
    <color name="white_alpha_008">#14FFFFFF</color>
    <color name="white_alpha_009">#17FFFFFF</color>
    <color name="white_alpha_012">#1FFFFFFF</color>
    <color name="white_alpha_015">#26FFFFFF</color>
    <color name="white_alpha_016">#29FFFFFF</color>
    <color name="white_alpha_018">#2EFFFFFF</color>
    <color name="white_alpha_020">#33FFFFFF</color>
    <color name="white_alpha_023">#3BFFFFFF</color>
    <color name="white_alpha_026">#42FFFFFF</color>
    <color name="white_alpha_030">#4DFFFFFF</color>
    <color name="white_alpha_033">#54FFFFFF</color>
    <color name="white_alpha_038">#61FFFFFF</color>
    <color name="white_alpha_045">#73FFFFFF</color>
    <color name="white_alpha_050">#80FFFFFF</color>
    <color name="white_alpha_054">#8AFFFFFF</color>
    <color name="white_alpha_060">#99FFFFFF</color>
    <color name="white_alpha_070">#B3FFFFFF</color>
    <color name="white_alpha_080">#CCFFFFFF</color>
    <color name="white_alpha_085">#D9FFFFFF</color>
    <color name="white_alpha_087">#DEFFFFFF</color>
    <color name="white_alpha_090">#E6FFFFFF</color>

    <color name="black">#000000</color>
    <color name="dark_grey">#121212</color>
    <color name="dark_grey_alpha_050">#80121212</color>
    <color name="dark_grey_alpha_054">#8A121212</color>
    <color name="dark_grey_alpha_070">#B3121212</color>

    <color name="grey_010">#FAFAFA</color>
    <color name="grey_020">#F5F5F5</color>
    <color name="grey_050">#EEEEEE</color>
    <color name="grey_100">#E0E0E0</color>
    <color name="grey_200">#BDBDBD</color>
    <color name="grey_300">#9E9E9E</color>
    <color name="grey_400">#929292</color>
    <color name="grey_500">#757575</color>
    <color name="grey_600">#6C6C6C</color>
    <color name="grey_700">#4F4F4F</color>
    <color name="grey_800">#2E2E2E</color>
    <color name="grey_900">#212121</color>

    <color name="grey_100_alpha_060">#99E0E0E0</color>
    <color name="grey_300_alpha_026">#429E9E9E</color>
    <color name="grey_600_alpha_085">#D96C6C6C</color>
    <color name="grey_700_alpha_026">#424F4F4F</color>

    <color name="grey_alpha_003">#08000000</color>
    <color name="grey_alpha_005">#0D000000</color>
    <color name="grey_alpha_006">#0F000000</color>
    <color name="grey_alpha_012">#1F000000</color>
    <color name="grey_alpha_016">#29000000</color>
    <color name="grey_alpha_020">#33000000</color>
    <color name="grey_alpha_026">#42000000</color>
    <color name="grey_alpha_033">#54000000</color>
    <color name="grey_alpha_038">#61000000</color>
    <color name="grey_alpha_045">#73000000</color>
    <color name="grey_alpha_050">#80000000</color>
    <color name="grey_alpha_054">#8A000000</color>
    <color name="grey_alpha_060">#99000000</color>
    <color name="grey_alpha_070">#B3000000</color>
    <color name="grey_alpha_080">#CC000000</color>
    <color name="grey_alpha_087">#DE000000</color>

    <color name="teal_050">#DCF4F0</color>
    <color name="teal_100">#A9E3D8</color>
    <color name="teal_200">#6DD2BF</color>
    <color name="teal_300">#00BFA5</color>
    <color name="teal_400">#00B092</color>
    <color name="teal_500">#00A07F</color>
    <color name="teal_600">#009372</color>

    <color name="teal_200_alpha_038">#616DD2BF</color>

    <color name="teal_300_alpha_006">#0F00B092</color>
    <color name="teal_300_alpha_038">#6100BFA5</color>
    <color name="teal_300_alpha_050">#8000BFA5</color>
    <color name="teal_300_alpha_090">#E600BFA5</color>

    <color name="teal_400_alpha_036">#5C00B092</color>
    <color name="teal_400_alpha_050">#8000B092</color>
    <color name="teal_400_alpha_090">#E600B092</color>
    <color name="teal_500_alpha_040">#6600B092</color>

    <color name="red_300">#F46762</color>
    <color name="red_400">#FD3E38</color>
    <color name="red_500">#FF2310</color>
    <color name="red_600">#F30C14</color>
    <color name="red_800">#D50004</color>
    <color name="red_900">#C70000</color>

    <color name="red_600_alpha_038">#61F30C14</color>
    <color name="red_300_alpha_038">#61F46762</color>
    <color name="red_900_alpha_080">#CCC70000</color>
    <color name="red_400_alpha_080">#CCFD3E38</color>

    <color name="yellow_300">#FFEF67</color>
    <color name="yellow_600">#FFD300</color>

    <color name="orange_300">#FFB640</color>
    <color name="orange_400">#FFA500</color>

    <color name="green_300">#78CC64</color>
    <color name="green_400">#56C13E</color>
    <color name="green_500">#31B500</color>

    <color name="jade_300">#4DB6AC</color>
    <color name="jade_600">#00897B</color>

    <color name="salmon_300">#F37476</color>
    <color name="salmon_400">#FF5252</color>
    <color name="salmon_700">#E42930</color>

    <color name="lime_green_200">#A9F2A5</color>
    <color name="lime_green_300">#7FEC7E</color>
    <color name="lime_green_500">#13E03C</color>

    <color name="dark_blue_200">#85D2ED</color>
    <color name="dark_blue_300">#5AC0E6</color>
    <color name="dark_blue_400">#3FB2E2</color>
    <color name="dark_blue_500">#2BA6DE</color>

    <color name="blue_300">#00C0FD</color>
    <color name="blue_200">#61D2FF</color>

    <color name="amber_700">#FFA003</color>
    <color name="amber_600">#FFB300</color>
    <color name="amber_300">#FFD54F</color>

    <!-- For business admin account expired background color -->
    <color name="old_pink_800">#B00E5E</color>
    <color name="old_pink_900">#8A0955</color>

    <color name="purple_200">#CE91D3</color>
    <color name="purple_300">#B965C1</color>

    <!-- For action mode under dark mode only, same as getColorForElevation() with 4dp elevation -->
    <color name="action_mode_background">#282828</color>

    <!-- For fast scroller -->
    <color name="scroll_bubble">#90727272</color>

    <color name="scroll_handle">#90d90007</color>

    <!-- ======================== Color pair: light_dark ================== -->

    <color name="black_white">@color/black</color>

    <!-- The list item divider; Stroke color (Grid item border color);
         The underline color of TextInputLayout when unfocused -->
    <color name="grey_012_white_012">@color/grey_alpha_012</color>
    <!-- The "eye" icon -->
    <color name="grey_012_white_038">@color/grey_alpha_012</color>

    <!--  Same as colorOnSecondary  -->
    <color name="white_087_dark_grey">@color/white_alpha_087</color>

    <!-- Same as colorError -->
    <color name="red_900_red_400">@color/red_900</color>

    <!-- Notification badge -->
    <color name="white_dark_grey">@color/white</color>

    <!-- Turn on camera uploads button text, action mode bar color -->
    <color name="teal_300_dark_grey">@color/teal_300</color>

    <!-- icon tint for FAB above images or scrim -->
    <color name="teal_300_black">@color/teal_300</color>
    <!-- background tint for FAB above images or scrim -->
    <color name="white_teal_200">@color/white</color>

    <!-- Homepage scrim -->
    <color name="grey_600_085_dark_grey_070">@color/grey_600_alpha_085</color>

    <!-- Primary red -->
    <color name="red_600_red_300">@color/red_600</color>

    <!-- Tint color for login page MEGA LOGO -->
    <color name="red_600_white_087">@color/red_600</color>

    <color name="red_600_red_400">@color/red_600</color>

    <color name="red_500_red_300">@color/red_500</color>

    <color name="red_900_080_red_400_080">@color/red_900_alpha_080</color>

    <!-- Solid color. e.g. Grid item background -->
    <color name="white_white_005">?android:attr/colorBackground</color>

    <!-- chat room message loading image tint  -->
    <color name="grey_005_white_008">@color/grey_alpha_005</color>

    <!-- chat reaction add/own emoji background fill -->
    <color name="grey_003_white_018">@color/grey_alpha_003</color>

    <!-- chat reaction add/own emoji background border -->
    <color name="grey_012_white_015">@color/grey_alpha_012</color>

    <!-- chat reaction contact emoji background fill -->
    <color name="teal_300_006_teal_400_050">@color/teal_300_alpha_006</color>

    <!-- chat reaction contact emoji background border -->
    <color name="teal_300_teal_600">@color/teal_300</color>

    <!-- chat unread message background -->
    <color name="grey_020_grey_700">@color/grey_020</color>

    <!-- chat room voice clip SeekBar progressBackgroundTint -->
    <color name="white_018_white_038">@color/white_alpha_018</color>

    <!-- Drawer item disabled text color, same to textColorHint  -->
    <color name="grey_038_white_038">@color/grey_alpha_038</color>

    <!-- AudioPlayer playlist position and duration  -->
    <color name="grey_038_white">@color/grey_alpha_038</color>

    <!-- Bottom navigation menu disabled tint color  -->
    <color name="grey_016_white_016">@color/grey_alpha_016</color>

    <!-- Record voice clip audio level indicator -->
    <color name="white_045_grey_045">@color/white_alpha_045</color>

    <!-- Chat observer layout background -->
    <color name="grey_050_white_050">@color/grey_alpha_050</color>

    <!-- Chat sending location overlay -->
    <color name="white_050_grey_050">@color/white_alpha_050</color>

    <!-- Same to textColorPrimary -->
    <color name="grey_087_white_087">@color/grey_alpha_087</color>

    <!-- AudioPlayer artist name -->
    <color name="grey_060_white_060">@color/grey_alpha_060</color>

    <color name="grey_070_white_070">@color/grey_alpha_070</color>

    <!-- Recording voice clip feedback component background -->
    <color name="grey_087_white_085">@color/grey_alpha_087</color>

    <!-- call in progress text color -->
    <color name="white_087_grey_087">@color/white_alpha_087</color>

    <!-- Turn on notification title text color -->
    <color name="white_grey_087">@color/white</color>

    <!-- Turn on notification subtitle text color -->
    <color name="grey_087_grey_070">@color/grey_alpha_087</color>

    <!-- Turn on notification bullet text color -->
    <color name="grey_900_grey_700">@color/grey_900</color>

    <!-- Same to textColorSecondary -->
    <color name="grey_054_white_054">@color/grey_alpha_054</color>

    <!-- Same as textColorSecondary on light and textColorPrimary on dark. -->
    <color name="grey_054_white_087">@color/grey_alpha_054</color>

    <color name="white_black">@color/white</color>

    <!-- Date picker background color -->
    <color name="white_grey_800">@color/white</color>

    <!-- Emoji keyboard background -->
    <color name="grey_010_grey_800">@color/grey_010</color>

    <!-- Giphy loading placeholder -->
    <color name="grey_050_grey_800">@color/grey_050</color>

    <!-- Chat message unselected icon tint -->
    <color name="grey_600_white_087">@color/grey_600</color>

    <!-- Chat message forward icon tint -->
    <color name="grey_200_grey_500">@color/grey_200</color>

    <!-- Chat management message name, e.g. Tom created a chat link, "Tom" is the name -->
    <color name="grey_900_grey_100">@color/grey_900</color>

    <!-- Chat management message text, e.g. Tom created a chat link, "created a chat link" is the text -->
    <color name="grey_500_grey_400">@color/grey_500</color>

    <!-- Business account management container-->
    <color name="grey_020_white_012">@color/grey_020</color>

    <!-- Background color of Achievements screen and bottom navigation bar -->
    <color name="grey_020_dark_grey">@color/grey_020</color>

    <!-- SMSVerificationActivity background and status bar -->
    <color name="blue_400_blue_200">@color/dark_blue_400</color>

    <!-- ============ Color pair by its main origin (Not the standard colors in Mega palette) ============== -->
    <!-- password strength -->
    <!-- Weak -->
    <color name="yellow_600_yellow_300">@color/yellow_600</color>
    <!-- Medium -->
    <color name="green_500_green_400">@color/green_500</color>
    <!-- Good -->
    <color name="lime_green_500_200">@color/lime_green_500</color>
    <!-- Strong -->
    <color name="dark_blue_500_200">@color/dark_blue_500</color>

    <!-- Colors for empty content hint text. Must be non-alpha colors, for
      <font color=""> doesn't support alpha -->
    <color name="grey_300_grey_600">@color/grey_300</color>

    <!-- app drawer related related colors -->
    <color name="grey_010_white_087">@color/grey_010</color>
    <color name="teal_300_grey_087">@color/teal_300</color>

    <!-- transfer over quota progress -->
    <color name="amber_700_amber_300">@color/amber_700</color>

    <color name="homepage_background">#EEF2F1</color>

    <color name="new_multiselect_color">#1A0ABFA5</color>

    <color name="lite_account">#FFA500</color>

    <!-- Transfer completed icon tint -->
    <color name="green_500_300">@color/green_500</color>

    <!-- chat status color -->
    <!-- Offline -->
    <color name="grey_700_grey_300">@color/grey_700</color>

    <color name="grey_200_grey_600">@color/grey_200</color>

    <!-- homepage upload FAB tint -->
    <color name="grey_900_grey_050">@color/grey_900</color>

    <!-- Available offline disabled text color -->
    <color name="grey_700_026_grey_300_026">@color/grey_700_alpha_026</color>

    <!-- Busy -->
    <color name="salmon_700_salmon_300">@color/salmon_700</color>
    <!-- Away -->
    <color name="orange_400_orange_300">@color/orange_400</color>
    <!-- Online -->
    <color name="lime_green_500_300">@color/lime_green_500</color>

    <!-- Chat contact text message text color -->
    <color name="grey_087_white">@color/grey_alpha_087</color>

    <!-- Chat contact file info color -->
    <color name="grey_054_white">@color/grey_alpha_054</color>

    <!-- Chat contact reaction emoji count text color -->
    <color name="teal_300_white">@color/teal_300</color>

    <!-- Chat reaction add icon tint color -->
    <color name="grey_026_white_038">@color/grey_alpha_026</color>

    <!-- chat own text message background -->
    <color name="teal_500_teal_400_090">@color/teal_500</color>
    <!-- chat own text message background, sending -->
    <color name="teal_500_040_teal_400_036">@color/teal_500_alpha_040</color>

    <!-- chat contact text message background -->
    <color name="grey_100_060_white_023">@color/grey_100_alpha_060</color>

    <!--Info Achievements title background -->
    <color name="white_transparent">@color/white</color>

    <!-- Same to colorSecondary -->
    <color name="teal_300_teal_200">@color/teal_300</color>

    <!-- Error text highlight color (selection background) -->
    <color name="teal_100_teal_050">@color/teal_100</color>

    <!-- Turn on notification screen background -->
    <color name="teal_500_teal_400">@color/teal_500</color>

    <!-- "Contact" title in Notifications Screen -->
    <color name="jade_600_jade_300">@color/jade_600</color>

    <!--    Mask color for current plan-->
    <color name="white_054_dark_grey_054">@color/white_alpha_054</color>

    <color name="white_050_dark_grey_050">@color/white_alpha_050</color>

    <!--  Upgrade account mask color  -->
    <color name="grey_020_white_020">@color/grey_alpha_020</color>

    <!-- Two factor authentication credentials background -->
    <color name="grey_020_grey_800">@color/grey_020</color>

    <!-- For disabled borderless button-->
    <color name="teal_300_038_teal_200_038">@color/teal_300_alpha_038</color>

    <!-- Label red -->
    <color name="salmon_400_salmon_300">@color/salmon_400</color>
    <!-- Label green -->
    <color name="green_400_green_300">@color/green_400</color>
    <!-- Label blue -->
    <color name="blue_300_blue_200">@color/blue_300</color>
    <!-- Label purple -->
    <color name="purple_300_purple_200">@color/purple_300</color>
    <!-- Storage progress bar warning -->
    <color name="amber_600_amber_300">@color/amber_600</color>
    <!-- Same as progress bar trackColor -->
    <color name="grey_012_white_023">@color/grey_alpha_012</color>
    <!-- For drawing QR code -->
    <color name="dark_grey_white">@color/dark_grey</color>

    <!-- Contact voice clip progress bar indicator color-->
    <color name="white_018_026">@color/white_alpha_018</color>

    <!-- Error text highlight color (selection background), import to MEGA screen-->
    <color name="teal_100_teal_500">@color/teal_100</color>

<<<<<<< HEAD
    <!-- QR code page background color -->
    <color name="white_grey_700">@color/white</color>

=======
    <!--  Background of text editor name layout  -->
    <color name="white_090_grey_080">@color/white_alpha_090</color>
>>>>>>> 098e2d78
</resources><|MERGE_RESOLUTION|>--- conflicted
+++ resolved
@@ -414,12 +414,10 @@
     <!-- Error text highlight color (selection background), import to MEGA screen-->
     <color name="teal_100_teal_500">@color/teal_100</color>
 
-<<<<<<< HEAD
     <!-- QR code page background color -->
     <color name="white_grey_700">@color/white</color>
 
-=======
+
     <!--  Background of text editor name layout  -->
     <color name="white_090_grey_080">@color/white_alpha_090</color>
->>>>>>> 098e2d78
 </resources>