--- conflicted
+++ resolved
@@ -441,7 +441,9 @@
 
     <color name="grey_054_white_060">@color/grey_alpha_054</color>
     <color name="grey_012_white_020">@color/grey_alpha_012</color>
-<<<<<<< HEAD
+
+    <color name="black_grey_alpha_012">@color/black</color>
+    <color name="grey_alpha_012_black">@color/grey_alpha_012</color>
 
     <!--   my account -->
     <color name="grey_020_black">@color/grey_020</color>
@@ -457,8 +459,4 @@
     <color name="grey_038_grey_400">@color/grey_alpha_038</color>
     <color name="grey_010_white_009">@color/grey_010</color>
 
-=======
-    <color name="black_grey_alpha_012">@color/black</color>
-    <color name="grey_alpha_012_black">@color/grey_alpha_012</color>
->>>>>>> 48f2e80e
 </resources>