<?xml version="1.0" encoding="utf-8"?>
<resources>
	<color name="pressed_mega">#CCcc0000</color>
    <color name="text_tab_alpha">#99ffffff</color>
    <color name="text_secondary">#7a7a7a</color>
    <color name="separator_grey">#10000000</color>
    <color name="background_secondary">#eeeeee</color>
    <color name="background_create_account">#f4f4f4</color>
    <color name="mega">#d90007</color>
    <color name="mega_transparency">#CCdb0605</color>
    <color name="text_login">#FF000000</color>
    <color name="transparency_white">#80FFFFFF</color>
    <color name="used_space_warning">#ffb800</color>
    <color name="used_space_exceed">#d52400</color>
    <color name="transfer_progress">#cccccc</color>
    <color name="navigation_drawer_mail">#858585</color>
    <color name="navigation_drawer_text">#d2d2d2</color>
    <color name="navigation_drawer_background_odd">#292929</color>
    <color name="navigation_drawer_background">#222222</color>
    <color name="color_navigation_drawer_selected">#1AFFFFFF</color> 
    <color name="file_list_first_row">#000000</color>
    <color name="file_list_second_row">#848484</color>
    <color name="file_list_selected_row">#1A000000</color>
    <color name="new_file_list_selected_row">#0A000000</color>
    <color name="new_multiselect_color">#1A0ABFA5</color>
    <color name="border_file_properties">#cccccc</color>
    <color name="file_properties_text_available">#666666</color>
    <color name="grey_info_menu">#999999</color>
    <color name="grid_item_border">#d4d4d4</color>
    <color name="grid_item_separator">#e5e5e5</color>
    <color name="contact_properties_content_detailed">#9a9a9a</color>
    <color name="contact_properties_info_menu">#404040</color>
    <color name="contact_list_second_row">#848484</color>
    <color name="photo_sync_month_text">#787878</color>
    <color name="switch_selector_layout">#555555</color>
    <color name="color_default_avatar_phone">#777777</color>
 	<color name="content_text_folder">#80333333</color>
 	<color name="content_text_background">#f4f4f4</color>
 	<color name="adapters_background">#333333</color>
 	<color name="file_properties_bottom">#292929</color>

    <color name="new_background_fragment">#F7F7F7</color>

 	<color name="lollipop_primary_color">#d90007</color>
 	<color name="lollipop_dark_primary_color">#b4070c</color>
 	<color name="lollipop_dark_primary_color_file_properties">#2284b1</color>
    
 <!--    <color name="dark_grey_cloud_drive">#6d6f70</color>--> 
    
    <color name="green_free_account">#31B404</color>

    <color name="divider_upgrade_account">#1F000000</color>

    <color name="transparent_white">#CCFFFFFF</color>
    <color name="white">#FFFFFF</color>
    <color name="black">#000000</color>
    <color name="orange">#FFFFBB33</color>
    <color name="blue">#FF33B5E5</color>
    <color name="upgrade_orange">#ffa500</color>
    <color name="upgrade_grey">#8d8d8d</color>
    <color name="filter_icon">#8d8d94</color>
    <color name="upgrade_white">#b9ffffff</color>
    <color name="delete_account">#ff333a</color>

    <color name="name_my_account">#de000000</color>
    <color name="mail_my_account">#8a000000</color>
    <color name="forgot_pass_text">#91000000</color>
        
    <color name="tab_pressed">#ee0008</color>

    <color name="transparent_black">#80000000</color>
    <color name="transparent_mega">#80db0605</color>
    
    <color name="delimiterColor">#e6e6e6</color>
    
    <color name="accentColor">#00BFA5</color>
    <color name="accentColorTransparent">#5900BFA5</color>
    <color name="textGrey">#6d6f70</color> 

    <color name="filePropertiesToolBar">#2284b1</color>

	<color name="tour_bar_grey">#dddddd</color>
	<color name="tour_bar_red">#cc0000</color>

    <color name="small_letter_upgrade_account">#8a333333</color>

    <color name="chat_background">#08000000</color>
    <color name="message_background">#0f000000</color>

    <color name="chat_sliding_panel_separator">#dcdcdcdc</color>
    <color name="gradient_avatar_chat">#44000000</color>

    <color name="status_connected">#13e03c</color>
    <color name="status_busy">#eb4444</color>

    <color name="participants_layout">#f2f2f2</color>
    <color name="status_invisible_layout">#bfbfbf</color>

    <color name="sliding_panel_separator">#dcdcdcdc</color>

    <color name="login_warning">#FFFF333A</color>
    <color name="login_title">#FFD90007</color>

    <color name="copyright_title">#FFF0373A</color>
    <color name="copyright_text">#FF333333</color>

    <color name="transparent_transparent_black">#35000000</color>
    <color name="status_bar_login">#33000000</color>
    <color name="less_transparent_white">#80FFFFFF</color>

    <color name="grey_my_account_background">#FFF9F9F9</color>
    <color name="grey_my_account_separator">#80FFFFFF</color>

    <color name="grey_achievements_background">#E6FFFFFF</color>
    <color name="grey_achievements_title">#FF777777</color>

    <color name="grey_achievements_invite_friends">#FF666666</color>
    <color name="grey_achievements_invite_friends_sub">#FF999999</color>

    <color name="blue_unlocked_rewards">#FF2BA6DE</color>
    <color name="green_unlocked_rewards">#FF31B500</color>

    <color name="grey_text_chip">#FF535353</color>
    <color name="grey_background_chip">#FFE0E0E0</color>
    <color name="invite_button_deactivated">#424F4F4F</color>

    <color name="very_transparent_black">#40000000</color>
    <color name="very_very_transparent_black">#10000000</color>
    <color name="scroll_bubble">#90727272</color>
    <color name="scroll_handle">#90d90007</color>
    <color name="camera_uploads_list_view">#FFF5F5F5</color>
    <color name="transparent_black2">#99000000</color>
<<<<<<< HEAD
    <color name="own_messages">#FF00BFA6</color>

    <color name="keyboard_chat_separator">#1F000000</color>
    <color name="background_chat">#FFFFFFFF</color>
=======
    <color name="disable_fab_chat_call">#CC444444</color>
>>>>>>> 007872b3

</resources><|MERGE_RESOLUTION|>--- conflicted
+++ resolved
@@ -130,13 +130,10 @@
     <color name="scroll_handle">#90d90007</color>
     <color name="camera_uploads_list_view">#FFF5F5F5</color>
     <color name="transparent_black2">#99000000</color>
-<<<<<<< HEAD
+
     <color name="own_messages">#FF00BFA6</color>
 
     <color name="keyboard_chat_separator">#1F000000</color>
     <color name="background_chat">#FFFFFFFF</color>
-=======
     <color name="disable_fab_chat_call">#CC444444</color>
->>>>>>> 007872b3
-
 </resources>