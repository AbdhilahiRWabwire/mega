<?xml version="1.0" encoding="utf-8"?>
<resources>
	<color name="pressed_mega">#CCcc0000</color>
    <color name="text_tab_alpha">#99ffffff</color>
    <color name="text_secondary">#7a7a7a</color>
    <color name="separator_grey">#10000000</color>
    <color name="background_secondary">#eeeeee</color>
    <color name="background_create_account">#f4f4f4</color>
    <color name="mega">#d90007</color>
    <color name="mega_transparency">#CCdb0605</color>
    <color name="text_login">#FF000000</color>
    <color name="transparency_white">#80FFFFFF</color>
    <color name="used_space_warning">#ffb800</color>
    <color name="used_space_exceed">#d52400</color>
    <color name="transfer_progress">#cccccc</color>
    <color name="navigation_drawer_mail">#858585</color>
    <color name="navigation_drawer_text">#d2d2d2</color>
    <color name="navigation_drawer_background_odd">#292929</color>
    <color name="navigation_drawer_background">#222222</color>
    <color name="color_navigation_drawer_selected">#1AFFFFFF</color> 
    <color name="file_list_first_row">#000000</color>
    <color name="file_list_second_row">#848484</color>
    <color name="file_list_selected_row">#1A000000</color>
    <color name="new_file_list_selected_row">#0A000000</color>
    <color name="new_multiselect_color">#1A0ABFA5</color>
    <color name="border_file_properties">#cccccc</color>
    <color name="file_properties_text_available">#666666</color>
    <color name="grey_info_menu">#999999</color>
    <color name="grid_item_border">#d4d4d4</color>
    <color name="grid_item_separator">#e5e5e5</color>
    <color name="contact_properties_content_detailed">#9a9a9a</color>
    <color name="contact_properties_info_menu">#404040</color>
    <color name="contact_list_second_row">#848484</color>
    <color name="photo_sync_month_text">#787878</color>
    <color name="switch_selector_layout">#555555</color>
    <color name="color_default_avatar_phone">#777777</color>
 	<color name="content_text_folder">#80333333</color>
 	<color name="content_text_background">#f4f4f4</color>
 	<color name="adapters_background">#333333</color>
 	<color name="file_properties_bottom">#292929</color>

    <color name="new_background_fragment">#F7F7F7</color>

 	<color name="lollipop_primary_color">#d90007</color>
 	<color name="lollipop_dark_primary_color">#b4070c</color>
 	<color name="lollipop_dark_primary_color_file_properties">#2284b1</color>
    
 <!--    <color name="dark_grey_cloud_drive">#6d6f70</color>--> 
    
    <color name="green_free_account">#31B404</color>

    <color name="black_12_alpha">#1F000000</color>

    <color name="transparent_white">#CCFFFFFF</color>
    <color name="white">#FFFFFF</color>
    <color name="black">#000000</color>
    <color name="black_87_opacity">#DE000000</color>
    <color name="orange">#FFFFBB33</color>
    <color name="blue">#FF33B5E5</color>
    <color name="upgrade_orange">#ffa500</color>
    <color name="upgrade_grey">#8d8d8d</color>
    <color name="filter_icon">#8d8d94</color>
    <color name="upgrade_white">#b9ffffff</color>
    <color name="delete_account">#ff333a</color>
    <color name="ic_mic_read_message">#9e9e9e</color>
    <color name="ic_mic_unread_message">#00bfa5</color>

    <color name="name_my_account">#de000000</color>
    <color name="mail_my_account">#8a000000</color>
    <color name="forgot_pass_text">#91000000</color>
        
    <color name="tab_pressed">#ee0008</color>

    <color name="transparent_black">#80000000</color>
    <color name="transparent_mega">#80db0605</color>
    
    <color name="delimiterColor">#e6e6e6</color>
    <color name="contactSelected">#1A00BFA5</color>
    <color name="accentColor">#FF00BFA5</color>
    <color name="accentColorTransparent">#5900BFA5</color>
    <color name="accentColorLight">#9900BFA5</color>
    <color name="accentColorDark">#FF009884</color>
    <color name="textGrey">#6d6f70</color> 

    <color name="filePropertiesToolBar">#2284b1</color>

	<color name="tour_bar_grey">#dddddd</color>
	<color name="tour_bar_red">#cc0000</color>

    <color name="small_letter_upgrade_account">#8a333333</color>

    <color name="chat_background">#08000000</color>
    <color name="message_background">#0f000000</color>

    <color name="chat_sliding_panel_separator">#dcdcdcdc</color>
    <color name="gradient_avatar_chat">#44000000</color>

    <color name="status_connected">#13e03c</color>
    <color name="status_busy">#eb4444</color>

    <color name="participants_layout">#f2f2f2</color>
    <color name="status_invisible_layout">#bfbfbf</color>

    <color name="sliding_panel_separator">#dcdcdcdc</color>

    <color name="login_warning">#FFFF333A</color>
    <color name="login_title">#FFD90007</color>

    <color name="copyright_text">#FF333333</color>

    <color name="transparent_transparent_black">#35000000</color>
    <color name="status_bar_login">#33000000</color>
    <color name="less_transparent_white">#80FFFFFF</color>

    <color name="grey_my_account_background">#FFF9F9F9</color>
    <color name="grey_my_account_separator">#80FFFFFF</color>

    <color name="grey_achievements_background">#E6FFFFFF</color>
    <color name="grey_achievements_title">#FF777777</color>

    <color name="grey_achievements_invite_friends">#FF666666</color>
    <color name="grey_achievements_invite_friends_sub">#FF999999</color>

    <color name="blue_unlocked_rewards">#FF2BA6DE</color>
    <color name="green_unlocked_rewards">#FF31B500</color>

    <color name="grey_text_chip">#FF535353</color>
    <color name="grey_background_chip">#FFE0E0E0</color>
    <color name="invite_button_deactivated">#424F4F4F</color>

    <color name="very_transparent_black">#40000000</color>
    <color name="very_very_transparent_black">#10000000</color>
    <color name="scroll_bubble">#90727272</color>
    <color name="scroll_handle">#90d90007</color>
    <color name="camera_uploads_list_view">#FFF5F5F5</color>
    <color name="transparent_black2">#99000000</color>

    <color name="background_chat">#FFFFFFFF</color>
    <color name="disable_fab_chat_call">#444444</color>
    <color name="disable_fab_invite_contact">#A9E3D8</color>

	<color name="disabled_radio_button_label">#FF8C8F90</color>
    <color name="pass_weak">#FFFFD300</color>
    <color name="pass_good">#FF13E03C</color>

    <color name="color_background_versions">#FFF2F2F2</color>


    <color name="black_p50">#9f000000</color>

    <color name="turn_on_notifications_background">#FF00A38C</color>
    <color name="turn_on_notifications_statusbar">#FF008270</color>
    <color name="turn_on_notifications_text">#B3000000</color>


    <color name="color_background_jump_to_least">#80000000</color>

    <color name="color_background_new_messages">#FFF7F7F7</color>
    <color name="color_text_new_messages">#B3000000</color>
    <color name="message_background_2">#ffEDE9E8</color>
    <color name="message_background_3">#FFE4EBEA</color>
    <color name="shape_page_number">#E600BFA5</color>
    <color name="file_playlist_playing">#FFF2FCFA</color>
    <color name="background_button_white">#FFFAFAFA</color>
    <color name="border_button_white">#FFE1E1E1</color>
    <color name="add_contact_icons">#FF707070</color>
    <color name="user_layer_group_call">#8000BFA5</color>

    <color name="emoji_icons">#61000000</color>
    <color name="emoji_background">#FFECEFF1</color>

    <color name="dark_primary_color">#FFF30C14</color>
    <color name="dark_primary_color_secondary">#FFD50004</color>
    <color name="status_bar_search">#FFCCCCCC</color>
    <color name="status_bar_sms_verification">#40B0D7</color>
    <color name="status_bar_navigation_view">#FF33CCB7</color>
    <color name="white_50_opacity">#80FFFFFF</color>
    <color name="white_15_opacity">#26FFFFFF</color>
    <color name="black_15_opacity">#26000000</color>
    <color name="accent_color_30_opacity">#4D00BFA5</color>

    <color name="yellow_notif_shares">#FFFFA500</color>
    <color name="green_notif_contacts">#FF00897B</color>

    <color name="free_account">#2bb200</color>

    <!-- DIALOGS -->
    <color name="dialog_title">#FF333333</color>
    <color name="dialog_text">#FF666666</color>

    <color name="permissions_image_adapter">#FFEEEEEE</color>

    <color name="statusbar_tour_1">#FFCC6B6B</color>
    <color name="statusbar_tour_2">#FF42A6BF</color>
    <color name="statusbar_tour_3">#FFCC7300</color>
    <color name="statusbar_tour_4">#FF00948C</color>

    <color name="business_alert_background">#FFF6F6F6</color>
    <color name="expired_red">#FFE1000F</color>
    <color name="grace_yellow">#FFF29907</color>
    <color name="expired_business_admin_statusbar">#825572</color>
    <color name="expired_business_user_statusbar">#29A6D1</color>
    <color name="expired_business_admin">#966B87</color>
    <color name="expired_business_user">#44BCE6</color>
    <color name="business_color">#2BA6DE</color>

    <color name="black_40_alpha">#66000000</color>

    <color name="red_alert">#FF6464</color>
    <color name="status_bar_red_alert">#CF4949</color>

    <color name="reconnecting_bar">#FFF5A623</color>
    <color name="voice_clip_bubble">#323232</color>
    <color name="background_recording">#78252525</color>
<<<<<<< HEAD
    <color name="over_quota_yellow">#FFFFB42B</color>

=======
    <color name="background_own_reaction_added">#0F00BFA5</color>
>>>>>>> 13f08ba2
</resources><|MERGE_RESOLUTION|>--- conflicted
+++ resolved
@@ -212,10 +212,8 @@
     <color name="reconnecting_bar">#FFF5A623</color>
     <color name="voice_clip_bubble">#323232</color>
     <color name="background_recording">#78252525</color>
-<<<<<<< HEAD
+
     <color name="over_quota_yellow">#FFFFB42B</color>
 
-=======
     <color name="background_own_reaction_added">#0F00BFA5</color>
->>>>>>> 13f08ba2
 </resources>