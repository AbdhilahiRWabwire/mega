--- conflicted
+++ resolved
@@ -97,13 +97,8 @@
     <color name="status_invisible_layout">#bfbfbf</color>
 
     <color name="sliding_panel_separator">#dcdcdcdc</color>
-
-<<<<<<< HEAD
     <color name="login_warning">#FFFF333A</color>
-=======
 
     <color name="transparent_transparent_black">#35000000</color>
 
-
->>>>>>> 8a4ec4b0
 </resources>