--- conflicted
+++ resolved
@@ -383,14 +383,12 @@
     <!-- For drawing QR code -->
     <color name="dark_grey_white">@color/dark_grey</color>
 
-<<<<<<< HEAD
+    <!-- Error text highlight color (selection background), import to MEGA screen-->
+    <color name="teal_100_teal_500">@color/teal_100</color>
+
     <!--   my account -->
     <color name="grey_020_black">@color/grey_020</color>
     <color name="grey_050_grey_700">@color/grey_050</color>
     <color name="grey_054_white_060">@color/grey_alpha_054</color>
     <color name="white_087_white">@color/white_alpha_087</color>
-=======
-    <!-- Error text highlight color (selection background), import to MEGA screen-->
-    <color name="teal_100_teal_500">@color/teal_100</color>
->>>>>>> 4751698d
 </resources>