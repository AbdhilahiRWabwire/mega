<?xml version="1.0" encoding="utf-8"?>
<resources>
	<color name="pressed_mega">#CCcc0000</color>
    <color name="text_tab_alpha">#99ffffff</color>
    <color name="text_secondary">#7a7a7a</color>
    <color name="separator_grey">#10000000</color>
    <color name="background_secondary">#eeeeee</color>
    <color name="background_create_account">#f4f4f4</color>
    <color name="mega">#d90007</color>
    <color name="mega_transparency">#CCdb0605</color>
    <color name="text_login">#FF000000</color>
    <color name="transparency_white">#80FFFFFF</color>
    <color name="used_space_warning">#ffb800</color>
    <color name="used_space_exceed">#d52400</color>
    <color name="transfer_progress">#cccccc</color>
    <color name="navigation_drawer_mail">#858585</color>
    <color name="navigation_drawer_text">#d2d2d2</color>
    <color name="navigation_drawer_background_odd">#292929</color>
    <color name="navigation_drawer_background">#222222</color>
    <color name="color_navigation_drawer_selected">#1AFFFFFF</color> 
    <color name="file_list_first_row">#000000</color>
    <color name="file_list_second_row">#848484</color>
    <color name="file_list_selected_row">#1A000000</color>
    <color name="new_file_list_selected_row">#0A000000</color>
    <color name="new_multiselect_color">#1A0ABFA5</color>
    <color name="border_file_properties">#cccccc</color>
    <color name="file_properties_text_available">#666666</color>
    <color name="grey_info_menu">#999999</color>
    <color name="grid_item_border">#d4d4d4</color>
    <color name="grid_item_separator">#e5e5e5</color>
    <color name="contact_properties_content_detailed">#9a9a9a</color>
    <color name="contact_properties_info_menu">#404040</color>
    <color name="contact_list_second_row">#848484</color>
    <color name="photo_sync_month_text">#787878</color>
    <color name="switch_selector_layout">#555555</color>
    <color name="color_default_avatar_phone">#777777</color>
 	<color name="content_text_folder">#80333333</color>
 	<color name="content_text_background">#f4f4f4</color>
 	<color name="adapters_background">#333333</color>
 	<color name="file_properties_bottom">#292929</color>

    <color name="new_background_fragment">#F7F7F7</color>

 	<color name="lollipop_primary_color">#d90007</color>
 	<color name="lollipop_dark_primary_color">#b4070c</color>
 	<color name="lollipop_dark_primary_color_file_properties">#2284b1</color>
    
 <!--    <color name="dark_grey_cloud_drive">#6d6f70</color>--> 
    
    <color name="green_free_account">#31B404</color>

    <color name="divider_upgrade_account">#1F000000</color>

    <color name="transparent_white">#CCFFFFFF</color>
    <color name="white">#FFFFFF</color>
    <color name="black">#000000</color>
    <color name="black_87_opacity">#DE000000</color>
    <color name="orange">#FFFFBB33</color>
    <color name="blue">#FF33B5E5</color>
    <color name="upgrade_orange">#ffa500</color>
    <color name="upgrade_grey">#8d8d8d</color>
    <color name="filter_icon">#8d8d94</color>
    <color name="upgrade_white">#b9ffffff</color>
    <color name="delete_account">#ff333a</color>
    <color name="ic_mic_read_message">#9e9e9e</color>
    <color name="ic_mic_unread_message">#00bfa5</color>

    <color name="name_my_account">#de000000</color>
    <color name="mail_my_account">#8a000000</color>
    <color name="forgot_pass_text">#91000000</color>
        
    <color name="tab_pressed">#ee0008</color>

    <color name="transparent_black">#80000000</color>
    <color name="transparent_mega">#80db0605</color>
    
    <color name="delimiterColor">#e6e6e6</color>
    <color name="contactSelected">#1A00BFA5</color>
    <color name="accentColor">#FF00BFA5</color>
    <color name="accentColorTransparent">#5900BFA5</color>
    <color name="accentColorLight">#9900BFA5</color>
    <color name="accentColorDark">#FF009884</color>
    <color name="textGrey">#6d6f70</color> 

    <color name="filePropertiesToolBar">#2284b1</color>

	<color name="tour_bar_grey">#dddddd</color>
	<color name="tour_bar_red">#cc0000</color>

    <color name="small_letter_upgrade_account">#8a333333</color>

    <color name="chat_background">#08000000</color>
    <color name="message_background">#0f000000</color>

    <color name="chat_sliding_panel_separator">#dcdcdcdc</color>
    <color name="gradient_avatar_chat">#44000000</color>

    <color name="status_connected">#13e03c</color>
    <color name="status_busy">#eb4444</color>

    <color name="participants_layout">#f2f2f2</color>
    <color name="status_invisible_layout">#bfbfbf</color>

    <color name="sliding_panel_separator">#dcdcdcdc</color>

    <color name="login_warning">#FFFF333A</color>
    <color name="login_title">#FFD90007</color>

    <color name="copyright_text">#FF333333</color>

    <color name="transparent_transparent_black">#35000000</color>
    <color name="status_bar_login">#33000000</color>
    <color name="less_transparent_white">#80FFFFFF</color>

    <color name="grey_my_account_background">#FFF9F9F9</color>
    <color name="grey_my_account_separator">#80FFFFFF</color>

    <color name="grey_achievements_background">#E6FFFFFF</color>
    <color name="grey_achievements_title">#FF777777</color>

    <color name="grey_achievements_invite_friends">#FF666666</color>
    <color name="grey_achievements_invite_friends_sub">#FF999999</color>

    <color name="blue_unlocked_rewards">#FF2BA6DE</color>
    <color name="green_unlocked_rewards">#FF31B500</color>

    <color name="grey_text_chip">#FF535353</color>
    <color name="grey_background_chip">#FFE0E0E0</color>
    <color name="invite_button_deactivated">#424F4F4F</color>

    <color name="very_transparent_black">#40000000</color>
    <color name="very_very_transparent_black">#10000000</color>
    <color name="scroll_bubble">#90727272</color>
    <color name="scroll_handle">#90d90007</color>
    <color name="camera_uploads_list_view">#FFF5F5F5</color>
    <color name="transparent_black2">#99000000</color>

    <color name="keyboard_chat_separator">#1F000000</color>
    <color name="background_chat">#FFFFFFFF</color>
    <color name="disable_fab_chat_call">#444444</color>
    <color name="disable_fab_invite_contact">#A9E3D8</color>

	<color name="disabled_radio_button_label">#FF8C8F90</color>
    <color name="pass_weak">#FFFFD300</color>
    <color name="pass_good">#FF13E03C</color>

    <color name="color_background_versions">#FFF2F2F2</color>


    <color name="black_p50">#9f000000</color>

    <color name="turn_on_notifications_background">#FF00A38C</color>
    <color name="turn_on_notifications_statusbar">#FF008270</color>
    <color name="turn_on_notifications_text">#B3000000</color>


    <color name="color_background_jump_to_least">#80000000</color>

    <color name="color_background_new_messages">#FFF7F7F7</color>
    <color name="color_text_new_messages">#B3000000</color>
    <color name="message_background_2">#ffEDE9E8</color>
    <color name="message_background_3">#FFE4EBEA</color>
    <color name="shape_page_number">#E600BFA5</color>
    <color name="file_playlist_playing">#FFF2FCFA</color>
    <color name="background_button_white">#FFFAFAFA</color>
    <color name="border_button_white">#FFE1E1E1</color>
    <color name="add_contact_icons">#FF707070</color>
    <color name="user_layer_group_call">#8000BFA5</color>

    <color name="emoji_icons">#61000000</color>
    <color name="emoji_background">#FFECEFF1</color>

    <color name="dark_primary_color">#FFF30C14</color>
    <color name="dark_primary_color_secondary">#FFD50004</color>
    <color name="status_bar_search">#FFCCCCCC</color>
    <color name="status_bar_sms_verification">#40B0D7</color>
    <color name="status_bar_navigation_view">#FF33CCB7</color>
    <color name="white_50_opacity">#80FFFFFF</color>
    <color name="white_15_opacity">#26FFFFFF</color>
    <color name="black_15_opacity">#26000000</color>
    <color name="accent_color_30_opacity">#4D00BFA5</color>

    <color name="yellow_notif_shares">#FFFFA500</color>
    <color name="green_notif_contacts">#FF00897B</color>

    <color name="free_account">#2bb200</color>

    <!-- DIALOGS -->
    <color name="dialog_title">#FF333333</color>
    <color name="dialog_text">#FF666666</color>

    <color name="permissions_image_adapter">#FFEEEEEE</color>

    <color name="statusbar_tour_1">#FFCC6B6B</color>
    <color name="statusbar_tour_2">#FF42A6BF</color>
    <color name="statusbar_tour_3">#FFCC7300</color>
    <color name="statusbar_tour_4">#FF00948C</color>

    <color name="business_alert_background">#FFF6F6F6</color>
    <color name="expired_red">#FFE1000F</color>
    <color name="grace_yellow">#FFF29907</color>
    <color name="expired_business_admin_statusbar">#825572</color>
    <color name="expired_business_user_statusbar">#29A6D1</color>
    <color name="expired_business_admin">#966B87</color>
    <color name="expired_business_user">#44BCE6</color>
    <color name="business_color">#2BA6DE</color>

    <color name="black_40_alpha">#66000000</color>

    <color name="red_alert">#FF6464</color>
    <color name="status_bar_red_alert">#CF4949</color>

    <color name="reconnecting_bar">#FFF5A623</color>
    <color name="voice_clip_bubble">#323232</color>
    <color name="background_recording">#78252525</color>
<<<<<<< HEAD


    <!-- NODE LABELS -->
    <color name="label_red">#FF625D</color>
    <color name="label_orange">#F9A646</color>
    <color name="label_yellow">#F4CE4A</color>
    <color name="label_green">#6DCB50</color>
    <color name="label_blue">#4BB8F3</color>
    <color name="label_purple">#D088E1</color>
    <color name="label_grey">#A4A4A7</color>

=======
    <color name="background_own_reaction_added">#0F00BFA5</color>
>>>>>>> 0d19b850
</resources><|MERGE_RESOLUTION|>--- conflicted
+++ resolved
@@ -213,8 +213,7 @@
     <color name="reconnecting_bar">#FFF5A623</color>
     <color name="voice_clip_bubble">#323232</color>
     <color name="background_recording">#78252525</color>
-<<<<<<< HEAD
-
+    <color name="background_own_reaction_added">#0F00BFA5</color>
 
     <!-- NODE LABELS -->
     <color name="label_red">#FF625D</color>
@@ -225,7 +224,4 @@
     <color name="label_purple">#D088E1</color>
     <color name="label_grey">#A4A4A7</color>
 
-=======
-    <color name="background_own_reaction_added">#0F00BFA5</color>
->>>>>>> 0d19b850
 </resources>