<?xml version="1.0" encoding="utf-8"?>
<resources>
	<color name="pressed_mega">#CCcc0000</color>
    <color name="text_tab_alpha">#99ffffff</color>
    <color name="text_secondary">#7a7a7a</color>
    <color name="separator_grey">#10000000</color>
    <color name="background_secondary">#eeeeee</color>
    <color name="background_create_account">#f4f4f4</color>
    <color name="mega">#d90007</color>
    <color name="mega_transparency">#CCdb0605</color>
    <color name="text_login">#FF000000</color>
    <color name="transparency_white">#80FFFFFF</color>
    <color name="used_space_warning">#ffb800</color>
    <color name="used_space_exceed">#d52400</color>
    <color name="transfer_progress">#cccccc</color>
    <color name="navigation_drawer_mail">#858585</color>
    <color name="navigation_drawer_text">#d2d2d2</color>
    <color name="navigation_drawer_background_odd">#292929</color>
    <color name="navigation_drawer_background">#222222</color>
    <color name="color_navigation_drawer_selected">#1AFFFFFF</color> 
    <color name="file_list_first_row">#000000</color>
    <color name="file_list_second_row">#848484</color>
    <color name="file_list_selected_row">#1A000000</color>
    <color name="new_file_list_selected_row">#0A000000</color>
    <color name="new_multiselect_color">#1A0ABFA5</color>
    <color name="border_file_properties">#cccccc</color>
    <color name="file_properties_text_available">#666666</color>
    <color name="grey_info_menu">#999999</color>
    <color name="grid_item_border">#d4d4d4</color>
    <color name="grid_item_separator">#e5e5e5</color>
    <color name="contact_properties_content_detailed">#9a9a9a</color>
    <color name="contact_properties_info_menu">#404040</color>
    <color name="contact_list_second_row">#848484</color>
    <color name="photo_sync_month_text">#787878</color>
    <color name="switch_selector_layout">#555555</color>
    <color name="color_default_avatar_phone">#777777</color>
 	<color name="content_text_folder">#80333333</color>
 	<color name="content_text_background">#f4f4f4</color>
 	<color name="adapters_background">#333333</color>
 	<color name="file_properties_bottom">#292929</color>

    <color name="new_background_fragment">#F7F7F7</color>

 	<color name="lollipop_primary_color">#d90007</color>
 	<color name="lollipop_dark_primary_color">#b4070c</color>
 	<color name="lollipop_dark_primary_color_file_properties">#2284b1</color>
    
 <!--    <color name="dark_grey_cloud_drive">#6d6f70</color>--> 
    
    <color name="green_free_account">#31B404</color>

    <color name="divider_upgrade_account">#1F000000</color>

    <color name="transparent_white">#CCFFFFFF</color>
    <color name="white">#FFFFFF</color>
    <color name="black">#000000</color>
    <color name="orange">#FFFFBB33</color>
    <color name="blue">#FF33B5E5</color>
    <color name="upgrade_orange">#ffa500</color>
    <color name="upgrade_grey">#8d8d8d</color>
    <color name="filter_icon">#8d8d94</color>
    <color name="upgrade_white">#b9ffffff</color>
    <color name="delete_account">#ff333a</color>
    <color name="ic_mic_read_message">#9e9e9e</color>
    <color name="ic_mic_unread_message">#00bfa5</color>

    <color name="name_my_account">#de000000</color>
    <color name="mail_my_account">#8a000000</color>
    <color name="forgot_pass_text">#91000000</color>
        
    <color name="tab_pressed">#ee0008</color>

    <color name="transparent_black">#80000000</color>
    <color name="transparent_mega">#80db0605</color>
    
    <color name="delimiterColor">#e6e6e6</color>
    <color name="contactSelected">#1A00BFA5</color>
    <color name="accentColor">#FF00BFA5</color>
    <color name="accentColorTransparent">#5900BFA5</color>
    <color name="accentColorLight">#9900BFA5</color>
    <color name="accentColorDark">#FF009884</color>
    <color name="textGrey">#6d6f70</color> 

    <color name="filePropertiesToolBar">#2284b1</color>

	<color name="tour_bar_grey">#dddddd</color>
	<color name="tour_bar_red">#cc0000</color>

    <color name="small_letter_upgrade_account">#8a333333</color>

    <color name="chat_background">#08000000</color>
    <color name="message_background">#0f000000</color>

    <color name="chat_sliding_panel_separator">#dcdcdcdc</color>
    <color name="gradient_avatar_chat">#44000000</color>

    <color name="status_connected">#13e03c</color>
    <color name="status_busy">#eb4444</color>

    <color name="participants_layout">#f2f2f2</color>
    <color name="status_invisible_layout">#bfbfbf</color>

    <color name="sliding_panel_separator">#dcdcdcdc</color>

    <color name="login_warning">#FFFF333A</color>
    <color name="login_title">#FFD90007</color>

    <color name="copyright_text">#FF333333</color>

    <color name="transparent_transparent_black">#35000000</color>
    <color name="status_bar_login">#33000000</color>
    <color name="less_transparent_white">#80FFFFFF</color>

    <color name="grey_my_account_background">#FFF9F9F9</color>
    <color name="grey_my_account_separator">#80FFFFFF</color>

    <color name="grey_achievements_background">#E6FFFFFF</color>
    <color name="grey_achievements_title">#FF777777</color>

    <color name="grey_achievements_invite_friends">#FF666666</color>
    <color name="grey_achievements_invite_friends_sub">#FF999999</color>

    <color name="blue_unlocked_rewards">#FF2BA6DE</color>
    <color name="green_unlocked_rewards">#FF31B500</color>

    <color name="grey_text_chip">#FF535353</color>
    <color name="grey_background_chip">#FFE0E0E0</color>
    <color name="invite_button_deactivated">#424F4F4F</color>

    <color name="very_transparent_black">#40000000</color>
    <color name="very_very_transparent_black">#10000000</color>
    <color name="scroll_bubble">#90727272</color>
    <color name="scroll_handle">#90d90007</color>
    <color name="camera_uploads_list_view">#FFF5F5F5</color>
    <color name="transparent_black2">#99000000</color>

    <color name="keyboard_chat_separator">#1F000000</color>
    <color name="background_chat">#FFFFFFFF</color>
    <!--<color name="disable_fab_chat_call">#CC444444</color>-->
    <color name="disable_fab_chat_call">#FF6E6E6E</color>
    <color name="disable_fab_invite_contact">#A9E3D8</color>

	<color name="disabled_radio_button_label">#FF8C8F90</color>
    <color name="pass_weak">#FFFFD300</color>
    <color name="pass_good">#FF13E03C</color>

    <color name="color_background_versions">#FFF2F2F2</color>


    <color name="black_p50">#9f000000</color>

    <color name="turn_on_notifications_background">#FF00A38C</color>
    <color name="turn_on_notifications_statusbar">#FF008270</color>
    <color name="turn_on_notifications_text">#B3000000</color>


    <color name="color_background_jump_to_least">#80000000</color>

    <color name="color_background_new_messages">#FFF7F7F7</color>
    <color name="color_text_new_messages">#B3000000</color>
    <color name="message_background_2">#ffEDE9E8</color>
    <color name="message_background_3">#FFE4EBEA</color>
    <color name="shape_page_number">#E600BFA5</color>
    <color name="file_playlist_playing">#FFF2FCFA</color>
    <color name="background_button_white">#FFFAFAFA</color>
    <color name="border_button_white">#FFE1E1E1</color>
    <color name="add_contact_icons">#FF707070</color>
    <color name="user_layer_group_call">#8000BFA5</color>

    <color name="emoji_icons">#61000000</color>
    <color name="emoji_background">#FFECEFF1</color>

    <color name="dark_primary_color">#FFF30C14</color>
    <color name="dark_primary_color_secondary">#FFD50004</color>
    <color name="status_bar_search">#FFCCCCCC</color>
    <color name="status_bar_sms_verification">#40B0D7</color>
    <color name="status_bar_navigation_view">#FF33CCB7</color>
    <color name="white_50_opacity">#80FFFFFF</color>
    <color name="white_15_opacity">#26FFFFFF</color>
    <color name="black_15_opacity">#26000000</color>
    <color name="accent_color_30_opacity">#4D00BFA5</color>

    <color name="yellow_notif_shares">#FFFFA500</color>
    <color name="green_notif_contacts">#FF00897B</color>

    <color name="free_account">#2bb200</color>

    <!-- DIALOGS -->
    <color name="dialog_title">#FF333333</color>
    <color name="dialog_text">#FF666666</color>

    <color name="permissions_image_adapter">#FFEEEEEE</color>

    <color name="statusbar_tour_1">#FFCC6B6B</color>
    <color name="statusbar_tour_2">#FF42A6BF</color>
    <color name="statusbar_tour_3">#FFCC7300</color>
    <color name="statusbar_tour_4">#FF00948C</color>

    <color name="business_alert_background">#FFF6F6F6</color>
    <color name="expired_red">#FFE1000F</color>
    <color name="grace_yellow">#FFF29907</color>
    <color name="expired_business_admin">#FF79556C</color>
    <color name="expired_business_user">#379ABB</color>
    <color name="business_color">#2BA6DE</color>

    <color name="black_40_alpha">#66000000</color>

<<<<<<< HEAD
=======
    <color name="red_alert">#FF6464</color>
    <color name="status_bar_red_alert">#CF4949</color>

>>>>>>> f39c82ef
    <color name="reconnecting_bar">#FFF5A623</color>

</resources><|MERGE_RESOLUTION|>--- conflicted
+++ resolved
@@ -205,12 +205,9 @@
 
     <color name="black_40_alpha">#66000000</color>
 
-<<<<<<< HEAD
-=======
     <color name="red_alert">#FF6464</color>
     <color name="status_bar_red_alert">#CF4949</color>
 
->>>>>>> f39c82ef
     <color name="reconnecting_bar">#FFF5A623</color>
 
 </resources>