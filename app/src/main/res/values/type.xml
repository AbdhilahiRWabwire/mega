<?xml version="1.0" encoding="utf-8"?>
<resources>
    <!-- ================== Headline ====================== -->

    <!-- On boarding screen, text title in the carousel, Regular, 22sp, 0px, textColorPrimary, AllCaps=false-->
    <style name="TextAppearance.Mega.Headline5" parent="TextAppearance.MaterialComponents.Headline5">
        <item name="android:textSize">22sp</item>
    </style>

    <!-- In material design, typically for the title of the action bar (but Mega app uses Subtitle1 as action bar title)
         The account name uses the default style of Headline6-->
    <style name="TextAppearance.Mega.Headline6" parent="TextAppearance.MaterialComponents.Headline6">
        <item name="android:fontFamily">sans-serif</item>
        <item name="fontFamily">sans-serif</item>
        <item name="android:textStyle">normal</item>
    </style>

    <!--  For turn on DND dialog title  -->
    <style name="TextAppearance.Mega.Headline6.Medium" parent="TextAppearance.MaterialComponents.Headline6">
        <item name="android:textStyle">normal</item>
    </style>

    <style name="TextAppearance.Mega.Headline6.Secondary">
        <item name="android:textColor">?android:attr/textColorSecondary</item>
    </style>

    <!-- ================== Subtitle 1 ====================== -->

    <!-- In material design, typically for AlertDialog title, Popup menu, AutoCompleteTextView,
     TextInputEditText, Action bar subtitle -->
    <!-- Regular, normal, 16sp, 0.15px, textColorPrimary, Invision design is system default value  -->
    <style name="TextAppearance.Mega.Subtitle1" parent="TextAppearance.MaterialComponents.Subtitle1">
    </style>

    <!-- 0px -->
    <style name="TextAppearance.Mega.Subtitle1.Variant">
        <item name="android:letterSpacing">0</item>
    </style>

    <style name="TextAppearance.Mega.Subtitle1.Variant2">
        <item name="android:textColor">@color/grey_038_white_038</item>
    </style>

    <style name="TextAppearance.Mega.Subtitle1.Variant3">
        <item name="android:textColor">@color/grey_012_white_012</item>
    </style>

    <style name="TextAppearance.Mega.Subtitle1.Variant4">
        <item name="android:textColor">@color/grey_087_grey_070</item>
    </style>

    <style name="TextAppearance.Mega.Subtitle1.Variant5">
        <item name="android:textColor">@color/grey_087_white</item>
    </style>

    <style name="TextAppearance.Mega.Subtitle1.Red">
        <item name="android:textColor">@color/red_600_red_300</item>
    </style>

    <style name="TextAppearance.Mega.Subtitle1.Grey38White38">
        <item name="android:textColor">@color/grey_038_white_038</item>
    </style>

    <style name="TextAppearance.Mega.Subtitle1.Grey60White60">
        <item name="android:textColor">@color/grey_060_white_060</item>
    </style>

    <style name="TextAppearance.Mega.Subtitle1.Red.18">
        <item name="android:textSize">18sp</item>
    </style>

    <style name="TextAppearance.Mega.Subtitle1.Red.20">
        <item name="android:textSize">20sp</item>
    </style>

    <style name="TextAppearance.Mega.Subtitle1.Error">
        <item name="android:textColor">?attr/colorError</item>
    </style>

    <style name="TextAppearance.Mega.Subtitle1.Secondary">
        <item name="android:textColor">?android:attr/textColorSecondary</item>
    </style>

    <style name="TextAppearance.Mega.Subtitle1.WhiteBlack">
        <item name="android:textColor">@color/white_black</item>
    </style>

    <!-- Action mode title text -->
    <style name="TextAppearance.Mega.Subtitle1.AccentColor">
        <item name="android:textColor">?attr/colorSecondary</item>
    </style>

    <style name="TextAppearance.Mega.Subtitle1.Grey87White87">
        <item name="android:textColor">@color/grey_087_white_087</item>
    </style>

    <style name="TextAppearance.Mega.Subtitle1.Grey87White87.18sp">
        <item name="android:textSize">18sp</item>
    </style>

    <style name="TextAppearance.Mega.Subtitle1.AccentColor.Variant1">
        <item name="android:textAllCaps">true</item>
        <item name="android:fontFamily">sans-serif-medium</item>
        <item name="fontFamily">sans-serif-medium</item>
    </style>

    <style name="TextAppearance.Mega.Subtitle1.PrimaryColor">
        <item name="android:textColor">?attr/colorPrimary</item>
    </style>

    <style name="TextAppearance.Mega.Subtitle1.Grey54White54">
        <item name="android:textColor">@color/grey_054_white_054</item>
    </style>

    <style name="TextAppearance.Mega.Subtitle1.White">
        <item name="android:textColor">@color/white</item>
    </style>

    <style name="TextAppearance.Mega.Subtitle1.White.20sp">
        <item name="android:textSize">20sp</item>
    </style>

    <!-- Roboto regular, 16sp, 0px, textColorSecondary, AllCaps=false -->
    <style name="TextAppearance.Mega.Subtitle1.Secondary.Variant">
        <item name="android:letterSpacing">0</item>
    </style>

    <!-- -0.4px -->
    <style name="TextAppearance.Mega.Subtitle1.Secondary.Variant2">
        <item name="android:letterSpacing">-0.00875</item>
    </style>

    <!-- 0.5px -->
    <style name="TextAppearance.Mega.Subtitle1.Secondary.Variant3">
        <item name="android:letterSpacing">0.03125</item>
    </style>

    <!-- Medium, normal, 16sp, 0.15px, textColorPrimary -->
    <style name="TextAppearance.Mega.Subtitle1.Medium">
        <item name="android:fontFamily">sans-serif-medium</item>
        <item name="fontFamily">sans-serif-medium</item>
    </style>

    <!-- Mainly for login/create account screen titles -->
    <style name="TextAppearance.Mega.Subtitle1.Medium.AllCaps">
        <item name="android:textAllCaps">true</item>
    </style>

    <!-- For title in CollapsingToolbarLayout, text size must be lager than 16sp, otherwise maxLine=3 cannot take effect -->
    <style name="TextAppearance.Mega.Subtitle1.Medium.AllCaps.Variant">
        <item name="android:textSize">16.5sp</item>
    </style>

    <!-- Medium, normal, 16sp, 0px, textColorPrimary -->
    <style name="TextAppearance.Mega.Subtitle1.Medium.Variant">
        <item name="android:letterSpacing">0</item>
    </style>

    <!-- Medium, normal, 18sp, 0px, textColorPrimary -->
    <style name="TextAppearance.Mega.Subtitle1.Medium.Variant2">
        <item name="android:textSize">18sp</item>
    </style>

    <style name="TextAppearance.Mega.Subtitle1.Medium.Variant2.White">
        <item name="android:textColor">@color/white</item>
    </style>

    <!-- Medium, normal, 20sp, 0px, white - black 87% -->
    <style name="TextAppearance.Mega.Subtitle1.Medium.Variant3">
        <item name="android:textSize">20sp</item>
        <item name="android:textColor">@color/white_grey_087</item>
    </style>

    <!-- Medium, normal, 16sp, 0px, grey_900 - grey_700 -->
    <style name="TextAppearance.Mega.Subtitle1.Medium.Variant4">
        <item name="android:textColor">@color/grey_900_grey_700</item>
    </style>

    <!-- Medium, normal, 16sp, 0px, white - black -->
    <style name="TextAppearance.Mega.Subtitle1.Medium.Variant5">
        <item name="android:textColor">@color/white_black</item>
    </style>

    <!-- Medium, normal, 20sp, white - black -->
    <style name="TextAppearance.Mega.Subtitle1.Medium.Variant6">
        <item name="android:textSize">20sp</item>
    </style>

    <style name="TextAppearance.Mega.Subtitle1.Medium.Variant7">
        <item name="android:textSize">20sp</item>
        <item name="android:textColor">@color/grey_087_white</item>
    </style>

    <!-- Medium, normal, 16sp, 0px, grey 87% - white 87% -->
    <style name="TextAppearance.Mega.Subtitle1.Medium.Grey87White87">
        <item name="android:textColor">@color/grey_087_white_087</item>
    </style>

    <style name="TextAppearance.Mega.Subtitle1.Medium.Grey87White87.20sp">
        <item name="android:textSize">20sp</item>
    </style>

    <!-- Bold, 18sp, 0px, textColorPrimary -->
    <style name="TextAppearance.Mega.Subtitle1.Bold">
        <item name="android:textSize">18sp</item>
        <item name="android:textStyle">bold</item>
    </style>

    <style name="TextAppearance.Mega.Subtitle1.DateDisabled">
        <item name="android:textColor">@color/grey_012_white_038</item>
    </style>

    <style name="TextAppearance.Mega.Subtitle1.DateEnabled">
        <item name="android:textColor">?attr/colorSecondary</item>
        <item name="fontFamily">sans-serif-medium</item>
        <item name="android:fontFamily">sans-serif-medium</item>
    </style>

    <!--===============  Subtitle 2 =====================-->

    <!-- In material design, for the NavigationView(Left Navigation Drawer) itemTextAppearance -->
    <!-- Medium, 14sp, 0px, textColorPrimary-->
    <style name="TextAppearance.Mega.Subtitle2" parent="TextAppearance.MaterialComponents.Subtitle2">
        <item name="android:letterSpacing">0</item>
        <item name="android:textStyle">normal</item>
    </style>

    <style name="TextAppearance.Mega.Subtitle2.Normal">
        <item name="fontFamily">sans-serif</item>
        <item name="android:fontFamily">sans-serif</item>
    </style>

    <style name="TextAppearance.Mega.Subtitle2.Normal.Secondary">
        <item name="android:textColor">?android:attr/textColorSecondary</item>
    </style>

    <style name="TextAppearance.Mega.Subtitle2.Normal.AccentColor">
        <item name="android:textColor">?attr/colorSecondary</item>
    </style>

    <style name="TextAppearance.Mega.Subtitle2.Normal.Variant">
        <item name="android:textColor">@color/grey_060_white_060</item>
    </style>

    <style name="TextAppearance.Mega.Subtitle2.Normal.Variant2">
        <item name="android:textColor">@color/grey_070_white_070</item>
    </style>

    <style name="TextAppearance.Mega.Subtitle2.Normal.Grey">
        <item name="android:textColor">@color/grey_054_white_087</item>
    </style>

    <style name="TextAppearance.Mega.Subtitle2.Normal.Grey54White60">
        <item name="android:textColor">@color/grey_054_white_060</item>
    </style>

    <style name="TextAppearance.Mega.Subtitle2.Normal.Grey87White87">
        <item name="android:textColor">@color/grey_087_white_087</item>
    </style>

    <style name="TextAppearance.Mega.Subtitle2.Normal.Grey54White60.15sp">
        <item name="android:textSize">15sp</item>
    </style>

    <style name="TextAppearance.Mega.Subtitle2.Secondary">
        <item name="android:textColor">?android:attr/textColorSecondary</item>
    </style>

    <style name="TextAppearance.Mega.Subtitle2.AccentColor">
        <item name="android:textColor">?attr/colorSecondary</item>
    </style>

    <style name="TextAppearance.Mega.Subtitle2.PrimaryColor">
        <item name="android:textColor">?attr/colorPrimary</item>
    </style>

    <style name="TextAppearance.Mega.Subtitle2.GreyWhite87">
        <item name="android:textColor">@color/grey_087_white_087</item>
    </style>

    <style name="TextAppearance.Mega.Subtitle2.WhiteGrey87">
        <item name="android:textColor">@color/white_087_grey_087</item>
    </style>

    <style name="TextAppearance.Mega.Subtitle2.White87White">
        <item name="android:textColor">@color/white_087_white</item>
    </style>

    <style name="TextAppearance.Mega.Subtitle2.GreyWhite87.16">
        <item name="android:textSize">16sp</item>
    </style>

    <style name="TextAppearance.Mega.Subtitle2.Normal.Grey54White54">
        <item name="android:textColor">@color/grey_054_white_054</item>
    </style>

    <style name="TextAppearance.Mega.Subtitle2.Normal.Grey87White">
        <item name="android:textColor">@color/grey_087_white</item>
    </style>

    <!--- 0.5px, Medium, AllCap -->
    <style name="TextAppearance.Mega.Subtitle2.Variant">
        <item name="android:letterSpacing">0.035714286</item>
        <item name="android:textAllCaps">true</item>
    </style>

    <style name="TextAppearance.Mega.Subtitle2.Variant2">
        <item name="android:textAllCaps">true</item>
        <item name="android:textColor">@color/grey_087_white</item>
    </style>

    <style name="TextAppearance.Mega.Subtitle2.Medium">
        <item name="fontFamily">sans-serif-medium</item>
        <item name="android:fontFamily">sans-serif-medium</item>
    </style>

    <style name="TextAppearance.Mega.Subtitle2.Medium.WhiteGrey87">
        <item name="android:textColor">@color/white_grey_087</item>
    </style>

    <!-- ================== Body1 ====================== -->

    <!-- In material design, for the CheckedTextView -->
    <!-- Regular, 16sp, 0.5px, textColorPrimary-->
    <style name="TextAppearance.Mega.Body1" parent="TextAppearance.MaterialComponents.Body1">
    </style>

    <!-- Chat own send contact info -->
    <style name="TextAppearance.Mega.Body1.Variant">
        <item name="android:textColor">@color/white</item>
    </style>

    <!-- Chat contact send contact info -->
    <style name="TextAppearance.Mega.Body1.Variant2">
        <item name="android:textColor">@color/grey_087_white</item>
    </style>

    <!-- Labels in contact info -->
    <style name="TextAppearance.Mega.Body1.Variant3">
        <item name="android:letterSpacing">0</item>
    </style>

    <!-- ================== Body2 ====================== -->

    <!-- In material design, Alert Dialog, Snack bar, Chip text. Default value is
       TextAppearance.MaterialComponents.Body2 which conform to Invision design-->
    <!-- TextAppearance.Mega.Body2 is using the system default TextAppearance.MaterialComponents.Body2 -->
    <style name="TextAppearance.Mega.Body2" parent="TextAppearance.MaterialComponents.Body2">
    </style>

    <!-- Regular, 14sp, 0.25px, textColorSecondary-->
    <style name="TextAppearance.Mega.Body2.Secondary">
        <item name="android:textColor">?android:attr/textColorSecondary</item>
    </style>

    <!-- Regular, 14sp, 0px, textColorSecondary-->
    <style name="TextAppearance.Mega.Body2.Secondary.Variant">
        <item name="android:letterSpacing">0</item>
    </style>

    <!-- Regular, 14sp, -0.35px, textColorSecondary-->
    <style name="TextAppearance.Mega.Body2.Secondary.Variant2">
        <item name="android:letterSpacing">-0.025</item>
    </style>

    <!-- Regular, 13sp, 0px, Authenticity your credentials, 13sp -->
    <style name="TextAppearance.Mega.Caption.Secondary.13sp" >
        <item name="android:letterSpacing">0</item>
        <item name="android:textSize">13sp</item>
    </style>

<<<<<<< HEAD
    <style name="TextAppearance.Mega.Caption.Secondary.Variant3.Grey38White38" >
        <item name="android:textColor">@color/grey_038_white_038</item>
=======
    <style name="TextAppearance.Mega.Caption.Secondary.13sp.Grey54White60" >
        <item name="android:textColor">@color/grey_054_white_060</item>
>>>>>>> 3515d2a1
    </style>

    <!-- Regular, 14sp, 0px, textColorPrimary-->
    <style name="TextAppearance.Mega.Body2.Variant">
        <item name="android:letterSpacing">0</item>
    </style>

    <!-- Regular, 14sp, 0px, textColorSecondary, AllCaps=true -->
    <style name="TextAppearance.Mega.Body2.Secondary.Variant.AllCaps">
        <item name="android:textAllCaps">true</item>
    </style>

    <!-- Medium -->
    <style name="TextAppearance.Mega.Body2.Medium">
        <item name="android:fontFamily">sans-serif-medium</item>
        <item name="fontFamily">sans-serif-medium</item>
    </style>

    <style name="TextAppearance.Mega.Body2.Medium.AllCaps">
        <item name="android:textAllCaps">true</item>
    </style>

    <style name="TextAppearance.Mega.Body2.Medium.AllCaps.Grey87White87">
        <item name="android:textColor">@color/grey_087_white_087</item>
    </style>

    <style name="TextAppearance.Mega.Body2.Medium.Grey87White87">
        <item name="android:textColor">@color/grey_087_white_087</item>
    </style>

    <!-- Accent -->
    <style name="TextAppearance.Mega.Body2.Accent">
        <item name="android:textColor">?attr/colorSecondary</item>
    </style>

    <style name="TextAppearance.Mega.Body2.Grey54White">
        <item name="android:textColor">@color/grey_054_white</item>
    </style>

    <style name="TextAppearance.Mega.Body2.Grey54White54">
        <item name="android:textColor">@color/grey_054_white_054</item>
    </style>

    <style name="TextAppearance.Mega.Body2.White87Grey87">
        <item name="android:textColor">@color/white_087_grey_087</item>
    </style>

    <style name="TextAppearance.Mega.Body2.Red400">
        <item name="android:textColor">@color/red_400</item>
    </style>

    <style name="TextAppearance.Mega.Body2.Teal300Teal200">
        <item name="android:textColor">@color/teal_300_teal_200</item>
    </style>

    <!-- Medium, Accent -->
    <style name="TextAppearance.Mega.Body2.Medium.Accent">
        <item name="android:textColor">?attr/colorSecondary</item>
    </style>

    <style name="TextAppearance.Mega.Body2.Medium.Black13sp">
        <item name="android:textColor">@color/black</item>
        <item name="textSize">13sp</item>
    </style>

    <style name="TextAppearance.Mega.Body2.Variant2">
        <item name="android:textColor">@color/white_087_grey_087</item>
        <item name="android:fontFamily">sans-serif-medium</item>
        <item name="fontFamily">sans-serif-medium</item>
    </style>

    <!-- Chat own message text -->
    <style name="TextAppearance.Mega.Body2.Variant3">
        <item name="android:textColor">@color/white</item>
    </style>

    <!-- Chat contact message text -->
    <style name="TextAppearance.Mega.Body2.Variant4">
        <item name="android:textColor">@color/grey_087_white</item>
    </style>

    <!-- Chat new message -->
    <style name="TextAppearance.Mega.Body2.Variant5">
        <item name="android:textColor">@color/grey_087_white_087</item>
    </style>

    <!-- Chat own reaction emoji count -->
    <style name="TextAppearance.Mega.Body2.Variant6">
        <item name="android:textColor">@color/grey_054_white</item>
    </style>

    <!-- Chat contact reaction emoji count -->
    <style name="TextAppearance.Mega.Body2.Variant7">
        <item name="android:textColor">@color/teal_300_white</item>
    </style>

    <!-- Add contact email input -->
    <style name="TextAppearance.Mega.Body2.Variant8">
        <item name="android:textColor">@color/black_white</item>
    </style>

    <!-- Add contact empty hint -->
    <style name="TextAppearance.Mega.Body2.Variant9">
        <item name="android:textColor">@color/grey_038_white_038</item>
    </style>

    <!-- empty hint text non-highlight color -->
    <style name="TextAppearance.Mega.Body2.Variant10">
        <item name="android:textColor">@color/grey_300_grey_600</item>
    </style>

    <style name="TextAppearance.Mega.Body2.PrimaryColor">
        <item name="android:textColor">?attr/colorPrimary</item>
    </style>

    <!-- ================== Button ====================== -->

    <!-- Medium, 14sp, 0px, textColorPrimary, AllCaps=true -->
    <style name="TextAppearance.Mega.Button" parent="TextAppearance.MaterialComponents.Button">
        <item name="android:textStyle">normal</item>
        <item name="android:letterSpacing">0</item>
    </style>

    <style name="TextAppearance.Mega.Button.Red">
        <item name="android:textColor">@color/red_600_red_300</item>
    </style>

    <!-- ================== Caption ====================== -->

    <!-- In material design, TextInputLayout hint,error,helper text; BNV item text, etc. -->
    <!-- Normal text caption, Roboto regular, 12sp, 0px, textColorPrimary, AllCaps=false -->
    <style name="TextAppearance.Mega.Caption" parent="TextAppearance.MaterialComponents.Caption">
        <item name="android:textColor">?android:attr/textColorPrimary</item>
        <item name="android:letterSpacing">0</item>
    </style>

    <!-- Regular, 12sp, 0px -->
    <style name="TextAppearance.Mega.Caption.Secondary">
        <item name="android:textColor">?android:attr/textColorSecondary</item>
    </style>

    <!-- Regular, 12sp, 0px -->
    <style name="TextAppearance.Mega.Caption.OnSecondary">
        <item name="android:textColor">?attr/colorOnSecondary</item>
    </style>

    <style name="TextAppearance.Mega.Caption.Grey54White60">
        <item name="android:textColor">@color/grey_054_white_060</item>
    </style>

    <!-- Regular, 12sp, 0px, chat own file info -->
    <style name="TextAppearance.Mega.Caption.Variant">
        <item name="android:textColor">@color/white</item>
    </style>

    <!-- Regular, 12sp, 0px, chat contact file info -->
    <style name="TextAppearance.Mega.Caption.Variant2">
        <item name="android:textColor">@color/grey_054_white</item>
    </style>

    <!-- Regular, 12sp, 0px, AudioPlayer main player position and duration -->
    <style name="TextAppearance.Mega.Caption.Variant3">
        <item name="android:textColor">@color/grey_038_white_038</item>
    </style>

    <!-- Regular, 12sp, 0px, AudioPlayer playlist position and duration -->
    <style name="TextAppearance.Mega.Caption.Variant4">
        <item name="android:textColor">@color/grey_038_white_alpha_038</item>
    </style>

    <style name="TextAppearance.Mega.Caption.GreyWhite87">
        <item name="android:textColor">@color/grey_087_white_087</item>
    </style>

    <style name="TextAppearance.Mega.Caption.WhiteGrey87">
        <item name="android:textColor">@color/white_087_grey_087</item>
    </style>

    <style name="TextAppearance.Mega.Caption.White87White">
        <item name="android:textColor">@color/white_087_white</item>
    </style>

    <style name="TextAppearance.Mega.Caption.Grey38Grey400">
        <item name="android:textColor">@color/grey_038_grey_400</item>
    </style>

    <style name="TextAppearance.Mega.Caption.Grey54White60.14">
        <item name="android:textSize">14sp</item>
    </style>

    <!-- Regular, 12sp, 0.25px -->
    <style name="TextAppearance.Mega.Caption.Secondary.Variant">
        <item name="android:letterSpacing">0.020833333</item>
    </style>

    <!-- Regular, 11sp, 0px, Achievements small caption -->
    <style name="TextAppearance.Mega.Caption.Secondary.Variant2">
        <item name="android:textSize">11sp</item>
    </style>

    <style name="TextAppearance.Mega.Caption.Secondary.Variant4">
        <item name="android:textSize">11sp</item>
        <item name="android:textColor">@color/white</item>
        <item name="android:textStyle">bold</item>
    </style>

    <!-- Medium, Accent -->
    <style name="TextAppearance.Mega.Caption.Medium">
        <item name="android:fontFamily">sans-serif-medium</item>
        <item name="fontFamily">sans-serif-medium</item>
    </style>

    <style name="TextAppearance.Mega.Caption.Accent" parent="TextAppearance.Mega.Caption.Medium">
        <item name="android:textColor">?attr/colorSecondary</item>
    </style>

    <style name="TextAppearance.Mega.Caption.Secondary.Medium" parent="TextAppearance.Mega.Caption.Medium">
        <item name="android:letterSpacing">0.035833333</item>
    </style>

    <style name="TextAppearance.Mega.Caption.Italic">
        <item name="android:textColor">@color/grey_038_white_038</item>
        <item name="android:textStyle">italic</item>
    </style>

    <!-- ======== Password strength hint text ============ -->
    <style name="TextAppearance.InputHint" parent="TextAppearance.Design.Error">
        <item name="android:textSize">12sp</item>
    </style>

    <style name="TextAppearance.InputHint.Error">
        <item name="android:textColor">?attr/colorError</item>
    </style>

    <style name="TextAppearance.InputHint.VeryWeak">
        <item name="android:textColor">@color/red_600_red_300</item>
    </style>

    <style name="TextAppearance.InputHint.Weak">
        <item name="android:textColor">@color/yellow_600_yellow_300</item>
    </style>

    <style name="TextAppearance.InputHint.Medium">
        <item name="android:textColor">@color/green_500_green_400</item>
    </style>

    <style name="TextAppearance.InputHint.Good">
        <item name="android:textColor">@color/lime_green_500_200</item>
    </style>

    <style name="TextAppearance.InputHint.Strong">
        <item name="android:textColor">@color/dark_blue_500_200</item>
    </style>

    <!-- Tab Layout -->
    <style name="TextAppearance.Mega.Tab" parent="TextAppearance.Design.Tab">
        <item name="android:fontFamily">sans-serif-medium</item>
        <item name="fontFamily">sans-serif-medium</item>
        <item name="android:textColor">?android:attr/textColorSecondary</item>
        <item name="textAllCaps">false</item>
        <item name="android:letterSpacing">0.017857143</item>
    </style>
</resources><|MERGE_RESOLUTION|>--- conflicted
+++ resolved
@@ -369,13 +369,12 @@
         <item name="android:textSize">13sp</item>
     </style>
 
-<<<<<<< HEAD
-    <style name="TextAppearance.Mega.Caption.Secondary.Variant3.Grey38White38" >
+    <style name="TextAppearance.Mega.Caption.Secondary.13sp.Grey38White38" >
         <item name="android:textColor">@color/grey_038_white_038</item>
-=======
+    </style>
+
     <style name="TextAppearance.Mega.Caption.Secondary.13sp.Grey54White60" >
         <item name="android:textColor">@color/grey_054_white_060</item>
->>>>>>> 3515d2a1
     </style>
 
     <!-- Regular, 14sp, 0px, textColorPrimary-->
