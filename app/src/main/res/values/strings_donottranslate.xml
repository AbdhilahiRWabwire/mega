<?xml version="1.0" encoding="utf-8"?>
<resources>
    <string name="app_name" context="Name of the app" translatable="false">MEGA</string>
<<<<<<< HEAD
    <string name="pdf_app_name" context="PDF viewer app name" translatable="false">MEGA PDF Viewer</string>
    <string name="app_version" context="Version number of the app" translatable="false">3.7.3 (292)</string>
    <string name="sdk_version" context="SDK version" translatable="false">1c1afc1</string>
=======
    <string name="app_version" context="Version number of the app" translatable="false">3.7.3 (282)</string>
    <string name="sdk_version" context="SDK version" translatable="false">bfd31af</string>
>>>>>>> ddb16f29
    <string name="karere_version" context="MEGAchat SDK version" translatable="false">60b6764q</string>
    <string name="prolite_account" context="PRO Lite account" translatable="false">Lite</string>
    <string name="pro1_account" context="PRO I account" translatable="false">PRO I</string>
    <string name="pro2_account" context="PRO II account" translatable="false">PRO II</string>
    <string name="pro3_account" context="PRO III account" translatable="false">PRO III</string>
    <string name="url_qr_2fa" context="URL that is used to generate Two-Factor Authentication QR code" translatable="false">otpauth://totp/MEGA:%s?secret=%s&amp;issuer=MEGA</string>
</resources><|MERGE_RESOLUTION|>--- conflicted
+++ resolved
@@ -1,14 +1,8 @@
 <?xml version="1.0" encoding="utf-8"?>
 <resources>
     <string name="app_name" context="Name of the app" translatable="false">MEGA</string>
-<<<<<<< HEAD
-    <string name="pdf_app_name" context="PDF viewer app name" translatable="false">MEGA PDF Viewer</string>
     <string name="app_version" context="Version number of the app" translatable="false">3.7.3 (292)</string>
     <string name="sdk_version" context="SDK version" translatable="false">1c1afc1</string>
-=======
-    <string name="app_version" context="Version number of the app" translatable="false">3.7.3 (282)</string>
-    <string name="sdk_version" context="SDK version" translatable="false">bfd31af</string>
->>>>>>> ddb16f29
     <string name="karere_version" context="MEGAchat SDK version" translatable="false">60b6764q</string>
     <string name="prolite_account" context="PRO Lite account" translatable="false">Lite</string>
     <string name="pro1_account" context="PRO I account" translatable="false">PRO I</string>
