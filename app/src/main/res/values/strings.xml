--- conflicted
+++ resolved
@@ -1668,13 +1668,8 @@
     <string name="qrcode_link_copied" context="Text shown when it has been copied the QR code link">Link copied to the clipboard</string>
     <string name="qrcode_reset_successfully" context="Text shown when it has been reseted the QR code successfully">QR code successfully reset</string>
     <string name="qrcode_delete_successfully" context="Text shown when it has been deleted the QR code successfully">QR code successfully deleted</string>
-<<<<<<< HEAD
     <string name="qrcode_reset_not_successfully" context="Text shown when it has not been reseted the QR code successfully">QR code not reset due to any error. Please, try again.</string>
     <string name="qrcode_delete_not_successfully" context="Text shown when it has not been delete the QR code successfully">QR code not delete due to any error. Please, try again.</string>
-=======
-    <string name="qrcode_reset_not_successfully" context="Text shown when it has not been reseted the QR code successfully">QR code not reset due to an error. Please, try again.</string>
-    <string name="qrcode_delete_not_successfully" context="Text shown when it has not been delete the QR code successfully">QR code not deleted due to an error. Please, try again.</string>
->>>>>>> aaf24cf5
     <string name="invite_sent" context="Title of dialog shown when a contact request has been sent with QR code">Invite sent</string>
     <string name="invite_sent_text" context="Text of dialog shown when a contact request has been sent with QR code">The user %s has been invited and will appear in your contact list once accepted.</string>
     <string name="error_share_qr" context="Text shown when it tries to share the QR and occurs an error to process the action">An error occurred while trying to share the QR file. Perhaps the file does not exist. Please, try again later.</string>
@@ -2144,9 +2139,8 @@
     <string name="confirmation_close_sessions_text" context="Text of the dialog to confirm after closing all other sessions">This will log you out on all other active sessions except the current one.</string>
     <string name="confirmation_close_sessions_title" context="Title of the dialog to confirm after closing all other sessions">Do you want to close all other sessions?</string>
 
-<<<<<<< HEAD
     <string name="save_qr_cloud_drive" context="Label shown to indicate the QR is saving in Cloud Drive">Saving %s in Cloud Drive&#8230;</string>
-=======
+
     <string name="general_folders" context="General label for folders">Folders</string>
     <string name="general_files" context="General label for files">Files</string>
     <string name="general_save_to_device" context="Item menu option upon right click on one or multiple files">Save to device</string>
@@ -2243,6 +2237,4 @@
         <item context="Singular of folder. 1 folder" quantity="one">[A]%1$s [/A][B]added %2$d folder.[/B]</item>
         <item context="Plural of folder. 2 folders" quantity="other">[A]%1$s [/A][B]added %2$d folders.[/B]</item>
     </plurals>
->>>>>>> aaf24cf5
-
 </resources>