--- conflicted
+++ resolved
@@ -3081,13 +3081,10 @@
     <!-- TODO: Remove or change this placeholder text -->
     <string name="hello_blank_fragment">Hello blank fragment</string>
 
-<<<<<<< HEAD
-    <string name="duration_meeting" context="Subtitle of the meeting screen ">Duration</string>
-
-
-=======
     <string name="meeting_link" context="The literal meeting link text">Meeting link</string>
     <string name="paste_meeting_link_instruction" context="Tell the user to paste the meeting link in the edit box">Back to the link and tap it again or paste your meeting link to join</string>
     <string name="invite_to_meeting_dialog_title" context="The title of the paste meeting link dialog for guest"> You are invited to a meeting</string>
->>>>>>> 96d2b0bc
+    <string name="duration_meeting" context="Subtitle of the meeting screen ">Duration</string>
+
+
 </resources>