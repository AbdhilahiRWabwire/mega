--- conflicted
+++ resolved
@@ -3948,13 +3948,10 @@
     <string name="same_file_name_warning">There is already a file with the same name</string>
     <!-- Warning which alerts the user an item cannot be created because there is already one with the same name -->
     <string name="same_item_name_warning">There is already an item with the same name</string>
-<<<<<<< HEAD
+    <!-- Label of the option menu. When clicking this button, the app shows the info of the related item, e.g. file, folder, contact, chat, etc. -->
+    <string name="general_info">Info</string>
     <!-- Section name for the “Requests” section.Preferably one word. There is little space for this word. -->
     <string name="section_requests">Requests</string>
     <!-- Section name for the “Groups” section.Preferably one word. There is little space for this word. -->
     <string name="section_groups">Groups</string>
-=======
-    <!-- Label of the option menu. When clicking this button, the app shows the info of the related item, e.g. file, folder, contact, chat, etc. -->
-    <string name="general_info">Info</string>
->>>>>>> 3a2e0ea6
 </resources>