--- conflicted
+++ resolved
@@ -4196,15 +4196,12 @@
     <string name="show_activity_action">Show activity</string>
     <!-- Text informing the recent activity is hidden. -->
     <string name="recents_activity_hidden">[B]Recents[/B] activity hidden</string>
-<<<<<<< HEAD
+    <!-- Alert informing the user can choose the video quality for Camera Uploads Videos -->
+    <string name="video_quality_info">You can save space by decreasing the video quality in Camera Uploads settings.</string>
+    <!-- Label indicating video original quality -->
+    <string name="original_quality">Original quality</string>
     <!-- title for the settings to enable high resolution images when on mobile data -->
     <string name="settings_mobile_data_resoluton_title">Use mobile data to preview high resolution images</string>
     <!-- summary for the settings to enable high resolution images when on mobile data -->
     <string name="settings_mobile_data_resoluton_summary">Use mobile data to load high resolution images when previewing. If disabled, the original image will only be loaded when you zoom in.</string>
-=======
-    <!-- Alert informing the user can choose the video quality for Camera Uploads Videos -->
-    <string name="video_quality_info">You can save space by decreasing the video quality in Camera Uploads settings.</string>
-    <!-- Label indicating video original quality -->
-    <string name="original_quality">Original quality</string>
->>>>>>> ca2dfafb
 </resources>