--- conflicted
+++ resolved
@@ -3952,12 +3952,6 @@
     <string name="general_info">Info</string>
     <!-- Item menu option upon right click on one image or video to save it to device gallery -->
     <string name="general_save_to_gallery">Save to gallery</string>
-<<<<<<< HEAD
-    <!-- Section name for the “Requests” section.Preferably one word. There is little space for this word. -->
-    <string name="section_requests">Requests</string>
-    <!-- Section name for the “Groups” section.Preferably one word. There is little space for this word. -->
-    <string name="section_groups">Groups</string>
-=======
     <!-- Text of the empty screen when there are no elements in Photos -->
     <string name="photos_empty">[B]No[/B] [A]Photos[/A]</string>
     <!-- Text to show as subtitle of Enable camera uploads screen -->
@@ -3979,5 +3973,8 @@
         <item quantity="one">Upload in progress, 1 file pending</item>
         <item quantity="other">Upload in progress, %1$d files pending</item>
     </plurals>
->>>>>>> c87e7ce7
+    <!-- Section name for the “Requests” section.Preferably one word. There is little space for this word. -->
+    <string name="section_requests">Requests</string>
+    <!-- Section name for the “Groups” section.Preferably one word. There is little space for this word. -->
+    <string name="section_groups">Groups</string>
 </resources>