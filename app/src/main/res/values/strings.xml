--- conflicted
+++ resolved
@@ -1504,10 +1504,8 @@
     <string name="history_cleared_by" context="Text shown when the chat history was cleared by someone"><![CDATA[<font color=\'#060000\'>%1$s</font><font color=\'#00BFA5\'> cleared the chat history</font>]]></string>
 
     <string name="number_messages_chat_notification" formatted="false" context="messages string in chat notification">%1$d unread chats</string>
-<<<<<<< HEAD
-=======
 
     <string name="context_permissions_changing_folder" context="Item menu option upon clicking on one or multiple files.">Changing permissions</string>
     <string name="context_removing_contact_folder" context="Item menu option upon clicking on one or multiple files.">Removing contact from shared folder</string>
->>>>>>> b0430df0
+
 </resources>