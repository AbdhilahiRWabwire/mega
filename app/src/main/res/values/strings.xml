--- conflicted
+++ resolved
@@ -3920,7 +3920,26 @@
     <string name="file_update_failed">File update failed. Try again.</string>
     <!-- Warning which alerts the user a file cannot be opened -->
     <string name="error_opening_file">File is too large and can’t be opened or previewed.</string>
-<<<<<<< HEAD
+    <!-- Error shown when the user writes a file name without extension. The placeholder shows the file extension. e. g. File without extension (.jpg)-->
+    <string name="file_without_extension">File without extension (.%1$s)</string>
+    <!-- Error shown when the user writes a file name without extension -->
+    <string name="file_without_extension_warning">To proceed you need to type a file extension</string>
+    <!-- Title of the warning dialog indicating the renamed name file extension is not the same -->
+    <string name="file_extension_change_title">File extension change</string>
+    <!-- Text of the warning dialog indicating the renamed name file extension is not the same. The placeholders show the file extensions. e.g. You may not be able to access this file if you change it from ".jpg" to ".txt" -->
+    <string name="file_extension_change_warning">You may not be able to access this file if you change the extension from “.%1$s” to “.%2$s”</string>
+    <!-- Text of the warning dialog indicating the renamed name file extension is not the same. The placeholder shows the file extension. e.g. You may not be able to access this file if you change it from empty to ".txt" -->
+    <string name="file_extension_change_warning_old_empty">You may not be able to access this file if you add the “.%1$s” extension</string>
+    <!-- Text of the warning dialog indicating the renamed name file extension is not the same. The placeholder shows the file extension. e.g. You may not be able to access this file if you change it from ".jpg" to empty -->
+    <string name="file_extension_change_warning_new_empty">You may not be able to access this file if you remove the “.%1$s” extension</string>
+    <!-- Button of the warning dialog indicating the renamed name file extension is not the same to use the new extension -->
+    <string name="action_use_empty_new_extension">Remove extension</string>
+    <!-- Button of the warning dialog indicating the renamed name file extension is not the same to use the new extension. The placeholder shows the file extension. e.g. Use .txt -->
+    <string name="action_use_new_extension">Use .%1$s</string>
+    <!-- Button of the warning dialog indicating the renamed name file extension is not the same to keep the old extension -->
+    <string name="action_keep_empty_old_extension">No extension</string>
+    <!-- Button of the warning dialog indicating the renamed name file extension is not the same to keep the old extension. The placeholder shows the file extension. e.g. Keep .jpg -->
+    <string name="action_keep_old_extension">Keep .%1$s</string>
     <!-- String to show the transfer quota and the used space in My Account section. E.g.: -->
     <string name="used_storage_transfer">%1$s / %2$s</string>
     <!-- String to show the transfer quota and the used space in My Account section -->
@@ -3946,26 +3965,4 @@
         <item quantity="one">1 connection</item>
         <item quantity="other">%1$d connections</item>
     </plurals>
-=======
-    <!-- Error shown when the user writes a file name without extension. The placeholder shows the file extension. e. g. File without extension (.jpg)-->
-    <string name="file_without_extension">File without extension (.%1$s)</string>
-    <!-- Error shown when the user writes a file name without extension -->
-    <string name="file_without_extension_warning">To proceed you need to type a file extension</string>
-    <!-- Title of the warning dialog indicating the renamed name file extension is not the same -->
-    <string name="file_extension_change_title">File extension change</string>
-    <!-- Text of the warning dialog indicating the renamed name file extension is not the same. The placeholders show the file extensions. e.g. You may not be able to access this file if you change it from ".jpg" to ".txt" -->
-    <string name="file_extension_change_warning">You may not be able to access this file if you change the extension from “.%1$s” to “.%2$s”</string>
-    <!-- Text of the warning dialog indicating the renamed name file extension is not the same. The placeholder shows the file extension. e.g. You may not be able to access this file if you change it from empty to ".txt" -->
-    <string name="file_extension_change_warning_old_empty">You may not be able to access this file if you add the “.%1$s” extension</string>
-    <!-- Text of the warning dialog indicating the renamed name file extension is not the same. The placeholder shows the file extension. e.g. You may not be able to access this file if you change it from ".jpg" to empty -->
-    <string name="file_extension_change_warning_new_empty">You may not be able to access this file if you remove the “.%1$s” extension</string>
-    <!-- Button of the warning dialog indicating the renamed name file extension is not the same to use the new extension -->
-    <string name="action_use_empty_new_extension">Remove extension</string>
-    <!-- Button of the warning dialog indicating the renamed name file extension is not the same to use the new extension. The placeholder shows the file extension. e.g. Use .txt -->
-    <string name="action_use_new_extension">Use .%1$s</string>
-    <!-- Button of the warning dialog indicating the renamed name file extension is not the same to keep the old extension -->
-    <string name="action_keep_empty_old_extension">No extension</string>
-    <!-- Button of the warning dialog indicating the renamed name file extension is not the same to keep the old extension. The placeholder shows the file extension. e.g. Keep .jpg -->
-    <string name="action_keep_old_extension">Keep .%1$s</string>
->>>>>>> a9439a6e
 </resources>