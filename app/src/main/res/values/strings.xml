--- conflicted
+++ resolved
@@ -1696,13 +1696,8 @@
     <string name="context_empty_camera_uploads" context="Text of the empty screen when there are not elements in Camera Uploads">[B]No media on [/B][A]Camera Uploads[/A][B].[/B]</string>
     <string name="context_empty_rubbish_bin" context="Text of the empty screen when there are not elements in the Rubbish Bin">[B]Empty [/B][A]Rubbish Bin[/A][B].[/B]</string>
 
-<<<<<<< HEAD
-    <string name="context_empty_inbox" context="Text of the empty screen when there are not elements in  Inbox">[B]No files on your [/B][A]Inbox[/A][B].[/B]</string>
-	<string name="context_empty_cloud_drive" context="Text of the empty screen when there are not elements in Cloud Drive ">[B]No files on your [/B][A]Cloud Drive[/A][B].[/B]</string>
-=======
     <string name="context_empty_inbox" context="Text of the empty screen when there are not elements in  Inbox">[B]No files in your [/B][A]Inbox[/A][B].[/B]</string>
-    <string name="context_empty_cloud_drive" context="Text of the empty screen when there are not elements in Cloud Drive ">[B]No files in your [/B][A]Cloud Drive[/A][B].[/B]</string>
->>>>>>> 53f949f4
+	<string name="context_empty_cloud_drive" context="Text of the empty screen when there are not elements in Cloud Drive ">[B]No files in your [/B][A]Cloud Drive[/A][B].[/B]</string>
     <string name="context_empty_offline" context="Text of the empty screen when there are not elements in Saved for Offline">[B]No files [/B][A]Offline[/A][B].[/B]</string>
     <string name="context_empty_contacts" context="Text of the empty screen when there are not contacts">[B]No [/B][A]Contacts[/A][B].[/B]</string>
 
@@ -1711,13 +1706,6 @@
 
     <string name="context_empty_incoming" context="Text of the empty screen when there are not elements in Incoming">[B]No [/B][A]Incoming Shared folders[/A][B].[/B]</string>
     <string name="context_empty_outgoing" context="Text of the empty screen when there are not elements in Outgoing">[B]No [/B][A]Outgoing Shared folders[/A][B].[/B]</string>
-<<<<<<< HEAD
-	<string name="label_camera_upload_folder_name" context="Destination folder name of Camera Upload">Camera Uploads</string>
-	<string name="label_secondary_camera_upload_folder_name" context="Destination folder name of Secondary Camera Upload">Media Uploads</string>
-	<string name="label_photo_sync_folder_name" context="Destination folder name of PhotoSync">PhotoSync</string>
-	<string name="label_my_chat_file_folder_name" context="Destination folder name of chat files">My chat files</string>
-=======
->>>>>>> 53f949f4
 
     <string name="tab_sent_requests" context="Title of the sent requests tab. Capital letters">Sent requests</string>
     <string name="tab_received_requests" context="Title of the received requests tab. Capital letters">Received requests</string>
@@ -1748,19 +1736,11 @@
     <string name="account_suspended_breache_ToS" context="Message error shown when trying to log in on an account has been suspended due to breach of Terms of Service">Your account was terminated due to a breach of MEGA’s Terms of Service, such as abuse of rights of others; sharing and/or importing illegal data; or system abuse.</string>
 
     <string name="file_storage_empty_folder" context="In a chat conversation when you try to send device's images but there aren't available images">No files</string>
-<<<<<<< HEAD
 	<string name="label_file_size_byte" context="size in byte">B</string>
 	<string name="label_file_size_kilo_byte" context="size in kilobyte">KB</string>
 	<string name="label_file_size_mega_byte" context="size in megabyte">MB</string>
 	<string name="label_file_size_giga_byte" context="size in gigabyte">GB</string>
 	<string name="label_file_size_tera_byte" context="size in terabyte">TB</string>
-=======
-    <string name="label_file_size_byte" context="size in byte">B</string>
-    <string name="label_file_size_kilo_byte" context="size in kilobyte">KB</string>
-    <string name="label_file_size_mega_byte" context="size in megabyte">MB</string>
-    <string name="label_file_size_giga_byte" context="size in gigabyte">GB</string>
-    <string name="label_file_size_tera_byte" context="size in terabyte">TB</string>
->>>>>>> 53f949f4
 
     <plurals name="number_of_versions" formatted="false" context="Number of versions of a file shown on the screen info of the file">
         <item context="version item" quantity="one">%1$d version</item>
@@ -2283,14 +2263,10 @@
 	<string name="label_today" context="label today">Today</string>
 	<string name="label_yesterday" context="label yesterday">Yesterday</string>
 
-<<<<<<< HEAD
-	<string name="context_empty_shared_files" context="Text of the empty screen for the chat shared files">[B]No [/B][A]Shared Files[/A][B].[/B]</string>
-=======
     <string name="label_today" context="label today">Today</string>
     <string name="label_yesterday" context="label yesterday">Yesterday</string>
 
     <string name="context_empty_shared_files" context="Text of the empty screen for the chat shared files">[B]No [/B][A]Shared Files[/A][B].[/B]</string>
->>>>>>> 53f949f4
 
     <string name="contact_joined_the_call" context="Text to indicate that a contact has joined a group call">%1$s joined the call</string>
     <string name="contact_left_the_call" context="Text to indicate that a contact has left a group call">%1$s left the call</string>
@@ -2316,22 +2292,12 @@
     <string name="error_pdf_password" context="Error of the dialog shown wen a pdf required password and the user types a wrong password">You have entered the wrong password, please try again.</string>
     <string name="error_max_pdf_password" context="Error of the dialog shown wen a pdf required password and the user has been typed three times a wrong password">The password you have entered is not valid.</string>
 
-<<<<<<< HEAD
-	<string name="not_allow_play_alert" context="Alert shown when exists some call and the user tries to play an audio or video">It is not possible to play content while there is a call in progress.</string>
-	<string name="ongoing_call_messages" context="Text shown in the list of chats when there is a call in progress but I am not on it">Ongoing call</string>
+	<string name="not_allow_play_alert" context="Alert shown when exists some call and the user tries to play an audio or video">It is not possible to play media files while there is a call in progress.</string>
+	<string name="ongoing_call_messages" context="Text shown in the list of chats when there is a call in progress but I am not on it">Ongoing Call</string>
 	<string name="join_call_layout_in_group_call" context="Title of the layout to join a group call from the chat screen">%s started a group call. Tap to join.</string>
 	<string name="call_in_progress_layout" context="Title of the layout to return to a call from the chat screen">Tap to return to call %s</string>
-	<string name="call_in_progress_layout_without_time" context="Title of the layout to return to a call from the chat screen">Tap to return to call </string>
-	<string name="answer_call_incoming" context="The text of the notification button that is displayed when there is a call in progress, another call is received and answered.">ANSWER</string>
-	<string name="ignore_call_incoming" context="The text of the notification button that is displayed when there is a call in progress, another call is received and ignored.">IGNORED</string>
-=======
-    <string name="not_allow_play_alert" context="Alert shown when exists some call and the user tries to play an audio or video">It is not possible to play media files while there is a call in progress.</string>
-    <string name="ongoing_call_messages" context="Text shown in the list of chats when there is a call in progress but I am not on it">Ongoing Call</string>
-    <string name="join_call_layout_in_group_call" context="Title of the layout to join a group call from the chat screen">%s started a group call. Tap to join.</string>
-    <string name="call_in_progress_layout" context="Title of the layout to return to a call from the chat screen">Tap to return to call %s</string>
-    <string name="call_in_progress_layout_without_time" context="Title of the layout to return to a call from the chat screen">Tap to return to call</string>
-    <string name="answer_call_incoming" context="The text of the notification button that is displayed when there is a call in progress, another call is received and answered.">Answer</string>
-    <string name="ignore_call_incoming" context="The text of the notification button that is displayed when there is a call in progress, another call is received and ignored.">Ignored</string>
->>>>>>> 53f949f4
+	<string name="call_in_progress_layout_without_time" context="Title of the layout to return to a call from the chat screen">Tap to return to call</string>
+	<string name="answer_call_incoming" context="The text of the notification button that is displayed when there is a call in progress, another call is received and answered.">Answer</string>
+	<string name="ignore_call_incoming" context="The text of the notification button that is displayed when there is a call in progress, another call is received and ignored.">Ignored</string>
 
 </resources>