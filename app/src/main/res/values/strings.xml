<?xml version="1.0" encoding="utf-8"?>
<resources>
    <!-- Full description text of the app in the Google Play page of the app (character limit 4000) -->
    <string name="full_description_text">MEGA provides user controlled encrypted cloud storage and chat through standard web browsers, together with dedicated apps for mobile devices. Unlike other cloud storage providers, your data is encrypted and decrypted by your client devices only and never by us.\n\nUpload your files from your smartphone or tablet then search, store, download, stream, view, share, rename or delete your files any time, from any device, anywhere. Share folders with your contacts and see their updates in real time. The encryption process means we cannot access or reset your password so you MUST remember it (unless you have your Recovery Key backed up) or you will lose access to your stored files.\n\nEnd-to-end user encrypted MEGA video chat allows for total privacy, and has been available through the browser since 2016. It has been extended to our mobile app, with chat history accessible across multiple devices. Users can also easily add files to a chat from their MEGA Cloud Drive.\n\nMEGA offers a generous 50 GB free storage for all registered users with bonus achievements, and offers paid plans with much higher limits:\n\n\nPro Lite subscription: 4.99 € per month or 49.99 € per year gives you 400 GB of storage space and 1 TB of transfer quota per month.\nPro I subscription: 9.99 € per month or 99.99 € per year gives you 2 TB of storage space and 2 TB of transfer quota per month.\nPro II subscription: 19.99 € per month or 199.99 € per year gives you 8 TB of storage space and 8 TB of transfer quota per month.\nPro III subscription: 29.99 € per month or 299.99 € per year gives you 16 TB of storage space and 16 TB of transfer quota per month.\n\nSubscriptions are renewed automatically for successive subscription periods of the same duration and at the same price as the initial period chosen. To manage your subscriptions, simply click on the Play Store icon on your mobile device, sign in with your Google ID (if you haven’t already done so) and then click on the MEGA app. You’ll be able to manage your subscription there.\n\nApp Permissions:\nWRITE_EXTERNAL_STORAGE -&gt; Download your files from MEGA to your device and upload files from your device to MEGA\nCAMERA -&gt; Take a picture and upload your photos to MEGA\nREAD_CONTACTS -&gt; Easily add contacts from your device as MEGA contacts\nRECORD_AUDIO and CAPTURE_VIDEO_OUTPUT (mic and camera) -&gt; MEGA provides for end-to-end encrypted audio/video calls\n\n\nTo enhance users” confidence in the MEGA system, all of the client-side code is published, so interested security researchers can evaluate the encryption process. The code of our mobile app is located on: https://github.com/meganz/android \n\nFor more info, please check our website:\nSee https://mega.nz/terms \n\n\nDesktop - https://mega.nz/</string>
    <!-- Short description text of the app in the Google Play page of the app (character limit 80) -->
    <string name="short_description_text">MEGA is Cloud Storage with Powerful Always-On Privacy.</string>
    <!-- PRO Lite account -->
    <string name="prolite_account">Pro Lite</string>
    <!-- Name of the MEGA PDF Viewer. Keep uppercase. -->
    <string name="pdf_app_name">MEGA PDF Viewer</string>
    <!-- Showing progress of elements. Example: 2 of 10. -->
    <string name="general_x_of_x">of</string>
    <!-- Answer for confirmation dialog. -->
    <string name="general_yes">Yes</string>
    <!-- Answer for confirmation dialog. -->
    <string name="general_no">No</string>
    <!-- dialog option cancel in alert dialog -->
    <string name="general_cancel">Cancel</string>
    <!-- When moving a file to a location in MEGA. This is the text of the button after selection the destination -->
    <string name="general_move_to">Move to</string>
    <!-- When copying a file to a location in MEGA. This is the text of the button after selection the destination -->
    <string name="general_copy_to">Copy to</string>
    <!-- Selecting a specific location in MEGA. This is the text of the button -->
    <string name="general_select">Select</string>
    <!-- Selecting a specific location in MEGA. This is the text of the button -->
    <string name="general_select_to_upload">Select files</string>
    <!-- Selecting a specific location in MEGA. This is the text of the button -->
    <string name="general_select_to_download">Select folder</string>
    <!-- This is the final button when creating a folder in the dialog where the user inserts the folder name -->
    <string name="general_create">Create</string>
    <!-- Item menu option upon right click on one or multiple files. -->
    <string name="general_download">Download</string>
    <!-- button -->
    <string name="general_add">Add</string>
    <!-- Item menu option upon right click on one or multiple files. -->
    <string name="general_move">Move</string>
    <!-- Menu option to delete one or multiple selected items. -->
    <string name="general_remove">Remove</string>
    <!-- button -->
    <string name="general_share">Share</string>
    <!-- Item menu option upon right click on one or multiple files. -->
    <string name="general_leave">Leave</string>
    <!-- button -->
    <string name="general_decryp">Decrypt</string>
    <!-- button -->
    <string name="general_export">Export</string>
    <!-- Answer for confirmation dialog. -->
    <string name="general_ok">OK</string>
    <!-- Skip a step of a configuration process. -->
    <string name="general_skip">Skip</string>
    <!-- Label for a button to stop some process. For example stop the Camera Uploads -->
    <string name="general_stop">Stop</string>
    <!-- option shown when a message could not be sent -->
    <string name="general_retry">Retry</string>
    <!-- Button to open the default web browser -->
    <string name="general_open_browser">Open browser</string>
    <!-- The title of progress dialog when loading web content -->
    <string name="general_loading">Loading</string>
    <!-- state while importing the file -->
    <string name="general_importing">Importing</string>
    <!-- state while importing the file -->
    <string name="general_forwarding">Forwarding</string>
    <!-- Menu option to choose to add file or folders to Cloud Drive -->
    <string name="general_import">Import</string>
    <!-- label of storage in upgrade/choose account page, it is being used with a variable, e.g. for LITE user it will show ‘200GB Storage’. -->
    <string name="general_storage">Storage</string>
    <!-- Text listed before the amount of bandwidth a user gets with a certain package. For example: “8TB Bandwidth”. Can also be translated as data transfer. -->
    <string name="general_bandwidth">Transfer Quota</string>
    <!-- Text placed inside the button the user clicks when upgrading to PRO. Meaning: subscribe to this plan -->
    <string name="general_subscribe">Subscribe</string>
    <!-- It will be followed by the error message -->
    <string name="general_error_word">Error</string>
    <!-- when clicking into a menu whose functionality is not yet implemented -->
    <string name="general_not_yet_implemented">Not yet implemented</string>
    <!-- when any file or folder is selected -->
    <string name="error_no_selection">No file or folder selected</string>
    <!-- when trying to download a file that is already downloaded in the device -->
    <string name="general_already_downloaded">Already downloaded</string>
    <!-- when trying to upload a file that is already uploaded in the folder -->
    <string name="general_already_uploaded">already uploaded</string>
    <!-- Label of the option menu. When clicking this button, the app shows the info of the file -->
    <string name="general_file_info">File info</string>
    <!-- Label of the option menu. When clicking this button, the app shows the info of the folder -->
    <string name="general_folder_info">Folder info</string>
    <!-- Hint how to cancel the download -->
    <string name="general_show_info">Show info</string>
    <!-- Error getting the root node -->
    <string name="error_general_nodes">Error. Please try again.</string>
    <!-- File name (without extension) of file exported with the recovery key -->
    <string name="general_rk">MEGA-RECOVERYKEY</string>
    <!-- Local folder error in Sync Service. There are two syncs for images and videos. This error appears when the secondary media local folder doesn’t exist -->
    <string name="secondary_media_service_error_local_folder">The secondary media folder does not exist, please choose a new folder</string>
    <!-- when no external card exists -->
    <string name="no_external_SD_card_detected">No external storage detected</string>
    <!-- On clicking menu item upload in a incoming shared folder read only -->
    <string name="no_permissions_upload">This folder is read-only. You do not have permission to upload</string>
    <!-- confirmation message before removing the previously downloaded MasterKey file -->
    <string name="remove_key_confirmation">You are removing the previously exported Recovery Key file</string>
    <!-- confirmation message before sending an invitation to a contact -->
    <string name="confirmation_add_contact">Do you want to send an invitation to %s?</string>
    <!-- Button where the user can sign off or logout -->
    <string name="action_logout">Logout</string>
    <!-- Item menu option upon right click on one or multiple files. -->
    <string name="action_add">Upload</string>
    <!-- Menu item -->
    <string name="action_create_folder">Create new folder</string>
    <!-- Option which allows create a new text file -->
    <string name="action_create_txt">Create new text file</string>
    <!-- Menu option to open a link. Also title of the dialog to open a link. -->
    <string name="action_open_link">Open link</string>
    <!-- Menu item -->
    <string name="action_settings">Settings</string>
    <!-- Search button -->
    <string name="action_search">Search</string>
    <!-- Select country page title -->
    <string name="action_search_country">Choose your region</string>
    <!-- Alternative text or description text for the “Play” button -->
    <string name="action_play">Play</string>
    <!-- Search button -->
    <string name="action_pause">Pause</string>
    <!-- Menu item -->
    <string name="action_refresh">Refresh</string>
    <!-- Menu item -->
    <string name="action_sort_by">Sort by</string>
    <!-- Menu item -->
    <string name="action_help">Help</string>
    <!-- Change from a free account to paying MEGA -->
    <string name="action_upgrade_account">Upgrade account</string>
    <!-- Message while proceeding to upgrade the account -->
    <string name="upgrading_account_message">Upgrading account</string>
    <!-- Menu item to select all the elements of a list -->
    <string name="action_select_all">Select all</string>
    <!-- Menu item to unselect all the elements of a list -->
    <string name="action_unselect_all">Clear selection</string>
    <!-- Menu item to change from list view to grid view -->
    <string name="action_grid">Thumbnail view</string>
    <!-- Menu item to change from grid view to list view -->
    <string name="action_list">List view</string>
    <!-- Title of the preference Recovery key on Settings section -->
    <string name="action_export_master_key">Backup Recovery Key</string>
    <!-- Menu item to let the user cancel subscriptions -->
    <string name="action_cancel_subscriptions">Cancel subscription</string>
    <!-- success message when the subscription has been canceled correctly -->
    <string name="cancel_subscription_ok">The subscription has been cancelled</string>
    <!-- error message when the subscription has not been canceled successfully -->
    <string name="cancel_subscription_error">We were unable to cancel your subscription. Please contact support&#64;mega.nz for assistance</string>
    <!-- Menu item to kill all opened sessions -->
    <string name="action_kill_all_sessions">Close other sessions</string>
    <!-- Message after kill all opened sessions -->
    <string name="success_kill_all_sessions">The remaining sessions have been closed</string>
    <!-- Message after kill all opened sessions -->
    <string name="error_kill_all_sessions">Error when closing the opened sessions</string>
    <!-- General label for files -->
    <plurals name="general_num_files">
        <item quantity="one">File</item>
        <item quantity="other">Files</item>
    </plurals>
    <!-- Indicates how many contacts a folder is shared with. Plural. e.g. Shared with 7 contacts -->
    <plurals name="general_num_shared_with">
        <item quantity="one">Shared with %1$s</item>
        <item quantity="other">Shared with %1$d contacts</item>
    </plurals>
    <!-- Alert text before download. Please do not modify the %s placeholder as it will be replaced by the size to be donwloaded -->
    <string name="alert_larger_file">%s will be downloaded.</string>
    <!-- Alert text before download -->
    <string name="alert_no_app">There is no app to open the file %s. Do you want to continue with the download?</string>
    <!-- Dialog option that permits user do not show it again -->
    <string name="checkbox_not_show_again">Do not show again</string>
    <!-- Press back while login to cancel current login process. -->
    <string name="confirm_cancel_login">Are you sure that you want to cancel the current login process?</string>
    <!-- Login button -->
    <string name="login_text">Login</string>
    <!-- email label -->
    <string name="email_text">Email</string>
    <!-- password label -->
    <string name="password_text">Password</string>
    <!-- Hint of the confirmation dialog to get link with password -->
    <string name="confirm_password_text">Confirm password</string>
    <!-- in the password edittext the user can see the password or asterisks. ABC shows the letters of the password -->
    <string name="abc">ABC</string>
    <!-- This question applies to users that do not have an account on MEGA yet -->
    <string name="new_to_mega">New to MEGA?</string>
    <!-- button that allows the user to create an account -->
    <string name="create_account">Create account</string>
    <!-- when the user tries to log in MEGA without typing the email -->
    <string name="error_enter_email">Please enter your email address</string>
    <!-- Title of the alert dialog when the user tries to recover the pass of a non existing account -->
    <string name="error_invalid_email">Invalid email address</string>
    <!-- when the user tries to log in MEGA without typing the password -->
    <string name="error_enter_password">Please enter your password</string>
    <!-- when the user tries to log in to MEGA without a network connection -->
    <string name="error_server_connection_problem">No network connection</string>
    <!-- when the user tries to log in to MEGA without a valid session -->
    <string name="error_server_expired_session">You have been logged out on this device from another location</string>
    <!-- the first step when logging in is calculate the private and public encryption keys -->
    <string name="login_generating_key">Calculating encryption keys</string>
    <!-- Message displayed while the app is connecting to a MEGA server -->
    <string name="login_connecting_to_server">Connecting to the server</string>
    <!-- Status text when updating the file manager -->
    <string name="download_updating_filelist">Updating file list</string>
    <!-- title of the screen after creating an account when the user has to confirm the password to confirm the account -->
    <string name="login_confirm_account">Confirm account</string>
    <!-- when the user clicks on the link sent by MEGA after creating the account, this message is shown -->
    <string name="login_querying_signup_link">Checking validation link</string>
    <!-- Attempting to activate a MEGA account for a user. -->
    <string name="login_confirming_account">Activating account</string>
    <!-- After login, updating the file list, the file list should be processed before showing it to the user -->
    <string name="login_preparing_filelist">Preparing file list</string>
    <!-- when the user tries to share something to MEGA without being logged -->
    <string name="login_before_share">Please log in to share with MEGA</string>
    <!-- This toast message is shown on the login page when an email confirm link is no longer valid. -->
    <string name="reg_link_expired">Your confirmation link is no longer valid. Your account may already be activated or you may have cancelled your registration.</string>
    <!--  -->
    <string name="tour_space_title">MEGA Space</string>
    <!--  -->
    <string name="tour_speed_title">MEGA Speed</string>
    <!--  -->
    <string name="tour_privacy_title">MEGA Privacy</string>
    <!--  -->
    <string name="tour_access_title">MEGA Access</string>
    <!--  -->
    <string name="tour_space_text">Register now and get 50 GB* of free space</string>
    <!--  -->
    <string name="tour_speed_text">Uploads are fast. Quickly share files with everyone</string>
    <!--  -->
    <string name="tour_privacy_text">Keep all your files safe with MEGA’s end-to-end encryption</string>
    <!--  -->
    <string name="tour_access_text">Get fully encrypted access anywhere, anytime</string>
    <!-- button that allows the user to create an account -->
    <string name="create_account_text">Create account</string>
    <!-- category in sort by action -->
    <string name="name_text">Name</string>
    <!-- First Name of the user -->
    <string name="first_name_text">First Name</string>
    <!-- Last name of the user -->
    <string name="lastname_text">Last Name</string>
    <!-- text placed on the checkbox of acceptation of the Terms of Service -->
    <string name="tos">I agree with MEGA’s [A]Terms of Service[/A]</string>
    <!-- Text placed on the checkbox to make sure user agree that understand the danger of losing password -->
    <string name="top">I understand that [B]if I lose my password, I may lose my data[/B]. Read more about [A]MEGA’s end-to-end encryption[/A].</string>
    <!-- Does the user already have a MEGA account -->
    <string name="already_account">Already have an account?</string>
    <!-- warning dialog -->
    <string name="create_account_no_terms">You have to accept our Terms of Service</string>
    <!-- warning dialog, for user do not tick checkbox of understanding the danger of losing password -->
    <string name="create_account_no_top">You need to agree that you understand the danger of losing your password</string>
    <!-- Warning message when the first name is a required field to submit a form. For example during the create account process. -->
    <string name="error_enter_username">Please enter your first name</string>
    <!-- Warning dialog -->
    <string name="error_enter_userlastname">Please enter your last name.</string>
    <!-- when creating the account -->
    <string name="error_short_password">Password is too short</string>
    <!-- when creating the account -->
    <string name="error_passwords_dont_match">Passwords do not match</string>
    <!-- when creating the account -->
    <string name="error_email_registered">This email address has already registered an account with MEGA</string>
    <!--  -->
    <string name="create_account_creating_account">Connecting to the server: Creating account</string>
    <!--  -->
    <string name="cancel_transfer_confirmation">Cancel this transfer?</string>
    <!--  -->
    <string name="cancel_all_transfer_confirmation">Cancel all transfers?</string>
    <!-- Label for any ‘Cancel all’ button to cancel transfers - (String as short as possible). -->
    <string name="cancel_all_action">Cancel all</string>
    <!-- Warning to confirm remove selected transfers. Plural more than 1 transfer -->
    <plurals name="cancel_selected_transfers">
        <item quantity="one">The selected transfer will be cancelled.</item>
        <item quantity="other">The selected transfers will be cancelled.</item>
    </plurals>
    <!-- The name of every users root drive in the cloud of MEGA. -->
    <string name="section_cloud_drive">Cloud Drive</string>
    <!-- Label to reference a recents section -->
    <string name="section_recents">Recents</string>
    <!-- title of the screen where the secondary media images are uploaded, and name of the folder where the secondary media images are uploaded -->
    <string name="section_secondary_media_uploads">Media Uploads</string>
    <!-- Section name for the “Messages” section.Preferably one word. There is little space for this word. -->
    <string name="section_inbox">Inbox</string>
    <!-- title of the screen that shows the files saved for offline in the device -->
    <string name="section_saved_for_offline">Saved for Offline</string>
    <!-- the options of what to upload in an array. Needed for the settings, the options of what to upload. -->
    <string name="section_saved_for_offline_new">Offline</string>
    <!-- Label showing the location of a node which is not in root navigation level. The first placeholder is the name of the parent folder. The second placeholder is the name of the section in which the file is. e.g. PR reviews and tickets (Cloud Drive) -->
    <string name="location_label">%1$s (%2$s)</string>
    <!-- title of the screen that shows all the shared items -->
    <string name="title_shared_items">Shared items</string>
    <!-- title of the screen that shows all the shared items -->
    <string name="section_shared_items">Shared folders</string>
    <!-- The title of the trash bin in the tree of the file manager. -->
    <string name="section_rubbish_bin">Rubbish Bin</string>
    <!-- Section name for the “Contacts” section.Preferably one word. There is little space for this word. -->
    <string name="section_contacts">Contacts</string>
    <!-- Item of the navigation title for the contacts section when there is any pending incoming request -->
    <string name="section_contacts_with_notification">Contacts [A](%1$d)[/A]</string>
    <!-- Section name for the “Recently Added Contacts” section.Preferably one word. There is little space for this word. -->
    <string name="section_recently_added">Recently Added</string>
    <!-- Empty state when the user has not sent any contact request to other users -->
    <string name="sent_requests_empty">[B]No [/B][A]sent requests[/A]</string>
    <!-- Empty state when the user has not received any contact request from other users -->
    <string name="received_requests_empty">[B]No [/B][A]received requests[/A]</string>
    <!-- Title for the file transfer screen (with the up & download) -->
    <string name="section_transfers">Transfers</string>
    <!-- Section name for the “My Account” section.Preferably one or two words. There is little space for this. -->
    <string name="section_account">My Account</string>
    <!-- title of the screen where the camera images are uploaded, and name of the folder where camera images are uploaded -->
    <string name="section_photo_sync">Camera Uploads</string>
    <!-- Capital letters. Incoming shared folders. The title of a tab -->
    <string name="tab_incoming_shares">Incoming</string>
    <!-- Capital letters. Outgoing shared folders. The title of a tab -->
    <string name="tab_outgoing_shares">Outgoing</string>
    <!-- Capital letters. Files with link. The title of a tab -->
    <string name="tab_links_shares">Links</string>
    <!-- Label for any ‘Incoming shares’ button, link, text, title, etc. - (String as short as possible). -->
    <string name="title_incoming_shares_explorer">Incoming Shares</string>
    <!-- Title of the share with file explorer -->
    <string name="title_incoming_shares_with_explorer">Incoming shares with</string>
    <!-- message when there are no files in the Cloud drive -->
    <string name="file_browser_empty_cloud_drive">No files in your Cloud Drive</string>
    <!-- Text that indicates that a folder is currently empty -->
    <string name="file_browser_empty_folder">Empty Folder</string>
    <!-- Title of the fragment Choose Account -->
    <string name="choose_account_fragment">CHOOSE ACCOUNT</string>
    <!-- The file are available “offline” (without a network Wi-Fi mobile data connection) -->
    <string name="file_properties_available_offline">Available offline</string>
    <!-- category in sort by action -->
    <string name="file_properties_info_size_file">Size</string>
    <!-- When the file/folder was last modified -->
    <string name="file_properties_info_last_modified">Last modified</string>
    <!-- Label to display the date and time when a file/folder has been added (uploaded) to MEGA. -->
    <string name="file_properties_info_added">Added</string>
    <!-- the label when a folder can be accesed by public users -->
    <string name="file_properties_shared_folder_public_link">Public link</string>
    <!-- Item menu option upon clicking on a file folder. Refers to the permissions of a file folder in the file manager. -->
    <string name="file_properties_shared_folder_permissions">Permissions</string>
    <!-- Title of the dialog to choose permissions when sharing. -->
    <string name="dialog_select_permissions">Share Permissions</string>
    <!-- menu item -->
    <string name="file_properties_shared_folder_change_permissions">Change permissions</string>
    <!-- when listing all the contacts that shares a folder -->
    <string name="file_properties_shared_folder_select_contact">Shared with</string>
    <!-- send a file to a MEGA user -->
    <string name="file_properties_send_file_select_contact">Send to</string>
    <!-- shows the owner of an incoming shared folder -->
    <string name="file_properties_owner">Owner</string>
    <!-- positive button on dialog to invite a contact -->
    <string name="contact_invite">Invite</string>
    <!-- option to reinvite a contact -->
    <string name="contact_reinvite">Reinvite</string>
    <!-- The text of the notification button that is displayed when there is a call in progress, another call is received and ignored. -->
    <string name="contact_ignore">Ignore</string>
    <!-- option to decline a contact invitation -->
    <string name="contact_decline">Decline</string>
    <!-- option to accept a contact invitation -->
    <string name="contact_accept">Accept</string>
    <!-- Label for the option of the sliding panel to show the contact info -->
    <string name="contact_properties_activity">Contact info</string>
    <!-- Adding new relationships (contacts) using the actions. -->
    <string name="contacts_list_empty_text">Add new contacts using the button below</string>
    <!-- Add new contacts before sharing. -->
    <string name="contacts_explorer_list_empty_text">Add a new contact to share</string>
    <!-- Error message -->
    <string name="error_not_enough_free_space">Not enough free space on your device</string>
    <!-- This is button text on the Get Link dialog. This lets the user get a public file/folder link without the decryption key e.g. https://mega.nz/#!Qo12lSpT. -->
    <string name="option_link_without_key">Link without key</string>
    <!-- Alert Dialog to get link -->
    <string name="option_decryption_key">Decryption key</string>
    <!-- Alert shown when some content is sharing with chats and they are processing -->
    <string name="download_preparing_files">Preparing files</string>
    <!-- Message when many downloads start. Plural more than 1 file. Placeholder is for include the number of downloads in runtime. -->
    <plurals name="download_began">
        <item quantity="one">Download has started</item>
        <item quantity="other">%1$d downloads have started</item>
    </plurals>
    <!-- Message when many downloads finish. Plural more than 1 file. Placeholder is for include the number of downloads in runtime. -->
    <plurals name="download_finish">
        <item quantity="one">Download has finished</item>
        <item quantity="other">%1$d downloads have finished</item>
    </plurals>
    <!-- Message when many uploads start. Plural more than 1 file. Placeholder is for include the number of uploads in runtime. -->
    <plurals name="upload_began">
        <item quantity="one">Upload has started</item>
        <item quantity="other">%1$d uploads have started</item>
    </plurals>
    <!-- Message when many downloads finish. Plural more than 1 file. Placeholder is for include the number of uploads in runtime. -->
    <plurals name="upload_finish">
        <item quantity="one">Upload has finished</item>
        <item quantity="other">%1$d uploads have finished</item>
    </plurals>
    <!-- Warning shown when it tries to download some empty folders. Plural -->
    <plurals name="empty_folders">
        <item quantity="one">Folder is empty.</item>
        <item quantity="other">Folders are empty.</item>
    </plurals>
    <!-- Hint how to cancel the download -->
    <string name="download_touch_to_cancel">Touch to cancel</string>
    <!-- Hint how to cancel the download -->
    <string name="download_touch_to_show">View transfers</string>
    <!-- Warning message -->
    <string name="error_file_size_greater_than_4gb">Most devices can’t download files greater than 4GB. Your download will probably fail</string>
    <!-- message when trying to open a downloaded file but there isn’t any app that open that file. Example: a user downloads a pdf but doesn’t have any app to read a pdf -->
    <string name="intent_not_available">There isn’t any available app to execute this file on your device</string>
    <!-- Message when trying to open a location message but there isn’t any app that open that location. -->
    <string name="intent_not_available_location">There are no apps available on your device to open this location</string>
    <!-- message when trying to open file but there isn’t any app that open that file. Example: a user try to open a txt but doesn’t have any app to open txt -->
    <string name="intent_not_available_file">You may not have any apps installed which support this file type</string>
    <!-- to share an image using Facebook, Whatsapp, etc -->
    <string name="context_share_image">Share image using</string>
    <!-- create a link of a file and send it using an app from the device -->
    <string name="context_get_link">Share link</string>
    <!-- Delete a link label -->
    <string name="context_delete_link">Delete link</string>
    <!-- Item menu option upon right click on one or multiple files. -->
    <string name="context_get_link_menu">Get Link</string>
    <!-- Item menu option upon right click on one or multiple files. -->
    <string name="context_leave_menu">Leave</string>
    <!-- Title alert before leaving a share. -->
    <string name="alert_leave_share">Leave share</string>
    <!-- Item menu option upon right click on one or multiple files. -->
    <string name="context_clean_shares_menu">Remove share</string>
    <!-- Item menu option upon right click on one or multiple files. -->
    <string name="context_remove_link_menu">Remove link</string>
    <!-- Warning that appears prior to remove a link of a file. Singular. -->
    <string name="context_remove_link_warning_text">This link will not be publicly available anymore.</string>
    <!-- Warning that appears prior to remove links of files. Plural. -->
    <plurals name="remove_links_warning_text">
        <item quantity="one">This link will not be publicly available anymore.</item>
        <item quantity="other">These links will not be publicly available anymore.</item>
    </plurals>
    <!-- Item menu option upon right click on one or multiple files. -->
    <string name="context_rename">Rename</string>
    <!-- Title of a dialog to rename a node. The place holder is to set the current name of the node. -->
    <string name="rename_dialog_title">Rename %1$s</string>
    <!-- Menu option to open a link. Also title of the dialog to open a link. -->
    <string name="context_open_link_title">Open link</string>
    <!-- Item menu option upon right click on one or multiple files. -->
    <string name="context_open_link">Open</string>
    <!-- while renaming a file or folder -->
    <string name="context_renaming">Renaming</string>
    <!-- while file provider is downloading a file -->
    <string name="context_preparing_provider">Preparing file</string>
    <!-- Item menu option upon right click on one or multiple files. -->
    <string name="context_download">Download</string>
    <!-- Item menu option upon right click on one or multiple files. -->
    <string name="context_move">Move</string>
    <!-- while moving a file or folder -->
    <string name="context_moving">Moving</string>
    <!-- Item menu option upon right click on one or multiple files. -->
    <string name="context_copy">Copy</string>
    <!-- Item menu option upon right click on one or multiple files. -->
    <string name="context_upload">Upload</string>
    <!-- while copying a file or folder -->
    <string name="context_copying">Copying</string>
    <!-- menu item -->
    <string name="context_move_to_trash">Move to Rubbish Bin</string>
    <!-- menu item -->
    <string name="context_delete_from_mega">Remove from MEGA</string>
    <!-- Input field description in the create folder dialog. -->
    <string name="context_new_folder_name">Folder Name</string>
    <!-- when adding a new contact. in the dialog -->
    <string name="context_new_contact_name">Contact email</string>
    <!-- status dialog when performing the action -->
    <string name="context_creating_folder">Creating folder</string>
    <!-- Menu item -->
    <string name="context_download_to">Save to</string>
    <!-- Menu option title -->
    <string name="context_clear_rubbish">Clear Rubbish Bin</string>
    <!-- Ask for confirmation before removing all the elements of the rubbish bin -->
    <string name="clear_rubbish_confirmation">You are about to permanently remove all items from your Rubbish Bin.</string>
    <!-- send cancel subscriptions dialog -->
    <string name="context_send">Send</string>
    <!-- send the file to inbox -->
    <string name="context_send_file_inbox">Send to contact</string>
    <!-- Menu option to delete one or multiple selected items. -->
    <string name="context_remove">Remove</string>
    <!-- Menu option to delete selected items of the offline state -->
    <string name="context_delete_offline">Remove from Offline</string>
    <!-- menu item -->
    <string name="context_share_folder">Share folder</string>
    <!-- menu item -->
    <string name="context_send_file">Send file to chat</string>
    <!-- menu item -->
    <string name="context_send_contact">Share contact to chat</string>
    <!-- open a shared folder -->
    <string name="context_view_shared_folders">View shared folders</string>
    <!-- Item menu option upon clicking on one or multiple files. -->
    <string name="context_sharing_folder">Sharing</string>
    <!-- Menu option to manage a shared folder. -->
    <string name="manage_share">Manage share</string>
    <!-- menu item -->
    <string name="context_delete">Delete</string>
    <!-- success message when removing a contact request -->
    <string name="context_contact_invitation_deleted">Request deleted</string>
    <!-- success message when reinvite a contact -->
    <string name="context_contact_invitation_resent">Request resent</string>
    <!-- success message when sending a contact request -->
    <string name="context_contact_request_sent">Request successfully sent to %s. The status can be consulted in the Sent Requests tab.</string>
    <!-- success message when removing a contact -->
    <string name="context_contact_removed">Contact removed</string>
    <!-- error message -->
    <string name="context_contact_not_removed">Error. Contact not removed</string>
    <!-- success message when chaning the permissionss -->
    <string name="context_permissions_changed">Permissions changed</string>
    <!-- error message -->
    <string name="context_permissions_not_changed">Error. Permissions not changed</string>
    <!-- message when trying to create a folder that already exists -->
    <string name="context_folder_already_exists">Folder already exists</string>
    <!-- message when trying to create a invite a contact already that is already added -->
    <string name="context_contact_already_exists">%s is already a contact</string>
    <!-- message when trying to send a file without full access -->
    <string name="context_send_no_permission">You do not have permission to send this file</string>
    <!-- success message when creating a folder -->
    <string name="context_folder_created">Folder created</string>
    <!-- error message when creating a folder -->
    <string name="context_folder_no_created">Error. Folder not created</string>
    <!-- success message when renaming a node -->
    <string name="context_correctly_renamed">Renamed successfully</string>
    <!-- error message -->
    <string name="context_no_renamed">Error. Not renamed</string>
    <!-- success message when copying a node -->
    <string name="context_correctly_copied">Copied successfully</string>
    <!-- success message when sending a node to Inbox -->
    <string name="context_correctly_sent_node">Sent to Inbox</string>
    <!-- error message when sending a node to Inbox -->
    <string name="context_no_sent_node">Error. Not sent to Inbox</string>
    <!-- error message -->
    <string name="context_no_copied">Error. Not copied</string>
    <!-- message that appears when a user tries to move/copy/upload a file but doesn’t choose a destination folder -->
    <string name="context_no_destination_folder">Please choose a destination folder</string>
    <!-- success message when moving a node -->
    <string name="context_correctly_moved">Moved successfully</string>
    <!-- success message when moving a node -->
    <string name="number_correctly_moved">%d items moved successfully.</string>
    <!-- success message when moving a node -->
    <string name="number_incorrectly_moved">%d items were not moved successfully</string>
    <!-- success message when moving a node -->
    <string name="context_correctly_moved_to_rubbish">Moved to the Rubbish Bin successfully</string>
    <!-- success message when moving a node -->
    <string name="number_correctly_moved_to_rubbish">%d items moved to the Rubbish Bin successfully</string>
    <!-- success message when moving a node -->
    <string name="number_incorrectly_moved_to_rubbish">&#160;and %d items were not sent successfully</string>
    <!-- error message -->
    <string name="context_no_moved">Error. Not moved</string>
    <!-- success message when sharing a folder -->
    <string name="context_correctly_shared">Shared successfully</string>
    <!-- error message when sharing a folder -->
    <string name="context_no_shared_number">Error. %d shares were not completed</string>
    <!-- success message when sharing a folder -->
    <string name="context_correctly_shared_removed">Remove shares successfully</string>
    <!-- error message when sharing a folder -->
    <string name="context_no_shared_number_removed">Error. %d process of removing shares is not completed</string>
    <!-- error message -->
    <string name="context_no_shared">Error. Not shared</string>
    <!-- error message -->
    <string name="context_no_removed_shared">Error. Share failed to remove</string>
    <!-- success message when removing a sharing -->
    <string name="context_remove_sharing">Folder sharing removed</string>
    <!-- error message -->
    <string name="context_no_link">Link creation failed</string>
    <!-- success message when removing a node from MEGA -->
    <string name="context_correctly_removed">Deleted successfully</string>
    <!-- error message -->
    <string name="context_no_removed">Error. Deletion failed</string>
    <!-- success message when moving a node -->
    <string name="number_correctly_removed">%d items removed successfully from MEGA</string>
    <!-- error message when moving a node -->
    <string name="number_no_removed">%d items are not removed successfully</string>
    <!-- Success message when left shared folders -->
    <string name="number_correctly_leaved">%d folders left successfully.</string>
    <!-- Message shown when a share has been left -->
    <string name="share_left">Share left</string>
    <!-- error message when moving a node -->
    <string name="number_no_leaved">%d folders were not left successfully</string>
    <!-- success message when sending multiple files -->
    <string name="number_correctly_sent">File sent to %d contacts successfully</string>
    <!-- error message when sending multiple files -->
    <string name="number_no_sent">File was not sent to %d contacts</string>
    <!-- success message when sending multiple files -->
    <string name="number_correctly_sent_multifile">%d files sent successfully</string>
    <!-- error message when sending multiple files -->
    <string name="number_no_sent_multifile">%d files failed to send</string>
    <!-- success message when sending multiple files -->
    <string name="number_correctly_copied">%d items copied successfully</string>
    <!-- error message when sending multiple files -->
    <string name="number_no_copied">%d items were not copied</string>
    <!-- success message when removing several contacts -->
    <string name="number_contact_removed">%d contacts removed successfully</string>
    <!-- error message when removing several contacts -->
    <string name="number_contact_not_removed">%d contacts were not removed</string>
    <!-- success message when sharing a file with multiple contacts -->
    <string name="number_contact_file_shared_correctly">Folder shared with %d contacts successfully</string>
    <!-- error message when sharing a file with multiple contacts -->
    <string name="number_contact_file_not_shared_">File can not be shared with %d contacts</string>
    <!-- success message when sharing multiple files -->
    <string name="number_correctly_shared">%d folders shared successfully</string>
    <!-- error message when sharing multiple files -->
    <string name="number_no_shared">%d folders were not shared</string>
    <!-- success message when sending a file to a contact -->
    <string name="context_correctly_copied_contact">Successfully sent to:</string>
    <!-- success message when removing all the contacts of a shared folder -->
    <string name="context_correctly_removed_sharing_contacts">The folder is no longer shared</string>
    <!-- error message when removing all the contacts of a shared folder -->
    <string name="context_no_removed_sharing_contacts">Error, the folder is still shared with another contact</string>
    <!-- option available for just one file -->
    <string name="context_select_one_file">Select just one file</string>
    <!-- success message when emptying the RB -->
    <string name="rubbish_bin_emptied">Rubbish Bin emptied successfully</string>
    <!-- error message when emptying the RB -->
    <string name="rubbish_bin_no_emptied">Error. The Rubbish Bin has not been emptied</string>
    <!-- dialog cancel subscriptions -->
    <string name="dialog_cancel_subscriptions">You are about to cancel your MEGA subscription. Please let us know if there is anything we can do to help change your mind.</string>
    <!-- hint cancel subscriptions dialog -->
    <string name="hint_cancel_subscriptions">Type feedback here</string>
    <!-- send cancel subscriptions dialog -->
    <string name="send_cancel_subscriptions">Send</string>
    <!-- confirmation cancel subscriptions dialog -->
    <string name="confirmation_cancel_subscriptions">Thank you for your feedback! Are you sure you want to cancel your MEGA subscription?</string>
    <!-- provide a reason to cancel subscriptions dialog -->
    <string name="reason_cancel_subscriptions">Your subscription has not been cancelled. Please provide a reason for your cancellation</string>
    <!-- welcome message after user brought subscription. placeholder 1: subscription type (Lite/Pro1 etc), placeholder 2: renewal interval (monthly/yearly) -->
    <string name="message_user_purchased_subscription">Thank you for subscribing to %1$s %2$s!</string>
    <!-- Pop up message shows when user purchased a lower level of subscription -->
    <string name="message_user_purchased_subscription_down_grade">Your new subscription will take effect once the current one expires, the new price will be charged at that time.</string>
    <!-- Pop up message shows when user purchased a subscription with a payment method that can not be processed in real time, e.g. voucher -->
    <string name="message_user_payment_pending">Your subscription will take effect once the payment is processed by Google.</string>
    <!--  -->
    <string name="subscription_type_monthly">Monthly</string>
    <!--  -->
    <string name="subscription_type_yearly">Yearly</string>
    <!-- success message after removing the public link of a folder -->
    <string name="context_node_private">The folder is now private</string>
    <!-- success message after removing a share of a folder. a contact has no access to the folder now -->
    <string name="context_share_correctly_removed">Share removed</string>
    <!-- Menu option to create a new folder in the file manager. -->
    <string name="menu_new_folder">New folder</string>
    <!-- Menu option to add a contact to your contact list. -->
    <string name="menu_add_contact">Add contact</string>
    <!-- Menu option to add a contact to your contact list. -->
    <string name="menu_add_contact_and_share">Add contact and share</string>
    <!-- Title of the alert to introduce the decryption key -->
    <string name="alert_decryption_key">Decryption Key</string>
    <!-- Message of the alert to introduce the decryption key -->
    <string name="message_decryption_key">Please enter the decryption key for the link</string>
    <!-- error message shown on the decryption key dialog if the key typed in was wrong -->
    <string name="invalid_decryption_key">Invalid decryption key</string>
    <!-- upload to. Then choose an Image file -->
    <string name="upload_to_image">Image</string>
    <!-- upload to. Then choose an Audio file -->
    <string name="upload_to_audio">Audio</string>
    <!-- Title of the button in the contact info screen to start a video call -->
    <string name="upload_to_video">Video</string>
    <!-- upload to. Then choose to browse the file system to choose a file -->
    <string name="upload_to_filesystem">Pick from File System</string>
    <!-- upload to. Then choose to browse the file system to choose a file -->
    <string name="upload_to_filesystem_from">Pick from</string>
    <!-- Label for the current uploaded size of a file. For example, 3 files, 50KB uploaded -->
    <string name="upload_uploaded">uploaded</string>
    <!-- Status text at the beginning of an upload, Status text at the beginning of an upload for 1 file -->
    <string name="upload_prepare">Processing file</string>
    <!-- Status text at the beginning of an upload, Status text at the beginning of an upload for 2 or more files -->
    <plurals name="upload_prepare">
        <item quantity="one">Processing file</item>
        <item quantity="other">Processing files</item>
    </plurals>
    <!-- error message when downloading a file -->
    <string name="error_temporary_unavaible">Resource temporarily not available, please try again later</string>
    <!-- Error message when the selected file cannot be opened -->
    <string name="upload_can_not_open">Cannot open selected file</string>
    <!-- when a zip file is downloaded and clicked, the app unzips the file. This is the status text while unzipping the file -->
    <string name="unzipping_process">Unzipping file</string>
    <!-- error message while browsing the local filesystem -->
    <string name="error_io_problem">File system problem</string>
    <!-- error message while browsing the local filesystem -->
    <string name="general_error">Error happened when executing the action</string>
    <!-- title of the image gallery -->
    <string name="full_screen_image_viewer_label">Image viewer</string>
    <!-- Headline for the amount of storage space is used -->
    <string name="my_account_used_space">Used Space</string>
    <!-- menu item -->
    <string name="my_account_change_password">Change password</string>
    <!-- Dialog text overquota error -->
    <string name="overquota_alert_text">You have exceeded your storage limit. Would you like to upgrade your account?</string>
    <!-- when did the last session happen -->
    <string name="my_account_last_session">Last session</string>
    <!-- header for the social connections, showing the number of contacts the user has -->
    <string name="my_account_connections">Connections</string>
    <!-- message displayed while the app is changing the password -->
    <string name="my_account_changing_password">Changing password</string>
    <!-- when changing the password, the first edittext is to enter the current password -->
    <string name="my_account_change_password_oldPassword">Current password</string>
    <!-- when changing the password -->
    <string name="my_account_change_password_newPassword1">New password</string>
    <!-- when changing the password -->
    <string name="my_account_change_password_newPassword2">Confirm new password</string>
    <!-- when changing the password or creating the account, the password is required twice and check that both times are the same -->
    <string name="my_account_change_password_dont_match">Password doesn’t match</string>
    <!-- title of the selection of the pro account wanted -->
    <string name="upgrade_select_pricing">Select membership</string>
    <!-- the user has to decide the way of payment -->
    <string name="select_membership_1">Monthly or annually recurring</string>
    <!-- choose the payment method option when no method is available -->
    <string name="no_available_payment_method">At this moment, no method of payment is available for this plan</string>
    <!-- button to decide monthly payment. The asterisk is needed -->
    <string name="upgrade_per_month">Monthly*</string>
    <!-- button to decide annually payment. The asterisk is needed -->
    <string name="upgrade_per_year">Annually*</string>
    <!-- the user can get the link and it’s copied to the clipboard -->
    <string name="file_properties_get_link">The link has been copied to the clipboard</string>
    <!-- before sharing an image, the preview has to be downloaded -->
    <string name="full_image_viewer_not_preview">The preview has not been downloaded yet. Please wait</string>
    <!-- due to device is low on memory, cannot load an image preview temporarily -->
    <string name="not_load_preview_low_memory">The preview is not able to load due to insufficient memory available. Please try again later.</string>
    <!-- alert when clicking a newsignup link being logged -->
    <string name="log_out_warning">Please log out before creating the account</string>
    <!-- message shown in the screen when there are not any active transfer -->
    <string name="transfers_empty">No active transfers</string>
    <!-- menu item -->
    <string name="menu_pause_transfers">Pause transfers</string>
    <!-- menu item -->
    <string name="menu_cancel_all_transfers">Cancel all transfers</string>
    <!-- Option of the sliding panel to capture a new picture to upload to Cloud Drive or to set as user avatar -->
    <string name="menu_take_picture">Capture</string>
    <!-- Dialog title, to explain why MEGA needs the ’display over other apps’ permission (Android 10) -->
    <string name="ask_for_display_over_title">Allow notifications for incoming MEGA calls</string>
    <!-- Dialog message, to explain why MEGA needs the ’display over other apps’ permission (Android 10) -->
    <string name="ask_for_display_over_msg">MEGA needs your authorization to allow the call interface to pop up from the background.</string>
    <!-- Prompt text shows when the user doesn’t want to make MEGA grant the ’display over other apps’ permission for now (Android 10) -->
    <string name="ask_for_display_over_explain">Don’t worry, you can still manually grant permissions from your device’s settings.</string>
    <!-- the options of how to upload, but in an array. needed for the settings, how to upload the camera images. only when Wi-Fi connected -->
    <string name="cam_sync_wifi">Wi-Fi only</string>
    <!-- the options of how to upload, but in an array. needed for the settings, how to upload the camera images. when Wi-Fi connected and using data plan -->
    <string name="cam_sync_data">Wi-Fi or mobile data</string>
    <!-- The upload of the user’s photos orvideos from their specified album is in progress. -->
    <string name="cam_sync_syncing">Camera Uploads in progress</string>
    <!-- confirmation question for cancelling the camera uploads -->
    <string name="cam_sync_cancel_sync">Do you want to stop Camera Uploads?</string>
    <!-- title of the notification when camera upload is enabled -->
    <string name="settings_camera_notif_title">Uploading files of media folders</string>
    <!-- title of the notification when camera upload is checking files -->
    <string name="settings_camera_notif_checking_title">Checking for files to be uploaded</string>
    <!-- title of the notification when camera upload is initializing -->
    <string name="settings_camera_notif_initializing_title">Initializing Camera Uploads</string>
    <!-- title of the notification when camera upload’s primary local folder is unavailable. -->
    <string name="camera_notif_primary_local_unavailable">Camera Uploads have been disabled. Your local folder is unavailable.</string>
    <!-- title of the notification when camera upload’s secondary local folder is unavailable. -->
    <string name="camera_notif_secondary_local_unavailable">Media Uploads have been disabled. Your local folder is unavailable.</string>
    <!-- notification camera uploads complete -->
    <string name="settings_camera_notif_complete">Camera uploads complete</string>
    <!-- settings of the Appearance section -->
    <string name="settings_appearance">Appearance</string>
    <!-- settings of the Features section -->
    <string name="settings_features">Features</string>
    <!-- label of storage in upgrade/choose account page, it is being used with a variable, e.g. for LITE user it will show ‘200GB Storage’. -->
    <string name="settings_storage">Storage</string>
    <!-- Settings of the Passcode -->
    <string name="settings_passcode_lock">Passcode lock</string>
    <!-- Setting to allow the user to select the preferred passcode type -->
    <string name="settings_passcode_option">Passcode options</string>
    <!-- Helper text to explain why we have this `Require me to plug in` setting, placeholder - 100 to 1000 in MB -->
    <string name="settings_camera_upload_charging_helper_label">Video compression consumes a lot of power; MEGA will require you to be actively charging your device if the videos to be compressed are larger than %s.</string>
    <!-- Helper text to explain the things to note if enable the feature of including GPS info -->
    <string name="settings_camera_upload_include_gps_helper_label">If enabled, you will upload information about where your pictures were taken, so be careful when sharing them.</string>
    <!-- Settings category title for cache and offline files -->
    <string name="settings_advanced_features">Advanced</string>
    <!-- Settings preference title for cache -->
    <string name="settings_advanced_features_cache">Clear Cache</string>
    <!-- Settings preference title for offline files -->
    <string name="settings_advanced_features_offline">Clear Offline Files</string>
    <!-- description of switch ‘Open file when download is completed’ -->
    <string name="settings_auto_play_label">Open file when downloaded</string>
    <!-- Settings preference title for delete account -->
    <string name="settings_delete_account">Delete account</string>
    <!-- Size of files in offline or cache folders -->
    <string name="settings_advanced_features_size">Currently using %s</string>
    <!-- Calculating Size of files in offline or cache folders -->
    <string name="settings_advanced_features_calculating">Calculating</string>
    <!-- title of the setting to set the default download location -->
    <string name="settings_storage_download_location">Default download location</string>
    <!-- Whether to always ask the user each time. -->
    <string name="settings_storage_ask_me_always">Always ask for download location</string>
    <!-- Whether to enable the storage in advanced devices -->
    <string name="settings_storage_advanced_devices">Display advanced devices (external SD)</string>
    <!-- Label of button on account page that ask user to add their phone number -->
    <string name="add_phone_number_label">Add a phone number</string>
    <!-- enter verification code page title -->
    <string name="verify_account_title">Verify your account</string>
    <!-- Text to explain to user why to verify phone number (account suspended use case) -->
    <string name="verify_account_helper_locked">Your account has been locked temporarily due to potential abuse. Please verify your phone number to unlock your account.</string>
    <!-- Hint text of the country edittext for billing purposes -->
    <string name="general_country_label">Country</string>
    <!-- Hint text of the region edittext for choosing dial code. -->
    <string name="sms_region_label">Region</string>
    <!-- place holder for enter mobile number field -->
    <string name="verify_account_phone_number_placeholder">Your phone number</string>
    <!-- Button label - go to previous page -->
    <string name="general_back_button">Back</string>
    <!-- button label - quite sms verification use case -->
    <string name="verify_account_not_now_button">Not now</string>
    <!-- Button label - confirm some action -->
    <string name="general_confirm_button">Confirm</string>
    <!-- On “add phone number” page, an error message will be shown if user click next button without select country code. -->
    <string name="verify_account_invalid_country_code">Please select a region code</string>
    <!-- On “Add phone number” page, a toast error message will be shown if the country code cannot be fetched from back end. -->
    <string name="verify_account_not_loading_country_code">Region codes could not be fetched.</string>
    <!-- error message if user click next button without enter a valid phone number -->
    <string name="verify_account_invalid_phone_number">Please supply a valid phone number.</string>
    <!-- Label tell user to enter received txt to below input boxes -->
    <string name="verify_account_enter_txt_label">Please enter the verification code sent to</string>
    <!-- enter verification code page title -->
    <string name="verify_account_enter_code_title">Verify your account</string>
    <!-- error message that will show to user when user entered invalid verification code -->
    <string name="verify_account_incorrect_code">Wrong code. Please try again or resend.</string>
    <!-- text message to remind user to resend verification code -->
    <string name="verify_account_resend_label">You didn’t receive a code?</string>
    <!-- Button to resend the create account email to a new email address in case the previous email address was misspelled -->
    <string name="general_resend_button">Resend</string>
    <!-- error message that will show to user when host detected that the mobile number has been registered already -->
    <string name="verify_account_error_phone_number_register">This number is already associated with a MEGA account.</string>
    <!-- error message that will show to user when user reached the sms verification daily limit -->
    <string name="verify_account_error_reach_limit">You have reached the daily limit</string>
    <!-- error message that will show to user when user reached the sms verification daily limit -->
    <string name="verify_account_error_wrong_code">The verification code doesn’t match.</string>
    <!-- error message that will show to user when code has been verified -->
    <string name="verify_account_error_code_verified">The code has been verified</string>
    <!-- error message that will show to user when user entered invalid verification code -->
    <string name="verify_account_error_invalid_code">Wrong code. Please try again or resend.</string>
    <!-- verify phone number successfully -->
    <string name="verify_account_successfully">Your phone number has been verified successfully</string>
    <!-- If the user has an internal storage and an external SD card, it has to be set on the settings screen, external storage option -->
    <string-array name="settings_storage_download_location_array">
        <item>Internal storage</item>
        <item>External storage</item>
    </string-array>
    <!-- If the user has an internal storage and an external SD card, it has to be set on the settings screen, internal storage option -->
    <string name="internal_storage_label">Internal storage</string>
    <!-- If the user has an internal storage and an external SD card, it has to be set on the settings screen, external storage option -->
    <string name="external_storage_label">External storage</string>
    <!-- choose the way the new user’s email is inserted, import from phone option -->
    <string-array name="add_contact_array">
        <item>Write the user’s email</item>
        <item>Import from device</item>
    </string-array>
    <!-- settings option -->
    <string name="settings_camera_upload_on">Enable Camera Uploads</string>
    <!-- settings option -->
    <string name="settings_camera_upload_turn_on">Turn on Camera Uploads</string>
    <!-- settings option -->
    <string name="settings_camera_upload_off">Disable Camera Uploads</string>
    <!-- settings option. How to upload the camera images: via Wi-Fi only or via Wi-Fi and data plan -->
    <string name="settings_camera_upload_how_to_upload">How to upload</string>
    <!-- The Secondary Media uploads allows to create a second Camera Folder synchronization. Enabling it would imply to choose a new local folder and then, a new destination folder in MEGA. This is the text that appears in the settings option to enable the second synchronization. -->
    <string name="settings_secondary_upload_on">Enable Secondary Media uploads</string>
    <!-- The Secondary Media uploads allows to create a second Camera Folder synchronization. Disabling it would imply that the current second sync won’t be running anymore. This is the text that appears in the settings option to disable the second synchronization. -->
    <string name="settings_secondary_upload_off">Disable Secondary Media uploads</string>
    <!-- Title of shared folder explorer to choose a folder to perform an action -->
    <string name="settings_empty_folder">Choose folder</string>
    <!-- the options of how to upload, but in an array. needed for the settings, how to upload the camera images. only when Wi-Fi connected -->
    <string-array name="settings_camera_upload_how_to_entries">
        <item>Wi-Fi or mobile data</item>
        <item>Wi-Fi only</item>
    </string-array>
    <!-- What kind of files are going to be uploaded: images, videos or both -->
    <string name="settings_camera_upload_what_to_upload">File Upload</string>
    <!-- what kind of file are going to be uploaded. Needed for the settings summary -->
    <string-array name="settings_camera_upload_file_upload_entries">
        <item>Photos only</item>
        <item>Videos only</item>
        <item>Photos and videos</item>
    </string-array>
    <!-- Option to choose that the camera sync will only be enable when the device is charging -->
    <string name="settings_camera_upload_charging">Only when charging</string>
    <!-- Title of ‘Include location tags’ setting option. Once enabled, Camera Uploads will include the location info from pictures those are being uploaded -->
    <string name="settings_camera_upload_include_gps">Include location tags</string>
    <!-- Option to choose that the video compression will only be enable when the device is charging -->
    <string name="settings_camera_upload_require_plug_in">Require me to actively charge my device</string>
    <!-- Option to choose that the camera sync will maintain the local file names when uploading -->
    <string name="settings_keep_file_names">Keep file names as in the device</string>
    <!-- The location of where the user photos or videos are stored in the device. -->
    <string name="settings_local_camera_upload_folder">Local Camera folder</string>
    <!-- The location of where the user photos or videos are stored in MEGA. -->
    <string name="settings_mega_camera_upload_folder">MEGA Camera Uploads folder</string>
    <!-- The location of where the user photos or videos of the secondary sync are stored in the device. -->
    <string name="settings_local_secondary_folder">Local Secondary folder</string>
    <!-- The location of where the user photos or videos of the secondary sync are stored in MEGA. -->
    <string name="settings_mega_secondary_folder">MEGA Secondary folder</string>
    <!-- what kind of file are going to be uploaded. Needed for the settings summary -->
    <string name="settings_camera_upload_only_photos">Photos only</string>
    <!-- what kind of file are going to be uploaded. Needed for the settings summary -->
    <string name="settings_camera_upload_only_videos">Videos only</string>
    <!-- what kind of file are going to be uploaded. Needed for the settings summary -->
    <string name="settings_camera_upload_photos_and_videos">Photos and videos</string>
    <!-- status text when no custom photo sync folder has been set -->
    <string name="settings_pin_lock_code_not_set">Not set</string>
    <!-- Settings of the Passcode -->
    <string name="settings_passcode_lock_switch">Passcode Lock</string>
    <!-- Settings option to change Passcode. -->
    <string name="settings_change_passcode">Change passcode</string>
    <!-- Settings option screen to change Passcode. -->
    <string name="title_change_passcode">Change passcode lock</string>
    <!-- Settings option to set the timer to ask for passcode. -->
    <string name="settings_require_passcode">Require passcode</string>
    <!-- Option available to choose in some context to make an action immediately. -->
    <string name="action_immediately">Immediately</string>
    <!-- Button after the Passcode code input field -->
    <string name="pin_lock_enter">Enter</string>
    <!-- Error message when not typing the Passcode code correctly. Plural. The placeholder indicates the number of failed attempts. E.g. 7 failed passcode attempts -->
    <plurals name="passcode_lock_alert_attempts">
        <item quantity="one">1 failed passcode attempt</item>
        <item quantity="other">%1$d failed passcode attempts</item>
    </plurals>
    <!-- Error message when not typing the Passcode code correctly -->
    <string name="pin_lock_alert">You will be logged out and your offline files will be deleted after 10 failed attempts</string>
    <!-- error message when not typing the Passcode code correctly -->
    <string name="pin_lock_incorrect">Incorrect code</string>
    <!-- Error message when not typing the Passcode correctly and have several attempts left. The placeholder is to display the number of attempts left in runtime. -->
    <plurals name="pin_lock_incorrect_alert">
        <item quantity="one">Wrong Passcode, please try again. You have 1 attempt left</item>
        <item quantity="other">Wrong Passcode, please try again. You have %2d attempts left</item>
    </plurals>
    <!-- Error message when not typing the Passcode correctly (two times) -->
    <string name="pin_lock_not_match">Passcodes did not match. Try again.</string>
    <!-- Title of the screen to unlock screen with Passcode -->
    <string name="unlock_pin_title">Enter your passcode</string>
    <!-- Title of the screen to unlock screen with Passcode in second round -->
    <string name="unlock_pin_title_2">Re-enter your passcode</string>
    <!-- Title of the screen to unlock screen with Passcode -->
    <string name="reset_pin_title">Enter your new passcode</string>
    <!-- Title of the screen to unlock screen with Passcode in second round -->
    <string name="reset_pin_title_2">Re-enter your new passcode</string>
    <!-- Text of the screen after 10 attemps with a wrong Passcode -->
    <string name="incorrect_pin_activity">All your local data will be deleted and you will be logged out in %1d seconds</string>
    <!-- Caption of a title, in the context of “About MEGA” or “About us” -->
    <string name="settings_about">About</string>
    <!-- Preference screen item action button -->
    <string name="settings_about_privacy_policy">Privacy Policy</string>
    <!--  -->
    <string name="settings_about_terms_of_service">Terms of Service</string>
    <!-- App means “Application” -->
    <string name="settings_about_app_version">App version</string>
    <!-- Title of the label where the SDK version is shown -->
    <string name="settings_about_sdk_version">MEGA SDK Version</string>
    <!-- Title of the label where the MEGAchat SDK version is shown -->
    <string name="settings_about_karere_version">MEGAchat SDK Version</string>
    <!-- Link to the public code of the app -->
    <string name="settings_about_code_link_title">View source code</string>
    <!--  -->
    <string name="january">January</string>
    <!--  -->
    <string name="february">February</string>
    <!--  -->
    <string name="march">March</string>
    <!--  -->
    <string name="april">April</string>
    <!--  -->
    <string name="may">May</string>
    <!--  -->
    <string name="june">June</string>
    <!--  -->
    <string name="july">July</string>
    <!--  -->
    <string name="august">August</string>
    <!--  -->
    <string name="september">September</string>
    <!--  -->
    <string name="october">October</string>
    <!--  -->
    <string name="november">November</string>
    <!--  -->
    <string name="december">December</string>
    <!-- title of the screen that shows the ZIP files -->
    <string name="zip_browser_activity">ZIP Browser</string>
    <!-- title of the My Account screen -->
    <string name="my_account_title">Account Type</string>
    <!-- title of the Expiration Date -->
    <string name="renews_on">Renews on&#160;</string>
    <!-- title of the Expiration Date -->
    <string name="expires_on">Expires on&#160;</string>
    <!--  -->
    <string name="free_account">Free</string>
    <!-- info message shown to the user when the Camera Uploads folder has been created -->
    <string name="camera_uploads_created">Camera Uploads folder created</string>
    <!-- category in sort by action -->
    <string name="sortby_name">Name</string>
    <!-- sort files alphabetically ascending -->
    <string name="sortby_name_ascending">Ascending</string>
    <!-- sort files alphabetically descending -->
    <string name="sortby_name_descending">Descending</string>
    <!-- category in sort by action -->
    <string name="sortby_date">Date</string>
    <!-- category in sort by action -->
    <string name="sortby_creation_date">Creation Date</string>
    <!-- category in sort by action -->
    <string name="sortby_modification_date">Modification Date</string>
    <!-- category in sort by action -->
    <string name="sortby_link_creation_date">Link creation date</string>
    <!-- sort files by date newest first -->
    <string name="sortby_date_newest">Newest</string>
    <!-- sort files by date oldest first -->
    <string name="sortby_date_oldest">Oldest</string>
    <!-- category in sort by action -->
    <string name="sortby_size">Size</string>
    <!-- sort files by size largest first -->
    <string name="sortby_size_largest_first">Largest</string>
    <!-- sort files by size smallest first -->
    <string name="sortby_size_smallest_first">Smallest</string>
    <!-- Title of sort by media type options -->
    <string name="sortby_type">Media type</string>
    <!-- sort option, sort media files by photos first -->
    <string name="sortby_type_photo_first">Photos</string>
    <!-- sort option, sort media files by videos first -->
    <string name="sortby_type_video_first">Videos</string>
    <!-- sort files by date newest first -->
    <string name="sort_by_newest_date">Newest date</string>
    <!-- sort files by date oldest first -->
    <string name="sort_by_oldest_date">Oldest date</string>
    <!-- sort files by largest size -->
    <string name="sort_by_largest_size">Largest size</string>
    <!-- sort files by smallest size -->
    <string name="sort_by_smallest_size">Smallest size</string>
    <!-- Title to choose the type of Passcode -->
    <string name="pin_lock_type">Passcode Type</string>
    <!-- Passcode with 4 digits -->
    <string name="four_pin_lock">4 digits</string>
    <!-- Passcode with 6 digits -->
    <string name="six_pin_lock">6 digits</string>
    <!-- Passcode alphanumeric -->
    <string name="AN_pin_lock">Alphanumeric</string>
    <!-- Confirmation message when enabling logs in the app -->
    <string name="settings_enable_logs">Logs are now enabled</string>
    <!-- Confirmation message when disabling logs in the app -->
    <string name="settings_disable_logs">Logs are now disabled</string>
    <!-- Snackbar error message triggered by host error when user is trying to setup MEGA Camera Uploads folder in settings page -->
    <string name="error_unable_to_setup_cloud_folder">Unable to setup MEGA Camera Uploads folder</string>
    <!-- Message displayed when the user denies the required permissions during the logs activation -->
    <string name="logs_not_enabled_permissions">Logs have not been enabled because you denied the required permissions</string>
    <!-- Option in the sliding panel to open the folder which contains the file selected after performing a search -->
    <string name="search_open_location">Open location</string>
    <!-- message when a temporary error on logging in is due to SDK is waiting for the server to complete a request due to an API lock -->
    <string name="servers_busy">This process is taking longer than expected. Please wait.</string>
    <!-- Label in My Account section to show user account type -->
    <string name="my_account_free">Free Account</string>
    <!-- Type of account info added to the feedback email sent to support -->
    <string name="my_account_prolite">Pro Lite Account</string>
    <!-- Label in My Account section to show user account type -->
    <string name="my_account_pro1">Pro I Account</string>
    <!-- Label in My Account section to show user account type -->
    <string name="my_account_pro2">Pro II Account</string>
    <!-- Label in My Account section to show user account type -->
    <string name="my_account_pro3">Pro III Account</string>
    <!-- Type of account info added to the feedback email sent to support -->
    <string name="my_account_prolite_feedback_email">Pro Lite Account</string>
    <!--  -->
    <string name="backup_title">Backup your Recovery Key</string>
    <!-- Subtitle of the screen to backup the master key -->
    <string name="backup_subtitle">Your password unlocks your Recovery Key</string>
    <!-- First paragraph of the screen to backup the master key -->
    <string name="backup_first_paragraph">Your data is only readable through a chain of decryption operations that begins with your master encryption key, which we store encrypted with your password. This means that if you lose your password, your Recovery Key can no longer be decrypted, and you can no longer decrypt your data.</string>
    <!-- Summary of the preference Recovery key on Settings section -->
    <string name="backup_second_paragraph">Exporting the Recovery Key and keeping it in a secure location enables you to set a new password without data loss.</string>
    <!-- Third paragraph of the screen to backup the master key -->
    <string name="backup_third_paragraph">An external attacker cannot gain access to your account with just your key. A password reset requires both the key and access to your email.</string>
    <!-- Sentence to inform the user the available actions in the screen to backup the master key -->
    <string name="backup_action">Copy the Recovery Key to clipboard or save it as text file</string>
    <!-- Action of a button to save something -->
    <string name="save_action">Save</string>
    <!-- Alert message when the master key has been successfully copied to the ClipBoard -->
    <string name="copy_MK_confirmation">The Recovery Key has been successfully copied</string>
    <!-- Button to change the password -->
    <string name="change_pass">Change</string>
    <!-- Positive button to perform a general action -->
    <string name="general_positive_button">YES</string>
    <!-- Negative button to perform a general action -->
    <string name="general_negative_button">NO</string>
    <!-- Option of the overflow menu to show the screen info to reset the password -->
    <string name="forgot_pass_menu">Forgot password?</string>
    <!-- Button in the Login screen to reset the password -->
    <string name="forgot_pass">Forgot your password?</string>
    <!-- First paragraph of the screen when the password has been forgotten -->
    <string name="forgot_pass_first_paragraph">If you have a backup of your Recovery Key, you can reset your password by selecting YES. No data will be lost.</string>
    <!-- Second paragraph of the screen when the password has been forgotten -->
    <string name="forgot_pass_second_paragraph">You can still export your Recovery Key now if you have an active MEGA session in another browser on this or any other computer. If you don’t, you can no longer decrypt your existing account, but you can start a new one under the same email address by selecting NO.</string>
    <!-- Sentence to ask to the user if he has the master key in the screen when the password has been forgotten -->
    <string name="forgot_pass_action">Do you have a backup of your Recovery Key?</string>
    <!-- Title of the alert message to ask for the link to reset the pass with the MK -->
    <string name="title_alert_reset_with_MK">Great!</string>
    <!-- Hint of the text where the user can write his e-mail -->
    <string name="edit_text_insert_mail">email goes here</string>
    <!-- Text of the alert message to ask for the link to reset the pass with the MK -->
    <string name="text_alert_reset_with_MK">Please enter your email address below. You will receive a recovery link that will allow you to submit your Recovery Key and reset your password.</string>
    <!-- Hint of the text when the user can write his master key -->
    <string name="edit_text_insert_mk">Your Recovery Key goes here</string>
    <!-- Hint of the text where the user can write his password -->
    <string name="edit_text_insert_pass">password goes here</string>
    <!-- Text shown in the last alert dialog to confirm delete user account -->
    <string name="delete_account_text_last_step">This is the last step to delete your account. You will permanently lose all the data stored in the cloud. Please enter your password below.</string>
    <!-- Title of the alert dialog to inform the user that have to check the email -->
    <string name="email_verification_title">Email verification</string>
    <!-- Text of the alert dialog to inform the user that have to check the email -->
    <string name="email_verification_text">Please check your email to proceed.</string>
    <!-- Text to inform the user when an error occurs -->
    <string name="general_text_error">An error occurred, please try again.</string>
    <!-- Alert to inform the user that have to be logged in to perform the action -->
    <string name="alert_not_logged_in">You must be logged in to perform this action.</string>
    <!-- Error message when a user attempts to change their email without an active login session. -->
    <string name="change_email_not_logged_in">You need to be logged in to complete your email change. Please log in again with your current email address and then click on your confirmation link again.</string>
    <!-- Text displayed to inform that the email was successfully changed. Please keep the placeholder, it will be replaced with the new email address. -->
    <string name="email_changed">Congratulations, your new email address for this MEGA account is: %1$s</string>
    <!-- Error when the user leaves empty the password field -->
    <string name="invalid_string">Incorrect</string>
    <!-- Text of the toast when the user enters invalid text which is neither a valid phone number nor a valid email -->
    <string name="invalid_input">Invalid input</string>
    <!-- Title of the alert dialog when the user tries to recover the pass of a non existing account -->
    <string name="invalid_email_title">Invalid email address</string>
    <!-- Title of the alert dialog when the user tries to recover the pass of a non existing account -->
    <string name="invalid_email_text">Please check the email address and try again.</string>
    <!-- Title of the dialog to write MK after opening the recovery link -->
    <string name="title_dialog_insert_MK">Password reset</string>
    <!-- Text of the dialog to write MK after opening the recovery link -->
    <string name="text_dialog_insert_MK">Please enter your Recovery Key below</string>
    <!-- Text of the alert when the pass has been correctly changed -->
    <string name="pass_changed_alert">Your password has been changed.</string>
    <!-- Title of the dialog to park an account -->
    <string name="park_account_dialog_title">Park account</string>
    <!-- Button to park an account -->
    <string name="park_account_button">Park</string>
    <!-- Title of the screen to park an account -->
    <string name="park_account_title">Oops!</string>
    <!-- First paragraph of the screen to park an account -->
    <string name="park_account_first_paragraph">Due to our end-to-end encryption paradigm, you will not be able to access your data without either your password or a backup of your Recovery Key.</string>
    <!-- Second paragraph of the screen to park an account -->
    <string name="park_account_second_paragraph">You can park your existing account and start a fresh one under the same email address. Your data will be retained for at least 60 days. In case that you recall your parked account’s password, please contact support&#64;mega.nz</string>
    <!-- Text of the dialog message to ask for the link to park the account -->
    <string name="dialog_park_account">Please enter your email address below. You will receive a recovery link that will allow you to park your account.</string>
    <!-- Text shown in the last alert dialog to park an account -->
    <string name="park_account_text_last_step">This is the last step to park your account, please enter your new password. Your data will be retained for at least 60 days. If you recall your parked account’s password, please contact support&#64;mega.nz</string>
    <!-- Title of the screen to write the new password after opening the recovery link -->
    <string name="title_enter_new_password">Enter new password</string>
    <!-- Message when the user tries to open a recovery pass link and it has expired -->
    <string name="recovery_link_expired">This recovery link has expired, please try again.</string>
    <!-- Text of the alert after opening the recovery link to reset pass being logged. -->
    <string name="text_reset_pass_logged_in">Your Recovery Key will be used to reset your password. Please enter your new password.</string>
    <!-- Text of the alert dialog to inform the user that have to check the email after clicking the option forgot pass -->
    <string name="email_verification_text_change_pass">You will receive a recovery link that will allow you to reset your password.</string>
    <!-- Button to upgrade the account to PRO account in My Account Section -->
    <string name="my_account_upgrade_pro">Upgrade</string>
    <!-- Button to upgrade the account to PRO account in the panel that appears randomly -->
    <string name="my_account_upgrade_pro_panel">Upgrade now</string>
    <!-- Message to promote PRO accounts -->
    <string name="get_pro_account">Improve your cloud capacity![A]Get more space &amp; transfer quota with a PRO account!</string>
    <!-- success message when the MasterKey file has been downloaded -->
    <string name="toast_master_key">The Recovery Key has been backed up into: %1s.[A]While the file remains in this path, you will find it at the Saved for Offline Section.[A]Note: It will be deleted if you log out, please store it in a safe place.</string>
    <!-- Error shown when the user tries to change his mail to one that is already used -->
    <string name="mail_already_used">Error. This email address is already in use.</string>
    <!-- Error shown when the user tries to change his mail while the user has already requested a confirmation link for that email address -->
    <string name="mail_changed_confirm_requested">You have already requested a confirmation link for that email address.</string>
    <!-- Error shown when the user tries to change his mail while the email is the same as the old -->
    <string name="mail_same_as_old">The new and the old email must not match</string>
    <!-- Text shown in the last alert dialog to change the email associated to an account -->
    <string name="change_mail_text_last_step">This is the last step to change your email. Please enter your password below.</string>
    <!-- Title of the alert dialog to change the email associated to an account -->
    <string name="change_mail_title_last_step">Change email</string>
    <!-- Iitle of the warning when the user is running out of space -->
    <string name="title_new_warning_out_space">You’re running out of space!</string>
    <!-- Text of the warning when the user is running out of space -->
    <string name="new_warning_out_space">Take full advantage of your MEGA account by upgrading to Pro.</string>
    <!-- Iitle of sliding panel to choose the option to edit the profile picture -->
    <string name="title_options_avatar_panel">Edit profile picture</string>
    <!-- Option of the sliding panel to capture a new picture to upload to Cloud Drive or to set as user avatar -->
    <string name="take_photo_avatar_panel">Capture</string>
    <!-- Option of the sliding panel to change the avatar by choosing an existing picture -->
    <string name="choose_photo_avatar_panel">Choose picture</string>
    <!-- Option of the sliding panel to delete the existing avatar -->
    <string name="delete_avatar_panel">Delete picture</string>
    <!-- Alert when the user introduces his MK to reset pass incorrectly -->
    <string name="incorrect_MK">The key you supplied does not match this account. Please make sure you use the correct Recovery Key and try again.</string>
    <!-- Title of the alert when the user introduces his MK to reset pass incorrectly -->
    <string name="incorrect_MK_title">Invalid Recovery Key</string>
    <!-- Alert Dialog to get link -->
    <string name="option_full_link">Link with key</string>
    <!-- Message shown meanwhile the app is waiting for a request -->
    <string name="recovering_info">Getting info&#8230;</string>
    <!-- Text of the alert dialog to inform the user that have to check the email to validate his new email -->
    <string name="email_verification_text_change_mail">Your new email address needs to be validated. Please check your email to proceed.</string>
    <!-- Confirmation before deleting the avatar of the user’s profile -->
    <string name="confirmation_delete_avatar">Delete your profile picture?</string>
    <!-- Title of the Dialog to edit the profile attributes of the user’s account -->
    <string name="title_edit_profile_info">Edit</string>
    <!-- Alert Dialog to get link -->
    <string name="title_set_expiry_date">Set expiry date</string>
    <!-- Title of the dialog to get link with password -->
    <string name="title_set_password_protection">Set password protection</string>
    <!-- Subtitle of the dialog to get link -->
    <string name="subtitle_set_expiry_date">(PRO ONLY)</string>
    <!-- Alert Dialog to get link with password -->
    <string name="set_password_protection_dialog">Set password</string>
    <!-- Hint of the dialog to get link with password -->
    <string name="hint_set_password_protection_dialog">Enter password</string>
    <!-- Hint of the confirmation dialog to get link with password -->
    <string name="hint_confirm_password_protection_dialog">Confirm password</string>
    <!-- Status text at the beginning of getting a link -->
    <string name="link_request_status">Processing&#8230;</string>
    <!-- Option of the sliding panel to edit the link of a node -->
    <string name="edit_link_option">Manage link</string>
    <!-- Error alert dialog shown when changing the password the user provides an incorrect password -->
    <string name="old_password_provided_incorrect">The current password you have provided is incorrect.</string>
    <!-- success message when reinviting multiple contacts -->
    <string name="number_correctly_reinvite_contact_request">%d reinvite requests sent successfully.</string>
    <!-- success message when reinviting multiple contacts -->
    <string name="number_correctly_delete_contact_request">%d requests deleted successfully.</string>
    <!-- error message when reinviting multiple contacts -->
    <string name="number_no_delete_contact_request">%1$d requests successfully deleted but %2$d requests were not deleted.</string>
    <!-- confirmation message before removing a contact request. -->
    <string name="confirmation_delete_contact_request">Do you want to remove the invitation request to %s?</string>
    <!-- confirmation message before removing mutiple contact request -->
    <string name="confirmation_remove_multiple_contact_request">Do you want to remove these %d invitation requests?</string>
    <!-- success message when replying to multiple received request -->
    <string name="number_correctly_invitation_reply_sent">%d request replies sent.</string>
    <!-- error message when replying to multiple received request -->
    <string name="number_incorrectly_invitation_reply_sent">%1$d request replies successfully sent but %2$d were not sent.</string>
    <!-- Referring to a invitation request in the Contacts section. Plural. e.g. 5 requests -->
    <plurals name="general_num_request">
        <item quantity="one">1 request</item>
        <item quantity="other">%1$d requests</item>
    </plurals>
    <!-- Confirmation before removing the outgoing shares of a folder -->
    <plurals name="confirmation_remove_outgoing_shares">
        <item quantity="one">The folder is shared with %1$d contact. Remove share?</item>
        <item quantity="other">The folder is shared with %1$d contacts. Remove all shares?</item>
    </plurals>
    <!-- Error message when the credentials to login are incorrect. -->
    <string name="error_incorrect_email_or_password">Invalid email and/or password. Please try again.</string>
    <!-- Error message when trying to login and the account is suspended. -->
    <string name="error_account_suspended">Your account has been suspended due to Terms of Service violations. Please contact support&#64;mega.nz</string>
    <!-- Error message when to many attempts to login. -->
    <string name="too_many_attempts_login">Too many failed attempts to log in, please wait for an hour.</string>
    <!-- Error message when trying to login to an account not validated. -->
    <string name="account_not_validated_login">This account has not been validated yet. Please check your email.</string>
    <!-- Error message shown when opening a folder link which doesn’t exist -->
    <string name="general_error_folder_not_found">Folder link unavailable</string>
    <!-- Error message shown when opening a folder link which has been removed due to ToS/AUP violation -->
    <string name="folder_link_unavaible_ToS_violation">The folder link has been removed because of a ToS/AUP violation.</string>
    <!-- Error message shown when opening a file link which doesn’t exist -->
    <string name="general_error_file_not_found">File link unavailable</string>
    <!-- Error message shown when opening a file link which has been removed due to ToS/AUP violation -->
    <string name="file_link_unavaible_ToS_violation">The file link has been removed because of a ToS/AUP violation.</string>
    <!-- Error message shown when opening a folder link or file link which has been corrupt or deformed -->
    <string name="link_broken">This URL is corrupt or deformed. The link you are trying to access does not exist.</string>
    <!-- Title of the screen after creating the account. That screen asks the user to confirm the account by checking the email -->
    <string name="confirm_email_text">Awaiting email confirmation</string>
    <!-- Text below the title that explains the user should check the email and click the link to confirm the account -->
    <string name="confirm_email_explanation">Please check your email and click the link to confirm your account.</string>
    <!-- Plural of items which contains a folder. 2 items -->
    <plurals name="general_num_items">
        <item quantity="one">1 item</item>
        <item quantity="other">%1$d items</item>
    </plurals>
    <!-- Error message shown when opening a file or folder link which account has been removed due to ToS/AUP violation -->
    <string name="file_link_unavaible_delete_account">The associated user account has been terminated due to multiple violations of our Terms of Service.</string>
    <!-- Error message shown after login into a folder link with an invalid decryption key -->
    <string name="general_error_invalid_decryption_key">The provided decryption key for the folder link is invalid.</string>
    <!-- Title of the label in the my account section. It shows the credentials of the current user so it can be used to be verified by other contacts -->
    <string name="my_account_my_credentials">My credentials</string>
    <!-- Word to indicate the limited bandwidth of the free accounts -->
    <string name="limited_bandwith">Limited</string>
    <!-- Item of the navigation title for the chat section -->
    <string name="section_chat">Chat</string>
    <!-- Item of the navigation title for the chat section when there is any unread message -->
    <string name="section_chat_with_notification">Chat [A](%1$d)[/A]</string>
    <!-- Confirmation button of the dialog to archive a chat -->
    <string name="tab_archive_chat">Archive</string>
    <!-- Message shown when the user has no recent chats -->
    <string name="recent_chat_empty_invite">Invite your friends to join you on Chat and enjoy our encrypted platform with privacy and security.</string>
    <!-- Initial of the word hour to show the duration of a video or audio call -->
    <string name="initial_hour">h</string>
    <!-- Initial of the word minute to show the duration of a video or audio call -->
    <string name="initial_minute">m</string>
    <!-- Initial of the word second to show the duration of a video or audio call -->
    <string name="initial_second">s</string>
    <!-- Title shown when multiselection is enable in chat tabs -->
    <string name="selected_items">%d selected</string>
    <!-- Message to confirm if the user wants to delete a contact from a shared folder -->
    <string name="remove_contact_shared_folder">The contact %s will be removed from the shared folder.</string>
    <!-- Message to confirm if the user wants to delete a multiple contacts from a shared folder -->
    <string name="remove_multiple_contacts_shared_folder">%d contacts will be removed from the shared folder.</string>
    <!-- success message when removing a contact from a shared folder -->
    <string name="number_correctly_removed_from_shared">%d contacts removed successfully from the shared folder</string>
    <!-- success message when removing a contact from a shared folder -->
    <string name="number_incorrectly_removed_from_shared">%d contacts were not successfully removed</string>
    <!-- success message when changing permissions of contacts for a shared folder, place holder: number of contacts effected -->
    <string name="number_permission_correctly_changed_from_shared">Successfully updated permissions for %d contacts</string>
    <!-- success message when changing permissions of contacts for a shared folder, place holder: number of contacts effected -->
    <string name="number_permission_incorrectly_changed_from_shared">Failed to update permissions for %d contacts</string>
    <!-- Message shown while the contact list from the device is being read and then shown to the user -->
    <string name="contacts_list_empty_text_loading">Loading contacts from the phone&#8230;</string>
    <!-- Warning message when reinviting multiple contacts -->
    <string name="number_existing_invite_contact_request">%d requests already sent.</string>
    <!-- success message when reinviting multiple contacts -->
    <string name="number_correctly_invite_contact_request">%d invite requests sent successfully.</string>
    <!-- error message when reinviting multiple contacts -->
    <string name="number_no_invite_contact_request">%1$d invite requests successfully sent but %2$d requests were not sent.</string>
    <!-- Word next to own user’s message in chat screen -->
    <string name="chat_me_text_bracket">%1s (Me)</string>
    <!-- Hint shown in the field to write a message in the chat screen -->
    <string name="type_message_hint">Type a message</string>
    <!-- button -->
    <string name="general_mute">Mute</string>
    <!-- button -->
    <string name="general_unmute">Unmute</string>
    <!-- Title of the dialogue to mute the general chat notifications. -->
    <string name="title_dialog_mute_chat_notifications">Do not disturb</string>
    <!-- Subtitle of the dialogue to mute the general chat notifications. -->
    <string name="subtitle_dialog_mute_chat_notifications">Mute chat notifications for</string>
    <!-- Title of the dialogue to mute the notifications of a specific chat. -->
    <string name="title_dialog_mute_chatroom_notifications">Mute notifications</string>
    <!-- Label for the setting option that indicates the general notifications are enabled. -->
    <string name="mute_chat_notification_option_on">On</string>
    <!-- Label for the dialog box option to mute a chat. This option will indicate that notifications for that chat are enabled. -->
    <string name="mute_chatroom_notification_option_off">Off</string>
    <!-- Label for the dialog box option to mute a chat. This option will indicate that chat notifications will be disabled until tomorrow at 8 a.m. -->
    <string name="mute_chatroom_notification_option_until_tomorrow_morning">Until tomorrow morning</string>
    <!-- Label for the dialog box option to mute a chat. This option will indicate that chat notifications will be disabled until today at 8 a.m. -->
    <string name="mute_chatroom_notification_option_until_this_morning">Until this morning</string>
    <!-- Label for the dialog box option to mute a chat. This option will indicate that chat notifications will be disabled until turn it off again. -->
    <string name="mute_chatroom_notification_option_forever">Until I turn them back on</string>
    <!-- Message when a chat has been silenced, for a specific time, successfully. For example: Chat notifications will be muted for 1 hour -->
    <string name="success_muting_a_chat_for_specific_time">Chat notifications will be muted for %s</string>
    <!-- Message to indicate the chat has been muted, until a specific time (24 hours format). Plural, used for any format different to 01:XX, e.g. 14:15 -->
    <plurals name="success_muting_chat_until_specific_time">
        <item quantity="one">Chat notifications will be muted until %1$s</item>
        <item quantity="other">Chat notifications will be muted until %1$s</item>
    </plurals>
    <!-- Message to indicate the chat has been muted, until a specific day and time (24 hours format). Plural, used for any format different to 01:XX, e.g. Chat notifications will be muted until tomorrow at 08:00 -->
    <plurals name="success_muting_chat_until_specific_date_and_time">
        <item quantity="one">Chat notifications will be muted until %1$s at %2$s</item>
        <item quantity="other">Chat notifications will be muted until %1$s at %2$s</item>
    </plurals>
    <!-- Message when select the option Do not disturb but the notifications are already muted -->
    <string name="notifications_are_already_muted">Chat notifications are muted</string>
    <!-- Message when a chat has been unmuted successfully. -->
    <string name="success_unmuting_a_chat">Chat notifications enabled</string>
    <!-- String to indicate the time in 24h format until which a specific chat is muted. Plural, used for any format different to 1:XX, e.g. 14:15 -->
    <plurals name="chat_notifications_muted_until_specific_time">
        <item quantity="one">Muted until %1$s</item>
        <item quantity="other">Muted until %1$s</item>
    </plurals>
    <!-- Title of the section to enable notifications in the Contact Properties screen -->
    <string name="title_properties_chat_contact_notifications">Notifications</string>
    <!-- Title of the section to choose the sound of incoming messages in the Contact Properties screen -->
    <string name="title_properties_chat_contact_message_sound">Message sound</string>
    <!-- Title of the section to clear the chat content in the Contact Properties screen -->
    <string name="title_properties_chat_clear_chat">Clear chat</string>
    <!-- Title of the section to share the contact in the Contact Properties screen -->
    <string name="title_properties_chat_share_contact">Share contact</string>
    <!-- Title of the screen to select the ringtone of the calls -->
    <string name="call_ringtone_title">Call ringtone</string>
    <!-- Title of the screen to select the sound of the notifications -->
    <string name="notification_sound_title">Notification sound</string>
    <!-- Button to clear the chat history -->
    <string name="general_clear">Clear</string>
    <!-- Message show when the history of a chat has been successfully deleted -->
    <string name="clear_history_success">Chat history has been cleared</string>
    <!-- Message show when the history of a chat hasn’t been successfully deleted -->
    <string name="clear_history_error">An error has occurred. The chat history has not been successfully cleared</string>
    <!-- Menu item to add participants to a chat -->
    <string name="add_participants_menu_item">Add participants</string>
    <!-- Menu item to remove a participants from a chat -->
    <string name="remove_participant_menu_item">Remove participant</string>
    <!-- Message about MEGA when there are no message in the chat screen -->
    <string name="mega_info_empty_screen">Protects your chat with end-to-end (user controlled) encryption, providing essential safety assurances:</string>
    <!-- Message about MEGA when there are no message in the chat screen -->
    <string name="mega_authenticity_empty_screen">The system ensures that the data received is truly from the specified sender, and its content has not been manipulated during transit.</string>
    <!-- Message about MEGA when there are no message in the chat screen -->
    <string name="mega_confidentiality_empty_screen">Only the author and intended recipients are able to decipher and read the content.</string>
    <!-- Message about MEGA when there are no message in the chat screen -->
    <string name="title_mega_info_empty_screen">MEGA</string>
    <!-- Message about MEGA when there are no message in the chat screen -->
    <string name="title_mega_authenticity_empty_screen">Authenticity</string>
    <!-- Message about MEGA when there are no message in the chat screen -->
    <string name="title_mega_confidentiality_empty_screen">Confidentiality</string>
    <!-- Error message shown when opening a cancel link with an account that not corresponds to the link -->
    <string name="error_not_logged_with_correct_account">This link is not related to this account. Please log in with the correct account.</string>
    <!-- Message when the user tries to open a cancel link and it has expired -->
    <string name="cancel_link_expired">This cancel link has expired, please try again.</string>
    <!-- Text shown after searching and no results found -->
    <string name="no_results_found">No results were found</string>
    <!-- the options of what to upload in an array. Needed for the settings, the options of what to upload. -->
    <string name="offline_status">Offline</string>
    <!-- the options of what to upload in an array. Needed for the settings, the options of what to upload. -->
    <string name="online_status">Online</string>
    <!-- the options of what to upload in an array. Needed for the settings, the options of what to upload. -->
    <string name="away_status">Away</string>
    <!-- the options of what to upload in an array. Needed for the settings, the options of what to upload. -->
    <string name="busy_status">Busy</string>
    <!-- Info label about the status of the user -->
    <string name="invalid_status">No connection</string>
    <!-- Text shown when a message has been deleted in the chat -->
    <string name="text_deleted_message">This message has been deleted</string>
    <!-- Text shown when a message has been deleted in the chat -->
    <string name="text_deleted_message_by">[A]This message has been deleted by [/A][B]%1$s[/B]</string>
    <!-- Confirmation before deleting messages -->
    <string name="confirmation_delete_several_messages">Remove messages?</string>
    <!-- Confirmation before deleting one message -->
    <string name="confirmation_delete_one_message">Remove message?</string>
    <!-- Label for the sliding panel of a group chat -->
    <string name="group_chat_label">Group chat</string>
    <!-- Label for the option of the sliding panel to show the info of a chat group -->
    <string name="group_chat_info_label">Group info</string>
    <!-- Label for the option of the sliding panel to start a one to one chat -->
    <string name="group_chat_start_conversation_label">Start conversation</string>
    <!-- Label for the option of the sliding panel to edit the profile -->
    <string name="group_chat_edit_profile_label">Edit profile</string>
    <!-- Title of the section to leave a group content in the Contact Properties screen -->
    <string name="title_properties_chat_leave_chat">Leave Group</string>
    <!-- Label for participants of a group chat -->
    <string name="participants_chat_label">Participants</string>
    <!-- Text of the confirm dialog shown when it wants to remove a contact from a chat -->
    <string name="confirmation_remove_chat_contact">Remove %s from this chat?</string>
    <!-- Label to explain the read only participant permission in the options panel of the group info screen -->
    <string name="observer_permission_label_participants_panel">Read-only</string>
    <!-- Label to show the participant permission in the options panel of the group info screen -->
    <string name="standard_permission_label_participants_panel">Standard</string>
    <!-- Label to show the participant permission in the options panel of the group info screen -->
    <string name="administrator_permission_label_participants_panel">Moderator</string>
    <!-- Text appended to a edited message. -->
    <string name="edited_message_text">(edited)</string>
    <!-- Option in menu to change title of a chat group. -->
    <string name="change_title_option">Change title</string>
    <!-- confirmation message before leaving a group chat -->
    <string name="confirmation_leave_group_chat">If you leave, you will no longer have access to read or send messages.</string>
    <!-- title confirmation message before leaving a group chat -->
    <string name="title_confirmation_leave_group_chat">Leave group chat?</string>
    <!-- Message show when a participant hasn’t been successfully invited to a group chat -->
    <string name="add_participant_error_already_exists">The participant is already included in this group chat</string>
    <!-- success message when inviting multiple contacts to a group chat -->
    <string name="number_correctly_add_participant">%d participants were successfully invited</string>
    <!-- error message when inviting multiple contacts to a group chat -->
    <string name="number_no_add_participant_request">%1$d participants were successfully invited but %2$d participants were not invited.</string>
    <!-- chat message when the permissions for a user has been changed -->
    <string name="message_permissions_changed">[A]%1$s[/A][B] was changed to [/B][C]%2$s[/C][D] by [/D][E]%3$s[/E]</string>
    <!-- chat message when a participant was added to a group chat -->
    <string name="message_add_participant">[A]%1$s[/A][B] joined the group chat by invitation from [/B][C]%2$s[/C]</string>
    <!-- chat message when a participant was removed from a group chat -->
    <string name="message_remove_participant">[A]%1$s[/A][B] was removed from group chat by [/B][C]%2$s[/C]</string>
    <!-- Message shown when a participant change the title of a group chat. -->
    <string name="change_title_messages">[A]%1$s[/A][B] changed the group chat name to [/B][C]“%2$s”[/C]</string>
    <!-- chat message when a participant left a group chat -->
    <string name="message_participant_left_group_chat">[A]%1$s[/A][B] left the group chat[/B]</string>
    <!-- chat message alert when the message have to been manually -->
    <string name="manual_retry_alert">Message not sent. Tap for options</string>
    <!-- Chat alert of an attachment message when the upload is in progress but the queue of transfers is paused. -->
    <string name="manual_resume_alert">Transfers paused. Tap to resume.</string>
    <!-- message shown when the status of the user coudn’t be changed -->
    <string name="changing_status_error">Error. Your status has not been changed</string>
    <!-- message shown when a user couldn’t leave chat -->
    <string name="leave_chat_error">An error occurred when leaving the chat</string>
    <!-- message shown when a chat has not been created -->
    <string name="create_chat_error">An error occurred when creating the chat</string>
    <!-- settings of the chat to choose the status -->
    <string name="settings_chat_vibration">Vibration</string>
    <!-- Button text shown on SMS verification page, if the user wants to logout current suspended account and login with another account, user can press this button to logout -->
    <string name="sms_logout">[A]Logout[/A] to use MEGA with another account</string>
    <!-- On SMS verification page, if the user presses the logout button, a dialog with this text will show to ask for user’s confirmation. -->
    <string name="confirm_logout_from_sms_verification">Are you sure that you want to log out of the current account?</string>
    <!-- Text shown when a message has been deleted in the chat -->
    <string name="non_format_text_deleted_message_by">This message has been deleted by %1$s</string>
    <!-- Text shown when the chat history has been successfully deleted. -->
    <string name="history_cleared_message">Chat history has been cleared</string>
    <!-- Text shown when the chat history was cleared by someone -->
    <string name="non_format_history_cleared_by">Chat history cleared by %1$s</string>
    <!-- chat message when the permissions for a user has been changed -->
    <string name="non_format_message_permissions_changed">%1$s was changed to %2$s by %3$s</string>
    <!-- chat message when a participant was added to a group chat -->
    <string name="non_format_message_add_participant">%1$s was added to this group chat by invitation from %2$s</string>
    <!-- chat message when a participant was removed from a group chat -->
    <string name="non_format_message_remove_participant">%1$s was removed from group chat by %2$s</string>
    <!-- Message shown when a participant change the title of a group chat. -->
    <string name="non_format_change_title_messages">%1$s changed the group chat name to “%2$s”</string>
    <!-- chat message when a participant left a group chat -->
    <string name="non_format_message_participant_left_group_chat">%1$s left the group chat</string>
    <!-- success alert when the user copy some messages to the clipboard -->
    <string name="messages_copied_clipboard">Copied to the clipboard</string>
    <!-- Title of the error dialog when opening a chat -->
    <string name="chat_error_open_title">Chat Error!</string>
    <!-- Message of the error dialog when opening a chat -->
    <string name="chat_error_open_message">The chat could not be opened successfully</string>
    <!-- Menu option to add a contact to your contact list. -->
    <string name="menu_choose_contact">Choose contact</string>
    <!-- Title of the contact list -->
    <plurals name="general_selection_num_contacts">
        <item quantity="one">%1$d contact</item>
        <item quantity="other">%1$d contacts</item>
    </plurals>
    <!-- Message shown when the folder sharing process fails -->
    <string name="error_sharing_folder">Error sharing the folder. Please try again.</string>
    <!-- confirmation message before removing a contact, Plural -->
    <plurals name="confirmation_remove_contact">
        <item quantity="one">All data associated with the selected contact will be permanently lost.</item>
        <item quantity="other">All data associated with the selected contacts will be permanently lost.</item>
    </plurals>
    <!-- title of confirmation alert before removing a contact, Plural -->
    <plurals name="title_confirmation_remove_contact">
        <item quantity="one">Remove contact?</item>
        <item quantity="other">Remove contacts?</item>
    </plurals>
    <!-- option shown when a message could not be sent -->
    <string name="message_option_retry">Retry</string>
    <!-- title of the menu for a non sent message -->
    <string name="title_message_not_sent_options">Message not sent</string>
    <!-- title of the menu for an uploading message with attachment -->
    <string name="title_message_uploading_options">Uploading attachment</string>
    <!-- message shown when a chat has no messages -->
    <string name="no_conversation_history">No conversation history</string>
    <!-- title of confirmation alert before removing a contact, Plural -->
    <plurals name="user_typing">
        <item quantity="one">%1$s [A]is typing&#8230;[/A]</item>
        <item quantity="other">%1$s [A]are typing&#8230;[/A]</item>
    </plurals>
    <!-- text that appear when there are more than 2 people writing at that time in a chat. For example User1, user2 and more are typing… -->
    <string name="more_users_typing">%1$s [A]and more are typing&#8230;[/A]</string>
    <!-- More button in contact info page -->
    <string name="label_more">More</string>
    <!-- Text button -->
    <string name="label_close">Close</string>
    <!-- Title of the general tab in My Account Section -->
    <string name="tab_my_account_general">General</string>
    <!-- label of storage in upgrade/choose account page, it is being used with a variable, e.g. for LITE user it will show ‘200GB Storage’. -->
    <string name="tab_my_account_storage">Storage</string>
    <!-- label of storage in upgrade/choose account page, it is being used with a variable, e.g. for LITE user it will show ‘200GB Storage’. -->
    <string name="label_storage_upgrade_account">Storage</string>
    <!-- Title of the section about the transfer quota in the storage tab in My Account Section -->
    <string name="label_transfer_quota_upgrade_account">Transfer quota</string>
    <!-- Title of the section about the transfer quota in the storage tab in My Account Section -->
    <string name="label_transfer_quota_achievements">Transfer quota</string>
    <!-- Title of the section about the plan in the storage tab in My Account Section -->
    <string name="account_plan">Plan</string>
    <!-- Title of the section about the storage space in the storage tab in My Account Section -->
    <string name="storage_space">Storage space</string>
    <!-- Title of the section about the transfer quota in the storage tab in My Account Section -->
    <string name="transfer_quota">Transfer quota</string>
    <!-- Label in section the storage tab in My Account Section -->
    <string name="available_space">Available</string>
    <!-- Label in section the storage tab in My Account Section when no info info is received -->
    <string name="not_available">not available</string>
    <!-- Label in section the storage tab when the account is Free -->
    <string name="no_bylling_cycle">No billing cycle</string>
    <!-- String to show the transfer quota and the used space in My Account section -->
    <string name="my_account_of_string">%1$s [A]of %2$s[/A]</string>
    <!-- Confirmation message before removing something from the Offline section. -->
    <string name="confirmation_delete_from_save_for_offline">Remove from Offline?</string>
    <!-- Label for the option of action menu to change the chat status -->
    <string name="set_status_option_label">Set status</string>
    <!-- Label for the option of setting to change the colour theme -->
    <string name="set_color_theme_label">Colour theme</string>
    <!-- Answer for confirmation dialog. -->
    <string name="general_dismiss">Dismiss</string>
    <!-- Label for any ‘Not available’ button, link, text, title, etc. - (String as short as possible). -->
    <string name="general_not_available">Not available</string>
    <!-- Accepted request invitacion alert -->
    <string name="context_invitacion_reply_accepted">Invitation accepted</string>
    <!-- Declined request invitacion alert -->
    <string name="context_invitacion_reply_declined">Invitation declined</string>
    <!-- Ignored request invitacion alert -->
    <string name="context_invitacion_reply_ignored">Invitation ignored</string>
    <!-- Content of a normal message that cannot be recognized -->
    <string name="error_message_unrecognizable">Message unrecognizable</string>
    <!-- Title of the settings section to configure the autoaway of chat presence -->
    <string name="settings_autoaway_title">Auto-away</string>
    <!-- Subtitle of the settings section to configure the autoaway of chat presence -->
    <string name="settings_autoaway_subtitle">Show me away after an inactivity of</string>
    <!-- Value in the settings section of the autoaway chat presence -->
    <string name="settings_autoaway_value">%1d minutes</string>
    <!-- Title of the settings section to configure the status persistence of chat presence -->
    <string name="settings_persistence_title">Status persistence</string>
    <!-- Subtitle of the settings section to configure the status persistence of chat presence -->
    <string name="settings_persistence_subtitle">Maintain my chosen status appearance even when I have no connected devices</string>
    <!-- Title of the dialog to set the value of the auto away preference -->
    <string name="title_dialog_set_autoaway_value">Set time limit</string>
    <!-- Button to set a value -->
    <string name="button_set">Set</string>
    <!-- Button to set a value -->
    <string name="hint_minutes">minutes</string>
    <!-- the options of what to upload in an array. Needed for the settings, the options of what to upload. -->
    <string-array name="settings_status_entries">
        <item>Online</item>
        <item>Away</item>
        <item>Busy</item>
        <item>Offline</item>
    </string-array>
    <!-- Text that indicates that a the offline section is currently empty -->
    <string name="offline_empty_folder">No files Saved for Offline</string>
    <!-- Positive confirmation to enable logs -->
    <string name="general_enable">Enable</string>
    <!-- Positive confirmation to allow MEGA to read contacts book. -->
    <string name="general_allow">Allow</string>
    <!-- Dialog to confirm the action of enabling logs -->
    <string name="enable_log_text_dialog">Logs can contain information related to your account</string>
    <!-- Dialog to confirm the reconnect action -->
    <string name="confirmation_to_reconnect">Network connection recovered. Connect to MEGA?</string>
    <!-- Message shown meanwhile the app is waiting for a the chat status -->
    <string name="loading_status">Loading status&#8230;</string>
    <!-- Error when a message cannot be edited -->
    <string name="error_editing_message">This message cannot be edited</string>
    <!-- Label to show the number of transfers in progress, Plural -->
    <plurals name="text_number_transfers">
        <item quantity="one">%1$d of %2$d file</item>
        <item quantity="other">%1$d of %2$d files</item>
    </plurals>
    <!-- Progress text shown when user stop upload/download and the app is waiting for async response -->
    <string name="label_process_finishing">Process is finishing&#8230;</string>
    <!-- positive button on dialog to view a contact -->
    <string name="option_to_transfer_manager">View</string>
    <!-- Label of the modal bottom sheet to pause all transfers -->
    <string name="option_to_pause_transfers">Pause all transfers</string>
    <!-- Label of the modal bottom sheet to resume all transfers -->
    <string name="option_to_resume_transfers">Resume all transfers</string>
    <!-- Label of the modal bottom sheet to clear completed transfers -->
    <string name="option_to_clear_transfers">Clear all transfers</string>
    <!-- Label indicating action to retry failed or cancelled transfers -->
    <string name="option_to_retry_transfers">Retry all transfers</string>
    <!-- Dialog to confirm the action of pausing one transfer -->
    <string name="menu_pause_individual_transfer">Pause transfer?</string>
    <!-- Dialog to confirm the action of restarting one transfer -->
    <string name="menu_resume_individual_transfer">Resume transfer?</string>
    <!-- Button to confirm the action of restarting one transfer -->
    <string name="button_resume_individual_transfer">Resume</string>
    <!-- Dialog to confirm before removing completed transfers -->
    <string name="confirmation_to_clear_completed_transfers">Clear all transfers?</string>
    <!-- Title of the tab section for transfers in progress -->
    <string name="title_tab_in_progress_transfers">In progress</string>
    <!-- Title of the tab section for completed transfers -->
    <string name="title_tab_completed_transfers">Completed</string>
    <!-- Text shown in playlist subtitle item when a file is reproducing but it is paused -->
    <string name="transfer_paused">Paused</string>
    <!-- Possible state of a transfer -->
    <string name="transfer_queued">Queued</string>
    <!-- Possible state of a transfer. When the transfer is finishing -->
    <string name="transfer_completing">Completing</string>
    <!-- Possible state of a transfer. When the transfer is retrying -->
    <string name="transfer_retrying">Retrying</string>
    <!-- Possible state of a transfer. When the transfer was cancelled -->
    <string name="transfer_cancelled">Cancelled</string>
    <!-- Possible state of a transfer -->
    <string name="transfer_unknown">Unknown</string>
    <!-- Title of the panel where the progress of the transfers is shown -->
    <string name="paused_transfers_title">Paused transfers</string>
    <!-- message shown in the screen when there are not any active transfer -->
    <string name="completed_transfers_empty">No completed transfers</string>
    <!-- Text of the notification shown when the upload service is running, Plural -->
    <plurals name="upload_service_notification">
        <item quantity="one">Uploading %1$d of %2$d file</item>
        <item quantity="other">Uploading %1$d of %2$d files</item>
    </plurals>
    <!-- Text of the notification shown when the upload service is running, Plural -->
    <plurals name="upload_service_paused_notification">
        <item quantity="one">Uploading %1$d of %2$d file (paused)</item>
        <item quantity="other">Uploading %1$d of %2$d files (paused)</item>
    </plurals>
    <!-- Text of the notification shown when the folder upload service is running, Text of the notification shown when the folder upload service is running - plural e.g. Uploading 1 of 2 folders -->
    <plurals name="folder_upload_service_notification">
        <item quantity="one">Uploading %1$d of %2$d folder</item>
        <item quantity="other">Uploading %1$d of %2$d folders</item>
    </plurals>
    <!-- Text of the notification shown when the folder upload service is running, Text of the notification shown when the folder upload service is running - plural e.g. Uploading 1 of 2 folders -->
    <plurals name="folder_upload_service_paused_notification">
        <item quantity="one">Uploading %1$d of %2$d folder (paused)</item>
        <item quantity="other">Uploading %1$d of %2$d folders (paused)</item>
    </plurals>
    <!-- Text of the notification shown when the upload service has finished, Plural -->
    <plurals name="upload_service_final_notification">
        <item quantity="one">Uploaded %1$d file</item>
        <item quantity="other">Uploaded %1$d files</item>
    </plurals>
    <!-- Text of the notification shown when the upload service has finished, Plural -->
    <plurals name="upload_service_notification_already_uploaded">
        <item quantity="one">1 file already uploaded</item>
        <item quantity="other">%1$d files already uploaded</item>
    </plurals>
    <!-- Text of the notification shown when the folder upload service has finished, Text of the notification shown when the folder upload service has finished - plural  e.g. Uploaded 2 folders -->
    <plurals name="folder_upload_service_final_notification">
        <item quantity="one">Uploaded %1$d folder</item>
        <item quantity="other">Uploaded %1$d folders</item>
    </plurals>
    <!-- label for the total file size of multiple files and/or folders (no need to put the colon punctuation in the translation) -->
    <string name="general_total_size">Total size: %1$s</string>
    <!-- Text of the notification shown when the upload service has finished with any transfer error, Plural -->
    <plurals name="upload_service_failed">
        <item quantity="one">%1$d file not uploaded</item>
        <item quantity="other">%1$d files not uploaded</item>
    </plurals>
    <!-- Text of the notification shown when the upload service has finished with any copied file instead uploaded, Plural -->
    <plurals name="copied_service_upload">
        <item quantity="one">%1$d file copied</item>
        <item quantity="other">%1$d files copied</item>
    </plurals>
    <!-- Text of the notification shown when the download service do not download because the file is already on the device, Plural -->
    <plurals name="already_downloaded_service">
        <item quantity="one">%1$d file previously downloaded</item>
        <item quantity="other">%1$d files previously downloaded</item>
    </plurals>
    <!-- Text of the notification shown when the download service has finished, Plural -->
    <plurals name="download_service_final_notification">
        <item quantity="one">Downloaded %1$d file</item>
        <item quantity="other">Downloaded %1$d files</item>
    </plurals>
    <!-- Text of the notification shown when the download service has finished with any error, Plural -->
    <plurals name="download_service_final_notification_with_details">
        <item quantity="one">Downloaded %1$d of %2$d file</item>
        <item quantity="other">Downloaded %1$d of %2$d files</item>
    </plurals>
    <!-- Text of the notification shown when the download service has finished with any transfer error, Plural -->
    <plurals name="download_service_failed">
        <item quantity="one">%1$d file not downloaded</item>
        <item quantity="other">%1$d files not downloaded</item>
    </plurals>
    <!-- Text of the notification shown when the download service is running, Plural -->
    <plurals name="download_service_notification">
        <item quantity="one">Downloading %1$d of %2$d file</item>
        <item quantity="other">Downloading %1$d of %2$d files</item>
    </plurals>
    <!-- Text of the notification shown when the download service is paused, Plural -->
    <plurals name="download_service_paused_notification">
        <item quantity="one">Downloading %1$d of %2$d file (paused)</item>
        <item quantity="other">Downloading %1$d of %2$d files (paused)</item>
    </plurals>
    <!-- Title of the alert when the transfer quota is exceeded. -->
    <string name="title_depleted_transfer_overquota">Insufficient transfer quota</string>
    <!-- Text of the alert when the transfer quota is depleted. The placeholder indicates the time left for the transfer quota to be reset. For instance: 30m 45s -->
    <string name="current_text_depleted_transfer_overquota">Your queued download exceeds the current transfer quota available for your IP address and has therefore been interrupted. Upgrade your account or wait %s to continue.</string>
    <!-- Text of the alert when the transfer quota is depleted. The placeholder indicates the time left for the transfer quota to be reset. For instance: 30m 45s -->
    <string name="text_depleted_transfer_overquota">The transfer quota for this IP address has been exceeded. Upgrade your account or wait %s to continue your download.</string>
    <!-- Button to show plans in the alert when the transfer quota is depleted -->
    <string name="plans_depleted_transfer_overquota">See our plans</string>
    <!-- Button option of the alert when the transfer quota is depleted -->
    <string name="continue_without_account_transfer_overquota">Continue without account</string>
    <!-- this is used for example when downloading 1 file or 2 files, Plural of file. 2 files -->
    <plurals name="new_general_num_files">
        <item quantity="one">%1$d file</item>
        <item quantity="other">%1$d files</item>
    </plurals>
    <!-- Menu option -->
    <string name="general_view">View files</string>
    <!-- Menu option to choose to add file or folders to Cloud Drive -->
    <string name="add_to_cloud">Import</string>
    <!-- Menu option to choose save to Offline section -->
    <string name="save_for_offline">Save for offline</string>
    <!-- Menu option to choose to add file to Cloud Drive in the chat -->
    <string name="add_to_cloud_node_chat">Add to Cloud Drive</string>
    <!-- Menu option -->
    <string name="general_view_contacts">View contacts</string>
    <!-- Message displayed when a file has been successfully imported to Cloud Drive -->
    <string name="import_success_message">Successfully added to Cloud Drive</string>
    <!-- Menu option -->
    <string name="import_success_error">Error. Not added to Cloud Drive</string>
    <!-- Label in login screen to inform about the chat initialization proccess -->
    <string name="chat_connecting">Connecting&#8230;</string>
    <!-- message when trying to invite a contact with a pending request -->
    <string name="context_contact_already_invited">%s was already invited. Consult your pending requests.</string>
    <!-- Hint text explaining that you can change the email and resend the create account link to the new email address -->
    <string name="confirm_email_misspelled">If you have misspelt your email address, correct it and click [A]Resend[A].</string>
    <!-- Button to resend the create account email to a new email address in case the previous email address was misspelled -->
    <string name="confirm_email_misspelled_resend">Resend</string>
    <!-- Text shown after the confirmation email has been sent to the new email address -->
    <string name="confirm_email_misspelled_email_sent">Email sent</string>
    <!-- text_copyright_alert_title -->
    <string name="copyright_alert_title">Copyright warning to all users</string>
    <!-- text_copyright_alert_first_paragraph -->
    <string name="copyright_alert_first_paragraph">MEGA respects the copyrights of others and requires that users of the MEGA cloud service comply with the laws of copyright.</string>
    <!-- text_copyright_alert_second_paragraph -->
    <string name="copyright_alert_second_paragraph">You are strictly prohibited from using the MEGA cloud service to infringe copyrights. You may not upload, download, store, share, display, stream, distribute, email, link to, transmit or otherwise make available any files, data or content that infringes any copyright or other proprietary rights of any person or entity.</string>
    <!-- text of the Agree button -->
    <string name="copyright_alert_agree_button">Agree</string>
    <!-- text of the Disagree button -->
    <string name="copyright_alert_disagree_button">Disagree</string>
    <!-- Hint how to cancel the download -->
    <string name="download_show_info">Show info</string>
    <!-- Error message when removing public links of nodes. Plural. -->
    <plurals name="context_link_removal_error">
        <item quantity="one">Link removal failed. Please try again later.</item>
        <item quantity="other">Failed to remove some links. Please try again later.</item>
    </plurals>
    <!-- Error message when creating public links of nodes. Plural. -->
    <plurals name="context_link_export_error">
        <item quantity="one">Link creation failed. Please try again later.</item>
        <item quantity="other">Failed to create some links. Please try again later.</item>
    </plurals>
    <!-- Message when some public links were removed successfully. Plural. -->
    <plurals name="context_link_removal_success">
        <item quantity="one">Link removed successfully.</item>
        <item quantity="other">Links removed successfully.</item>
    </plurals>
    <!-- error message -->
    <string name="context_link_action_error">Link action failed. Please try again later.</string>
    <!-- title of the dialog shown when sending or sharing a folder -->
    <string name="title_write_user_email">Write the user’s email</string>
    <!-- title of the screen to see the details of several node attachments -->
    <string name="activity_title_files_attached">Files attached</string>
    <!-- title of the screen to see the details of several contact attachments -->
    <string name="activity_title_contacts_attached">Contacts attached</string>
    <!--  -->
    <string name="alert_user_is_not_contact">The user is not a contact</string>
    <!--  -->
    <string name="camera_uploads_cellular_connection">Use cellular connection</string>
    <!--  -->
    <string name="camera_uploads_upload_videos">Upload Videos</string>
    <!-- Message when an user avatar has been changed successfully -->
    <string name="success_changing_user_avatar">Profile picture updated</string>
    <!-- Message when an error ocurred when changing an user avatar -->
    <string name="error_changing_user_avatar_image_not_available">Error. Selected image does not exist</string>
    <!-- Message when an error ocurred when changing an user avatar -->
    <string name="error_changing_user_avatar">Error when changing the profile picture</string>
    <!-- Message when an user avatar has been deleted successfully -->
    <string name="success_deleting_user_avatar">Profile picture deleted</string>
    <!-- Message when an error ocurred when deleting an user avatar -->
    <string name="error_deleting_user_avatar">Error when deleting the profile picture</string>
    <!-- Message when an error ocurred when changing an user attribute -->
    <string name="error_changing_user_attributes">An error occurred when changing the name</string>
    <!-- Message when an user attribute has been changed successfully -->
    <string name="success_changing_user_attributes">Your name has been successfully updated</string>
    <!-- Message show when a participant has been successfully invited to a group chat -->
    <string name="add_participant_success">Participant added</string>
    <!-- Message show when a participant hasn’t been successfully invited to a group chat -->
    <string name="add_participant_error">Error. Participant not added</string>
    <!-- Message show when a participant has been successfully removed from a group chat -->
    <string name="remove_participant_success">Participant removed</string>
    <!-- Message show when a participant hasn’t been successfully removed from a group chat -->
    <string name="remove_participant_error">Error. Participant not removed</string>
    <!--  -->
    <string name="no_files_selected_warning">No files selected</string>
    <!--  -->
    <string name="attachment_upload_panel_from_cloud">From Cloud Drive</string>
    <!--  -->
    <string name="attachment_upload_panel_contact">Contact</string>
    <!--  -->
    <string name="attachment_upload_panel_photo">From device</string>
    <!-- Button and title of dialog shown when the user wants to delete permanently their account. -->
    <string name="delete_account">Delete account</string>
    <!-- Text shown in the alert dialog to confirm the deletion of an account -->
    <string name="delete_account_text">If you delete your account you will not be able to access your account data, your MEGA contacts or conversations.\nYou will not be able to undo this action.</string>
    <!-- menu item -->
    <string name="delete_button">Delete</string>
    <!--  -->
    <string name="file_properties_info_info_file">Info</string>
    <!-- Refers to the size of a file. -->
    <string name="file_properties_info_size">Total size</string>
    <!-- header of a status field for what content a user has shared to you -->
    <string name="file_properties_info_content">Contains</string>
    <!--  -->
    <string name="file_properties_shared_folder_public_link_name">Link</string>
    <!-- Refers to access rights for a file folder. -->
    <string name="file_properties_shared_folder_full_access">Full access</string>
    <!-- Label to explain the read only participant permission in the options panel of the group info screen -->
    <string name="file_properties_shared_folder_read_only">Read-only</string>
    <!-- Refers to access rights for a file folder. (with the & needed. Don’t use the symbol itself. Use &) -->
    <string name="file_properties_shared_folder_read_write">Read and write</string>
    <!-- State of an attachment message when the upload is in progress but the queue of transfers is paused. -->
    <string name="attachment_uploading_state_paused">Transfers paused</string>
    <!-- label to indicate the state of an upload in chat -->
    <string name="attachment_uploading_state_uploading">Uploading&#8230;</string>
    <!--  -->
    <string name="attachment_uploading_state_compressing">Compressing&#8230;</string>
    <!--  -->
    <string name="attachment_uploading_state_error">Error. Not sent.</string>
    <!-- When a multiple download is started, some of the files could have already been downloaded before. This message shows the number of files that has already been downloaded and the number of files pending -->
    <string name="already_downloaded_multiple">%d files already downloaded.</string>
    <!-- When a multiple download is started, some of the files could have already been downloaded before. This message shows the number of files that are pending in plural. placeholder: number of files -->
    <string name="pending_multiple">%d files pending.</string>
    <!--  -->
    <string name="contact_is_me">No options available, you have selected yourself</string>
    <!-- Confirmation before deleting one attachment -->
    <string name="confirmation_delete_one_attachment">Remove attachment?</string>
    <!-- Menu option -->
    <string name="general_view_with_revoke">View files (%1$d deleted)</string>
    <!-- Success message when the attachment has been sent to a chat -->
    <string name="success_attaching_node_from_cloud">File sent to %1$s</string>
    <!-- Success message when the attachment has been sent to a many chats -->
    <string name="success_attaching_node_from_cloud_chats">File sent to %1$d chats</string>
    <!-- Error message when the attachment cannot be sent -->
    <string name="error_attaching_node_from_cloud">Error. The file has not been sent</string>
    <!-- Error message when the attachment cannot be sent to any of the selected chats -->
    <string name="error_attaching_node_from_cloud_chats">Error. The file has not been sent to any of the selected chats</string>
    <!-- Error message when the attachment cannot be revoked -->
    <string name="error_revoking_node">Error. The attachment has not been removed</string>
    <!-- settings option -->
    <string name="settings_set_up_automatic_uploads">Set up automatic uploads</string>
    <!-- Message sound option when no sound has been selected for chat notifications -->
    <string name="settings_chat_silent_sound_not">Silent</string>
    <!-- messages string in chat notification -->
    <string name="messages_chat_notification">messages</string>
    <!-- part of the string in incoming shared folder notification -->
    <string name="incoming_folder_notification">from</string>
    <!-- title of incoming shared folder notification -->
    <string name="title_incoming_folder_notification">New shared folder</string>
    <!-- title of the notification for a new incoming contact request -->
    <string name="title_contact_request_notification">New contact request</string>
    <!-- Title of the section to clear the chat content in the Manage chat history screen -->
    <string name="title_properties_chat_clear">Clear chat history</string>
    <!-- Title of the section to remove contact in the Contact Properties screen -->
    <string name="title_properties_remove_contact">Remove contact</string>
    <!-- Title of the section to enable notifications in the Contact Properties screen -->
    <string name="title_properties_chat_notifications_contact">Chat notifications</string>
    <!-- Text shown when the chat history was cleared by someone -->
    <string name="history_cleared_by">[A]%1$s[/A][B] cleared the chat history[/B]</string>
    <!-- Notification title to show the number of unread chats, unread messages -->
    <string name="number_messages_chat_notification">%1$d unread chats</string>
    <!-- Item menu option upon clicking on one or multiple files. -->
    <string name="context_permissions_changing_folder">Changing permissions</string>
    <!-- Item menu option upon clicking on one or multiple files. -->
    <string name="context_removing_contact_folder">Removing contact from shared folder</string>
    <!-- confirmation message before removing a file -->
    <string name="confirmation_move_to_rubbish">Move to Rubbish Bin?</string>
    <!-- confirmation message before removing CU folder -->
    <string name="confirmation_move_cu_folder_to_rubbish">Are you sure you want to move this folder to the Rubbish Bin? This will disable Camera Uploads.</string>
    <!-- Confirmation message before removing MU folder -->
    <string name="confirmation_move_mu_folder_to_rubbish">Are you sure you want to move this folder to the Rubbish Bin? This will disable Secondary Media Uploads.</string>
    <!-- confirmation message before removing a file -->
    <string name="confirmation_move_to_rubbish_plural">Move to Rubbish Bin?</string>
    <!-- confirmation message before removing a file -->
    <string name="confirmation_delete_from_mega">Delete from MEGA?</string>
    <!-- label to indicate the state of an upload in chat -->
    <string name="attachment_uploading_state">Uploading&#8230;</string>
    <!-- Title of the section to enable notifications in the Contact Properties screen -->
    <string name="title_properties_contact_notifications_for_chat">Chat notifications</string>
    <!-- title of the section for achievements -->
    <string name="achievements_title">Achievements</string>
    <!-- subtitle of the section for achievements -->
    <string name="achievements_subtitle">Invite friends and get rewards</string>
    <!-- title of the introduction for the achievements screen -->
    <string name="figures_achievements_text_referrals">Get %1$s of storage and %2$s of transfers for each referral</string>
    <!-- sentence to detail the figures of storage and transfer quota related to each achievement -->
    <string name="figures_achievements_text">Get %1$s of storage and %2$s of transfers</string>
    <!-- title of the section for unlocked rewards -->
    <string name="unlocked_rewards_title">Unlocked rewards</string>
    <!-- title of the section for unlocked storage quota -->
    <string name="unlocked_storage_title">Storage Quota</string>
    <!-- title of the section for referral bonuses in achivements section (maximum 24 chars) -->
    <string name="title_referral_bonuses">Referral Bonuses</string>
    <!-- title of the section for install a mobile app in achivements section (maximum 24 chars) -->
    <string name="title_install_app">Install a mobile app</string>
    <!-- Title of the section for add phone number in achivements section (maximum 24 chars) -->
    <string name="title_add_phone">Add a mobile phone</string>
    <!-- title of the section for install megasync in achivements section (maximum 24 chars) -->
    <string name="title_regitration">Registration bonus</string>
    <!-- title of the section for install a mobile app bonuses in achivements section (maximum 24 chars) -->
    <string name="title_install_desktop">Install MEGA desktop app</string>
    <!-- title of the section for base quota in achivements section -->
    <string name="title_base_quota">Account Base Quota</string>
    <!-- Text that indicates that no pictures have been uploaded to the Camera Uploads section -->
    <string name="camera_uploads_empty">No files in Camera Uploads</string>
    <!-- indicates the number of days left related to a achievement -->
    <string name="general_num_days_left">%1$d d left</string>
    <!-- State to indicate something has expired (achivements of business status account for instance) -->
    <string name="expired_label">Expired</string>
    <!-- title of the advanced setting to choose the use of https -->
    <string name="setting_title_use_https_only">Don’t use HTTP</string>
    <!-- subtitle of the advanced setting to choose the use of https -->
    <string name="setting_subtitle_use_https_only">Enable this option only if your transfers don’t start. In normal circumstances HTTP is satisfactory as all transfers are already encrypted.</string>
    <!-- title of screen to invite friends and get an achievement -->
    <string name="title_achievement_invite_friends">How it works</string>
    <!-- first paragraph of screen to invite friends and get an achievement -->
    <string name="first_paragraph_achievement_invite_friends">Invite your friends to create a free MEGA account and install our mobile app. For every successful signup and app install you receive bonus storage and transfer quota.</string>
    <!-- second paragraph of screen to invite friends and get an achievement -->
    <string name="second_paragraph_achievement_invite_friends">You will not receive credit for inviting someone who has used MEGA previously and you will not be notified about such a rejection. Invited contacts must install the MEGA mobile app or MEGA desktop app on their devices.</string>
    <!-- explanation of screen to invite friends and get an achievement -->
    <string name="card_title_invite_friends">Select contacts from your phone contact list or enter multiple email addresses.</string>
    <!-- title of the dialog to confirm the contact request -->
    <string name="title_confirmation_invite_friends">Invite friends to MEGA</string>
    <!-- Text shown when the user sends a contact invitation -->
    <string name="subtitle_confirmation_invite_friends">Invite Sent</string>
    <!-- paragraph of the dialog to confirm the contact request -->
    <string name="paragraph_confirmation_invite_friends">Encourage your friends to register and install a MEGA app. As long as your friend uses the same email address as you’ve entered, you will receive your transfer quota reward.</string>
    <!-- Error shown when the user writes a email with an incorrect format -->
    <string name="invalid_email_to_invite">Email is malformed</string>
    <!-- info paragraph about the achievement install megasync -->
    <string name="paragraph_info_achievement_install_desktop">When you install MEGAsync you get %1$s of complimentary storage space plus %2$s of transfer quota, both valid for 180 days. MEGA desktop app is available for Windows, macOS and most Linux distros.</string>
    <!-- info paragraph about the achievement install mobile app -->
    <string name="paragraph_info_achievement_install_mobile_app">When you install our mobile app you get %1$s of complimentary storage space plus %2$s of transfer quota, both valid for 180 days. We provide mobiles apps for iOS, Android and Windows Phone.</string>
    <!-- info paragraph about the achievement ‘add phone number’. Placeholder 1: bonus storage space e.g. 20GB. Placeholder 2: bonus transfer quota e.g. 50GB -->
    <string name="paragraph_info_achievement_add_phone">When you verify your phone number you get %1$s of complimentary storage space plus %2$s of transfer quota, both valid for 180 days.</string>
    <!-- info paragraph about the completed achievement install megasync -->
    <string name="result_paragraph_info_achievement_install_desktop">You have received %1$s storage space and %2$s transfer quota for installing our MEGA desktop app.</string>
    <!-- info paragraph about the completed achievement install mobile app -->
    <string name="result_paragraph_info_achievement_install_mobile_app">You have received %1$s storage space and %2$s transfer quota for installing our mobile app.</string>
    <!-- info paragraph about the completed achievement of ‘add phone number’. Placeholder 1: bonus storage space e.g. 20GB. Placeholder 2: bonus transfer quota e.g. 50GB -->
    <string name="result_paragraph_info_achievement_add_phone">You have received %1$s storage space and %2$s transfer quota for verifying your phone number.</string>
    <!-- info paragraph about the completed achievement registration -->
    <string name="result_paragraph_info_achievement_registration">You have received %1$s storage space as your free registration bonus.</string>
    <!-- info paragraph about the completed achievement registration -->
    <string name="expiration_date_for_achievements">Bonus expires in %1$d days</string>
    <!-- menu items -->
    <plurals name="context_share_folders">
        <item quantity="one">Share folder</item>
        <item quantity="other">Share folders</item>
    </plurals>
    <!-- confirmation message before leaving some incoming shared folders -->
    <plurals name="confirmation_leave_share_folder">
        <item quantity="one">If you leave the folder, you will not be able to see it again.</item>
        <item quantity="other">If you leave these folders, you will not be able to see them again.</item>
    </plurals>
    <!-- Info of a contact if there is no folders shared with him -->
    <string name="no_folders_shared">No folders shared</string>
    <!-- Menu item -->
    <string name="settings_help">Help</string>
    <!-- Settings preference title for help centre -->
    <string name="settings_help_centre">Help Centre</string>
    <!-- Settings preference title for send feedback -->
    <string name="settings_help_preference">Send Feedback</string>
    <!-- mail subject -->
    <string name="setting_feedback_subject">Android feedback</string>
    <!-- mail body -->
    <string name="setting_feedback_body">Please write your feedback here:</string>
    <!-- mail body -->
    <string name="settings_feedback_body_device_model">Device model</string>
    <!-- mail body -->
    <string name="settings_feedback_body_android_version">Android version</string>
    <!-- Title of the dialog to create a new text file by inserting the name -->
    <string name="dialog_title_new_text_file">New text file</string>
    <!-- Title of the dialog to create a new file by inserting the name -->
    <string name="dialog_title_new_file">New file</string>
    <!-- Input field description in the create file dialog. -->
    <string name="context_new_file_name">File Name</string>
    <!-- Title of the dialog to create a new link by inserting the name, e.g. when try to share a web link to your Cloud Drive or incoming shares. -->
    <string name="dialog_title_new_link">Link name</string>
    <!-- Input field description in the create link dialog, e.g. when try to share a web link to your Cloud Drive or incoming shares. -->
    <string name="context_new_link_name">Link URL</string>
    <!-- Title of the field subject when a new file is created to upload -->
    <string name="new_file_subject_when_uploading">SUBJECT</string>
    <!-- Title of the field content when a new file is created to upload -->
    <string name="new_file_content_when_uploading">CONTENT</string>
    <!-- Title of the field email when a new contact is created to upload -->
    <string name="new_file_email_when_uploading">EMAIL</string>
    <!-- Item of a menu to forward a message chat to another chatroom -->
    <string name="forward_menu_item">Forward</string>
    <!-- name of the button to attach file from MEGA to another app -->
    <string name="general_attach">Attach</string>
    <!-- when add or share a file with a new contact, it can type by name or mail -->
    <string name="type_contact">Contact’s name or email</string>
    <!-- when add or share a file with a new contact, message displayed to warn that the maximum number has been reached -->
    <string name="max_add_contact">No more contacts can be added at this time</string>
    <!-- when changing the password , the old password and new password are equals -->
    <string name="old_and_new_passwords_equals">The new password cannot be the same as the old password</string>
    <!-- Menu item -->
    <string name="action_search_by_date">Search by date</string>
    <!-- title of a button to apply search by date -->
    <string name="general_apply">Apply</string>
    <!-- title of a button to apply search by month -->
    <string name="general_search_month">Last month</string>
    <!-- title of a button to apply search by year -->
    <string name="general_search_year">Last year</string>
    <!-- title of a Search by date tag -->
    <string name="label_set_day">Set day</string>
    <!-- the user can’t choose this date -->
    <string name="snackbar_search_by_date">Date required is not valid</string>
    <!-- Error shown when the user left a name empty -->
    <string name="empty_name">Invalid name</string>
    <!-- Error shown when the user left names empty and names typed with not allowed characters -->
    <string name="general_incorrect_names">Please correct your filenames before proceeding</string>
    <!-- Error text for invalid characters -->
    <string name="invalid_characters">Invalid characters</string>
    <!-- Error shown when the user writes a character not allowed -->
    <string name="invalid_characters_defined">The following characters are not allowed: ” * / : &lt; &gt; ? \ |</string>
    <!-- Warning show to the user after try to import files to MEGA with empty names. Plural. When more than one file name have this error. -->
    <plurals name="empty_names">
        <item quantity="one">Please name your file before proceeding</item>
        <item quantity="other">Please name your files before proceeding</item>
    </plurals>
    <!-- Label shown when audio file is playing -->
    <string name="audio_play">Audio File</string>
    <!-- when open PDF Viewer, the pdf that it try to open is damaged or does not exist -->
    <string name="corrupt_pdf_dialog_text">Error. The pdf file is corrupted or does not exist.</string>
    <!-- Label to include info of the user email in the feedback form -->
    <string name="user_account_feedback">User account</string>
    <!-- Label shown in MEGA pdf-viewer when it open a PDF save in smartphone storage -->
    <string name="save_to_mega">Save to my \nCloud Drive</string>
    <!-- Error message when creating a chat one to one with a contact that already has a chat -->
    <string name="chat_already_exists">The chat already exists</string>
    <!-- before sharing a file, has to be downloaded -->
    <string name="not_download">The file has not been downloaded yet</string>
    <!-- Error shown when a user is starting a chat or adding new participants in a group chat and writes a contact mail that has not added -->
    <string name="not_permited_add_email_to_invite">Only MEGA contacts can be added</string>
    <!-- Info label about the connectivity state of the chat -->
    <string name="invalid_connection_state">Reconnecting to chat</string>
    <!-- Message show when a call cannot be established -->
    <string name="call_error">Error. The call cannot be established</string>
    <!-- Title of dialog to evaluate the app -->
    <string name="title_evaluate_the_app_panel">Are you happy with this app?</string>
    <!-- Label to show rate the app -->
    <string name="rate_the_app_panel">Yes, rate the app</string>
    <!-- Label to show send feedback -->
    <string name="send_feedback_panel">No, send feedback</string>
    <!-- title of the section advanced options on the get link screen -->
    <string name="link_advanced_options">Advanced options</string>
    <!-- Message to show when users deny to permit the permissions to read and write on external storage on setting default download location -->
    <string name="download_requires_permission">MEGA needs your permission to download files</string>
    <!-- Default download location is on old sd card, but currently the user installed a new SD card, need user to reset download location. -->
    <string name="old_sdcard_unavailable">The old SD card is not available, please set a new download location.</string>
    <!-- Dialog title to ask download to internal storage or external storage. -->
    <string name="title_select_download_location">Choose download location</string>
    <!-- Title of the section to invite contacts if the user has denied the contacts permmissions -->
    <string name="no_contacts_permissions">No contact permissions granted</string>
    <!-- Option of the sliding panel to go to QR code section -->
    <string name="choose_qr_option_panel">My QR code</string>
    <!-- Title of the screen that shows the options to the QR code -->
    <string name="section_qr_code">QR Code</string>
    <!-- Option in menu of section  My QR code to reset the QR code -->
    <string name="action_reset_qr">Reset QR code</string>
    <!-- Option in menu of section  My QR code to delete the QR code -->
    <string name="action_delete_qr">Delete QR code</string>
    <!-- Option shown in QR code bottom sheet dialog to save QR code in Cloud Drive -->
    <string name="save_cloud_drive">To Cloud Drive</string>
    <!-- Option shown in QR code bottom sheet dialog to save QR code in File System -->
    <string name="save_file_system">To File System</string>
    <!-- Title of QR code section -->
    <string name="section_my_code">My Code</string>
    <!-- Title of QR code scan section -->
    <string name="section_scan_code">Scan Code</string>
    <!-- Title of QR code settings that permits or not contacts that scan my QR code will be automatically added to my contact list -->
    <string name="settings_qrcode_autoaccept">Auto-Accept</string>
    <!-- Subtitle of QR code settings auto-accept -->
    <string name="setting_subtitle_qrcode_autoccept">MEGA users who scan your QR code will be automatically added to your contact list.</string>
    <!-- Subtitle of QR code settings that reset the code -->
    <string name="setting_subtitle_qrcode_reset">Previous QR code will no longer be valid</string>
    <!-- Text shown when it has been copied the QR code link -->
    <string name="qrcode_link_copied">Link copied to the clipboard</string>
    <!-- Text shown when it has been reseted the QR code successfully -->
    <string name="qrcode_reset_successfully">QR code successfully reset</string>
    <!-- Text shown when it has been deleted the QR code successfully -->
    <string name="qrcode_delete_successfully">QR code successfully deleted</string>
    <!-- Text shown when it has not been reseted the QR code successfully -->
    <string name="qrcode_reset_not_successfully">QR code not reset due to an error. Please try again.</string>
    <!-- Text shown when it has not been delete the QR code successfully -->
    <string name="qrcode_delete_not_successfully">QR code not deleted due to an error. Please try again.</string>
    <!-- Title of dialog shown when a contact request has been sent with QR code -->
    <string name="invite_sent">Invite sent</string>
    <!-- Text of dialog shown when a contact request has been sent. -->
    <string name="invite_sent_text">The user has been invited and will appear in your contact list once accepted.</string>
    <!-- Text of dialog shown when multiple contacts request has been sent -->
    <string name="invite_sent_text_multi">The users have been invited and will appear in your contact list once accepted.</string>
    <!-- Text shown when it tries to share the QR and occurs an error to process the action -->
    <string name="error_share_qr">An error occurred while trying to share the QR file. Perhaps the file does not exist. Please try again later.</string>
    <!-- Text shown when it tries to upload to Cloud Drive the QR and occurs an error to process the action -->
    <string name="error_upload_qr">An error occurred while trying to upload the QR file. Perhaps the file does not exist. Please try again later.</string>
    <!-- Text shown when it tries to download to File System the QR and occurs an error to process the action -->
    <string name="error_download_qr">An error occurred while trying to download the QR file. Perhaps the file does not exist. Please try again later.</string>
    <!-- Text shown when it tries to download to File System the QR and the action has success -->
    <string name="success_download_qr">The QR Code has been downloaded successfully to %s</string>
    <!-- Title of dialog shown when a contact request has not been sent with QR code -->
    <string name="invite_not_sent">Invite not sent</string>
    <!-- Text of dialog shown when a contact request has not been sent with QR code -->
    <string name="invite_not_sent_text">The QR code or contact link is invalid. Please try to scan a valid code or to open a valid link.</string>
    <!-- Text of dialog shown when a contact request has not been sent with QR code because of is already a contact -->
    <string name="invite_not_sent_text_already_contact">The invitation has not been sent. %s is already in your contacts list.</string>
    <!-- Text of dialog shown when a contact request has not been sent with QR code because of some error -->
    <string name="invite_not_sent_text_error">The invitation has not been sent. An error occurred processing it.</string>
    <!-- Text of alert dialog informing that the qr is generating -->
    <string name="generatin_qr">Generating QR Code&#8230;</string>
    <!-- Title of QR code scan menu item -->
    <string name="menu_item_scan_code">Scan QR code</string>
    <!-- get the contact link and copy it -->
    <string name="button_copy_link">Copy link</string>
    <!-- Create QR code -->
    <string name="button_create_qr">Create QR code</string>
    <!-- Text shown when it has been created the QR code successfully -->
    <string name="qrcode_create_successfully">QR code successfully created</string>
    <!-- Text shown in QR code scan fragment to help and guide the user in the action -->
    <string name="qrcode_scan_help">Line up the QR code to scan it with your device’s camera</string>
    <!-- positive button on dialog to view a contact -->
    <string name="contact_view">View</string>
    <!-- Item menu option to reproduce audio or video in external reproductors -->
    <string name="external_play">Open with</string>
    <!-- to share a file using Facebook, Whatsapp, etc -->
    <string name="context_share">Share using</string>
    <!-- Message shown if the user choose enable button and he is not logged in -->
    <string name="error_enable_chat_before_login">Please log in before enabling the chat</string>
    <!-- title of a tag to search for a specific period within the search by date option in Camera upload -->
    <string name="label_set_period">Set period</string>
    <!-- Text of the empty screen when there are not chat conversations -->
    <string name="context_empty_chat_recent">[B]Invite friends to [/B][A]Chat[/A][B] and enjoy our encrypted platform with privacy and security[/B]</string>
    <!-- Text of the empty screen when there are not elements in Camera Uploads -->
    <string name="context_empty_camera_uploads">[B]No media on [/B][A]Camera Uploads[/A]</string>
    <!-- Text of the empty screen when there are not elements in the Rubbish Bin -->
    <string name="context_empty_rubbish_bin">[B]Empty [/B][A]Rubbish Bin[/A]</string>
    <!-- Text of the empty screen when there are not elements in  Inbox -->
    <string name="context_empty_inbox">[B]No files in your [/B][A]Inbox[/A]</string>
    <!-- Text of the empty screen when there are not elements in Cloud Drive -->
    <string name="context_empty_cloud_drive">[B]No files in your [/B][A]Cloud Drive[/A]</string>
    <!-- Text of the empty screen when there are not elements in Saved for Offline -->
    <string name="context_empty_offline">[B]No files [/B][A]Saved for Offline[/A]</string>
    <!-- Text of the empty screen when there are not contacts. No dot at the end because is for an empty state. The format placeholders are to showing it in different colors. -->
    <string name="context_empty_contacts">[B]No [/B][A]Contacts[/A]</string>
    <!-- Text of the empty screen when there are not groups. No dot at the end because is for an empty state. The format placeholders are to showing it in different colors. -->
    <string name="context_empty_groups">[B]No [/B][A]Groups[/A]</string>
    <!-- Message shown when the user has no chats -->
    <string name="recent_chat_empty">[A]No[/A] [B]Conversations[/B]</string>
    <!-- Message shown when the chat is section is loading the conversations -->
    <string name="recent_chat_loading_conversations">[A]Loading[/A] [B]Conversations&#8230;[/B]</string>
    <!-- Text of the empty screen when there are not elements in Incoming -->
    <string name="context_empty_incoming">[B]No [/B][A]Incoming Shared folders[/A]</string>
    <!-- Text of the empty screen when there are not elements in Outgoing -->
    <string name="context_empty_outgoing">[B]No [/B][A]Outgoing Shared folders[/A]</string>
    <!-- Text of the empty screen when there are not elements in Links. Please, keep the place holders to format the string -->
    <string name="context_empty_links">[B]No [/B][A]Public Links[/A][B][/B]</string>
    <!-- Title of the sent requests tab. Capital letters -->
    <string name="tab_sent_requests">Sent requests</string>
    <!-- Title of the received requests tab. Capital letters -->
    <string name="tab_received_requests">Received requests</string>
    <!-- Title dialog overquota error -->
    <string name="overquota_alert_title">Storage quota exceeded</string>
    <!-- error message shown when an account confirmation link or reset password link is invalid for unknown reasons -->
    <string name="invalid_link">Invalid link, please ask for a new valid link</string>
    <!-- error message shown on the link password dialog if the password typed in was wrong -->
    <string name="invalid_link_password">Invalid link password</string>
    <!-- Error message shown when user tries to open a not valid MEGA link -->
    <string name="open_link_not_valid_link">The link you are trying to open is not a valid MEGA link.</string>
    <!-- Message shown when a link is being processing -->
    <string name="processing_link">Processing link&#8230;</string>
    <!-- Message shown when it is creating an acount and it is been introduced a very weak or weak password -->
    <string name="passwd_weak">Your password is easily guessed. Try making your password longer. Combine uppercase and lowercase letters. Add special characters. Do not use names or dictionary words.</string>
    <!-- Message shown when it is creating an acount and it is been introduced a medium password -->
    <string name="passwd_medium">Your password is good enough to proceed, but it is recommended to strengthen your password further.</string>
    <!-- Message shown when it is creating an acount and it is been introduced a good password -->
    <string name="passwd_good">This password will withstand most typical brute-force attacks. Please ensure that you will remember it.</string>
    <!-- Message shown when it is creating an acount and it is been introduced a strong password -->
    <string name="passwd_strong">This password will withstand most sophisticated brute-force attacks. Please ensure that you will remember it.</string>
    <!-- Password very weak -->
    <string name="pass_very_weak">Very weak</string>
    <!-- Password weak -->
    <string name="pass_weak">Weak</string>
    <!-- Password medium -->
    <string name="pass_medium">Medium</string>
    <!-- Password good -->
    <string name="pass_good">Good</string>
    <!-- Password strong -->
    <string name="pass_strong">Strong</string>
    <!-- Text displayed in several parts when there is a call in progress (notification, recent chats list, etc). -->
    <string name="title_notification_call_in_progress">Call in progress</string>
    <!-- Subtitle of the notification shown on the action bar when there is a call in progress -->
    <string name="action_notification_call_in_progress">Click to go back to the call</string>
    <!-- Button in the notification shown on the action bar when there is a call in progress -->
    <string name="button_notification_call_in_progress">Return to the call</string>
    <!-- When it lists contacts of MEGA, the title of list’s header -->
    <string name="contacts_mega">On MEGA</string>
    <!-- When it lists contacts of phone, the title of list’s header -->
    <string name="contacts_phone">Phone contacts</string>
    <!-- Message error shown when trying to log in on an account has been suspended due to multiple breaches of Terms of Service -->
    <string name="account_suspended_multiple_breaches_ToS">Your account has been suspended due to multiple breaches of MEGA’s Terms of Service. Please check your email inbox.</string>
    <!-- Message error shown when trying to log in on an account has been suspended due to breach of Terms of Service -->
    <string name="account_suspended_breache_ToS">Your account was terminated due to a breach of MEGA’s Terms of Service, such as abuse of rights of others; sharing and/or importing illegal data; or system abuse.</string>
    <!-- In a chat conversation when you try to send device’s images but images are still loading -->
    <string name="file_storage_loading">Loading files</string>
    <!-- In a chat conversation when you try to send device’s images but there aren’t available images -->
    <string name="file_storage_empty_folder">No files</string>
    <!-- Size in bytes. The placeholder is for the size value, please adjust the position based on linguistics -->
    <string name="label_file_size_byte">%s B</string>
    <!-- Size in kilobytes. The placeholder is for the size value, please adjust the position based on linguistics -->
    <string name="label_file_size_kilo_byte">%s KB</string>
    <!-- Size in megabytes. The placeholder is for the size value, please adjust the position based on linguistics -->
    <string name="label_file_size_mega_byte">%s MB</string>
    <!-- Size in gigabytes. The placeholder is for the size value, please adjust the position based on linguistics -->
    <string name="label_file_size_giga_byte">%s GB</string>
    <!-- Size in terabytes. The placeholder is for the size value, please adjust the position based on linguistics -->
    <string name="label_file_size_tera_byte">%s TB</string>
    <!-- Speed in bytes. The placeholder is for the speed value, please adjust the position based on linguistics -->
    <string name="label_file_speed_byte">%s B/s</string>
    <!-- Speed in kilobytes. The placeholder is for the speed value, please adjust the position based on linguistics -->
    <string name="label_file_speed_kilo_byte">%s KB/s</string>
    <!-- Speed in megabytes. The placeholder is for the speed value, please adjust the position based on linguistics -->
    <string name="label_file_speed_mega_byte">%s MB/s</string>
    <!-- Speed in gigabytes. The placeholder is for the speed value, please adjust the position based on linguistics -->
    <string name="label_file_speed_giga_byte">%s GB/s</string>
    <!-- Speed in terabytes. The placeholder is for the speed value, please adjust the position based on linguistics -->
    <string name="label_file_speed_tera_byte">%s TB/s</string>
    <!-- Size in megabytes. -->
    <string name="label_mega_byte">MB</string>
    <!-- Number of versions of a file shown on the screen info of the file, version items -->
    <plurals name="number_of_versions">
        <item quantity="one">%1$d version</item>
        <item quantity="other">%1$d versions</item>
    </plurals>
    <!-- Title of the section Versions for files -->
    <string name="title_section_versions">Versions</string>
    <!-- Header of the item to show the current version of a file in a list -->
    <string name="header_current_section_item">Current version</string>
    <!--  -->
    <plurals name="header_previous_section_item">
        <item quantity="one">Previous version</item>
        <item quantity="other">Previous versions</item>
    </plurals>
    <!-- option menu to revert a file version -->
    <string name="general_revert">Revert</string>
    <!-- option menu to clear all the previous versions -->
    <string name="menu_item_clear_versions">Clear previous versions</string>
    <!-- Title of the dialog to confirm that a version os going to be deleted, version items -->
    <plurals name="title_dialog_delete_version">
        <item quantity="one">Delete version?</item>
        <item quantity="other">Delete versions?</item>
    </plurals>
    <!-- Content of the dialog to confirm that a version is going to be deleted -->
    <string name="content_dialog_delete_version">This version will be permanently removed.</string>
    <!-- Content of the dialog to confirm that several versions are going to be deleted -->
    <string name="content_dialog_delete_multiple_version">These %d versions will be permanently removed.</string>
    <!-- Title of the notification shown when a file is uploading to a chat -->
    <string name="chat_upload_title_notification">Chat uploading</string>
    <!-- Label for the option on setting to set up the quality of multimedia files uploaded to the chat -->
    <string name="settings_chat_upload_quality">Video quality</string>
    <!-- Label for the option on setting to set up the quality of video files to be uploaded -->
    <string name="settings_video_upload_quality">Video Quality</string>
    <!-- Text shown when the user refuses to permit the storage permission when enable camera upload -->
    <string name="on_refuse_storage_permission">Camera Uploads needs to access your photos and other media on your device. Please go to the settings page and grant permission.</string>
    <!-- the options for the option on setting to set up the quality of multimedia files uploaded to the chat, the options of medium quality multimedia file to  upload. -->
    <string-array name="settings_chat_upload_quality_entries">
        <item>Original quality</item>
        <item>Medium quality</item>
    </string-array>
    <!-- Title of the notification for a missed call -->
    <string name="missed_call_notification_title">Missed call</string>
    <!-- Refers to a location of file -->
    <string name="file_properties_info_location">Location</string>
    <!-- Title of the label to show the size of the current files inside a folder -->
    <string name="file_properties_folder_current_versions">Current versions</string>
    <!-- Title of the label to show the size of the versioned files inside a folder -->
    <string name="file_properties_folder_previous_versions">Previous versions</string>
    <!-- Number of versioned files inside a folder shown on the screen info of the folder, version items -->
    <plurals name="number_of_versions_inside_folder">
        <item quantity="one">%1$d versioned file</item>
        <item quantity="other">%1$d versioned files</item>
    </plurals>
    <!-- Confirmation message after forwarding one or several messages, version items -->
    <string name="messages_forwarded_success">Messages forwarded</string>
    <!-- Error message after forwarding one or several messages to several chats -->
    <string name="messages_forwarded_error">Error. Not correctly forwarded</string>
    <!-- Error message if any of the forwarded messages fails, message items -->
    <plurals name="messages_forwarded_partial_error">
        <item quantity="one">Error. %1$d message not successfully forwarded</item>
        <item quantity="other">Error. %1$d messages not successfully forwarded</item>
    </plurals>
    <!-- Error non existing resource after forwarding one or several messages to several chats, message items -->
    <plurals name="messages_forwarded_error_not_available">
        <item quantity="one">Error. The resource is no longer available</item>
        <item quantity="other">Error. The resources are no longer available</item>
    </plurals>
    <!-- The title of fragment Turn on Notifications -->
    <string name="turn_on_notifications_title">Turn on Notifications</string>
    <!-- The subtitle of fragment Turn on Notifications -->
    <string name="turn_on_notifications_subtitle">This way, you will see new messages\non your Android phone instantly.</string>
    <!-- First step to turn on notifications -->
    <string name="turn_on_notifications_first_step">Open Android device [A]Settings[/A]</string>
    <!-- Second step to turn on notifications -->
    <string name="turn_on_notifications_second_step">Open [A]Apps &amp; notifications[/A]</string>
    <!-- Third step to turn on notifications -->
    <string name="turn_on_notifications_third_step">Select [A]MEGA[/A]</string>
    <!-- Fourth step to turn on notifications -->
    <string name="turn_on_notifications_fourth_step">Open [A]App notifications[/A]</string>
    <!-- Fifth step to turn on notifications -->
    <string name="turn_on_notifications_fifth_step">Switch to On and select your preferences</string>
    <!-- Alert message after sending to chat one or several messages to several chats, version items -->
    <plurals name="files_send_to_chat_success">
        <item quantity="one">File sent</item>
        <item quantity="other">Files sent</item>
    </plurals>
    <!-- Error message after sending to chat one or several messages to several chats -->
    <string name="files_send_to_chat_error">Error. Not correctly sent</string>
    <!-- menu option to send a file to a chat -->
    <string name="context_send_file_to_chat">Send to chat</string>
    <!-- Title of the dialog ‘Do you remember your password?’ -->
    <string name="remember_pwd_dialog_title">Do you remember your password?</string>
    <!-- Text of the dialog ‘Recovery Key exported’ when the user wants logout -->
    <string name="remember_pwd_dialog_text_logout">You are about to log out, please test your password to ensure you remember it.\nIf you lose your password, you will lose access to your MEGA data.</string>
    <!-- Text of the dialog ‘Do you remember your password?’ -->
    <string name="remember_pwd_dialog_text">Please test your password to ensure you remember it. If you lose your password, you will lose access to your MEGA data.</string>
    <!-- Dialog option that permits user do not show it again -->
    <string name="general_do_not_show">Do not show again</string>
    <!-- Button of the dialog ‘Do you remember your password?’ that permits user test his password -->
    <string name="remember_pwd_dialog_button_test">Test password</string>
    <!-- Title of the activity that permits user test his password -->
    <string name="test_pwd_title">Test your password</string>
    <!-- Message shown to the user when is testing her password and it is correct -->
    <string name="test_pwd_accepted">Password accepted</string>
    <!-- Message shown to the user when is testing her password and it is wrong -->
    <string name="test_pwd_wrong">Wrong password.\nBackup your Recovery Key as soon as possible!</string>
    <!-- Text of the dialog ‘Recovery Key exported’ when the user wants logout -->
    <string name="recovery_key_exported_dialog_text_logout">You are about to log out, please test your password to ensure you remember it.\nIf you lose your password, you will lose access to your MEGA data.</string>
    <!-- Option that permits user copy to clipboard -->
    <string name="option_copy_to_clipboard">Copy to clipboard</string>
    <!-- Option that permits user export his recovery key -->
    <string name="option_export_recovery_key">Export Recovery Key</string>
    <!-- Option that permits user logout -->
    <string name="proceed_to_logout">Proceed to logout</string>
    <!-- Title of the preference Recovery key on Settings section -->
    <string name="recovery_key_bottom_sheet">Recovery Key</string>
    <!-- Option that permits user save on File System -->
    <string name="option_save_on_filesystem">Save on File System</string>
    <!-- Message shown when something has been copied to clipboard -->
    <string name="message_copied_to_clipboard">Copied to clipboard</string>
    <!-- text of the label to show that you have messages unread in the chat conversation -->
    <string name="message_jump_latest">Jump to latest</string>
    <!-- text of the label to show that you have new messages in the chat conversation -->
    <string name="message_new_messages">New messages</string>
    <!-- Title of the notification shown on the action bar when there is a incoming call -->
    <string name="notification_subtitle_incoming">Incoming call</string>
    <!-- Text for the notification action to launch the incoming call page -->
    <string name="notification_incoming_action">Go to the call</string>
    <!-- Text asking to go to system setting to enable allow display over other apps (needed for calls in Android 10) -->
    <string name="notification_enable_display">MEGA background pop-ups are disabled.\nTap to change the settings.</string>
    <!-- Subtitle to show the number of unread messages on a chat, unread messages -->
    <plurals name="number_unread_messages">
        <item quantity="one">%1$s unread message</item>
        <item quantity="other">%1$s unread messages</item>
    </plurals>
    <!-- Notification title to show the number of unread chats, unread messages -->
    <plurals name="plural_number_messages_chat_notification">
        <item quantity="one">%1$d unread chat</item>
        <item quantity="other">%1$d unread chats</item>
    </plurals>
    <!-- Message shown when a chat is opened and the messages are being recovered -->
    <string name="chat_loading_messages">[A]Loading[/A] [B]Messages&#8230;[/B]</string>
    <!-- Error message shown when opening a file link which doesn’t exist -->
    <string name="general_error_internal_node_not_found">File or folder not found. Are you logged in with a different account in your browser? You can only access files or folders from the account you are currently logged in with in the app</string>
    <!-- menu option to loop video or audio file -->
    <string name="context_loop_video">Loop</string>
    <!-- Title of the category Security options on Settings section -->
    <string name="settings_security_options_title">Security</string>
    <!-- Title of the preference Recovery key on Settings section -->
    <string name="settings_recovery_key_title">Backup Recovery Key</string>
    <!-- Summary of the preference Recovery key on Settings section -->
    <string name="settings_recovery_key_summary">Exporting the Recovery Key and keeping it in a secure location enables you to set a new password without data loss.</string>
    <!-- message when a temporary error on logging in is due to connectivity issues -->
    <string name="login_connectivity_issues">Unable to reach MEGA. Please check your connectivity or try again later.</string>
    <!-- message when a temporary error on logging in is due to servers busy -->
    <string name="login_servers_busy">Servers are too busy. Please wait.</string>
    <!-- message when a temporary error on logging in is due to SDK is waiting for the server to complete a request due to an API lock -->
    <string name="login_API_lock">This process is taking longer than expected. Please wait.</string>
    <!-- message when a temporary error on logging in is due to SDK is waiting for the server to complete a request due to a rate limit -->
    <string name="login_API_rate">Too many requests. Please wait.</string>
    <!-- Message when previous login is being cancelled -->
    <string name="login_in_progress">Cancelling login process. Please wait&#8230;</string>
    <!-- when open audio video player, the file that it try to open is not supported -->
    <string name="unsupported_file_type">Unsupported file type.</string>
    <!-- when open audio video player, the file that it try to open is damaged or does not exist -->
    <string name="corrupt_video_dialog_text">Error. The file is corrupted or does not exist.</string>
    <!-- Title of the screen Playlist -->
    <string name="section_playlist">Playlist</string>
    <!-- Text shown in playlist subtitle item when a file is reproducing -->
    <string name="playlist_state_playing">Now playing&#8230;</string>
    <!-- Text shown in playlist subtitle item when a file is reproducing but it is paused -->
    <string name="playlist_state_paused">Paused</string>
    <!-- Menu option to print the recovery key from Offline section -->
    <string name="context_option_print">Print</string>
    <!-- Message when the recovery key has been successfully saved on the filesystem -->
    <string name="save_MK_confirmation">The Recovery Key has been successfully saved</string>
    <!-- label to indicate that a share is still pending on outgoing shares of a node -->
    <string name="pending_outshare_indicator">(Pending)</string>
    <!-- Title of the dialog to disable the rich links previews on chat -->
    <string name="option_enable_chat_rich_preview">Rich URL Previews</string>
    <!-- Button to allow the rich links previews on chat -->
    <string name="button_always_rich_links">Always Allow</string>
    <!-- Button do not allow now the rich links previews on chat -->
    <string name="button_not_now_rich_links">Not Now</string>
    <!-- Button do not allow the rich links previews on chat -->
    <string name="button_never_rich_links">Never</string>
    <!-- Title of the dialog to enable the rich links previews on chat -->
    <string name="title_enable_rich_links">Enable rich URL previews</string>
    <!-- Text of the dialog to enable the rich links previews on chat -->
    <string name="text_enable_rich_links">Enhance the MEGAchat experience. URL content will be retrieved without end-to-end encryption.</string>
    <!-- Subtitle of a MEGA rich link without the decryption key -->
    <string name="subtitle_mega_rich_link_no_key">Tap to enter the Decryption Key</string>
    <!-- when the user tries to creates a MEGA account or tries to change his password and the password strength is very weak -->
    <string name="error_password">Please enter a stronger password</string>
    <!-- title of the notification for an acceptance of a contact request -->
    <string name="title_acceptance_contact_request_notification">New contact</string>
    <!-- Notification title to show the number of incoming contact request, contact requests -->
    <plurals name="plural_number_contact_request_notification">
        <item quantity="one">%1$d pending contact request</item>
        <item quantity="other">%1$d pending contact requests</item>
    </plurals>
    <!-- title of the notification for a new incoming contact request -->
    <string name="title_new_contact_request_notification">New contact request</string>
    <!-- Hint shown in the field to write a message in the chat screen (chat with customized title) -->
    <string name="type_message_hint_with_title">Write message to “%s”&#8230;</string>
    <!-- Empty state message shown in the screen when there are not any active transfer -->
    <string name="transfers_empty_new">[B]No active[/B][A] Transfers[/A]</string>
    <!-- Empty state message shown in the screen when there are not any active transfer -->
    <string name="completed_transfers_empty_new">[B]No completed[/B][A] Transfers[/A]</string>
    <!-- Empty state text that indicates that a folder is currently empty -->
    <string name="file_browser_empty_folder_new">[B]Empty[/B][A] Folder[/A]</string>
    <!-- Hint shown in the field to write a message in the chat screen (chat with customized title) -->
    <string name="type_message_hint_with_customized_title">Write message to “%s”&#8230;</string>
    <!-- Hint shown in the field to write a message in the chat screen (chat with default title) -->
    <string name="type_message_hint_with_default_title">Write message to %s&#8230;</string>
    <!-- Title of setting Two-Factor Authentication -->
    <string name="settings_2fa">Two-Factor Authentication</string>
    <!-- Subtitle of setting Two-Factor Authentication when the preference is disabled -->
    <string name="setting_subtitle_2fa">Two-Factor Authentication is a second layer of security for your account.</string>
    <!-- Title of the screen Two-Factor Authentication -->
    <string name="title_2fa">Why do you need two-factor authentication?</string>
    <!--  -->
    <string name="two_factor_authentication_explain">Two-factor authentication is a second layer of security for your account. Which means that even if someone knows your password they cannot access it, without also having access to the six digit code only you have access to.</string>
    <!-- Button that permits user begin with the process of enable Two-Factor Authentication -->
    <string name="button_setup_2fa">Begin Setup</string>
    <!-- Text that explain how to do with Two-Factor Authentication QR -->
    <string name="explain_qr_seed_2fa_1">Scan or copy the seed to your Authenticator App.</string>
    <!-- Text that explain how to do with Two-Factor Authentication seed -->
    <string name="explain_qr_seed_2fa_2">Be sure to backup this seed to a safe place in case you lose your device.</string>
    <!-- Text that explain how to confirm Two-Factor Authentication -->
    <string name="explain_confirm_2fa">Please enter the 6-digit code generated by your Authenticator App.</string>
    <!-- Text button -->
    <string name="general_verify">Verify</string>
    <!-- Text button -->
    <string name="general_next">Next</string>
    <!-- Text button -->
    <string name="general_previous">Previous</string>
    <!-- Text of the alert dialog to inform the user when an error occurs when try to enable seed or QR of Two-Factor Authentication -->
    <string name="qr_seed_text_error">An error occurred generating the seed or QR code, please try again.</string>
    <!-- Title of the screen shown when the user enabled correctly Two-Factor Authentication -->
    <string name="title_2fa_enabled">Two-Factor Authentication Enabled</string>
    <!-- Description of the screen shown when the user enabled correctly Two-Factor Authentication -->
    <string name="description_2fa_enabled">Next time you login to your account you will be asked to enter a 6-digit code provided by your Authenticator App.</string>
    <!-- Recommendation displayed after enable Two-Factor Authentication -->
    <string name="recommendation_2fa_enabled">Consider exporting your <b>Recovery Key</b> in case you lose access to your app or want to disable Two-Factor Authentication in the future.</string>
    <!-- Error shown when a user tries to enable Two-Factor Authentication and introduce an invalid code -->
    <string name="pin_error_2fa">Invalid code</string>
    <!-- Title of screen Lost authenticator decive -->
    <string name="lost_your_authenticator_device">Lost your Authenticator device?</string>
    <!-- Title of screen Login verification with Two-Factor Authentication -->
    <string name="login_verification">Login Verification</string>
    <!-- Subtitle of screen verify Two-Factor Authentication for changing password -->
    <string name="verify_2fa_subtitle_change_password">Change password</string>
    <!-- Subtitle of screen verify Two-Factor Authentication for changing email -->
    <string name="verify_2fa_subtitle_change_email">Change email</string>
    <!-- Subtitle of screen verify Two-Factor Authentication for cancelling account -->
    <string name="verify_2fa_subtitle_delete_account">Delete account</string>
    <!-- Subtitle of screen verify Two-Factor Authentication for disabling Two-Factor Authentication -->
    <string name="verify_2fa_subtitle_diable_2fa">Disable</string>
    <!-- Title of screen Lost authenticator decive -->
    <string name="title_lost_authenticator_device">Lost your Authenticator device?</string>
    <!-- When the user tries to disable Two-Factor Authentication and some error ocurr in the process -->
    <string name="error_disable_2fa">An error occurred trying to disable Two-Factor Authentication. Please try again.</string>
    <!-- When the user tries to enable Two-Factor Authentication and some error ocurr in the process -->
    <string name="error_enable_2fa">An error occurred trying to enable Two-Factor Authentication. Please try again.</string>
    <!-- Title of the dialog shown when a new account is created to suggest user enable Two-Factor Authentication -->
    <string name="title_enable_2fa">Enable Two-Factor Authentication</string>
    <!-- Label shown when it disables the Two-Factor Authentication -->
    <string name="label_2fa_disabled">Two-Factor Authentication Disabled</string>
    <!-- Text of the button which action is to show the authentication apps -->
    <string name="open_app_button">Open in</string>
    <!-- message when trying to open a link that contains the seed to enable Two-Factor Authentication but there isn’t any app that open it -->
    <string name="intent_not_available_2fa">There isn’t any available app to enable Two-Factor Authentication on your device</string>
    <!-- Text button -->
    <string name="general_close">Close</string>
    <!-- Label shown when Two-Factor Authentication has been enabled to alert user that has to back up his Recovery Key before finish the process -->
    <string name="backup_rk_2fa_end">Export your Recovery Key to finish</string>
    <!-- Title of dialog shown when it tries to open an authentication app and there is no installed -->
    <string name="no_authentication_apps_title">Two-Factor Authentication App</string>
    <!-- Message shown to ask user if wants to open Google Play to install some authenticator app -->
    <string name="open_play_store_2fa">Would you like to open Google Play so you can install an Authenticator App?</string>
    <!-- Label Play Store -->
    <string name="play_store_label">Play Store</string>
    <!-- Text shown in an alert explaining how to continue to enable Two-Factor Authentication -->
    <string name="text_2fa_help">You need an authenticator app to enable 2FA on MEGA. You can download and install the Google Authenticator, Duo Mobile, Authy or Microsoft Authenticator app for your phone or tablet.</string>
    <!-- success message when importing multiple files from -->
    <string name="number_correctly_imported_from_chat">%d files shared successfully</string>
    <!-- error message when importing multiple files from chat -->
    <string name="number_no_imported_from_chat">%d files were not shared</string>
    <!-- button’s text to open a full screen image -->
    <string name="preview_content">Preview Content</string>
    <!-- message shown when the user clicks on media file chat message, there is no network connection and the file is not been downloaded -->
    <string name="no_network_connection_on_play_file">The streaming can not be executed and the file has not been downloaded</string>
    <!-- message shown when the user open a file, the file is not been opened due to unknown reason -->
    <string name="error_fail_to_open_file_general">Unable to open file.</string>
    <!-- message shown when the user open a file, there is no network connection and the file is not been downloaded -->
    <string name="error_fail_to_open_file_no_network">We were not able to open the file due to no network connection.</string>
    <!-- message when trying to save for offline a file that already exists -->
    <string name="file_already_exists">File already exists in Saved for Offline</string>
    <!-- Error message if forwarding a message failed, many messages -->
    <plurals name="error_forwarding_messages">
        <item quantity="one">Message not forwarded</item>
        <item quantity="other">Messages not forwarded</item>
    </plurals>
    <!-- Title of the dialog to disable the rich links previews on chat -->
    <string name="title_confirmation_disable_rich_links">Rich URL Previews</string>
    <!-- Text of the dialog to disable the rich links previews on chat -->
    <string name="text_confirmation_disable_rich_links">You are disabling rich URL previews permanently. You can re-enable rich URL previews in your settings. Do you want to proceed?</string>
    <!-- Message shown when a call ends. -->
    <string name="call_missed_messages">[A]Missed call[/A]</string>
    <!-- Message shown when a call ends. -->
    <string name="call_rejected_messages">[A]Call was rejected[/A]</string>
    <!-- Message shown when a call ends. -->
    <string name="call_cancelled_messages">[A]Call was cancelled[/A]</string>
    <!-- Message shown when a call ends. -->
    <string name="call_failed_messages">[A]Call failed[/A]</string>
    <!-- Message shown when a call ends. -->
    <string name="call_not_answered_messages">[A]Call was not answered[/A]</string>
    <!-- Indicates that can type a contact email -->
    <string name="contact_email">Contact’s email</string>
    <!-- When it tries to add a contact in a list an is already added -->
    <string name="contact_not_added">You have already added this contact.</string>
    <!-- Content of a normal message that cannot be recognized -->
    <string name="error_message_invalid_format">Invalid message format</string>
    <!-- Content of a normal message that cannot be recognized -->
    <string name="error_message_invalid_signature">Invalid message signature</string>
    <!-- When the user tries to reproduce a file through streaming and ocurred an error creating it -->
    <string name="error_streaming">An error occurred trying to create the stream</string>
    <!-- Menu option to restore an item from the Rubbish bin -->
    <string name="context_restore">Restore</string>
    <!-- success message when a node was restore from Rubbish bin -->
    <string name="context_correctly_node_restored">Restored to %s</string>
    <!-- error message when a node was restore from Rubbish bin -->
    <string name="context_no_restored">Error. Not restored</string>
    <!-- menu item from contact section to send a message to a contact -->
    <string name="context_send_message">Send Message</string>
    <!-- Message shown when a contact is successfully sent to several chats, more contacts -->
    <plurals name="plural_contact_sent_to_chats">
        <item quantity="one">Contact sent to chats successfully</item>
        <item quantity="other">Contacts sent to chats successfully</item>
    </plurals>
    <!-- Error message on opening a MEGAdrop folder link -->
    <string name="error_MEGAdrop_not_supported">MEGAdrop folders are not supported yet</string>
    <!-- Pre overquota error dialog when trying to copy or import a file -->
    <string name="pre_overquota_alert_text">This action cannot be completed as it would take you over your current storage limit. Would you like to upgrade your account?</string>
    <!-- Title of the section Archived chats -->
    <string name="archived_chats_title_section">Archived chats</string>
    <!-- Text of the option to show the arhived chat, it shows the number of archived chats -->
    <string name="archived_chats_show_option">Archived chats (%d)</string>
    <!-- Title of the option on the chat list to archive a chat -->
    <string name="archive_chat_option">Archive Chat</string>
    <!-- Title of the option on the chat list to unarchive a chat -->
    <string name="unarchive_chat_option">Unarchive Chat</string>
    <!-- Confirmation button of the dialog to archive a chat -->
    <string name="general_archive">Archive</string>
    <!-- Confirmation button of the dialog to unarchive a chat -->
    <string name="general_unarchive">Unarchive</string>
    <!-- Message shown when a chat is successfully archived, it shows the name of the chat -->
    <string name="success_archive_chat">%s chat was archived.</string>
    <!-- Error message shown when a chat has not be archived, it shows the name of the chat -->
    <string name="error_archive_chat">Error. %s chat was not archived.</string>
    <!-- Message shown when a chat is successfully unarchived, it shows the name of the chat -->
    <string name="success_unarchive_chat">%s chat was unarchived.</string>
    <!-- Error message shown when a chat has not be unarchived, it shows the name of the chat -->
    <string name="error_unarchive_chat">Error. %s chat was not able to be unarchived.</string>
    <!-- Message shown when the user has no archived chats -->
    <string name="archived_chats_empty">[A]No[/A] [B]Archived Chats[/B]</string>
    <!-- Subtitle of chat screen when the chat is inactive -->
    <string name="inactive_chat">Inactive chat</string>
    <!-- Subtitle of chat screen when the chat is archived -->
    <string name="archived_chat">Archived chat</string>
    <!-- error message when restoring several nodes from rubbish -->
    <string name="number_incorrectly_restored_from_rubbish">%d items were not restored successfully</string>
    <!-- success message when restoring several nodes from rubbish -->
    <string name="number_correctly_restored_from_rubbish">%d items restored successfully</string>
    <!-- Title of the layout to join a group call from the chat screen -->
    <string name="join_call_layout">Tap to join the call</string>
    <!-- Label shown when the user wants to add contacts into his MEGA account -->
    <string name="invite_contacts">Invite contacts</string>
    <!-- Label shown when the user wants to share something with other contacts -->
    <string name="share_with">Share with</string>
    <!-- Message shown while the contact list from the device and from MEGA is being read and then shown to the user -->
    <string name="contacts_list_empty_text_loading_share">Loading contacts&#8230;</string>
    <!-- Title of the screen New Group -->
    <string name="title_new_group">New Group</string>
    <!-- Subtitle of the screen New Group -->
    <string name="subtitle_new_group">Type group name</string>
    <!-- Hint of edittext shown when it is creating a new group to guide user to type the name of the group -->
    <string name="hint_type_group">Name your group</string>
    <!-- Text of the confirm dialog shown when it wants to remove a contact from a chat -->
    <string name="confirmation_delete_contact">Remove %s from this chat?</string>
    <!-- Settings preference title to show file versions info of the account -->
    <string name="settings_file_management_file_versions_title">File versions</string>
    <!-- Settings preference subtitle to show file versions info of the account -->
    <string name="settings_file_management_file_versions_subtitle">%1$d file versions, taking a total of %2$s</string>
    <!-- Title of the section File management on Settings section -->
    <string name="settings_file_management_category">File Management</string>
    <!-- Option in Settings to delete all the versions of the account -->
    <string name="settings_file_management_delete_versions">Delete all older versions of my files</string>
    <!-- subtitle of the option in Settings to delete all the versions of the account -->
    <string name="settings_file_management_subtitle_delete_versions">All current files will remain. Only historic versions of your files will be deleted.</string>
    <!-- Text of the dialog to delete all the file versions of the account -->
    <string name="text_confirmation_dialog_delete_versions">You are about to delete the version histories of all files. Any file version shared to you from a contact will need to be deleted by them.\n\nPlease note that the current files will not be deleted.</string>
    <!-- success message when deleting all the versions of the account -->
    <string name="success_delete_versions">File versions deleted successfully</string>
    <!-- error message when deleting all the versions of the account -->
    <string name="error_delete_versions">An error occurred while trying to delete all previous versions of your files, please try again later.</string>
    <!-- Title of the option to enable or disable file versioning on Settings section -->
    <string name="settings_enable_file_versioning_title">File Versioning</string>
    <!-- Subtitle of the option to enable or disable file versioning on Settings section -->
    <string name="settings_enable_file_versioning_subtitle">Enable or disable file versioning for your entire account.\nDisabling file versioning does not prevent your contacts from creating new versions in shared folders.</string>
    <!-- section title to select a chat to send a file -->
    <string name="choose_chat">Choose chat</string>
    <!-- Hint shown to guide user on activity add contacts -->
    <string name="type_mail">Tap, enter name or email</string>
    <!-- Text of the confirm dialog shown when it wants to add a contact from a QR scaned -->
    <string name="confirmation_invite_contact">Add %s to your contacts?</string>
    <!-- Text of the confirm dialog shown when it wants to add a contact from a QR scaned and is already added before -->
    <string name="confirmation_not_invite_contact">You have already added the contact %s.</string>
    <!-- Text of the confirm dialog shown when it wants to add a contact from a QR scaned and is already added before -->
    <string name="confirmation_invite_contact_already_added">You have already added the contact %s.</string>
    <!-- Text of the confirm dialog shown when it wants to add a contact from a QR scaned -->
    <string name="confirmation_share_contact">Share with %s?</string>
    <!-- Text button for init a group chat -->
    <string name="new_group_chat_label">New group chat</string>
    <!-- Label shown when the user wants to add contacts into a chat conversation -->
    <string name="send_contacts">Send contacts</string>
    <!-- Title of the alert when the account have been logged out from another client -->
    <string name="title_alert_logged_out">Logged out</string>
    <!-- Text shown to indicate user that his account has already been confirmed -->
    <string name="account_confirmed">Your account has been activated. Please log in.</string>
    <!-- Text shown to indicate user that his account should be confirmed typing his password -->
    <string name="confirm_account">Please enter your password to confirm your account</string>
    <!-- Error shown if a user tries to add their own email address as a contact -->
    <string name="error_own_email_as_contact">There’s no need to add your own email address</string>
    <!-- Error shown when a user tries to enable Two-Factor Authentication and introduce an invalid code -->
    <string name="invalid_code">Invalid code</string>
    <!-- Text of the dialog shown when the storage of a FREE account is almost full -->
    <string name="text_almost_full_warning">Cloud Drive is almost full. Upgrade to Pro and get up to %1$s of storage and %2$s of transfer quota.</string>
    <!-- Text of the dialog shown when the storage of a PRO I or II account is almost full -->
    <string name="text_almost_full_warning_pro_account">Cloud Drive is almost full. Upgrade now and get up to %1$s of storage and %2$s of transfer quota.</string>
    <!-- Text of the dialog shown when the storage of a PRO III account is almost full -->
    <string name="text_almost_full_warning_pro3_account">Cloud Drive is almost full. If you need more storage please contact MEGA support to get a custom plan.</string>
    <!-- Text of the dialog shown when the storage of a FREE account is full -->
    <string name="text_storage_full_warning">Cloud Drive is full. Upgrade to Pro and get up to %1$s of storage and %2$s of transfer quota.</string>
    <!-- Text of the dialog shown when the storage of a PRO I or II account is full -->
    <string name="text_storage_full_warning_pro_account">Cloud Drive is full. Upgrade now and get up to %1$s of storage and %2$s of transfer quota.</string>
    <!-- Text of the dialog shown when the storage of a PRO III account is full -->
    <string name="text_storage_full_warning_pro3_account">Cloud Drive is full. If you need more storage please contact MEGA support to get a custom plan.</string>
    <!-- Button of the dialog shown when the storage is almost full to see the available PRO plans -->
    <string name="button_plans_almost_full_warning">See plans</string>
    <!-- Button of the dialog shown when the storage is almost full to custom a plan -->
    <string name="button_custom_almost_full_warning">Custom plan</string>
    <!-- Button of the dialog shown when the storage is almost full to get bonus -->
    <string name="button_bonus_almost_full_warning">Get Bonus</string>
    <!-- Mail title to upgrade to a custom plan -->
    <string name="title_mail_upgrade_plan">Upgrade to a custom plan</string>
    <!-- Mail subject to upgrade to a custom plan -->
    <string name="subject_mail_upgrade_plan">Ask us how you can upgrade to a custom plan:</string>
    <!-- Used in chat list screen to indicate in a chat list item that the message was sent by me, followed by the message -->
    <string name="word_me">Me:</string>
    <!-- Title of the button in the contact info screen to start an audio call -->
    <string name="call_button">Call</string>
    <!-- Title of the button in the contact info screen to send a message -->
    <string name="message_button">Message</string>
    <!-- Title of the button in the contact info screen to start a video call -->
    <string name="video_button">Video</string>
    <!-- Title of file explorer to send a link -->
    <string name="title_file_explorer_send_link">Send link to&#8230;</string>
    <!-- Title of chat explorer to send a link or file to a chat -->
    <string name="title_chat_explorer">Send to&#8230;</string>
    <!-- Title of cloud explorer to upload a link or file -->
    <string name="title_cloud_explorer">Upload to&#8230;</string>
    <!-- More button in contact info page -->
    <string name="contact_info_button_more">More</string>
    <!-- Section title to select a file to perform an action, more files -->
    <plurals name="plural_select_file">
        <item quantity="one">Choose File</item>
        <item quantity="other">Choose Files</item>
    </plurals>
    <!-- Title of confirmation dialog of sending invitation to a contact -->
    <string name="title_confirm_send_invitation">Invite %1$s?</string>
    <!-- Title of shared folder explorer to choose a folder to perform an action -->
    <string name="title_share_folder_explorer">Choose folder</string>
    <!-- Popup message shown if an user try to login while there is still living transfer -->
    <string name="login_warning_abort_transfers">All transfers will be cancelled, do you want to log in?</string>
    <!-- Popup message shown if an user try to login while there is still living transfer -->
    <string name="logout_warning_abort_transfers">All transfers will be cancelled, do you want to log out?</string>
    <!-- Label to explain the read only participant permission in the options panel of the group info screen -->
    <string name="subtitle_read_only_permissions">Read-only</string>
    <!-- Label shown the total space and the used space in an account -->
    <string name="used_space">[A]%1$s [/A][B]of %2$s used[/B]</string>
    <!-- title of the alert dialog when the user is changing the API URL to staging -->
    <string name="staging_api_url_title">Change to a test server?</string>
    <!-- Text of the alert dialog when the user is changing the API URL to staging -->
    <string name="staging_api_url_text">Are you sure you want to change to a test server? Your account may suffer irrecoverable problems.</string>
    <!-- Title of the confirmation dialog to open the camera app and lose the relay of the local camera on the in progress call -->
    <string name="title_confirmation_open_camera_on_chat">Open camera?</string>
    <!-- Text of the confirmation dialog to open the camera app and lose the relay of the local camera on the in progress call -->
    <string name="confirmation_open_camera_on_chat">If you open the camera, your video transmission will be paused in the current call.</string>
    <!-- Title of the notification when there is unknown activity on the Chat -->
    <string name="notification_chat_undefined_title">Chat activity</string>
    <!-- Content of the notification when there is unknown activity on the Chat -->
    <string name="notification_chat_undefined_content">You may have new messages</string>
    <!-- When app is retrieving push message -->
    <string name="retrieving_message_title">Retrieving message</string>
    <!-- Title of Rubbish bin scheduler option in settings to enable or disable the functionality -->
    <string name="settings_rb_scheduler_enable_title">Rubbish Bin Clearing Scheduler</string>
    <!-- Subtitle of Rubbish bin scheduler option in settings to enable or disable the functionality in free accounts -->
    <string name="settings_rb_scheduler_enable_subtitle">The Rubbish Bin is cleared for you automatically.</string>
    <!-- Title of Rubbish bin scheduler option in settings to enable or disable the functionality in PRO accounts -->
    <string name="settings_rb_scheduler_enable_period_PRO">The minimum period is 7 days.</string>
    <!-- Title of Rubbish bin scheduler option in settings to enable or disable the functionality in PRO accounts -->
    <string name="settings_rb_scheduler_enable_period_FREE">The minimum period is 7 days and your maximum period is 30 days.</string>
    <!-- Sub title of compression queue notification option in settings indicating the size limits. Please keep the placeholders because are to show the size limits including units in runtime. For example: The minimum size is 100MB and the maximum size is 1000MB. -->
    <string name="settings_compression_queue_subtitle">The minimum size is %1$s and the maximum size is %2$s.</string>
    <!-- Title of Rubbish bin scheduler option in settings to set up the number of days of the rubbish bin scheduler -->
    <string name="settings_rb_scheduler_select_days_title">Remove files older than</string>
    <!-- Time in days (plural). The placeholder is for the time value, please adjust the position based on linguistics -->
    <string name="settings_rb_scheduler_select_days_subtitle">%d days</string>
    <!-- Title of popup that userd to set compression queue size (in MB) in settings -->
    <string name="settings_video_compression_queue_size_popup_title">Notify me when size is larger than</string>
    <!-- Title of compression queue size option in settings -->
    <string name="settings_video_compression_queue_size_title">If videos to compress are larger than</string>
    <!-- Text of the alert when a FREE user tries to disable the RB scheduler -->
    <string name="settings_rb_scheduler_alert_disabling">To disable the Rubbish Bin Clearing Scheduler or set a longer retention period, you need to subscribe to a PRO plan.</string>
    <!-- Picker text to choose custom retention time. This option indicates several days -->
    <string name="hint_days">days</string>
    <!-- Title of the option to generate a public chat link -->
    <string name="get_chat_link_option">Get chat link</string>
    <!-- Title of the option to manage a public chat link -->
    <string name="manage_chat_link_option">Manage chat link</string>
    <!-- Title of the option to make a public chat private -->
    <string name="make_chat_private_option">Enable Encryption Key Rotation</string>
    <!-- Title of the view to inform that a chat is private -->
    <string name="private_chat">Encryption key rotation enabled</string>
    <!-- Text of the dialog to change a public chat to private (enable encryption key rotation) -->
    <string name="make_chat_private_option_text">Encryption key rotation is slightly more secure, but does not allow you to create a chat link and new participants will not see past messages.</string>
    <!-- Text of the option to change a public chat to private (enable encrypted key rotation) -->
    <string name="make_chat_private_not_available_text">Encryption key rotation is disabled for conversations with more than 100 participants.</string>
    <!-- Warning show to the user when tries to make private a public chat and the chat has more than 100 participants -->
    <string name="warning_make_chat_private">Unable to convert this chat to private because the participants limit has been exceeded.</string>
    <!-- Text shown when a moderator of a chat create a chat link. Please keep the placeholder because is to show the moderator’s name in runtime. -->
    <string name="message_created_chat_link">[A]%1$s[/A][B] created a chat link.[/B]</string>
    <!-- Text shown when a moderator of a chat delete a chat link. Please keep the placeholder because is to show the moderator’s name in runtime. -->
    <string name="message_deleted_chat_link">[A]%1$s[/A][B] removed the chat link.[/B]</string>
    <!-- Title of the option to delete a chat link -->
    <string name="action_delete_link">Delete chat link</string>
    <!-- Title of the alert when a chat link is invalid -->
    <string name="title_alert_chat_link_error">Chat link</string>
    <!-- Text of the dialog to confirm after closing all other sessions -->
    <string name="confirmation_close_sessions_text">This will log you out on all other active sessions except the current one.</string>
    <!-- Title of the dialog to confirm after closing all other sessions -->
    <string name="confirmation_close_sessions_title">Do you want to close all other sessions?</string>
    <!-- Subtitle chat screen for groups with permissions and not archived, Plural of participant. 2 participants -->
    <string name="number_of_participants">%d participants</string>
    <!-- Label of the button to join a chat by a chat link -->
    <string name="action_join">Join</string>
    <!-- Label for observers of a group chat -->
    <string name="observers_chat_label">Observers</string>
    <!-- Message on the title of the chat screen if there were any error loading the chat link -->
    <string name="error_chat_link">Error loading the chat link.</string>
    <!-- Message on the title of the chat screen if there were any error loading the chat link without logging -->
    <string name="error_chat_link_init_error">Error initialising chat when loading the chat link.</string>
    <!-- Message on the alert to preview a chat link if the user is already a participant -->
    <string name="alert_already_participant_chat_link">You are already participating in this chat.</string>
    <!-- Message on the alert to close a chat preview if the link is invalid -->
    <string name="alert_invalid_preview">This chat preview is no longer available. If you leave the preview, you won’t be able to reopen it.</string>
    <!-- Text shown when a moderator changes the chat to private. Please keep the placeholder because is to show the moderator’s name in runtime. -->
    <string name="message_set_chat_private">[A]%1$s[/A][B] enabled encryption key rotation.[/B]</string>
    <!-- error message shown when a chat link is invalid -->
    <string name="invalid_chat_link">This conversation is no longer available</string>
    <!-- error message shown when a chat link is not well formed -->
    <string name="invalid_chat_link_args">Invalid chat link</string>
    <!-- When it is creating a new group chat, this option permits to establish it private or public -->
    <string name="ekr_label">Encryption Key Rotation</string>
    <!-- Text of the dialog to change a public chat to private (enable encryption key rotation) -->
    <string name="ekr_explanation">Encryption key rotation is slightly more secure, but does not allow you to create a chat link and new participants will not see past messages.</string>
    <!-- Text of the dialog to change a public chat to private (enable encryption key rotation) -->
    <string name="subtitle_chat_message_enabled_ERK">Encryption key rotation is slightly more secure, but does not allow you to create a chat link and new participants will not see past messages.</string>
    <!-- Menu item -->
    <string name="action_open_chat_link">Open chat link</string>
    <!-- Message shown when a contact request has not been sent because the invitation has been sent before -->
    <string name="invite_not_sent_already_sent">The invitation to contact %s has been sent before and can be consulted in the Sent Requests tab.</string>
    <!-- Label shown to indicate the QR is saving in Cloud Drive -->
    <string name="save_qr_cloud_drive">Saving %s in Cloud Drive&#8230;</string>
    <!-- General label for folders -->
    <string name="general_folders">Folders</string>
    <!-- General label for files -->
    <string name="general_files">Files</string>
    <!-- Item menu option upon right click on one or multiple files -->
    <string name="general_save_to_device">Save to device</string>
    <!-- Title of cloud explorer to upload a file -->
    <string name="title_upload_explorer">Upload to MEGA</string>
    <!-- Label choose destination -->
    <string name="choose_destionation">Choose destination</string>
    <!-- Label that indicates show more items -->
    <string name="general_show_more">Show More</string>
    <!-- Label that indicates show less items -->
    <string name="general_show_less">Show Less</string>
    <!-- Subtitle of the historic notification for a new contact request -->
    <string name="notification_new_contact_request">[A]%s [/A][B]sent you a contact request.[/B]</string>
    <!-- Subtitle of the historic notification for a new contact -->
    <string name="notification_new_contact">[A]%s [/A][B]is now a contact.[/B]</string>
    <!-- Subtitle of the historic notification for a new shared folder -->
    <string name="notification_new_shared_folder">[B]New shared folder from [/B][A]%s.[/A]</string>
    <!-- Subtitle of the historic notification for a reminder new contact request -->
    <string name="notification_reminder_contact_request">[A]Reminder: [/A][B]%s [/B][C]sent you a contact request.[/C]</string>
    <!-- Title of the historic notification for a contact request cancelled -->
    <string name="title_contact_request_notification_cancelled">Contact request cancelled</string>
    <!-- Subtitle of the historic notification for contact request cancelled -->
    <string name="subtitle_contact_request_notification_cancelled">[A]%s [/A][B]cancelled the contact request.[/B]</string>
    <!-- Title of the historic notification when an user deletes you as contact -->
    <string name="title_contact_notification_deleted">Contact deleted</string>
    <!-- Subtitle of the historic notification when an user deletes you as contact -->
    <string name="subtitle_contact_notification_deleted">[A]%s [/A][B]deleted you as a contact.[/B]</string>
    <!-- Title of the historic notification when an user blocks you as contact -->
    <string name="title_contact_notification_blocked">Contact blocked</string>
    <!-- Subtitle of the historic notification when an user blocks you as contact -->
    <string name="subtitle_contact_notification_blocked">[A]%s [/A][B]blocked you as a contact.[/B]</string>
    <!-- Item of the navigation title for the notification section when there is any unread -->
    <string name="section_notification_with_unread">Notifications [A](%1$d)[/A]</string>
    <!-- Text shown in the notifications section. When a contact has nickname, nickname (email) will be shown -->
    <string name="section_notification_user_with_nickname">[A]%1$s (%2$s)[/A]</string>
    <!-- Title of the historic notification for an account deleted -->
    <string name="title_account_notification_deleted">Account deleted</string>
    <!-- Subtitle of the historic notification for an account deleted -->
    <string name="subtitle_account_notification_deleted">[B]The account [/B][A]%s[/A][B] has been deleted.[/B]</string>
    <!-- Subtitle of file takedown historic notification -->
    <string name="subtitle_file_takedown_notification">[A]Your publicly shared file [/A][B]%s[/B][C] has been taken down.[/C]</string>
    <!-- Subtitle of folder takedown historic notification -->
    <string name="subtitle_folder_takedown_notification">[A]Your publicly shared folder [/A][B]%s[/B][C] has been taken down.[/C]</string>
    <!-- Popup notification text on mouse-over of taken down file. -->
    <string name="message_file_takedown_pop_out_notification">This file has been the subject of a takedown notice.</string>
    <!-- Popup notification text on mouse-over taken down folder. -->
    <string name="message_folder_takedown_pop_out_notification">This folder has been the subject of a takedown notice.</string>
    <!-- option to dispute taken down file or folder -->
    <string name="dispute_takendown_file">Dispute Takedown</string>
    <!-- Error shown when download a file that has violated ToS/AUP. -->
    <string name="error_download_takendown_node">Not accessible due to ToS/AUP violation</string>
    <!-- Alert shown when some files were not downloaded due to ToS/AUP violation, Plural of taken down files. 2 files -->
    <plurals name="alert_taken_down_files">
        <item quantity="one">%d file was not downloaded due to ToS/AUP violation.</item>
        <item quantity="other">%d files were not downloaded due to ToS/AUP violation.</item>
    </plurals>
    <!-- Subtitle of a file takedown reinstated historic notification -->
    <string name="subtitle_file_takedown_reinstated_notification">[A]Your publicly shared file [/A][B]%s[/B][C] has been reinstated.[/C]</string>
    <!-- Subtitle of a folder takedown reinstated historic notification -->
    <string name="subtitle_folder_takedown_reinstated_notification">[A]Your publicly shared folder [/A][B]%s[/B][C] has been reinstated.[/C]</string>
    <!-- Title of the historic notification for outgoing contact requests -->
    <string name="title_outgoing_contact_request">Sent request</string>
    <!-- Title of the historic notification for incoming contact requests -->
    <string name="title_incoming_contact_request">Received request</string>
    <!-- Subtitle of the historic notification for contact request denied -->
    <string name="subtitle_outgoing_contact_request_denied">[A]%s [/A][B]denied your contact request.[/B]</string>
    <!-- Subtitle of the historic notification for contact request accepted -->
    <string name="subtitle_outgoing_contact_request_accepted">[A]%s [/A][B]accepted your contact request.[/B]</string>
    <!-- Subtitle of the historic notification for deleted shared folders (one or many) -->
    <string name="notification_deleted_shared_folder">[B]Access to folders shared by [/B][A]%s[/A][B] were removed.[/B]</string>
    <!-- Subtitle of the historic notification when a contact leaves a shared folder -->
    <string name="notification_left_shared_folder">[A]%s[/A][B] has left a shared folder.[/B]</string>
    <!-- Subtitle of the historic notification when a contact leaves a shared folder and the name of the folder is known -->
    <string name="notification_left_shared_folder_with_name">[A]%1$s[/A][B] has left the shared folder [/B][A]%2$s.[/A]</string>
    <!-- Subtitle of the historic notification for incoming contact request ignored -->
    <string name="subtitle_incoming_contact_request_ignored">[B]Contact request from [/B][A]%s [/A][B]was ignored[/B]</string>
    <!-- Subtitle of the historic notification for incoming contact request accepted -->
    <string name="subtitle_incoming_contact_request_accepted">[B]Contact request from [/B][A]%s [/A][B]was accepted[/B]</string>
    <!-- Subtitle of the historic notification for incoming contact request declined -->
    <string name="subtitle_incoming_contact_request_denied">[B]Contact request from [/B][A]%s [/A][B]was declined[/B]</string>
    <!-- Subtitle of the Upgrade account section -->
    <string name="type_of_my_account">Your current account is [A]%s[/A]</string>
    <!-- Footnote to clarify the storage space is subject to the achievement program -->
    <string name="footnote_achievements">Subject to your participation in our achievements program.</string>
    <!-- Title label for the current payment method during account upgrading -->
    <string name="payment_method">Payment method</string>
    <!-- title of billing period -->
    <string name="billing_period_title">Billing period</string>
    <!-- Option of one-off (month) billing. Placeholder: purchase price. -->
    <string name="billed_one_off_month">[A]One-off (month)[/A] %s</string>
    <!-- Option of one-off (year) billing. Placeholder: purchase price. -->
    <string name="billed_one_off_year">[A]One-off (year)[/A] %s</string>
    <!-- Option of monthly billing period. Placeholder: purchase price -->
    <string name="billed_monthly_text">[A]Monthly[/A] %s/month</string>
    <!-- Option of yearly billing period. Placeholder: purchase price -->
    <string name="billed_yearly_text">[A]Yearly[/A] %s/year</string>
    <!-- dialog option cancel in alert dialog -->
    <string name="button_cancel">Cancel</string>
    <!-- dialog option continue in alert dialog -->
    <string name="button_continue">Continue</string>
    <!-- one of the payment methods -->
    <string name="payment_method_google_wallet">[A]Google Pay[/A] (subscription)</string>
    <!-- one of the payment methods -->
    <string name="payment_method_huawei_wallet">[A]HUAWEI Pay[/A] (subscription)</string>
    <!-- Capital letters. Text of the label of a new historic notifications -->
    <string name="new_label_notification_item">NEW</string>
    <!-- When user is on PRO 3 plan, we will display an extra label to notify user that they can still contact support to have a customised plan. -->
    <string name="label_custom_plan">To upgrade your current subscription, please contact our support team for a [A]custom plan[/A].</string>
    <!-- Input field description in the create file dialog. -->
    <string name="context_new_file_name_hint">file name</string>
    <!-- Option in Settings section to enable the last active connection in chat -->
    <string name="option_enable_last_green_chat">Show Last seen&#8230;</string>
    <!-- Subtitle of the option in Settings section to enable the last active connection in chat -->
    <string name="subtitle_option_enable_last_green_chat">Allow your contacts to see the last time you were active on MEGA.</string>
    <!-- title of notification when device is out of storage during camera upload -->
    <string name="title_out_of_space">Not enough storage space</string>
    <!-- message will be shown when there is not enough space to perform camera upload. -->
    <string name="message_out_of_space">Not enough storage space to perform video compression.</string>
    <!-- the title of the notification that displays when compression larger than setting -->
    <string name="title_compression_size_over_limit">Video compression size is too large</string>
    <!-- the content message of the notification that displays when compression larger than setting, placeholder: size in MB -->
    <string name="message_compression_size_over_limit">The total size of the videos to compress exceeds %s, please put your device on charge to continue.</string>
    <!-- Message displayed when the user changes the ‘Keep file names as in the device’ setting -->
    <string name="message_keep_device_name">This setting will take effect the next time Camera Uploads runs</string>
    <!-- Notification message when compressing video to show the compressed percentage. Please, keep the placeholder because it is for adding the percentage value at runtime. -->
    <string name="message_compress_video">%s has been compressed</string>
    <!-- notification title when compressing video -->
    <string name="title_compress_video">Compressing Videos %1$d/%2$d</string>
    <!-- error message pops up when user selected an invalid folder for camera upload -->
    <string name="error_invalid_folder_selected">Invalid folder selected</string>
    <!-- Indicates the content of a folder is 1 folder and 1 file. Middle height point is to separate two fragments of text and it was not to be considered a punctuation mark. -->
    <string name="one_folder_one_file">1 folder · 1 file</string>
    <!-- Indicates the content of a folder is 1 folder and some files. The placeholder is to set the number of files. e.g. 1 folder · 7 files. Middle height point is to separate two fragments of text and it was not to be considered a punctuation mark. -->
    <string name="one_folder_several_files">1 folder · %1$d files</string>
    <!-- on the section notifications indicates the number of files added to a shared folder, Plural of file. 2 files -->
    <plurals name="num_files_with_parameter">
        <item quantity="one">%d file</item>
        <item quantity="other">%d files</item>
    </plurals>
    <!-- on the section notifications indicates the number of folder added to a shared folder, Plural of folder/directory. 2 folders -->
    <plurals name="num_folders_with_parameter">
        <item quantity="one">%d folder</item>
        <item quantity="other">%d folders</item>
    </plurals>
    <!-- Indicates the content of a folder is some folders and some files. Plural of files. e.g. 7 folders · 2 files. Middle height point is to separate two fragments of text and it was not to be considered a punctuation mark. -->
    <plurals name="num_folders_num_files">
        <item quantity="one">%1$d folders · 1 file</item>
        <item quantity="other">%1$d folders · %2$d files</item>
    </plurals>
    <!-- Subtitle of the historic notification for new additions inside an existing shared folder. Placeholders are: email who added the folders or files, number of folders added, number of files added -->
    <string name="subtitle_notification_added_folders_and_files">[A]%1$s[/A][B] added %2$s and %3$s[/B]</string>
    <!-- Subtitle of the historic notification for new additions inside an existing shared folder, Plural of file. 2 files -->
    <plurals name="subtitle_notification_added_files">
        <item quantity="one">[A]%1$s [/A][B]added %2$d file.[/B]</item>
        <item quantity="other">[A]%1$s [/A][B]added %2$d files.[/B]</item>
    </plurals>
    <!-- Subtitle of the historic notification for deletions inside an existing shared folder, Plural of item. 2 items -->
    <plurals name="subtitle_notification_deleted_items">
        <item quantity="one">[A]%1$s [/A][B]deleted %2$d item.[/B]</item>
        <item quantity="other">[A]%1$s [/A][B]deleted %2$d items.[/B]</item>
    </plurals>
    <!-- Subtitle of the historic notification for new additions inside an existing shared folder, Plural of folder. 2 folders -->
    <plurals name="subtitle_notification_added_folders">
        <item quantity="one">[A]%1$s [/A][B]added %2$d folder.[/B]</item>
        <item quantity="other">[A]%1$s [/A][B]added %2$d folders.[/B]</item>
    </plurals>
    <!-- Subtitle chat screen for groups with permissions and not archived, Plural of participant. 2 participants -->
    <plurals name="subtitle_of_group_chat">
        <item quantity="one">%d participant</item>
        <item quantity="other">%d participants</item>
    </plurals>
    <!--  -->
    <string name="custom_subtitle_of_group_chat">%1$s and %2$d more</string>
    <!-- Error when the user tries to get a public chat link for a chat with the default title -->
    <string name="message_error_set_title_get_link">Before you can generate a link for this chat, you need to set a description:</string>
    <!-- success alert when the user copy a chat link to the clipboard -->
    <string name="chat_link_copied_clipboard">Chat link copied to the clipboard</string>
    <!-- Label to show the price of each plan in the upgrade account section -->
    <string name="type_month">[A]From[/A] %s / [A]month[/A] *</string>
    <!-- the meaning of the asterisk in monthly* and annually* payment -->
    <string name="upgrade_comment">* Recurring subscription can be cancelled any time before the renewal date.</string>
    <!-- Message shown when a call starts. -->
    <string name="call_started_messages">Call Started</string>
    <!-- Title of the dialog to inform about a SSL error -->
    <string name="ssl_error_dialog_title">SSL key error</string>
    <!-- Text of the dialog to inform about a SSL error -->
    <string name="ssl_error_dialog_text">MEGA is unable to connect securely through SSL. You might be on public Wi-Fi with additional requirements.</string>
    <!-- Text of the empty screen for the notifications section -->
    <string name="context_empty_notifications">[B]No [/B][A]Notifications[/A]</string>
    <!-- Permissions screen title -->
    <string name="general_setup_mega">Setup MEGA</string>
    <!-- Permissions screen explanation -->
    <string name="setup_mega_explanation">MEGA needs access to your photos, media and files so you are able to share them with friends, exchange encrypted messages and make secure calls.</string>
    <!-- Title of the screen asking permissions for files -->
    <string name="allow_acces_media_title">Allow access to photos, media and files.</string>
    <!-- Subtitle of the screen asking permissions for files -->
    <string name="allow_acces_media_subtitle">To share photos, media and files MEGA needs your permission.</string>
    <!-- Title of the screen asking permissions for camera -->
    <string name="allow_acces_camera_title">Enable camera</string>
    <!-- Subtitle of the screen asking permissions for camera -->
    <string name="allow_acces_camera_subtitle">Allow access to your camera to scan documents, take pictures and make video calls.</string>
    <!-- Title of the screen asking permissions for microphone and write in log calls -->
    <string name="allow_acces_calls_title">Enable calls</string>
    <!-- Title of the screen asking permissions for contacts -->
    <string name="allow_acces_contact_title">Enable Access to Your Address Book</string>
    <!-- Subtitle of the screen asking permissions for contacts -->
    <string name="allow_acces_contact_subtitle">Easily discover contacts from your address book on MEGA.</string>
    <!-- Explanation under the subtitle of asking permissions for contacts to explain that MEGA will never use the address book data for any other purpose -->
    <string name="allow_access_contact_explanation">MEGA will not use this data for any other purpose and will never interact with your contacts without your consent.</string>
    <!-- Subtitle of the screen asking permissions for microphone -->
    <string name="allow_acces_calls_subtitle_microphone">Allow access to your microphone to make encrypted calls.</string>
    <!-- General enable access -->
    <string name="general_enable_access">Allow Access</string>
    <!-- Title of the option on chat info screen to list all the files sent to the chat -->
    <string name="title_chat_shared_files_info">Shared Files</string>
    <!-- Error mesage when trying to remove an uploading attachment that has already finished -->
    <string name="error_message_already_sent">Attachment already sent</string>
    <!-- Message shown when a group call ends. -->
    <string name="group_call_ended_message">[A]Group call ended[/A][C]. Duration: [/C]</string>
    <!-- Message to indicate a call has ended and indicate the call duration. -->
    <string name="call_ended_message">[A]Call ended[/A][C]. Duration: [/C]</string>
    <!-- Message that shows the hours of a call when it ends, more hours -->
    <plurals name="plural_call_ended_messages_hours">
        <item quantity="one">[B]%1$s hour[/B]</item>
        <item quantity="other">[B]%1$s hours[/B]</item>
    </plurals>
    <!-- Message that shows the minutes of a call when it ends, more minutes -->
    <plurals name="plural_call_ended_messages_minutes">
        <item quantity="one">[B]%1$s minute[/B]</item>
        <item quantity="other">[B]%1$s minutes[/B]</item>
    </plurals>
    <!-- Message that shows the seconds of a call when it ends, more seconds -->
    <plurals name="plural_call_ended_messages_seconds">
        <item quantity="one">[B]%1$d second[/B]</item>
        <item quantity="other">[B]%1$d seconds[/B]</item>
    </plurals>
    <!-- Message to indicate a call has ended without indicate the call duration. -->
    <string name="call_ended_no_duration_message">[A]Call ended[/A]</string>
    <!-- Message to indicate a group call has ended without indicate the call duration. -->
    <string name="group_call_ended_no_duration_message">[A]Group call ended[/A]</string>
    <!-- String that appears when we show the last activity of a contact, when the last activity was today. For example: Last seen today 11:34a.m. -->
    <string name="last_seen_today">[A]Last seen [/A]today %1$s</string>
    <!-- String that appears when we show the last activity of a contact, but it’s been a long time ago that we don’t see any activity from that user -->
    <string name="last_seen_long_time_ago">[A]Last seen [/A]a long time ago</string>
    <!-- String that appears when we show the last activity of a contact, when the last activity was before today. For example: Last seen March 14th,2018 11:34a.m. -->
    <string name="last_seen_general">[A]Last seen [/A]%1$s %2$s</string>
    <!-- label today -->
    <string name="label_today">Today</string>
    <!-- label yesterday -->
    <string name="label_yesterday">Yesterday</string>
    <!-- label tomorrow -->
    <string name="label_tomorrow">Tomorrow</string>
    <!-- Text of the empty screen for the chat shared files -->
    <string name="context_empty_shared_files">[B]No [/B][A]Shared Files[/A]</string>
    <!-- Text to indicate that a contact has joined a group call -->
    <string name="contact_joined_the_call">%1$s joined the call</string>
    <!-- Text to indicate that a contact has left a group call -->
    <string name="contact_left_the_call">%1$s left the call</string>
    <!-- Warning show when a call cannot start because there are too many participants in the group chat -->
    <string name="call_error_too_many_participants_start">You are not allowed to start a call because the participants limit has been exceeded.</string>
    <!-- Message show when a call cannot be established because there are too many participants in the group call -->
    <string name="call_error_too_many_participants">You are not allowed to join this call as it has reached the maximum number of participants.</string>
    <!-- Message show when a call cannot be established because there are too many participants in the group -->
    <string name="call_error_too_many_participants_join">You are not allowed to join this call as the group has reached the maximum number of participants in the chat.</string>
    <!-- Message show when a user cannot activate the video in a group call because the max number of videos has been reached -->
    <string name="call_error_too_many_video">You are not allowed to enable video as this call has reached the maximum number of participants using video.</string>
    <!-- Message show when a user cannot put the call on hold -->
    <string name="call_error_call_on_hold">You are not allowed to put the call on hold.</string>
    <!-- Error message shown when a file cannot be opened by other app using the open with option menu -->
    <string name="error_open_file_with">Error. The file cannot be opened.</string>
    <!-- Subtitle of the call screen when a incoming call is just starting -->
    <string name="incoming_call_starting">Incoming call&#8230;</string>
    <!-- Subtitle of the call screen when a outgoing call is just starting -->
    <string name="outgoing_call_starting">Calling&#8230;</string>
    <!-- Content of a invalid meta message -->
    <string name="error_meta_message_invalid">Message contains invalid metadata</string>
    <!-- Title of the activity that sends a location -->
    <string name="title_activity_maps">Send Location</string>
    <!-- Label layout on maps activity that permits send current location -->
    <string name="current_location_label">Send your current location</string>
    <!-- Label layout on maps activity that permits send current location. Placeholder is the current location -->
    <string name="current_location_landscape_label">Send your current location: [A]%1$s[/A]</string>
    <!-- Label layout on maps activity indicating nearby places -->
    <string name="nearby_places_label">Nearby places</string>
    <!-- Message shown in a dialog explaining the consequences of accesing the location -->
    <string name="explanation_send_location">This location will be opened using a third party maps provider outside the end-to-end encrypted MEGA platform.</string>
    <!-- Title of the location marker set by the user -->
    <string name="title_marker_maps">Send This Location</string>
    <!-- Label shown when after a maps search and no places were found -->
    <string name="no_places_found">No places were found</string>
    <!-- Title of the dialog shown when the location is disabled -->
    <string name="gps_disabled">The GPS is disabled</string>
    <!-- Text of the dialog shown when the location is disabled for open location settings -->
    <string name="open_location_settings">Would you like to open the location settings?</string>
    <!-- Info shown in the subtitle of each row of the shared files to chat: sender name . date -->
    <string name="second_row_info_item_shared_file_chat">%1$s . %2$s</string>
    <!-- After the user ticketed ’Don’t ask again’ on permission request dialog and denied, tell the user, he/she can still grant MEGA the permission in system settings. -->
    <string name="on_permanently_denied">You still can grant MEGA permissions in your device’s settings</string>
    <!-- Explain why MEGA needs the reading contacts permission when users deny to grant MEGA the permission. -->
    <string name="explanation_for_contacts_permission">If you allow MEGA to access your address book, you will be able to discover your contacts more easily. MEGA will not use this data for any other purpose and will never interact with your contacts without your consent.</string>
    <!-- Confirmation message after forwarding one or several messages, version items -->
    <plurals name="messages_forwarded_success_plural">
        <item quantity="one">Message forwarded</item>
        <item quantity="other">Messages forwarded</item>
    </plurals>
    <!-- Title of a chat message that contains geolocation info -->
    <string name="title_geolocation_message">Pinned Location</string>
    <!-- Text of the button to indicate an attachment upload from file system -->
    <string name="attachment_upload_panel_from_device">From File System</string>
    <!-- Alert shown when a num of files have not been sent because of any error occurs, Plural of file. 2 files -->
    <plurals name="num_files_not_send">
        <item quantity="one">%d file was not sent to %d chats</item>
        <item quantity="other">%d files were not sent to %d chats</item>
    </plurals>
    <!-- Alert shown when a num of contacts have not been sent because of any error occurs, Plural of file. 2 files -->
    <plurals name="num_contacts_not_send">
        <item quantity="one">%d contact was not sent to %d chats</item>
        <item quantity="other">%d contacts were not sent to %d chats</item>
    </plurals>
    <!-- Alert shown when a num of messages have not been sent because of any error occurs, Plural of file. 2 files -->
    <plurals name="num_messages_not_send">
        <item quantity="one">%d message was not sent to %d chats</item>
        <item quantity="other">%d messages were not sent to %d chats</item>
    </plurals>
    <!-- How many local contacts have been on MEGA, Plural of local contact. 2 contacts -->
    <plurals name="quantity_of_local_contact">
        <item quantity="one">%d contact found on MEGA</item>
        <item quantity="other">%d contacts found on MEGA</item>
    </plurals>
    <!-- Label displayed on the top of the chat list if none of user’s phone contacts have a MEGA account. In other case here would appear all the user’s phone contacts that have a MEGA account. -->
    <string name="no_local_contacts_on_mega">Invite contact now?</string>
    <!-- To see whom in your local contacts has been on MEGA -->
    <string name="see_local_contacts_on_mega">Discover your contacts on MEGA</string>
    <!-- In APP, text used to ask for access to contacts -->
    <string name="grant_mega_access_contacts">Grant MEGA access to your address book to discover your contacts on MEGA.</string>
    <!-- Getting registered contacts -->
    <string name="get_registered_contacts">Loading contacts on MEGA&#8230;</string>
    <!-- Alert shown when some content have not been sent because of any error occurs -->
    <string name="content_not_send">The content was not sent to %d chats</string>
    <!-- Label shown when a new group chat has been created correctly -->
    <string name="new_group_chat_created">New group chat created successfully</string>
    <!-- Alert shown when some content is sharing with chats and they are processing -->
    <string name="preparing_chats">Preparing files</string>
    <!-- Label indicating some content has been sent as message -->
    <string name="sent_as_message">Sent as a message.</string>
    <!-- Error message when the attachment cannot be sent to any of the selected chats -->
    <string name="error_sent_as_message">Error. The file has not been sent to any of the selected chats</string>
    <!-- Action delete all file versions -->
    <string name="delete_versions">Delete previous versions</string>
    <!-- Title of the dialog shown when it wants to delete the version history of a file -->
    <string name="title_delete_version_history">Delete previous versions?</string>
    <!-- Text of the dialog shown when it wants to delete the version history of a file -->
    <string name="text_delete_version_history">Please note that the current file will not be deleted.</string>
    <!-- Alert shown when the version history was deleted correctly -->
    <string name="version_history_deleted">Previous versions deleted.</string>
    <!-- Alert shown when the version history was deleted erroneously -->
    <string name="version_history_deleted_erroneously">Previous versions not deleted.</string>
    <!-- Confirmation message after deleted file versions, version items -->
    <plurals name="versions_deleted_succesfully">
        <item quantity="one">%d version deleted successfully</item>
        <item quantity="other">%d versions deleted successfully</item>
    </plurals>
    <!-- Alert shown when several versions are not deleted successfully -->
    <plurals name="versions_not_deleted">
        <item quantity="one">%d version not deleted</item>
        <item quantity="other">%d versions not deleted</item>
    </plurals>
    <!-- Alert shown when the user tries to realize some action in chat and has not contacts -->
    <string name="no_contacts_invite">You have no MEGA contacts. Please invite friends from the Contacts section.</string>
    <!-- Invite button for chat top cell -->
    <string name="invite_more">Invite more</string>
    <!-- Title of first tour screen -->
    <string name="title_tour_one">You hold the keys</string>
    <!-- Content of first tour screen -->
    <string name="content_tour_one">Security is why we exist, your files are safe with us behind a well oiled encryption machine where only you can access your files.</string>
    <!-- Title of second tour screen -->
    <string name="title_tour_two">Encrypted chat</string>
    <!-- Content of second tour screen -->
    <string name="content_tour_two">Fully encrypted chat with voice and video calls, group messaging and file sharing integration with your Cloud Drive.</string>
    <!-- Title of third tour screen -->
    <string name="title_tour_three">Create your Network</string>
    <!-- Content of third tour screen -->
    <string name="content_tour_three">Add contacts, create a network, collaborate, and make voice and video calls without ever leaving MEGA</string>
    <!-- Title of fourth tour screen -->
    <string name="title_tour_four">Your Photos in the Cloud</string>
    <!-- Content of fourth tour screen -->
    <string name="content_tour_four">Camera Uploads is an essential feature for any mobile device and we have got you covered. Create your account now.</string>
    <!-- Title of the dialog shown when a pdf required password -->
    <string name="title_pdf_password">Enter your password</string>
    <!-- Text of the dialog shown when a pdf required password -->
    <string name="text_pdf_password">%s is a password protected PDF document. Please enter the password to open the PDF.</string>
    <!-- Error of the dialog shown wen a pdf required password and the user types a wrong password -->
    <string name="error_pdf_password">You have entered the wrong password, please try again.</string>
    <!-- Error of the dialog shown wen a pdf required password and the user has been typed three times a wrong password -->
    <string name="error_max_pdf_password">The password you have entered is not valid.</string>
    <!-- Alert shown when a user tries to open a file from a zip and the file is unknown or has not been possible to unzip correctly -->
    <string name="unknownn_file">It is not possible to open the file. It is an unknown file type or it has not been possible to unzip the file successfully.</string>
    <!-- Alert shown when exists some call and the user tries to play an audio or video -->
    <string name="not_allow_play_alert">It is not possible to play media files while there is a call in progress.</string>
    <!-- Text shown in the list of chats when there is a call in progress but I am not on it -->
    <string name="ongoing_call_messages">Ongoing Call</string>
    <!-- Title of the layout to join a group call from the chat screen. The placeholder indicates the user who initiated the call -->
    <string name="join_call_layout_in_group_call">%s started a group call. Tap to join.</string>
    <!-- Title of the layout to return to a call -->
    <string name="call_in_progress_layout">Tap to return to call</string>
    <!-- message displayed when you try to start a call but it is not possible because you are already on a call -->
    <string name="not_allowed_to_start_call">You are currently on a call</string>
    <!-- chat message when a participant invites himself to a public chat using a chat link. Please keep the placeholder because is to show the participant’s name in runtime. -->
    <string name="message_joined_public_chat_autoinvitation">[A]%1$s[/A][B] joined the group chat.[/B]</string>
    <!-- Warning that appears prior to remove a chat link on the group info screen. -->
    <string name="context_remove_chat_link_warning_text">This conversation will no longer be accessible through the chat link once it has been removed.</string>
    <!-- Description text of the dialog to generate a public chat link -->
    <string name="context_create_chat_link_warning_text">Encrypted Key Rotation does not allow you to get a chat link without creating a new group chat.</string>
    <!-- Question of the dialog to generate a public chat link -->
    <string name="context_create_chat_link_question_text">Do you want to create a new group chat and get a chat link?</string>
    <!-- Text of the dialog to change a public chat to private (enable encryption key rotation) -->
    <string name="context_make_private_chat_warning_text">Encryption key rotation is slightly more secure, but does not allow you to create a chat link and new participants will not see past messages.</string>
    <!-- Message shown when a user has joined to a public chat successfully -->
    <string name="message_joined_successfully">You have joined the chat successfully.</string>
    <!-- Label that indicates the steps of a wizard -->
    <string name="wizard_steps_indicator">%1$d of %2$d</string>
    <!-- Hint of the Search view -->
    <string name="hint_action_search">Search&#8230;</string>
    <!-- Notification button which is displayed to answer an incoming call if the call screen is not displayed for some reason. -->
    <string name="answer_call_incoming">Answer</string>
    <!-- The text of the notification button that is displayed when there is a call in progress, another call is received and ignored. -->
    <string name="ignore_call_incoming">Ignore</string>
    <!-- Subtitle of the call screen when a user muted the current individual call. The placeholder indicates the user who muted the call -->
    <string name="muted_contact_micro">%s muted this call</string>
    <!-- Subtitle of the call screen when I muted the current individual call -->
    <string name="muted_own_micro">Muted</string>
    <!-- Subtitle of the call screen when the call is on hold -->
    <string name="call_on_hold">Call on hold</string>
    <!-- Subtitle of the call screen when a participant puts the call on hold. The placeholder indicates the user who put the call on hold -->
    <string name="session_on_hold">%s is on hold</string>
    <!-- The text of the notification button that is displayed when I receive a individual call and put the current one on hold and answer the other. -->
    <string name="hold_and_answer_call_incoming">Hold and Answer</string>
    <!-- The text of the notification button that is displayed when I receive a group call and put the current one on hold and answer the other. -->
    <string name="hold_and_join_call_incoming">Hold and Join</string>
    <!-- The text of the notification button that is displayed when I receive a individual call and hang the current one and answer the other. -->
    <string name="end_and_answer_call_incoming">End and Answer</string>
    <!-- The text of the notification button that is displayed when I receive a group call and hand the current one and answer the other. -->
    <string name="end_and_join_call_incoming">End and Join</string>
    <!-- when trying to download a file that is already downloaded in the device and has to copy in another path -->
    <string name="copy_already_downloaded">File already downloaded. Copied to the selected path.</string>
    <!-- Title of the dialog shown when you want to join a group call -->
    <string name="title_join_call">Join call</string>
    <!-- Text of the dialog shown when you want to join a group call -->
    <string name="text_join_call">To join this call you have to end your current call.</string>
    <!-- Text of the dialog shown when you want to join a group call but you are in another active call -->
    <string name="text_join_another_call">To join this call you have to end or hold the current call.</string>
    <!-- Hint shown in the open chat link alert dialog -->
    <string name="hint_enter_chat_link">Enter chat link</string>
    <!-- Hint shown in the open link alert dialog -->
    <string name="hint_paste_link">Paste link</string>
    <!-- Error shown when it tries to open an invalid file or folder link -->
    <string name="invalid_file_folder_link">Invalid file or folder link</string>
    <!-- Error shown when it tries to open an invalid file or folder link and the text view is empty -->
    <string name="invalid_file_folder_link_empty">Please enter a valid file or folder link</string>
    <!-- Error shown when it tries to open an invalid chat link and the text view is empty -->
    <string name="invalid_chat_link_empty">Please enter a valid chat link</string>
    <!-- Error shown when it tries to open a chat link from the Cloud Drive section -->
    <string name="valid_chat_link">You have pasted a chat link.</string>
    <!-- Error shown when it tries to open a contact link from the Cloud Drive section -->
    <string name="valid_contact_link">You have pasted a contact link.</string>
    <!-- Menu item -->
    <string name="action_open_contact_link">Open contact link</string>
    <!-- Explanation of the dialog shown to share a chat link -->
    <string name="copy_link_explanation">People can join your group by using this link.</string>
    <!-- Label that indicates the creation of a chat link -->
    <string name="new_chat_link_label">New chat link</string>
    <!-- Title of the dialog shown when the user it is creating a chat link and the chat has not title -->
    <string name="enter_group_name">Enter group name</string>
    <!-- Alert shown when the user it is creating a chat link and the chat has not title -->
    <string name="alert_enter_group_name">To create a chat link you must name the group.</string>
    <!-- Text shown when an account doesn’t have any contact added and it’s trying to start a new chat conversation -->
    <string name="invite_contacts_to_start_chat">Invite contacts and start chatting securely with MEGA’s encrypted chat.</string>
    <!-- Text of the empty screen when there are not chat conversations -->
    <string name="recent_chat_empty_text">Start chatting securely with your contacts using end-to-end encryption</string>
    <!-- Text sent to recipients to invite to be contact. Placeholder: contact link url. -->
    <string name="invite_contacts_to_start_chat_text_message">Hi! Have secure conversations on MEGA with me and get up to 50 GB free storage. %1$s</string>
    <!-- In some cases, a user may try to get the link for a chat room, but if such is not set by an operator - it would say ‘not link available’ and not auto create it. -->
    <string name="no_chat_link_available">No chat link available.</string>
    <!-- Alert shown when it has been deleted successfully a chat link -->
    <string name="chat_link_deleted">Chat link deleted successfully.</string>
    <!-- The status of pending contact request (ACCEPTED), placeholder is contact request creation time -->
    <string name="contact_request_status_accepted">%1$s (ACCEPTED)</string>
    <!-- The status of pending contact request (DELETED), placeholder is contact request creation time -->
    <string name="contact_request_status_deleted">%1$s (DELETED)</string>
    <!-- The status of pending contact request (DENIED), placeholder is contact request creation time -->
    <string name="contact_request_status_denied">%1$s (DENIED)</string>
    <!-- The status of pending contact request (IGNORED), placeholder is contact request creation time -->
    <string name="contact_request_status_ignored">%1$s (IGNORED)</string>
    <!-- The status of pending contact request (REMINDED), placeholder is contact request creation time -->
    <string name="contact_request_status_reminded">%1$s (REMINDED)</string>
    <!-- The status of pending contact request (PENDING), placeholder is contact request creation time -->
    <string name="contact_request_status_pending">%1$s (PENDING)</string>
    <!-- Message shown when it restored successfully a file version -->
    <string name="version_restored">Version restored successfully.</string>
    <!-- Text to inform that to make a recording you have to keep pressed the record button more than one second -->
    <string name="recording_less_than_second">Tap and hold to record, release to send.</string>
    <!-- label shown when slide to cancel a voice messages -->
    <string name="slide_to_cancel">Slide to cancel</string>
    <!-- Error message when trying to play a voice message that it is not available -->
    <string name="error_message_voice_clip">This voice message is not available</string>
    <!-- Title of popup when user click ‘Share’ button on invite contact page -->
    <string name="invite_contact_chooser_title">Invite a friend via</string>
    <!-- Action button label -->
    <string name="invite_contact_action_button">Invite a friend via&#8230;</string>
    <!-- When a multiple download is started, some of the files could have already been downloaded before. This message shows the number of files that has already been downloaded in plural. placeholder: number of files -->
    <plurals name="file_already_downloaded">
        <item quantity="one">%d file already downloaded.&#160;</item>
        <item quantity="other">%d files already downloaded.&#160;</item>
    </plurals>
    <!-- When a multiple download is started, some of the files could have already been downloaded before. This message shows the number of files that are pending in plural. placeholder: number of files -->
    <plurals name="file_pending_download">
        <item quantity="one">%d file pending.</item>
        <item quantity="other">%d files pending.</item>
    </plurals>
    <!-- Title of the login screen -->
    <string name="login_to_mega">Log in to MEGA</string>
    <!-- Title of the create account screen -->
    <string name="create_account_title">Create your MEGA account</string>
    <!-- Label to reference a recents section -->
    <string name="recents_label">Recents</string>
    <!-- Label to reference a chats section -->
    <string name="chats_label">Chats</string>
    <!-- Text of the empty screen when there are not elements in Recents -->
    <string name="context_empty_recents">[B]No files in your [/B][A]Recents[/A]</string>
    <!-- Title of a recents bucket -->
    <string name="title_bucket">%1$s and %2$d more</string>
    <!-- Title of a media recents bucket that only contains some images -->
    <string name="title_media_bucket_only_images">%d Images</string>
    <!-- Title of a media recents bucket that only contains some videos -->
    <string name="title_media_bucket_only_videos">%d Videos</string>
    <!-- Title of a media recents bucket that contains some images and some videos -->
    <string name="title_media_bucket_images_and_videos">%1$d Images and %2$d Videos</string>
    <!-- Title of a media recents bucket that contains some images and a video -->
    <string name="title_media_bucket_images_and_video">%d Images and 1 Video</string>
    <!-- Title of a media recents bucket that contains an image and some videos -->
    <string name="title_media_bucket_image_and_videos">1 Image and %d Videos</string>
    <!-- Title of a media recents bucket that contains an image and a video -->
    <string name="title_media_bucket_image_and_video">1 Image and 1 Video</string>
    <!-- Label that indicates who uploaded a file into a recents bucket -->
    <string name="create_action_bucket">[A]created by [/A]%s</string>
    <!-- Label that indicates who updated a file into a recents bucket -->
    <string name="update_action_bucket">[A]updated by [/A]%s</string>
    <!-- Used in recents list screen to indicate an action done by me -->
    <string name="bucket_word_me">Me</string>
    <!-- Text to explain the benefits of adding phone number to achievement enabled users. Placeholder 1: bonus storage space e.g. 20GB -->
    <string name="sms_add_phone_number_dialog_msg_achievement_user">Get %1$s free when you add your phone number. This makes it easier for your contacts to find you on MEGA.</string>
    <!-- Text to explain the benefits of adding phone number to non achievement users -->
    <string name="sms_add_phone_number_dialog_msg_non_achievement_user">Add your phone number to MEGA. This makes it easier for your contacts to find you on MEGA.</string>
    <!-- Error message when trying to record a voice message while on a call in progress -->
    <string name="not_allowed_recording_voice_clip">It is not possible to record voice messages while there is a call in progress.</string>
    <!-- Text shown when it tries to upload a voice message and occurs an error to process the action -->
    <string name="error_upload_voice_clip">An error occurred while trying to upload the voice message.</string>
    <!-- Title of the notification shown on the action bar when there is a incoming call -->
    <string name="title_notification_incoming_call">Incoming call</string>
    <!-- Title of the notification shown on the action bar when there is a incoming group call -->
    <string name="title_notification_incoming_group_call">Incoming group call</string>
    <!-- Title of the notification shown on the action bar when there is an individual incoming video call -->
    <string name="title_notification_incoming_individual_video_call">Incoming video call</string>
    <!-- Title of the notification shown on the action bar when there is an individual incoming audio call -->
    <string name="title_notification_incoming_individual_audio_call">Incoming audio call</string>
    <!-- The title of progress dialog when loading web content -->
    <string name="embed_web_browser_loading_title">Loading</string>
    <!-- The message of progress dialog when loading web content -->
    <string name="embed_web_browser_loading_message">Please wait&#8230;</string>
    <!-- Head label to show the business account type -->
    <string name="account_label">Account type</string>
    <!-- Label in My Account section to show user account type -->
    <string name="business_label">Business</string>
    <!-- Business user role -->
    <string name="admin_label">Admin</string>
    <!-- Business user role -->
    <string name="user_label">User</string>
    <!-- General label to show the status of something or someone -->
    <string name="status_label">Status</string>
    <!-- State to indicate something is active (business status account for instance) -->
    <string name="active_label">Active</string>
    <!-- Business account status. Payment is overdue, but the account still active in grace period -->
    <string name="payment_required_label">Payment required</string>
    <!-- Business expired account Overdue payment page header. -->
    <string name="payment_overdue_label">Payment overdue</string>
    <!-- Alert shown to an admin user of a business account in My Account section -->
    <string name="business_management_alert">User management is only available from a desktop web browser.</string>
    <!-- Title of the usage tab in My Account Section -->
    <string name="tab_my_account_usage">Usage</string>
    <!-- Title of usage storage details section in Storage -->
    <string name="usage_storage_details_label">Storage usage details</string>
    <!-- Title of overall usage section in Storage -->
    <string name="overall_usage_label">Overall usage</string>
    <!-- Title of transfer section in Storage -->
    <string name="transfer_label">Transfer</string>
    <!-- Error shown when a Business account user (sub-user or admin) tries to remove a contact which is part of the same Business account. Please, keep the placeholder, it will be replaced with the name or email of the account, for example: Jane Appleseed or ja@mega.nz -->
    <string name="error_remove_business_contact">You cannot remove %1$s as a contact because they are part of your Business account.</string>
    <!-- When logging in during the grace period, the administrator of the Business account will be notified that their payment is overdue, indicating that they need to access MEGA using a desktop browser for more information -->
    <string name="grace_period_admin_alert">There has been a problem with your last payment. Please access MEGA using a desktop browser for more information.</string>
    <!-- A dialog title shown to users when their business account is expired. -->
    <string name="expired_business_title">Your Business account has expired</string>
    <!-- Details shown when a Business account is expired due a payment issue. The account is opened in a view-only mode. -->
    <string name="expired_admin_business_text">There has been a problem processing your payment. MEGA is limited to view only until this issue has been fixed in a desktop web browser.</string>
    <!-- A message which is shown to sub-users of expired business accounts. -->
    <string name="expired_user_business_text">Your account is currently [B]suspended[/B]. You can only browse your data.</string>
    <!-- Message shown when users with a business account (no administrators of a business account) try to enable the Camera Uploads, to advise them that the administrator do have the ability to view their data. -->
    <string name="camera_uploads_business_alert">While MEGA can not access to your data, your business account administrator does have the ability to control and view the Camera Uploads in your user account</string>
    <!-- General label to alert user that somehting went wrong -->
    <string name="general_something_went_wrong_error">Something went wrong</string>
    <!-- A dialog message which is shown to sub-users of expired business accounts. -->
    <string name="expired_user_business_text_2">Contact your business account administrator to resolve the issue and activate your account.</string>
    <!-- Warning message to alert user about logout in My Account section if has offline files. -->
    <string name="logout_warning_offline">When you log out, files from your Offline section will be deleted from your device.</string>
    <!-- Warning message to alert user about logout in My Account section if has transfers in progress. -->
    <string name="logout_warning_transfers">When you log out, ongoing transfers will be cancelled.</string>
    <!-- Warning message to alert user about logout in My Account section if has offline files and transfers in progress. -->
    <string name="logout_warning_offline_and_transfers">When you log out, files from your Offline section will be deleted from your device and ongoing transfers will be cancelled.</string>
    <!-- Label to indicate that a name has not been possible to obtain for some reason -->
    <string name="unknown_name_label">Unknown name</string>
    <!-- Error when renaming a chat title and it is too long -->
    <string name="title_long">Title too long</string>
    <!-- Alert shown to the user when they is trying to create an empty group for attach a file -->
    <string name="error_creating_group_and_attaching_file">Please select one or more contacts.</string>
    <!-- Label showing the number of contacts attached in a chat conversation, placeholder is the number of contacts -->
    <string name="contacts_sent">Sent %s Contacts.</string>
    <!-- Name by default of the folder where the files sent to the chat are stored in the cloud -->
    <string name="my_chat_files_folder">My chat files</string>
    <!-- Error shown when it was not possible to create a folder for any reason -->
    <string name="error_creating_folder">Error. The folder %1$s was not created</string>
    <!-- Title of an alert screen indicating the user has to verify their email -->
    <string name="verify_email_label">Verify your email address</string>
    <!-- Text informing user that their account has been suspended -->
    <string name="account_temporarily_suspended">Your account has been temporarily locked for your safety.</string>
    <!-- Text informing user has to follow the steps of an email to unlock their account -->
    <string name="verify_email_and_follow_steps">[A]Please verify your email address[/A] and follow the steps in MEGA’s email to unlock your account.</string>
    <!-- Question which takes the user to a help screen -->
    <string name="why_am_i_seeing_this">Why am I seeing this?</string>
    <!-- Label of a button which action is resend an email -->
    <string name="resend_email_label">Resend email</string>
    <!-- Error shown when the user tries to resend the email to unblock their account before the time needed to permit send it again -->
    <string name="resend_email_error">Email already sent. Please wait a few minutes before trying again.</string>
    <!-- Title of a helping view about locked accounts -->
    <string name="locked_accounts_label">Locked Accounts</string>
    <!-- Locked accounts description text by an external data breach. This text is 1 of 2 paragraph of a description -->
    <string name="locked_accounts_text_1">It is possible that you are using the same password for your MEGA account as for other services, and that at least one of these other services has suffered a data breach.</string>
    <!-- Locked accounts description text by bad use of user password. This text is 2 of 2 paragraph of a description -->
    <string name="locked_accounts_text_2">Your password leaked and is now being used by bad actors to log into your accounts, including, but not limited to, your MEGA account.</string>
    <!-- Button to add a nickname for a user -->
    <string name="add_nickname">Set Nickname</string>
    <!-- Button to update a nickname for a user -->
    <string name="edit_nickname">Edit Nickname</string>
    <!-- Label showing that a nickname has been added -->
    <string name="snackbar_nickname_added">Nickname added</string>
    <!-- Label showing that a nickname has been added -->
    <string name="snackbar_nickname_removed">Nickname removed</string>
    <!-- Label showing that a nickname has not been added -->
    <string name="error_snackbar_nickname_added">An error occurred while trying to add the nickname</string>
    <!-- title of a dialog to edit or remove the nickname -->
    <string name="nickname_title">Nickname</string>
    <!-- Text related to verified phone number. Used as title or cell description. -->
    <string name="phonenumber_title">Phone number</string>
    <!-- Text shown in a call when it is trying to reconnect after lose the internet connection -->
    <string name="reconnecting_message">Reconnecting</string>
    <!-- Text shown when the Internet connection is retrieved and there is a call is in progress -->
    <string name="connected_message">You are back.</string>
    <!-- Text shown in a call when the own internet connection is of low quality -->
    <string name="poor_internet_connection_message">Poor Internet connection</string>
    <!-- Text is displayed while a voice clip is being recorded -->
    <string name="recording_layout">Recording&#8230;</string>
    <!-- Text shown for the action create new file -->
    <string name="create_new_file_action">Create new file</string>
    <!-- Error title shown when you are trying to do an action with a file or folder and you don’t have the necessary permissions -->
    <string name="permissions_error_label">Permission error</string>
    <!-- Confirmation dialog shown to user when they try to revert a node in an incoming ReadWrite share. -->
    <string name="alert_not_enough_permissions_revert">You do not have the permissions required to revert this file. In order to continue, we can create a new file with the reverted data. Would you like to proceed?</string>
    <!-- Text shown when the creation of a version as a new file was successful -->
    <string name="version_as_new_file_created">Version was created as a new file successfully.</string>
    <!-- Label indicating a date. Keep the placeholder, is to set the date. -->
    <string name="general_date_label">on %1$s</string>
    <!-- Confirmation before removing the outgoing shares of several folders. Please keep the placeholder is to set the number of folders -->
    <string name="alert_remove_several_shares">Are you sure you want to stop sharing these %1$d folders?</string>
    <!-- Download location label -->
    <string name="download_location">Download location</string>
    <!-- Text asking confirmation for download location -->
    <string name="confirmation_download_location">Always save to this location?</string>
    <!-- Action to show any file in its location -->
    <string name="view_in_folder_label">View in folder</string>
    <!-- Title of a screen to browse files -->
    <string name="browse_files_label">Browse files</string>
    <!-- Title of the File Provider activity -->
    <string name="file_provider_title">Attach from&#8230;</string>
    <!-- Title of an inactive chat which was recently created (today or yesterday). Placeholder is to show the specific creation day. e.g. Chat created today -->
    <string name="inactive_chat_title_2">Chat created %s</string>
    <!-- Title of an inactive chat. Placeholder is to show the creation date and time -->
    <string name="inactive_chat_title">Chat created on %s</string>
    <!-- Title of the chat when multi-selection is activated -->
    <string name="select_message_title">Select messages</string>
    <!-- Storage root label -->
    <string name="storage_root_label">Storage root</string>
    <!-- The label that describes that a transfer failed. -->
    <string name="failed_label">Failed</string>
    <!-- Text warning of transfer over quota -->
    <string name="warning_transfer_over_quota">Your transfers have been interrupted. Upgrade your account or wait %s to continue.</string>
    <!-- Label indicating transfer over quota -->
    <string name="label_transfer_over_quota">Transfer over quota</string>
    <!-- Label indicating storage over quota -->
    <string name="label_storage_over_quota">Storage over quota</string>
    <!-- Label indicating the action ‘upgrate account’ to get more transfer quota -->
    <string name="label_get_more_transfer_quota">Get more transfer quota</string>
    <!-- Warning show to the user when a folder does not exist -->
    <string name="warning_folder_not_exists">The folder does not exist.</string>
    <!-- Warning show to the user when a node does not exist in cloud -->
    <string name="warning_node_not_exists_in_cloud">The file does not exist in the Cloud Drive.</string>
    <!-- Header text of the Over Disk Quota Paywall warning -->
    <string name="over_disk_quota_paywall_header">Storage Full</string>
    <!-- Title of the Over Disk Quota Paywall warning -->
    <string name="over_disk_quota_paywall_title">Your data is at risk!</string>
    <!-- Text of the Over Disk Quota Paywall warning with multiple email notification. Placeholders: 1 user email, 2 and 3 list of email notification dates, 4 number of files, 5 files size (including units) and 6 required PRO plan -->
    <plurals name="over_disk_quota_paywall_text">
        <item quantity="one">We have contacted you by email to %1$s on %2$s, but you still have %3$s files taking up %4$s in your MEGA account, which requires you to have %5$s.</item>
        <item quantity="other">We have contacted you by email to %1$s on %2$s and %3$s, but you still have %4$s files taking up %5$s in your MEGA account, which requires you to have %6$s.</item>
    </plurals>
    <!-- Text of the Over Disk Quota Paywall warning with no email notification info. Placeholders: 1 user email, 2 number of files, 3 files size (including units) and 4 required PRO plan -->
    <string name="over_disk_quota_paywall_text_no_warning_dates_info">We have contacted you by email to %1$s, but you still have %2$s files taking up %3$s in your MEGA account, which requires you to have %4$s.</string>
    <!-- Text of deletion alert of the Over Disk Quota Paywall warning. Placeholder is for include the time left (including units) in MEGA red color -->
    <string name="over_disk_quota_paywall_deletion_warning">[B]You have [M]%s[/M] left to upgrade[/B]. After that, your data is subject to deletion.</string>
    <!-- Text of deletion alert of the Over Disk Quota Paywall warning if no data available -->
    <string name="over_disk_quota_paywall_deletion_warning_no_data">[B]You have to upgrade[/B]. Your data is currently subject to deletion.</string>
    <!-- Text of deletion alert of the Over Disk Quota Paywall warning if no time left. “save” here means safeguard, protect, and not write to disk. -->
    <string name="over_disk_quota_paywall_deletion_warning_no_time_left">[B]You must act immediately to save your data.[/B]</string>
    <!-- Time in days (plural). The placeholder is for the time value, please adjust the position based on linguistics -->
    <plurals name="label_time_in_days_full">
        <item quantity="one">1 day</item>
        <item quantity="other">%d days</item>
    </plurals>
    <!-- Time in hours. The placeholder is for the time value, please adjust the position based on linguistics -->
    <string name="label_time_in_hours">%dh</string>
    <!-- Time in minutes. The placeholder is for the time value, please adjust the position based on linguistics -->
    <string name="label_time_in_minutes">%dm</string>
    <!-- Time in seconds. The placeholder is for the time value, please adjust the position based on linguistics -->
    <string name="label_time_in_seconds">%ds</string>
    <!-- Title for a section on the fingerprint warning dialog. Below it is a button which will allow the user to verify their contact’s fingerprint credentials. -->
    <string name="label_verify_credentials">Verify credentials</string>
    <!-- Label to indicate that contact’s credentials are not verified. -->
    <string name="label_not_verified">Not verified</string>
    <!-- Action indicating something was verified. -->
    <string name="label_verified">Verified</string>
    <!-- ”Verify user” dialog title -->
    <string name="authenticity_credentials_label">Authenticity Credentials</string>
    <!-- ”Verify user” dialog description -->
    <string name="authenticity_credentials_explanation">This is best done in real life by meeting face to face. If you have another already-verified channel such as verified OTR or PGP, you may also use that.</string>
    <!-- Label title above your fingerprint credentials.  A credential in this case is a stored piece of information representing your identity -->
    <string name="label_your_credentials">Your Credentials</string>
    <!-- Button to reset credentials -->
    <string name="action_reset">Reset</string>
    <!-- Warning shown to the user when tries to approve/reset contact credentials and another request of this type is already running. -->
    <string name="already_verifying_credentials">Updating credentials. Please try again later.</string>
    <!-- Info message displayed when the user is joining a chat conversation -->
    <string name="joining_label">Joining&#8230;</string>
    <!-- Info message displayed when the user is leaving a chat conversation -->
    <string name="leaving_label">Leaving&#8230;</string>
    <!-- Text in the confirmation dialog for removing the associated phone number of current account. -->
    <string name="remove_phone_number">Remove your phone number?</string>
    <!-- Text show in a snackbar when phone has successfully reset. -->
    <string name="remove_phone_number_success">Your phone number has been removed successfully.</string>
    <!-- Text show in a snackbar when reset phone number failed. -->
    <string name="remove_phone_number_fail">Your phone number removal failed.</string>
    <!-- Text hint shown in the global search box which sits on the top of the Homepage screen -->
    <string name="search_hint">Search in MEGA</string>
    <!-- Alert shown when a user tries to reset an account wich is bloqued. -->
    <string name="error_reset_account_blocked">The account you’re trying to reset is blocked.</string>
    <!-- Error message when trying to login and the account is blocked -->
    <string name="error_account_blocked">Your account has been blocked. Please contact support&#64;mega.nz</string>
    <!-- Error message appears to sub-users of a business account when they try to login and they are disabled. -->
    <string name="error_business_disabled">Your account has been deactivated by your administrator. Please contact your business account administrator for further details.</string>
    <!-- An error message which appears to sub-users of a business account when they try to login and they are deleted. -->
    <string name="error_business_removed">Your account has been removed by your administrator. Please contact your business account administrator for further details.</string>
    <!-- Option in bottom sheet dialog for modifying the associated phone number of current account. -->
    <string name="option_modify_phone_number">Modify</string>
    <!-- Option in bottom sheet dialog for modifying the associated phone number of current account. -->
    <string name="title_modify_phone_number">Modify phone number</string>
    <!-- Option in bottom sheet dialog for removing the associated phone number of current account. -->
    <string name="title_remove_phone_number">Remove phone number</string>
    <!-- Message showing to explain what will happen when the operation of -->
    <string name="modify_phone_number_message">This operation will remove your current phone number and start the process of associating a new phone number with your account.</string>
    <!-- Message for action to remove the registered phone number. -->
    <string name="remove_phone_number_message">This will remove your associated phone number from your account. If you later choose to add a phone number you will be required to verify it.</string>
    <!-- Text of an action button indicating something was successful and it can checks it by pressing it -->
    <string name="action_see">See</string>
    <!-- “Verify user” dialog description. Please, keep the placeholder, is to set the name of a contact: Joana’s credentials -->
    <string name="label_contact_credentials">%s’s credentials</string>
    <!-- The label under the button of opening all-documents screen. The space is reduced, so please translate this string as short as possible. -->
    <string name="category_documents">Docs</string>
    <!-- The label under the button of opening all-documents screen -->
    <string name="section_documents">Documents</string>
    <!-- Label of the floating action button of opening the new chat conversation -->
    <string name="fab_label_new_chat">New chat</string>
    <!-- Text that indicates that there’s no photo to show -->
    <string name="homepage_empty_hint_photos">No photos found</string>
    <!-- Text that indicates that there’s no document to show -->
    <string name="homepage_empty_hint_documents">No documents found</string>
    <!-- Text that indicates that there’s no audio to show -->
    <string name="homepage_empty_hint_audio">No audio files found</string>
    <!-- Text that indicates that there’s no video to show -->
    <string name="homepage_empty_hint_video">No videos found</string>
    <!-- Title of the screen to attach GIFs -->
    <string name="search_giphy_title">Search GIPHY</string>
    <!-- Label indicating an empty search of GIFs. The format placeholders are to showing it in different colors. -->
    <string name="empty_search_giphy">No [A]GIFs[/A] found</string>
    <!-- Label indicating there is not available GIFs due to down server -->
    <string name="server_down_giphy">No available GIFs. Please try again later</string>
    <!-- Label indicating the end of Giphy list. The format placeholders are to showing it in different colors. -->
    <string name="end_of_results_giphy">[A]End of[/A] results</string>
    <!-- Title of a dialog to confirm the action of resume all transfers -->
    <string name="warning_resume_transfers">Resume transfers?</string>
    <!-- Option to  resume all transfers -->
    <string name="option_resume_transfers">Resume transfers</string>
    <!-- Option to  cancel a transfer -->
    <string name="option_cancel_transfer">Cancel transfer</string>
    <!-- Message of a dialog to confirm the action of resume all transfers -->
    <string name="warning_message_resume_transfers">Unpause transfers to proceed with your upload.</string>
    <!-- Indicator of the progress in a download/upload. Please, don’t remove the place holders: the first one is to set the percentage, the second one is to set the size of the file. Example 33% of 33.3 MB -->
    <string name="progress_size_indicator">%1$d%% of %2$s</string>
    <!-- Message showing when enable the mode for showing the special information in the chat messages. This action is performed from the settings section, clicking 5 times on the App version option -->
    <string name="show_info_chat_msg_enabled">Enabled special info for chat messages</string>
    <!-- Message showing when disable the mode for showing the special information in the chat messages.. This action is performed from the settings section, clicking 5 times on the App version option -->
    <string name="show_info_chat_msg_disabled">Disabled special info for chat messages</string>
    <!-- Shows the error when the limit of reactions per user is reached and the user tries to add one more. Keep the placeholder because is to show limit number in runtime. -->
    <string name="limit_reaction_per_user">You have reached the maximum limit of %d reactions.</string>
    <!-- Shows the error when the limit of reactions per message is reached and a user tries to add one more. Keep the placeholder because is to show limit number in runtime. -->
    <string name="limit_reaction_per_message">This message has reached the maximum limit of %d reactions.</string>
    <!-- System message displayed to all chat participants when one of them enables retention history -->
    <string name="retention_history_changed_by">[A]%1$s[/A][B] changed the message clearing time to[/B][A] %2$s[/A][B].[/B]</string>
    <!-- Title of the section to clear the chat content in the Manage chat history screen -->
    <string name="title_properties_clear_chat_history">Clear chat history</string>
    <!-- System message that is shown to all chat participants upon disabling the Retention history -->
    <string name="retention_history_disabled">[A]%1$s[/A][B] disabled message clearing.[/B]</string>
    <!-- Subtitle of the section to clear the chat content in the Manage chat history screen -->
    <string name="subtitle_properties_chat_clear">Delete all messages and files shared in this conversation. This action is irreversible.</string>
    <!-- Title of the history retention option -->
    <string name="title_properties_history_retention">History clearing</string>
    <!-- Subtitle of the history retention option when history retention is disabled -->
    <string name="subtitle_properties_history_retention">Automatically delete messages older than a certain amount of time.</string>
    <!-- Label for the dialog box option to configure history retention. This option will indicate that history retention option is disabled -->
    <string name="history_retention_option_disabled">Disabled</string>
    <!-- Label for the dialog box option to configure history retention. This option will indicate that automatically deleted messages older than one day -->
    <string name="history_retention_option_one_day">One day</string>
    <!-- SLabel for the dialog box option to configure history retention. This option will indicate that automatically deleted messages older than one week -->
    <string name="history_retention_option_one_week">One week</string>
    <!-- Label for the dialog box option to configure history retention. This option will indicate that automatically deleted messages older than one month -->
    <string name="history_retention_option_one_month">One month</string>
    <!-- Label for the dialog box option to configure history retention. This option will indicate that messages older than a custom date will be deleted -->
    <string name="history_retention_option_custom">Custom</string>
    <!-- Title of the Manage chat history screen -->
    <string name="title_properties_manage_chat">Manage chat history</string>
    <!-- Subtitle of the dialogue to select a retention time -->
    <string name="subtitle_properties_manage_chat">Automatically delete messages older than:</string>
    <!-- Text of the confirmation dialog to clear the chat history from Manage chat history section -->
    <string name="confirmation_clear_chat_history">Clear the full message history for this conversation?</string>
    <!-- Text on the label indicating that the oldest messages of a year will be automatically deleted. -->
    <string name="subtitle_properties_manage_chat_label_year">1 year</string>
    <!-- Picker text to choose custom retention time. This option indicates several hours -->
    <plurals name="retention_time_picker_hours">
        <item quantity="one">hour</item>
        <item quantity="other">hours</item>
    </plurals>
    <!-- Picker text to choose custom retention time. This option indicates several days -->
    <plurals name="retention_time_picker_days">
        <item quantity="one">day</item>
        <item quantity="other">days</item>
    </plurals>
    <!-- Picker text to choose custom retention time. This option indicates several weeks -->
    <plurals name="retention_time_picker_weeks">
        <item quantity="one">week</item>
        <item quantity="other">weeks</item>
    </plurals>
    <!-- Picker text to choose custom retention time. This option indicates several months -->
    <plurals name="retention_time_picker_months">
        <item quantity="one">month</item>
        <item quantity="other">months</item>
    </plurals>
    <!-- Picker text to choose custom retention time. This option indicates a year -->
    <string name="retention_time_picker_year">year</string>
    <!-- Text on the label indicating that That the oldest messages of several hours will be automatically deleted. -->
    <plurals name="subtitle_properties_manage_chat_label_hours">
        <item quantity="one">1 hour</item>
        <item quantity="other">%1$d hours</item>
    </plurals>
    <!-- Text on the label indicating that That the oldest messages of several weeks will be automatically deleted. -->
    <plurals name="subtitle_properties_manage_chat_label_weeks">
        <item quantity="one">1 week</item>
        <item quantity="other">%1$d weeks</item>
    </plurals>
    <!-- Text on the label indicating that That the oldest messages of several months will be automatically deleted. -->
    <plurals name="subtitle_properties_manage_chat_label_months">
        <item quantity="one">1 month</item>
        <item quantity="other">%1$d months</item>
    </plurals>
    <!-- Title indicating the select mode is enabled and ready to select transfers on Transfers section, In progress tab -->
    <string name="title_select_transfers">Select transfers</string>
    <!-- Error shown to inform the priority change of a transfer failed. Please don’t remove the place holder, it’s to set the name of the transfer. Example: The priority change of the transfer “video.mp4” failed. -->
    <string name="change_of_transfer_priority_failed">The priority change of the transfer ”%1$s” failed.</string>
    <!-- Title option to send separated the link and decryption key -->
    <string name="option_send_decryption_key_separately">Send decryption key separately</string>
    <!-- Explanation option to send separated the link and decryption key -->
    <string name="explanation_send_decryption_key_separately">Export link and decryption key separately.</string>
    <!-- Label option indicating if it is pressed, an explanation will be shown with more details -->
    <string name="learn_more_option">Learn more</string>
    <!-- Label key referring to a link decryption key -->
    <string name="key_label">Key</string>
    <!-- Button which action is share the decryption key of a link -->
    <string name="button_share_key">Share key</string>
    <!-- Button which action is copy the decryption key of a link -->
    <string name="button_copy_key">Copy key</string>
    <!-- Button which action is copy the password of a link -->
    <string name="button_copy_password">Copy password</string>
    <!-- Confirmation shown informing a link it’s copied to the clipboard -->
    <string name="link_copied_clipboard">Link copied to the clipboard.</string>
    <!-- Confirmation shown informing a key link it’s copied to the clipboard -->
    <string name="key_copied_clipboard">Key copied to the clipboard.</string>
    <!-- Confirmation shown informing a password link it’s copied to the clipboard -->
    <string name="password_copied_clipboard">Password copied to the clipboard.</string>
    <!-- Confirmation shown informing a link it’s copied to the clipboard -->
    <string name="link_sent">Link successfully sent.</string>
    <!-- Confirmation shown informing a key link it’s copied to the clipboard -->
    <string name="link_and_key_sent">Link and key successfully sent.</string>
    <!-- Confirmation shown informing a key link it’s copied to the clipboard -->
    <string name="link_and_password_sent">Link and password successfully sent.</string>
    <!-- Title of a warning recommending upgrade to Pro -->
    <string name="upgrade_pro">Upgrade to Pro</string>
    <!-- Explanation of a warning recommending upgrade to Pro in relation to link available options -->
    <string name="link_upgrade_pro_explanation">MEGA Pro users have exclusive access to additional link safety features making your account even more secure.</string>
    <!-- Meaning of links decryption key -->
    <string name="decryption_key_explanation">Our end-to-end encryption system requires a unique key automatically generated for this file. A link with this key is created by default, but you can export the decryption key separately for an added layer of security.</string>
    <!-- Reset password label -->
    <string name="reset_password_label">Reset password</string>
    <!-- Warning show to the user when has enable to send the decryption key of a link separately and tries to share the link -->
    <string name="share_key_warning">Share the key for this link?</string>
    <!-- Warning show to the user when has set a password protection of a link and tries to share the link -->
    <string name="share_password_warning">Share the password for this link?</string>
    <!-- Button which action is share the password of a link -->
    <string name="button_share_password">Share password</string>
    <!-- String to share a link with its decryption key separately. Please keep the place holders, are to set the link and the key. Example: Link: https://mega.nz/file/kC42xRSK#Ud2QsvpIVYmCd1a9QUhk42wXv10jCSyPSWnXEwYX2VE Key: asfAFG3345g -->
    <string name="share_link_with_key">Link: %1$s\n\nKey: %2$s</string>
    <!-- String to share a link protected with password with its password.Please keep the place holders, are to set the link and the password. Example: Link: https://mega.nz/file/kC42xRSK#Ud2QsvpIVYmCd1a9QUhk42wXv10jCSyPSWnXEwYX2VE Password: asfAFG3345g -->
    <string name="share_link_with_password">Link: %1$s\n\nPassword: %2$s</string>
    <!-- Warning show to the user when the app needs permissions to share files and the user has denied them. -->
    <string name="files_required_permissions_warning">MEGA needs your permission in order to share files.</string>
    <!-- Context menu item. Allows user to add file/folder to favourites -->
    <string name="file_properties_favourite">Favourite</string>
    <!-- Context menu item. Allows user to delete file/folder from favourites -->
    <string name="file_properties_unfavourite">Remove favourite</string>
    <!-- Context menu item. Allows to mark file/folder with own color label -->
    <string name="file_properties_label">Label&#8230;</string>
    <!-- Information text to let’s the user know that they can remove a colour from a folder or file that was already marked. -->
    <string name="action_remove_label">Remove label</string>
    <!-- Title text to show label selector. -->
    <string name="title_label">Label</string>
    <!-- A user can mark a folder or file with red colour. -->
    <string name="label_red">Red</string>
    <!-- A user can mark a folder or file with orange colour. -->
    <string name="label_orange">Orange</string>
    <!-- A user can mark a folder or file with yellow colour. -->
    <string name="label_yellow">Yellow</string>
    <!-- A user can mark a folder or file with green colour. -->
    <string name="label_green">Green</string>
    <!-- A user can mark a folder or file with blue colour. -->
    <string name="label_blue">Blue</string>
    <!-- A user can mark a folder or file with purple colour. -->
    <string name="label_purple">Purple</string>
    <!-- A user can mark a folder or file with grey colour. -->
    <string name="label_grey">Grey</string>
    <!-- Text that indicates the audio will still be played in background if the app is backgrounded -->
    <string name="background_play_hint">Will play in the background</string>
    <!-- Text that indicates the audio will not be played in background -->
    <string name="not_background_play_hint">Will not play in the background</string>
    <!-- Text that indicates the song is now playing -->
    <string name="audio_player_now_playing">Now playing</string>
    <!-- Text that indicates the song is now playing, but paused -->
    <string name="audio_player_now_playing_paused">Now playing (paused)</string>
    <!-- Title of the song info screen -->
    <string name="audio_track_info">Track info</string>
    <!-- Action to get more information -->
    <string name="action_more_information">More Information</string>
    <!-- Preferences screen item title for Cookie Policy -->
    <string name="settings_about_cookie_policy">Cookie Policy</string>
    <!-- Preferences screen item title for cookie settings -->
    <string name="settings_about_cookie_settings">Cookie Settings</string>
    <!-- Cookie dialog title -->
    <string name="dialog_cookie_alert_title">Before you continue</string>
    <!-- Cookie dialog message. Please, keep the placeholders to format the string. -->
    <string name="dialog_cookie_alert_message">We use local storage and similar technologies (’Cookies’) to provide our services to you, enhance your experience with our services and customize the adverts you see, including through third parties. Accept our use of Cookies from the beginning of your visit or customise Cookies in Cookie Settings. Read more in our [A]Cookie Policy[/A].</string>
    <!-- Cookie dialog message showed when there are unsaved settings. -->
    <string name="dialog_cookie_alert_unsaved">Cookie Settings unsaved.</string>
    <!-- Snackbar message showed when there settings has been saved successfully. -->
    <string name="dialog_cookie_snackbar_saved">Cookie Settings changes have been saved</string>
    <!-- Cookie dialog third party title -->
    <string name="dialog_cookie_thirdparty_title">Third Party Cookies</string>
    <!-- Cookie dialog third party first subtitle -->
    <string name="dialog_cookie_thirdparty_subtitle1">Google Advertising Cookies</string>
    <!-- Cookie dialog third party second subtitle -->
    <string name="dialog_cookie_thirdparty_subtitle2">Category: Advertising Cookies</string>
    <!-- Cookie dialog third party message. Please, keep the placeholders to format the string. -->
    <string name="dialog_cookie_thirdparty_message">Used by Google to:\n• customise the adverts Google shows on ours and other services and websites, based on such things as your location and other websites you’ve previously visited;\n• monitor how often you are displayed certain adverts;\n• provide fraud prevention; and\n• determine when you click on a particular advert and then to track the following actions you take in response to that advert.\nhttps://policies.google.com/technologies/partner-sites</string>
    <!-- Preference screen item title -->
    <string name="preference_cookies_accept">Accept Cookies</string>
    <!-- Preference screen item title -->
    <string name="preference_cookies_essential_title">Essential Cookies</string>
    <!-- Preference screen item summary -->
    <string name="preference_cookies_essential_summary">Essential for providing you important functionality and secure access to our services. For this reason, they do not require consent.</string>
    <!-- Preference screen item title -->
    <string name="preference_cookies_preference_title">Preference Cookies</string>
    <!-- Preference screen item summary -->
    <string name="preference_cookies_preference_summary">Allow us to remember certain display and formatting settings you choose. Not accepting these Cookies will mean we won’t be able to remember some things for you such as your preferred screen layout.</string>
    <!-- Preference screen item title -->
    <string name="preference_cookies_performance_title">Performance and Analytics Cookies</string>
    <!-- Preference screen item summary -->
    <string name="preference_cookies_performance_summary">Help us to understand how you use our services and provide us data that we can use to make improvements. Not accepting these Cookies will mean we will have less data available to us to help design improvements.</string>
    <!-- Preference screen item title -->
    <string name="preference_cookies_advertising_title">Advertising Cookies</string>
    <!-- Preference screen item summary -->
    <string name="preference_cookies_advertising_summary">Used by us and our approved advertising partners to customise the adverts you see on our services and on other websites based on your browsing history. Not accepting these Cookies means we may show advertisements that are less relevant.</string>
    <!-- Preference screen item title -->
    <string name="preference_cookies_thirdparty_title">Third Party Cookies</string>
    <!-- Preference screen item summary. Please, keep the placeholders to format the string. -->
    <string name="preference_cookies_thirdparty_summary">These are Cookies which are controlled by someone other than us; we use these Cookies to provide the types of functionality described above. Not accepting these Cookies will have different implications depending on what type of Cookie each third party Cookie is. Click on “More Information” below for details on all the third party Cookies we use.</string>
    <!-- Preference screen item action button -->
    <string name="preference_cookies_policies_privacy">Privacy Policy</string>
    <!-- Preference screen item action button -->
    <string name="preference_cookies_policies_cookie">Cookie Policy</string>
    <!-- Preference screen item state description -->
    <string name="preference_cookies_always_on">Always On</string>
    <!-- Menu option that allows the user to scan document and upload it directly to MEGA. -->
    <string name="menu_scan_document">Scan document</string>
    <!-- Message displayed when clicking on a contact attached to the chat that is not my contact -->
    <string name="user_is_not_contact">%s is not in your contacts list</string>
    <!-- Option of color theme, light mode. -->
    <string name="theme_light">Light</string>
    <!-- Option of color theme, dark mode. -->
    <string name="theme_dark">Dark</string>
    <!-- Option of color theme, follow the system setting. -->
    <string name="theme_system_default">System default</string>
    <!-- Option of color theme, follow the system battery saver settings. -->
    <string name="theme_battery_saver">Set by Battery Saver</string>
    <!-- Prompt text shows when need to user select SD card root from SAF(Storage Access Framework, a system app). -->
    <string name="ask_for_select_sdcard_root">Please select SD card root.</string>
    <!-- Cloud Drive screen subtitle indicating a destination is required to be selected -->
    <string name="cloud_drive_select_destination">Select destination</string>
    <!-- Warning which alerts the user before discard changes -->
    <string name="discard_changes_warning">Discard changes and close the editor?</string>
    <!-- Action discard -->
    <string name="discard_close_action">Discard and close</string>
    <!-- Label indicating saving a file is in progress -->
    <string name="saving_file">Saving file&#8230;</string>
    <!-- Label indicating a file was created successfully -->
    <string name="file_created">File created</string>
    <!-- Warning indicating a file was not created successfully -->
    <string name="file_creation_failed">File creation failed. Try again.</string>
    <!-- Label indicating a file was saved to some folder. e.g.: File saved to Cloud Drive -->
    <string name="file_saved_to">File saved to %1$s</string>
    <!-- Warning indicating a file was not saved to some folder. e.g.: File not saved to Cloud Drive. Try again -->
    <string name="file_saved_to_failed">File not saved to %1$s. Try again.</string>
    <!-- Label indicating a file was updated successfully -->
    <string name="file_updated">File updated</string>
    <!-- Warning indicating a file was not updated successfully -->
    <string name="file_update_failed">File update failed. Try again.</string>
    <!-- Warning which alerts the user a file cannot be opened -->
    <string name="error_opening_file">File is too large and can’t be opened or previewed.</string>
<<<<<<< HEAD

    <!-- Section name for the “Requests” section.Preferably one word. There is little space for this word. -->
    <string name="section_requests">Requests</string>
    <!-- Section name for the “Groups” section.Preferably one word. There is little space for this word. -->
    <string name="section_groups">Groups</string>
=======
    <!-- Error shown when the user writes a file name without extension. The placeholder shows the file extension. e. g. File without extension (.jpg)-->
    <string name="file_without_extension">File without extension (.%1$s)</string>
    <!-- Error shown when the user writes a file name without extension -->
    <string name="file_without_extension_warning">To proceed you need to type a file extension</string>
    <!-- Title of the warning dialog indicating the renamed name file extension is not the same -->
    <string name="file_extension_change_title">File extension change</string>
    <!-- Text of the warning dialog indicating the renamed name file extension is not the same. The placeholders show the file extensions. e.g. You may not be able to access this file if you change it from ".jpg" to ".txt" -->
    <string name="file_extension_change_warning">You may not be able to access this file if you change the extension from “.%1$s” to “.%2$s”</string>
    <!-- Text of the warning dialog indicating the renamed name file extension is not the same. The placeholder shows the file extension. e.g. You may not be able to access this file if you change it from empty to ".txt" -->
    <string name="file_extension_change_warning_old_empty">You may not be able to access this file if you add the “.%1$s” extension</string>
    <!-- Text of the warning dialog indicating the renamed name file extension is not the same. The placeholder shows the file extension. e.g. You may not be able to access this file if you change it from ".jpg" to empty -->
    <string name="file_extension_change_warning_new_empty">You may not be able to access this file if you remove the “.%1$s” extension</string>
    <!-- Button of the warning dialog indicating the renamed name file extension is not the same to use the new extension -->
    <string name="action_use_empty_new_extension">Remove extension</string>
    <!-- Button of the warning dialog indicating the renamed name file extension is not the same to use the new extension. The placeholder shows the file extension. e.g. Use .txt -->
    <string name="action_use_new_extension">Use .%1$s</string>
    <!-- Button of the warning dialog indicating the renamed name file extension is not the same to keep the old extension -->
    <string name="action_keep_empty_old_extension">No extension</string>
    <!-- Button of the warning dialog indicating the renamed name file extension is not the same to keep the old extension. The placeholder shows the file extension. e.g. Keep .jpg -->
    <string name="action_keep_old_extension">Keep .%1$s</string>
>>>>>>> a9439a6e
</resources><|MERGE_RESOLUTION|>--- conflicted
+++ resolved
@@ -3926,13 +3926,6 @@
     <string name="file_update_failed">File update failed. Try again.</string>
     <!-- Warning which alerts the user a file cannot be opened -->
     <string name="error_opening_file">File is too large and can’t be opened or previewed.</string>
-<<<<<<< HEAD
-
-    <!-- Section name for the “Requests” section.Preferably one word. There is little space for this word. -->
-    <string name="section_requests">Requests</string>
-    <!-- Section name for the “Groups” section.Preferably one word. There is little space for this word. -->
-    <string name="section_groups">Groups</string>
-=======
     <!-- Error shown when the user writes a file name without extension. The placeholder shows the file extension. e. g. File without extension (.jpg)-->
     <string name="file_without_extension">File without extension (.%1$s)</string>
     <!-- Error shown when the user writes a file name without extension -->
@@ -3953,5 +3946,9 @@
     <string name="action_keep_empty_old_extension">No extension</string>
     <!-- Button of the warning dialog indicating the renamed name file extension is not the same to keep the old extension. The placeholder shows the file extension. e.g. Keep .jpg -->
     <string name="action_keep_old_extension">Keep .%1$s</string>
->>>>>>> a9439a6e
+
+    <!-- Section name for the “Requests” section.Preferably one word. There is little space for this word. -->
+    <string name="section_requests">Requests</string>
+    <!-- Section name for the “Groups” section.Preferably one word. There is little space for this word. -->
+    <string name="section_groups">Groups</string>
 </resources>