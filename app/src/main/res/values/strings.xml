--- conflicted
+++ resolved
@@ -2240,14 +2240,9 @@
         <item context="Plural of participant. 2 participants" quantity="other">%d participants</item>
     </plurals>
 
-<<<<<<< HEAD
-    <string name="type_month" context="Label to show the price of each plan in the upgrade account section">[A]From[/A] %s [A]month[/A] *</string>
+    <string name="type_month" context="Label to show the price of each plan in the upgrade account section">[A]From[/A] %s / [A]month[/A] *</string>
     <string name="upgrade_comment" context="the meaning of the asterisk in monthly* and annually* payment">* Recurring subscription can be cancelled any time before the renewal date.</string>
     <string name="call_started_messages" context="Message shown when a call starts.">Call started</string>
-=======
-    <string name="type_month" context="Label to show the price of each plan in the upgrade account section">[A]From[/A] %s / [A]month[/A] *</string>
-    <string name="upgrade_comment" context="the meaning of the asterisk in monthly* and annually* payment">* recurring subscription can be cancelled anytime before the renewal date</string>
->>>>>>> e663a769
 
     <string name="ssl_error_dialog_title" context="Title of the dialog to inform about a SSL error">SSL certificate error</string>
     <string name="ssl_error_dialog_text" context="Text of the dialog to inform about a SSL error">MEGA is unable to connect securely through SSL. You might be on public WiFi with additional requirements.</string>
