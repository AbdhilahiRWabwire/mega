--- conflicted
+++ resolved
@@ -2846,9 +2846,7 @@
     <string name="error_account_blocked" context="Error message when trying to login and the account is blocked">Your account has been blocked. Please contact support@mega.nz</string>
 
     <string name="action_see" context="Text of an action button indicating something was successful and it can checks it by pressing it">See</string>
-<<<<<<< HEAD
-=======
+
     <string name="label_contact_credentials" context="“Verify user” dialog description. Please, keep the placeholder, is to set the name of a contact: Joana’s credentials">%s’s credentials</string>
 
->>>>>>> 0fa36b97
 </resources>