--- conflicted
+++ resolved
@@ -2770,11 +2770,8 @@
     <string name="download_location" context="Download location label">Download location</string>
     <string name="confirmation_download_location" context="Text asking confirmation for download location">Always save to this location?</string>
 
-<<<<<<< HEAD
     <string name="context_edit" context="Item menu option to edit a chat message.">Edit</string>
-=======
     <string name="file_provider_title" context="Title of the File Provider activity">Attach from&#8230;</string>
     <string name="select_message_title" context="Title of the chat when multi-selection is activated">Select message</string>
->>>>>>> 8dfecd79
 
 </resources>