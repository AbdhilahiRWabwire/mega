--- conflicted
+++ resolved
@@ -1842,9 +1842,9 @@
 
     <string name="general_error_internal_node_not_found" context="Error message shown when opening a file link which doesn't exist">File or folder not found. Are you logged in with a different account in your browser? You can only access files or folders from the account you are currently logged in with in the app</string>
 
-<<<<<<< HEAD
+
     <string name="context_loop_video" context="menu option to loop video or audio file">Loop</string>
-=======
+
     <string name="settings_security_options_title" context="Title of the category Security options on Settings section">Security options</string>
     <string name="settings_recovery_key_title" context="Title of the preference Recovery key on Settings section">Recovery Key</string>
     <string name="settings_recovery_key_summary" context="Summary of the preference Recovery key on Settings section">Exporting the master key and keeping it in a secure location enables you to set a new password without data loss.</string>
@@ -1855,6 +1855,6 @@
     <string name="login_API_rate" context="message when a temporary error on logging in is due to SDK is waiting for the server to complete a request due to a rate limit ">Too many requests. Please wait.</string>
 
     <string name="corrupt_video_dialog_text" context="when open audio video player, the file that it try to open is damaged or does not exist">Error. The file is corrupted or does not exist.</string>
->>>>>>> 3bedf44d
+
 
 </resources>