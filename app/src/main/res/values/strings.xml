--- conflicted
+++ resolved
@@ -4045,18 +4045,6 @@
     </plurals>
     <!-- Ask for confirmation before clear offline files -->
     <string name="clear_offline_confirmation">Clear all offline files?</string>
-<<<<<<< HEAD
-    <!-- Settings label which allows to enable or disable fingerprint unlock. -->
-    <string name="setting_fingerprint">Fingerprint ID</string>
-    <!-- Title of the dialog which allows to enable the fingerprint unlock. -->
-    <string name="title_enable_fingerprint">Confirm your fingerprint to unlock</string>
-    <!-- Title of the dialog which allows to unlock the app with the fingerprint. -->
-    <string name="title_unlock_fingerprint">Unlock using your fingerprint</string>
-    <!-- Button of the dialog which allows to unlock the app with the fingerprint. Gives the option to unlock with the passcode instead -->
-    <string name="action_use_passcode">Use passcode</string>
-    <!-- Message informing the fingerprint was enabled successfully -->
-    <string name="confirmation_fingerprint_enabled">Your fingerprint is confirmed</string>
-=======
     <!-- Banner text when the call is in progress and I'm the only participant. -->
     <string name="banner_alone_on_the_call">You are the only one here</string>
     <!-- Item menu option upon right click on meeting. -->
@@ -4191,5 +4179,14 @@
     <string name="meeting_me_text_bracket">%1s [A](me)[/A]</string>
     <!-- Menu item to change from thumbnail view to main view in meeting-->
     <string name="main_view">Main view</string>
->>>>>>> 3d626675
+    <!-- Settings label which allows to enable or disable fingerprint unlock. -->
+    <string name="setting_fingerprint">Fingerprint ID</string>
+    <!-- Title of the dialog which allows to enable the fingerprint unlock. -->
+    <string name="title_enable_fingerprint">Confirm your fingerprint to unlock</string>
+    <!-- Title of the dialog which allows to unlock the app with the fingerprint. -->
+    <string name="title_unlock_fingerprint">Unlock using your fingerprint</string>
+    <!-- Button of the dialog which allows to unlock the app with the fingerprint. Gives the option to unlock with the passcode instead -->
+    <string name="action_use_passcode">Use passcode</string>
+    <!-- Message informing the fingerprint was enabled successfully -->
+    <string name="confirmation_fingerprint_enabled">Your fingerprint is confirmed</string>
 </resources>