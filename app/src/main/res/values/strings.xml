<?xml version="1.0" encoding="utf-8"?>
<resources>
    <!-- PRO Lite account -->
    <string name="prolite_account">Pro Lite</string>
    <!-- Name of the MEGA PDF Viewer. Keep uppercase. -->
    <string name="pdf_app_name">MEGA PDF Viewer</string>
    <!-- Answer for confirmation dialog. -->
    <string name="general_yes">Yes</string>
    <!-- Answer for confirmation dialog. -->
    <string name="general_no">No</string>
    <!-- dialog option cancel in alert dialog -->
    <string name="general_cancel">Cancel</string>
    <!-- When moving a file to a location in MEGA. This is the text of the button after selection the destination -->
    <string name="general_move_to">Move to</string>
    <!-- When copying a file to a location in MEGA. This is the text of the button after selection the destination -->
    <string name="general_copy_to">Copy to</string>
    <!-- Selecting a specific location in MEGA. This is the text of the button -->
    <string name="general_select">Select</string>
    <!-- Selecting a specific location in MEGA. This is the text of the button -->
    <string name="general_select_to_upload">Select files</string>
    <!-- Selecting a specific location in MEGA. This is the text of the button -->
    <string name="general_select_to_download">Select folder</string>
    <!-- This is the final button when creating a folder in the dialog where the user inserts the folder name -->
    <string name="general_create">Create</string>
    <!-- Item menu option upon right click on one or multiple files. -->
    <string name="general_download">Download</string>
    <!-- button -->
    <string name="general_add">Add</string>
    <!-- Item menu option upon right click on one or multiple files. -->
    <string name="general_move">Move</string>
    <!-- Menu option to delete one or multiple selected items. -->
    <string name="general_remove">Remove</string>
    <!-- button -->
    <string name="general_share">Share</string>
    <!-- Item menu option upon right click on one or multiple files. -->
    <string name="general_leave">Leave</string>
    <!-- button -->
    <string name="general_decryp">Decrypt</string>
    <!-- button -->
    <string name="general_export">Export</string>
    <!-- Answer for confirmation dialog. -->
    <string name="general_ok">OK</string>
    <!-- Skip a step of a configuration process. -->
    <string name="general_skip">Skip</string>
    <!-- Label for a button to stop some process. For example stop the Camera Uploads -->
    <string name="general_stop">Stop</string>
    <!-- option shown when a message could not be sent -->
    <string name="general_retry">Retry</string>
    <!-- Button to open the default web browser -->
    <string name="general_open_browser">Open browser</string>
    <!-- The title of progress dialog when loading web content -->
    <string name="general_loading">Loading</string>
    <!-- state while importing the file -->
    <string name="general_importing">Importing</string>
    <!-- state while importing the file -->
    <string name="general_forwarding">Forwarding</string>
    <!-- Menu option to choose to add file or folders to Cloud Drive -->
    <string name="general_import">Import</string>
    <!-- label of storage in upgrade/choose account page, it is being used with a variable, e.g. for LITE user it will show ‘200GB Storage’. -->
    <string name="general_storage">Storage</string>
    <!-- Text listed before the amount of bandwidth a user gets with a certain package. For example: “8TB Bandwidth”. Can also be translated as data transfer. -->
    <string name="general_bandwidth">Transfer Quota</string>
    <!-- Text placed inside the button the user clicks when upgrading to PRO. Meaning: subscribe to this plan -->
    <string name="general_subscribe">Subscribe</string>
    <!-- It will be followed by the error message -->
    <string name="general_error_word">Error</string>
    <!-- when clicking into a menu whose functionality is not yet implemented -->
    <string name="general_not_yet_implemented">Not yet implemented</string>
    <!-- when trying to download a file that is already downloaded in the device -->
    <string name="general_already_downloaded">Already downloaded</string>
    <!-- when trying to upload a file that is already uploaded in the folder -->
    <string name="general_already_uploaded">already uploaded</string>
    <!-- Label of the option menu. When clicking this button, the app shows the info of the file -->
    <string name="general_file_info">File info</string>
    <!-- Label of the option menu. When clicking this button, the app shows the info of the folder -->
    <string name="general_folder_info">Folder info</string>
    <!-- Hint how to cancel the download -->
    <string name="general_show_info">Show info</string>
    <!-- Error getting the root node -->
    <string name="error_general_nodes">Error. Please try again.</string>
    <!-- File name (without extension) of file exported with the recovery key -->
    <string name="general_rk">MEGA-RECOVERYKEY</string>
    <!-- Local folder error in Sync Service. There are two syncs for images and videos. This error appears when the secondary media local folder doesn’t exist -->
    <string name="secondary_media_service_error_local_folder">The secondary media folder does not exist, please choose a new folder</string>
    <!-- when no external card exists -->
    <string name="no_external_SD_card_detected">No external storage detected</string>
    <!-- On clicking menu item upload in a incoming shared folder read only -->
    <string name="no_permissions_upload">This folder is read-only. You do not have permission to upload</string>
    <!-- confirmation message before removing the previously downloaded MasterKey file -->
    <string name="remove_key_confirmation">You are removing the previously exported Recovery Key file</string>
    <!-- confirmation message before sending an invitation to a contact -->
    <string name="confirmation_add_contact">Do you want to send an invitation to %s?</string>
    <!-- Button where the user can sign off or logout -->
    <string name="action_logout">Log&#160;out</string>
    <!-- Item menu option upon right click on one or multiple files. -->
    <string name="action_add">Upload</string>
    <!-- Menu item -->
    <string name="action_create_folder">Create new folder</string>
    <!-- Option which allows create a new text file -->
    <string name="action_create_txt">Create new text file</string>
    <!-- Menu item -->
    <string name="action_settings">Settings</string>
    <!-- Search button -->
    <string name="action_search">Search</string>
    <!-- Select country page title -->
    <string name="action_search_country">Choose your region</string>
    <!-- Alternative text or description text for the “Play” button -->
    <string name="action_play">Play</string>
    <!-- Search button -->
    <string name="action_pause">Pause</string>
    <!-- Menu item -->
    <string name="action_refresh">Refresh</string>
    <!-- Menu item -->
    <string name="action_sort_by">Sort by</string>
    <!-- Menu item -->
    <string name="action_help">Help</string>
    <!-- Change from a free account to paying MEGA -->
    <string name="action_upgrade_account">Upgrade account</string>
    <!-- Message while proceeding to upgrade the account -->
    <string name="upgrading_account_message">Upgrading account</string>
    <!-- Menu item to select all the elements of a list -->
    <string name="action_select_all">Select all</string>
    <!-- Menu item to unselect all the elements of a list -->
    <string name="action_unselect_all">Clear selection</string>
    <!-- Menu item to change from list view to grid view -->
    <string name="action_grid">Thumbnail view</string>
    <!-- Menu item to change from grid view to list view -->
    <string name="action_list">List view</string>
    <!-- Title of the preference Recovery key on Settings section -->
    <string name="action_export_master_key">Back up Recovery Key</string>
    <!-- Menu item to let the user cancel subscriptions -->
    <string name="action_cancel_subscriptions">Cancel subscription</string>
    <!-- success message when the subscription has been canceled correctly -->
    <string name="cancel_subscription_ok">The subscription has been cancelled</string>
    <!-- error message when the subscription has not been canceled successfully -->
    <string name="cancel_subscription_error">We were unable to cancel your subscription. Please contact support&#64;mega.nz for assistance</string>
    <!-- Menu item to kill all opened sessions -->
    <string name="action_kill_all_sessions">Close other sessions</string>
    <!-- Message after kill all opened sessions -->
    <string name="success_kill_all_sessions">The remaining sessions have been closed</string>
    <!-- Message after kill all opened sessions -->
    <string name="error_kill_all_sessions">Error when closing the opened sessions</string>
    <!-- General label for files -->
    <plurals name="general_num_files">
        <item quantity="one">File</item>
        <item quantity="other">Files</item>
    </plurals>
    <!-- Indicates how many contacts a folder is shared with. Plural. e.g. Shared with 7 contacts -->
    <plurals name="general_num_shared_with">
        <item quantity="one">Shared with %1$s</item>
        <item quantity="other">Shared with %1$d contacts</item>
    </plurals>
    <!-- Alert text before download. Please do not modify the %s placeholder as it will be replaced by the size to be donwloaded -->
    <string name="alert_larger_file">%s will be downloaded.</string>
    <!-- Alert text before download -->
    <string name="alert_no_app">There is no app to open the file %s. Do you want to continue with the download?</string>
    <!-- Dialog option that permits user do not show it again -->
    <string name="checkbox_not_show_again">Do not show again</string>
    <!-- Press back while login to cancel current login process. -->
    <string name="confirm_cancel_login">Are you sure that you want to cancel the current login process?</string>
    <!-- Login button -->
    <string name="login_text">Log&#160;in</string>
    <!-- email label -->
    <string name="email_text">Email</string>
    <!-- password label -->
    <string name="password_text">Password</string>
    <!-- Hint of the confirmation dialog to get link with password -->
    <string name="confirm_password_text">Confirm password</string>
    <!-- in the password edittext the user can see the password or asterisks. ABC shows the letters of the password -->
    <string name="abc">ABC</string>
    <!-- This question applies to users that do not have an account on MEGA yet -->
    <string name="new_to_mega">New to MEGA?</string>
    <!-- button that allows the user to create an account -->
    <string name="create_account">Create account</string>
    <!-- when the user tries to log in MEGA without typing the email -->
    <string name="error_enter_email">Please enter your email address</string>
    <!-- Title of the alert dialog when the user tries to recover the pass of a non existing account -->
    <string name="error_invalid_email">Invalid email address</string>
    <!-- when the user tries to log in MEGA without typing the password -->
    <string name="error_enter_password">Please enter your password</string>
    <!-- when the user tries to log in to MEGA without a network connection -->
    <string name="error_server_connection_problem">No network connection</string>
    <!-- when the user tries to log in to MEGA without a valid session -->
    <string name="error_server_expired_session">You have been logged out on this device from another location</string>
    <!-- the first step when logging in is calculate the private and public encryption keys -->
    <string name="login_generating_key">Generating encryption keys</string>
    <!-- Message displayed while the app is connecting to a MEGA server -->
    <string name="login_connecting_to_server">Connecting to the server</string>
    <!-- Status text when updating the file manager -->
    <string name="download_updating_filelist">Updating file list</string>
    <!-- title of the screen after creating an account when the user has to confirm the password to confirm the account -->
    <string name="login_confirm_account">Confirm account</string>
    <!-- when the user clicks on the link sent by MEGA after creating the account, this message is shown -->
    <string name="login_querying_signup_link">Checking validation link</string>
    <!-- Attempting to activate a MEGA account for a user. -->
    <string name="login_confirming_account">Activating account</string>
    <!-- After login, updating the file list, the file list should be processed before showing it to the user -->
    <string name="login_preparing_filelist">Preparing file list</string>
    <!-- when the user tries to share something to MEGA without being logged -->
    <string name="login_before_share">Please log in to share with MEGA</string>
    <!-- This toast message is shown on the login page when an email confirm link is no longer valid. -->
    <string name="reg_link_expired">Your confirmation link is no longer valid. Your account may already be activated or you may have cancelled your registration.</string>
    <!--  -->
    <string name="tour_space_title">MEGA Space</string>
    <!--  -->
    <string name="tour_speed_title">MEGA Speed</string>
    <!--  -->
    <string name="tour_privacy_title">MEGA Privacy</string>
    <!--  -->
    <string name="tour_access_title">MEGA Access</string>
    <!-- Full description text of the app in the Google Play page of the app (character limit 4000) -->
    <string name="tour_space_text">Register now and get 20 GB of free storage</string>
    <!--  -->
    <string name="tour_speed_text">Uploads are fast. Quickly share files with everyone</string>
    <!--  -->
    <string name="tour_privacy_text">Keep all your files safe with MEGA’s end-to-end encryption</string>
    <!--  -->
    <string name="tour_access_text">Get fully encrypted access anywhere, anytime</string>
    <!-- button that allows the user to create an account -->
    <string name="create_account_text">Create account</string>
    <!-- category in sort by action -->
    <string name="name_text">Name</string>
    <!-- First Name of the user -->
    <string name="first_name_text">First Name</string>
    <!-- Last name of the user -->
    <string name="lastname_text">Last Name</string>
    <!-- text placed on the checkbox of acceptation of the Terms of Service -->
    <string name="tos">I agree with MEGA’s [A]Terms of Service[/A]</string>
    <!-- Text placed on the checkbox to make sure user agree that understand the danger of losing password -->
    <string name="top">I understand that [B]if I lose my password, I may lose my data[/B]. Read more about [A]MEGA’s end-to-end encryption[/A].</string>
    <!-- Does the user already have a MEGA account -->
    <string name="already_account">Already have an account?</string>
    <!-- warning dialog -->
    <string name="create_account_no_terms">You have to accept our Terms of Service</string>
    <!-- warning dialog, for user do not tick checkbox of understanding the danger of losing password -->
    <string name="create_account_no_top">You need to agree that you understand the danger of losing your password</string>
    <!-- Warning message when the first name is a required field to submit a form. For example during the create account process. -->
    <string name="error_enter_username">Please enter your first name</string>
    <!-- Warning dialog -->
    <string name="error_enter_userlastname">Please enter your last name.</string>
    <!-- when creating the account -->
    <string name="error_short_password">Password is too short</string>
    <!-- when creating the account -->
    <string name="error_passwords_dont_match">Passwords do not match</string>
    <!-- when creating the account -->
    <string name="error_email_registered">This email address has already registered an account with MEGA</string>
    <!--  -->
    <string name="create_account_creating_account">Connecting to the server: Creating account</string>
    <!--  -->
    <string name="cancel_transfer_confirmation">Cancel this transfer?</string>
    <!--  -->
    <string name="cancel_all_transfer_confirmation">Cancel all transfers?</string>
    <!-- Label for any ‘Cancel all’ button to cancel transfers - (String as short as possible). -->
    <string name="cancel_all_action">Cancel all</string>
    <!-- Warning to confirm remove selected transfers. Plural more than 1 transfer -->
    <plurals name="cancel_selected_transfers">
        <item quantity="one">The selected transfer will be cancelled.</item>
        <item quantity="other">The selected transfers will be cancelled.</item>
    </plurals>
    <!-- The name of every users root drive in the cloud of MEGA. -->
    <string name="section_cloud_drive">Cloud Drive</string>
    <!-- Label to reference a recents section -->
    <string name="section_recents">Recents</string>
    <!-- title of the screen where the secondary media images are uploaded, and name of the folder where the secondary media images are uploaded -->
    <string name="section_secondary_media_uploads">Media Uploads</string>
    <!-- Section name for the “Messages” section.Preferably one word. There is little space for this word. -->
    <string name="section_inbox">Inbox</string>
    <!-- title of the screen that shows the files saved for offline in the device -->
    <string name="section_saved_for_offline">Saved for Offline</string>
    <!-- the options of what to upload in an array. Needed for the settings, the options of what to upload. -->
    <string name="section_saved_for_offline_new">Offline</string>
    <!-- Label showing the location of a node which is not in root navigation level. The first placeholder is the name of the parent folder. The second placeholder is the name of the section in which the file is. e.g. PR reviews and tickets (Cloud Drive) -->
    <string name="location_label">%1$s (%2$s)</string>
    <!-- title of the screen that shows all the shared items -->
    <string name="title_shared_items">Shared items</string>
    <!-- title of the screen that shows all the shared items -->
    <string name="section_shared_items">Shared folders</string>
    <!-- The title of the trash bin in the tree of the file manager. -->
    <string name="section_rubbish_bin">Rubbish Bin</string>
    <!-- Section name for the “Contacts” section.Preferably one word. There is little space for this word. -->
    <string name="section_contacts">Contacts</string>
    <!-- Item of the navigation title for the contacts section when there is any pending incoming request -->
    <string name="section_contacts_with_notification">Contacts [A](%1$d)[/A]</string>
    <!-- Empty state when the user has not sent any contact request to other users -->
    <string name="sent_requests_empty">[B]No [/B][A]sent requests[/A]</string>
    <!-- Empty state when the user has not received any contact request from other users -->
    <string name="received_requests_empty">[B]No [/B][A]received requests[/A]</string>
    <!-- Title for the file transfer screen (with the up & download) -->
    <string name="section_transfers">Transfers</string>
    <!-- Section name for the “My Account” section.Preferably one or two words. There is little space for this. -->
    <string name="section_account">My Account</string>
    <!-- title of the screen where the camera images are uploaded, and name of the folder where camera images are uploaded -->
    <string name="section_photo_sync">Camera Uploads</string>
    <!-- Capital letters. Incoming shared folders. The title of a tab -->
    <string name="tab_incoming_shares">Incoming</string>
    <!-- Capital letters. Outgoing shared folders. The title of a tab -->
    <string name="tab_outgoing_shares">Outgoing</string>
    <!-- Capital letters. Files with link. The title of a tab -->
    <string name="tab_links_shares">Links</string>
    <!-- Label for any ‘Incoming shares’ button, link, text, title, etc. - (String as short as possible). -->
    <string name="title_incoming_shares_explorer">Incoming Shares</string>
    <!-- Title of the share with file explorer -->
    <string name="title_incoming_shares_with_explorer">Incoming shares with</string>
    <!-- message when there are no files in the Cloud drive -->
    <string name="file_browser_empty_cloud_drive">No files in your Cloud Drive</string>
    <!-- Text that indicates that a folder is currently empty -->
    <string name="file_browser_empty_folder">Empty Folder</string>
    <!-- Title of the fragment Choose Account -->
    <string name="choose_account_fragment">CHOOSE ACCOUNT</string>
    <!-- The file are available “offline” (without a network Wi-Fi mobile data connection) -->
    <string name="file_properties_available_offline">Available Offline</string>
    <!-- category in sort by action -->
    <string name="file_properties_info_size_file">Size</string>
    <!-- When the file/folder was last modified -->
    <string name="file_properties_info_last_modified">Last modified</string>
    <!-- Label to display the date and time when a file/folder has been added (uploaded) to MEGA. -->
    <string name="file_properties_info_added">Added</string>
    <!-- the label when a folder can be accesed by public users -->
    <string name="file_properties_shared_folder_public_link">Public link</string>
    <!-- Item menu option upon clicking on a file folder. Refers to the permissions of a file folder in the file manager. -->
    <string name="file_properties_shared_folder_permissions">Permissions</string>
    <!-- Title of the dialog to choose permissions when sharing. -->
    <string name="dialog_select_permissions">Share Permissions</string>
    <!-- menu item -->
    <string name="file_properties_shared_folder_change_permissions">Change permissions</string>
    <!-- when listing all the contacts that shares a folder -->
    <string name="file_properties_shared_folder_select_contact">Shared with</string>
    <!-- send a file to a MEGA user -->
    <string name="file_properties_send_file_select_contact">Send to</string>
    <!-- shows the owner of an incoming shared folder -->
    <string name="file_properties_owner">Owner</string>
    <!-- positive button on dialog to invite a contact -->
    <string name="contact_invite">Invite</string>
    <!-- option to reinvite a contact -->
    <string name="contact_reinvite">Reinvite</string>
    <!-- The text of the notification button that is displayed when there is a call in progress, another call is received and ignored. -->
    <string name="contact_ignore">Ignore</string>
    <!-- option to decline a contact invitation -->
    <string name="contact_decline">Decline</string>
    <!-- option to accept a contact invitation -->
    <string name="contact_accept">Accept</string>
    <!-- Label for the option of the sliding panel to show the contact info -->
    <string name="contact_properties_activity">Contact info</string>
    <!-- Adding new relationships (contacts) using the actions. -->
    <string name="contacts_list_empty_text">Add new contacts using the button below</string>
    <!-- Add new contacts before sharing. -->
    <string name="contacts_explorer_list_empty_text">Add a new contact to share</string>
    <!-- Error message -->
    <string name="error_not_enough_free_space">Not enough free space on your device</string>
    <!-- This is button text on the Get Link dialog. This lets the user get a public file/folder link without the decryption key e.g. https://mega.nz/#!Qo12lSpT. -->
    <string name="option_link_without_key">Link without key</string>
    <!-- Alert Dialog to get link -->
    <string name="option_decryption_key">Decryption key</string>
    <!-- Alert shown when some content is sharing with chats and they are processing -->
    <string name="download_preparing_files">Preparing files</string>
    <!-- Message when many downloads start. Plural more than 1 file. Placeholder is for include the number of downloads in runtime. -->
    <plurals name="download_began">
        <item quantity="one">Download has started</item>
        <item quantity="other">%1$d downloads have started</item>
    </plurals>
    <!-- Message when many downloads finish. Plural more than 1 file. Placeholder is for include the number of downloads in runtime. -->
    <plurals name="download_finish">
        <item quantity="one">Download has finished</item>
        <item quantity="other">%1$d downloads have finished</item>
    </plurals>
    <!-- Message when many uploads start. Plural more than 1 file. Placeholder is for include the number of uploads in runtime. -->
    <plurals name="upload_began">
        <item quantity="one">Upload has started</item>
        <item quantity="other">%1$d uploads have started</item>
    </plurals>
    <!-- Message when many downloads finish. Plural more than 1 file. Placeholder is for include the number of uploads in runtime. -->
    <plurals name="upload_finish">
        <item quantity="one">Upload has finished</item>
        <item quantity="other">%1$d uploads have finished</item>
    </plurals>
    <!-- Warning shown when it tries to download some empty folders. Plural -->
    <plurals name="empty_folders">
        <item quantity="one">Folder is empty.</item>
        <item quantity="other">Folders are empty.</item>
    </plurals>
    <!-- Hint how to cancel the download -->
    <string name="download_touch_to_cancel">Touch to cancel</string>
    <!-- Hint how to cancel the download -->
    <string name="download_touch_to_show">View transfers</string>
    <!-- Warning message -->
    <string name="error_file_size_greater_than_4gb">Most devices can’t download files greater than 4GB. Your download will probably fail</string>
    <!-- message when trying to open a downloaded file but there isn’t any app that open that file. Example: a user downloads a pdf but doesn’t have any app to read a pdf -->
    <string name="intent_not_available">There isn’t any available app to execute this file on your device</string>
    <!-- Message when trying to open a location message but there isn’t any app that open that location. -->
    <string name="intent_not_available_location">There are no apps available on your device to open this location</string>
    <!-- Message displayed when user tries to open a file with a 3rd party app using the option "Open with" but there isn't any app installed in the device which can open that file type, e.g. user tries to open a ".txt" but doesn’t have any installed 3rd party app which supports ".txt" files. -->
    <string name="intent_not_available_file">You may not have any apps installed which support this file type</string>
    <!-- to share an image using Facebook, Whatsapp, etc -->
    <string name="context_share_image">Share image using</string>
    <!-- create a link of a file and send it using an app from the device -->
    <string name="context_get_link">Share link</string>
    <!-- Delete a link label -->
    <string name="context_delete_link">Delete link</string>
    <!-- Item menu option upon right click on one or multiple files. -->
    <string name="context_leave_menu">Leave</string>
    <!-- Title alert before leaving a share. -->
    <string name="alert_leave_share">Leave share</string>
    <!-- Item menu option upon right click on one or multiple files. -->
    <string name="context_clean_shares_menu">Remove share</string>
    <!-- Item menu option upon right click on one or multiple files. -->
    <string name="context_remove_link_menu">Remove link</string>
    <!-- Warning that appears prior to remove a link of a file. Singular. -->
    <string name="context_remove_link_warning_text">This link will not be publicly available anymore.</string>
    <!-- Warning that appears prior to remove links of files. Plural. -->
    <plurals name="remove_links_warning_text">
        <item quantity="one">This link will not be publicly available anymore.</item>
        <item quantity="other">These links will not be publicly available anymore.</item>
    </plurals>
    <!-- Item menu option upon right click on one or multiple files. -->
    <string name="context_rename">Rename</string>
    <!-- Title of a dialog to rename a node. The place holder is to set the current name of the node. -->
    <string name="rename_dialog_title">Rename %1$s</string>
    <!-- Menu option to open a link. Also title of the dialog to open a link. -->
    <string name="context_open_link_title">Open link</string>
    <!-- Item menu option upon right click on one or multiple files. -->
    <string name="context_open_link">Open</string>
    <!-- while renaming a file or folder -->
    <string name="context_renaming">Renaming</string>
    <!-- while file provider is downloading a file -->
    <string name="context_preparing_provider">Preparing file</string>
    <!-- Item menu option upon right click on one or multiple files. -->
    <string name="context_download">Download</string>
    <!-- Item menu option upon right click on one or multiple files. -->
    <string name="context_move">Move</string>
    <!-- while moving a file or folder -->
    <string name="context_moving">Moving</string>
    <!-- Item menu option upon right click on one or multiple files. -->
    <string name="context_copy">Copy</string>
    <!-- Item menu option upon right click on one or multiple files. -->
    <string name="context_upload">Upload</string>
    <!-- while copying a file or folder -->
    <string name="context_copying">Copying</string>
    <!-- menu item -->
    <string name="context_move_to_trash">Move to Rubbish Bin</string>
    <!-- menu item -->
    <string name="context_delete_from_mega">Remove from MEGA</string>
    <!-- Input field description in the create folder dialog. -->
    <string name="context_new_folder_name">Folder Name</string>
    <!-- when adding a new contact. in the dialog -->
    <string name="context_new_contact_name">Contact email</string>
    <!-- status dialog when performing the action -->
    <string name="context_creating_folder">Creating folder</string>
    <!-- Menu item -->
    <string name="context_download_to">Save to</string>
    <!-- Menu option title -->
    <string name="context_clear_rubbish">Clear Rubbish Bin</string>
    <!-- Ask for confirmation before removing all the elements of the rubbish bin -->
    <string name="clear_rubbish_confirmation">You are about to permanently remove all items from your Rubbish Bin.</string>
    <!-- send cancel subscriptions dialog -->
    <string name="context_send">Send</string>
    <!-- send the file to inbox -->
    <string name="context_send_file_inbox">Send to contact</string>
    <!-- Menu option to delete one or multiple selected items. -->
    <string name="context_remove">Remove</string>
    <!-- Menu option to delete selected items of the offline state -->
    <string name="context_delete_offline">Remove from Offline</string>
    <!-- menu item -->
    <string name="context_share_folder">Share folder</string>
    <!-- menu item -->
    <string name="context_send_file">Send file to chat</string>
    <!-- menu item -->
    <string name="context_send_contact">Share contact to chat</string>
    <!-- open a shared folder -->
    <string name="context_view_shared_folders">View shared folders</string>
    <!-- Item menu option upon clicking on one or multiple files. -->
    <string name="context_sharing_folder">Sharing</string>
    <!-- Menu option to manage a shared folder. -->
    <string name="manage_share">Manage share</string>
    <!-- menu item -->
    <string name="context_delete">Delete</string>
    <!-- success message when removing a contact request -->
    <string name="context_contact_invitation_deleted">Request deleted</string>
    <!-- success message when reinvite a contact -->
    <string name="context_contact_invitation_resent">Request resent</string>
    <!-- success message when sending a contact request -->
    <string name="context_contact_request_sent">Request successfully sent to %s. View in Sent requests tab.</string>
    <!-- success message when removing a contact -->
    <string name="context_contact_removed">Contact removed</string>
    <!-- error message -->
    <string name="context_contact_not_removed">Error. Contact not removed</string>
    <!-- success message when chaning the permissionss -->
    <string name="context_permissions_changed">Permissions changed</string>
    <!-- error message -->
    <string name="context_permissions_not_changed">Error. Permissions not changed</string>
    <!-- message when trying to create a folder that already exists -->
    <string name="context_folder_already_exists">Folder already exists</string>
    <!-- message when trying to create a invite a contact already that is already added -->
    <string name="context_contact_already_exists">%s is already a contact</string>
    <!-- message when trying to send a file without full access -->
    <string name="context_send_no_permission">You do not have permission to send this file</string>
    <!-- success message when creating a folder -->
    <string name="context_folder_created">Folder created</string>
    <!-- error message when creating a folder -->
    <string name="context_folder_no_created">Error. Folder not created</string>
    <!-- success message when renaming a node -->
    <string name="context_correctly_renamed">Renamed successfully</string>
    <!-- error message -->
    <string name="context_no_renamed">Error. Not renamed</string>
    <!-- success message when copying a node -->
    <string name="context_correctly_copied">Copied successfully</string>
    <!-- success message when sending a node to Inbox -->
    <string name="context_correctly_sent_node">Sent to Inbox</string>
    <!-- error message when sending a node to Inbox -->
    <string name="context_no_sent_node">Error. Not sent to Inbox</string>
    <!-- error message -->
    <string name="context_no_copied">Error. Not copied</string>
    <!-- message that appears when a user tries to move/copy/upload a file but doesn’t choose a destination folder -->
    <string name="context_no_destination_folder">Please choose a destination folder</string>
    <!-- success message when moving a node -->
    <string name="context_correctly_moved">Moved successfully</string>
    <!-- success message when moving a node -->
    <string name="number_correctly_moved">%d items moved successfully.</string>
    <!-- success message when moving a node -->
    <string name="number_incorrectly_moved">%d items were not moved successfully</string>
    <!-- success message when moving a node -->
    <string name="context_correctly_moved_to_rubbish">Moved to the Rubbish Bin successfully</string>
    <!-- error message -->
    <string name="context_no_moved">Error. Not moved</string>
    <!-- success message when sharing a folder -->
    <string name="context_correctly_shared">Shared successfully</string>
    <!-- error message when sharing a folder -->
    <string name="context_no_shared_number">Error. %d shares were not completed</string>
    <!-- success message when sharing a folder -->
    <string name="context_correctly_shared_removed">Remove shares successfully</string>
    <!-- error message when sharing a folder -->
    <string name="context_no_shared_number_removed">Error. %d process of removing shares is not completed</string>
    <!-- error message -->
    <string name="context_no_shared">Error. Not shared</string>
    <!-- error message -->
    <string name="context_no_removed_shared">Error. Share failed to remove</string>
    <!-- success message when removing a sharing -->
    <string name="context_remove_sharing">Folder sharing removed</string>
    <!-- error message -->
    <string name="context_no_link">Link creation failed</string>
    <!-- success message when removing a node from MEGA -->
    <string name="context_correctly_removed">Deleted successfully</string>
    <!-- error message -->
    <string name="context_no_removed">Error. Deletion failed</string>
    <!-- success message when moving a node -->
    <string name="number_correctly_removed">%d items removed successfully from MEGA</string>
    <!-- error message when moving a node -->
    <string name="number_no_removed">%d items are not removed successfully</string>
    <!-- Success message when left shared folders -->
    <string name="number_correctly_leaved">%d folders left successfully.</string>
    <!-- Message shown when a share has been left -->
    <string name="share_left">Share left</string>
    <!-- error message when moving a node -->
    <string name="number_no_leaved">%d folders were not left successfully</string>
    <!-- success message when sending multiple files -->
    <string name="number_correctly_sent">File sent to %d contacts successfully</string>
    <!-- error message when sending multiple files -->
    <string name="number_no_sent">File was not sent to %d contacts</string>
    <!-- success message when sending multiple files -->
    <string name="number_correctly_sent_multifile">%d files sent successfully</string>
    <!-- error message when sending multiple files -->
    <string name="number_no_sent_multifile">%d files failed to send</string>
    <!-- success message when sending multiple files -->
    <string name="number_correctly_copied">%d items copied successfully</string>
    <!-- error message when sending multiple files -->
    <string name="number_no_copied">%d items were not copied</string>
    <!-- success message when removing several contacts -->
    <string name="number_contact_removed">%d contacts removed successfully</string>
    <!-- error message when removing several contacts -->
    <string name="number_contact_not_removed">%d contacts were not removed</string>
    <!-- success message when sharing a file with multiple contacts -->
    <string name="number_contact_file_shared_correctly">Folder shared with %d contacts successfully</string>
    <!-- success message when sharing multiple files -->
    <string name="number_correctly_shared">%d folders shared successfully</string>
    <!-- error message when sharing multiple files -->
    <string name="number_no_shared">%d folders were not shared</string>
    <!-- success message when sending a file to a contact -->
    <string name="context_correctly_copied_contact">Successfully sent to:</string>
    <!-- success message when removing all the contacts of a shared folder -->
    <string name="context_correctly_removed_sharing_contacts">The folder is no longer shared</string>
    <!-- error message when removing all the contacts of a shared folder -->
    <string name="context_no_removed_sharing_contacts">An error occurred. The folder is still shared with another contact</string>
    <!-- option available for just one file -->
    <string name="context_select_one_file">Select just one file</string>
    <!-- success message when emptying the RB -->
    <string name="rubbish_bin_emptied">Rubbish Bin emptied successfully</string>
    <!-- error message when emptying the RB -->
    <string name="rubbish_bin_no_emptied">An error occurred. The Rubbish Bin has not been emptied</string>
    <!-- dialog cancel subscriptions -->
    <string name="dialog_cancel_subscriptions">You are about to cancel your MEGA subscription. Please let us know if there is anything we can do to help change your mind.</string>
    <!-- hint cancel subscriptions dialog -->
    <string name="hint_cancel_subscriptions">Type feedback here</string>
    <!-- send cancel subscriptions dialog -->
    <string name="send_cancel_subscriptions">Send</string>
    <!-- confirmation cancel subscriptions dialog -->
    <string name="confirmation_cancel_subscriptions">Thank you for your feedback. Are you sure you want to cancel your MEGA subscription?</string>
    <!-- provide a reason to cancel subscriptions dialog -->
    <string name="reason_cancel_subscriptions">Your subscription has not been cancelled. Please provide a reason for your cancellation</string>
    <!-- Confirmation message of the dialog shown when a subscription has been processed successfully -->
    <string name="message_user_purchased_subscription">Thanks. Your payment is processing. Please email us at support&#64;mega.co.nz if you have not received your upgrade within 24 hours.</string>
    <!-- Pop up message shows when user purchased a lower level of subscription -->
    <string name="message_user_purchased_subscription_down_grade">Your new subscription will take effect once the current one expires, the new price will be charged at that time.</string>
    <!-- Pop up message shows when user purchased a subscription with a payment method that can not be processed in real time, e.g. voucher -->
    <string name="message_user_payment_pending">Your subscription will take effect once the payment is processed by Google.</string>
    <!--  -->
    <string name="subscription_type_monthly">Monthly</string>
    <!--  -->
    <string name="subscription_type_yearly">Yearly</string>
    <!-- success message after removing the public link of a folder -->
    <string name="context_node_private">The folder is now private</string>
    <!-- success message after removing a share of a folder. a contact has no access to the folder now -->
    <string name="context_share_correctly_removed">Share removed</string>
    <!-- Menu option to create a new folder in the file manager. -->
    <string name="menu_new_folder">New folder</string>
    <!-- Menu option to add a contact to your contact list. -->
    <string name="menu_add_contact">Add contact</string>
    <!-- Menu option to add a contact to your contact list. -->
    <string name="menu_add_contact_and_share">Add contact and share</string>
    <!-- Title of the alert to introduce the decryption key -->
    <string name="alert_decryption_key">Decryption Key</string>
    <!-- Message of the alert to introduce the decryption key -->
    <string name="message_decryption_key">Please enter the decryption key for the link</string>
    <!-- error message shown on the decryption key dialog if the key typed in was wrong -->
    <string name="invalid_decryption_key">Invalid decryption key</string>
    <!-- upload to. Then choose an Image file -->
    <string name="upload_to_image">Image</string>
    <!-- upload to. Then choose an Audio file -->
    <string name="upload_to_audio">Audio</string>
    <!-- Title of the button in the contact info screen to start a video call -->
    <string name="upload_to_video">Video</string>
    <!-- Label for the current uploaded size of a file. For example, 3 files, 50KB uploaded -->
    <string name="upload_uploaded">uploaded</string>
    <!-- Status text at the beginning of an upload, Status text at the beginning of an upload for 2 or more files -->
    <plurals name="upload_prepare">
        <item quantity="one">Processing file</item>
        <item quantity="other">Processing files</item>
    </plurals>
    <!-- error message when downloading a file -->
    <string name="error_temporary_unavaible">Resource temporarily not available, please try again later</string>
    <!-- Error message when the selected file cannot be opened -->
    <string name="upload_can_not_open">Cannot open selected file</string>
    <!-- when a zip file is downloaded and clicked, the app unzips the file. This is the status text while unzipping the file -->
    <string name="unzipping_process">Unzipping file</string>
    <!-- error message while browsing the local filesystem -->
    <string name="error_io_problem">File system problem</string>
    <!-- error message while browsing the local filesystem -->
    <string name="general_error">Error happened when executing the action</string>
    <!-- title of the image gallery -->
    <string name="full_screen_image_viewer_label">Image viewer</string>
    <!-- Headline for the amount of storage space is used -->
    <string name="my_account_used_space">Used storage space</string>
    <!-- menu item -->
    <string name="my_account_change_password">Change password</string>
    <!-- Dialog text overquota error -->
    <string name="overquota_alert_text">You have exceeded your storage limit. Would you like to upgrade your account?</string>
    <!-- when did the last session happen -->
    <string name="my_account_last_session">Last session</string>
    <!-- message displayed while the app is changing the password -->
    <string name="my_account_changing_password">Changing password</string>
    <!-- when changing the password, the first edittext is to enter the current password -->
    <string name="my_account_change_password_oldPassword">Current password</string>
    <!-- when changing the password -->
    <string name="my_account_change_password_newPassword1">New password</string>
    <!-- when changing the password -->
    <string name="my_account_change_password_newPassword2">Confirm new password</string>
    <!-- when changing the password or creating the account, the password is required twice and check that both times are the same -->
    <string name="my_account_change_password_dont_match">Passwords do not match</string>
    <!-- title of the selection of the pro account wanted -->
    <string name="upgrade_select_pricing">Select plan</string>
    <!-- the user has to decide the way of payment -->
    <string name="select_membership_1">Monthly or annually recurring</string>
    <!-- choose the payment method option when no method is available -->
    <string name="no_available_payment_method">There is no payment method set for this plan currently. Please select one.</string>
    <!-- button to decide monthly payment. The asterisk is needed -->
    <string name="upgrade_per_month">Monthly*</string>
    <!-- button to decide annually payment. The asterisk is needed -->
    <string name="upgrade_per_year">Annually*</string>
    <!-- the user can get the link and it’s copied to the clipboard -->
    <string name="file_properties_get_link">The link has been copied to the clipboard</string>
    <!-- before sharing an image, the preview has to be downloaded -->
    <string name="full_image_viewer_not_preview">The preview has not been downloaded yet. Please wait</string>
    <!-- due to device is low on memory, cannot load an image preview temporarily -->
    <string name="not_load_preview_low_memory">Not enough free memory to display preview. Please try again later.</string>
    <!-- alert when clicking a newsignup link being logged -->
    <string name="log_out_warning">Please log out before creating the account</string>
    <!-- message shown in the screen when there are not any active transfer -->
    <string name="transfers_empty">No active transfers</string>
    <!-- menu item -->
    <string name="menu_pause_transfers">Pause transfers</string>
    <!-- menu item -->
    <string name="menu_cancel_all_transfers">Cancel all transfers</string>
    <!-- Option of the sliding panel to capture a new picture to upload to Cloud Drive or to set as user avatar -->
    <string name="menu_take_picture">Capture</string>
    <!-- Dialog title, to explain why MEGA needs the ’display over other apps’ permission (Android 10) -->
    <string name="ask_for_display_over_title">Allow notifications for incoming MEGA calls</string>
    <!-- Dialog message, to explain why MEGA needs the ’display over other apps’ permission (Android 10) -->
    <string name="ask_for_display_over_msg">Please grant MEGA permission to display over other apps for calls.</string>
    <!-- Prompt text shows when the user doesn’t want to make MEGA grant the ’display over other apps’ permission for now (Android 10) -->
    <string name="ask_for_display_over_explain">You can still manually grant permissions in the device Settings.</string>
    <!-- the options of how to upload, but in an array. needed for the settings, how to upload the camera images. only when Wi-Fi connected -->
    <string name="cam_sync_wifi">Wi-Fi only</string>
    <!-- the options of how to upload, but in an array. needed for the settings, how to upload the camera images. when Wi-Fi connected and using data plan -->
    <string name="cam_sync_data">Wi-Fi or mobile data</string>
    <!-- The upload of the user’s photos orvideos from their specified album is in progress. -->
    <string name="cam_sync_syncing">Camera Uploads in progress</string>
    <!-- confirmation question for cancelling the camera uploads -->
    <string name="cam_sync_cancel_sync">Do you want to stop Camera Uploads?</string>
    <!-- title of the notification when camera upload is enabled -->
    <string name="settings_camera_notif_title">Uploading files of media folders</string>
    <!-- title of the notification when camera upload is checking files -->
    <string name="settings_camera_notif_checking_title">Checking for files to be uploaded</string>
    <!-- title of the notification when camera upload is initializing -->
    <string name="settings_camera_notif_initializing_title">Initialising Camera Uploads</string>
    <!-- title of the notification when camera upload’s primary local folder is unavailable. -->
    <string name="camera_notif_primary_local_unavailable">Camera Uploads have been disabled. Your local folder is unavailable.</string>
    <!-- title of the notification when camera upload’s secondary local folder is unavailable. -->
    <string name="camera_notif_secondary_local_unavailable">Media Uploads have been disabled. Your local folder is unavailable.</string>
    <!-- notification camera uploads complete -->
    <string name="settings_camera_notif_complete">Camera uploads complete</string>
    <!-- settings of the Appearance section -->
    <string name="settings_appearance">Appearance</string>
    <!-- settings of the Features section -->
    <string name="settings_features">Features</string>
    <!-- label of storage in upgrade/choose account page, it is being used with a variable, e.g. for LITE user it will show ‘200GB Storage’. -->
    <string name="settings_storage">Storage</string>
    <!-- Settings of the Passcode -->
    <string name="settings_passcode_lock">Passcode lock</string>
    <!-- Setting to allow the user to select the preferred passcode type -->
    <string name="settings_passcode_option">Passcode options</string>
    <!-- Helper text to explain why we have this `Require me to plug in` setting, placeholder - 100 to 1000 in MB -->
    <string name="settings_camera_upload_charging_helper_label">Video compression uses considerable amounts of power. Please plug in your device to charge if the videos to be compressed are larger than %s.</string>
    <!-- Helper text to explain the things to note if enable the feature of including GPS info -->
    <string name="settings_camera_upload_include_gps_helper_label">If enabled, location information will be included with your pictures. Please be careful when sharing them.</string>
    <!-- Settings category title for cache and offline files -->
    <string name="settings_advanced_features">Advanced</string>
    <!-- Settings preference title for cache -->
    <string name="settings_advanced_features_cache">Clear Cache</string>
    <!-- Settings preference title for offline files -->
    <string name="settings_advanced_features_offline">Clear Offline Files</string>
    <!-- description of switch ‘Open file when download is completed’ -->
    <string name="settings_auto_play_label">Open file when downloaded</string>
    <!-- Settings preference title for delete account -->
    <string name="settings_delete_account">Delete account</string>
    <!-- Size of files in offline or cache folders -->
    <string name="settings_advanced_features_size">Currently using %s</string>
    <!-- Calculating Size of files in offline or cache folders -->
    <string name="settings_advanced_features_calculating">Calculating</string>
    <!-- title of the setting to set the default download location -->
    <string name="settings_storage_download_location">Default download location</string>
    <!-- Whether to always ask the user each time. -->
    <string name="settings_storage_ask_me_always">Always ask for download location</string>
    <!-- Whether to enable the storage in advanced devices -->
    <string name="settings_storage_advanced_devices">Display advanced devices (external SD)</string>
    <!-- Label of button on account page that ask user to add their phone number -->
    <string name="add_phone_number_label">Add a phone number</string>
    <!-- enter verification code page title -->
    <string name="verify_account_title">Verify your account</string>
    <!-- Text to explain to user why to verify phone number (account suspended use case) -->
    <string name="verify_account_helper_locked">Your account has been locked temporarily due to potential abuse. Please verify your phone number to unlock your account.</string>
    <!-- Hint text of the country edittext for billing purposes -->
    <string name="general_country_label">Country</string>
    <!-- Hint text of the region edittext for choosing dial code. -->
    <string name="sms_region_label">Region</string>
    <!-- place holder for enter mobile number field -->
    <string name="verify_account_phone_number_placeholder">Your phone number</string>
    <!-- Button label - go to previous page -->
    <string name="general_back_button">Back</string>
    <!-- button label - quite sms verification use case -->
    <string name="verify_account_not_now_button">Not now</string>
    <!-- Button label - confirm some action -->
    <string name="general_confirm_button">Confirm</string>
    <!-- On “add phone number” page, an error message will be shown if user click next button without select country code. -->
    <string name="verify_account_invalid_country_code">Please select a region code</string>
    <!-- On “Add phone number” page, a toast error message will be shown if the country code cannot be fetched from back end. -->
    <string name="verify_account_not_loading_country_code">Region codes could not be fetched.</string>
    <!-- error message if user click next button without enter a valid phone number -->
    <string name="verify_account_invalid_phone_number">Please supply a valid phone number.</string>
    <!-- Label tell user to enter received txt to below input boxes -->
    <string name="verify_account_enter_txt_label">Please enter the verification code sent to</string>
    <!-- enter verification code page title -->
    <string name="verify_account_enter_code_title">Verify your account</string>
    <!-- error message that will show to user when user entered invalid verification code -->
    <string name="verify_account_incorrect_code">Wrong code. Please try again or resend.</string>
    <!-- text message to remind user to resend verification code -->
    <string name="verify_account_resend_label">Didn’t receive the code?</string>
    <!-- Button to resend the create account email to a new email address in case the previous email address was misspelled -->
    <string name="general_resend_button">Resend</string>
    <!-- error message that will show to user when host detected that the mobile number has been registered already -->
    <string name="verify_account_error_phone_number_register">This number is already associated with a MEGA account.</string>
    <!-- error message that will show to user when user reached the sms verification daily limit -->
    <string name="verify_account_error_reach_limit">You have reached the daily limit</string>
    <!-- error message that will show to user when user reached the sms verification daily limit -->
    <string name="verify_account_error_wrong_code">The verification code doesn’t match.</string>
    <!-- error message that will show to user when code has been verified -->
    <string name="verify_account_error_code_verified">The code has been verified</string>
    <!-- error message that will show to user when user entered invalid verification code -->
    <string name="verify_account_error_invalid_code">Wrong code. Please try again or resend.</string>
    <!-- verify phone number successfully -->
    <string name="verify_account_successfully">Your phone number has been verified successfully</string>
    <!-- If the user has an internal storage and an external SD card, it has to be set on the settings screen, external storage option -->
    <string-array name="settings_storage_download_location_array">
        <item>Internal storage</item>
        <item>External storage</item>
    </string-array>
    <!-- If the user has an internal storage and an external SD card, it has to be set on the settings screen, internal storage option -->
    <string name="internal_storage_label">Internal storage</string>
    <!-- If the user has an internal storage and an external SD card, it has to be set on the settings screen, external storage option -->
    <string name="external_storage_label">External storage</string>
    <!-- choose the way the new user’s email is inserted, import from phone option -->
    <string-array name="add_contact_array">
        <item>Write the user’s email</item>
        <item>Import from device</item>
    </string-array>
    <!-- settings option -->
    <string name="settings_camera_upload_on">Enable Camera Uploads</string>
    <!-- settings option -->
    <string name="settings_camera_upload_turn_on">Turn on Camera Uploads</string>
    <!-- settings option -->
    <string name="settings_camera_upload_off">Disable Camera Uploads</string>
    <!-- settings option. How to upload the camera images: via Wi-Fi only or via Wi-Fi and data plan -->
    <string name="settings_camera_upload_how_to_upload">How to upload</string>
    <!-- The Secondary Media uploads allows to create a second Camera Folder synchronization. Enabling it would imply to choose a new local folder and then, a new destination folder in MEGA. This is the text that appears in the settings option to enable the second synchronization. -->
    <string name="settings_secondary_upload_on">Enable Secondary Media uploads</string>
    <!-- The Secondary Media uploads allows to create a second Camera Folder synchronization. Disabling it would imply that the current second sync won’t be running anymore. This is the text that appears in the settings option to disable the second synchronization. -->
    <string name="settings_secondary_upload_off">Disable Secondary Media uploads</string>
    <!-- Title of shared folder explorer to choose a folder to perform an action -->
    <string name="settings_empty_folder">Choose folder</string>
    <!-- the options of how to upload, but in an array. needed for the settings, how to upload the camera images. only when Wi-Fi connected -->
    <string-array name="settings_camera_upload_how_to_entries">
        <item>Wi-Fi or mobile data</item>
        <item>Wi-Fi only</item>
    </string-array>
    <!-- What kind of files are going to be uploaded: images, videos or both -->
    <string name="settings_camera_upload_what_to_upload">File Upload</string>
    <!-- what kind of file are going to be uploaded. Needed for the settings summary -->
    <string-array name="settings_camera_upload_file_upload_entries">
        <item>Photos only</item>
        <item>Videos only</item>
        <item>Photos and videos</item>
    </string-array>
    <!-- Option to choose that the camera sync will only be enable when the device is charging -->
    <string name="settings_camera_upload_charging">Only when charging</string>
    <!-- Title of ‘Include location tags’ setting option. Once enabled, Camera Uploads will include the location info from pictures those are being uploaded -->
    <string name="settings_camera_upload_include_gps">Include location tags</string>
    <!-- Option to choose that the video compression will only be enable when the device is charging -->
    <string name="settings_camera_upload_require_plug_in">Require me to actively charge my device</string>
    <!-- Option to choose that the camera sync will maintain the local file names when uploading -->
    <string name="settings_keep_file_names">Keep file names as in the device</string>
    <!-- The location of where the user photos or videos are stored in the device. -->
    <string name="settings_local_camera_upload_folder">Local Camera folder</string>
    <!-- The location of where the user photos or videos are stored in MEGA. -->
    <string name="settings_mega_camera_upload_folder">MEGA Camera Uploads folder</string>
    <!-- The location of where the user photos or videos of the secondary sync are stored in the device. -->
    <string name="settings_local_secondary_folder">Local Secondary folder</string>
    <!-- The location of where the user photos or videos of the secondary sync are stored in MEGA. -->
    <string name="settings_mega_secondary_folder">MEGA Secondary folder</string>
    <!-- what kind of file are going to be uploaded. Needed for the settings summary -->
    <string name="settings_camera_upload_only_photos">Photos only</string>
    <!-- what kind of file are going to be uploaded. Needed for the settings summary -->
    <string name="settings_camera_upload_only_videos">Videos only</string>
    <!-- what kind of file are going to be uploaded. Needed for the settings summary -->
    <string name="settings_camera_upload_photos_and_videos">Photos and videos</string>
    <!-- status text when no custom photo sync folder has been set -->
    <string name="settings_pin_lock_code_not_set">Not set</string>
    <!-- Settings of the Passcode -->
    <string name="settings_passcode_lock_switch">Passcode Lock</string>
    <!-- Settings option to change Passcode. -->
    <string name="settings_change_passcode">Change passcode</string>
    <!-- Settings option screen to change Passcode. -->
    <string name="title_change_passcode">Change passcode lock</string>
    <!-- Settings option to set the timer to ask for passcode. -->
    <string name="settings_require_passcode">Require passcode</string>
    <!-- Option available to choose in some context to make an action immediately. -->
    <string name="action_immediately">Immediately</string>
    <!-- Button after the Passcode code input field -->
    <string name="pin_lock_enter">Enter</string>
    <!-- Error message when not typing the Passcode code correctly. Plural. The placeholder indicates the number of failed attempts. E.g. 7 failed passcode attempts -->
    <plurals name="passcode_lock_alert_attempts">
        <item quantity="one">1 failed passcode attempt</item>
        <item quantity="other">%1$d failed passcode attempts</item>
    </plurals>
    <!-- Error message when not typing the Passcode code correctly -->
    <string name="pin_lock_alert">You will be logged out and your offline files will be deleted after 10 failed attempts</string>
    <!-- error message when not typing the Passcode code correctly -->
    <string name="pin_lock_incorrect">Incorrect code</string>
    <!-- Error message when not typing the Passcode correctly and have several attempts left. The placeholder is to display the number of attempts left in runtime. -->
    <plurals name="pin_lock_incorrect_alert">
        <item quantity="one">Wrong Passcode, please try again. You have 1 attempt left</item>
        <item quantity="other">Wrong Passcode, please try again. You have %2d attempts left</item>
    </plurals>
    <!-- Error message when not typing the Passcode correctly (two times) -->
    <string name="pin_lock_not_match">Passcodes did not match. Try again.</string>
    <!-- Title of the screen to unlock screen with Passcode -->
    <string name="unlock_pin_title">Enter your passcode</string>
    <!-- Title of the screen to unlock screen with Passcode in second round -->
    <string name="unlock_pin_title_2">Re-enter your passcode</string>
    <!-- Title of the screen to unlock screen with Passcode -->
    <string name="reset_pin_title">Enter your new passcode</string>
    <!-- Title of the screen to unlock screen with Passcode in second round -->
    <string name="reset_pin_title_2">Re-enter your new passcode</string>
    <!-- Text of the screen after 10 attemps with a wrong Passcode -->
    <string name="incorrect_pin_activity">All your local data will be deleted and you will be logged out in %1d seconds</string>
    <!-- Caption of a title, in the context of “About MEGA” or “About us” -->
    <string name="settings_about">About</string>
    <!-- Preference screen item action button -->
    <string name="settings_about_privacy_policy">Privacy Policy</string>
    <!--  -->
    <string name="settings_about_terms_of_service">Terms of Service</string>
    <!-- App means “Application” -->
    <string name="settings_about_app_version">App version</string>
    <!-- Title of the label where the SDK version is shown -->
    <string name="settings_about_sdk_version">MEGA SDK Version</string>
    <!-- Title of the label where the MEGAchat SDK version is shown -->
    <string name="settings_about_karere_version">MEGAchat SDK Version</string>
    <!-- Link to the public code of the app -->
    <string name="settings_about_code_link_title">View source code</string>
    <!--  -->
    <string name="january">January</string>
    <!--  -->
    <string name="february">February</string>
    <!--  -->
    <string name="march">March</string>
    <!--  -->
    <string name="april">April</string>
    <!--  -->
    <string name="may">May</string>
    <!--  -->
    <string name="june">June</string>
    <!--  -->
    <string name="july">July</string>
    <!--  -->
    <string name="august">August</string>
    <!--  -->
    <string name="september">September</string>
    <!--  -->
    <string name="october">October</string>
    <!--  -->
    <string name="november">November</string>
    <!--  -->
    <string name="december">December</string>
    <!-- title of the screen that shows the ZIP files -->
    <string name="zip_browser_activity">ZIP Browser</string>
    <!-- title of the My Account screen -->
    <string name="my_account_title">Account Type</string>
    <!-- Label to indicate the date when the current subscription renews -->
    <string name="renews_on">Renews on&#160;</string>
    <!-- title of the Expiration Date -->
    <string name="expires_on">Expires on&#160;</string>
    <!--  -->
    <string name="free_account">Free</string>
    <!-- info message shown to the user when the Camera Uploads folder has been created -->
    <string name="camera_uploads_created">Camera Uploads folder created</string>
    <!-- category in sort by action -->
    <string name="sortby_name">Name</string>
    <!-- sort files alphabetically ascending -->
    <string name="sortby_name_ascending">Ascending</string>
    <!-- sort files alphabetically descending -->
    <string name="sortby_name_descending">Descending</string>
    <!-- category in sort by action -->
    <string name="sortby_date">Date</string>
    <!-- category in sort by action -->
    <string name="sortby_creation_date">Creation Date</string>
    <!-- category in sort by action -->
    <string name="sortby_modification_date">Modification Date</string>
    <!-- category in sort by action -->
    <string name="sortby_link_creation_date">Link creation date</string>
    <!-- sort files by date newest first -->
    <string name="sortby_date_newest">Newest</string>
    <!-- sort files by date oldest first -->
    <string name="sortby_date_oldest">Oldest</string>
    <!-- category in sort by action -->
    <string name="sortby_size">Size</string>
    <!-- sort files by size largest first -->
    <string name="sortby_size_largest_first">Largest</string>
    <!-- sort files by size smallest first -->
    <string name="sortby_size_smallest_first">Smallest</string>
    <!-- Title of sort by media type options -->
    <string name="sortby_type">Media type</string>
    <!-- sort option, sort media files by photos first -->
    <string name="sortby_type_photo_first">Photos</string>
    <!-- sort option, sort media files by videos first -->
    <string name="sortby_type_video_first">Videos</string>
    <!-- Title to choose the type of Passcode -->
    <string name="pin_lock_type">Passcode Type</string>
    <!-- Passcode with 4 digits -->
    <string name="four_pin_lock">4 digits</string>
    <!-- Passcode with 6 digits -->
    <string name="six_pin_lock">6 digits</string>
    <!-- Passcode alphanumeric -->
    <string name="AN_pin_lock">Alphanumeric</string>
    <!-- Confirmation message when enabling logs in the app -->
    <string name="settings_enable_logs">Logs are now enabled</string>
    <!-- Confirmation message when disabling logs in the app -->
    <string name="settings_disable_logs">Logs are now disabled</string>
    <!-- Snackbar error message triggered by host error when user is trying to setup MEGA Camera Uploads folder in settings page -->
    <string name="error_unable_to_setup_cloud_folder">Unable to set up MEGA Camera Uploads folder</string>
    <!-- Option in the sliding panel to open the folder which contains the file selected after performing a search -->
    <string name="search_open_location">Open location</string>
    <!-- message when a temporary error on logging in is due to SDK is waiting for the server to complete a request due to an API lock -->
    <string name="servers_busy">This process is taking longer than expected. Please wait.</string>
    <!-- Label in My Account section to show user account type -->
    <string name="my_account_free">Free Account</string>
    <!-- Type of account info added to the feedback email sent to support -->
    <string name="my_account_prolite">Pro Lite Account</string>
    <!-- Label in My Account section to show user account type -->
    <string name="my_account_pro1">Pro I Account</string>
    <!-- Label in My Account section to show user account type -->
    <string name="my_account_pro2">Pro II Account</string>
    <!-- Label in My Account section to show user account type -->
    <string name="my_account_pro3">Pro III Account</string>
    <!-- Type of account info added to the feedback email sent to support -->
    <string name="my_account_prolite_feedback_email">Pro Lite Account</string>
    <!--  -->
    <string name="backup_title">Back up your Recovery Key</string>
    <!-- Subtitle of the screen to backup the master key -->
    <string name="backup_subtitle">Your password unlocks your Recovery Key</string>
    <!-- First paragraph of the screen to backup the master key -->
    <string name="backup_first_paragraph">Your data is only readable through a chain of decryption operations that begins with your master encryption key, which we store encrypted with your password. This means that if you lose your password, your Recovery Key can no longer be decrypted, and you can no longer decrypt your data.</string>
    <!-- Summary of the preference Recovery key on Settings section -->
    <string name="backup_second_paragraph">Exporting the Recovery Key and keeping it in a secure location enables you to set a new password without data loss.</string>
    <!-- Third paragraph of the screen to backup the master key -->
    <string name="backup_third_paragraph">An external attacker cannot gain access to your account with just your key. A password reset requires both the key and access to your email.</string>
    <!-- Sentence to inform the user the available actions in the screen to backup the master key -->
    <string name="backup_action">Copy the Recovery Key to the clipboard or save it as text file.</string>
    <!-- Action of a button to save something -->
    <string name="save_action">Save</string>
    <!-- Alert message when the master key has been successfully copied to the ClipBoard -->
    <string name="copy_MK_confirmation">The Recovery Key has been successfully copied</string>
    <!-- Button to change the password -->
    <string name="change_pass">Change</string>
    <!-- Positive button to perform a general action -->
    <string name="general_positive_button">YES</string>
    <!-- Negative button to perform a general action -->
    <string name="general_negative_button">NO</string>
    <!-- Option of the overflow menu to show the screen info to reset the password -->
    <string name="forgot_pass_menu">Forgot password?</string>
    <!-- Button in the Login screen to reset the password -->
    <string name="forgot_pass">Forgot your password?</string>
    <!-- First paragraph of the screen when the password has been forgotten -->
    <string name="forgot_pass_first_paragraph">If you have a backup of your Recovery Key, you can reset your password by selecting YES. No data will be lost.</string>
    <!-- Second paragraph of the screen when the password has been forgotten -->
    <string name="forgot_pass_second_paragraph">You can still export your Recovery Key now if you have an active MEGA session in another browser on this or any other computer. If you don’t, you can no longer decrypt your existing account, but you can start a new one under the same email address by selecting NO.</string>
    <!-- Sentence to ask to the user if he has the master key in the screen when the password has been forgotten -->
    <string name="forgot_pass_action">Do you have a backup of your Recovery Key?</string>
    <!-- Title of the alert message to ask for the link to reset the pass with the MK -->
    <string name="title_alert_reset_with_MK">Great!</string>
    <!-- Hint of the text where the user can write his e-mail -->
    <string name="edit_text_insert_mail">email goes here</string>
    <!-- Text of the alert message to ask for the link to reset the pass with the MK -->
    <string name="text_alert_reset_with_MK">Please enter your email address below. You will receive a recovery link that will allow you to submit your Recovery Key and reset your password.</string>
    <!-- Hint of the text when the user can write his master key -->
    <string name="edit_text_insert_mk">Your Recovery Key goes here</string>
    <!-- Hint of the text where the user can write his password -->
    <string name="edit_text_insert_pass">password goes here</string>
    <!-- Text shown in the last alert dialog to confirm delete user account -->
    <string name="delete_account_text_last_step">This is the last step to delete your account. You will permanently lose all the data stored in the cloud. Please enter your password below.</string>
    <!-- Title of the alert dialog to inform the user that have to check the email -->
    <string name="email_verification_title">Email verification</string>
    <!-- Text of the alert dialog to inform the user that have to check the email -->
    <string name="email_verification_text">Please check your email to proceed.</string>
    <!-- Text to inform the user when an error occurs -->
    <string name="general_text_error">An error occurred, please try again.</string>
    <!-- Alert to inform the user that have to be logged in to perform the action -->
    <string name="alert_not_logged_in">You must be logged in to perform this action.</string>
    <!-- Error message when a user attempts to change their email without an active login session. -->
    <string name="change_email_not_logged_in">You need to be logged in to complete your email change. Please log in again with your current email address and then tap on your confirmation link again.</string>
    <!-- Text displayed to inform that the email was successfully changed. Please keep the placeholder, it will be replaced with the new email address. -->
    <string name="email_changed">Congratulations, your new email address for this MEGA account is: %1$s</string>
    <!-- Error when the user leaves empty the password field -->
    <string name="invalid_string">Incorrect</string>
    <!-- Text of the toast when the user enters invalid text which is neither a valid phone number nor a valid email -->
    <string name="invalid_input">Invalid input</string>
    <!-- Title of the alert dialog when the user tries to recover the pass of a non existing account -->
    <string name="invalid_email_title">Invalid email address</string>
    <!-- Title of the alert dialog when the user tries to recover the pass of a non existing account -->
    <string name="invalid_email_text">Please check the email address and try again.</string>
    <!-- Title of the dialog to write the Recovery Key after opening the recovery link -->
    <string name="title_dialog_insert_MK">Password reset</string>
    <!-- Text of the dialog to write the Recovery Key after opening the recovery link -->
    <string name="text_dialog_insert_MK">Please enter your Recovery Key below</string>
    <!-- Text of the alert when the pass has been correctly changed -->
    <string name="pass_changed_alert">Your password has been changed.</string>
    <!-- Title of the dialog to park an account -->
    <string name="park_account_dialog_title">Park account</string>
    <!-- Button to park an account -->
    <string name="park_account_button">Park</string>
    <!-- Title of the screen to park an account -->
    <string name="park_account_title">Oops!</string>
    <!-- First paragraph of the screen to park an account -->
    <string name="park_account_first_paragraph">Due to our end-to-end encryption paradigm, you will not be able to access your data without either your password or a backup of your Recovery Key.</string>
    <!-- Second paragraph of the screen to park an account -->
    <string name="park_account_second_paragraph">You can park your existing account and start a fresh one under the same email address. Your data will be retained for at least 60 days. In case that you recall your parked account’s password, please contact support&#64;mega.nz</string>
    <!-- Text of the dialog message to ask for the link to park the account -->
    <string name="dialog_park_account">Please enter your email address below. You will receive a recovery link that will allow you to park your account.</string>
    <!-- Text shown in the last alert dialog to park an account -->
    <string name="park_account_text_last_step">This is the last step to park your account, please enter your new password. Your data will be retained for at least 60 days. If you recall your parked account’s password, please contact support&#64;mega.nz</string>
    <!-- Title of the screen to write the new password after opening the recovery link -->
    <string name="title_enter_new_password">Enter new password</string>
    <!-- Message when the user tries to open a recovery pass link and it has expired -->
    <string name="recovery_link_expired">This recovery link has expired, please try again.</string>
    <!-- Text of the alert after opening the recovery link to reset pass being logged. -->
    <string name="text_reset_pass_logged_in">Your Recovery Key will be used to reset your password. Please enter your new password.</string>
    <!-- Text of the alert dialog to inform the user that have to check the email after clicking the option forgot pass -->
    <string name="email_verification_text_change_pass">You will receive a recovery link that will allow you to reset your password.</string>
    <!-- Button to upgrade the account to PRO account in My Account Section -->
    <string name="my_account_upgrade_pro">Upgrade</string>
    <!-- Button to upgrade the account to PRO account in the panel that appears randomly -->
    <string name="my_account_upgrade_pro_panel">Upgrade now</string>
    <!-- Message to promote PRO accounts -->
    <string name="get_pro_account">Grow your cloud.[A]Get increased storage and transfer quotas with a Pro account.</string>
    <!-- success message when the MasterKey file has been downloaded -->
    <string name="toast_master_key">The MEGA account Recovery Key has been saved to: %1s. [A]You can find the file with your Recovery Key in the Saved for Offline section.[/A] Note: as the file with your Recovery Key will be deleted when you log out, please store it in a safe place outside your MEGA account.</string>
    <!-- Error shown when the user tries to change his mail to one that is already used -->
    <string name="mail_already_used">This email address is already in use. Please use another email address.</string>
    <!-- Error shown when the user tries to change his mail while the user has already requested a confirmation link for that email address -->
    <string name="mail_changed_confirm_requested">You have already requested a confirmation link for that email address.</string>
    <!-- Error shown when the user tries to change his mail while the email is the same as the old -->
    <string name="mail_same_as_old">This is your existing email address.</string>
    <!-- Text shown in the last alert dialog to change the email associated to an account -->
    <string name="change_mail_text_last_step">This is the last step to change your email. Please enter your password below.</string>
    <!-- Title of the alert dialog to change the email associated to an account -->
    <string name="change_mail_title_last_step">Change email</string>
    <!-- Iitle of the warning when the user is running out of space -->
    <string name="title_new_warning_out_space">You are running out of storage space.</string>
    <!-- Text of the warning when the user is running out of space -->
    <string name="new_warning_out_space">Take full advantage of your MEGA account by upgrading to Pro.</string>
    <!-- Iitle of sliding panel to choose the option to edit the profile picture -->
    <string name="title_options_avatar_panel">Edit profile picture</string>
    <!-- Option of the sliding panel to capture a new picture to upload to Cloud Drive or to set as user avatar -->
    <string name="take_photo_avatar_panel">Capture</string>
    <!-- Option of the sliding panel to change the avatar by choosing an existing picture -->
    <string name="choose_photo_avatar_panel">Choose picture</string>
    <!-- Option of the sliding panel to delete the existing avatar -->
    <string name="delete_avatar_panel">Delete picture</string>
    <!-- Alert when the user introduces his MK to reset pass incorrectly -->
    <string name="incorrect_MK">The key you supplied does not match this account. Please make sure you use the correct Recovery Key and try again.</string>
    <!-- Title of the alert when the user introduces his MK to reset pass incorrectly -->
    <string name="incorrect_MK_title">Invalid Recovery Key</string>
    <!-- Alert Dialog to get link -->
    <string name="option_full_link">Link with key</string>
    <!-- Message shown meanwhile the app is waiting for a request -->
    <string name="recovering_info">Getting info&#8230;</string>
    <!-- Text of the alert dialog to inform the user that have to check the email to validate his new email -->
    <string name="email_verification_text_change_mail">Your new email address needs to be validated. Please check your email to proceed.</string>
    <!-- Confirmation before deleting the avatar of the user’s profile -->
    <string name="confirmation_delete_avatar">Delete your profile picture?</string>
    <!-- Title of the Dialog to edit the profile attributes of the user’s account -->
    <string name="title_edit_profile_info">Edit</string>
    <!-- Alert Dialog to get link -->
    <string name="title_set_expiry_date">Set expiry date</string>
    <!-- Title of the dialog to get link with password -->
    <string name="title_set_password_protection">Set password protection</string>
    <!-- Subtitle of the dialog to get link -->
    <string name="subtitle_set_expiry_date">(PRO ONLY)</string>
    <!-- Alert Dialog to get link with password -->
    <string name="set_password_protection_dialog">Set password</string>
    <!-- Hint of the dialog to get link with password -->
    <string name="hint_set_password_protection_dialog">Enter password</string>
    <!-- Hint of the confirmation dialog to get link with password -->
    <string name="hint_confirm_password_protection_dialog">Confirm password</string>
    <!-- Status text at the beginning of getting a link -->
    <string name="link_request_status">Processing&#8230;</string>
    <!-- Option of the sliding panel to edit the link of a node -->
    <string name="edit_link_option">Manage link</string>
    <!-- Error alert dialog shown when changing the password the user provides an incorrect password -->
    <string name="old_password_provided_incorrect">The current password you have provided is incorrect.</string>
    <!-- success message when reinviting multiple contacts -->
    <string name="number_correctly_reinvite_contact_request">%d reinvite requests sent successfully.</string>
    <!-- success message when reinviting multiple contacts -->
    <string name="number_correctly_delete_contact_request">%d requests deleted successfully.</string>
    <!-- error message when reinviting multiple contacts -->
    <string name="number_no_delete_contact_request">%1$d requests successfully deleted but %2$d requests were not deleted.</string>
    <!-- confirmation message before removing a contact request. -->
    <string name="confirmation_delete_contact_request">Do you want to remove the invitation request to %s?</string>
    <!-- confirmation message before removing mutiple contact request -->
    <string name="confirmation_remove_multiple_contact_request">Do you want to remove these %d invitation requests?</string>
    <!-- success message when replying to multiple received request -->
    <string name="number_correctly_invitation_reply_sent">%d request replies sent.</string>
    <!-- error message when replying to multiple received request -->
    <string name="number_incorrectly_invitation_reply_sent">%1$d request replies successfully sent but %2$d were not sent.</string>
    <!-- Referring to a invitation request in the Contacts section. Plural. e.g. 5 requests -->
    <plurals name="general_num_request">
        <item quantity="one">1 request</item>
        <item quantity="other">%1$d requests</item>
    </plurals>
    <!-- Confirmation before removing the outgoing shares of a folder -->
    <plurals name="confirmation_remove_outgoing_shares">
        <item quantity="one">The folder is shared with %1$d contact. Remove share?</item>
        <item quantity="other">The folder is shared with %1$d contacts. Remove all shares?</item>
    </plurals>
    <!-- Error message when the credentials to login are incorrect. -->
    <string name="error_incorrect_email_or_password">Invalid email and/or password. Please try again.</string>
    <!-- Error message when trying to login and the account is suspended. -->
    <string name="error_account_suspended">Your account has been suspended due to Terms of Service violations. Please contact support&#64;mega.nz</string>
    <!-- Error message when to many attempts to login. -->
    <string name="too_many_attempts_login">Too many failed attempts to log in, please wait for an hour.</string>
    <!-- Error message when trying to login to an account not validated. -->
    <string name="account_not_validated_login">This account has not been validated yet. Please check your email.</string>
    <!-- Error message shown when opening a folder link which doesn’t exist -->
    <string name="general_error_folder_not_found">Folder link unavailable</string>
    <!-- Error message shown when opening a folder link which has been removed due to ToS/AUP violation -->
    <string name="folder_link_unavaible_ToS_violation">The folder link has been removed because of a ToS or AUP violation.</string>
    <!-- Error message shown when opening a file link which doesn’t exist -->
    <string name="general_error_file_not_found">File link unavailable</string>
    <!-- Error message shown when opening a file link which has been removed due to ToS/AUP violation -->
    <string name="file_link_unavaible_ToS_violation">The file link has been removed because of a ToS or AUP violation.</string>
    <!-- Error message shown when opening a folder link or file link which has been corrupt or deformed -->
    <string name="link_broken">This URL is corrupt or deformed. The link you are trying to access does not exist.</string>
    <!-- Title of the screen after creating the account. That screen asks the user to confirm the account by checking the email -->
    <string name="confirm_email_text">Awaiting email confirmation</string>
    <!-- Text below the title that explains the user should check the email and click the link to confirm the account -->
    <string name="confirm_email_explanation">Please check your email and tap the link to confirm your account.</string>
    <!-- Plural of items which contains a folder. 2 items -->
    <plurals name="general_num_items">
        <item quantity="one">1 item</item>
        <item quantity="other">%1$d items</item>
    </plurals>
    <!-- Error message shown when opening a file or folder link which account has been removed due to ToS/AUP violation -->
    <string name="file_link_unavaible_delete_account">The associated user account has been terminated due to multiple violations of our Terms of Service.</string>
    <!-- Error message shown after login into a folder link with an invalid decryption key -->
    <string name="general_error_invalid_decryption_key">The provided decryption key for the folder link is invalid.</string>
    <!-- Title of the label in the my account section. It shows the credentials of the current user so it can be used to be verified by other contacts -->
    <string name="my_account_my_credentials">My credentials</string>
    <!-- Word to indicate the limited bandwidth of the free accounts -->
    <string name="limited_bandwith">Limited</string>
    <!-- Item of the navigation title for the chat section -->
    <string name="section_chat">Chat</string>
    <!-- Item of the navigation title for the chat section when there is any unread message -->
    <string name="section_chat_with_notification">Chat [A](%1$d)[/A]</string>
    <!-- Confirmation button of the dialog to archive a chat -->
    <string name="tab_archive_chat">Archive</string>
    <!-- Message shown when the user has no recent chats -->
    <string name="recent_chat_empty_invite">Invite your friends to join you on Chat and enjoy our encrypted platform with privacy and security.</string>
    <!-- Initial of the word hour to show the duration of a video or audio call -->
    <string name="initial_hour">h</string>
    <!-- Initial of the word minute to show the duration of a video or audio call -->
    <string name="initial_minute">m</string>
    <!-- Initial of the word second to show the duration of a video or audio call -->
    <string name="initial_second">s</string>
    <!-- Title shown when multiselection is enable in chat tabs -->
    <string name="selected_items">%d selected</string>
    <!-- Message to confirm if the user wants to delete a contact from a shared folder -->
    <string name="remove_contact_shared_folder">The contact %s will be removed from the shared folder.</string>
    <!-- Message to confirm if the user wants to delete a multiple contacts from a shared folder -->
    <string name="remove_multiple_contacts_shared_folder">%d contacts will be removed from the shared folder.</string>
    <!-- success message when removing a contact from a shared folder -->
    <string name="number_correctly_removed_from_shared">%d contacts removed successfully from the shared folder</string>
    <!-- success message when removing a contact from a shared folder -->
    <string name="number_incorrectly_removed_from_shared">%d contacts were not successfully removed</string>
    <!-- success message when changing permissions of contacts for a shared folder, place holder: number of contacts effected -->
    <string name="number_permission_correctly_changed_from_shared">Successfully updated permissions for %d contacts</string>
    <!-- success message when changing permissions of contacts for a shared folder, place holder: number of contacts effected -->
    <string name="number_permission_incorrectly_changed_from_shared">Failed to update permissions for %d contacts</string>
    <!-- Message shown while the contact list from the device is being read and then shown to the user -->
    <string name="contacts_list_empty_text_loading">Loading contacts from the phone&#8230;</string>
    <!-- Warning message when reinviting multiple contacts -->
    <string name="number_existing_invite_contact_request">%d requests already sent.</string>
    <!-- success message when reinviting multiple contacts -->
    <string name="number_correctly_invite_contact_request">%d invite requests sent successfully.</string>
    <!-- error message when reinviting multiple contacts -->
    <string name="number_no_invite_contact_request">%1$d invite requests successfully sent but %2$d requests were not sent.</string>
    <!-- Word next to own user’s message in chat screen -->
    <string name="chat_me_text_bracket">%1s (Me)</string>
    <!-- Hint shown in the field to write a message in the chat screen -->
    <string name="type_message_hint">Type a message</string>
    <!-- button -->
    <string name="general_mute">Mute</string>
    <!-- button -->
    <string name="general_unmute">Unmute</string>
    <!-- Title of the dialogue to mute the general chat notifications. -->
    <string name="title_dialog_mute_chat_notifications">Do not disturb</string>
    <!-- Subtitle of the dialogue to mute the general chat notifications. -->
    <string name="subtitle_dialog_mute_chat_notifications">Mute chat notifications for</string>
    <!-- Title of the dialogue to mute the notifications of a specific chat. -->
    <string name="title_dialog_mute_chatroom_notifications">Mute notifications</string>
    <!-- Label for the setting option that indicates the general notifications are enabled. -->
    <string name="mute_chat_notification_option_on">On</string>
    <!-- Label for the dialog box option to mute a chat. This option will indicate that notifications for that chat are enabled. -->
    <string name="mute_chatroom_notification_option_off">Off</string>
    <!-- Label for the dialog box option to mute a chat. This option will indicate that chat notifications will be disabled until tomorrow at 8 a.m. -->
    <string name="mute_chatroom_notification_option_until_tomorrow_morning">Until tomorrow morning</string>
    <!-- Label for the dialog box option to mute a chat. This option will indicate that chat notifications will be disabled until today at 8 a.m. -->
    <string name="mute_chatroom_notification_option_until_this_morning">Until this morning</string>
    <!-- Label for the dialog box option to mute a chat. This option will indicate that chat notifications will be disabled until turn it off again. -->
    <string name="mute_chatroom_notification_option_forever">Until I turn them back on</string>
    <!-- Message when a chat has been silenced, for a specific time, successfully. For example: Chat notifications will be muted for 1 hour -->
    <string name="success_muting_a_chat_for_specific_time">Chat notifications will be muted for %s</string>
    <!-- Message to indicate the chat has been muted, until a specific time (24 hours format). Plural, used for any format different to 01:XX, e.g. 14:15 -->
    <plurals name="success_muting_chat_until_specific_time">
        <item quantity="one">Chat notifications will be muted until %1$s</item>
        <item quantity="other">Chat notifications will be muted until %1$s</item>
    </plurals>
    <!-- Message to indicate the chat has been muted, until a specific day and time (24 hours format). Plural, used for any format different to 01:XX, e.g. Chat notifications will be muted until tomorrow at 08:00 -->
    <plurals name="success_muting_chat_until_specific_date_and_time">
        <item quantity="one">Chat notifications will be muted until %1$s at %2$s</item>
        <item quantity="other">Chat notifications will be muted until %1$s at %2$s</item>
    </plurals>
    <!-- Message when select the option Do not disturb but the notifications are already muted -->
    <string name="notifications_are_already_muted">Chat notifications are muted</string>
    <!-- Message when a chat has been unmuted successfully. -->
    <string name="success_unmuting_a_chat">Chat notifications enabled</string>
    <!-- String to indicate the time in 24h format until which a specific chat is muted. Plural, used for any format different to 1:XX, e.g. 14:15 -->
    <plurals name="chat_notifications_muted_until_specific_time">
        <item quantity="one">Muted until %1$s</item>
        <item quantity="other">Muted until %1$s</item>
    </plurals>
    <!-- Title of the section to enable notifications in the Contact Properties screen -->
    <string name="title_properties_chat_contact_notifications">Notifications</string>
    <!-- Title of the section to choose the sound of incoming messages in the Contact Properties screen -->
    <string name="title_properties_chat_contact_message_sound">Message sound</string>
    <!-- Title of the section to clear the chat content in the Contact Properties screen -->
    <string name="title_properties_chat_clear_chat">Clear chat</string>
    <!-- Title of the section to share the contact in the Contact Properties screen -->
    <string name="title_properties_chat_share_contact">Share contact</string>
    <!-- Title of the screen to select the ringtone of the calls -->
    <string name="call_ringtone_title">Call ringtone</string>
    <!-- Title of the screen to select the sound of the notifications -->
    <string name="notification_sound_title">Notification sound</string>
    <!-- Button to clear the chat history -->
    <string name="general_clear">Clear</string>
    <!-- Message show when the history of a chat has been successfully deleted -->
    <string name="clear_history_success">Chat history has been cleared</string>
    <!-- Message show when the history of a chat hasn’t been successfully deleted -->
    <string name="clear_history_error">An error has occurred. The chat history has not been successfully cleared</string>
    <!-- Menu item to add participants to a chat -->
    <string name="add_participants_menu_item">Add participants</string>
    <!-- Menu item to remove a participants from a chat -->
    <string name="remove_participant_menu_item">Remove participant</string>
    <!-- Message about MEGA when there are no message in the chat screen -->
    <string name="mega_info_empty_screen">Protects your chat with end-to-end (user controlled) encryption, providing essential safety assurances:</string>
    <!-- Message about MEGA when there are no message in the chat screen -->
    <string name="mega_authenticity_empty_screen">The system ensures that the data received is truly from the specified sender, and its content has not been manipulated during transit.</string>
    <!-- Message about MEGA when there are no message in the chat screen -->
    <string name="mega_confidentiality_empty_screen">Only the author and intended recipients are able to decipher and read the content.</string>
    <!-- Message about MEGA when there are no message in the chat screen -->
    <string name="title_mega_info_empty_screen">MEGA</string>
    <!-- Message about MEGA when there are no message in the chat screen -->
    <string name="title_mega_authenticity_empty_screen">Authenticity</string>
    <!-- Message about MEGA when there are no message in the chat screen -->
    <string name="title_mega_confidentiality_empty_screen">Confidentiality</string>
    <!-- Error message shown when opening a cancel link with an account that not corresponds to the link -->
    <string name="error_not_logged_with_correct_account">This link is not related to this account. Please log in with the correct account.</string>
    <!-- Message when the user tries to open a cancel link and it has expired -->
    <string name="cancel_link_expired">This cancel link has expired, please try again.</string>
    <!-- Text shown after searching and no results found -->
    <string name="no_results_found">No results were found</string>
    <!-- the options of what to upload in an array. Needed for the settings, the options of what to upload. -->
    <string name="offline_status">Offline</string>
    <!-- the options of what to upload in an array. Needed for the settings, the options of what to upload. -->
    <string name="online_status">Online</string>
    <!-- the options of what to upload in an array. Needed for the settings, the options of what to upload. -->
    <string name="away_status">Away</string>
    <!-- the options of what to upload in an array. Needed for the settings, the options of what to upload. -->
    <string name="busy_status">Busy</string>
    <!-- Info label about the status of the user -->
    <string name="invalid_status">No connection</string>
    <!-- Text shown when a message has been deleted in the chat -->
    <string name="text_deleted_message">This message has been deleted</string>
    <!-- Text shown when a message has been deleted in the chat -->
    <string name="text_deleted_message_by">[A]This message has been deleted by [/A][B]%1$s[/B]</string>
    <!-- Confirmation before deleting messages -->
    <string name="confirmation_delete_several_messages">Remove messages?</string>
    <!-- Confirmation before deleting one message -->
    <string name="confirmation_delete_one_message">Remove message?</string>
    <!-- Label for the sliding panel of a group chat -->
    <string name="group_chat_label">Group chat</string>
    <!-- Label for the option of the sliding panel to show the info of a chat group -->
    <string name="group_chat_info_label">Group info</string>
    <!-- Label for the option of the sliding panel to start a one to one chat -->
    <string name="group_chat_start_conversation_label">Start conversation</string>
    <!-- Label for the option of the sliding panel to edit the profile -->
    <string name="group_chat_edit_profile_label">Edit profile</string>
    <!-- Title of the section to leave a group content in the Contact Properties screen -->
    <string name="title_properties_chat_leave_chat">Leave Group</string>
    <!-- Label for participants of a group chat -->
    <string name="participants_chat_label">Participants</string>
    <!-- Text of the confirm dialog shown when it wants to remove a contact from a chat -->
    <string name="confirmation_remove_chat_contact">Remove %s from this chat?</string>
    <!-- Label to explain the read only participant permission in the options panel of the group info screen -->
    <string name="observer_permission_label_participants_panel">Read-only</string>
    <!-- Label to show the participant permission in the options panel of the group info screen -->
    <string name="standard_permission_label_participants_panel">Standard</string>
    <!-- Label to show the participant permission in the options panel of the group info screen -->
    <string name="administrator_permission_label_participants_panel">Moderator</string>
    <!-- Text appended to a edited message. -->
    <string name="edited_message_text">(edited)</string>
    <!-- Option in menu to change title of a chat group. -->
    <string name="change_title_option">Change title</string>
    <!-- confirmation message before leaving a group chat -->
    <string name="confirmation_leave_group_chat">If you leave, you will no longer have access to read or send messages.</string>
    <!-- title confirmation message before leaving a group chat -->
    <string name="title_confirmation_leave_group_chat">Leave group chat?</string>
    <!-- Message show when a participant hasn’t been successfully invited to a group chat -->
    <string name="add_participant_error_already_exists">The participant is already included in this group chat</string>
    <!-- success message when inviting multiple contacts to a group chat -->
    <string name="number_correctly_add_participant">%d participants were successfully invited</string>
    <!-- error message when inviting multiple contacts to a group chat -->
    <string name="number_no_add_participant_request">%1$d participants were successfully invited but %2$d participants were not invited.</string>
    <!-- chat message when the permissions for a user has been changed -->
    <string name="message_permissions_changed">[A]%1$s[/A][B] was changed to [/B][C]%2$s[/C][D] by [/D][E]%3$s[/E]</string>
    <!-- chat message when a participant was added to a group chat -->
    <string name="message_add_participant">[A]%1$s[/A][B] joined the group chat by invitation from [/B][C]%2$s[/C]</string>
    <!-- chat message when a participant was removed from a group chat -->
    <string name="message_remove_participant">[A]%1$s[/A][B] was removed from group chat by [/B][C]%2$s[/C]</string>
    <!-- Message shown when a participant change the title of a group chat. -->
    <string name="change_title_messages">[A]%1$s[/A][B] changed the group chat name to [/B][C]“%2$s”[/C]</string>
    <!-- chat message when a participant left a group chat -->
    <string name="message_participant_left_group_chat">[A]%1$s[/A][B] left the group chat[/B]</string>
    <!-- chat message alert when the message have to been manually -->
    <string name="manual_retry_alert">Message not sent. Tap for options</string>
    <!-- Chat alert of an attachment message when the upload is in progress but the queue of transfers is paused. -->
    <string name="manual_resume_alert">Transfers paused. Tap to resume.</string>
    <!-- message shown when the status of the user coudn’t be changed -->
    <string name="changing_status_error">Error. Your status has not been changed</string>
    <!-- message shown when a user couldn’t leave chat -->
    <string name="leave_chat_error">An error occurred when leaving the chat</string>
    <!-- message shown when a chat has not been created -->
    <string name="create_chat_error">An error occurred when creating the chat</string>
    <!-- settings of the chat to choose the status -->
    <string name="settings_chat_vibration">Vibration</string>
    <!-- Button text shown on SMS verification page, if the user wants to logout current suspended account and login with another account, user can press this button to logout -->
    <string name="sms_logout">[A]Log out[/A] to switch MEGA accounts</string>
    <!-- On SMS verification page, if the user presses the logout button, a dialog with this text will show to ask for user’s confirmation. -->
    <string name="confirm_logout_from_sms_verification">Are you sure that you want to log out of the current account?</string>
    <!-- Text shown when a message has been deleted in the chat -->
    <string name="non_format_text_deleted_message_by">This message has been deleted by %1$s</string>
    <!-- Text shown when the chat history has been successfully deleted. -->
    <string name="history_cleared_message">Chat history has been cleared</string>
    <!-- Text shown when the chat history was cleared by someone -->
    <string name="non_format_history_cleared_by">Chat history cleared by %1$s</string>
    <!-- chat message when the permissions for a user has been changed -->
    <string name="non_format_message_permissions_changed">%1$s was changed to %2$s by %3$s</string>
    <!-- chat message when a participant was added to a group chat -->
    <string name="non_format_message_add_participant">%1$s was added to this group chat by invitation from %2$s</string>
    <!-- chat message when a participant was removed from a group chat -->
    <string name="non_format_message_remove_participant">%1$s was removed from group chat by %2$s</string>
    <!-- Message shown when a participant change the title of a group chat. -->
    <string name="non_format_change_title_messages">%1$s changed the group chat name to “%2$s”</string>
    <!-- chat message when a participant left a group chat -->
    <string name="non_format_message_participant_left_group_chat">%1$s left the group chat</string>
    <!-- success alert when the user copy some messages to the clipboard -->
    <string name="messages_copied_clipboard">Copied to the clipboard</string>
    <!-- Title of the error dialog when opening a chat -->
    <string name="chat_error_open_title">Chat error</string>
    <!-- Message of the error dialog when opening a chat -->
    <string name="chat_error_open_message">The chat could not be opened successfully</string>
    <!-- Menu option to add a contact to your contact list. -->
    <string name="menu_choose_contact">Choose contact</string>
    <!-- Title of the contact list -->
    <plurals name="general_selection_num_contacts">
        <item quantity="one">%1$d contact</item>
        <item quantity="other">%1$d contacts</item>
    </plurals>
    <!-- Message shown when the folder sharing process fails -->
    <string name="error_sharing_folder">Error sharing the folder. Please try again.</string>
    <!-- confirmation message before removing a contact, Plural -->
    <plurals name="confirmation_remove_contact">
        <item quantity="one">All data associated with the selected contact will be permanently lost.</item>
        <item quantity="other">All data associated with the selected contacts will be permanently lost.</item>
    </plurals>
    <!-- title of confirmation alert before removing a contact, Plural -->
    <plurals name="title_confirmation_remove_contact">
        <item quantity="one">Remove contact?</item>
        <item quantity="other">Remove contacts?</item>
    </plurals>
    <!-- option shown when a message could not be sent -->
    <string name="message_option_retry">Retry</string>
    <!-- title of the menu for a non sent message -->
    <string name="title_message_not_sent_options">Message not sent</string>
    <!-- title of the menu for an uploading message with attachment -->
    <string name="title_message_uploading_options">Uploading attachment</string>
    <!-- message shown when a chat has no messages -->
    <string name="no_conversation_history">No conversation history</string>
    <!-- Text to indicate that one participant is typing or multiple participants are typing at the same time in a chat room. The "%1$s" placeholder is to put the name(s) of the participant(s). The [A][/A] format marks are to put the text in a different color. -->
    <plurals name="user_typing">
        <item quantity="one">%1$s [A]is typing&#8230;[/A]</item>
        <item quantity="other">%1$s [A]are typing&#8230;[/A]</item>
    </plurals>
    <!-- text that appear when there are more than 2 people writing at that time in a chat. For example User1, user2 and more are typing… -->
    <string name="more_users_typing">%1$s [A]and more are typing&#8230;[/A]</string>
    <!-- More button in contact info page -->
    <string name="label_more">More</string>
    <!-- Text button -->
    <string name="label_close">Close</string>
    <!-- Title of the general tab in My Account Section -->
    <string name="tab_my_account_general">General</string>
    <!-- label of storage in upgrade/choose account page, it is being used with a variable, e.g. for LITE user it will show ‘200GB Storage’. -->
    <string name="tab_my_account_storage">Storage</string>
    <!-- label of storage in upgrade/choose account page, it is being used with a variable, e.g. for LITE user it will show ‘200GB Storage’. -->
    <string name="label_storage_upgrade_account">Storage</string>
    <!-- Title of the section about the transfer quota in the storage tab in My Account Section -->
    <string name="label_transfer_quota_upgrade_account">Transfer quota</string>
    <!-- Title of the section about the transfer quota in the storage tab in My Account Section -->
    <string name="label_transfer_quota_achievements">Transfer quota</string>
    <!-- Title of the section about the plan in the storage tab in My Account Section -->
    <string name="account_plan">Plan</string>
    <!-- Title of the section about the storage space in the storage tab in My Account Section -->
    <string name="storage_space">Storage space</string>
    <!-- Title of the section about the transfer quota in the storage tab in My Account Section -->
    <string name="transfer_quota">Transfer quota</string>
    <!-- Label in section the storage tab in My Account Section -->
    <string name="available_space">Available</string>
    <!-- Label in section the storage tab in My Account Section when no info info is received -->
    <string name="not_available">not available</string>
    <!-- Label in section the storage tab when the account is Free -->
    <string name="no_bylling_cycle">No billing cycle</string>
    <!-- String to show the transfer quota and the used space in My Account section -->
    <string name="my_account_of_string">%1$s [A]of %2$s[/A]</string>
    <!-- Confirmation message before removing something from the Offline section. -->
    <string name="confirmation_delete_from_save_for_offline">Remove from Offline?</string>
    <!-- Label for the option of action menu to change the chat status -->
    <string name="set_status_option_label">Set status</string>
    <!-- Label for the option of setting to change the colour theme -->
    <string name="set_color_theme_label">Colour theme</string>
    <!-- Answer for confirmation dialog. -->
    <string name="general_dismiss">Dismiss</string>
    <!-- Label for any ‘Not available’ button, link, text, title, etc. - (String as short as possible). -->
    <string name="general_not_available">Not available</string>
    <!-- Accepted request invitacion alert -->
    <string name="context_invitacion_reply_accepted">Invitation accepted</string>
    <!-- Declined request invitacion alert -->
    <string name="context_invitacion_reply_declined">Invitation declined</string>
    <!-- Ignored request invitacion alert -->
    <string name="context_invitacion_reply_ignored">Invitation ignored</string>
    <!-- Content of a normal message that cannot be recognized -->
    <string name="error_message_unrecognizable">Message unrecognizable</string>
    <!-- Title of the settings section to configure the autoaway of chat presence -->
    <string name="settings_autoaway_title">Auto-away</string>
    <!-- Subtitle of the settings section to configure the autoaway of chat presence -->
    <string name="settings_autoaway_subtitle">Show me away after an inactivity of</string>
    <!-- Value in the settings section of the autoaway chat presence -->
    <string name="settings_autoaway_value">%1d minutes</string>
    <!-- Title of the settings section to configure the status persistence of chat presence -->
    <string name="settings_persistence_title">Status persistence</string>
    <!-- Subtitle of the settings section to configure the status persistence of chat presence -->
    <string name="settings_persistence_subtitle">Maintain my chosen status appearance even when I have no connected devices</string>
    <!-- Title of the dialog to set the value of the auto away preference -->
    <string name="title_dialog_set_autoaway_value">Set time limit</string>
    <!-- Button to set a value -->
    <string name="button_set">Set</string>
    <!-- Button to set a value -->
    <string name="hint_minutes">minutes</string>
    <!-- the options of what to upload in an array. Needed for the settings, the options of what to upload. -->
    <string-array name="settings_status_entries">
        <item>Online</item>
        <item>Away</item>
        <item>Busy</item>
        <item>Offline</item>
    </string-array>
    <!-- Text that indicates that a the offline section is currently empty -->
    <string name="offline_empty_folder">No files Saved for Offline</string>
    <!-- Positive confirmation to enable logs -->
    <string name="general_enable">Enable</string>
    <!-- Positive confirmation to allow MEGA to read contacts book. -->
    <string name="general_allow">Allow</string>
    <!-- Dialog to confirm the action of enabling logs -->
    <string name="enable_log_text_dialog">Logs can contain information related to your account</string>
    <!-- Dialog to confirm the reconnect action -->
    <string name="confirmation_to_reconnect">Network connection recovered. Connect to MEGA?</string>
    <!-- Message shown meanwhile the app is waiting for a the chat status -->
    <string name="loading_status">Loading status&#8230;</string>
    <!-- Error when a message cannot be edited -->
    <string name="error_editing_message">This message cannot be edited</string>
    <!-- Label to show the number of transfers in progress, Plural -->
    <plurals name="text_number_transfers">
        <item quantity="one">%1$d of %2$d file</item>
        <item quantity="other">%1$d of %2$d files</item>
    </plurals>
    <!-- Progress text shown when user stop upload/download and the app is waiting for async response -->
    <string name="label_process_finishing">Process is finishing&#8230;</string>
    <!-- positive button on dialog to view a contact -->
    <string name="option_to_transfer_manager">View</string>
    <!-- Label of the modal bottom sheet to pause all transfers -->
    <string name="option_to_pause_transfers">Pause all transfers</string>
    <!-- Label of the modal bottom sheet to resume all transfers -->
    <string name="option_to_resume_transfers">Resume all transfers</string>
    <!-- Label of the modal bottom sheet to clear completed transfers -->
    <string name="option_to_clear_transfers">Clear all transfers</string>
    <!-- Label indicating action to retry failed or cancelled transfers -->
    <string name="option_to_retry_transfers">Retry all transfers</string>
    <!-- Dialog to confirm the action of pausing one transfer -->
    <string name="menu_pause_individual_transfer">Pause transfer?</string>
    <!-- Dialog to confirm the action of restarting one transfer -->
    <string name="menu_resume_individual_transfer">Resume transfer?</string>
    <!-- Button to confirm the action of restarting one transfer -->
    <string name="button_resume_individual_transfer">Resume</string>
    <!-- Dialog to confirm before removing completed transfers -->
    <string name="confirmation_to_clear_completed_transfers">Clear all transfers?</string>
    <!-- Title of the tab section for transfers in progress -->
    <string name="title_tab_in_progress_transfers">In progress</string>
    <!-- Title of the tab section for completed transfers -->
    <string name="title_tab_completed_transfers">Completed</string>
    <!-- Text shown in playlist subtitle item when a file is reproducing but it is paused -->
    <string name="transfer_paused">Paused</string>
    <!-- Possible state of a transfer -->
    <string name="transfer_queued">Queued</string>
    <!-- Possible state of a transfer. When the transfer is finishing -->
    <string name="transfer_completing">Completing</string>
    <!-- Possible state of a transfer. When the transfer is retrying -->
    <string name="transfer_retrying">Retrying</string>
    <!-- Possible state of a transfer. When the transfer was cancelled -->
    <string name="transfer_cancelled">Cancelled</string>
    <!-- Possible state of a transfer -->
    <string name="transfer_unknown">Unknown</string>
    <!-- Title of the panel where the progress of the transfers is shown -->
    <string name="paused_transfers_title">Paused transfers</string>
    <!-- message shown in the screen when there are not any active transfer -->
    <string name="completed_transfers_empty">No completed transfers</string>
    <!-- Text of the notification shown when the upload service is running: e.g. Uploading files: 1 of 10 -->
    <string name="upload_service_notification">Uploading files: %1$d of %2$d</string>
    <!-- Text of the notification shown when the upload service is paused: e.g. Uploading files: 1 of 10 (paused)-->
    <string name="upload_service_notification_paused">Uploading files: %1$d of %2$d (paused)</string>
    <!-- Text of the notification shown when the upload service has finished, Plural -->
    <plurals name="upload_service_final_notification">
        <item quantity="one">Uploaded %1$d file</item>
        <item quantity="other">Uploaded %1$d files</item>
    </plurals>
    <!-- Text of the notification shown when the upload service has finished, Plural -->
    <plurals name="upload_service_notification_already_uploaded">
        <item quantity="one">1 file already uploaded</item>
        <item quantity="other">%1$d files already uploaded</item>
    </plurals>
    <!-- label for the total file size of multiple files and/or folders (no need to put the colon punctuation in the translation) -->
    <string name="general_total_size">Total size: %1$s</string>
    <!-- Text of the notification shown when the upload service has finished with any transfer error, Plural -->
    <plurals name="upload_service_failed">
        <item quantity="one">%1$d file not uploaded</item>
        <item quantity="other">%1$d files not uploaded</item>
    </plurals>
    <!-- Text of the notification shown when the upload service has finished with any copied file instead uploaded, Plural -->
    <plurals name="copied_service_upload">
        <item quantity="one">%1$d file copied</item>
        <item quantity="other">%1$d files copied</item>
    </plurals>
    <!-- Text of the notification shown when the download service do not download because the file is already on the device, Plural -->
    <plurals name="already_downloaded_service">
        <item quantity="one">%1$d file previously downloaded</item>
        <item quantity="other">%1$d files previously downloaded</item>
    </plurals>
    <!-- Text of the notification shown when the download service has finished, Plural -->
    <plurals name="download_service_final_notification">
        <item quantity="one">Downloaded %1$d file</item>
        <item quantity="other">Downloaded %1$d files</item>
    </plurals>
    <!-- Text of the notification shown when the download service has finished with any error, Plural -->
    <plurals name="download_service_final_notification_with_details">
        <item quantity="one">Downloaded %1$d of %2$d file</item>
        <item quantity="other">Downloaded %1$d of %2$d files</item>
    </plurals>
    <!-- Text of the notification shown when the download service has finished with any transfer error, Plural -->
    <plurals name="download_service_failed">
        <item quantity="one">%1$d file not downloaded</item>
        <item quantity="other">%1$d files not downloaded</item>
    </plurals>
    <!-- Text of the notification shown when the download service is running -->
    <string name="download_service_notification">Downloading files: %1$d of %2$d</string>
    <!-- Text of the notification shown when the download service is paused -->
    <string name="download_service_notification_paused">Downloading files: %1$d of %2$d (paused)</string>
    <!-- Title of the alert when the transfer quota is exceeded. -->
    <string name="title_depleted_transfer_overquota">Insufficient transfer quota</string>
    <!-- Text of the alert when the transfer quota is depleted. The placeholder indicates the time left for the transfer quota to be reset. For instance: 30m 45s -->
    <string name="current_text_depleted_transfer_overquota">Your queued download exceeds the current transfer quota available for your IP address and has therefore been interrupted. Upgrade your account or wait %s to continue.</string>
    <!-- Text of the alert when the transfer quota is depleted. The placeholder indicates the time left for the transfer quota to be reset. For instance: 30m 45s -->
    <string name="text_depleted_transfer_overquota">The transfer quota for this IP address has been exceeded. Upgrade your account or wait %s to continue your download.</string>
    <!-- Button to show plans in the alert when the transfer quota is depleted -->
    <string name="plans_depleted_transfer_overquota">See our plans</string>
    <!-- Button option of the alert when the transfer quota is depleted -->
    <string name="continue_without_account_transfer_overquota">Continue without account</string>
    <!-- this is used for example when downloading 1 file or 2 files, Plural of file. 2 files -->
    <plurals name="new_general_num_files">
        <item quantity="one">%1$d file</item>
        <item quantity="other">%1$d files</item>
    </plurals>
    <!-- Menu option -->
    <string name="general_view">View files</string>
    <!-- Menu option to choose to add file or folders to Cloud Drive -->
    <string name="add_to_cloud">Import</string>
    <!-- Menu option to choose to add file to Cloud Drive in the chat -->
    <string name="add_to_cloud_node_chat">Add to Cloud Drive</string>
    <!-- Menu option -->
    <string name="general_view_contacts">View contacts</string>
    <!-- Message displayed when a file has been successfully imported to Cloud Drive -->
    <string name="import_success_message">Successfully added to Cloud Drive</string>
    <!-- Menu option -->
    <string name="import_success_error">Error. Not added to Cloud Drive</string>
    <!-- Label in login screen to inform about the chat initialization proccess -->
    <string name="chat_connecting">Connecting&#8230;</string>
    <!-- message when trying to invite a contact with a pending request -->
    <string name="context_contact_already_invited">%s was already invited. Consult your pending requests.</string>
    <!-- Hint text explaining that you can change the email and resend the create account link to the new email address -->
    <string name="confirm_email_misspelled">If you have misspelt your email address, correct it and tap [A]Resend[A].</string>
    <!-- Button to resend the create account email to a new email address in case the previous email address was misspelled -->
    <string name="confirm_email_misspelled_resend">Resend</string>
    <!-- Text shown after the confirmation email has been sent to the new email address -->
    <string name="confirm_email_misspelled_email_sent">Email sent</string>
    <!-- text_copyright_alert_title -->
    <string name="copyright_alert_title">Copyright warning to all users</string>
    <!-- text_copyright_alert_first_paragraph -->
    <string name="copyright_alert_first_paragraph">MEGA respects the copyrights of others and requires that users of the MEGA Cloud service comply with the laws of copyright.</string>
    <!-- text_copyright_alert_second_paragraph -->
    <string name="copyright_alert_second_paragraph">You are strictly prohibited from using the MEGA Cloud service to infringe copyrights. You may not upload, download, store, share, display, stream, distribute, email, link to, transmit or otherwise make available any files, data or content that infringes any copyright or other proprietary rights of any person or entity.</string>
    <!-- text of the Agree button -->
    <string name="copyright_alert_agree_button">Agree</string>
    <!-- text of the Disagree button -->
    <string name="copyright_alert_disagree_button">Disagree</string>
    <!-- Hint how to cancel the download -->
    <string name="download_show_info">Show info</string>
    <!-- Error message when removing public links of nodes. Plural. -->
    <plurals name="context_link_removal_error">
        <item quantity="one">Link removal failed. Please try again later.</item>
        <item quantity="other">Failed to remove some links. Please try again later.</item>
    </plurals>
    <!-- Error message when creating public links of nodes. Plural. -->
    <plurals name="context_link_export_error">
        <item quantity="one">Link creation failed. Please try again later.</item>
        <item quantity="other">Failed to create some links. Please try again later.</item>
    </plurals>
    <!-- Message when some public links were removed successfully. Plural. -->
    <plurals name="context_link_removal_success">
        <item quantity="one">Link removed successfully.</item>
        <item quantity="other">Links removed successfully.</item>
    </plurals>
    <!-- error message -->
    <string name="context_link_action_error">Link action failed. Please try again later.</string>
    <!-- title of the dialog shown when sending or sharing a folder -->
    <string name="title_write_user_email">Write the user’s email</string>
    <!-- title of the screen to see the details of several node attachments -->
    <string name="activity_title_files_attached">Files attached</string>
    <!-- title of the screen to see the details of several contact attachments -->
    <string name="activity_title_contacts_attached">Contacts attached</string>
    <!--  -->
    <string name="alert_user_is_not_contact">The user is not a contact</string>
    <!--  -->
    <string name="camera_uploads_cellular_connection">Use cellular connection</string>
    <!--  -->
    <string name="camera_uploads_upload_videos">Upload Videos</string>
    <!-- Message when an user avatar has been changed successfully -->
    <string name="success_changing_user_avatar">Profile picture updated</string>
    <!-- Message when an error ocurred when changing an user avatar -->
    <string name="error_changing_user_avatar_image_not_available">Error. Selected image does not exist</string>
    <!-- Message when an error ocurred when changing an user avatar -->
    <string name="error_changing_user_avatar">Error when changing the profile picture</string>
    <!-- Message when an user avatar has been deleted successfully -->
    <string name="success_deleting_user_avatar">Profile picture deleted</string>
    <!-- Message when an error ocurred when deleting an user avatar -->
    <string name="error_deleting_user_avatar">Error when deleting the profile picture</string>
    <!-- Message when an error ocurred when changing an user attribute -->
    <string name="error_changing_user_attributes">An error occurred when changing the name</string>
    <!-- Message when an user attribute has been changed successfully -->
    <string name="success_changing_user_attributes">Your name has been successfully updated</string>
    <!-- Message show when a participant has been successfully invited to a group chat -->
    <string name="add_participant_success">Participant added</string>
    <!-- Message show when a participant hasn’t been successfully invited to a group chat -->
    <string name="add_participant_error">Error. Participant not added</string>
    <!-- Message show when a participant has been successfully removed from a group chat -->
    <string name="remove_participant_success">Participant removed</string>
    <!-- Message show when a participant hasn’t been successfully removed from a group chat -->
    <string name="remove_participant_error">Error. Participant not removed</string>
    <!--  -->
    <string name="no_files_selected_warning">No files selected</string>
    <!--  -->
    <string name="attachment_upload_panel_from_cloud">From Cloud Drive</string>
    <!--  -->
    <string name="attachment_upload_panel_contact">Contact</string>
    <!-- Button and title of dialog shown when the user wants to delete permanently their account. -->
    <string name="delete_account">Delete account</string>
    <!-- Text shown in the alert dialog to confirm the deletion of an account -->
    <string name="delete_account_text">If you delete your account you will not be able to access your account data, your MEGA contacts or conversations.\nYou will not be able to undo this action.</string>
    <!-- menu item -->
    <string name="delete_button">Delete</string>
    <!--  -->
    <string name="file_properties_info_info_file">Info</string>
    <!-- Refers to the size of a file. -->
    <string name="file_properties_info_size">Total size</string>
    <!-- header of a status field for what content a user has shared to you -->
    <string name="file_properties_info_content">Contains</string>
    <!--  -->
    <string name="file_properties_shared_folder_public_link_name">Link</string>
    <!-- Refers to access rights for a file folder. -->
    <string name="file_properties_shared_folder_full_access">Full access</string>
    <!-- Label to explain the read only participant permission in the options panel of the group info screen -->
    <string name="file_properties_shared_folder_read_only">Read-only</string>
    <!-- Refers to access rights for a file folder. (with the & needed. Don’t use the symbol itself. Use &) -->
    <string name="file_properties_shared_folder_read_write">Read and write</string>
    <!-- State of an attachment message when the upload is in progress but the queue of transfers is paused. -->
    <string name="attachment_uploading_state_paused">Transfers paused</string>
    <!-- label to indicate the state of an upload in chat -->
    <string name="attachment_uploading_state_uploading">Uploading&#8230;</string>
    <!--  -->
    <string name="attachment_uploading_state_compressing">Compressing&#8230;</string>
    <!--  -->
    <string name="attachment_uploading_state_error">Error. Not sent.</string>
    <!-- When a multiple download is started, some of the files could have already been downloaded before. This message shows the number of files that has already been downloaded and the number of files pending -->
    <string name="already_downloaded_multiple">%d files already downloaded.</string>
    <!-- When a multiple download is started, some of the files could have already been downloaded before. This message shows the number of files that are pending in plural. placeholder: number of files -->
    <string name="pending_multiple">%d files pending.</string>
    <!--  -->
    <string name="contact_is_me">No options available, you have selected yourself</string>
    <!-- Confirmation before deleting one attachment -->
    <string name="confirmation_delete_one_attachment">Remove attachment?</string>
    <!-- Menu option -->
    <string name="general_view_with_revoke">View files (%1$d deleted)</string>
    <!-- Success message when the attachment has been sent to a chat -->
    <string name="success_attaching_node_from_cloud">File sent to %1$s</string>
    <!-- Success message when the attachment has been sent to a many chats -->
    <string name="success_attaching_node_from_cloud_chats">File sent to %1$d chats</string>
    <!-- Error message when the attachment cannot be sent -->
    <string name="error_attaching_node_from_cloud">Error. The file has not been sent</string>
    <!-- Error message when the attachment cannot be sent to any of the selected chats -->
    <string name="error_attaching_node_from_cloud_chats">Error. The file has not been sent to any of the selected chats</string>
    <!-- Error message when the attachment cannot be revoked -->
    <string name="error_revoking_node">Error. The attachment has not been removed</string>
    <!-- settings option -->
    <string name="settings_set_up_automatic_uploads">Set up automatic uploads</string>
    <!-- Message sound option when no sound has been selected for chat notifications -->
    <string name="settings_chat_silent_sound_not">Silent</string>
    <!-- messages string in chat notification -->
    <string name="messages_chat_notification">messages</string>
    <!-- part of the string in incoming shared folder notification -->
    <string name="incoming_folder_notification">from</string>
    <!-- title of incoming shared folder notification -->
    <string name="title_incoming_folder_notification">New shared folder</string>
    <!-- title of the notification for a new incoming contact request -->
    <string name="title_contact_request_notification">New contact request</string>
    <!-- Title of the section to clear the chat content in the Manage chat history screen -->
    <string name="title_properties_chat_clear">Clear chat history</string>
    <!-- Title of the section to remove contact in the Contact Properties screen -->
    <string name="title_properties_remove_contact">Remove contact</string>
    <!-- Title of the section to enable notifications in the Contact Properties screen -->
    <string name="title_properties_chat_notifications_contact">Chat notifications</string>
    <!-- Text shown when the chat history was cleared by someone -->
    <string name="history_cleared_by">[A]%1$s[/A][B] cleared the chat history[/B]</string>
    <!-- Notification title to show the number of unread chats, unread messages -->
    <string name="number_messages_chat_notification">%1$d unread chats</string>
    <!-- Item menu option upon clicking on one or multiple files. -->
    <string name="context_permissions_changing_folder">Changing permissions</string>
    <!-- Item menu option upon clicking on one or multiple files. -->
    <string name="context_removing_contact_folder">Removing contact from shared folder</string>
    <!-- confirmation message before removing a file -->
    <string name="confirmation_move_to_rubbish">Move to Rubbish Bin?</string>
    <!-- confirmation message before removing CU folder -->
    <string name="confirmation_move_cu_folder_to_rubbish">Are you sure you want to move this folder to the Rubbish Bin? This will disable Camera Uploads.</string>
    <!-- Confirmation message before removing MU folder -->
    <string name="confirmation_move_mu_folder_to_rubbish">Are you sure you want to move this folder to the Rubbish Bin? This will disable Secondary Media Uploads.</string>
    <!-- confirmation message before removing a file -->
    <string name="confirmation_move_to_rubbish_plural">Move to Rubbish Bin?</string>
    <!-- confirmation message before removing a file -->
    <string name="confirmation_delete_from_mega">Delete from MEGA?</string>
    <!-- label to indicate the state of an upload in chat -->
    <string name="attachment_uploading_state">Uploading&#8230;</string>
    <!-- Title of the section to enable notifications in the Contact Properties screen -->
    <string name="title_properties_contact_notifications_for_chat">Chat notifications</string>
    <!-- title of the section for achievements -->
    <string name="achievements_title">Achievements</string>
    <!-- subtitle of the section for achievements -->
    <string name="achievements_subtitle">Invite friends and get rewards</string>
    <!-- title of the introduction for the achievements screen -->
    <string name="figures_achievements_text_referrals">%1$s of storage for each successful invite. Valid for 365 days.</string>
    <!-- sentence to detail the figures of storage and transfer quota related to each achievement -->
    <string name="figures_achievements_text">%1$s of storage. Valid for 365 days.</string>
    <!-- title of the section for unlocked rewards -->
    <string name="unlocked_rewards_title">Unlocked rewards</string>
    <!-- title of the section for unlocked storage quota -->
    <string name="unlocked_storage_title">Storage quota</string>
    <!-- title of the section for referral bonuses in achivements section (maximum 24 chars) -->
    <string name="title_referral_bonuses">Invitation bonuses</string>
    <!-- Title of the section for install a mobile app in achivements section (maximum 31 chars) -->
    <string name="title_install_app">Install a MEGA Mobile App</string>
    <!-- Title of the section for add phone number in achivements section (maximum 30 chars) -->
    <string name="title_add_phone">Add phone number</string>
    <!-- title of the section for install megasync in achivements section (maximum 24 chars) -->
    <string name="title_regitration">Registration bonus</string>
    <!-- title of the section for install a mobile app bonuses in achivements section (maximum 24 chars) -->
    <string name="title_install_desktop">Get a MEGA Desktop App</string>
    <!-- Text that indicates that no pictures have been uploaded to the Camera Uploads section -->
    <string name="camera_uploads_empty">No files in Camera Uploads</string>
    <!-- indicates the number of days left related to a achievement -->
    <string name="general_num_days_left">%1$d d left</string>
    <!-- State to indicate an achievement has expired -->
    <string name="expired_label">Expired</string>
    <!-- title of the advanced setting to choose the use of https -->
    <string name="setting_title_use_https_only">Don’t use HTTP</string>
    <!-- subtitle of the advanced setting to choose the use of https -->
    <string name="setting_subtitle_use_https_only">Enable this option only if your transfers don’t start. In normal circumstances HTTP is satisfactory as all transfers are already encrypted.</string>
    <!-- title of screen to invite friends and get an achievement -->
    <string name="title_achievement_invite_friends">How it works</string>
    <!-- first paragraph of screen to invite friends and get an achievement -->
    <string name="first_paragraph_achievement_invite_friends">Invite your friends to create a MEGA Free account and to install a MEGA Mobile App. You will receive free storage as a bonus for every successful signup and app installation.</string>
    <!-- second paragraph of screen to invite friends and get an achievement -->
    <string name="second_paragraph_achievement_invite_friends">Free storage bonus applicable to new invitations only and where MEGA Mobile App or MEGA Desktop App is installed.</string>
    <!-- explanation of screen to invite friends and get an achievement -->
    <string name="card_title_invite_friends">Select contacts from your phone contact list or enter multiple email addresses.</string>
    <!-- title of the dialog to confirm the contact request -->
    <string name="title_confirmation_invite_friends">Invite friends to MEGA</string>
    <!-- Text shown when the user sends a contact invitation -->
    <string name="subtitle_confirmation_invite_friends">Invite sent</string>
    <!-- paragraph of the dialog to confirm the contact request -->
    <string name="paragraph_confirmation_invite_friends">Encourage your friends to register and install a MEGA app. As long as your friend uses the same email address as you’ve entered, you will receive your transfer quota reward.</string>
    <!-- Error shown when the user writes a email with an incorrect format -->
    <string name="invalid_email_to_invite">Email is malformed</string>
    <!-- info paragraph about the achievement install megasync -->
    <string name="paragraph_info_achievement_install_desktop">When you install the MEGA Desktop App you get %1$s of complimentary storage space, valid for 365 days. The MEGA Desktop App is available for Windows, macOS and most Linux distributions.</string>
    <!-- info paragraph about the achievement install mobile app -->
    <string name="paragraph_info_achievement_install_mobile_app">When you install the MEGA Mobile App you get %1$s of complimentary storage space, valid for 365 days. We provide mobile apps for iOS and Android.</string>
    <!-- info paragraph about the achievement ‘add phone number’. Placeholder 1: bonus storage space e.g. 20GB. Placeholder 2: bonus transfer quota e.g. 50GB -->
    <string name="paragraph_info_achievement_add_phone">When you verify your phone number you get %1$s of complimentary storage space, valid for 365 days.</string>
    <!-- info paragraph about the completed achievement install megasync -->
    <string name="result_paragraph_info_achievement_install_desktop">You have received %1$s storage space for installing our MEGA Desktop App.</string>
    <!-- info paragraph about the completed achievement install mobile app -->
    <string name="result_paragraph_info_achievement_install_mobile_app">You have received %1$s storage space for installing the MEGA Mobile App.</string>
    <!-- info paragraph about the completed achievement of ‘add phone number’. Placeholder 1: bonus storage space e.g. 20GB. Placeholder 2: bonus transfer quota e.g. 50GB -->
    <string name="result_paragraph_info_achievement_add_phone">You have received %1$s storage space for verifying your phone number.</string>
    <!-- info paragraph about the completed achievement registration -->
    <string name="result_paragraph_info_achievement_registration">You have received %1$s storage space as your free registration bonus.</string>
    <!-- info paragraph about the completed achievement registration -->
    <string name="expiration_date_for_achievements">Bonus expires in %1$d days</string>
    <!-- menu items -->
    <plurals name="context_share_folders">
        <item quantity="one">Share folder</item>
        <item quantity="other">Share folders</item>
    </plurals>
    <!-- confirmation message before leaving some incoming shared folders -->
    <plurals name="confirmation_leave_share_folder">
        <item quantity="one">If you leave the folder, you will not be able to see it again.</item>
        <item quantity="other">If you leave these folders, you will not be able to see them again.</item>
    </plurals>
    <!-- Info of a contact if there is no folders shared with him -->
    <string name="no_folders_shared">No folders shared</string>
    <!-- Menu item -->
    <string name="settings_help">Help</string>
    <!-- Settings preference title for help centre -->
    <string name="settings_help_centre">Help Centre</string>
    <!-- Settings preference title for send feedback -->
    <string name="settings_help_preference">Send feedback</string>
    <!-- mail subject -->
    <string name="setting_feedback_subject">Android feedback</string>
    <!-- mail body -->
    <string name="setting_feedback_body">Please provide your feedback here:</string>
    <!-- mail body -->
    <string name="settings_feedback_body_device_model">Device model</string>
    <!-- mail body -->
    <string name="settings_feedback_body_android_version">Android version</string>
    <!-- Title of the dialog to create a new text file by inserting the name -->
    <string name="dialog_title_new_text_file">New text file</string>
    <!-- Title of the dialog to create a new file by inserting the name -->
    <string name="dialog_title_new_file">New file</string>
    <!-- Input field description in the create file dialog. -->
    <string name="context_new_file_name">File Name</string>
    <!-- Title of the dialog to create a new link by inserting the name, e.g. when try to share a web link to your Cloud Drive or incoming shares. -->
    <string name="dialog_title_new_link">Link name</string>
    <!-- Input field description in the create link dialog, e.g. when try to share a web link to your Cloud Drive or incoming shares. -->
    <string name="context_new_link_name">Link URL</string>
    <!-- Title of the field subject when a new file is created to upload -->
    <string name="new_file_subject_when_uploading">SUBJECT</string>
    <!-- Title of the field content when a new file is created to upload -->
    <string name="new_file_content_when_uploading">CONTENT</string>
    <!-- Title of the field email when a new contact is created to upload -->
    <string name="new_file_email_when_uploading">EMAIL</string>
    <!-- Item of a menu to forward a message chat to another chatroom -->
    <string name="forward_menu_item">Forward</string>
    <!-- name of the button to attach file from MEGA to another app -->
    <string name="general_attach">Attach</string>
    <!-- when add or share a file with a new contact, it can type by name or mail -->
    <string name="type_contact">Contact’s name or email</string>
    <!-- when add or share a file with a new contact, message displayed to warn that the maximum number has been reached -->
    <string name="max_add_contact">No more contacts can be added at this time</string>
    <!-- when changing the password , the old password and new password are equals -->
    <string name="old_and_new_passwords_equals">The new password cannot be the same as the old password</string>
    <!-- Menu item -->
    <string name="action_search_by_date">Search by date</string>
    <!-- title of a button to apply search by date -->
    <string name="general_apply">Apply</string>
    <!-- title of a button to apply search by month -->
    <string name="general_search_month">Last month</string>
    <!-- title of a button to apply search by year -->
    <string name="general_search_year">Last year</string>
    <!-- title of a Search by date tag -->
    <string name="label_set_day">Set day</string>
    <!-- the user can’t choose this date -->
    <string name="snackbar_search_by_date">Date required is not valid</string>
    <!-- Error shown when the user left a name empty -->
    <string name="empty_name">Invalid name</string>
    <!-- Error shown when the user left names empty and names typed with not allowed characters -->
    <string name="general_incorrect_names">Please correct your filenames before proceeding</string>
    <!-- Error text for invalid characters -->
    <string name="invalid_characters">Invalid characters</string>
    <!-- Error shown when the user writes a character not allowed -->
    <string name="invalid_characters_defined">The following characters are not allowed: ” * / : &lt; &gt; ? \ |</string>
    <!-- Warning show to the user after try to import files to MEGA with empty names. Plural. When more than one file name have this error. -->
    <plurals name="empty_names">
        <item quantity="one">File name cannot be empty.</item>
        <item quantity="other">File names cannot be empty.</item>
    </plurals>
    <!-- Label shown when audio file is playing -->
    <string name="audio_play">Audio File</string>
    <!-- when open PDF Viewer, the pdf that it try to open is damaged or does not exist -->
    <string name="corrupt_pdf_dialog_text">Error. The pdf file is corrupted or does not exist.</string>
    <!-- Label to include info of the user email in the feedback form -->
    <string name="user_account_feedback">User account</string>
    <!-- Label shown in MEGA pdf-viewer when it open a PDF save in smartphone storage -->
    <string name="save_to_mega">Save to my \nCloud Drive</string>
    <!-- Error message when creating a chat one to one with a contact that already has a chat -->
    <string name="chat_already_exists">The chat already exists</string>
    <!-- before sharing a file, has to be downloaded -->
    <string name="not_download">The file has not been downloaded yet</string>
    <!-- Error shown when a user is starting a chat or adding new participants in a group chat and writes a contact mail that has not added -->
    <string name="not_permited_add_email_to_invite">Only MEGA contacts can be added</string>
    <!-- Info label about the connectivity state of the chat -->
    <string name="invalid_connection_state">Reconnecting to chat</string>
    <!-- Message show when a call cannot be established -->
    <string name="call_error">An error has occurred and the call cannot be connected.</string>
    <!-- Title of dialog to evaluate the app -->
    <string name="title_evaluate_the_app_panel">Like the MEGA Mobile App?</string>
    <!-- Label to show rate the app -->
    <string name="rate_the_app_panel">Yes, rate the app</string>
    <!-- Label to show send feedback -->
    <string name="send_feedback_panel">No, send feedback</string>
    <!-- title of the section advanced options on the get link screen -->
    <string name="link_advanced_options">Advanced options</string>
    <!-- Message to show when users deny to permit the permissions to read and write on external storage on setting default download location -->
    <string name="download_requires_permission">MEGA needs read and write permissions to your external storage to download files there.</string>
    <!-- Default download location is on old sd card, but currently the user installed a new SD card, need user to reset download location. -->
    <string name="old_sdcard_unavailable">The old SD card is not available, please set a new download location.</string>
    <!-- Dialog title to ask download to internal storage or external storage. -->
    <string name="title_select_download_location">Choose download location</string>
    <!-- Title of the section to invite contacts if the user has denied the contacts permmissions -->
    <string name="no_contacts_permissions">No contact permissions granted</string>
    <!-- Option of the sliding panel to go to QR code section -->
    <string name="choose_qr_option_panel">My QR code</string>
    <!-- Title of the screen that shows the options to the QR code -->
    <string name="section_qr_code">QR code</string>
    <!-- Option in menu of section  My QR code to reset the QR code -->
    <string name="action_reset_qr">Reset QR code</string>
    <!-- Option in menu of section  My QR code to delete the QR code -->
    <string name="action_delete_qr">Delete QR code</string>
    <!-- Option shown in QR code bottom sheet dialog to save QR code in Cloud Drive -->
    <string name="save_cloud_drive">To Cloud Drive</string>
    <!-- Option shown in QR code bottom sheet dialog to save QR code in File System -->
    <string name="save_file_system">To file system</string>
    <!-- Title of QR code section -->
    <string name="section_my_code">My code</string>
    <!-- Title of QR code scan section -->
    <string name="section_scan_code">Scan code</string>
    <!-- Title of QR code settings that permits or not contacts that scan my QR code will be automatically added to my contact list -->
    <string name="settings_qrcode_autoaccept">Auto-accept</string>
    <!-- Subtitle of QR code settings auto-accept -->
    <string name="setting_subtitle_qrcode_autoccept">MEGA users who scan your QR code will be automatically added to your contact list.</string>
    <!-- Subtitle of QR code settings that reset the code -->
    <string name="setting_subtitle_qrcode_reset">Previous QR code will no longer be valid</string>
    <!-- Text shown when it has been copied the QR code link -->
    <string name="qrcode_link_copied">Link copied to the clipboard</string>
    <!-- Text shown when it has been reseted the QR code successfully -->
    <string name="qrcode_reset_successfully">QR code successfully reset</string>
    <!-- Text shown when it has been deleted the QR code successfully -->
    <string name="qrcode_delete_successfully">QR code successfully deleted</string>
    <!-- Text shown when it has not been reseted the QR code successfully -->
    <string name="qrcode_reset_not_successfully">QR code not reset due to an error. Please try again.</string>
    <!-- Text shown when it has not been delete the QR code successfully -->
    <string name="qrcode_delete_not_successfully">QR code not deleted due to an error. Please try again.</string>
    <!-- Title of dialog shown when a contact request has been sent with QR code -->
    <string name="invite_sent">Invite sent</string>
    <!-- Text of dialog shown when a contact request has been sent. -->
    <string name="invite_sent_text">The user has been invited and will appear in your contact list once accepted.</string>
    <!-- Text of dialog shown when multiple contacts request has been sent -->
    <string name="invite_sent_text_multi">The users have been invited and will appear in your contact list once accepted.</string>
    <!-- Text shown when it tries to share the QR and occurs an error to process the action -->
    <string name="error_share_qr">An error occurred while trying to share the QR file. Perhaps the file does not exist. Please try again later.</string>
    <!-- Text shown when it tries to upload to Cloud Drive the QR and occurs an error to process the action -->
    <string name="error_upload_qr">An error occurred while trying to upload the QR file. Perhaps the file does not exist. Please try again later.</string>
    <!-- Text shown when it tries to download to File System the QR and occurs an error to process the action -->
    <string name="error_download_qr">An error occurred while trying to download the QR file. Perhaps the file does not exist. Please try again later.</string>
    <!-- Text shown when it tries to download to File System the QR and the action has success -->
    <string name="success_download_qr">The QR Code has been downloaded successfully to %s</string>
    <!-- Title of dialog shown when a contact request has not been sent with QR code -->
    <string name="invite_not_sent">Invite not sent</string>
    <!-- Text of dialog shown when a contact request has not been sent with QR code -->
    <string name="invite_not_sent_text">The QR code or contact link is invalid. Please try to scan a valid code or to open a valid link.</string>
    <!-- Text of dialog shown when a contact request has not been sent with QR code because of is already a contact -->
    <string name="invite_not_sent_text_already_contact">The invitation has not been sent. %s is already in your contacts list.</string>
    <!-- Text of dialog shown when a contact request has not been sent with QR code because of some error -->
    <string name="invite_not_sent_text_error">An error occurred and the invitation has not been sent.</string>
    <!-- Text of alert dialog informing that the qr is generating -->
    <string name="generatin_qr">Generating QR code&#8230;</string>
    <!-- Title of QR code scan menu item -->
    <string name="menu_item_scan_code">Scan QR code</string>
    <!-- get the contact link and copy it -->
    <string name="button_copy_link">Copy link</string>
    <!-- Create QR code -->
    <string name="button_create_qr">Create QR code</string>
    <!-- Text shown when it has been created the QR code successfully -->
    <string name="qrcode_create_successfully">QR code successfully created</string>
    <!-- Text shown in QR code scan fragment to help and guide the user in the action -->
    <string name="qrcode_scan_help">Line up the QR code to scan it with your device’s camera</string>
    <!-- positive button on dialog to view a contact -->
    <string name="contact_view">View</string>
    <!-- Item menu option to reproduce audio or video in external reproductors -->
    <string name="external_play">Open with</string>
    <!-- to share a file using Facebook, Whatsapp, etc -->
    <string name="context_share">Share using</string>
    <!-- Message shown if the user choose enable button and he is not logged in -->
    <string name="error_enable_chat_before_login">Please log in before enabling the chat</string>
    <!-- title of a tag to search for a specific period within the search by date option in Camera upload -->
    <string name="label_set_period">Set period</string>
    <!-- Text of the empty screen when there are not chat conversations -->
    <string name="context_empty_chat_recent">[B]Invite friends to [/B][A]Chat[/A][B] and enjoy our encrypted platform with privacy and security[/B]</string>
    <!-- Text of the empty screen when there are not elements in the Rubbish Bin -->
    <string name="context_empty_rubbish_bin">[B]Empty [/B][A]Rubbish Bin[/A]</string>
    <!-- Text of the empty screen when there are not elements in  Inbox -->
    <string name="context_empty_inbox">[B]No files in your [/B][A]Inbox[/A]</string>
    <!-- Text of the empty screen when there are not elements in Cloud Drive -->
    <string name="context_empty_cloud_drive">[B]No files in your [/B][A]Cloud Drive[/A]</string>
    <!-- Text of the empty screen when there are not elements in Saved for Offline -->
    <string name="context_empty_offline">[B]No files [/B][A]Saved for Offline[/A]</string>
    <!-- Text of the empty screen when there are not contacts. No dot at the end because is for an empty state. The format placeholders are to showing it in different colors. -->
    <string name="context_empty_contacts">[B]No [/B][A]Contacts[/A]</string>
    <!-- Message shown when the user has no chats -->
    <string name="recent_chat_empty">[A]No[/A] [B]Conversations[/B]</string>
    <!-- Message shown when the chat is section is loading the conversations -->
    <string name="recent_chat_loading_conversations">[A]Loading[/A] [B]Conversations&#8230;[/B]</string>
    <!-- Text of the empty screen when there are not elements in Incoming -->
    <string name="context_empty_incoming">[B]No [/B][A]Incoming Shared folders[/A]</string>
    <!-- Text of the empty screen when there are not elements in Outgoing -->
    <string name="context_empty_outgoing">[B]No [/B][A]Outgoing Shared folders[/A]</string>
    <!-- Text of the empty screen when there are not elements in Links. Please, keep the place holders to format the string -->
    <string name="context_empty_links">[B]No [/B][A]Public Links[/A][B][/B]</string>
    <!-- Title of the sent requests tab. Capital letters -->
    <string name="tab_sent_requests">Sent requests</string>
    <!-- Title of the received requests tab. Capital letters -->
    <string name="tab_received_requests">Received requests</string>
    <!-- Title dialog overquota error -->
    <string name="overquota_alert_title">Storage quota exceeded</string>
    <!-- error message shown when an account confirmation link or reset password link is invalid for unknown reasons -->
    <string name="invalid_link">Invalid link, please ask for a new valid link</string>
    <!-- error message shown on the link password dialog if the password typed in was wrong -->
    <string name="invalid_link_password">Invalid link password</string>
    <!-- Error message shown when user tries to open a not valid MEGA link -->
    <string name="open_link_not_valid_link">The link you are trying to open is not a valid MEGA link.</string>
    <!-- Message shown when a link is being processing -->
    <string name="processing_link">Processing link&#8230;</string>
    <!-- Message shown when it is creating an acount and it is been introduced a very weak or weak password -->
    <string name="passwd_weak">Your password is easily guessed. Try making your password longer. Combine uppercase and lowercase letters. Add special characters. Do not use names or dictionary words.</string>
    <!-- Message shown when it is creating an acount and it is been introduced a medium password -->
    <string name="passwd_medium">Your password is good enough to proceed, but it is recommended to strengthen your password further.</string>
    <!-- Message shown when it is creating an acount and it is been introduced a good password -->
    <string name="passwd_good">This password will withstand most typical brute-force attacks. Please ensure that you will remember it.</string>
    <!-- Message shown when it is creating an acount and it is been introduced a strong password -->
    <string name="passwd_strong">This password will withstand most sophisticated brute-force attacks. Please ensure that you will remember it.</string>
    <!-- Password very weak -->
    <string name="pass_very_weak">Very weak</string>
    <!-- Password weak -->
    <string name="pass_weak">Weak</string>
    <!-- Password medium -->
    <string name="pass_medium">Medium</string>
    <!-- Password good -->
    <string name="pass_good">Good</string>
    <!-- Password strong -->
    <string name="pass_strong">Strong</string>
    <!-- Text displayed in several parts when there is a call in progress (notification, recent chats list, etc). -->
    <string name="title_notification_call_in_progress">Call in progress</string>
    <!-- Subtitle of the notification shown on the action bar when there is a call in progress -->
    <string name="action_notification_call_in_progress">Tap to go back to the call</string>
    <!-- Button in the notification shown on the action bar when there is a call in progress -->
    <string name="button_notification_call_in_progress">Return to the call</string>
    <!-- When it lists contacts of MEGA, the title of list’s header -->
    <string name="contacts_mega">On MEGA</string>
    <!-- When it lists contacts of phone, the title of list’s header -->
    <string name="contacts_phone">Phone contacts</string>
    <!-- Message error shown when trying to log in on an account has been suspended due to multiple breaches of Terms of Service -->
    <string name="account_suspended_multiple_breaches_ToS">Your account has been suspended due to multiple breaches of MEGA’s Terms of Service. Please check your email inbox.</string>
    <!-- Message error shown when trying to log in on an account has been suspended due to breach of Terms of Service -->
    <string name="account_suspended_breache_ToS">Your account was terminated due to a breach of MEGA\’s Terms of Service including, but not limited to, clause 15.</string>
    <!-- In a chat conversation when you try to send device’s images but images are still loading -->
    <string name="file_storage_loading">Loading files</string>
    <!-- In a chat conversation when you try to send device’s images but there aren’t available images -->
    <string name="file_storage_empty_folder">No files</string>
    <!-- Size in bytes. The placeholder is for the size value, please adjust the position based on linguistics -->
    <string name="label_file_size_byte">%s B</string>
    <!-- Size in kilobytes. The placeholder is for the size value, please adjust the position based on linguistics -->
    <string name="label_file_size_kilo_byte">%s KB</string>
    <!-- Size in megabytes. The placeholder is for the size value, please adjust the position based on linguistics -->
    <string name="label_file_size_mega_byte">%s MB</string>
    <!-- Size in gigabytes. The placeholder is for the size value, please adjust the position based on linguistics -->
    <string name="label_file_size_giga_byte">%s GB</string>
    <!-- Size in terabytes. The placeholder is for the size value, please adjust the position based on linguistics -->
    <string name="label_file_size_tera_byte">%s TB</string>
    <!-- Speed in bytes. The placeholder is for the speed value, please adjust the position based on linguistics -->
    <string name="label_file_speed_byte">%s B/s</string>
    <!-- Speed in kilobytes. The placeholder is for the speed value, please adjust the position based on linguistics -->
    <string name="label_file_speed_kilo_byte">%s KB/s</string>
    <!-- Speed in megabytes. The placeholder is for the speed value, please adjust the position based on linguistics -->
    <string name="label_file_speed_mega_byte">%s MB/s</string>
    <!-- Speed in gigabytes. The placeholder is for the speed value, please adjust the position based on linguistics -->
    <string name="label_file_speed_giga_byte">%s GB/s</string>
    <!-- Speed in terabytes. The placeholder is for the speed value, please adjust the position based on linguistics -->
    <string name="label_file_speed_tera_byte">%s TB/s</string>
    <!-- Size in megabytes. -->
    <string name="label_mega_byte">MB</string>
    <!-- Number of versions of a file shown on the screen info of the file, version items -->
    <plurals name="number_of_versions">
        <item quantity="one">%1$d version</item>
        <item quantity="other">%1$d versions</item>
    </plurals>
    <!-- Title of the section Versions for files -->
    <string name="title_section_versions">Versions</string>
    <!-- Header of the item to show the current version of a file in a list -->
    <string name="header_current_section_item">Current version</string>
    <!--  -->
    <plurals name="header_previous_section_item">
        <item quantity="one">Previous version</item>
        <item quantity="other">Previous versions</item>
    </plurals>
    <!-- option menu to revert a file version -->
    <string name="general_revert">Revert</string>
    <!-- option menu to clear all the previous versions -->
    <string name="menu_item_clear_versions">Clear previous versions</string>
    <!-- Title of the dialog to confirm that a version os going to be deleted, version items -->
    <plurals name="title_dialog_delete_version">
        <item quantity="one">Delete version?</item>
        <item quantity="other">Delete versions?</item>
    </plurals>
    <!-- Content of the dialog to confirm that a version is going to be deleted -->
    <string name="content_dialog_delete_version">This version will be permanently removed.</string>
    <!-- Content of the dialog to confirm that several versions are going to be deleted -->
    <string name="content_dialog_delete_multiple_version">These %d versions will be permanently removed.</string>
    <!-- Title of the notification shown when a file is uploading to a chat -->
    <string name="chat_upload_title_notification">Chat uploading</string>
    <!-- Label for the option on setting to set up the quality of multimedia files uploaded to the chat -->
    <string name="settings_chat_upload_quality">Video quality</string>
    <!-- Label for the option on setting to set up the quality of video files to be uploaded -->
    <string name="settings_video_upload_quality">Video Quality</string>
    <!-- Text shown when the user refuses to permit the storage permission when enable camera upload -->
    <string name="on_refuse_storage_permission">Camera Uploads needs to access your photos and other media on your device. Please go to the settings page and grant permission.</string>
    <!-- Available options for the setting to set up the quality of multimedia files uploaded to the chat or the Camera Uploads -->
    <string-array name="settings_chat_upload_quality_entries">
        <item>Low</item>
        <item>Medium</item>
        <item>High</item>
        <item>Original</item>
    </string-array>
    <!-- Title of the notification for a missed call -->
    <string name="missed_call_notification_title">Missed call</string>
    <!-- Refers to a location of file -->
    <string name="file_properties_info_location">Location</string>
    <!-- Title of the label to show the size of the current files inside a folder -->
    <string name="file_properties_folder_current_versions">Current versions</string>
    <!-- Title of the label to show the size of the versioned files inside a folder -->
    <string name="file_properties_folder_previous_versions">Previous versions</string>
    <!-- Number of versioned files inside a folder shown on the screen info of the folder, version items -->
    <plurals name="number_of_versions_inside_folder">
        <item quantity="one">%1$d versioned file</item>
        <item quantity="other">%1$d versioned files</item>
    </plurals>
    <!-- Confirmation message after forwarding one or several messages, version items -->
    <string name="messages_forwarded_success">Messages forwarded</string>
    <!-- Error message after forwarding one or several messages to several chats -->
    <string name="messages_forwarded_error">Error. Not correctly forwarded</string>
    <!-- Error message if any of the forwarded messages fails, message items -->
    <plurals name="messages_forwarded_partial_error">
        <item quantity="one">Error. %1$d message not successfully forwarded</item>
        <item quantity="other">Error. %1$d messages not successfully forwarded</item>
    </plurals>
    <!-- Error non existing resource after forwarding one or several messages to several chats, message items -->
    <plurals name="messages_forwarded_error_not_available">
        <item quantity="one">Error. The resource is no longer available</item>
        <item quantity="other">Error. The resources are no longer available</item>
    </plurals>
    <!-- The title of fragment Turn on Notifications -->
    <string name="turn_on_notifications_title">Turn on Notifications</string>
    <!-- The subtitle of fragment Turn on Notifications -->
    <string name="turn_on_notifications_subtitle">This way, you will see new messages\non your Android phone instantly.</string>
    <!-- First step to turn on notifications -->
    <string name="turn_on_notifications_first_step">Open Android device [A]Settings[/A]</string>
    <!-- Second step to turn on notifications -->
    <string name="turn_on_notifications_second_step">Open [A]Apps &amp; notifications[/A]</string>
    <!-- Third step to turn on notifications -->
    <string name="turn_on_notifications_third_step">Select [A]MEGA[/A]</string>
    <!-- Fourth step to turn on notifications -->
    <string name="turn_on_notifications_fourth_step">Open [A]App notifications[/A]</string>
    <!-- Fifth step to turn on notifications -->
    <string name="turn_on_notifications_fifth_step">Switch to On and select your preferences</string>
    <!-- Alert message after sending to chat one or several messages to several chats, version items -->
    <plurals name="files_send_to_chat_success">
        <item quantity="one">File sent</item>
        <item quantity="other">Files sent</item>
    </plurals>
    <!-- Error message after sending to chat one or several messages to several chats -->
    <string name="files_send_to_chat_error">Error. Not correctly sent</string>
    <!-- menu option to send a file to a chat -->
    <string name="context_send_file_to_chat">Send to chat</string>
    <!-- Title of the dialog ‘Do you remember your password?’ -->
    <string name="remember_pwd_dialog_title">Do you remember your password?</string>
    <!-- Text of the dialog ‘Recovery Key exported’ when the user wants logout -->
    <string name="remember_pwd_dialog_text_logout">You are about to log out, please test your password to ensure you remember it.\nIf you lose your password, you will lose access to your MEGA data.</string>
    <!-- Text of the dialog ‘Do you remember your password?’ -->
    <string name="remember_pwd_dialog_text">Please test your password to ensure you remember it. If you lose your password, you will lose access to your MEGA data.</string>
    <!-- Dialog option that permits user do not show it again -->
    <string name="general_do_not_show">Do not show again</string>
    <!-- Button of the dialog ‘Do you remember your password?’ that permits user test his password -->
    <string name="remember_pwd_dialog_button_test">Test password</string>
    <!-- Title of the activity that permits user test his password -->
    <string name="test_pwd_title">Test your password</string>
    <!-- Message shown to the user when is testing her password and it is correct -->
    <string name="test_pwd_accepted">Password accepted</string>
    <!-- Message shown to the user when is testing her password and it is wrong -->
    <string name="test_pwd_wrong">Wrong password.\nBack up your Recovery Key as soon as possible!</string>
    <!-- Text of the dialog ‘Recovery Key exported’ when the user wants logout -->
    <string name="recovery_key_exported_dialog_text_logout">You are about to log out, please test your password to ensure you remember it.\nIf you lose your password, you will lose access to your MEGA data.</string>
    <!-- Option that permits user copy to clipboard -->
    <string name="option_copy_to_clipboard">Copy to clipboard</string>
    <!-- Option that permits user export his recovery key -->
    <string name="option_export_recovery_key">Export Recovery Key</string>
    <!-- Option that permits user logout -->
    <string name="proceed_to_logout">Proceed to log out</string>
    <!-- Title of the preference Recovery key on Settings section -->
    <string name="recovery_key_bottom_sheet">Recovery Key</string>
    <!-- Option that permits user save on File System -->
    <string name="option_save_on_filesystem">Save on File System</string>
    <!-- Message shown when something has been copied to clipboard -->
    <string name="message_copied_to_clipboard">Copied to clipboard</string>
    <!-- text of the label to show that you have messages unread in the chat conversation -->
    <string name="message_jump_latest">Jump to latest</string>
    <!-- text of the label to show that you have new messages in the chat conversation -->
    <string name="message_new_messages">New messages</string>
    <!-- Title of the notification shown on the action bar when there is a incoming call -->
    <string name="notification_subtitle_incoming">Incoming call</string>
    <!-- Text for the notification action to launch the incoming call page -->
    <string name="notification_incoming_action">Go to the call</string>
    <!-- Text asking to go to system setting to enable allow display over other apps (needed for calls in Android 10) -->
    <string name="notification_enable_display">MEGA background pop-ups are disabled.\nTap to change the settings.</string>
    <!-- Subtitle to show the number of unread messages on a chat, unread messages -->
    <plurals name="number_unread_messages">
        <item quantity="one">%1$s unread message</item>
        <item quantity="other">%1$s unread messages</item>
    </plurals>
    <!-- Notification title to show the number of unread chats, unread messages -->
    <plurals name="plural_number_messages_chat_notification">
        <item quantity="one">%1$d unread chat</item>
        <item quantity="other">%1$d unread chats</item>
    </plurals>
    <!-- Message shown when a chat is opened and the messages are being recovered -->
    <string name="chat_loading_messages">[A]Loading[/A] [B]Messages&#8230;[/B]</string>
    <!-- Error message shown when opening a file link which doesn’t exist -->
    <string name="general_error_internal_node_not_found">File or folder not found. Are you logged in with a different account in your browser? You can only access files or folders from the account you are currently logged in with in the app</string>
    <!-- menu option to loop video or audio file -->
    <string name="context_loop_video">Loop</string>
    <!-- Title of the category Security options on Settings section -->
    <string name="settings_security_options_title">Security</string>
    <!-- Title of the preference Recovery key on Settings section -->
    <string name="settings_recovery_key_title">Back up Recovery Key</string>
    <!-- Summary of the preference Recovery key on Settings section -->
    <string name="settings_recovery_key_summary">Exporting the Recovery Key and keeping it in a secure location enables you to set a new password without data loss.</string>
    <!-- message when a temporary error on logging in is due to connectivity issues -->
    <string name="login_connectivity_issues">Unable to reach MEGA. Please check your connectivity or try again later.</string>
    <!-- message when a temporary error on logging in is due to servers busy -->
    <string name="login_servers_busy">Servers are too busy. Please wait.</string>
    <!-- message when a temporary error on logging in is due to SDK is waiting for the server to complete a request due to an API lock -->
    <string name="login_API_lock">This process is taking longer than expected. Please wait.</string>
    <!-- message when a temporary error on logging in is due to SDK is waiting for the server to complete a request due to a rate limit -->
    <string name="login_API_rate">Too many requests. Please wait.</string>
    <!-- Message when previous login is being cancelled -->
    <string name="login_in_progress">Cancelling login process. Please wait&#8230;</string>
    <!-- when open audio video player, the file that it try to open is not supported -->
    <string name="unsupported_file_type">Unsupported file type.</string>
    <!-- when open audio video player, the file that it try to open is damaged or does not exist -->
    <string name="corrupt_video_dialog_text">Error. The file is corrupted or does not exist.</string>
    <!-- Title of the screen Playlist -->
    <string name="section_playlist">Playlist</string>
    <!-- Text shown in playlist subtitle item when a file is reproducing -->
    <string name="playlist_state_playing">Now playing&#8230;</string>
    <!-- Text shown in playlist subtitle item when a file is reproducing but it is paused -->
    <string name="playlist_state_paused">Paused</string>
    <!-- Menu option to print the recovery key from Offline section -->
    <string name="context_option_print">Print</string>
    <!-- Message when the recovery key has been successfully saved on the filesystem -->
    <string name="save_MK_confirmation">The Recovery Key has been successfully saved</string>
    <!-- label to indicate that a share is still pending on outgoing shares of a node -->
    <string name="pending_outshare_indicator">(Pending)</string>
    <!-- Title of the dialog to disable the rich links previews on chat -->
    <string name="option_enable_chat_rich_preview">Rich URL Previews</string>
    <!-- Button to allow the rich links previews on chat -->
    <string name="button_always_rich_links">Always Allow</string>
    <!-- Button do not allow now the rich links previews on chat -->
    <string name="button_not_now_rich_links">Not Now</string>
    <!-- Button do not allow the rich links previews on chat -->
    <string name="button_never_rich_links">Never</string>
    <!-- Title of the dialog to enable the rich links previews on chat -->
    <string name="title_enable_rich_links">Enable rich URL previews</string>
    <!-- Text of the dialog to enable the rich links previews on chat -->
    <string name="text_enable_rich_links">Enhance the MEGAchat experience. URL content will be retrieved without end-to-end encryption.</string>
    <!-- Subtitle of a MEGA rich link without the decryption key -->
    <string name="subtitle_mega_rich_link_no_key">Tap to enter the Decryption Key</string>
    <!-- when the user tries to creates a MEGA account or tries to change his password and the password strength is very weak -->
    <string name="error_password">Please enter a stronger password</string>
    <!-- title of the notification for an acceptance of a contact request -->
    <string name="title_acceptance_contact_request_notification">New contact</string>
    <!-- Notification title to show the number of incoming contact request, contact requests -->
    <plurals name="plural_number_contact_request_notification">
        <item quantity="one">%1$d pending contact request</item>
        <item quantity="other">%1$d pending contact requests</item>
    </plurals>
    <!-- title of the notification for a new incoming contact request -->
    <string name="title_new_contact_request_notification">New contact request</string>
    <!-- Hint shown in the field to write a message in the chat screen (chat with customized title) -->
    <string name="type_message_hint_with_title">Write message to “%s”&#8230;</string>
    <!-- Empty state message shown in the screen when there are not any active transfer -->
    <string name="transfers_empty_new">[B]No active[/B][A] Transfers[/A]</string>
    <!-- Empty state message shown in the screen when there are not any active transfer -->
    <string name="completed_transfers_empty_new">[B]No completed[/B][A] Transfers[/A]</string>
    <!-- Empty state text that indicates that a folder is currently empty -->
    <string name="file_browser_empty_folder_new">[B]Empty[/B][A] Folder[/A]</string>
    <!-- Hint shown in the field to write a message in the chat screen (chat with customized title) -->
    <string name="type_message_hint_with_customized_title">Write message to “%s”&#8230;</string>
    <!-- Hint shown in the field to write a message in the chat screen (chat with default title) -->
    <string name="type_message_hint_with_default_title">Write message to %s&#8230;</string>
    <!-- Title of setting Two-Factor Authentication -->
    <string name="settings_2fa">Two-Factor Authentication</string>
    <!-- Subtitle of setting Two-Factor Authentication when the preference is disabled -->
    <string name="setting_subtitle_2fa">Two-Factor Authentication is a second layer of security for your account.</string>
    <!-- Title of the screen Two-Factor Authentication -->
    <string name="title_2fa">Why do you need two-factor authentication?</string>
    <!--  -->
    <string name="two_factor_authentication_explain">Two-factor authentication is a second layer of security for your account. Which means that even if someone knows your password they cannot access it, without also having access to the six digit code only you have access to.</string>
    <!-- Button that permits user begin with the process of enable Two-Factor Authentication -->
    <string name="button_setup_2fa">Begin Setup</string>
    <!-- Text that explain how to do with Two-Factor Authentication QR -->
    <string name="explain_qr_seed_2fa_1">Scan or copy the seed to your Authenticator App.</string>
    <!-- Text that explain how to do with Two-Factor Authentication seed -->
    <string name="explain_qr_seed_2fa_2">Be sure to back up this seed to a safe place in case you lose your device.</string>
    <!-- Text that explain how to confirm Two-Factor Authentication -->
    <string name="explain_confirm_2fa">Please enter the 6-digit code generated by your Authenticator App.</string>
    <!-- Text button -->
    <string name="general_verify">Verify</string>
    <!-- Text button -->
    <string name="general_next">Next</string>
    <!-- Text button -->
    <string name="general_previous">Previous</string>
    <!-- Text of the alert dialog to inform the user when an error occurs when try to enable seed or QR of Two-Factor Authentication -->
    <string name="qr_seed_text_error">An error occurred generating the seed or QR code, please try again.</string>
    <!-- Title of the screen shown when the user enabled correctly Two-Factor Authentication -->
    <string name="title_2fa_enabled">Two-Factor Authentication Enabled</string>
    <!-- Description of the screen shown when the user enabled correctly Two-Factor Authentication -->
    <string name="description_2fa_enabled">Next time you log in to your account you will be asked to enter a 6-digit code provided by your Authenticator App.</string>
    <!-- Recommendation displayed after enable Two-Factor Authentication -->
    <string name="recommendation_2fa_enabled">Please save your <b>Recovery Key</b> in a safe location, to avoid issues in case you lose access to your app, or if you want to disable Two-Factor Authentication.</string>
    <!-- Error shown when a user tries to enable Two-Factor Authentication and introduce an invalid code -->
    <string name="pin_error_2fa">Invalid code</string>
    <!-- Title of screen Lost authenticator decive -->
    <string name="lost_your_authenticator_device">Lost your Authenticator device?</string>
    <!-- Title of screen Login verification with Two-Factor Authentication -->
    <string name="login_verification">Login Verification</string>
    <!-- Subtitle of screen verify Two-Factor Authentication for changing password -->
    <string name="verify_2fa_subtitle_change_password">Change password</string>
    <!-- Subtitle of screen verify Two-Factor Authentication for changing email -->
    <string name="verify_2fa_subtitle_change_email">Change email</string>
    <!-- Subtitle of screen verify Two-Factor Authentication for cancelling account -->
    <string name="verify_2fa_subtitle_delete_account">Delete account</string>
    <!-- Subtitle of screen verify Two-Factor Authentication for disabling Two-Factor Authentication -->
    <string name="verify_2fa_subtitle_diable_2fa">Disable</string>
    <!-- Title of screen Lost authenticator decive -->
    <string name="title_lost_authenticator_device">Lost your Authenticator device?</string>
    <!-- When the user tries to disable Two-Factor Authentication and some error ocurr in the process -->
    <string name="error_disable_2fa">An error occurred trying to disable Two-Factor Authentication. Please try again.</string>
    <!-- When the user tries to enable Two-Factor Authentication and some error ocurr in the process -->
    <string name="error_enable_2fa">An error occurred trying to enable Two-Factor Authentication. Please try again.</string>
    <!-- Title of the dialog shown when a new account is created to suggest user enable Two-Factor Authentication -->
    <string name="title_enable_2fa">Enable Two-Factor Authentication</string>
    <!-- Label shown when it disables the Two-Factor Authentication -->
    <string name="label_2fa_disabled">Two-Factor Authentication Disabled</string>
    <!-- Text of the button which action is to show the authentication apps -->
    <string name="open_app_button">Open in</string>
    <!-- message when trying to open a link that contains the seed to enable Two-Factor Authentication but there isn’t any app that open it -->
    <string name="intent_not_available_2fa">There isn’t any available app to enable Two-Factor Authentication on your device</string>
    <!-- Text button -->
    <string name="general_close">Close</string>
    <!-- Label shown when Two-Factor Authentication has been enabled to alert user that has to back up his Recovery Key before finish the process -->
    <string name="backup_rk_2fa_end">Export your Recovery Key to finish</string>
    <!-- Title of dialog shown when it tries to open an authentication app and there is no installed -->
    <string name="no_authentication_apps_title">Two-Factor Authentication App</string>
    <!-- Message shown to ask user if wants to open Google Play to install some authenticator app -->
    <string name="open_play_store_2fa">Would you like to open Google Play so you can install an Authenticator App?</string>
    <!-- Label Play Store -->
    <string name="play_store_label">Play Store</string>
    <!-- Text shown in an alert explaining how to continue to enable Two-Factor Authentication -->
    <string name="text_2fa_help">You need an authenticator app to enable 2FA on MEGA. You can download and install the Google Authenticator, Duo Mobile, Authy or Microsoft Authenticator app for your phone or tablet.</string>
    <!-- success message when importing multiple files from -->
    <string name="number_correctly_imported_from_chat">%d files shared successfully</string>
    <!-- error message when importing multiple files from chat -->
    <string name="number_no_imported_from_chat">%d files were not shared</string>
    <!-- button’s text to open a full screen image -->
    <string name="preview_content">Preview content</string>
    <!-- message shown when the user clicks on media file chat message, there is no network connection and the file is not been downloaded -->
    <string name="no_network_connection_on_play_file">No network connection. File has not been downloaded and cannot be streamed.</string>
    <!-- message shown when the user open a file, the file is not been opened due to unknown reason -->
    <string name="error_fail_to_open_file_general">Unable to open file.</string>
    <!-- message shown when the user open a file, there is no network connection and the file is not been downloaded -->
    <string name="error_fail_to_open_file_no_network">No network connection. Please reconnect to open the file.</string>
    <!-- message when trying to save for offline a file that already exists -->
    <string name="file_already_exists">File already exists in Saved for Offline</string>
    <!-- Error message if forwarding a message failed, many messages -->
    <plurals name="error_forwarding_messages">
        <item quantity="one">Message not forwarded</item>
        <item quantity="other">Messages not forwarded</item>
    </plurals>
    <!-- Title of the dialog to disable the rich links previews on chat -->
    <string name="title_confirmation_disable_rich_links">Rich URL previews</string>
    <!-- Text of the dialog to disable the rich links previews on chat -->
    <string name="text_confirmation_disable_rich_links">You are disabling rich URL previews. You can re-enable them in Settings. Do you want to continue?</string>
    <!-- Message shown when a call ends. -->
    <string name="call_missed_messages">[A]Missed call[/A]</string>
    <!-- Message shown when a call ends. -->
    <string name="call_rejected_messages">[A]Call was rejected[/A]</string>
    <!-- Message shown when a call ends. -->
    <string name="call_cancelled_messages">[A]Call was cancelled[/A]</string>
    <!-- Message shown when a call ends. -->
    <string name="call_failed_messages">[A]Call failed[/A]</string>
    <!-- Message shown when a call ends. -->
    <string name="call_not_answered_messages">[A]Call was not answered[/A]</string>
    <!-- Indicates that can type a contact email -->
    <string name="contact_email">Contact email</string>
    <!-- When it tries to add a contact in a list an is already added -->
    <string name="contact_not_added">You have already added this contact.</string>
    <!-- Content of a normal message that cannot be recognized -->
    <string name="error_message_invalid_format">Invalid message format</string>
    <!-- Content of a normal message that cannot be recognized -->
    <string name="error_message_invalid_signature">Invalid message signature</string>
    <!-- When the user tries to reproduce a file through streaming and ocurred an error creating it -->
    <string name="error_streaming">An error occurred trying to create the stream</string>
    <!-- Menu option to restore an item from the Rubbish bin -->
    <string name="context_restore">Restore</string>
    <!-- success message when a node was restore from Rubbish bin -->
    <string name="context_correctly_node_restored">Restored to %s</string>
    <!-- error message when a node was restore from Rubbish bin -->
    <string name="context_no_restored">An error occurred. Item not restored.</string>
    <!-- menu item from contact section to send a message to a contact -->
    <string name="context_send_message">Send Message</string>
    <!-- Error message on opening a MEGAdrop folder link -->
    <string name="error_MEGAdrop_not_supported">MEGAdrop folders are not supported yet</string>
    <!-- Pre overquota error dialog when trying to copy or import a file -->
    <string name="pre_overquota_alert_text">This action cannot be completed as it would take you over your current storage limit. Would you like to upgrade your account?</string>
    <!-- Title of the section Archived chats -->
    <string name="archived_chats_title_section">Archived chats</string>
    <!-- Text of the option to show the arhived chat, it shows the number of archived chats -->
    <string name="archived_chats_show_option">Archived chats (%d)</string>
    <!-- Title of the option on the chat list to archive a chat -->
    <string name="archive_chat_option">Archive chat</string>
    <!-- Title of the option on the chat list to unarchive a chat -->
    <string name="unarchive_chat_option">Unarchive chat</string>
    <!-- Confirmation button of the dialog to archive a chat -->
    <string name="general_archive">Archive</string>
    <!-- Confirmation button of the dialog to unarchive a chat -->
    <string name="general_unarchive">Unarchive</string>
    <!-- Message shown when a chat is successfully archived, it shows the name of the chat -->
    <string name="success_archive_chat">%s chat was archived.</string>
    <!-- Error message shown when a chat has not be archived, it shows the name of the chat -->
    <string name="error_archive_chat">Error. %s chat was not archived.</string>
    <!-- Message shown when a chat is successfully unarchived, it shows the name of the chat -->
    <string name="success_unarchive_chat">%s chat was unarchived.</string>
    <!-- Error message shown when a chat has not be unarchived, it shows the name of the chat -->
    <string name="error_unarchive_chat">Error. %s chat was not able to be unarchived.</string>
    <!-- Message shown when the user has no archived chats -->
    <string name="archived_chats_empty">[A]No[/A] [B]Archived Chats[/B]</string>
    <!-- Subtitle of chat screen when the chat is inactive -->
    <string name="inactive_chat">Inactive chat</string>
    <!-- Subtitle of chat screen when the chat is archived -->
    <string name="archived_chat">Archived chat</string>
    <!-- Title of the layout to join a group call from the chat screen -->
    <string name="join_call_layout">Tap to join the call</string>
    <!-- Label shown when the user wants to add contacts into his MEGA account -->
    <string name="invite_contacts">Invite contacts</string>
    <!-- Label shown when the user wants to share something with other contacts -->
    <string name="share_with">Share with</string>
    <!-- Message shown while the contact list from the device and from MEGA is being read and then shown to the user -->
    <string name="contacts_list_empty_text_loading_share">Loading contacts&#8230;</string>
    <!-- Title of the screen New Group -->
    <string name="title_new_group">New group</string>
    <!-- Subtitle of the screen New Group -->
    <string name="subtitle_new_group">Type group name</string>
    <!-- Hint of edittext shown when it is creating a new group to guide user to type the name of the group -->
    <string name="hint_type_group">Name your group</string>
    <!-- Text of the confirm dialog shown when it wants to remove a contact from a chat -->
    <string name="confirmation_delete_contact">Remove %s from this chat?</string>
    <!-- Settings preference title to show file versions info of the account -->
    <string name="settings_file_management_file_versions_title">File versions</string>
    <!-- Settings preference subtitle to show file versions info of the account -->
    <plurals name="settings_file_management_file_versions_subtitle">
        <item quantity="one">1 file version, taking a total of %2$s</item>
        <item quantity="other">%1$d file versions, taking a total of %2$s</item>
    </plurals>
    <!-- Title of the section File management on Settings section -->
    <string name="settings_file_management_category">File Management</string>
    <!-- Option in Settings to delete all the versions of the account -->
    <string name="settings_file_management_delete_versions">Delete all older versions of my files</string>
    <!-- subtitle of the option in Settings to delete all the versions of the account -->
    <string name="settings_file_management_subtitle_delete_versions">All current files will remain. Only historic versions of your files will be deleted.</string>
    <!-- Text of the dialog to delete all the file versions of the account -->
    <string name="text_confirmation_dialog_delete_versions">You are about to delete the version histories of all files. Any file version shared to you from a contact will need to be deleted by them.\n\nPlease note that the current files will not be deleted.</string>
    <!-- success message when deleting all the versions of the account -->
    <string name="success_delete_versions">File versions successfully deleted</string>
    <!-- error message when deleting all the versions of the account -->
    <string name="error_delete_versions">An error occurred while trying to delete all previous versions of your files, please try again later.</string>
    <!-- Title of the option to enable or disable file versioning on Settings section -->
    <string name="settings_enable_file_versioning_title">File Versioning</string>
    <!-- Subtitle of the option to enable or disable file versioning on Settings section -->
    <string name="settings_enable_file_versioning_subtitle">Enable or disable file versioning for your entire account.\nDisabling file versioning does not prevent your contacts from creating new versions in shared folders.</string>
    <!-- section title to select a chat to send a file -->
    <string name="choose_chat">Choose chat</string>
    <!-- Hint shown to guide user on activity add contacts -->
    <string name="type_mail">Tap, enter name or email</string>
    <!-- Text of the confirm dialog shown when it wants to add a contact from a QR scaned -->
    <string name="confirmation_invite_contact">Add %s to your contacts?</string>
    <!-- Text of the confirm dialog shown when it wants to add a contact from a QR scaned and is already added before -->
    <string name="confirmation_not_invite_contact">You have already added the contact %s.</string>
    <!-- Text of the confirm dialog shown when it wants to add a contact from a QR scaned and is already added before -->
    <string name="confirmation_invite_contact_already_added">You have already added the contact %s.</string>
    <!-- Text of the confirm dialog shown when it wants to add a contact from a QR scaned -->
    <string name="confirmation_share_contact">Share with %s?</string>
    <!-- Text button for init a group chat -->
    <string name="new_group_chat_label">New group chat</string>
    <!-- Label shown when the user wants to add contacts into a chat conversation -->
    <string name="send_contacts">Send contacts</string>
    <!-- Title of the alert when the account have been logged out from another client -->
    <string name="title_alert_logged_out">Logged out</string>
    <!-- Text shown to indicate user that his account has already been confirmed -->
    <string name="account_confirmed">Your account has been activated. Please log in.</string>
    <!-- Text shown to indicate user that his account should be confirmed typing his password -->
    <string name="confirm_account">Please enter your password to confirm your account</string>
    <!-- Error shown if a user tries to add their own email address as a contact -->
    <string name="error_own_email_as_contact">There’s no need to add your own email address</string>
    <!-- Error shown when a user tries to enable Two-Factor Authentication and introduce an invalid code -->
    <string name="invalid_code">Invalid code</string>
    <!-- Text of the dialog shown when the storage of a FREE account is almost full -->
    <string name="text_almost_full_warning">Cloud Drive is almost full. Upgrade to Pro and get up to %1$s of storage and %2$s of transfer quota.</string>
    <!-- Text of the dialog shown when the storage of a PRO I or II account is almost full -->
    <string name="text_almost_full_warning_pro_account">Cloud Drive is almost full. Upgrade now and get up to %1$s of storage and %2$s of transfer quota.</string>
    <!-- Text of the dialog shown when the storage of a PRO III account is almost full -->
    <string name="text_almost_full_warning_pro3_account">Cloud Drive is almost full. If you need more storage please contact MEGA support to get a custom plan.</string>
    <!-- Text of the dialog shown when the storage of a FREE account is full -->
    <string name="text_storage_full_warning">Cloud Drive is full. Upgrade to Pro and get up to %1$s of storage and %2$s of transfer quota.</string>
    <!-- Text of the dialog shown when the storage of a PRO I or II account is full -->
    <string name="text_storage_full_warning_pro_account">Cloud Drive is full. Upgrade now and get up to %1$s of storage and %2$s of transfer quota.</string>
    <!-- Text of the dialog shown when the storage of a PRO III account is full -->
    <string name="text_storage_full_warning_pro3_account">Cloud Drive is full. If you need more storage please contact MEGA support to get a custom plan.</string>
    <!-- Button of the dialog shown when the storage is almost full to see the available PRO plans -->
    <string name="button_plans_almost_full_warning">See plans</string>
    <!-- Button of the dialog shown when the storage is almost full to custom a plan -->
    <string name="button_custom_almost_full_warning">Custom plan</string>
    <!-- Button of the dialog shown when the storage is almost full to get bonus -->
    <string name="button_bonus_almost_full_warning">Get Bonus</string>
    <!-- Mail title to upgrade to a custom plan -->
    <string name="title_mail_upgrade_plan">Upgrade to a custom plan</string>
    <!-- Mail subject to upgrade to a custom plan -->
    <string name="subject_mail_upgrade_plan">Ask us how you can upgrade to a custom plan:</string>
    <!-- Used in chat list screen to indicate in a chat list item that the message was sent by me, followed by the message -->
    <string name="word_me">Me:</string>
    <!-- Title of the button in the contact info screen to start an audio call -->
    <string name="call_button">Call</string>
    <!-- Title of the button in the contact info screen to send a message -->
    <string name="message_button">Message</string>
    <!-- Title of the button in the contact info screen to start a video call -->
    <string name="video_button">Video</string>
    <!-- Title of file explorer to send a link -->
    <string name="title_file_explorer_send_link">Send link to&#8230;</string>
    <!-- Title of chat explorer to send a link or file to a chat -->
    <string name="title_chat_explorer">Send to&#8230;</string>
    <!-- Title of cloud explorer to upload a link or file -->
    <string name="title_cloud_explorer">Upload to&#8230;</string>
    <!-- More button in contact info page -->
    <string name="contact_info_button_more">More</string>
    <!-- Section title to select a file to perform an action, more files -->
    <plurals name="plural_select_file">
        <item quantity="one">Choose File</item>
        <item quantity="other">Choose Files</item>
    </plurals>
    <!-- Title of confirmation dialog of sending invitation to a contact -->
    <string name="title_confirm_send_invitation">Invite %1$s?</string>
    <!-- Title of shared folder explorer to choose a folder to perform an action -->
    <string name="title_share_folder_explorer">Choose folder</string>
    <!-- Popup message shown if an user try to login while there is still living transfer -->
    <string name="login_warning_abort_transfers">All transfers will be cancelled, do you want to log in?</string>
    <!-- Popup message shown if an user try to login while there is still living transfer -->
    <string name="logout_warning_abort_transfers">All transfers will be cancelled, do you want to log out?</string>
    <!-- Label to explain the read only participant permission in the options panel of the group info screen -->
    <string name="subtitle_read_only_permissions">Read-only</string>
    <!-- Label shown the total space and the used space in an account -->
    <string name="used_space">[A]%1$s [/A][B]of %2$s used[/B]</string>
    <!-- title of the alert dialog when the user is changing the API URL to staging -->
    <string name="staging_api_url_title">Change to a test server?</string>
    <!-- Text of the alert dialog when the user is changing the API URL to staging -->
    <string name="staging_api_url_text">Are you sure you want to change to a test server? Your account may suffer irrecoverable problems.</string>
    <!-- Title of the confirmation dialog to open the camera app and lose the relay of the local camera on the in progress call -->
    <string name="title_confirmation_open_camera_on_chat">Open camera?</string>
    <!-- Text of the confirmation dialog to open the camera app and lose the relay of the local camera on the in progress call -->
    <string name="confirmation_open_camera_on_chat">If you open the camera, your video transmission will be paused in the current call.</string>
    <!-- Title of the notification when there is unknown activity on the Chat -->
    <string name="notification_chat_undefined_title">Chat activity</string>
    <!-- Content of the notification when there is unknown activity on the Chat -->
    <string name="notification_chat_undefined_content">You may have new messages</string>
    <!-- When app is retrieving push message -->
    <string name="retrieving_message_title">Retrieving message</string>
    <!-- Title of Rubbish bin scheduler option in settings to enable or disable the functionality -->
    <string name="settings_rb_scheduler_enable_title">Rubbish Bin Clearing Scheduler</string>
    <!-- Subtitle of Rubbish bin scheduler option in settings to enable or disable the functionality in free accounts -->
    <string name="settings_rb_scheduler_enable_subtitle">The Rubbish Bin is cleared for you automatically.</string>
    <!-- Title of Rubbish bin scheduler option in settings to enable or disable the functionality in PRO accounts -->
    <string name="settings_rb_scheduler_enable_period_PRO">The minimum period is 7 days.</string>
    <!-- Title of Rubbish bin scheduler option in settings to enable or disable the functionality in PRO accounts -->
    <string name="settings_rb_scheduler_enable_period_FREE">The minimum period is 7 days and your maximum period is 30 days.</string>
    <!-- Sub title of compression queue notification option in settings indicating the size limits. Please keep the placeholders because are to show the size limits including units in runtime. For example: The minimum size is 100MB and the maximum size is 1000MB. -->
    <string name="settings_compression_queue_subtitle">The minimum size is %1$s and the maximum size is %2$s.</string>
    <!-- Title of Rubbish bin scheduler option in settings to set up the number of days of the rubbish bin scheduler -->
    <string name="settings_rb_scheduler_select_days_title">Remove files older than</string>
    <!-- Time in days (plural). The placeholder is for the time value, please adjust the position based on linguistics -->
    <string name="settings_rb_scheduler_select_days_subtitle">%d days</string>
    <!-- Title of popup that userd to set compression queue size (in MB) in settings -->
    <string name="settings_video_compression_queue_size_popup_title">Notify me when size is larger than</string>
    <!-- Title of compression queue size option in settings -->
    <string name="settings_video_compression_queue_size_title">If videos to compress are larger than</string>
    <!-- Text of the alert when a FREE user tries to disable the RB scheduler -->
    <string name="settings_rb_scheduler_alert_disabling">To disable the Rubbish Bin clearing scheduler or set a longer retention period, please subscribe to a Pro plan.</string>
    <!-- Picker text to choose custom retention time. This option indicates several days -->
    <string name="hint_days">days</string>
    <!-- Title of the option to generate a public chat link -->
    <string name="get_chat_link_option">Get chat link</string>
    <!-- Title of the option to manage a public chat link -->
    <string name="manage_chat_link_option">Manage chat link</string>
    <!-- Title of the option to make a public chat private -->
    <string name="make_chat_private_option">Enable Encryption Key Rotation</string>
    <!-- Title of the view to inform that a chat is private -->
    <string name="private_chat">Encryption key rotation enabled</string>
    <!-- Text of the dialog to change a public chat to private (enable encryption key rotation) -->
    <string name="make_chat_private_option_text">Encryption key rotation is slightly more secure, but does not allow you to create a chat link and new participants will not see past messages.</string>
    <!-- Text of the option to change a public chat to private (enable encrypted key rotation) -->
    <string name="make_chat_private_not_available_text">Encryption key rotation is disabled for conversations with more than 100 participants.</string>
    <!-- Warning show to the user when tries to make private a public chat and the chat has more than 100 participants -->
    <string name="warning_make_chat_private">Unable to convert this chat to private because the participants limit has been exceeded.</string>
    <!-- Text shown when a moderator of a chat create a chat link. Please keep the placeholder because is to show the moderator’s name in runtime. -->
    <string name="message_created_chat_link">[A]%1$s[/A][B] created a chat link.[/B]</string>
    <!-- Text shown when a moderator of a chat delete a chat link. Please keep the placeholder because is to show the moderator’s name in runtime. -->
    <string name="message_deleted_chat_link">[A]%1$s[/A][B] removed the chat link.[/B]</string>
    <!-- Title of the option to delete a chat link -->
    <string name="action_delete_link">Delete chat link</string>
    <!-- Title of the alert when a chat link is invalid -->
    <string name="title_alert_chat_link_error">Chat link</string>
    <!-- Text of the dialog to confirm after closing all other sessions -->
    <string name="confirmation_close_sessions_text">This will log you out on all other active sessions except the current one.</string>
    <!-- Title of the dialog to confirm after closing all other sessions -->
    <string name="confirmation_close_sessions_title">Do you want to close all other sessions?</string>
    <!-- Subtitle chat screen for groups with permissions and not archived, Plural of participant. 2 participants -->
    <string name="number_of_participants">%d participants</string>
    <!-- Label of the button to join a chat by a chat link -->
    <string name="action_join">Join</string>
    <!-- Label for observers of a group chat -->
    <string name="observers_chat_label">Observers</string>
    <!-- Message on the title of the chat screen if there were any error loading the chat link -->
    <string name="error_chat_link">Error loading the chat link.</string>
    <!-- Message on the title of the chat screen if there were any error loading the chat link without logging -->
    <string name="error_chat_link_init_error">Error initialising chat when loading the chat link.</string>
    <!-- Message on the alert to preview a chat link if the user is already a participant -->
    <string name="alert_already_participant_chat_link">You are already participating in this chat.</string>
    <!-- Message on the alert to close a chat preview if the link is invalid -->
    <string name="alert_invalid_preview">This chat preview is no longer available. If you leave the preview, you won’t be able to reopen it.</string>
    <!-- Text shown when a moderator changes the chat to private. Please keep the placeholder because is to show the moderator’s name in runtime. -->
    <string name="message_set_chat_private">[A]%1$s[/A][B] enabled encryption key rotation.[/B]</string>
    <!-- error message shown when a chat link is invalid -->
    <string name="invalid_chat_link">This conversation is no longer available</string>
    <!-- When it is creating a new group chat, this option permits to establish it private or public -->
    <string name="ekr_label">Encryption key rotation</string>
    <!-- Text of the dialog to change a public chat to private (enable encryption key rotation) -->
    <string name="ekr_explanation">Encryption key rotation is slightly more secure, but does not allow you to create a chat link and new participants will not see past messages.</string>
    <!-- Text of the dialog to change a public chat to private (enable encryption key rotation) -->
    <string name="subtitle_chat_message_enabled_ERK">Encryption key rotation is slightly more secure, but does not allow you to create a chat link and new participants will not see past messages.</string>
    <!-- Message shown when a contact request has not been sent because the invitation has been sent before -->
    <string name="invite_not_sent_already_sent">The invitation to contact %s has been sent before and can be consulted in the Sent Requests tab.</string>
    <!-- Label shown to indicate the QR is saving in Cloud Drive -->
    <string name="save_qr_cloud_drive">Saving %s in Cloud Drive&#8230;</string>
    <!-- General label for folders -->
    <string name="general_folders">Folders</string>
    <!-- General label for files -->
    <string name="general_files">Files</string>
    <!-- Item menu option upon right click on one or multiple files -->
    <string name="general_save_to_device">Save to device</string>
    <!-- Title of cloud explorer to upload a file -->
    <string name="title_upload_explorer">Upload to MEGA</string>
    <!-- Label choose destination -->
    <string name="choose_destionation">Choose destination</string>
    <!-- Label that indicates show more items -->
    <string name="general_show_more">Show More</string>
    <!-- Label that indicates show less items -->
    <string name="general_show_less">Show Less</string>
    <!-- Subtitle of the historic notification for a new contact request -->
    <string name="notification_new_contact_request">[A]%s [/A][B]sent you a contact request.[/B]</string>
    <!-- Subtitle of the historic notification for a new contact -->
    <string name="notification_new_contact">[A]%s [/A][B]is now a contact.[/B]</string>
    <!-- Subtitle of the historic notification for a new shared folder -->
    <string name="notification_new_shared_folder">[B]New shared folder from [/B][A]%s.[/A]</string>
    <!-- Subtitle of the historic notification for a reminder new contact request -->
    <string name="notification_reminder_contact_request">[A]Reminder: [/A][B]%s [/B][C]sent you a contact request.[/C]</string>
    <!-- Title of the historic notification for a contact request cancelled -->
    <string name="title_contact_request_notification_cancelled">Contact request cancelled</string>
    <!-- Subtitle of the historic notification for contact request cancelled -->
    <string name="subtitle_contact_request_notification_cancelled">[A]%s [/A][B]cancelled the contact request.[/B]</string>
    <!-- Title of the historic notification when an user deletes you as contact -->
    <string name="title_contact_notification_deleted">Contact deleted</string>
    <!-- Subtitle of the historic notification when an user deletes you as contact -->
    <string name="subtitle_contact_notification_deleted">[A]%s [/A][B]deleted you as a contact.[/B]</string>
    <!-- Title of the historic notification when an user blocks you as contact -->
    <string name="title_contact_notification_blocked">Contact blocked</string>
    <!-- Subtitle of the historic notification when an user blocks you as contact -->
    <string name="subtitle_contact_notification_blocked">[A]%s [/A][B]blocked you as a contact.[/B]</string>
    <!-- Item of the navigation title for the notification section when there is any unread -->
    <string name="section_notification_with_unread">Notifications [A](%1$d)[/A]</string>
    <!-- Text shown in the notifications section. When a contact has nickname, nickname (email) will be shown -->
    <string name="section_notification_user_with_nickname">[A]%1$s (%2$s)[/A]</string>
    <!-- Title of the historic notification for an account deleted -->
    <string name="title_account_notification_deleted">Account deleted</string>
    <!-- Subtitle of the historic notification for an account deleted -->
    <string name="subtitle_account_notification_deleted">[B]The account [/B][A]%s[/A][B] has been deleted.[/B]</string>
    <!-- Subtitle of file takedown historic notification -->
    <string name="subtitle_file_takedown_notification">[A]Your publicly shared file [/A][B]%s[/B][C] has been taken down.[/C]</string>
    <!-- Subtitle of folder takedown historic notification -->
    <string name="subtitle_folder_takedown_notification">[A]Your publicly shared folder [/A][B]%s[/B][C] has been taken down.[/C]</string>
    <!-- Popup notification text on mouse-over of taken down file. -->
    <string name="message_file_takedown_pop_out_notification">This file has been the subject of a takedown notice.</string>
    <!-- Popup notification text on mouse-over taken down folder. -->
    <string name="message_folder_takedown_pop_out_notification">This folder has been the subject of a takedown notice.</string>
    <!-- option to dispute taken down file or folder -->
    <string name="dispute_takendown_file">Dispute Takedown</string>
    <!-- Error shown when download a file that has violated ToS/AUP. -->
    <string name="error_download_takendown_node">Not accessible due to ToS or AUP violation</string>
    <!-- Alert shown when some files were not downloaded due to ToS/AUP violation, Plural of taken down files. 2 files -->
    <plurals name="alert_taken_down_files">
        <item quantity="one">%d file was not downloaded due to ToS/AUP violation.</item>
        <item quantity="other">%d files were not downloaded due to ToS/AUP violation.</item>
    </plurals>
    <!-- Subtitle of a file takedown reinstated historic notification -->
    <string name="subtitle_file_takedown_reinstated_notification">[A]Your publicly shared file [/A][B]%s[/B][C] has been reinstated.[/C]</string>
    <!-- Subtitle of a folder takedown reinstated historic notification -->
    <string name="subtitle_folder_takedown_reinstated_notification">[A]Your publicly shared folder [/A][B]%s[/B][C] has been reinstated.[/C]</string>
    <!-- Title of the historic notification for outgoing contact requests -->
    <string name="title_outgoing_contact_request">Sent request</string>
    <!-- Title of the historic notification for incoming contact requests -->
    <string name="title_incoming_contact_request">Received request</string>
    <!-- Subtitle of the historic notification for contact request denied -->
    <string name="subtitle_outgoing_contact_request_denied">[A]%s [/A][B]denied your contact request.[/B]</string>
    <!-- Subtitle of the historic notification for contact request accepted -->
    <string name="subtitle_outgoing_contact_request_accepted">[A]%s [/A][B]accepted your contact request.[/B]</string>
    <!-- Subtitle of the historic notification for deleted shared folders (one or many) -->
    <string name="notification_deleted_shared_folder">[B]Access to folders shared by [/B][A]%s[/A][B] were removed.[/B]</string>
    <!-- Subtitle of the historic notification when a contact leaves a shared folder -->
    <string name="notification_left_shared_folder">[A]%s[/A][B] has left a shared folder.[/B]</string>
    <!-- Subtitle of the historic notification when a contact leaves a shared folder and the name of the folder is known -->
    <string name="notification_left_shared_folder_with_name">[A]%1$s[/A][B] has left the shared folder [/B][A]%2$s.[/A]</string>
    <!-- Subtitle of the historic notification for incoming contact request ignored -->
    <string name="subtitle_incoming_contact_request_ignored">[B]Contact request from [/B][A]%s [/A][B]was ignored[/B]</string>
    <!-- Subtitle of the historic notification for incoming contact request accepted -->
    <string name="subtitle_incoming_contact_request_accepted">[B]Contact request from [/B][A]%s [/A][B]was accepted[/B]</string>
    <!-- Subtitle of the historic notification for incoming contact request declined -->
    <string name="subtitle_incoming_contact_request_denied">[B]Contact request from [/B][A]%s [/A][B]was declined[/B]</string>
    <!-- Subtitle of the Upgrade account section -->
    <string name="type_of_my_account">Your current account is [A]%s[/A]</string>
    <!-- Footnote to clarify the storage space is subject to the achievement program -->
    <string name="footnote_achievements">Subject to your participation in our achievements program.</string>
    <!-- Title label for the current payment method during account upgrading -->
    <string name="payment_method">Payment method</string>
    <!-- title of billing period -->
    <string name="billing_period_title">Billing period</string>
    <!-- Option of one-off (month) billing. Placeholder: purchase price. -->
    <string name="billed_one_off_month">[A]One-off (month)[/A] %s</string>
    <!-- Option of one-off (year) billing. Placeholder: purchase price. -->
    <string name="billed_one_off_year">[A]One-off (year)[/A] %s</string>
    <!-- Option of monthly billing period. Placeholder: purchase price -->
    <string name="billed_monthly_text">[A]Monthly[/A] %s/month</string>
    <!-- Option of yearly billing period. Placeholder: purchase price -->
    <string name="billed_yearly_text">[A]Yearly[/A] %s/year</string>
    <!-- dialog option cancel in alert dialog -->
    <string name="button_cancel">Cancel</string>
    <!-- dialog option continue in alert dialog -->
    <string name="button_continue">Continue</string>
    <!-- one of the payment methods -->
    <string name="payment_method_google_wallet">[A]Google Pay[/A] (subscription)</string>
    <!-- one of the payment methods -->
    <string name="payment_method_huawei_wallet">[A]HUAWEI Pay[/A] (subscription)</string>
    <!-- Capital letters. Text of the label of a new historic notifications -->
    <string name="new_label_notification_item">NEW</string>
    <!-- When user is on PRO 3 plan, we will display an extra label to notify user that they can still contact support to have a customised plan. -->
    <string name="label_custom_plan">To upgrade your current subscription, please contact our support team for a [A]custom plan[/A].</string>
    <!-- Input field description in the create file dialog. -->
    <string name="context_new_file_name_hint">file name</string>
    <!-- Option in Settings section to enable the last active connection in chat -->
    <string name="option_enable_last_green_chat">Show Last seen&#8230;</string>
    <!-- Subtitle of the option in Settings section to enable the last active connection in chat -->
    <string name="subtitle_option_enable_last_green_chat">Allow your contacts to see the last time you were active on MEGA.</string>
    <!-- title of notification when device is out of storage during camera upload -->
    <string name="title_out_of_space">Not enough storage space</string>
    <!-- message will be shown when there is not enough space to perform camera upload. -->
    <string name="message_out_of_space">Not enough storage space to perform video compression.</string>
    <!-- the title of the notification that displays when compression larger than setting -->
    <string name="title_compression_size_over_limit">Video compression size is too large</string>
    <!-- the content message of the notification that displays when compression larger than setting, placeholder: size in MB -->
    <string name="message_compression_size_over_limit">The total size of the videos to compress exceeds %s, please put your device on charge to continue.</string>
    <!-- Message displayed when the user changes the ‘Keep file names as in the device’ setting -->
    <string name="message_keep_device_name">This setting will take effect the next time Camera Uploads runs</string>
    <!-- Notification message when compressing video to show the compressed percentage. Please, keep the placeholder because it is for adding the percentage value at runtime. -->
    <string name="message_compress_video">%s has been compressed</string>
    <!-- notification title when compressing video -->
    <string name="title_compress_video">Compressing Videos %1$d/%2$d</string>
    <!-- error message pops up when user selected an invalid folder for camera upload -->
    <string name="error_invalid_folder_selected">Invalid folder selected</string>
    <!-- Indicates the content of a folder is 1 folder and 1 file. Middle height point is to separate two fragments of text and it was not to be considered a punctuation mark. -->
    <string name="one_folder_one_file">1 folder · 1 file</string>
    <!-- Indicates the content of a folder is 1 folder and some files. The placeholder is to set the number of files. e.g. 1 folder · 7 files. Middle height point is to separate two fragments of text and it was not to be considered a punctuation mark. -->
    <string name="one_folder_several_files">1 folder · %1$d files</string>
    <!-- on the section notifications indicates the number of files added to a shared folder, Plural of file. 2 files -->
    <plurals name="num_files_with_parameter">
        <item quantity="one">%d file</item>
        <item quantity="other">%d files</item>
    </plurals>
    <!-- on the section notifications indicates the number of folder added to a shared folder, Plural of folder/directory. 2 folders -->
    <plurals name="num_folders_with_parameter">
        <item quantity="one">%d folder</item>
        <item quantity="other">%d folders</item>
    </plurals>
    <!-- Indicates the content of a folder is some folders and some files. Plural of files. e.g. 7 folders · 2 files. Middle height point is to separate two fragments of text and it was not to be considered a punctuation mark. -->
    <plurals name="num_folders_num_files">
        <item quantity="one">%1$d folders · 1 file</item>
        <item quantity="other">%1$d folders · %2$d files</item>
    </plurals>
    <!-- Subtitle of the historic notification for new additions inside an existing shared folder. Placeholders are: email who added the folders or files, number of folders added, number of files added -->
    <string name="subtitle_notification_added_folders_and_files">[A]%1$s[/A][B] added %2$s and %3$s[/B]</string>
    <!-- Subtitle of the historic notification for new additions inside an existing shared folder, Plural of file. 2 files -->
    <plurals name="subtitle_notification_added_files">
        <item quantity="one">[A]%1$s [/A][B]added %2$d file.[/B]</item>
        <item quantity="other">[A]%1$s [/A][B]added %2$d files.[/B]</item>
    </plurals>
    <!-- Subtitle of the historic notification for deletions inside an existing shared folder, Plural of item. 2 items -->
    <plurals name="subtitle_notification_deleted_items">
        <item quantity="one">[A]%1$s [/A][B]deleted %2$d item.[/B]</item>
        <item quantity="other">[A]%1$s [/A][B]deleted %2$d items.[/B]</item>
    </plurals>
    <!-- Subtitle of the historic notification for new additions inside an existing shared folder, Plural of folder. 2 folders -->
    <plurals name="subtitle_notification_added_folders">
        <item quantity="one">[A]%1$s [/A][B]added %2$d folder.[/B]</item>
        <item quantity="other">[A]%1$s [/A][B]added %2$d folders.[/B]</item>
    </plurals>
    <!-- Subtitle chat screen for groups with permissions and not archived, Plural of participant. 2 participants -->
    <plurals name="subtitle_of_group_chat">
        <item quantity="one">%d participant</item>
        <item quantity="other">%d participants</item>
    </plurals>
    <!--  -->
    <string name="custom_subtitle_of_group_chat">%1$s and %2$d more</string>
    <!-- Error when the user tries to get a public chat link for a chat with the default title -->
    <string name="message_error_set_title_get_link">Before you can generate a link for this chat, you need to set a description:</string>
    <!-- success alert when the user copy a chat link to the clipboard -->
    <string name="chat_link_copied_clipboard">Chat link copied to the clipboard</string>
    <!-- Label to show the price of each plan in the upgrade account section -->
    <string name="type_month">[A]From[/A] %s / [A]month[/A] *</string>
    <!-- the meaning of the asterisk in monthly* and annually* payment -->
    <string name="upgrade_comment">* Recurring subscription can be cancelled any time before the renewal date.</string>
    <!-- Message shown when a call starts. -->
    <string name="call_started_messages">Call Started</string>
    <!-- Title of the dialog to inform about a SSL error -->
    <string name="ssl_error_dialog_title">SSL key error</string>
    <!-- Text of the dialog to inform about a SSL error -->
    <string name="ssl_error_dialog_text">MEGA is unable to establish a secure connection using SSL. You may be on a public Wi-Fi network with additional requirements.</string>
    <!-- Text of the empty screen for the notifications section -->
    <string name="context_empty_notifications">[B]No [/B][A]Notifications[/A]</string>
    <!-- Permissions screen title -->
    <string name="general_setup_mega">Set up MEGA</string>
    <!-- Permissions screen explanation -->
    <string name="setup_mega_explanation">MEGA needs your permission to access your media and files for sharing. Other access permissions may be needed for exchanging encrypted messages and to make secure calls.</string>
    <!-- Title of the screen asking permissions for files -->
    <string name="allow_acces_media_title">Allow access to photos, media and files.</string>
    <!-- Subtitle of the screen asking permissions for files -->
    <string name="allow_acces_media_subtitle">MEGA needs your permission to access files for sharing.</string>
    <!-- Title of the screen asking permissions for camera -->
    <string name="allow_acces_camera_title">Enable camera</string>
    <!-- Subtitle of the screen asking permissions for camera -->
    <string name="allow_acces_camera_subtitle">Allow access to your camera to scan documents, take pictures and make video calls.</string>
    <!-- Title of the screen asking permissions for microphone and write in log calls -->
    <string name="allow_acces_calls_title">Enable calls</string>
    <!-- Title of the screen asking permissions for contacts -->
    <string name="allow_acces_contact_title">Grant access to your address book</string>
    <!-- Subtitle of the screen asking permissions for contacts -->
    <string name="allow_acces_contact_subtitle">Easily discover contacts from your address book on MEGA.</string>
    <!-- Explanation under the subtitle of asking permissions for contacts to explain that MEGA will never use the address book data for any other purpose -->
    <string name="allow_access_contact_explanation">MEGA will not use this data for any other purpose and will never interact with your contacts without your consent.</string>
    <!-- Subtitle of the screen asking permissions for microphone -->
    <string name="allow_acces_calls_subtitle_microphone">Allow access to your microphone to make encrypted calls.</string>
    <!-- General enable access -->
    <string name="general_enable_access">Grant access</string>
    <!-- Title of the option on chat info screen to list all the files sent to the chat -->
    <string name="title_chat_shared_files_info">Shared files</string>
    <!-- Error mesage when trying to remove an uploading attachment that has already finished -->
    <string name="error_message_already_sent">Attachment already sent</string>
    <!-- Message shown when a group call ends. -->
    <string name="group_call_ended_message">[A]Group call ended[/A][C]. Duration: [/C]</string>
    <!-- Message to indicate a call has ended and indicate the call duration. -->
    <string name="call_ended_message">[A]Call ended[/A][C]. Duration: [/C]</string>
    <!-- Message that shows the hours of a call when it ends, more hours -->
    <plurals name="plural_call_ended_messages_hours">
        <item quantity="one">[B]%1$s hour[/B]</item>
        <item quantity="other">[B]%1$s hours[/B]</item>
    </plurals>
    <!-- Message that shows the minutes of a call when it ends, more minutes -->
    <plurals name="plural_call_ended_messages_minutes">
        <item quantity="one">[B]%1$s minute[/B]</item>
        <item quantity="other">[B]%1$s minutes[/B]</item>
    </plurals>
    <!-- Message that shows the seconds of a call when it ends, more seconds -->
    <plurals name="plural_call_ended_messages_seconds">
        <item quantity="one">[B]%1$d second[/B]</item>
        <item quantity="other">[B]%1$d seconds[/B]</item>
    </plurals>
    <!-- Message to indicate a call has ended without indicate the call duration. -->
    <string name="call_ended_no_duration_message">[A]Call ended[/A]</string>
    <!-- Message to indicate a group call has ended without indicate the call duration. -->
    <string name="group_call_ended_no_duration_message">[A]Group call ended[/A]</string>
    <!-- String that appears when we show the last activity of a contact, when the last activity was today. For example: Last seen today 11:34a.m. -->
    <string name="last_seen_today">[A]Last seen [/A]today %1$s</string>
    <!-- String that appears when we show the last activity of a contact, but it’s been a long time ago that we don’t see any activity from that user -->
    <string name="last_seen_long_time_ago">[A]Last seen [/A]a long time ago</string>
    <!-- String that appears when we show the last activity of a contact, when the last activity was before today. For example: Last seen March 14th,2018 11:34a.m. -->
    <string name="last_seen_general">[A]Last seen [/A]%1$s %2$s</string>
    <!-- label today -->
    <string name="label_today">Today</string>
    <!-- label yesterday -->
    <string name="label_yesterday">Yesterday</string>
    <!-- label tomorrow -->
    <string name="label_tomorrow">Tomorrow</string>
    <!-- Text of the empty screen for the chat shared files -->
    <string name="context_empty_shared_files">[B]No [/B][A]Shared Files[/A]</string>
    <!-- Text to indicate that a contact has joined a group call -->
    <string name="contact_joined_the_call">%1$s joined the call</string>
    <!-- Text to indicate that a contact has left a group call -->
    <string name="contact_left_the_call">%1$s left the call</string>
    <!-- Warning show when a call cannot start because there are too many participants in the group chat -->
    <string name="call_error_too_many_participants_start">Call cannot start because the maximum number of participants has been exceeded.</string>
    <!-- Message show when a call cannot be established because there are too many participants in the group call -->
    <string name="call_error_too_many_participants">Call cannot be joined as the maximum number of participants has been exceeded.</string>
    <!-- Message show when a call cannot be established because there are too many participants in the group -->
    <string name="call_error_too_many_participants_join">Unable to join the group call due to the maximum number of participants reached</string>
    <!-- Message show when a user cannot activate the video in a group call because the max number of videos has been reached -->
    <string name="call_error_too_many_video">Video call cannot be joined as the maximum number of participants has been exceeded.</string>
    <!-- Message show when a user cannot put the call on hold -->
    <string name="call_error_call_on_hold">Call cannot be put on hold.</string>
    <!-- Error message shown when a file cannot be opened by other app using the open with option menu -->
    <string name="error_open_file_with">An error has occurred and the file cannot be opened with this app.</string>
    <!-- Subtitle of the call screen when a incoming call is just starting -->
    <string name="incoming_call_starting">Incoming call&#8230;</string>
    <!-- Subtitle of the call screen when a outgoing call is just starting -->
    <string name="outgoing_call_starting">Calling&#8230;</string>
    <!-- Content of a invalid meta message -->
    <string name="error_meta_message_invalid">Message contains invalid metadata</string>
    <!-- Title of the activity that sends a location -->
    <string name="title_activity_maps">Send location</string>
    <!-- Label layout on maps activity that permits send current location -->
    <string name="current_location_label">Send your current location</string>
    <!-- Label layout on maps activity that permits send current location. Placeholder is the current location -->
    <string name="current_location_landscape_label">Send your current location: [A]%1$s[/A]</string>
    <!-- Label layout on maps activity indicating nearby places -->
    <string name="nearby_places_label">Nearby places</string>
    <!-- Message shown in a dialog explaining the consequences of accesing the location -->
    <string name="explanation_send_location">This location will be opened using a third party maps provider outside the end-to-end encrypted MEGA platform.</string>
    <!-- Title of the location marker set by the user -->
    <string name="title_marker_maps">Send This Location</string>
    <!-- Label shown when after a maps search and no places were found -->
    <string name="no_places_found">No places were found</string>
    <!-- Title of the dialog shown when the location is disabled -->
    <string name="gps_disabled">The GPS is disabled</string>
    <!-- Text of the dialog shown when the location is disabled for open location settings -->
    <string name="open_location_settings">Would you like to open the location settings?</string>
    <!-- Info shown in the subtitle of each row of the shared files to chat: sender name . date -->
    <string name="second_row_info_item_shared_file_chat">%1$s . %2$s</string>
    <!-- After the user ticketed ’Don’t ask again’ on permission request dialog and denied, tell the user, he/she can still grant MEGA the permission in system settings. -->
    <string name="on_permanently_denied">You still can grant MEGA permissions in your device’s settings</string>
    <!-- Explain why MEGA needs the reading contacts permission when users deny to grant MEGA the permission. -->
    <string name="explanation_for_contacts_permission">If you allow MEGA to access your address book, you will be able to discover your contacts more easily. MEGA will not use this data for any other purpose and will never interact with your contacts without your consent.</string>
    <!-- Confirmation message after forwarding one or several messages, version items -->
    <plurals name="messages_forwarded_success_plural">
        <item quantity="one">Message forwarded</item>
        <item quantity="other">Messages forwarded</item>
    </plurals>
    <!-- Title of a chat message that contains geolocation info -->
    <string name="title_geolocation_message">Pinned Location</string>
    <!-- Alert shown when a num of files have not been sent because of any error occurs, Plural of file. 2 files -->
    <plurals name="num_files_not_send">
        <item quantity="one">%d file was not sent to %d chats</item>
        <item quantity="other">%d files were not sent to %d chats</item>
    </plurals>
    <!-- Alert shown when a num of contacts have not been sent because of any error occurs, Plural of file. 2 files -->
    <plurals name="num_contacts_not_send">
        <item quantity="one">%d contact was not sent to %d chats</item>
        <item quantity="other">%d contacts were not sent to %d chats</item>
    </plurals>
    <!-- Alert shown when a num of messages have not been sent because of any error occurs, Plural of file. 2 files -->
    <plurals name="num_messages_not_send">
        <item quantity="one">%d message was not sent to %d chats</item>
        <item quantity="other">%d messages were not sent to %d chats</item>
    </plurals>
    <!-- How many local contacts have been on MEGA, Plural of local contact. 2 contacts -->
    <plurals name="quantity_of_local_contact">
        <item quantity="one">%d contact found on MEGA</item>
        <item quantity="other">%d contacts found on MEGA</item>
    </plurals>
    <!-- Label displayed on the top of the chat list if none of user’s phone contacts have a MEGA account. In other case here would appear all the user’s phone contacts that have a MEGA account. -->
    <string name="no_local_contacts_on_mega">Invite contact now?</string>
    <!-- To see whom in your local contacts has been on MEGA -->
    <string name="see_local_contacts_on_mega">Discover your contacts on MEGA</string>
    <!-- In APP, text used to ask for access to contacts -->
    <string name="grant_mega_access_contacts">Grant MEGA access to your address book to discover your contacts on MEGA.</string>
    <!-- Getting registered contacts -->
    <string name="get_registered_contacts">Loading contacts on MEGA&#8230;</string>
    <!-- Alert shown when some content have not been sent because of any error occurs -->
    <string name="content_not_send">The content was not sent to %d chats</string>
    <!-- Label shown when a new group chat has been created correctly -->
    <string name="new_group_chat_created">New group chat created successfully</string>
    <!-- Alert shown when some content is sharing with chats and they are processing -->
    <string name="preparing_chats">Preparing files</string>
    <!-- Label indicating some content has been sent as message -->
    <string name="sent_as_message">Sent as a message.</string>
    <!-- Error message when the attachment cannot be sent to any of the selected chats -->
    <string name="error_sent_as_message">Error. The file has not been sent to any of the selected chats</string>
    <!-- Action delete all file versions -->
    <string name="delete_versions">Delete previous versions</string>
    <!-- Title of the dialog shown when it wants to delete the version history of a file -->
    <string name="title_delete_version_history">Delete previous versions?</string>
    <!-- Text of the dialog shown when it wants to delete the version history of a file -->
    <string name="text_delete_version_history">Please note that the current file will not be deleted.</string>
    <!-- Alert shown when the version history was deleted correctly -->
    <string name="version_history_deleted">Previous versions deleted.</string>
    <!-- Alert shown when the version history was deleted erroneously -->
    <string name="version_history_deleted_erroneously">Previous versions not deleted.</string>
    <!-- Confirmation message after deleted file versions, version items -->
    <plurals name="versions_deleted_succesfully">
        <item quantity="one">%d version deleted successfully</item>
        <item quantity="other">%d versions deleted successfully</item>
    </plurals>
    <!-- Alert shown when several versions are not deleted successfully -->
    <plurals name="versions_not_deleted">
        <item quantity="one">%d version not deleted</item>
        <item quantity="other">%d versions not deleted</item>
    </plurals>
    <!-- Alert shown when the user tries to realize some action in chat and has not contacts -->
    <string name="no_contacts_invite">You have no MEGA contacts. Please invite friends from the Contacts section.</string>
    <!-- Invite button for chat top cell -->
    <string name="invite_more">Invite more</string>
    <!-- Title of first tour screen -->
    <string name="title_tour_one">You hold the keys</string>
    <!-- Content of first tour screen -->
    <string name="content_tour_one">Security is why we exist, your files are safe with us behind a well oiled encryption machine where only you can access your files.</string>
    <!-- Title of second tour screen -->
    <string name="title_tour_two">Encrypted chat</string>
    <!-- Content of second tour screen -->
    <string name="content_tour_two">Fully encrypted chat with voice and video calls, group messaging and file sharing integration with your Cloud Drive.</string>
    <!-- Title of third tour screen -->
    <string name="title_tour_three">Create your Network</string>
    <!-- Content of third tour screen -->
    <string name="content_tour_three">Add contacts, create a network, collaborate, and make voice and video calls without ever leaving MEGA</string>
    <!-- Title of fourth tour screen -->
    <string name="title_tour_four">Your Photos in the Cloud</string>
    <!-- Content of fourth tour screen -->
    <string name="content_tour_four">Camera Uploads is an essential feature for any mobile device and we have got you covered. Create your account now.</string>
    <!-- Title of the dialog shown when a pdf required password -->
    <string name="title_pdf_password">Enter your password</string>
    <!-- Text of the dialog shown when a pdf required password -->
    <string name="text_pdf_password">%s is a password protected PDF document. Please enter the password to open the PDF.</string>
    <!-- Error of the dialog shown wen a pdf required password and the user types a wrong password -->
    <string name="error_pdf_password">You have entered the wrong password, please try again.</string>
    <!-- Error of the dialog shown wen a pdf required password and the user has been typed three times a wrong password -->
    <string name="error_max_pdf_password">The password you have entered is not valid.</string>
    <!-- Alert shown when a user tries to open a file from a zip and the file is unknown or has not been possible to unzip correctly -->
    <string name="unknownn_file">It is not possible to open the file. It is an unknown file type or it has not been possible to unzip the file successfully.</string>
    <!-- Alert shown when exists some call and the user tries to play an audio or video -->
    <string name="not_allow_play_alert">It is not possible to play media files while there is a call in progress.</string>
    <!-- Text shown in the list of chats when there is a call in progress but I am not on it -->
    <string name="ongoing_call_messages">Ongoing Call</string>
    <!-- Title of the layout to join a group call from the chat screen. -->
    <string name="join_call_layout_in_group_call">Tap to join current group call.</string>
    <!-- Title of the layout to return to a call -->
    <string name="call_in_progress_layout">Tap to return to call</string>
    <!-- message displayed when you try to start a call but it is not possible because you are already on a call -->
    <string name="not_allowed_to_start_call">You are currently on a call</string>
    <!-- chat message when a participant invites himself to a public chat using a chat link. Please keep the placeholder because is to show the participant’s name in runtime. -->
    <string name="message_joined_public_chat_autoinvitation">[A]%1$s[/A][B] joined the group chat.[/B]</string>
    <!-- Warning that appears prior to remove a chat link on the group info screen. -->
    <string name="context_remove_chat_link_warning_text">This conversation will no longer be accessible through the chat link once it has been removed.</string>
    <!-- Description text of the dialog to generate a public chat link -->
    <string name="context_create_chat_link_warning_text">Encrypted Key Rotation does not allow you to get a chat link without creating a new group chat.</string>
    <!-- Question of the dialog to generate a public chat link -->
    <string name="context_create_chat_link_question_text">Do you want to create a new group chat and get a chat link?</string>
    <!-- Text of the dialog to change a public chat to private (enable encryption key rotation) -->
    <string name="context_make_private_chat_warning_text">Encryption key rotation is slightly more secure, but does not allow you to create a chat link and new participants will not see past messages.</string>
    <!-- Message shown when a user has joined to a public chat successfully -->
    <string name="message_joined_successfully">You have joined the chat successfully.</string>
    <!-- Label that indicates the steps of a wizard -->
    <string name="wizard_steps_indicator">%1$d of %2$d</string>
    <!-- Hint of the Search view -->
    <string name="hint_action_search">Search&#8230;</string>
    <!-- Notification button which is displayed to answer an incoming call if the call screen is not displayed for some reason. -->
    <string name="answer_call_incoming">Answer</string>
    <!-- The text of the notification button that is displayed when there is a call in progress, another call is received and ignored. -->
    <string name="ignore_call_incoming">Ignore</string>
    <!-- Subtitle of the call screen when a user muted the current individual call. The placeholder indicates the user who muted the call -->
    <string name="muted_contact_micro">%s muted this call</string>
    <!-- Subtitle of the call screen when I muted the current individual call -->
    <string name="muted_own_micro">Muted</string>
    <!-- Subtitle of the call screen when the call is on hold -->
    <string name="call_on_hold">Call on hold</string>
    <!-- Subtitle of the call screen when a participant puts the call on hold. The placeholder indicates the user who put the call on hold -->
    <string name="session_on_hold">%s is on hold</string>
    <!-- The text of the notification button that is displayed when I receive a individual call and put the current one on hold and answer the other. -->
    <string name="hold_and_answer_call_incoming">Hold and Answer</string>
    <!-- The text of the notification button that is displayed when I receive a group call and put the current one on hold and answer the other. -->
    <string name="hold_and_join_call_incoming">Hold and Join</string>
    <!-- The text of the notification button that is displayed when I receive a individual call and hang the current one and answer the other. -->
    <string name="end_and_answer_call_incoming">End and Answer</string>
    <!-- The text of the notification button that is displayed when I receive a group call and hand the current one and answer the other. -->
    <string name="end_and_join_call_incoming">End and Join</string>
    <!-- when trying to download a file that is already downloaded in the device and has to copy in another path -->
    <string name="copy_already_downloaded">File already downloaded. Copied to the selected path.</string>
    <!-- Title of the dialog shown when you want to join a group call -->
    <string name="title_join_call">Join call</string>
    <!-- Text of the dialog shown when you want to join a group call -->
    <string name="text_join_call">To join this call you have to end your current call.</string>
    <!-- Text of the dialog shown when you want to join a group call but you are in another active call -->
    <string name="text_join_another_call">To join this call you have to end or hold the current call.</string>
    <!-- Explanation of the dialog shown to share a chat link -->
    <string name="copy_link_explanation">People can join your group by using this link.</string>
    <!-- Label that indicates the creation of a chat link -->
    <string name="new_chat_link_label">New chat link</string>
    <!-- Title of the dialog shown when the user it is creating a chat link and the chat has not title -->
    <string name="enter_group_name">Enter group name</string>
    <!-- Alert shown when the user it is creating a chat link and the chat has not title -->
    <string name="alert_enter_group_name">To create a chat link you must name the group.</string>
    <!-- Text shown when an account doesn’t have any contact added and it’s trying to start a new chat conversation -->
    <string name="invite_contacts_to_start_chat">Invite contacts and start chatting securely with MEGA’s encrypted chat.</string>
    <!-- Text of the empty screen when there are not chat conversations -->
    <string name="recent_chat_empty_text">Start chatting securely with your contacts using end-to-end encryption</string>
    <!-- Text sent to recipients to invite to be contact. Placeholder: contact link url. -->
    <string name="invite_contacts_to_start_chat_text_message">Hi. Have secure conversations on MEGA with me and get 20 GB of free cloud storage. %1$s</string>
    <!-- In some cases, a user may try to get the link for a chat room, but if such is not set by an operator - it would say ‘not link available’ and not auto create it. -->
    <string name="no_chat_link_available">No chat link available.</string>
    <!-- Alert shown when it has been deleted successfully a chat link -->
    <string name="chat_link_deleted">Chat link deleted successfully.</string>
    <!-- The status of pending contact request (ACCEPTED), placeholder is contact request creation time -->
    <string name="contact_request_status_accepted">%1$s (ACCEPTED)</string>
    <!-- The status of pending contact request (DELETED), placeholder is contact request creation time -->
    <string name="contact_request_status_deleted">%1$s (DELETED)</string>
    <!-- The status of pending contact request (DENIED), placeholder is contact request creation time -->
    <string name="contact_request_status_denied">%1$s (DENIED)</string>
    <!-- The status of pending contact request (IGNORED), placeholder is contact request creation time -->
    <string name="contact_request_status_ignored">%1$s (IGNORED)</string>
    <!-- The status of pending contact request (REMINDED), placeholder is contact request creation time -->
    <string name="contact_request_status_reminded">%1$s (REMINDED)</string>
    <!-- The status of pending contact request (PENDING), placeholder is contact request creation time -->
    <string name="contact_request_status_pending">%1$s (PENDING)</string>
    <!-- Message shown when it restored successfully a file version -->
    <string name="version_restored">Version restored successfully.</string>
    <!-- Text to inform that to make a recording you have to keep pressed the record button more than one second -->
    <string name="recording_less_than_second">Tap and hold to record, release to send.</string>
    <!-- label shown when slide to cancel a voice messages -->
    <string name="slide_to_cancel">Slide to cancel</string>
    <!-- Error message when trying to play a voice message that it is not available -->
    <string name="error_message_voice_clip">This voice message is not available</string>
    <!-- Title of popup when user click ‘Share’ button on invite contact page -->
    <string name="invite_contact_chooser_title">Invite a friend via</string>
    <!-- Action button label -->
    <string name="invite_contact_action_button">Invite a friend via&#8230;</string>
    <!-- Message displayed when multiple download starts and all files has already been downloaded before. Placeholder: number of files -->
    <plurals name="file_already_downloaded">
        <item quantity="one">1 file already downloaded.</item>
        <item quantity="other">%d files already downloaded.</item>
    </plurals>
    <!-- When a multiple download is started, some of the files could have already been downloaded before. This message shows the number of files that are pending. Placeholder: number of files -->
    <plurals name="file_pending_download">
        <item quantity="one">1 file pending.</item>
        <item quantity="other">%d files pending.</item>
    </plurals>
    <!-- Title of the login screen -->
    <string name="login_to_mega">Log into MEGA</string>
    <!-- Title of the create account screen -->
    <string name="create_account_title">Create your MEGA account</string>
    <!-- Label to reference a recents section -->
    <string name="recents_label">Recents</string>
    <!-- Label to reference a chats section -->
    <string name="chats_label">Chats</string>
    <!-- Text of the empty screen when there are not elements in Recents -->
    <string name="context_empty_recents">[B]No files in [/B][A]Recents[/A]</string>
    <!-- Title of a recents bucket -->
    <string name="title_bucket">%1$s and %2$d more</string>
    <!-- Title of a media recents bucket that only contains some images -->
    <string name="title_media_bucket_only_images">%d Images</string>
    <!-- Title of a media recents bucket that only contains some videos -->
    <string name="title_media_bucket_only_videos">%d Videos</string>
    <!-- Title of a media recents bucket that contains some images and some videos -->
    <string name="title_media_bucket_images_and_videos">%1$d Images and %2$d Videos</string>
    <!-- Title of a media recents bucket that contains some images and a video -->
    <string name="title_media_bucket_images_and_video">%d Images and 1 Video</string>
    <!-- Title of a media recents bucket that contains an image and some videos -->
    <string name="title_media_bucket_image_and_videos">1 Image and %d Videos</string>
    <!-- Title of a media recents bucket that contains an image and a video -->
    <string name="title_media_bucket_image_and_video">1 Image and 1 Video</string>
    <!-- Label that indicates who uploaded a file into a recents bucket -->
    <string name="create_action_bucket">[A]created by [/A]%s</string>
    <!-- Label that indicates who updated a file into a recents bucket -->
    <string name="update_action_bucket">[A]updated by [/A]%s</string>
    <!-- Used in recents list screen to indicate an action done by me -->
    <string name="bucket_word_me">Me</string>
    <!-- Text to explain the benefits of adding phone number to achievement enabled users. Placeholder 1: bonus storage space e.g. 20GB -->
    <string name="sms_add_phone_number_dialog_msg_achievement_user">Get %1$s free when you add your phone number. This makes it easier for your contacts to find you on MEGA.</string>
    <!-- Text to explain the benefits of adding phone number to non achievement users -->
    <string name="sms_add_phone_number_dialog_msg_non_achievement_user">Add your phone number to MEGA. This makes it easier for your contacts to find you on MEGA.</string>
    <!-- Error message when trying to record a voice message while on a call in progress -->
    <string name="not_allowed_recording_voice_clip">It is not possible to record voice messages while there is a call in progress.</string>
    <!-- Text shown when it tries to upload a voice message and occurs an error to process the action -->
    <string name="error_upload_voice_clip">An error occurred while trying to upload the voice message.</string>
    <!-- Title of the notification shown on the action bar when there is a incoming call -->
    <string name="title_notification_incoming_call">Incoming call</string>
    <!-- Title of the notification shown on the action bar when there is a incoming group call -->
    <string name="title_notification_incoming_group_call">Incoming group call</string>
    <!-- Title of the notification shown on the action bar when there is an individual incoming video call -->
    <string name="title_notification_incoming_individual_video_call">Incoming video call</string>
    <!-- Title of the notification shown on the action bar when there is an individual incoming audio call -->
    <string name="title_notification_incoming_individual_audio_call">Incoming audio call</string>
    <!-- The title of progress dialog when loading web content -->
    <string name="embed_web_browser_loading_title">Loading</string>
    <!-- The message of progress dialog when loading web content -->
    <string name="embed_web_browser_loading_message">Please wait&#8230;</string>
    <!-- Head label to show the business account type -->
    <string name="account_label">Account type</string>
    <!-- Label in My Account section to show user account type -->
    <string name="business_label">Business</string>
    <!-- Business user role -->
    <string name="admin_label">Admin</string>
    <!-- Business user role -->
    <string name="user_label">User</string>
    <!-- General label to show the status of something or someone -->
    <string name="status_label">Status</string>
    <!-- State to indicate something is active (business status account for instance) -->
    <string name="active_label">Active</string>
    <!-- Business account status. Payment is overdue, but the account still active in grace period -->
    <string name="payment_required_label">Payment required</string>
    <!-- Business expired account Overdue payment page header. -->
    <string name="payment_overdue_label">Payment overdue</string>
    <!-- Alert shown to an admin user of a business account in My Account section -->
    <string name="business_management_alert">User management is only available from a desktop web browser.</string>
    <!-- Title of the usage tab in My Account Section -->
    <string name="tab_my_account_usage">Usage</string>
    <!-- Title of usage storage details section in My Account -->
    <string name="usage_storage_details_label">Storage usage breakdown</string>
    <!-- Title of overall usage section in Storage -->
    <string name="overall_usage_label">Overall usage</string>
    <!-- Title of transfer section in Storage -->
    <string name="transfer_label">Transfer</string>
    <!-- Error shown when a Business account user (sub-user or admin) tries to remove a contact which is part of the same Business account. Please, keep the placeholder, it will be replaced with the name or email of the account, for example: Jane Appleseed or ja@mega.nz -->
    <string name="error_remove_business_contact">You cannot remove %1$s as a contact because they are part of your Business account.</string>
    <!-- When logging in during the grace period, the administrator of the Business account will be notified that their payment is overdue, indicating that they need to access MEGA using a desktop browser for more information -->
    <string name="grace_period_admin_alert">A problem occurred with your last payment. Please access MEGA using a desktop browser for more information.</string>
    <!-- A dialog title shown to users when their business account is expired. -->
    <string name="expired_business_title">Your Business account has expired</string>
    <!-- Details shown when a Business account is expired due a payment issue. The account is opened in a view-only mode. -->
    <string name="expired_admin_business_text">There has been a problem processing your payment. MEGA is limited to view only until this issue has been fixed in a desktop web browser.</string>
    <!-- A message which is shown to sub-users of expired business accounts. -->
    <string name="expired_user_business_text">Your account is currently [B]suspended[/B]. You can only browse your data.</string>
    <!-- Message shown when users with a business account (no administrators of a business account) try to enable the Camera Uploads, to advise them that the administrator do have the ability to view their data. -->
    <string name="camera_uploads_business_alert">MEGA cannot access your data. However, your business account administrator can access your Camera Uploads.</string>
    <!-- General label to alert user that somehting went wrong -->
    <string name="general_something_went_wrong_error">Something went wrong</string>
    <!-- A dialog message which is shown to sub-users of expired business accounts. -->
    <string name="expired_user_business_text_2">Contact your business account administrator to resolve the issue and activate your account.</string>
    <!-- Warning message to alert user about logout in My Account section if has offline files. -->
    <string name="logout_warning_offline">When you log out, files from your Offline section will be deleted from your device.</string>
    <!-- Warning message to alert user about logout in My Account section if has transfers in progress. -->
    <string name="logout_warning_transfers">When you log out, ongoing transfers will be cancelled.</string>
    <!-- Warning message to alert user about logout in My Account section if has offline files and transfers in progress. -->
    <string name="logout_warning_offline_and_transfers">When you log out, files from your Offline section will be deleted from your device and ongoing transfers will be cancelled.</string>
    <!-- Label to indicate that a name has not been possible to obtain for some reason -->
    <string name="unknown_name_label">Unknown name</string>
    <!-- Error when renaming a chat title and it is too long -->
    <string name="title_long">Title too long</string>
    <!-- Alert shown to the user when they is trying to create an empty group for attach a file -->
    <string name="error_creating_group_and_attaching_file">Please select one or more contacts.</string>
    <!-- Label showing the number of contacts attached in a chat conversation, placeholder is the number of contacts -->
    <string name="contacts_sent">Sent %s Contacts.</string>
    <!-- Name by default of the folder where the files sent to the chat are stored in the cloud -->
    <string name="my_chat_files_folder">My chat files</string>
    <!-- Error shown when it was not possible to create a folder for any reason -->
    <string name="error_creating_folder">Error. The folder %1$s was not created</string>
    <!-- Title of an alert screen indicating the user has to verify their email -->
    <string name="verify_email_label">Verify your email address</string>
    <!-- Text informing user that their account has been suspended -->
    <string name="account_temporarily_suspended">Your account has been temporarily locked for your safety.</string>
    <!-- Text informing user has to follow the steps of an email to unlock their account -->
    <string name="verify_email_and_follow_steps">Please follow the steps in the [A]verification email[/A] to unlock your account.</string>
    <!-- Question which takes the user to a help screen -->
    <string name="why_am_i_seeing_this">Why am I seeing this?</string>
    <!-- Label of a button which action is resend an email -->
    <string name="resend_email_label">Resend email</string>
    <!-- Error shown when the user tries to resend the email to unblock their account before the time needed to permit send it again -->
    <string name="resend_email_error">Email already sent. Please wait a few minutes before trying again.</string>
    <!-- Title of a helping view about locked accounts -->
    <string name="locked_accounts_label">Locked Accounts</string>
    <!-- Locked accounts description text by an external data breach. This text is 1 of 2 paragraph of a description -->
    <string name="locked_accounts_text_1">It is possible that you are using the same password for your MEGA account as for other services, and that at least one of these other services has suffered a data breach.</string>
    <!-- Locked accounts description text by bad use of user password. This text is 2 of 2 paragraph of a description -->
    <string name="locked_accounts_text_2">Your password leaked and is now being used by bad actors to log into your accounts, including, but not limited to, your MEGA account.</string>
    <!-- Button to add a nickname for a user -->
    <string name="add_nickname">Set Nickname</string>
    <!-- Button to update a nickname for a user -->
    <string name="edit_nickname">Edit Nickname</string>
    <!-- Label showing that a nickname has been added -->
    <string name="snackbar_nickname_added">Nickname added</string>
    <!-- Label showing that a nickname has been added -->
    <string name="snackbar_nickname_removed">Nickname removed</string>
    <!-- Label showing that a nickname has not been added -->
    <string name="error_snackbar_nickname_added">An error occurred while trying to add the nickname</string>
    <!-- title of a dialog to edit or remove the nickname -->
    <string name="nickname_title">Nickname</string>
    <!-- Text related to verified phone number. Used as title or cell description. -->
    <string name="phonenumber_title">Phone number</string>
    <!-- Text shown in a call when it is trying to reconnect after lose the internet connection -->
    <string name="reconnecting_message">Reconnecting</string>
    <!-- Text shown when the Internet connection is retrieved and there is a call is in progress -->
    <string name="connected_message">You are back.</string>
    <!-- Text shown in a call when the own internet connection is of low quality -->
    <string name="poor_internet_connection_message">Poor Internet connection</string>
    <!-- Text is displayed while a voice clip is being recorded -->
    <string name="recording_layout">Recording&#8230;</string>
    <!-- Text shown for the action create new file -->
    <string name="create_new_file_action">Create new file</string>
    <!-- Error title shown when you are trying to do an action with a file or folder and you don’t have the necessary permissions -->
    <string name="permissions_error_label">Permission error</string>
    <!-- Confirmation dialog shown to user when they try to revert a node in an incoming ReadWrite share. -->
    <string name="alert_not_enough_permissions_revert">You do not have the correct permissions to amend this file. Would you like to create a new file?</string>
    <!-- Text shown when the creation of a version as a new file was successful -->
    <string name="version_as_new_file_created">Version was created as a new file successfully.</string>
    <!-- Label indicating a date. Keep the placeholder, is to set the date. -->
    <string name="general_date_label">on %1$s</string>
    <!-- Confirmation before removing the outgoing shares of several folders. Please keep the placeholder is to set the number of folders -->
    <string name="alert_remove_several_shares">Are you sure you want to stop sharing these %1$d folders?</string>
    <!-- Download location label -->
    <string name="download_location">Download location</string>
    <!-- Text asking confirmation for download location -->
    <string name="confirmation_download_location">Always save to this location?</string>
    <!-- Action to show any file in its location -->
    <string name="view_in_folder_label">View in folder</string>
    <!-- Title of a screen to browse files -->
    <string name="browse_files_label">Browse files</string>
    <!-- Title of the File Provider activity -->
    <string name="file_provider_title">Attach from&#8230;</string>
    <!-- Title of an inactive chat which was recently created (today or yesterday). Placeholder is to show the specific creation day. e.g. Chat created today -->
    <string name="inactive_chat_title_2">Chat created %s</string>
    <!-- Title of an inactive chat. Placeholder is to show the creation date and time -->
    <string name="inactive_chat_title">Chat created on %s</string>
    <!-- Title of the chat when multi-selection is activated -->
    <string name="select_message_title">Select messages</string>
    <!-- Storage root label -->
    <string name="storage_root_label">Storage root</string>
    <!-- The label that describes that a transfer failed. -->
    <string name="failed_label">Failed</string>
    <!-- Text warning of transfer over quota -->
    <string name="warning_transfer_over_quota">Your transfers have been interrupted. Upgrade your account or wait %s to continue.</string>
    <!-- Label indicating transfer over quota -->
    <string name="label_transfer_over_quota">Transfer quota exceeded</string>
    <!-- Label indicating storage over quota -->
    <string name="label_storage_over_quota">Storage quota exceeded</string>
    <!-- Label indicating the action ‘upgrate account’ to get more transfer quota -->
    <string name="label_get_more_transfer_quota">Get more transfer quota</string>
    <!-- Warning show to the user when a folder does not exist -->
    <string name="warning_folder_not_exists">The folder does not exist.</string>
    <!-- Warning show to the user when a node does not exist in cloud -->
    <string name="warning_node_not_exists_in_cloud">The file cannot be found in your Cloud Drive.</string>
    <!-- Header text of the Over Disk Quota Paywall warning -->
    <string name="over_disk_quota_paywall_header">Storage Full</string>
    <!-- Title of the Over Disk Quota Paywall warning -->
    <string name="over_disk_quota_paywall_title">Your data is at risk!</string>
    <!-- Text of the Over Disk Quota Paywall warning with multiple email notification. Placeholders: 1 user email, 2 and 3 list of email notification dates, 4 number of files, 5 files size (including units) and 6 required PRO plan -->
    <plurals name="over_disk_quota_paywall_text">
        <item quantity="one">We have contacted you by email to %1$s on %2$s, but you still have %3$s files taking up %4$s in your MEGA account, which requires you to have %5$s.</item>
        <item quantity="other">We have contacted you by email to %1$s on %2$s and %3$s, but you still have %4$s files taking up %5$s in your MEGA account, which requires you to have %6$s.</item>
    </plurals>
    <!-- Text of the Over Disk Quota Paywall warning with no email notification info. Placeholders: 1 user email, 2 number of files, 3 files size (including units) and 4 required PRO plan -->
    <string name="over_disk_quota_paywall_text_no_warning_dates_info">We have contacted you by email to %1$s, but you still have %2$s files taking up %3$s in your MEGA account, which requires you to have %4$s.</string>
    <!-- Text of deletion alert of the Over Disk Quota Paywall warning. Placeholder is for include the time left (including units) in MEGA red color -->
    <string name="over_disk_quota_paywall_deletion_warning">[B]You have [M]%s[/M] left to upgrade[/B]. After that, your data is subject to deletion.</string>
    <!-- Text of deletion alert of the Over Disk Quota Paywall warning if no data available -->
    <string name="over_disk_quota_paywall_deletion_warning_no_data">[B]You have to upgrade[/B]. Your data is currently subject to deletion.</string>
    <!-- Text of deletion alert of the Over Disk Quota Paywall warning if no time left. “save” here means safeguard, protect, and not write to disk. -->
    <string name="over_disk_quota_paywall_deletion_warning_no_time_left">[B]You must act immediately to save your data.[/B]</string>
    <!-- Time in days (plural). The placeholder is for the time value, please adjust the position based on linguistics -->
    <plurals name="label_time_in_days_full">
        <item quantity="one">1 day</item>
        <item quantity="other">%d days</item>
    </plurals>
    <!-- Time in hours. The placeholder is for the time value, please adjust the position based on linguistics -->
    <string name="label_time_in_hours">%dh</string>
    <!-- Time in minutes. The placeholder is for the time value, please adjust the position based on linguistics -->
    <string name="label_time_in_minutes">%dm</string>
    <!-- Time in seconds. The placeholder is for the time value, please adjust the position based on linguistics -->
    <string name="label_time_in_seconds">%ds</string>
    <!-- Title for a section on the fingerprint warning dialog. Below it is a button which will allow the user to verify their contact’s fingerprint credentials. -->
    <string name="label_verify_credentials">Verify credentials</string>
    <!-- Label to indicate that contact’s credentials are not verified. -->
    <string name="label_not_verified">Not verified</string>
    <!-- Label indicating the authenticity credentials of a contact have been verified -->
    <string name="label_verified">Verified</string>
    <!-- ”Verify user” dialog title -->
    <string name="authenticity_credentials_label">Authenticity Credentials</string>
    <!-- ”Verify user” dialog description -->
    <string name="authenticity_credentials_explanation">This is best done in real life by meeting face to face. If you have another already-verified channel such as verified OTR or PGP, you may also use that.</string>
    <!-- Label title above your fingerprint credentials.  A credential in this case is a stored piece of information representing your identity -->
    <string name="label_your_credentials">Your Credentials</string>
    <!-- Button to reset credentials -->
    <string name="action_reset">Reset</string>
    <!-- Warning shown to the user when tries to approve/reset contact credentials and another request of this type is already running. -->
    <string name="already_verifying_credentials">Updating credentials. Please try again later.</string>
    <!-- Info message displayed when the user is joining a chat conversation -->
    <string name="joining_label">Joining&#8230;</string>
    <!-- Info message displayed when the user is leaving a chat conversation -->
    <string name="leaving_label">Leaving&#8230;</string>
    <!-- Text in the confirmation dialog for removing the associated phone number of current account. -->
    <string name="remove_phone_number">Remove your phone number?</string>
    <!-- Text show in a snackbar when phone has successfully reset. -->
    <string name="remove_phone_number_success">Your phone number has been removed successfully.</string>
    <!-- Text show in a snackbar when reset phone number failed. -->
    <string name="remove_phone_number_fail">Failed to remove your phone number.</string>
    <!-- Text hint shown in the global search box which sits on the top of the Homepage screen -->
    <string name="search_hint">Search in MEGA</string>
    <!-- Alert shown when a user tries to reset an account wich is bloqued. -->
    <string name="error_reset_account_blocked">The account you’re trying to reset is blocked.</string>
    <!-- Error message when trying to login and the account is blocked -->
    <string name="error_account_blocked">Your account has been blocked. Please contact support&#64;mega.nz</string>
    <!-- Error message appears to sub-users of a business account when they try to login and they are disabled. -->
    <string name="error_business_disabled">Your account has been deactivated by your administrator. Please contact your business account administrator for further details.</string>
    <!-- An error message which appears to sub-users of a business account when they try to login and they are deleted. -->
    <string name="error_business_removed">Your account has been removed by your administrator. Please contact your business account administrator for further details.</string>
    <!-- Option in bottom sheet dialog for modifying the associated phone number of current account. -->
    <string name="option_modify_phone_number">Modify</string>
    <!-- Option in bottom sheet dialog for modifying the associated phone number of current account. -->
    <string name="title_modify_phone_number">Modify phone number</string>
    <!-- Option in bottom sheet dialog for removing the associated phone number of current account. -->
    <string name="title_remove_phone_number">Remove phone number</string>
    <!-- Message showing to explain what will happen when the operation of -->
    <string name="modify_phone_number_message">This operation will remove your current phone number and start the process of associating a new phone number with your account.</string>
    <!-- Message for action to remove the registered phone number. -->
    <string name="remove_phone_number_message">This will remove your associated phone number from your account. If you later choose to add a phone number you will be required to verify it.</string>
    <!-- Text of an action button indicating something was successful and it can checks it by pressing it -->
    <string name="action_see">See</string>
    <!-- “Verify user” dialog description. Please, keep the placeholder, is to set the name of a contact: Joana’s credentials -->
    <string name="label_contact_credentials">%s’s credentials</string>
    <!-- The label under the button of opening all-documents screen. The space is reduced, so please translate this string as short as possible. -->
    <string name="category_documents">Docs</string>
    <!-- The label under the button of opening all-documents screen -->
    <string name="section_documents">Documents</string>
    <!-- Label of the floating action button of opening the new chat conversation -->
    <string name="fab_label_new_chat">New chat</string>
    <!-- Text that indicates that there’s no image to show in image section -->
    <string name="homepage_empty_hint_photos">[B]No[/B] [A]Images[/A] [B]Found[/B]</string>
    <!-- Text that indicates that there’s no document to show -->
    <string name="homepage_empty_hint_documents">No documents found</string>
    <!-- Text that indicates that there’s no audio to show -->
    <string name="homepage_empty_hint_audio">No audio files found</string>
    <!-- Text that indicates that there’s no video to show -->
    <string name="homepage_empty_hint_video">No videos found</string>
    <!-- Title of the screen to attach GIFs -->
    <string name="search_giphy_title">Search GIPHY</string>
    <!-- Label indicating an empty search of GIFs. The format placeholders are to showing it in different colors. -->
    <string name="empty_search_giphy">No [A]GIFs[/A] found</string>
    <!-- Label indicating there is not available GIFs due to down server -->
    <string name="server_down_giphy">No available GIFs. Please try again later</string>
    <!-- Label indicating the end of Giphy list. The format placeholders are to showing it in different colors. -->
    <string name="end_of_results_giphy">[A]End of[/A] results</string>
    <!-- Title of a dialog to confirm the action of resume all transfers -->
    <string name="warning_resume_transfers">Resume transfers?</string>
    <!-- Option to  resume all transfers -->
    <string name="option_resume_transfers">Resume transfers</string>
    <!-- Option to  cancel a transfer -->
    <string name="option_cancel_transfer">Cancel transfer</string>
    <!-- Message of a dialog to confirm the action of resume all transfers -->
    <string name="warning_message_resume_transfers">Unpause transfers to proceed with your upload.</string>
    <!-- Indicator of the progress in a download/upload. Please, don’t remove the place holders: the first one is to set the percentage, the second one is to set the size of the file. Example 33% of 33.3 MB -->
    <string name="progress_size_indicator">%1$d%% of %2$s</string>
    <!-- Message showing when enable the mode for showing the special information in the chat messages. This action is performed from the settings section, clicking 5 times on the App version option -->
    <string name="show_info_chat_msg_enabled">Debugging info for chat messages enabled</string>
    <!-- Message showing when disable the mode for showing the special information in the chat messages.. This action is performed from the settings section, clicking 5 times on the App version option -->
    <string name="show_info_chat_msg_disabled">Debugging info for chat messages disabled</string>
    <!-- Shows the error when the limit of reactions per user is reached and the user tries to add one more. Keep the placeholder because is to show limit number in runtime. -->
    <string name="limit_reaction_per_user">You have reached the maximum limit of %d reactions.</string>
    <!-- Shows the error when the limit of reactions per message is reached and a user tries to add one more. Keep the placeholder because is to show limit number in runtime. -->
    <string name="limit_reaction_per_message">This message has reached the maximum limit of %d reactions.</string>
    <!-- System message displayed to all chat participants when one of them enables retention history -->
    <string name="retention_history_changed_by">[A]%1$s[/A][B] changed the message clearing time to [/B][A]%2$s[/A][B].[/B]</string>
    <!-- Title of the section to clear the chat content in the Manage chat history screen -->
    <string name="title_properties_clear_chat_history">Clear chat history</string>
    <!-- System message that is shown to all chat participants upon disabling the Retention history -->
    <string name="retention_history_disabled">[A]%1$s[/A][B] disabled message clearing.[/B]</string>
    <!-- Subtitle of the section to clear the chat content in the Manage chat history screen -->
    <string name="subtitle_properties_chat_clear">Delete all messages and files shared in this conversation. This action is irreversible.</string>
    <!-- Title of the history retention option -->
    <string name="title_properties_history_retention">History clearing</string>
    <!-- Subtitle of the history retention option when history retention is disabled -->
    <string name="subtitle_properties_history_retention">Automatically delete messages older than a certain amount of time.</string>
    <!-- Label for the dialog box option to configure history retention. This option will indicate that history retention option is disabled -->
    <string name="history_retention_option_disabled">Disabled</string>
    <!-- Label for the dialog box option to configure history retention. This option will indicate that automatically deleted messages older than one day -->
    <string name="history_retention_option_one_day">One day</string>
    <!-- SLabel for the dialog box option to configure history retention. This option will indicate that automatically deleted messages older than one week -->
    <string name="history_retention_option_one_week">One week</string>
    <!-- Label for the dialog box option to configure history retention. This option will indicate that automatically deleted messages older than one month -->
    <string name="history_retention_option_one_month">One month</string>
    <!-- Label for the dialog box option to configure history retention. This option will indicate that messages older than a custom date will be deleted -->
    <string name="history_retention_option_custom">Custom</string>
    <!-- Title of the Manage chat history screen -->
    <string name="title_properties_manage_chat">Manage chat history</string>
    <!-- Subtitle of the dialogue to select a retention time -->
    <string name="subtitle_properties_manage_chat">Automatically delete messages older than:</string>
    <!-- Text of the confirmation dialog to clear the chat history from Manage chat history section -->
    <string name="confirmation_clear_chat_history">Are you sure you want to clear the full message history of this conversation?</string>
    <!-- Text on the label indicating that the oldest messages of a year will be automatically deleted. -->
    <string name="subtitle_properties_manage_chat_label_year">1 year</string>
    <!-- Picker text to choose custom retention time. This option indicates several hours -->
    <plurals name="retention_time_picker_hours">
        <item quantity="one">hour</item>
        <item quantity="other">hours</item>
    </plurals>
    <!-- Picker text to choose custom retention time. This option indicates several days -->
    <plurals name="retention_time_picker_days">
        <item quantity="one">day</item>
        <item quantity="other">days</item>
    </plurals>
    <!-- Picker text to choose custom retention time. This option indicates several weeks -->
    <plurals name="retention_time_picker_weeks">
        <item quantity="one">week</item>
        <item quantity="other">weeks</item>
    </plurals>
    <!-- Picker text to choose custom retention time. This option indicates several months -->
    <plurals name="retention_time_picker_months">
        <item quantity="one">month</item>
        <item quantity="other">months</item>
    </plurals>
    <!-- Picker text to choose custom retention time. This option indicates a year -->
    <string name="retention_time_picker_year">year</string>
    <!-- Text on the label indicating that That the oldest messages of several hours will be automatically deleted. -->
    <plurals name="subtitle_properties_manage_chat_label_hours">
        <item quantity="one">1 hour</item>
        <item quantity="other">%1$d hours</item>
    </plurals>
    <!-- Text on the label indicating that That the oldest messages of several weeks will be automatically deleted. -->
    <plurals name="subtitle_properties_manage_chat_label_weeks">
        <item quantity="one">1 week</item>
        <item quantity="other">%1$d weeks</item>
    </plurals>
    <!-- Text on the label indicating that That the oldest messages of several months will be automatically deleted. -->
    <plurals name="subtitle_properties_manage_chat_label_months">
        <item quantity="one">1 month</item>
        <item quantity="other">%1$d months</item>
    </plurals>
    <!-- Title indicating the select mode is enabled and ready to select transfers on Transfers section, In progress tab -->
    <string name="title_select_transfers">Select transfers</string>
    <!-- Error shown to inform the priority change of a transfer failed. Please don’t remove the place holder, it’s to set the name of the transfer. Example: The priority change of the transfer “video.mp4” failed. -->
    <string name="change_of_transfer_priority_failed">Unable to change priority of the transfer “%1$s”</string>
    <!-- Title option to send separated the link and decryption key -->
    <string name="option_send_decryption_key_separately">Send decryption key separately</string>
    <!-- Explanation option to send separated the link and decryption key -->
    <string name="explanation_send_decryption_key_separately">Export link and decryption key separately.</string>
    <!-- Label option indicating if it is pressed, an explanation will be shown with more details -->
    <string name="learn_more_option">Learn more</string>
    <!-- Label key referring to a link decryption key -->
    <string name="key_label">Key</string>
    <!-- Button which action is share the decryption key of a link -->
    <string name="button_share_key">Share key</string>
    <!-- Button which action is copy the decryption key of a link -->
    <string name="button_copy_key">Copy key</string>
    <!-- Button which action is copy the password of a link -->
    <string name="button_copy_password">Copy password</string>
    <!-- Confirmation shown informing a key link it’s copied to the clipboard -->
    <string name="key_copied_clipboard">Key copied to the clipboard.</string>
    <!-- Confirmation shown informing a password link it’s copied to the clipboard -->
    <string name="password_copied_clipboard">Password copied to the clipboard.</string>
    <!-- Confirmation shown informing a key link it’s copied to the clipboard -->
    <string name="link_and_key_sent">Link and key successfully sent.</string>
    <!-- Confirmation shown informing a key link it’s copied to the clipboard -->
    <string name="link_and_password_sent">Link and password successfully sent.</string>
    <!-- Title of a warning recommending upgrade to Pro -->
    <string name="upgrade_pro">Upgrade to Pro</string>
    <!-- Explanation of a warning recommending upgrade to Pro in relation to link available options -->
    <string name="link_upgrade_pro_explanation">MEGA Pro users have exclusive access to additional link safety features making your account even more secure.</string>
    <!-- Meaning of links decryption key -->
    <string name="decryption_key_explanation">Our end-to-end encryption system requires a unique key automatically generated for this file or folder. A link with this key is created by default, but you can export the decryption key separately for an added layer of security.</string>
    <!-- Reset password label -->
    <string name="reset_password_label">Reset password</string>
    <!-- Warning show to the user when has enable to send the decryption key of a link separately and tries to share the link -->
    <string name="share_key_warning">Share the key for this link?</string>
    <!-- Warning show to the user when has set a password protection of a link and tries to share the link -->
    <string name="share_password_warning">Share the password for this link?</string>
    <!-- Button which action is share the password of a link -->
    <string name="button_share_password">Share password</string>
    <!-- String to share a link with its decryption key separately. Please keep the place holders, are to set the link and the key. Example: Link: https://mega.nz/file/kC42xRSK#Ud2QsvpIVYmCd1a9QUhk42wXv10jCSyPSWnXEwYX2VE Key: asfAFG3345g -->
    <string name="share_link_with_key">Link: %1$s\n\nKey: %2$s</string>
    <!-- String to share a link protected with password with its password.Please keep the place holders, are to set the link and the password. Example: Link: https://mega.nz/file/kC42xRSK#Ud2QsvpIVYmCd1a9QUhk42wXv10jCSyPSWnXEwYX2VE Password: asfAFG3345g -->
    <string name="share_link_with_password">Link: %1$s\n\nPassword: %2$s</string>
    <!-- Warning show to the user when the app needs permissions to share files and the user has denied them. -->
    <string name="files_required_permissions_warning">MEGA needs your permission to access your files for sharing.</string>
    <!-- Context menu item. Allows user to add file/folder to favourites -->
    <string name="file_properties_favourite">Favourite</string>
    <!-- Context menu item. Allows user to delete file/folder from favourites -->
    <string name="file_properties_unfavourite">Remove favourite</string>
    <!-- Context menu item. Allows to mark file/folder with own color label -->
    <string name="file_properties_label">Label</string>
    <!-- Information text to let’s the user know that they can remove a colour from a folder or file that was already marked. -->
    <string name="action_remove_label">Remove label</string>
    <!-- Title text to show label selector. -->
    <string name="title_label">Label</string>
    <!-- A user can mark a folder or file with red colour. -->
    <string name="label_red">Red</string>
    <!-- A user can mark a folder or file with orange colour. -->
    <string name="label_orange">Orange</string>
    <!-- A user can mark a folder or file with yellow colour. -->
    <string name="label_yellow">Yellow</string>
    <!-- A user can mark a folder or file with green colour. -->
    <string name="label_green">Green</string>
    <!-- A user can mark a folder or file with blue colour. -->
    <string name="label_blue">Blue</string>
    <!-- A user can mark a folder or file with purple colour. -->
    <string name="label_purple">Purple</string>
    <!-- A user can mark a folder or file with grey colour. -->
    <string name="label_grey">Grey</string>
    <!-- Text that indicates the song is now playing -->
    <string name="audio_player_now_playing">Now playing</string>
    <!-- Text that indicates the song is now playing, but paused -->
    <string name="audio_player_now_playing_paused">Now playing (paused)</string>
    <!-- Title of the song info screen -->
    <string name="audio_track_info">Track info</string>
    <!-- Action to get more information -->
    <string name="action_more_information">More Information</string>
    <!-- Preferences screen item title for Cookie Policy -->
    <string name="settings_about_cookie_policy">Cookie Policy</string>
    <!-- Preferences screen item title for cookie settings -->
    <string name="settings_about_cookie_settings">Cookie Settings</string>
    <!-- Cookie dialog title -->
    <string name="dialog_cookie_alert_title">Your privacy</string>
    <!-- Cookie dialog message. Please, keep the placeholders to format the string. -->
    <string name="dialog_cookie_alert_message">We use Cookies and similar technologies (’Cookies’) to provide and enhance your experience with our services. Accept our use of Cookies from the beginning of your visit or customise Cookies in Cookie Settings. Read more in our [A]Cookie Policy[/A].</string>
    <!-- Cookie dialog message showed when there are unsaved settings. -->
    <string name="dialog_cookie_alert_unsaved">Cookie Settings unsaved.</string>
    <!-- Snackbar message showed when there settings has been saved successfully. -->
    <string name="dialog_cookie_snackbar_saved">Cookie Settings changes have been saved</string>
    <!-- Preference screen item title -->
    <string name="preference_cookies_accept">Accept Cookies</string>
    <!-- Preference screen item title -->
    <string name="preference_cookies_essential_title">Essential Cookies</string>
    <!-- Preference screen item summary -->
    <string name="preference_cookies_essential_summary">Essential for providing you important functionality and secure access to our services. For this reason, they do not require consent.</string>
    <!-- Preference screen item title -->
    <string name="preference_cookies_performance_title">Performance and Analytics Cookies</string>
    <!-- Preference screen item summary -->
    <string name="preference_cookies_performance_summary">Help us to understand how you use our services and provide us data that we can use to make improvements. Not accepting these Cookies will mean we will have less data available to us to help design improvements.</string>
    <!-- Preference screen item state description -->
    <string name="preference_cookies_always_on">Always On</string>
    <!-- Menu option that allows the user to scan document and upload it directly to MEGA. -->
    <string name="menu_scan_document">Scan document</string>
    <!-- Message displayed when clicking on a contact attached to the chat that is not my contact -->
    <string name="user_is_not_contact">%s is not in your contact list</string>
    <!-- Option of color theme, light mode. -->
    <string name="theme_light">Light</string>
    <!-- Option of color theme, dark mode. -->
    <string name="theme_dark">Dark</string>
    <!-- Option of color theme, follow the system setting. -->
    <string name="theme_system_default">System default</string>
    <!-- Option of color theme, follow the system battery saver settings. -->
    <string name="theme_battery_saver">Set by Battery Saver</string>
    <!-- Prompt text shows when need to user select SD card root from SAF(Storage Access Framework, a system app). -->
    <string name="ask_for_select_sdcard_root">Please select SD card root.</string>
    <!-- Cloud Drive screen subtitle indicating a destination is required to be selected -->
    <string name="cloud_drive_select_destination">Select destination</string>
    <!-- Warning which alerts the user before discard changes -->
    <string name="discard_changes_warning">Discard changes and close the editor?</string>
    <!-- Action discard -->
    <string name="discard_close_action">Discard and close</string>
    <!-- Label indicating saving a file is in progress -->
    <string name="saving_file">Saving file&#8230;</string>
    <!-- Label indicating a file was created successfully -->
    <string name="file_created">File created</string>
    <!-- Warning indicating a file was not created successfully -->
    <string name="file_creation_failed">File creation failed. Please try again.</string>
    <!-- Label indicating a file was saved to some folder. e.g.: File saved to Cloud Drive. "Cloud Drive" is the only destination for the time being, thus any article isn't needed -->
    <string name="file_saved_to">File saved to %1$s</string>
    <!-- Warning indicating a file was not saved to some folder. e.g.: File not saved to Cloud Drive. Try again -->
    <string name="file_saved_to_failed">File not saved to %1$s. Try again.</string>
    <!-- Label indicating a file was updated successfully -->
    <string name="file_updated">File updated</string>
    <!-- Warning indicating a file was not updated successfully -->
    <string name="file_update_failed">File update failed. Please try again.</string>
    <!-- Warning which alerts the user a file cannot be opened -->
    <string name="error_opening_file">File is too large and can’t be opened or previewed.</string>
    <!-- Error shown when the user writes a file name without extension. The placeholder shows the file extension. e. g. File without extension (.jpg)-->
    <string name="file_without_extension">File without extension (.%1$s)</string>
    <!-- Error shown when the user writes a file name without extension -->
    <string name="file_without_extension_warning">To proceed you need to type a file extension</string>
    <!-- Title of the warning dialog indicating the renamed name file extension is not the same -->
    <string name="file_extension_change_title">File extension change</string>
    <!-- Text of the warning dialog indicating the renamed name file extension is not the same. -->
    <string name="file_extension_change_warning">You might not be able to open this file if you change its extension.</string>
    <!-- Warning which alerts the user a file cannot be created because there is already one with the same name-->
    <string name="same_file_name_warning">There is already a file with the same name</string>
    <!-- Warning which alerts the user an item cannot be created because there is already one with the same name -->
    <string name="same_item_name_warning">There is already an item with the same name</string>
    <!-- Label of the option menu. When clicking this button, the app shows the info of the related item, e.g. file, folder, contact, chat, etc. -->
    <string name="general_info">Info</string>
    <!-- Item menu option upon right click on one image or video to save it to device gallery -->
    <string name="general_save_to_gallery">Save to gallery</string>
    <!-- settings of the Media section -->
    <string name="settings_media">Media</string>
    <!-- settings title of the Media section -->
    <string name="settings_media_audio_files">Audio files</string>
    <!-- Settings hint that indicates the audio will still be played in background if the app is backgrounded -->
    <string name="settings_background_play_hint">Playing on the background</string>
    <!-- Text of the empty screen when there are no elements in Photos -->
    <string name="photos_empty">[B]No[/B] [A]Photos[/A] [B]Found[/B]</string>
    <!-- Text to show as subtitle of Enable camera uploads screen -->
    <string name="enable_cu_subtitle">Automatically back up your photos and videos to your Cloud Drive.</string>
    <!-- Text of a button on Camera Uploads section to show all the content of the section-->
    <string name="all_view_button">All</string>
    <!-- Text of a button on Camera Uploads section to show the content of the section organized by days-->
    <string name="days_view_button">Days</string>
    <!-- Text of a button on Camera Uploads section to show the content of the section organized by months-->
    <string name="months_view_button">Months</string>
    <!-- Text of a button on Camera Uploads section to show the content of the section organized by years-->
    <string name="years_view_button">Years</string>
    <!-- Text to show as a date on Camera Uploads section. Placeholders: [B][/B] are for formatting text; %1$s is for the month; %2$s is for the year. E.g.: "June 2020". -->
    <string name="cu_month_year_date">[B]%1$s[/B] %2$s</string>
    <!-- Text to show as a date on Camera Uploads section. Placeholders: [B][/B] are for formatting text; %1$s is for the day; %2$s is for the month; %3$s is for the year. E.g.: "30 December 2020". -->
    <string name="cu_day_month_year_date">[B]%1$s %2$s[/B] %3$s</string>
    <!-- Text to show on Camera Uploads section, indicating the upload progress. The placeholder %1$d is for set the number of pending uploads. E.g.: "Upload in progress, 300 files pending". -->
    <plurals name="cu_upload_progress">
        <item quantity="one">Upload in progress, 1 file pending</item>
        <item quantity="other">Upload in progress, %1$d files pending</item>
    </plurals>
    <!-- Text to show as production api server option -->
    <string name="production_api_server">Production</string>
    <!-- Title to show in a dialog to change api server -->
    <string name="title_change_server">Change server</string>
    <!-- Show line numbers action -->
    <string name="action_show_line_numbers">Show line numbers</string>
    <!-- Hide line numbers action -->
    <string name="action_hide_line_numbers">Hide line numbers</string>
    <!-- Indicates pagination progress. E.g.: 3/49 -->
    <string name="pagination_progress">%1$s/%2$s</string>
    <!-- An error shown as transfer error when uploading something to an incoming share and the owner’s account is over its storage quota. -->
    <string name="error_share_owner_storage_quota">Share owner is over storage quota.</string>
    <!-- A message shown when uploading, copying or moving something to an incoming share and the owner’s account is over its storage quota. -->
    <string name="warning_share_owner_storage_quota">The file cannot be sent as the target user is over their storage quota.</string>
    <!-- Message displayed when multiple download starts and 1 file has already been downloaded before and 1 file is being downloaded -->
    <string name="file_already_downloaded_and_file_pending_download">1 file already downloaded. 1 file pending.</string>
    <!-- Message displayed when multiple download starts and 1 file has already been downloaded before and multiple files are being downloaded. Placeholder: number of files -->
    <string name="file_already_downloaded_and_files_pending_download">1 file already downloaded. %d files pending.</string>
    <!-- Message displayed when multiple download starts and multiple files have already been downloaded before and 1 file is being downloaded. Placeholder: number of files -->
    <string name="files_already_downloaded_and_file_pending_download">%d files already downloaded. 1 file pending.</string>
    <!-- Message displayed when multiple download starts and multiple files have already been downloaded before and multiple files are being downloaded. Placeholders: number of files -->
    <string name="files_already_downloaded_and_files_pending_download">%1$d files already downloaded. %2$d files pending.</string>
    <!-- Message displayed when 1 node (file or folder) has been successfully moved to the rubbish bin and 1 node has not been moved successfully -->
    <string name="node_correctly_and_node_incorrectly_moved_to_rubbish">1 item moved to the Rubbish Bin successfully and 1 item was not sent successfully</string>
    <!-- Message displayed when 1 node (file or folder) has been successfully moved to the rubbish bin and multiple nodes have not been moved successfully. Placeholder: number of nodes -->
    <string name="node_correctly_and_nodes_incorrectly_moved_to_rubbish">1 item moved to the Rubbish Bin successfully and %d items were not sent successfully</string>
    <!-- Message displayed when multiple nodes (files and folders) have been successfully moved to the rubbish bin and 1 node has not been moved successfully. Placeholder: number of nodes -->
    <string name="nodes_correctly_and_node_incorrectly_moved_to_rubbish">%d items moved to the Rubbish Bin successfully and 1 item was not sent successfully</string>
    <!-- Message displayed when multiple nodes (files and folders) have been successfully moved to the rubbish bin and multiple nodes have not been moved successfully. Placeholders: number of nodes -->
    <string name="nodes_correctly_and_nodes_incorrectly_moved_to_rubbish">%1$d items moved to the Rubbish Bin successfully and %2$d items were not sent successfully</string>
    <!-- Message displayed when 1 node (file or folder) has been successfully restored from the rubbish bin and 1 node has not been restored successfully -->
    <string name="node_correctly_and_node_incorrectly_restored_from_rubbish">1 item restored successfully and 1 item was not restored successfully</string>
    <!-- Message displayed when 1 node (file or folder) has been successfully restored from the rubbish bin and multiple nodes have not been restored successfully. Placeholder: number of nodes -->
    <string name="node_correctly_and_nodes_incorrectly_restored_from_rubbish">1 item restored successfully and %d items were not restored successfully</string>
    <!-- Message displayed when multiple nodes (files and folders) have been successfully restored from the rubbish bin and 1 node has not been restored successfully. Placeholder: number of nodes -->
    <string name="nodes_correctly_and_node_incorrectly_restored_from_rubbish">%d items restored successfully and 1 item was not restored successfully</string>
    <!-- Message displayed when multiple nodes (files and folders) have been successfully restored from the rubbish bin and multiple nodes have not been restored successfully. Placeholders: number of nodes -->
    <string name="nodes_correctly_and_nodes_incorrectly_restored_from_rubbish">%1$d items restored successfully and %2$d items were not restored successfully</string>
    <!-- Message displayed when nodes (files and folders) are being moved to the rubbish bin and all nodes have been successfully moved. Placeholder: number of nodes -->
    <plurals name="number_correctly_moved_to_rubbish">
        <item quantity="one">1 item moved to the Rubbish Bin successfully</item>
        <item quantity="other">%d items moved to the Rubbish Bin successfully</item>
    </plurals>
    <!-- Message displayed when nodes (files and folders) are being moved to the rubbish bin and all nodes have not been successfully moved. Placeholder: number of nodes -->
    <plurals name="number_incorrectly_moved_to_rubbish">
        <item quantity="one">1 item was not moved to the Rubbish Bin successfully</item>
        <item quantity="other">%d items were not moved to the Rubbish Bin successfully</item>
    </plurals>
    <!-- Message displayed when nodes (files and folders) are being restored from the rubbish bin and all nodes have been successfully restored. Placeholder: number of nodes -->
    <plurals name="number_correctly_restored_from_rubbish">
        <item quantity="one">1 item restored successfully</item>
        <item quantity="other">%d items restored successfully</item>
    </plurals>
    <!-- Message displayed when nodes (files and folders) are being restored from the rubbish bin and all nodes have not been successfully restored. Placeholder: number of nodes -->
    <plurals name="number_incorrectly_restored_from_rubbish">
        <item quantity="one">1 item was not restored successfully</item>
        <item quantity="other">%d items were not restored successfully</item>
    </plurals>
    <!-- Button of the warning dialog indicating the renamed name file extension is not the same to confirm the change. -->
    <string name="action_change_anyway">Change anyway</string>
    <!-- String to show the transfer quota and the used space in My Account section. E.g.: -->
    <string name="used_storage_transfer">%1$s / %2$s</string>
    <!-- String to show the transfer quota and the used space in My Account section -->
    <string name="used_storage_transfer_percentage">%1$s%%</string>
    <!-- Size in petabytes. The placeholder is for the size value, please adjust the position based on linguistics -->
    <string name="label_file_size_peta_byte">%1$s PB</string>
    <!-- Size in exabytes. The placeholder is for the size value, please adjust the position based on linguistics -->
    <string name="label_file_size_exa_byte">%1$s EB</string>
    <!-- Title of Add phone number option in My account section -->
    <string name="add_phone_label">Add your phone number</string>
    <!-- Text of the option Backup Recovery Key in My account section -->
    <string name="backup_recovery_key_subtitle">Do you remember your password?\nMEGA cannot reset your password if you forget it.</string>
    <!-- Action to change name -->
    <string name="change_name_action">Change name</string>
    <!-- Action to add photo -->
    <string name="add_photo_action">Add photo</string>
    <!-- Action to add phone number -->
    <string name="add_phone_number_action">Add phone number</string>
    <!-- Warning indicating the app needs write permissions to do any action -->
    <string name="denied_write_permissions">MEGA needs write permissions to your device storage to continue.</string>
    <!-- Date indicating is tomorrow. E.g: Tomorrow, 3 Jul 2021 -->
    <string name="tomorrow_date">Tomorrow, %1$s</string>
    <!-- Title of the confirmation dialog shown when a subscription has been processed successfully -->
    <string name="title_user_purchased_subscription">Awaiting confirmation</string>
    <!-- Number of social connections, showing the number of contacts the user has. E.g.: 37 connections -->
    <plurals name="my_account_connections">
        <item quantity="one">1 connection</item>
        <item quantity="other">%1$d connections</item>
    </plurals>
    <!-- Section name for the “Recently Added Contacts” section. Preferably one word. -->
    <string name="section_recently_added">Recently Added</string>
    <!-- Text of the empty screen when there are not groups. No dot at the end because is for an empty state. The format placeholders are to showing it in different colors. -->
    <string name="context_empty_groups">[B]No [/B][A]Groups[/A]</string>
    <!-- Section name for the “Contact Requests” section. Preferably one word. -->
    <string name="section_requests">Requests</string>
    <!-- Section name for the “Groups” section. Preferably one word. -->
    <string name="section_groups">Groups</string>
    <!-- Text informing links management is only available for single items. -->
    <string name="warning_get_links">Options such as “Send decryption key separately”, “Set expiry date” or “Set password protection” are only available for single items.</string>
    <!-- Action which allows to copy all the links showed in the list. -->
    <string name="action_copy_all">Copy all</string>
    <!-- Confirmation shown informing links have been sent to the selected chats -->
    <plurals name="links_sent">
        <item quantity="one">Link successfully sent.</item>
        <item quantity="other">Links successfully sent.</item>
    </plurals>
    <!-- Confirmation shown informing links have been copied to the clipboard -->
    <plurals name="links_copied_clipboard">
        <item quantity="one">Link copied to the clipboard.</item>
        <item quantity="other">Links copied to the clipboard.</item>
    </plurals>
    <!-- Plural string used as button label or title of the screen to get only one or several links at the same time. -->
    <plurals name="get_links">
        <item quantity="one">Get Link</item>
        <item quantity="other">Get Links</item>
    </plurals>
    <!-- Ask for confirmation before clear offline files -->
    <string name="clear_offline_confirmation">Clear all offline files?</string>
    <!-- Banner text when the call is in progress and I'm the only participant. -->
    <string name="banner_alone_on_the_call">You are the only one here</string>
    <!-- Item menu option upon right click on meeting. -->
    <string name="context_meeting">Meeting</string>
    <!-- Menu option that allows the user to start/join meeting. -->
    <string name="start_join_meeting">Start or Join meeting</string>
    <!-- Label that create a meeting -->
    <string name="new_meeting">New meeting</string>
    <!-- Label that join a meeting -->
    <string name="join_meeting">Join meeting</string>
    <!-- Button that create a meeting -->
    <string name="btn_start_meeting">Start meeting</string>
    <!-- Button that join a meeting as guest -->
    <string name="btn_join_meeting_as_guest">Join as a guest</string>
    <!-- Hint shown to guide user on meeting name -->
    <string name="type_meeting_name">%s’s meeting</string>
    <!-- General label for reject the call. -->
    <string name="general_reject">Hang up</string>
    <!-- General label for microphone -->
    <string name="general_mic">Mic</string>
    <!-- General label for microphone muted -->
    <string name="general_mic_mute">Your microphone is turned off</string>
    <!-- General label for microphone unmuted -->
    <string name="general_mic_unmute">Your microphone is turned on</string>
    <!-- General label for camera -->
    <string name="general_camera">Camera</string>
    <!-- General label for camera enable -->
    <string name="general_camera_enable">Your camera is turned on.</string>
    <!-- General label for camera disable -->
    <string name="general_camera_disable">Your camera is turned off.</string>
    <!-- Label for hold meeting -->
    <string name="meeting_hold">Hold</string>
    <!-- General label for speaker -->
    <string name="general_speaker">Speaker</string>
    <!-- General label for headphone-->
    <string name="general_headphone">Headphones</string>
    <!-- General label for headphone on-->
    <string name="general_headphone_on">Headphones are active</string>
    <!-- General label for speaker on-->
    <string name="general_speaker_on">Your speaker is turned on</string>
    <!-- General label for speaker off-->
    <string name="general_speaker_off">Your speaker is turned off</string>
    <!-- Label for end meeting-->
    <string name="meeting_end">End</string>
    <!-- Invite contacts as participants of the meeting-->
    <string name="invite_participants">Invite participants</string>
    <!-- The number of participants in the meeting-->
    <string name="participants_number">Participants (%d)</string>
    <!-- Pin the participant to speaker view in the meeting-->
    <string name="pin_to_speaker">Display in main view</string>
    <!-- Make the participant as moderator in the meeting-->
    <string name="make_moderator">Make moderator</string>
    <!-- The title of dialog for end meeting confirmation-->
    <string name="title_end_meeting">Leave meeting now?</string>
    <!-- no moderator when the moderator leave meeting-->
    <string name="no_moderator">No moderator</string>
    <!-- assign moderator message when the moderator leave meeting-->
    <string name="assign_moderator_message">Before leaving, please assign one or more new moderators for the meeting.</string>
    <!-- assign moderator option when the moderator leave meeting-->
    <string name="assign_moderator">Make moderator</string>
    <!-- leave anyway option when the moderator leave meeting-->
    <string name="leave_anyway">Leave anyway</string>
    <!-- The message alert user to pick new moderator on assign moderator page-->
    <string name="pick_new_moderator_message">Please assign one or more new moderators.</string>
    <!-- The title of dialog for changing meeting name-->
    <string name="change_meeting_name">Change the meeting name</string>
    <!-- The number of participants in the meeting on meeting info page-->
    <string name="info_participants_number">Participants: %d</string>
    <!-- The name of moderators in the meeting on meeting info page-->
    <string name="info_moderator_name">Moderator: %s</string>
    <!-- The literal meeting link text-->
    <string name="meeting_link">Meeting link</string>
    <!-- Subtitle of the meeting screen-->
    <string name="duration_meeting">Duration</string>
    <!-- The question in on-boarding screen asking if the user is going to join meeting as guest-->
    <string name="join_meeting_as_guest">Join meeting as guest</string>
    <!-- The title of the paste meeting link dialog for guest-->
    <string name="paste_meeting_link_guest_dialog_title">You are invited to a meeting.</string>
    <!-- Tell the guest to paste the meeting link in the edit box-->
    <string name="paste_meeting_link_guest_instruction">Tap the Meeting link sent to you or paste it here</string>
    <!-- Banner text to indicate poor network quality-->
    <string name="slow_connection_meeting">Poor connection quality</string>
    <!-- the message in the alert dialog for notifying the meeting has ended-->
    <string name="meeting_has_ended">Meeting has ended</string>
    <!-- error message shown when a meeting link is not well formed-->
    <string name="invalid_meeting_link_args">Invalid meeting link</string>
    <!-- Warning show to the user when the app needs permissions to start a meeting.-->
    <string name="meeting_permission_info">Access permissions needed for MEGA</string>
    <!-- Message of a dialog to show user the permissions that needed-->
    <string name="meeting_permission_info_message">MEGA needs access to your microphone and camera for meetings.</string>
    <!-- Button to confirm the action of restarting one transfer-->
    <string name="button_permission_info">Got it</string>
    <!-- Warning show to the user when the app needs permissions to get the best meeting experience and the user has denied them.-->
    <string name="meeting_required_permissions_warning">Go to Settings to allow MEGA to access your camera and microphone.</string>
    <!-- The button text in the meeting ended alert dialog. Click the button to open the group chat screen of the meeting-->
    <string name="view_meeting_chat">View meeting chat</string>
    <!-- the content of tips when the user uses the meeting first time-->
    <string name="tip_invite_more_participants">Invite more participants to the meeting. Swipe up to invite.</string>
    <!-- the content of tips when the user enters recent chat page first time-->
    <string name="tip_create_meeting">Tap to create a new meeting</string>
    <!-- the content of tips when the user enters start conversation page first time-->
    <string name="tip_setup_meeting">Quickly set up a MEGA meeting with our new encrypted meeting feature</string>
    <!-- the content of snack bar when the user be the new moderator-->
    <string name="be_new_moderator">You are the new moderator.</string>
    <!-- the content of snack bar when copied meeting link-->
    <string name="copied_meeting_link">Copied meeting link.</string>
    <!-- Title of the layout to join a meeting from the chat screen. -->
    <string name="join_meeting_layout_in_group_call">Tap to join current meeting.</string>
    <!-- Title of fifth tour screen -->
    <string name="title_tour_five">MEGA Meeting</string>
    <!-- Content of fourth tour screen -->
    <string name="content_tour_five">End-to-end encrypted video meeting</string>
    <!-- Error shown when it tries to open an invalid meeting link and the text view is empty -->
    <string name="invalid_meeting_link_empty">Please enter a valid meeting link</string>
    <!-- Guest leave call-->
    <string name="more_than_meeting">More than just meetings</string>
    <!-- the title of join without account on left meeting page-->
    <string name="left_meeting_join_title">Your privacy matters</string>
    <!-- the content of join without account on left meeting page-->
    <string name="left_meeting_join_content">Join the largest secure cloud storage and collaboration platform in the world.</string>
    <!-- the bonus title of join without account on left meeting page-->
    <string name="left_meeting_bonus_title">Get 20 GB for free</string>
    <!-- the bonus content of join without account on left meeting page-->
    <string name="left_meeting_bonus_content">Sign up now and enjoy advanced collaboration features for free.</string>
    <!-- Content of ongoing call for MaterialAlertDialog-->
    <string name="ongoing_call_content">Another call in progress. Please end your current call before making another.</string>
    <!-- The hint text when changing meeting name-->
    <string name="new_meeting_name">New meeting name</string>
    <!-- The content of dialog when failed for creating meeting-->
    <string name="meeting_is_failed_content">Failed to create meeting.</string>
    <!-- Word next to own user’s name on participant list -->
    <string name="meeting_me_text_bracket">%1s [A](me)[/A]</string>
    <!-- Menu item to change from thumbnail view to main view in meeting-->
    <string name="main_view">Main view</string>
    <!-- Warning in Offline section alerting all the Offline files will be deleted after logout. -->
    <string name="offline_warning">Logging out deletes your offline content.</string>
    <!-- Settings category which contains all preferences related to user interface. -->
    <string name="user_interface_setting">User interface</string>
    <!-- Setting which allows to choose the start screen. -->
    <string name="start_screen_setting">Start screen</string>
    <!-- Setting which allows to hide or show the recent activity. -->
    <string name="hide_recent_setting">Hide recent activity</string>
    <!-- Context of a setting which allows to hide or show the recent activity. -->
    <string name="hide_recent_setting_context">Hide recent activity in Home section.</string>
    <!-- Title of a dialog informing the start screen can be modified. -->
    <string name="choose_start_screen_title">Choose your start screen</string>
    <!-- Test of a dialog informing the start screen can be modified. -->
    <string name="choose_start_screen_text">Change settings to choose which screen opens when you next launch the MEGA app.</string>
    <!-- Action button which allows to change a setting. -->
    <string name="change_setting_action">Change setting</string>
    <!-- Subtitle of the settings page where the start screen can be chosen. -->
    <string name="configure_start_screen">Configure default start screen</string>
    <!-- Homepage section. -->
    <string name="home_section">Home</string>
    <!-- Action button which allows to show the recent activity. -->
    <string name="show_activity_action">Show activity</string>
    <!-- Text informing the recent activity is hidden. -->
    <string name="recents_activity_hidden">[B]Recents[/B] activity hidden</string>
    <!-- Alert informing the user can choose the video quality for Camera Uploads Videos -->
    <string name="video_quality_info">You can save space by decreasing the video quality in Camera Uploads settings.</string>
    <!-- Label indicating video original quality -->
    <string name="original_quality">Original quality</string>
    <!-- Settings label which allows to enable or disable fingerprint unlock. -->
    <string name="setting_fingerprint">Fingerprint ID</string>
    <!-- Title of the dialog which allows to enable the fingerprint unlock. -->
    <string name="title_enable_fingerprint">Confirm your fingerprint to unlock</string>
    <!-- Title of the dialog which allows to unlock the app with the fingerprint. -->
    <string name="title_unlock_fingerprint">Unlock using your fingerprint</string>
    <!-- Button of the dialog which allows to unlock the app with the fingerprint. Gives the option to unlock with the passcode instead -->
    <string name="action_use_passcode">Use passcode</string>
    <!-- Message informing the fingerprint was enabled successfully -->
    <string name="confirmation_fingerprint_enabled">Your fingerprint is confirmed</string>
    <!-- Warning indicating an image (GIF) cannot be inserted in an input text. Same string than the one shown by the system when it detects this behaviour on its own. -->
    <string name="image_insertion_not_allowed">MEGA does not support image insertion here</string>
    <!-- The label under the button of viewing all images screen -->
    <string name="section_images">Images</string>
    <!-- Title of the dialog warning the user about disable file versioning. -->
    <string name="disable_versioning_label">Disable file versioning</string>
    <!-- Warning of the dialog informing the user about disable file versioning. -->
    <string name="disable_versioning_warning">Our file versioning feature ensures that we keep older copies of your files around if you replace them with newer versions. If you disable File Versioning you will no longer have this protection; the old copy will be lost when you replace it.</string>
    <!-- Warning informing the user the folder location is trying to open no longer exists. -->
    <string name="location_not_exist">This location no longer exists.</string>
    <!-- Warning shown informing the contact has been previously invited. The placeholder is to show the name of the contact. -->
    <string name="contact_already_invited">You have already invited %1$s</string>
    <!-- Warning shown informing the contact request has been sent and can be managed in sent requests section. -->
    <string name="contact_invited">Invite sent successfully. See sent requests.</string>
    <!-- Title of the menu when the select tracks on playlist page-->
    <string name="title_select_tracks">Select tracks</string>
    <!-- Message when file available offline. -->
    <string name="file_available_offline">File available Offline</string>
    <!-- Message when file removed from offline. -->
    <string name="file_removed_offline">File removed from Offline</string>
    <!-- Menu option to open a link. Also title of the dialog to open a link. -->
    <string name="action_open_link">Open link</string>
    <!-- error message shown when a chat link is not well formed. -->
    <string name="invalid_chat_link_args">Invalid chat link</string>
    <!-- Menu option to open a chat link. -->
    <string name="action_open_chat_link">Open chat link</string>
    <!-- Hint shown in the open chat link alert dialog. -->
    <string name="hint_enter_chat_link">Enter chat link</string>
    <!-- Hint shown in the open link alert dialog. -->
    <string name="hint_paste_link">Paste link</string>
    <!-- Error shown when it tries to open an invalid file or folder link .-->
    <string name="invalid_file_folder_link">Invalid file or folder link</string>
    <!-- Error shown when it tries to open an invalid file or folder link and the text view is empty. -->
    <string name="invalid_file_folder_link_empty">Please enter a valid file or folder link</string>
    <!-- Error shown when it tries to open an invalid chat link and the text view is empty. -->
    <string name="invalid_chat_link_empty">Please enter a valid chat link</string>
    <!-- Error shown when it tries to open a chat link from the Cloud Drive section. -->
    <string name="valid_chat_link">You have pasted a chat link.</string>
    <!-- Error shown when it tries to open a contact link from the Cloud Drive section. -->
    <string name="valid_contact_link">You have pasted a contact link.</string>
    <!-- Action button to open a contact link.-->
    <string name="action_open_contact_link">Open contact link</string>
    <!-- title for the settings to enable high resolution images when on mobile data -->
    <string name="settings_mobile_data_resoluton_title">Use mobile data to preview high resolution images</string>
    <!-- summary for the settings to enable high resolution images when on mobile data -->
    <string name="settings_mobile_data_resoluton_summary">Allow the use of mobile data to load high resolution images when previewing. If disabled, the original image will only be loaded when you zoom in.</string>
    <!-- If users want to move the root backup folder, all backups underneath it are disabled. Warning dialog will show to confirm -->
    <string name="backup_move_root_folder">You are changing a default backup folder location. This may affect your ability to find your backup folder in the future. Please remember where it is located so that you can find it in the future.</string>
    <!-- If users want to move the sub backup folder, all backups underneath it are disabled. Warning dialog will show to confirm -->
    <string name="backup_move_sub_folder">Moving this folder changes the destination of one or more configured backups and may have unintended consequences. The backups will be turned off for your safety. Backups can be re-enabled with the MEGA Desktop App. Do you want to proceed?</string>
    <!-- If users want to delete the root backup folder, all backups underneath it are disabled. Warning dialog will show to confirm -->
    <string name="backup_remove_root_folder">You are deleting your backups folder. This will remove all the backups you have set. Are you sure you want to do this?</string>
    <!-- If users want to delete the sub backup folder, all backups underneath it are disabled. Warning dialog will show to confirm -->
    <string name="backup_remove_sub_folder">Are you sure you want to delete your backup folder and disable the associated backup?</string>
    <!-- The title of warning dialog for single folder moving -->
    <string name="backup_move_folder_title">Move “%1s”</string>
    <!-- The title of warning dialog for single folder deleting -->
    <string name="backup_remove_folder_title">Move “%1s” to Rubbish Bin</string>
    <!-- The title of warning dialog for multi-folder moving -->
    <string name="backup_move_multiple_folder_title">Move backup folders</string>
    <!-- The title of warning dialog for single folder deleting -->
    <string name="backup_remove_multiple_folder_title">Move backup folders to Rubbish Bin</string>
    <!-- The confirm information of warning dialog for deleting -->
    <string name="backup_disable_confirm">Disable backup</string>
    <!-- The confirm information of warning dialog for moving "My backup" -->
    <string name="backup_move_confirm">Move backup</string>
    <!-- The confirm information of warning dialog for deleting -->
    <string name="backup_action_confirm">Please type “%1s” to confirm this action</string>
    <!-- when checking the input -->
    <string name="error_backup_confirm_dont_match">Text entered does not match</string>
    <!-- The title of confirm dialog for adding item to "My backup" -->
    <string name="backup_add_confirm_title">Add item to “%1s”</string>
    <!-- The title of warning dialog for adding item to "My backup" -->
    <string name="backup_add_item_title">Set up backup</string>
    <!-- If users want to add items to the "My backup" folder, Warning dialog will show to confirm -->
    <string name="backup_add_item_to_root_text">To ensure these items added to your backup folder are automatically synchronised to the MEGA Cloud, please set them up in the MEGA Desktop App.</string>
    <!-- If users want to share items in the "My backup" folder, Warning dialog will show to confirm -->
    <string name="backup_share_permission_title">Read-only</string>
    <!-- If users want to share items in the "My backup" folder, Warning dialog will show to confirm -->
    <string name="backup_share_permission_text">This folder can only be shared as read-only; as this is a backup folder, any changes to its content could disable the backup.</string>
    <!-- If users want to add items to the "My backup" device folder, Warning dialog will show to confirm -->
    <string name="backup_add_item_text">Items in this folder are part of a configured backup and are synchronised to a local folder. Taking this action will break the synchronisation and disable the backup. The backup can be re-enabled with the MEGA Desktop App. Are you sure you want to proceed?</string>
    <!-- Share multi backup folders, show below warning message -->
    <string name="backup_multi_share_permission_text">These folders can only be shared as read-only; as they are backup folders, any changes to their content could disable the backups.</string>
    <!-- Share multi folders mix with backup and non-backup folders, show below warning message -->
    <string name="backup_share_with_root_permission_text">Some folders shared are backup folders and read-only. Do you wish to continue?</string>
<<<<<<< HEAD
    <!-- Warning of the scanning transfers dialog. It warns about not closing the app because the transfers will be lost. -->
    <string name="warning_scanning_transfers">Please do not close the application.</string>
    <!-- Stage of the scanning transfers dialog indicating transfers are scanning. -->
    <string name="scanning_transfers">Scanning&#8230;</string>
    <!-- Label cancel transfers. -->
    <string name="cancel_transfers">Cancel transfers</string>
    <!-- Warning informing what will happen if proceed on cancelling transfers. -->
    <string name="warning_cancel_transfers">Interrupting the transfer process may render some of the items incomplete.</string>
    <!-- Button which dismisses the warning and proceeds with the cancel transfers action. -->
    <string name="button_proceed">Proceed</string>
    <!-- Warning informing transfers were cancelled. -->
    <string name="transfers_cancelled">Transfers were cancelled.</string>
    <!-- Title of the screen where a name collision has been detected and some options to choose are shown to the user. -->
    <string name="title_duplicated_items">Duplicated items</string>
    <!-- Informs about a name collision, the file is trying to upload, move or copy already exists on the location. The placeholder is for the name of the file.-->
    <string name="file_already_exists_in_location">A file named %1$s already exists in this location.</string>
    <!-- Header giving more context about a name collision, informing there are different option to choose for the file. -->
    <string name="choose_file">Select the file you want to keep</string>
    <!-- Header giving more context about a name collision, informing there are different option to choose. -->
    <string name="choose_folder">Select whether you want to merge the folders</string>
    <!-- Informs about a name collision, the folder is trying to upload, move or copy already exists on the location. The placeholder is for the name of the folder. -->
    <string name="folder_already_exists_in_location">The folder named %1$s already exists in this location.</string>
    <!-- Informs about what is expected after choose the option upload and replace for a name collision if file versioning is disabled. -->
    <string name="warning_upload_and_replace">The current version of the file will be replaced with the file you are uploading.</string>
    <!-- Upload and replace action button for a name collision. -->
    <string name="upload_and_replace">Upload and replace</string>
    <!-- Informs about what is expected after choose the option upload and update for a name collision if file versioning is enabled. -->
    <string name="warning_versioning_upload_and_update">The file will be updated with version history:</string>
    <!-- Upload and update action button for a name collision. -->
    <string name="upload_and_update">Upload and update</string>
    <!-- Don’t upload action button for a name collision. -->
    <string name="do_not_upload">Don’t upload</string>
    <!-- Informs about what is expected after choose the option upload and rename for a name collision. -->
    <string name="warning_upload_and_rename">The file you are uploading will be renamed as:</string>
    <!-- Upload and rename action button for a name collision. -->
    <string name="upload_and_rename">Upload and rename</string>
    <!-- Informs about what is expected after choose the option move and replace for a name collision if file versioning is disabled. -->
    <string name="warning_move_and_replace">Replace the file in the destination folder with the file you are moving.</string>
    <!-- Move and replace action button for a name collision. -->
    <string name="move_and_replace">Move and replace</string>
    <!-- Don’t move action button for a name collision. -->
    <string name="do_not_move">Don’t move</string>
    <!-- Informs about what is expected after choose the option move and rename for a name collision. -->
    <string name="warning_move_and_rename">The file you are moving will be renamed as:</string>
    <!-- Move and rename action button for a name collision. -->
    <string name="move_and_rename">Move and rename</string>
    <!-- Informs about what is expected after choose the option copy and replace for a name collision if file versioning is disabled. -->
    <string name="warning_copy_and_replace">Replace the file in the destination folder with the file you are copying.</string>
    <!-- Copy and replace action button for a name collision. -->
    <string name="copy_and_replace">Copy and replace</string>
    <!-- Don’t copy action button for a name collision. -->
    <string name="do_not_copy">Don’t copy</string>
    <!-- Informs about what is expected after choose the option copy and rename for a name collision. -->
    <string name="warning_copy_and_rename">The file you are copying will be renamed as:</string>
    <!-- Copy and rename action button for a name collision. -->
    <string name="copy_and_rename">Copy and rename</string>
    <!-- Option given to the user in a name collision. If is marked, then the action chosen will be applied for the rest of collisions. The placeholder is for the number of pending name collisions conflicts that remain unsolved. -->
    <string name="file_apply_for_all">Apply this option on the next %1$d conflicts</string>
    <!-- Informs about what is expected after choose the option copy and merge for a name collision. -->
    <string name="warning_copy_and_merge">Merge the folder at the destination with the folder you are copying</string>
    <!-- Copy and merge action button for a name collision. -->
    <string name="copy_and_merge">Copy and merge</string>
    <!-- Informs about what is expected after choose the option move and merge for a name collision. -->
    <string name="warning_move_and_merge">Merge the folder at the destination with the folder you are moving.</string>
    <!-- Move and merge action button for a name collision. -->
    <string name="move_and_merge">Move and merge</string>
    <!-- Informs about what is expected after choose the option upload and merge for a name collision. -->
    <string name="warning_upload_and_merge">Merge the folder at the destination with the folder you are uploading.</string>
    <!-- Upload and merge action button for a name collision. -->
    <string name="upload_and_merge">Upload and merge</string>
    <!-- Informs about what is expected after choose the option "Don’t copy/move/upload" for file name collisions. -->
    <string name="skip_file">No files will be changed. You will keep the file below:</string>
    <!-- Informs about what is expected after choose the option "Don’t copy/move/upload" for folder name collisions. -->
    <string name="skip_folder">Skip this folder</string>
=======
    <!-- Indicates the content of the backup folder -->
    <plurals name="num_devices">
        <item quantity="one">%d device</item>
        <item quantity="other">%d devices</item>
    </plurals>
    <!-- Title of the button when you want to answer a one to one call -->
    <string name="title_join_one_to_one_call">Answer call</string>
    <!-- Action button to upload files. -->
    <string name="upload_files">Upload files</string>
    <!-- Action button to upload a folder. -->
    <string name="upload_folder">Upload folder</string>
    <!-- Title of the dialog warning the user about cancel uploads. -->
    <string name="cancel_uploads">Cancel uploads</string>
    <!-- Warning alerting user if proceed with the action all the uploads will be cancelled. -->
    <string name="cancel_uploads_warning">Interrupting the upload process will result on all your uploads being cancelled.</string>
    <!-- Button to proceed with action. -->
    <string name="action_proceed">Proceed</string>
>>>>>>> fdfbad93
</resources><|MERGE_RESOLUTION|>--- conflicted
+++ resolved
@@ -4212,7 +4212,23 @@
     <string name="backup_multi_share_permission_text">These folders can only be shared as read-only; as they are backup folders, any changes to their content could disable the backups.</string>
     <!-- Share multi folders mix with backup and non-backup folders, show below warning message -->
     <string name="backup_share_with_root_permission_text">Some folders shared are backup folders and read-only. Do you wish to continue?</string>
-<<<<<<< HEAD
+    <!-- Indicates the content of the backup folder -->
+    <plurals name="num_devices">
+        <item quantity="one">%d device</item>
+        <item quantity="other">%d devices</item>
+    </plurals>
+    <!-- Title of the button when you want to answer a one to one call -->
+    <string name="title_join_one_to_one_call">Answer call</string>
+    <!-- Action button to upload files. -->
+    <string name="upload_files">Upload files</string>
+    <!-- Action button to upload a folder. -->
+    <string name="upload_folder">Upload folder</string>
+    <!-- Title of the dialog warning the user about cancel uploads. -->
+    <string name="cancel_uploads">Cancel uploads</string>
+    <!-- Warning alerting user if proceed with the action all the uploads will be cancelled. -->
+    <string name="cancel_uploads_warning">Interrupting the upload process will result on all your uploads being cancelled.</string>
+    <!-- Button to proceed with action. -->
+    <string name="action_proceed">Proceed</string>
     <!-- Warning of the scanning transfers dialog. It warns about not closing the app because the transfers will be lost. -->
     <string name="warning_scanning_transfers">Please do not close the application.</string>
     <!-- Stage of the scanning transfers dialog indicating transfers are scanning. -->
@@ -4287,23 +4303,4 @@
     <string name="skip_file">No files will be changed. You will keep the file below:</string>
     <!-- Informs about what is expected after choose the option "Don’t copy/move/upload" for folder name collisions. -->
     <string name="skip_folder">Skip this folder</string>
-=======
-    <!-- Indicates the content of the backup folder -->
-    <plurals name="num_devices">
-        <item quantity="one">%d device</item>
-        <item quantity="other">%d devices</item>
-    </plurals>
-    <!-- Title of the button when you want to answer a one to one call -->
-    <string name="title_join_one_to_one_call">Answer call</string>
-    <!-- Action button to upload files. -->
-    <string name="upload_files">Upload files</string>
-    <!-- Action button to upload a folder. -->
-    <string name="upload_folder">Upload folder</string>
-    <!-- Title of the dialog warning the user about cancel uploads. -->
-    <string name="cancel_uploads">Cancel uploads</string>
-    <!-- Warning alerting user if proceed with the action all the uploads will be cancelled. -->
-    <string name="cancel_uploads_warning">Interrupting the upload process will result on all your uploads being cancelled.</string>
-    <!-- Button to proceed with action. -->
-    <string name="action_proceed">Proceed</string>
->>>>>>> fdfbad93
 </resources>