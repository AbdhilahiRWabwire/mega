--- conflicted
+++ resolved
@@ -3999,13 +3999,10 @@
         <item quantity="one">1 item was not restored successfully</item>
         <item quantity="other">%d items were not restored successfully</item>
     </plurals>
-<<<<<<< HEAD
+    <!-- Button of the warning dialog indicating the renamed name file extension is not the same to confirm the change. -->
+    <string name="action_change_anyway">Change anyway</string>
     <!-- Section name for the “Contact Requests” section.Preferably one word. -->
     <string name="section_requests">Requests</string>
     <!-- Section name for the “Groups” section.Preferably one word. -->
     <string name="section_groups">Groups</string>
-=======
-    <!-- Button of the warning dialog indicating the renamed name file extension is not the same to confirm the change. -->
-    <string name="action_change_anyway">Change anyway</string>
->>>>>>> 933af72b
 </resources>