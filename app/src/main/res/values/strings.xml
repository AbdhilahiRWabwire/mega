--- conflicted
+++ resolved
@@ -3037,13 +3037,11 @@
 
     <string name="menu_scan_document" context="Menu option that allows the user to scan document and upload it directly to MEGA.">Scan document</string>
 
-<<<<<<< HEAD
+    <string name="user_is_not_contact" context="Message displayed when clicking on a contact attached to the chat that is not my contact">%s is not on your contacts list</string>
+
+
     <string name="theme_light" context="Option of color theme, light mode.">Light</string>
     <string name="theme_dark" context="Option of color theme, dark mode.">Dark</string>
     <string name="theme_system_default" context="Option of color theme, follow the system setting.">System default</string>
     <string name="theme_battery_saver" context="Option of color theme, follow the system battery saver settings.">Set by Battery Saver</string>
-=======
-    <string name="user_is_not_contact" context="Message displayed when clicking on a contact attached to the chat that is not my contact">%s is not on your contacts list</string>
-
->>>>>>> f0714b8c
 </resources>