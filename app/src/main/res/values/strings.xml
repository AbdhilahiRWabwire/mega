<?xml version="1.0" encoding="utf-8"?>
<resources>

    <string name="app_name" context="Not translate">MEGA</string>
    <string name="pdf_app_name" context="Not translate">MEGA PDF Viewer</string>
    <string name="app_version" context="Not translate">3.3 (170)</string>
    <string name="sdk_version" context="Not translate">fc6d053</string>
    <string name="karere_version" context="Not translate">c93764a</string>
    <!--
    <string name="full_description_text" context="Full description text of the app in the Google Play page of the app">MEGA is a secure cloud storage service that gives you 50 GB free storage space. Unlike other cloud storage providers, your data is encrypted and decrypted by your client devices only and never by us.\nUpload your files from your smartphone or tablet then search, store, download, stream, view, share, rename or delete your files any time, from any device, anywhere. Share folders with your contacts and see their updates in real time.\nThe encryption process means we cannot access or reset your password so you MUST remember it (unless you have your Master Key backed up) or you will lose access to your stored files.\nInside the app you can upgrade your storage space and transfer quota quota with a monthly or yearly subscription.\nPRO LITE subscription: 4.99 € per month or 49.99 € per year gives you 200 GB of storage space and 1 TB of transfer quota per month.\nPRO I subscription: 9.99 € per month or 99.99 € per year gives you 500 GB of storage space and 2 TB of transfer quota per month.\nPRO II subscription: 19.99 € per month or 199.99 € per year gives you 2 TB of storage space and 4 TB of transfer quota per month.\nPRO III subscription: 29.99 € per month or 299.99 € per year gives you 4 TB of storage space and 8 TB of transfer quota per month.\nSubscriptions are renewed automatically for successive subscription periods of the same duration and at the same price as the initial period chosen. To manage your subscriptions, simply click on the Play Store icon on your handset, sign in with your Google ID (if you haven\'t already done so) and then click on the MEGA app. You\'ll be able to manage your subscription there.\nFor more info, please check our website: \n https://mega.nz/mobile_terms.html \n https://mega.nz/mobile_privacy.html \nNew Terms of Service apply effective from 20 February 2016. See https://mega.nz/TermsOfService2016.pdf \n Note: For desktop access to your files Mega needs to use HTML5 compatible browsers to handle our advanced features. We recommend Mozilla Firefox and Google Chrome. However the mobile versions of browsers cannot access the Mega cloud storage system.</string>
    -->
    <!--
    <string name="short_description_text" context="Short description text of the app in the Google Play page of the app">MEGA is Cloud Storage with Powerful Always-On Privacy. 50GB for free</string>
    -->

    <string name="general_x_of_x" context="Showing progress of elements. Example: 2 of 10."> of </string>
    <string name="general_yes" context="Answer for confirmation dialog.">Yes</string>
    <string name="general_no" context="Answer for confirmation dialog.">No</string>
    <string name="general_cancel" context="Answer for confirmation dialog.">Cancel</string>
    <string name="general_move_to" context="When moving a file to a location in MEGA. This is the text of the button after selection the destination">Move to</string>
    <string name="general_copy_to" context="When copying a file to a location in MEGA. This is the text of the button after selection the destination">Copy to</string>
    <!--
    <string name="general_import_to" context="When importing a file to a location in MEGA. This is the text of the button after selection the destination">Import to</string>
    -->
    <string name="general_select" context="Selecting a specific location in MEGA. This is the text of the button">Select</string>
    <string name="general_select_to_upload" context="Selecting a specific location in MEGA. This is the text of the button">Select files</string>
    <string name="general_select_to_download" context="Selecting a specific location in MEGA. This is the text of the button">Select folder</string>
    <string name="general_create" context="This is the final button when creating a folder in the dialog where the user inserts the folder name">Create</string>
    <!-- This string is commented in FileStorageActivityLollipop.java
    <string name="general_upload" context="Button text when uploading a file to a previously selected location in MEGA">Upload File</string>
    -->
    <string name="general_download" context="Item menu option upon right click on one or multiple files.">Download</string>
    <string name="general_add" context="button">Add</string>
    <string name="general_move" context="button">Move</string>
    <string name="general_remove" context="button">Remove</string>
    <string name="general_share" context="button">Share</string>
    <!--
    <string name="general_confirm" context="button">Confirm</string>
    -->
    <string name="general_leave" context="button">Leave</string>
    <string name="general_decryp" context="button">Decrypt</string>

    <string name="general_export" context="button">Export</string>

    <!--
    <string name="general_empty" context="Button to delete the contents of the trashbin. Can also be translated as &quot;clear&quot;">Empty</string>
    -->
    <string name="general_loading" context="state previous to import a file">Loading</string>
    <string name="general_importing" context="state while importing the file">Importing</string>
    <string name="general_import" context="Import button. When the user clicks this button the file will be imported to his account.">Import</string>
    <string name="general_storage" context="Text listed before the amount of storage a user gets with a certain package. For example: &quot;1TB Storage&quot;.">Storage</string>
    <string name="general_bandwidth" context="Text listed before the amount of bandwidth a user gets with a certain package. For example: &quot;8TB Bandwidth&quot;. Can also be translated as data transfer.">Transfer Quota</string>
    <string name="general_subscribe" context="Text placed inside the button the user clicks when upgrading to PRO. Meaning: subscribe to this plan">Subscribe</string>
    <!--
    <string name="general_continue" context="Text placed inside the button the user clicks when clicking into the FREE account. Meaning: Continue to the main screen">Continue</string>
    -->
    <string name="general_error_word" context="It will be followed by the error message">Error</string>
    <string name="general_not_yet_implemented" context="when clicking into a menu whose functionality is not yet implemented">Not yet implemented</string>
    <string name="error_no_selection" context="when any file or folder is selected">No file or folder selected</string>
    <string name="general_already_downloaded" context="when trying to download a file that is already downloaded in the device">Already downloaded</string>
    <string name="general_already_uploaded" context="when trying to upload a file that is already uploaded in the folder">already uploaded</string>
    <string name="general_file_info" context="Label of the option menu. When clicking this button, the app shows the info of the file">File info</string>
    <string name="general_folder_info" context="Label of the option menu. When clicking this button, the app shows the info of the folder">Folder info</string>
    <!--
    <string name="general_menu" context="Title when the left menu is opened">Menu</string>
    -->

    <string name="error_general_nodes" context="Error getting the root node">Error. Please, try again.</string>

    <string name="secondary_media_service_error_local_folder" context="Local folder error in Sync Service. There are two syncs for images and videos. This error appears when the secondary media local folder doesn't exist">The secondary media folder does not exist, please choose a new folder</string>
    <string name="no_external_SD_card_detected" context="when no external card exists">No external storage detected</string>
    <string name="no_permissions_upload" context="On clicking menu item upload in a incoming shared folder read only">This folder is read only. You do not have permission to upload</string>

    <string name="remove_key_confirmation" context="confirmation message before removing the previously downloaded MasterKey file">You are removing the previously exported Recovery Key file</string>
    <!--
    <string name="export_key_confirmation" context="confirmation message before downloading to the device the MasterKey file">Security warning! This is a high risk operation. Do you want to continue?</string>
    -->

    <!--
    <string name="more_options_overflow" context="title of the menu for more options for each file (rename, share, copy, move, etc)">More options</string>
    -->
    <string name="confirmation_add_contact" context="confirmation message before sending an invitation to a contact">Do you want to send an invitation to %s?</string>
    <!--
    <string name="confirmation_remove_multiple_contacts" context="confirmation message before removing mutiple contacts">Remove these %d contacts?</string>

    <string name="confirmation_move_to_rubbish" context="confirmation message before removing a file">Move to rubbish bin?</string>
    <string name="confirmation_move_to_rubbish_plural" context="confirmation message before removing a file">Move to rubbish bin?</string>

    <string name="confirmation_delete_from_mega" context="confirmation message before removing a file">Delete from MEGA?</string>
    <string name="confirmation_leave_share_folder" context="confirmation message before leaving an incoming shared folder">If you leave the folder, you will not be able to see it again</string>

    <string name="confirmation_alert" context="confirmation message before removing a file">Please confirm</string>
    -->

    <string name="action_logout" context="Button where the user can sign off or logout">Logout</string>
    <string name="action_add" context="Menu item">Upload</string>
    <string name="action_create_folder" context="Menu item">Create new folder</string>
    <string name="action_open_link" context="Menu item">Open link</string>
    <!--
    <string name="action_upload" context="Button text when choosing the destination location in MEGA">Upload to</string>
    -->

    <string name="action_settings" context="Menu item">Settings</string>
    <string name="action_search" context="Search button">Search</string>
    <string name="action_play" context="Search button">Play</string>
    <string name="action_pause" context="Search button">Pause</string>
    <string name="action_refresh" context="Menu item">Refresh</string>
    <string name="action_sort_by" context="Menu item">Sort by</string>
    <string name="action_help" context="Menu item">Help</string>
    <string name="action_upgrade_account" context="Change from a free account to paying MEGA">Upgrade account</string>
    <string name="upgrading_account_message" context="Message while proceeding to upgrade the account">Upgrading account</string>
    <string name="action_select_all" context="Menu item to select all the elements of a list">Select all</string>
    <string name="action_unselect_all" context="Menu item to unselect all the elements of a list">Clear selection</string>
    <string name="action_grid" context="Menu item to change from list view to grid view">Thumbnail view</string>
    <string name="action_list" context="Menu item to change from grid view to list view">List view</string>
    <string name="action_export_master_key" context="Menu item to let the user export the MasterKey">Backup Recovery Key</string>
    <string name="action_remove_master_key" context="Menu item to let the user remove the MasterKey (previously downloaded)">Remove Recovery Key</string>
    <string name="action_cancel_subscriptions" context="Menu item to let the user cancel subscriptions">Cancel subscription</string>
    <string name="toast_master_key_removed" context="success message when the MasterKey file has been removed">The Recovery Key file has been removed</string>
    <string name="cancel_subscription_ok" context="success message when the subscription has been canceled correctly">The subscription has been cancelled</string>
    <string name="cancel_subscription_error" context="error message when the subscription has not been canceled successfully">We were unable to cancel your subscription. Please contact support&#64;mega.nz for assistance</string>
    <string name="action_kill_all_sessions" context="Menu item to kill all opened sessions">Close other sessions</string>
    <string name="success_kill_all_sessions" context="Message after kill all opened sessions">The remaining sessions have been closed</string>
    <string name="error_kill_all_sessions" context="Message after kill all opened sessions">Error when closing the opened sessions</string>

    <plurals name="general_num_files" context="this is used for example when downloading 1 file or 2 files">
        <item context="Singular of file. 1 file" quantity="one">file</item>
        <item context="Plural of file. 2 files" quantity="other">files</item>
    </plurals>

    <plurals name="general_num_contacts">
        <item context="referring to a contact in the contact list of the user" quantity="one">contact</item>
        <item context="Title of the contact list" quantity="other">contacts</item>
    </plurals>

    <plurals name="general_num_folders">
        <item context="Singular of folder/directory. 1 folder" quantity="one">folder</item>
        <item context="Plural of folder/directory. 2 folders" quantity="other">folders</item>
    </plurals>

    <plurals name="general_num_shared_folders">
        <item context="Title of the incoming shared folders of a user in singular" quantity="one">shared folder</item>
        <item context="Title of the incoming shared folders of a user in plural." quantity="other">shared folders</item>
    </plurals>

    <!--
    <plurals name="general_num_downloads" context="in the notification. When downloading the notification is like 3 downloads.">
        <item context="Item menu option upon clicking on one or multiple files. Singular" quantity="one">download</item>
        <item context="Item menu option upon clicking on one or multiple files. Plural" quantity="other">downloads</item>
    </plurals>
    -->

    <!--
    <plurals name="general_num_uploads">
        <item context="Transfer type description in the active file transfer panel, can either be upload or download. Singular" quantity="one">upload</item>
        <item context="Transfer type description in the active file transfer panel, can either be upload or download. Plural" quantity="other">uploads</item>
    </plurals>
    -->

    <plurals name="general_num_users" context="used for example when a folder is shared with 1 user or 2 users">
        <item context="used for example when a folder is shared with 1 user" quantity="one">contact</item>
        <item context="used for example when a folder is shared with 2 or more users" quantity="other">contacts</item>
    </plurals>

    <!--
    <string name="confirmation_required" context="Alert title before download">Confirmation required</string>
    -->
    <string name="alert_larger_file" context="Alert text before download. Please do not modify the %s placeholder as it will be replaced by the size to be donwloaded">%s will be downloaded.</string>
    <string name="alert_no_app" context="Alert text before download">There is no app to open the file %s. Do you want to continue with the download?</string>
    <string name="checkbox_not_show_again" context="Alert checkbox before download">Do not show again</string>

    <string name="login_text" context="Login button">Login</string>
    <string name="email_text" context="email label">E-mail</string>
    <string name="password_text" context="password label">Password</string>
    <string name="confirm_password_text" context="label shown in the confirmation of the password when creating an account">Confirm password</string>
    <string name="abc" context="in the password edittext the user can see the password or asterisks. ABC shows the letters of the password">ABC</string>
    <!--
    <string name="dots" context="in the password edittext the user can see the password or asterisks. ··· shows asterisks instead of letters">···</string>
    -->
    <string name="new_to_mega" context="This question applies to users that do not have an account on MEGA yet">New to MEGA?</string>
    <string name="create_account" context="label and text button when creating the account">Create account</string>
    <string name="error_enter_email" context="when the user tries to log in MEGA without typing the email">Please enter your email address</string>
    <string name="error_invalid_email" context="error when logging in to MEGA with an invalid email">Invalid email address</string>
    <string name="error_enter_password" context="when the user tries to log in MEGA without typing the password">Please enter your password</string>
    <string name="error_server_connection_problem" context="when the user tries to log in to MEGA without a network connection">No network connection</string>
    <string name="error_server_expired_session" context="when the user tries to log in to MEGA without a valid session">You have been logged out on this device from another location</string>
    <string name="login_generating_key" context="the first step when logging in is calculate the private and public encryption keys">Calculating encryption keys</string>
    <string name="login_connecting_to_server" context="Message displayed while the app is connecting to a MEGA server">Connecting to the server</string>
    <string name="download_updating_filelist" context="Status text when updating the file manager">Updating file list</string>
    <string name="login_confirm_account" context="title of the screen after creating an account when the user has to confirm the password to confirm the account">Confirm account</string>
    <string name="login_querying_signup_link" context="when the user clicks on the link sent by MEGA after creating the account, this message is shown">Checking validation link</string>
    <string name="login_confirming_account" context="Attempting to activate a MEGA account for a user.">Activating account</string>
    <string name="login_preparing_filelist" context="After login, updating the file list, the file list should be processed before showing it to the user">Preparing file list</string>
    <string name="login_before_share" context="when the user tries to share something to MEGA without being logged">Please log in to share with MEGA</string>
    <!--
    <string name="session_problem" context="if a link to a folder cannot be fetched">Problem of retrieving files from the folder</string>
    -->

    <string name="tour_space_title">MEGA Space</string>
    <string name="tour_speed_title">MEGA Speed</string>
    <string name="tour_privacy_title">MEGA Privacy</string>
    <string name="tour_access_title">MEGA Access</string>
    <string name="tour_space_text">Register now and get 50 GB of free space</string>
    <string name="tour_speed_text">Uploads are fast. Quickly share files with everyone</string>
    <string name="tour_privacy_text">Keep all your files safe with MEGA\'s end-to-end encryption</string>
    <string name="tour_access_text">Get fully encrypted access anywhere, anytime</string>

    <string name="create_account_text" context="button that allows the user to create an account">Create account</string>
    <string name="name_text" context="Name of the user">Name</string>
    <string name="lastname_text" context="Last name of the user">Last Name</string>
    <string name="tos" context="text placed on the checkbox of acceptation of the Terms of Service">I agree with MEGA\'s [A]Terms of Service[/A]</string>
    <string name="already_account" context="Does the user already have a MEGA account">Already have an account?</string>

    <string name="create_account_no_terms" context="warning dialog">You have to accept our Terms of Service</string>
    <string name="error_enter_username" context="Warning dialog">Please enter your name</string>
    <string name="error_short_password" context="when creating the account">Password is too short</string>
    <string name="error_passwords_dont_match" context="when creating the account">Passwords do not match</string>
    <string name="error_email_registered" contect="when creating the account">This e-mail address has already registered an account with MEGA</string>

    <!--
    <string name="create_account_confirm_title" context="Title that is shown when e-mail confirmation is still required for the account">Confirmation required</string>
    -->
    <!--
    <string name="create_account_confirm" context="">Please check your e-mail and click the link to login and confirm your account</string>
    -->
    <string name="create_account_creating_account">Connecting to the server: Creating account</string>

    <!--<string name="cancel_transfer_title">Delete Transfer</string>
    -->
    <string name="cancel_transfer_confirmation">Delete this transfer?</string>
    <string name="cancel_all_transfer_confirmation">Delete all transfers?</string>

    <string name="section_cloud_drive" context="The name of every users root drive in the cloud of MEGA. The term \'cloud\' is a new computer term and can probably not be translated. Do not translate &quot;cloud&quot; literal unless your language allows this. Please see http://en.wikipedia.org/wiki/Cloud_computing for your reference.">Cloud drive</string>
    <string name="section_secondary_media_uploads" context="title of the screen where the secondary media images are uploaded">Media uploads</string>
    <string name="section_inbox" context="title of the screen that show the inbox">Inbox</string>
    <string name="section_saved_for_offline" context="title of the screen that shows the files saved for offline in the device">Saved for Offline</string>
    <!--
    <string name="section_shared_with_me" context="title of the screen that shows all the folders that the user shares with other users and viceversa">Shared with me</string>
    -->
    <string name="section_shared_items" context="title of the screen that shows all the shared items">Shared folders</string>
    <string name="section_rubbish_bin" context="The title of the trash bin in the tree of the file manager.">Rubbish bin</string>
    <string name="section_contacts" context="Title of the contact list">Contacts</string>

    <string name="tab_sent_requests" context="Title of the sent requests tab. Capital letters">Sent requests</string>
    <string name="tab_received_requests" context="Title of the received requests tab. Capital letters">Received requests</string>

    <string name="section_contacts_with_notification" context="Item of the navigation title for the contacts section when there is any pending incoming request">Contacts [A](%1$d)[/A]</string>
    <string name="sent_requests_empty" context="the user has not sent any contact request to other users">No sent requests</string>
    <string name="received_requests_empty" context="the user has not received any contact request from other users">No received requests</string>
    <string name="section_transfers" context="Title for the file transfer screen (with the up &amp; download)">Transfers</string>

    <string name="section_account" context="button to the settings of the user\'s account">My Account</string>
    <string name="section_photo_sync" context="title of the screen where the camera images are uploaded">Camera uploads</string>
    <!--
    <string name="used_space" context="Used space &quot;5MB of 100MB&quot;.">%1$s of %2$s</string>
    -->
    <string name="tab_incoming_shares" context="Capital letters. Incoming shared folders. The title of a tab">INCOMING</string>
    <string name="tab_outgoing_shares" context="Capital letters. Outgoing shared folders. The title of a tab">OUTGOING</string>

    <string name="title_incoming_shares_explorer" context="Title of the file explorer in tab INCOMING">Incoming Shares</string>
    <!--
    <string name="choose_folder_explorer" context="Title of the button in Incoming Shares tabs">Choose folder</string>
    -->

    <string name="file_browser_empty_cloud_drive" context="message when there are no files in the Cloud drive">No files in your Cloud drive</string>
    <!--
    <string name="file_browser_empty_rubbish_bin" context="option to empty rubbish bin">Empty Rubbish Bin</string>
    -->
    <string name="empty_rubbish_bin" context="message when there are no files in the Rubbish Bin">Empty rubbish bin</string>
    <string name="file_browser_empty_incoming_shares" context="message when there are no incoming shared folders">No incoming shared folders</string>
    <string name="file_browser_empty_outgoing_shares" context="message when there are no outgoing shared folders">No outgoing shared folders</string>
    <string name="file_browser_empty_folder" context="Text that indicates that a folder is currently empty">Empty Folder</string>
    <string name="empty_inbox" context="Text that indicates that Inbox is empty">Inbox Empty</string>

    <!--
    <string name="choose_account_activity" context="Title of the activity Choose Account">Choose Account</string>
    -->

    <!--
    <string name="file_properties_activity" context="Menu item to show the properties dialog of files and or folders.">Properties</string>
    -->
    <string name="file_properties_available_offline" context="The files are available &quot;offline&quot; (without a network Wi-Fi mobile data connection)">Available offline</string>
    <!--
    <string name="file_properties_available_offline_on" context="Button state when a file can be saved for offline.(Capital letters)">ON</string>
    -->
    <!--
    <string name="file_properties_available_offline_off" context="Button state when a file is already saved for offline. (Capital letters)">OFF</string>
    -->
    <string name="file_properties_info_size_file" context="Refers to the size of a file.">Size</string>
    <string name="file_properties_info_modified" context="when was the file modified">Modified</string>
    <!--
    <string name="file_properties_shared_folder_private_folder" context="the folder is private. A public user can\'t access the folder">No public link</string>
    -->
    <string name="file_properties_shared_folder_public_link" context="the label when a folder can be accesed by public users">Public link</string>
    <string name="file_properties_shared_folder_shared_with" context="title of the screen that shows the users with whom the user has shared a folder">Shared with: </string>
    -->
    <string name="file_properties_shared_folder_permissions" context="Item menu option upon clicking on a file folder. Refers to the permissions of a file folder in the file manager.">Permissions</string>
    <string name="dialog_select_permissions" context="Title of the dialog to choose permissions when sharing.">Share Permissions</string>
    <string name="file_properties_shared_folder_change_permissions" context="menu item">Change permissions</string>
    <string name="file_properties_shared_folder_select_contact" context="when listing all the contacts that shares a folder">Shared with</string>
    <string name="file_properties_send_file_select_contact" context="send a file to a MEGA user">Send to</string>
    <string name="file_properties_owner" context="shows the owner of an incoming shared folder">Owner</string>
    <string name="contact_invite" context="positive button on dialog to invite a contact">Invite</string>
    <string name="contact_reinvite" context="option to reinvite a contact">Reinvite</string>
	<string name="contact_ignore" context="option to ignore a contact invitation">Ignore</string>
	<string name="contact_decline" context="option to decline a contact invitation">Decline</string>
	<string name="contact_accept" context="option to accept a contact invitation">Accept</string>
	<string name="contact_properties_activity" context="title of the contact properties screen">Contact Info</string>	
	<!--
    <string name="contact_file_list_activity" context="header of a status field for what content a user has shared to you">Content</string>
    -->
	<string name="contacts_list_empty_text" context="Adding new relationships (contacts) using the actions.">Add new contacts using the button below</string>	
	<!--
    <string name="no_contacts" context="When an user wants to share a folder but has not any contact yet">There are not contacts in the account. Please add them on the Contacts screen</string>
	-->
	<string name="contacts_explorer_list_empty_text" context="Add new contacts before sharing.">Add a new contact to share</string>
	
	<string name="error_not_enough_free_space" context="Error message">Not enough free space</string>

	<string name="option_link_without_key" context="Alert Dialog to get link">Link without key</string>
	<string name="option_decryption_key" context="Alert Dialog to get link">Decryption key</string>
	
	<!--
    <string name="download_failed" context="Error message">Download failed</string>
    -->
    <!--
	<string name="download_downloaded" context="notification message. Example: 1 file downloaded">downloaded</string>
    -->
    <!--
	<string name="download_downloading" context="Title header on the download page while the file is downloading.">Downloading</string>
	-->
    <!--
	<string name="text_downloading" context="Text located in each fragment when a download is in progress">Transferring</string>
	-->
	<string name="download_preparing_files" context="message before the download or upload start ">Preparing files</string>
    <string name="download_began" context="message when the download starts">Download has started</string>
    <!--
    <string name="download_cancel_downloading" context="Confirmation text when attempting to cancel the download">Do you want to cancel the download?</string>
    -->
    <string name="download_touch_to_cancel" context="Hint how to cancel the download">Touch to cancel</string>
    <string name="download_touch_to_show" context="Hint how to cancel the download">View transfers</string>
    <string name="error_file_size_greater_than_4gb" context="Warning message">Most devices can\'t download files greater than 4GB. Your download will probably fail</string>
    <string name="intent_not_available" context="message when trying to open a downloaded file but there isn\'t any app that open that file. Example: a user downloads a pdf but doesn\'t have any app to read a pdf">There isn\'t any available app to execute this file on your device</string>

    <string name="context_share_image" context="to share an image using Facebook, Whatsapp, etc">Share image using</string>
    <string name="context_get_link" context="create a link of a file and send it using an app from the device">Share link</string>
    <string name="context_get_link_menu" context="Item menu option upon right click on one or multiple files.">Get link</string>

    <!--<string name="context_manage_link_menu" context="Item menu option upon right click on one or multiple files.">Get link</string>-->

    <string name="context_leave_menu" context="Item menu option upon right click on one or multiple files.">Leave</string>
    <string name="alert_leave_share" context="Title alert before leaving a share.">Leave share</string>
    <string name="context_clean_shares_menu" context="Item menu option upon right click on one or multiple files.">Remove share</string>
    <string name="context_remove_link_menu" context="Item menu option upon right click on one or multiple files.">Remove link</string>
    <string name="context_remove_link_warning_text" context="Warning that appears prior to remove a link of a file.">This link will not be publicly available anymore.</string>
    <string name="context_rename" context="Item menu option upon right click on one or multiple files.">Rename</string>
    <string name="context_open_link_title" context="Item menu option upon right click on one or multiple files.">Open link</string>
    <string name="context_open_link" context="Item menu option upon right click on one or multiple files.">Open</string>
    <string name="context_renaming" context="while renaming a file or folder">Renaming</string>
    <string name="context_preparing_provider" context="while file provider is downloading a file">Preparing file</string>
    <string name="context_download" context="Item menu option upon right click on one or multiple files.">Download</string>

    <!--
    <string name="download_folder" context="Item menu option upon right click on one or multiple files.">Download folder</string>
    -->
    <!--
    <string name="import_folder" context="Item menu option upon right click on one or multiple files.">Import folder</string>
    -->
    <string name="context_move" context="Item menu option upon right click on one or multiple files.">Move</string>
    <string name="context_moving" context="while moving a file or folder">Moving</string>
    <!--
    <string name="context_sharing" context="while sharing a folder">Sharing folder</string>
    -->
    <string name="context_copy" context="Item menu option upon right click on one or multiple files.">Copy</string>
    <string name="context_upload" context="Item menu option upon right click on one or multiple files.">Upload</string>
    <string name="context_copying" context="while copying a file or folder">Copying</string>
    <!--
    <string name="context_creating_link" context="status text">Creating link</string>
    -->
    <!--
    <string name="context_moving_to_trash" context="status text">Moving to Rubbish Bin</string>
    -->
    <string name="context_move_to_trash" context="menu item">Move to rubbish bin</string>
    <string name="context_delete_from_mega" context="menu item">Remove from MEGA</string>
    <string name="context_new_folder_name" context="Input field description in the create folder dialog.">Folder Name</string>
    <string name="context_new_contact_name" context="when adding a new contact. in the dialog">Contact email</string>
    <string name="context_creating_folder" context="status dialog when performing the action">Creating folder</string>
    <!--
    <string name="context_adding_contact" context="Adding a new relationship (contact)">Adding contact</string>
    -->
    <string name="context_download_to" context="Menu item">Save to</string>
    <string name="context_clear_rubbish" context="Menu option title">Empty rubbish bin</string>
    <string name="clear_rubbish_confirmation" context="Ask for confirmation before removing all the elements of the rubbish bin">All items inside your rubbish bin will be deleted.</string>

    <!--<string name="context_send_link" context="get the link and send it">Send link</string>-->

    <string name="context_send" context="get the link and send it">Send</string>
    <string name="context_send_file_inbox" context="send the file to inbox">Send to contact</string>
    <!--
    <string name="context_copy_link" context="get the link and copy it">Copy link</string>
    -->
    <string name="context_remove" context="Menu option to delete one or multiple selected items.">Remove</string>
    <string name="context_delete_offline" context="Menu option to delete selected items of the offline state">Remove from Offline</string>
    <string name="context_share_folder" context="menu item">Share folder</string>
    <string name="context_send_file" context="menu item">Send file</string>
    <string name="context_view_shared_folders" context="open a shared folder">View shared folders</string>
    <string name="context_sharing_folder" context="Item menu option upon clicking on one or multiple files.">Sharing</string>
    <!--
    <string name="remove_all_sharing" context="status text">Removing all sharing contacts</string>
    -->
    <!--
    <string name="leave_incoming_share" context="status text">Leaving shared folder</string>
    -->
    <!--
    <string name="context_camera_folder" context="The location of where the user has the photos/videos stored.">Camera folder</string>
    -->
    <!--
    <string name="context_mega_contacts" context="when sharing a folder, the user can choose a contact from MEGA">MEGA Contacts</string>
    -->
    <!--
    <string name="context_phone_contacts" context="when sharing a folder, the user chan choose a contact from the device">Phone Contacts</string>
    -->
    <string name="context_delete" context="menu item">Delete</string>
    <!--
    <string name="context_more" context="menu item">More</string>
    -->
    <!--
    <string name="context_contact_added" context="success message when adding a contact">Contact added</string>
    -->
    <string name="context_contact_invitation_deleted" context="success message when removing a contact request">Request deleted</string>
    <string name="context_contact_invitation_resent" context="success message when reinvite a contact">Request resent</string>
    <string name="context_contact_request_sent" context="success message when sending a contact request">Request correctly sent to %s. The status can be consulted in the Sent Requests tab.</string>

    <string name="context_contact_removed" context="success message when removing a contact">Contact removed</string>
    <string name="context_contact_not_removed" context="error message">Error. Contact not removed</string>
    <string name="context_permissions_changed" context="success message when chaning the permissionss">Permissions changed</string>
    <string name="context_permissions_not_changed" context="error message">Error. Permissions not changed</string>
    <string name="context_folder_already_exists" context="message when trying to create a folder that already exists">Folder already exists</string>
    <string name="context_contact_already_exists" context="message when trying to create a invite a contact already that is already added">%s is already a contact</string>
    <string name="context_send_no_permission" context="message when trying to send a file without full access">You do not have permission to send this file</string>
    <string name="context_folder_created" context="success message when creating a folder">Folder created</string>
    <string name="context_folder_no_created" context="error message when creating a folder">Error. Folder not created</string>
    <string name="context_correctly_renamed" context="success message when renaming a node">Renamed successfully</string>
    <string name="context_no_renamed" context="error message">Error. Not renamed</string>
    <string name="context_correctly_copied" context="success message when copying a node">Copied successfully</string>
    <!--
    <string name="context_correctly_sent" context="success message when sending a file">File sent</string>
    -->
    <!--
    <string name="context_no_sent" context="error message when sending a file">Error. File not sent</string>
    -->
    <string name="context_correctly_sent_node" context="success message when sending a node to Inbox">Sent to Inbox</string>
    <string name="context_no_sent_node" context="error message when sending a node to Inbox">Error. Not sent to Inbox</string>
    <string name="context_no_copied" context="error message">Error. Not copied</string>
    <string name="context_no_destination_folder" context="message that appears when a user tries to move/copy/upload a file but doesn't choose a destination folder">Please choose a destination folder</string>
    <string name="context_correctly_moved" context="success message when moving a node">Moved successfully</string>
    <string name="number_correctly_moved" context="success message when moving a node">%d items moved successfully</string>
    <string name="number_incorrectly_moved" context="success message when moving a node">%d items were not moved successfully</string>
    <string name="context_correctly_moved_to_rubbish" context="success message when moving a node">Moved to the rubbish bin successfully</string>
    <string name="number_correctly_moved_to_rubbish" context="success message when moving a node">%d items moved to the rubbish bin successfully</string>
    <string name="number_incorrectly_moved_to_rubbish" context="success message when moving a node">&#160;and %d items were not sent successfully</string>
    <string name="context_no_moved" context="error message">Error. Not moved</string>
    <string name="context_correctly_shared" context="success message when sharing a folder">Shared successfully</string>
    <string name="context_no_shared_number" context="error message when sharing a folder">Error. %d shares were not completed</string>
    <string name="context_correctly_shared_removed" context="success message when sharing a folder">Remove shares successfully</string>
    <string name="context_no_shared_number_removed" context="error message when sharing a folder">Error. %d process of removing shares is not completed</string>
    <string name="context_no_shared" context="error message">Error. Not shared</string>
    <string name="context_no_removed_shared" context="error message">Error. Share failed to remove</string>
    <string name="context_remove_sharing" context="success message when removing a sharing">Folder sharing removed</string>
    <string name="context_no_link" context="error message">Link creation failed</string>
    <string name="context_correctly_removed" context="success message when removing a node from MEGA">Deleted successfully</string>
    <string name="context_no_removed" context="error message">Error. Deletion failed</string>
    <string name="number_correctly_removed" context="success message when moving a node">%d items removed successfully from MEGA</string>
    <string name="number_no_removed" context="error message when moving a node">%d items are not removed successfully</string>
    <string name="number_correctly_leaved" context="success message when moving a node">%d folders left successfully</string>
    <string name="number_no_leaved" context="error message when moving a node">%d folders were not left successfully</string>
    <string name="number_correctly_sent" context="success message when sending multiple files">File sent to %d contacts successfully</string>
    <string name="number_no_sent" context="error message when sending multiple files">File was not sent to %d contacts</string>
    <string name="number_correctly_sent_multifile" context="success message when sending multiple files">%d files sent successfully</string>
    <string name="number_no_sent_multifile" context="error message when sending multiple files">%d files failed to send</string>
    <string name="number_correctly_copied" context="success message when sending multiple files">%d items copied successfully</string>
    <string name="number_no_copied" context="error message when sending multiple files">%d items were not copied</string>
    <string name="number_contact_removed" context="success message when removing several contacts">%d contacts removed successfully</string>
    <string name="number_contact_not_removed" context="error message when removing several contacts">%d contacts were not removed</string>
    <string name="number_contact_file_shared_correctly" context="success message when sharing a file with multiple contacts">Folder shared with %d contacts successfully</string>
    <string name="number_contact_file_not_shared_" context="error message when sharing a file with multiple contacts">File can not be shared with %d contacts</string>
    <string name="number_correctly_shared" context="success message when sharing multiple files">%d folders shared successfully</string>
    <string name="number_no_shared" context="error message when sharing multiple files">%d folders were not shared</string>
    <string name="context_correctly_copied_contact" context="success message when sending a file to a contact">Successfully sent to:</string>
    <string name="context_correctly_removed_sharing_contacts" context="success message when removing all the contacts of a shared folder">The folder is no longer shared</string>
    <string name="context_no_removed_sharing_contacts" context="error message when removing all the contacts of a shared folder">Error, the folder is still shared with another contact</string>
    <string name="context_select_one_file" context="option available for just one file">Select just one file</string>
    <string name="rubbish_bin_emptied" context="success message when emptying the RB">Rubbish bin emptied successfully</string>
    <string name="rubbish_bin_no_emptied" context="error message when emptying the RB">Error. The rubbish bin has not been emptied</string>

    <string name="dialog_cancel_subscriptions" context="dialog cancel subscriptions">You are about to cancel your MEGA subscription. Please let us know if there is anything we can do to help you change your mind</string>
    <string name="hint_cancel_subscriptions" context="hint cancel subscriptions dialog">Type feedback here</string>
    <string name="send_cancel_subscriptions" context="send cancel subscriptions dialog">Send</string>
    <!--
    <string name="title_cancel_subscriptions" context="title cancel subscriptions dialog">Cancel Subscription</string>
    -->
    <string name="confirmation_cancel_subscriptions" context="confirmation cancel subscriptions dialog">Thank you for your feedback! Are you sure you want to cancel your MEGA subscription?</string>
    <string name="reason_cancel_subscriptions" context="provide a reason to cancel subscriptions dialog">Your subscription has not been cancelled. Please provide a reason for your cancellation</string>

    <string name="context_node_private" context="success message after removing the public link of a folder">The folder is now private</string>
    <!--
    <string name="context_share_correctly_removed" context="success message after removing a share of a folder. a contact has no access to the folder now">Share removed</string>
    -->

    <string name="menu_new_folder" context="Menu option to create a new folder in the file manager.">New folder</string>
    <string name="menu_add_contact" context="Menu option to add a contact to your contact list.">Add contact</string>
    <string name="menu_add_contact_and_share" context="Menu option to add a contact to your contact list.">Add contact and share</string>
    <!--
    <string name="menu_download_from_link" context="Text that is displayed in the dialog to download a MEGA link inside the app">Download from MEGA link</string>
    -->

    <string name="alert_decryption_key" context="Title of the alert to introduce the decryption key">Decryption Key</string>
    <string name="message_decryption_key" context="Message of the alert to introduce the decryption key">Please enter the decryption key for the link</string>

    <string name="upload_to_image" context="upload to. Then choose an Image file">Image</string>
    <string name="upload_to_audio" context="upload to. Then choose an Audio file">Audio</string>
    <string name="upload_to_video" context="upload to. Then choose a Video file">Video</string>
    <!--
    <string name="upload_to_other" context="upload to. Then choose a file which is not an Image, an Audio or a Video">Other File</string>
    -->
    <string name="upload_to_filesystem" context="upload to. Then choose to browse the file system to choose a file">Pick from File System</string>
    <!--
    <string name="upload_select_file_type" context="title of the dialog for choosing if a user wants to upload an image, an audio, a video or a file from the system">Select file type</string>
    -->
    <!--
    <string name="upload_uploading" context="status text">Uploading</string>
    -->
    <!--
    <string name="upload_touch_to_cancel" context="hint to how to cancel the upload (by touching the notification)">Touch to cancel upload</string>
    -->
    <!--
    <string name="upload_failed" context="error message">Upload failed</string>
    -->
    <string name="upload_uploaded" context="Label for the current uploaded size of a file. For example, 3 files, 50KB uploaded">uploaded</string>
    <!--
    <string name="upload_cancel_uploading" context="Confirmation text for cancelling an upload">Do you want to cancel the upload?</string>
    -->
    <string name="upload_prepare" context="Status text at the beginning of an upload">Processing file</string>
    <string name="error_temporary_unavaible" context="error message when downloading a file">Resource temporarily not available, please try again later</string>
    <string name="upload_can_not_open" context="Error message when the selected file cannot be opened">Cannot open selected file</string>
    <string name="upload_began" context="when an upload starts, a message is shown to the user">Upload has started</string>
    <string name="unzipping_process" context="when a zip file is downloaded and clicked, the app unzips the file. This is the status text while unzipping the file">Unzipping file</string>

    <string name="error_io_problem" context="error message while browsing the local filesystem">Filesystem problem</string>
    <string name="general_error" context="error message while browsing the local filesystem">Error happened when executing the action</string>

    <string name="full_screen_image_viewer_label" context="title of the image gallery">Image viewer</string>

    <!--
    <string name="manager_download_from_link_incorrect" context="Error message when the user entered an incorrect MEGA link format for importing">Incorrect link format</string>
    -->

    <!--
    <string name="my_account_activity" context="Title of the screen where the user account information is shown">Account</string>
    -->
    <!--
    <string name="my_account_total_space" context="Headline for the amount of total storage space">Storage Space</string>
    -->
    <!--
    <string name="my_account_free_space" context="Headline for the amount of storage space is remaining">Free Space</string>
    -->
    <string name="my_account_used_space" context="Headline for the amount of storage space is used">Used Space</string>
    <string name="my_account_change_password" context="menu item">Change password</string>
    <!--
    <string name="warning_out_space" context="Warning in Cloud drive when the user is runningut of space">You\'re running out of space!\n Do you want to upgrade your account?</string>
    -->
    <string name="overquota_alert_title" context="Title dialog overquota error">Storage over quota</string>
    <string name="overquota_alert_text" context="Dialod text overquota error">Operation not allowed, you will exceed the storage limit of your account. Do you want to upgrade your account?</string>

    <!--
    <string name="op_not_allowed" context="Dialod text overquota error">Operation not allowed</string>
    -->
    <string name="my_account_last_session" context="when did the last session happen">Last session</string>
    <string name="my_account_connections" context="header for the social connections, showing the number of contacts the user has">Connections</string>

    <string name="my_account_changing_password" context="message displayed while the app is changing the password">Changing password</string>
    <string name="my_account_change_password_oldPassword" context="when changing the password, the first edittext is to enter the current password">Current password</string>
    <string name="my_account_change_password_newPassword1" context="when changing the password">New password</string>
    <string name="my_account_change_password_newPassword2" context="when changing the password">Confirm new password</string>
    <!--
    <string name="my_account_change_password_error" context="Error message when the user attempts to change his password (two potential reasons in one error message).">Incorrect current password or the new passwords you provided do not match. Please try again</string>
    -->
    <!--
    <string name="my_account_change_password_error_2" context="Error message when the user attempts to change his password (two potential reasons in one error message).">Incorrect current password. Please try again</string>
    -->
    <!--
    <string name="my_account_change_password_OK" context="Success text">Password changed successfully</string>
    -->
    <string name="my_account_change_password_dont_match" context="when changing the password or creating the account, the password is required twice and check that both times are the same">Password doesn\'t match</string>

    <!--
    <string name="upgrade_activity" context="title of the Upgrade screen">PRO Membership</string>
    -->
    <string name="upgrade_select_pricing" context="title of the selection of the pro account wanted">Select membership</string>
    <string name="select_membership_1" context="the user has to decide the way of payment">Monthly or annually recurring</string>

    <!--<string name="select_membership_2" context="button to go to Google Play">Google Play subscription</string>-->


    <string name="select_payment_method" context="after choosing one PRO plan, the user have to choose the payment method: credit card, fortumo, etc">Select payment method</string>
    <string name="no_available_payment_method" context="choose the payment method option when no method is available">At this moment, no method of payment is available for this plan</string>
    <string name="payment_method_credit_card" context="one of the payment methods">Credit Card (subscription)</string>
    <string name="payment_method_fortumo" context="one of the payment methods">Mobile Carrier (one-off)</string>
    <string name="payment_method_centili" context="one of the payment methods">Mobile Carrier (one-off)</string>
    <string name="payment_method_google_wallet" context="one of the payment methods">Google Wallet (subscription)</string>

    <string name="upgrade_per_month" context="button to decide monthly payment. The asterisk is needed">Monthly*</string>
    <string name="upgrade_per_year" context="button to decide annually payment. The asterisk is needed">Annually*</string>

    <string name="upgrade_comment" context="the meaning of the asterisk in monthly* and annually* payment">* recurring subscription can be cancelled anytime before the renewal date</string>

    <string name="file_properties_get_link" context="the user can get the link and it\'s copied to the clipboard">The link has been copied to the clipboard</string>
    <!--
    <string name="file_properties_remove_link" context="the user can remove the public link">The link has been removed</string>
    -->

    <string name="full_image_viewer_not_preview" context="before sharing an image, the preview has to be downloaded">The preview has not been downloaded yet. Please wait</string>

    <string name="log_out_warning" context="alert when clicking a newsignup link being logged">Please, log out before creating the account</string>

    <!--
    <string name="import_correct" context="success message after import a file">Imported successfully</string>
    -->

    <string name="transfers_empty" context="message shown in the screen when there are not any active transfer">No active transfers</string>
    <!--
    <string name="transfers_pause" context="File uploading or downloading has been paused (until the user continues at a later stage)">All transfers are paused</string>
    -->
    <string name="menu_pause_transfers" context="menu item">Pause transfers</string>
    <!--
    <string name="menu_restart_transfers" context="menu item">Restart transfers</string>
    -->
    <string name="menu_cancel_all_transfers" context="menu item">Delete all transfers</string>

    <string name="menu_take_picture" context="menu item">Take picture</string>

    <string name="cam_sync_wifi" context="how to upload the camera images. only when Wi-Fi connected">WiFi only</string>
    <string name="cam_sync_data" context="how to upload the camera images. when Wi-Fi connected and using data plan">WiFi or data plan</string>
    <string name="cam_sync_ok" context="Answer for confirmation dialog.">OK</string>
    <string name="cam_sync_skip" context="skip the step of camera upload">Skip</string>
    <string name="cam_sync_syncing" context="The upload of the user\'s photos orvideos from their specified album is in progress.">Camera Upload in progress</string>
    <string name="cam_sync_cancel_sync" context="confirmation question for cancelling the camera uploads">Do you want to cancel Camera uploads?</string>
    <!--
    <string name="settings_camera_notif_error_no_folder" context="Error message when an unavailable destination folder was selected">Destination folder is unavailable</string>
    -->
    <string name="settings_camera_notif_title" context="title of the notification when camera upload is enabled">Uploading files of media folders</string>
    <!--
    <string name="settings_camera_notif_error" context="notification error">Camera Uploads problem</string>
    -->
    <string name="settings_camera_notif_complete" context="notification camera uploads complete">Camera uploads complete</string>

    <string name="settings_storage" context="Text listed before the amount of storage a user gets with a certain package. For example: &quot;1TB Storage&quot;.">Storage</string>
    <string name="settings_pin_lock" context="settings category title. Below this title, the pin lock settings start">PIN Lock</string>

    <string name="settings_advanced_features" context="Settings category title for cache and offline files">Advanced</string>
    <string name="settings_advanced_features_cache" context="Settings preference title for cache">Clear Cache</string>
    <string name="settings_advanced_features_offline" context="Settings preference title for offline files">Clear Offline Files</string>

    <string name="settings_advanced_features_cancel_account" context="Settings preference title for canceling the account">Cancel your account</string>


    <string name="settings_advanced_features_size" context="Size of files in offline or cache folders">Currently using %s</string>
    <string name="settings_advanced_features_calculating" context="Calculating Size of files in offline or cache folders">Calculating</string>

    <string name="settings_storage_download_location" context="title of the setting to set the default download location">Default download location</string>
    <string name="settings_storage_ask_me_always" context="Whether to always ask the user each time.">Always ask for download location</string>
    <string name="settings_storage_advanced_devices" context="Whether to enable the storage in advanced devices">Display advanced devices (external SD)</string>

    <string-array name="settings_storage_download_location_array" context="if the user has an internal and an external SD card, it has to be set on the settings screen">
        <item context="internal storage option">Internal storage</item>
        <item context="external storage option">External storage</item>
    </string-array>

    <string-array name="add_contact_array" context="choose the way the new user's email is inserted">
        <item context="write option">Write the user\'s e-mail</item>
        <item context="import from phone option">Import from device</item>
    </string-array>

    <string name="settings_camera_upload_on" context="settings option">Enable Camera Uploads</string>
    <string name="settings_camera_upload_turn_on" context="settings option">Turn on Camera Uploads</string>
    <string name="settings_camera_upload_off" context="settings option">Disable Camera Uploads</string>
    <string name="settings_camera_upload_how_to_upload" context="settings option. How to upload the camera images: via Wi-Fi only or via Wi-Fi and data plan">How to upload</string>

    <string name="settings_secondary_upload_on" context="The Secondary Media uploads allows to create a second Camera Folder synchronization. Enabling it would imply to choose a new local folder and then, a new destination folder in MEGA. This is the text that appears in the settings option to enable the second synchronization.">Enable Secondary Media uploads</string>
    <string name="settings_secondary_upload_off" context="The Secondary Media uploads allows to create a second Camera Folder synchronization. Disabling it would imply that the current second sync won't be running anymore. This is the text that appears in the settings option to disable the second synchronization.">Disable Secondary Media uploads</string>

    <string name="settings_empty_folder" context="settings option">Choose folder</string>

    <string-array name="settings_camera_upload_how_to_entries" context="the options of how to upload, but in an array. needed for the settings">
        <item context="how to upload the camera images. when Wi-Fi connected and using data plan">WiFi or data plan</item>
        <item context="how to upload the camera images. only when Wi-Fi connected">WiFi only</item>
    </string-array>

    <string name="settings_camera_upload_what_to_upload" context="What kind of files are going to be uploaded: images, videos or both">File Upload</string>

    <string-array name="settings_camera_upload_file_upload_entries" context="the options of what to upload in an array. Needed for the settings">
        <item context="the options of what to upload.">Photos only</item>
        <item context="the options of what to upload.">Videos only</item>
        <item context="the options of what to upload.">Photos and videos</item>
    </string-array>

    <string name="settings_camera_upload_charging" context="Option to choose that the camera sync will only be enable when the device is charging">Only when charging</string>
    <string name="settings_keep_file_names" context="Option to choose that the camera sync will maintain the local file names when uploading">Keep file names as in the device</string>

    <string name="settings_local_camera_upload_folder" context="The location of where the user photos or videos are stored in the device.">Local Camera folder</string>
    <string name="settings_mega_camera_upload_folder" context="The location of where the user photos or videos are stored in MEGA.">MEGA Camera Uploads folder</string>

    <string name="settings_local_secondary_folder" context="The location of where the user photos or videos of the secondary sync are stored in the device.">Local Secondary folder</string>
    <string name="settings_mega_secondary_folder" context="The location of where the user photos or videos of the secondary sync are stored in MEGA.">MEGA Secondary folder</string>

    <string name="settings_camera_upload_only_photos" context="what kind of file are going to be uploaded. Needed for the settings summary">Photos only</string>
    <string name="settings_camera_upload_only_videos" context="what kind of file are going to be uploaded. Needed for the settings summary">Videos only</string>
    <string name="settings_camera_upload_photos_and_videos" context="what kind of file are going to be uploaded. Needed for the settings summary">Photos and videos</string>

    <!--
    <string name="settings_pin_lock_on" context="settings of the pin lock">Enable PIN Lock</string>
    -->
    <!--
    <string name="settings_pin_lock_off" context="settings of the pin lock">Disable PIN Lock</string>
    -->
    <!--
    <string name="settings_pin_lock_code" context="settings of the pin lock">PIN Code</string>
    -->
    <string name="settings_pin_lock_code_not_set" context="status text when no custom photo sync folder has been set">Not set</string>
    <string name="settings_reset_lock_code" context="settings of the pin lock">Reset PIN code</string>
    <string name="settings_pin_lock_switch" context="settings of the pin lock">PIN Lock</string>

    <string name="pin_lock_enter" context="Button after the pin code input field">Enter</string>
    <string name="pin_lock_alert" context="error message when not typing the pin code correctly">Your local files will be deleted and you will be logged out after 10 failed attempts</string>
    <string name="pin_lock_incorrect" context="error message when not typing the pin code correctly">Incorrect code</string>
    <string name="pin_lock_incorrect_alert" context="error message when not typing the pin code correctly">Wrong PIN code, please try again. You have %2d attempts left</string>
    <string name="pin_lock_not_match" context="error message when not typing the pin code correctly (two times)">PIN Codes don\'t match</string>
    <string name="unlock_pin_title" context="title of the screen to unlock screen with pin code">Enter your PIN Code</string>
    <string name="unlock_pin_title_2" context="title of the screen to unlock screen with pin code in second round">Re-Enter your PIN Code</string>
    <string name="reset_pin_title" context="title of the screen to unlock screen with pin code">Enter your new PIN Code</string>
    <string name="reset_pin_title_2" context="title of the screen to unlock screen with pin code in second round">Re-Enter your new PIN Code</string>
    <string name="incorrect_pin_activity" context="text of the screen after 10 attemps with a wrong PIN" formatted="false">All your local data will be deleted and you will be logged out in %1d seconds</string>

    <string name="settings_about" context="Caption of a title, in the context of &quot;About MEGA&quot; or &quot;About us&quot;">About</string>
    <string name="settings_about_privacy_policy" context="App means &quot;Application&quot;">Privacy Policy</string>
    <string name="settings_about_terms_of_service" context="App means &quot;Application&quot;">Terms of Service</string>
    <string name="settings_about_app_version" context="App means &quot;Application&quot;">App version</string>
    <string name="settings_about_sdk_version" context="Title of the label where the SDK version is shown">MEGA SDK version</string>
    <string name="settings_about_karere_version" context="Title of the label where the MEGAchat SDK version is shown">MEGAchat SDK version</string>
    <string name="settings_about_code_link_title" context="Link to the public code of the app">View source code</string>

    <string name="january">January</string>
    <string name="february">February</string>
    <string name="march">March</string>
    <string name="april">April</string>
    <string name="may">May</string>
    <string name="june">June</string>
    <string name="july">July</string>
    <string name="august">August</string>
    <string name="september">September</string>
    <string name="october">October</string>
    <string name="november">November</string>
    <string name="december">December</string>

    <string name="zip_browser_activity" context="title of the screen that shows the ZIP files">ZIP Browser</string>

    <!--
    <string name="new_account" context="in login screen to create a new account">Create account now!</string>
    -->

    <string name="my_account_title" context="title of the My Account screen">Account Type</string>
    <string name="renews_on" context="title of the Expiration Date">Renews on&#160;</string>
    <string name="expires_on" context="title of the Expiration Date">Expires on&#160;</string>
    <string name="free_account">FREE</string>
    <string name="prolite_account" context="Not translate">Lite</string>
    <string name="pro1_account" context="Not translate">PRO I</string>
    <string name="pro2_account" context="Not translate">PRO II</string>
    <string name="pro3_account" context="Not translate">PRO III</string>

    <!--
    <string name="free_storage" context="Not translate">50 GB</string>
    -->
    <!--
    <string name="free_bandwidth" context="Free bandwich account details">Limited</string>
    -->

    <string name="camera_uploads_created" context="info message shown to the user when the Camera Uploads folder has been created">Camera Uploads folder created</string>

    <!--
    <string name="ZIP_download_permission" context="A compressed file will be downloaded and decompressed.">The ZIP file will be downloaded and unzipped</string>
    -->
    <!--
    <string name="ZIP_unzip_permission" context="A compressed file will be decompressed.">The ZIP file will be unzipped </string>
    -->

    <string name="sortby_owner_mail" context="category in sort by action">Owner\'s E-mail</string>
    <string name="sortby_name" context="category in sort by action">Name</string>
    <string name="sortby_name_ascending" context="sort files alphabetically ascending">Ascending</string>
    <string name="sortby_name_descending" context="sort files alphabetically descending">Descending</string>

    <string name="sortby_date" context="category in sort by action">Date</string>
    <string name="sortby_creation_date" context="category in sort by action">Creation Date</string>
    <string name="sortby_modification_date" context="category in sort by action">Modification Date</string>
    <string name="sortby_date_newest" context="sort files by date newest first">Newest</string>
    <string name="sortby_date_oldest" context="sort files by date oldest first">Oldest</string>

    <string name="sortby_size" context="category in sort by action">Size</string>
    <string name="sortby_size_largest_first" context="sort files by size largest first">Largest</string>
    <string name="sortby_size_smallest_first" context="sort files by size smallest first">Smallest</string>

    <string name="per_month" context="in payments, for example: 4.99€ per month">per month</string>
    <string name="per_year" context="in payments, for example: 49.99€ per year">per year</string>

    <string name="billing_details" context="Contextual text in the beginning of the Credit Card Payment">Enter your billing details:</string>
    <string name="address1_cc" context="Hint text of the address1 edittext, which is the first line (of two) of the address">Address 1</string>
    <string name="address2_cc" context="Hint text of the address2 edittext, which is the second line (of two) of the address">Address 2 (optional)</string>
    <string name="city_cc" context="Hint text of the city edittext for billing purposes">City</string>
    <string name="state_cc" context="Hint text of the state or province edittext for billing purposes">State / Province</string>
    <string name="country_cc" context="Hint text of the country edittext for billing purposes">Country</string>
    <string name="postal_code_cc" context="Hint text of the postal code edittext for billing purposes">Postal code</string>

    <string name="payment_details" context="Contextual text in the beginning of the Credit Card Payment">Enter your payment details:</string>
    <string name="first_name_cc" context="Hint text of the first name of the credit card edittext for payment purposes">First name</string>
    <string name="last_name_cc" context="Hint text of the last name of the credit card edittext for payment purposes">Last name</string>
    <string name="credit_card_number_cc" context="Hint text of the credit card number edittext for payment purposes">Credit Card Number</string>
    <string name="month_cc" context="Hint text of the expiration month of the credit card for payment purposes">Month</string>
    <string name="year_cc" context="Hint text of the expiration year of the credit card for payment purposes">Year</string>
    <string name="cvv_cc" context="Hint text of the CVV edittext for payment purposes">CVV</string>

    <string name="proceed_cc" context="Text of the button which proceeds the payment">Proceed</string>

    <string name="account_successfully_upgraded" context="Message shown when the payment of an upgrade has been correct">Account successfully upgraded!</string>
    <string name="account_error_upgraded" context="Message shown when the payment of an upgrade has not been correct">The operation failed. Your credit card has not been charged</string>
    <string name="credit_card_information_error" context="Message shown when the credit card information is not correct">The credit card information was not correct. The credit card will not be charged</string>
    <!--
    <string name="not_upgrade_is_possible" context="Message shown when the user wants to upgrade an account that cannot be upgraded">Your account cannot be upgraded from the app. Please contact support@mega.nz to upgrade your account</string>
    -->

    <string name="pin_lock_type" context="title to choose the type of PIN code">PIN Code Type</string>
    <string name="four_pin_lock" context="PIN with 4 digits">4 digit PIN</string>
    <string name="six_pin_lock" context="PIN with 6 digits">6 digit PIN</string>
    <string name="AN_pin_lock" context="PIN alphanumeric">Alphanumeric PIN</string>

    <string name="settings_enable_logs" context="Confirmation message when enabling logs in the app">Logs are now enabled</string>
    <string name="settings_disable_logs" context="Confirmation message when disabling logs in the app">Logs are now disabled</string>

    <string name="search_open_location" context="Option in the sliding panel to open the folder which contains the file selected after performing a search">Open location</string>
    <string name="servers_busy" context="message when a request cannot be performed because the servers are busy">Servers are too busy. Please wait.</string>

    <string name="my_account_free" context="Label in My Account section to show user account type">Free Account</string>
    <string name="my_account_prolite" context="Label in My Account section to show user account type">Lite Account</string>
    <string name="my_account_pro1" context="Label in My Account section to show user account type">PRO I Account</string>
    <string name="my_account_pro2" context="Label in My Account section to show user account type">PRO II Account</string>
    <string name="my_account_pro3" context="Label in My Account section to show user account type">PRO III Account</string>

    <string name="backup_title" context="Title of the screen to backup the master key">Backup your Recovery Key</string>
    <string name="backup_subtitle" context="Subtitle of the screen to backup the master key">Your password unlocks your Recovery Key</string>

    <string name="backup_first_paragraph" context="First paragraph of the screen to backup the master key">Your data is only readable through a chain of decryption operations that begins with your master encryption key, which we store encrypted with your password. This means that if you lose your password, your master key can no longer be decrypted, and you can no longer decrypt your data.</string>
    <string name="backup_second_paragraph" context="Second paragraph of the screen to backup the master key">Exporting the master key and keeping it in a secure location enables you to set a new password without data loss.</string>
    <string name="backup_third_paragraph" context="Third paragraph of the screen to backup the master key">An external attacker cannot gain access to your account with just your key. A password reset requires both the key and access to your e-mail.</string>
    <string name="backup_action" context="Sentence to inform the user the available actions in the screen to backup the master key">Copy the Recovery Key to clipboard or save it as text file</string>

    <string name="save_action" context="Action of the button to save the master key as a text file">Save</string>
    <string name="copy_MK_confirmation" context="Alert message when the master key has been successfully copied to the ClipBoard">The Recovery Key has been successfully copied</string>

    <string name="change_pass" context="Button to change the password">Change</string>

    <string name="general_positive_button" context="Positive button to perform a general action">YES</string>
    <string name="general_negative_button" context="Negative button to perform a general action">NO</string>

    <string name="forgot_pass_menu" context="Option of the overflow menu to show the screen info to reset the password">Forgot password?</string>
    <string name="forgot_pass" context="Button in the Login screen to reset the password">Forgot your password?</string>
    <string name="forgot_pass_first_paragraph" context="First paragraph of the screen when the password has been forgotten">If you have a backup of your Recovery Key, you can reset your password by selecting YES. No data will be lost.</string>
    <string name="forgot_pass_second_paragraph" context="Second paragraph of the screen when the password has been forgotten">You can still export your Recovery Key now if you have an active MEGA session in another browser on this or any other computer. If you don\'t, you can no longer decrypt your existing account, but you can start a new one under the same e-mail address by selecting NO.</string>
    <!--
    <string name="forgot_pass_second_paragraph_logged_in" context="Second paragraph of the screen when the password has been forgotten and the user is still logged in">If you don\&apos;t, you can still export your recovery key now in this MEGA session. Please, go back and backup your recovery key.</string>
    -->

    <string name="forgot_pass_action" context="Sentence to ask to the user if he has the master key in the screen when the password has been forgotten">Do you have a backup of your Recovery Key?</string>

    <string name="title_alert_reset_with_MK" context="Title of the alert message to ask for the link to reset the pass with the MK">Great!</string>
    <string name="edit_text_insert_mail" context="Hint of the text where the user can write his e-mail">email goes here</string>
    <string name="text_alert_reset_with_MK" context="Text of the alert message to ask for the link to reset the pass with the MK">Please enter your email address below. You will receive a recovery link that will allow you to submit your Recovery Key and reset your password.</string>

    <string name="edit_text_insert_mk" context="Hint of the text when the user can write his master key">Your Recovery Key goes here</string>

    <string name="edit_text_insert_pass" context="Hint of the text where the user can write his password">password goes here</string>
    <string name="delete_account_text_last_step" context="Text shown in the last alert dialog to confirm the cancellation of an account">This is the last step to cancel your account. You will permanently lose all the data stored in the cloud. Please enter your password below.</string>

    <string name="email_verification_title" context="Title of the alert dialog to inform the user that have to check the email">Email verification</string>
    <string name="email_verification_text" context="Text of the alert dialog to inform the user that have to check the email">Please check your email to proceed.</string>
    <string name="email_verification_text_error" context="Text of the alert dialog to inform the user when an error occurs when cancelling the account">An error occurred, please try again.</string>


    <string name="alert_not_logged_in" context="Alert to inform the user that have to be logged in to perform the action">You must be logged in to perform this action.</string>
    <string name="invalid_string" context="Error when the user leaves empty the password field">Incorrect</string>

    <string name="invalid_email_title" context="Title of the alert dialog when the user tries to recover the pass of a non existing account">Invalid email address</string>
    <string name="invalid_email_text" context="Title of the alert dialog when the user tries to recover the pass of a non existing account">Please check the e-mail address and try again.</string>
    <!--
    <string name="alert_not_logged_out" context="Alert to inform the user that have to be logged out to perform the action">You must be logged out to perform this action.</string>
    -->

    <string name="title_dialog_insert_MK" context="Title of the dialog to write MK after opening the recovery link">Password reset</string>
    <string name="text_dialog_insert_MK" context="Text of the dialog to write MK after opening the recovery link">Please enter your Recovery Key below</string>

    <string name="pass_changed_alert" context="Text of the alert when the pass has been correctly changed">Password changed!</string>

    <string name="park_account_dialog_title" context="Title of the dialog to park an account">Park account</string>
    <string name="park_account_button" context="Button to park an account">Park</string>
    <string name="park_account_title" context="Title of the screen to park an account">Oops!</string>
    <string name="park_account_first_paragraph" context="First paragraph of the screen to park an account">Due to our end-to-end encryption paradigm, you will not be able to access your data without either your password or a backup of your Recovery Key.</string>
    <string name="park_account_second_paragraph" context="Second paragraph of the screen to park an account">You can park your existing account and start a fresh one under the same e-mail address. Your data will be retained for at least 60 days. In case that you recall your parked account\'s password, please contact support&#64;mega.nz</string>

    <string name="dialog_park_account" context="Text of the dialog message to ask for the link to park the account">Please enter your email address below. You will receive a recovery link that will allow you to park your account.</string>
    <string name="park_account_text_last_step" context="Text shown in the last alert dialog to park an account">This is the last step to park your account, please enter your new password. Your data will be retained for at least 60 days. If you recall your parked account\'s password, please contact support&#64;mega.nz</string>

    <string name="title_enter_new_password" context="Title of the screen to write the new password after opening the recovery link">Enter new password</string>
    <string name="recovery_link_expired" context="Message when the user tries to open a recovery pass link and it has expired">This recovery link has expired, please try again.</string>

    <string name="text_reset_pass_logged_in" context="Text of the alert after opening the recovery link to reset pass being logged.">Your Recovery Key will be used to reset your password. Please, enter your new password.</string>
    <string name="email_verification_text_change_pass" context="Text of the alert dialog to inform the user that have to check the email after clicking the option forgot pass">You will receive a recovery link that will allow you to reset your password.</string>

    <string name="my_account_upgrade_pro" context="Button to upgrade the account to PRO account in My Account Section">Upgrade</string>
    <string name="my_account_upgrade_pro_panel" context="Button to upgrade the account to PRO account in the panel that appears randomly">Upgrade now</string>
    <string name="get_pro_account" context="Message to promote PRO accounts">Improve your cloud capacity![A]Get more space &amp; transfer quota with a PRO account!</string>
    <string name="toast_master_key" context="success message when the MasterKey file has been downloaded">The Recovery Key has been backed up into: %1s.[A]While the file remains in this path, you will find it at the Saved for Offline Section.[A]Note: It will be deleted if you log out, please store it in a safe place.</string>

    <!--
    <string name="next_ime_action" context="Action to pass focus to the next field in a form">Next</string>
    -->

    <string name="mail_already_used" context="Error shown when the user tries to change his mail to one that is already used">Error. This email address is already in use.</string>

    <string name="change_mail_text_last_step" context="Text shown in the last alert dialog to change the email associated to an account">This is the last step to change your email. Please enter your password below.</string>
    <string name="change_mail_title_last_step" context="Title of the alert dialog to change the email associated to an account">Change email</string>

    <!--
    <string name="success_changing_user_mail" context="Message when the user email has been changed successfully">Your email has been correctly updated.</string>
    -->

    <string name="title_new_warning_out_space" context="Iitle of the warning when the user is running out of space">You\'re running out of space!</string>
    <string name="new_warning_out_space" context="Text of the warning when the user is running out of space">Take full advantage of your MEGA account by upgrading to PRO.</string>

    <string name="title_options_avatar_panel" context="Iitle of sliding panel to choose the option to edit the profile picture">Edit profile picture</string>
    <string name="take_photo_avatar_panel" context="Option of the sliding panel to change the avatar by taking a new picture">Take picture</string>
    <string name="choose_photo_avatar_panel" context="Option of the sliding panel to change the avatar by choosing an existing picture">Choose picture</string>
    <string name="delete_avatar_panel" context="Option of the sliding panel to delete the existing avatar">Delete picture</string>

    <string name="incorrect_MK" context="Alert when the user introduces his MK to reset pass incorrectly">The key you supplied does not match this account. Please make sure you use the correct Recovery Key and try again.</string>
    <string name="incorrect_MK_title" context="Title of the alert when the user introduces his MK to reset pass incorrectly">Invalid Recovery Key</string>

    <string name="option_full_link" context="Alert Dialog to get link">Link with key</string>

    <string name="recovering_info" context="Message shown meanwhile the app is waiting for a request">Getting info&#8230;</string>

    <string name="email_verification_text_change_mail" context="Text of the alert dialog to inform the user that have to check the email to validate his new email">Your new email address needs to be validated. Please check your email to proceed.</string>

    <string name="confirmation_delete_avatar" context="Confirmation before deleting the avatar of the user's profile">Delete your profile picture?</string>
    <string name="title_edit_profile_info" context="Title of the Dialog to edit the profile attributes of the user's account">Edit</string>

    <string name="title_set_expiry_date" context="Alert Dialog to get link">Set expiry date</string>
    <string name="title_set_password_protection" context="Title of the dialog to get link with password">Set password protection</string>
    <string name="subtitle_set_expiry_date" context="Subtitle of the dialog to get link">(PRO ONLY)</string>
    <string name="set_password_protection_dialog" context="Alert Dialog to get link with password">Set password</string>
    <string name="hint_set_password_protection_dialog" context="Hint of the dialog to get link with password">Enter password</string>
    <string name="hint_confirm_password_protection_dialog" context="Hint of the confirmation dialog to get link with password">Confirm password</string>
    <string name="link_request_status" context="Status text at the beginning of getting a link">Processing...</string>

    <string name="edit_link_option" context="Option of the sliding panel to edit the link of a node">Manage link</string>

    <string name="old_password_provided_incorrect" context="Error alert dialog shown when changing the password the user provides an incorrect password ">The current password you have provided is incorrect.</string>

    <string name="number_correctly_reinvite_contact_request" context="success message when reinviting multiple contacts">%d reinvite requests sent successfully.</string>

    <string name="number_correctly_delete_contact_request" context="success message when reinviting multiple contacts">%d requests deleted successfully.</string>
    <string name="number_no_delete_contact_request" context="error message when reinviting multiple contacts">%1$d requests successfully deleted but %2$d requests were not deleted.</string>

    <string name="confirmation_delete_contact_request" context="confirmation message before removing a contact request.">Do you want to remove the invitation request to %s?</string>
    <string name="confirmation_remove_multiple_contact_request" context="confirmation message before removing mutiple contact request">Do you want to remove these %d invitation requests?</string>

    <string name="number_correctly_invitation_reply_sent" context="success message when replying to multiple received request">%d request replies sent.</string>
    <string name="number_incorrectly_invitation_reply_sent" context="error message when replying to multiple received request">%1$d request replies successfully sent but %2$d were not sent.</string>

    <plurals name="general_num_request">
        <item context="referring to a invitation request in the Contacts section" quantity="one">request</item>
        <item context="referring to a invitation request in the Contacts section" quantity="other">requests</item>
    </plurals>

    <plurals name="confirmation_remove_outgoing_shares">
        <item context="Confirmation before removing the outgoing shares of a folder" quantity="one">The folder is shared with %1$d contact. Remove share?</item>
        <item context="Confirmation before removing the outgoing shares of a folder" quantity="other">The folder is shared with %1$d contacts. Remove all shares?</item>
    </plurals>

    <string name="error_incorrect_email_or_password" context="Error message when the credentials to login are incorrect.">Invalid email and/or password. Please try again.</string>
    <string name="error_account_suspended" context="Error message when trying to login and the account is suspended.">Your account has been suspended due to Terms of Service violations. Please contact support&#64;mega.nz</string>
    <string name="too_many_attempts_login" context="Error message when to many attempts to login.">Too many failed attempts to login, please wait for an hour.</string>
    <string name="account_not_validated_login" context="Error message when trying to login to an account not validated.">This account has not been validated yet. Please, check your email.</string>

    <string name="general_error_folder_not_found" context="Error message shown when opening a folder link which doesn't exist">Folder link unavailable</string>
    <string name="folder_link_unavaible_ToS_violation" context="Error message shown when opening a folder link which has been removed due to ToS/AUP violation">The folder link has been removed because of a ToS/AUP violation.</string>

    <string name="general_error_file_not_found" context="Error message shown when opening a file link which doesn't exist">File link unavailable</string>
    <string name="file_link_unavaible_ToS_violation" context="Error message shown when opening a file link which has been removed due to ToS/AUP violation">The file link has been removed because of a ToS/AUP violation.</string>

    <string name="confirm_email_text" context="Title of the screen after creating the account. That screen asks the user to confirm the account by checking the email">Awaiting email confirmation</string>
    <string name="confirm_email_explanation" context="Text below the title that explains the user should check the email and click the link to confirm the account">Please check your email and click the link to confirm your account.</string>

    <plurals name="general_num_items">
        <item context="Singular of items which contains a folder. 1 item" quantity="one">item</item>
        <item context="Plural of items which contains a folder. 2 items" quantity="other">items</item>
    </plurals>

    <string name="file_link_unavaible_delete_account" context="Error message shown when opening a file or folder link which account has been removed due to ToS/AUP violation">The associated user account has been terminated due to multiple violations of our Terms of Service.</string>

    <string name="general_error_invalid_decryption_key" context="Error message shown after login into a folder link with an invalid decryption key">The provided decryption key for the folder link is invalid.</string>

    <string name="my_account_my_credentials" context="Title of the label in the my account section. It shows the credentials of the current user so it can be used to be verified by other contacts">My credentials</string>
    <string name="limited_bandwith" context="Word to indicate the limited bandwidth of the free accounts">Limited</string>

    <string name="section_chat" context="Item of the navigation title for the chat section">Chat</string>
    <string name="section_chat_with_notification" context="Item of the navigation title for the chat section when there is any unread message">Chat [A](%1$d)[/A]</string>

    <string name="tab_archive_chat" context="Title of the archived chats tab. Capital letters">Archive</string>
    <!--
    <string name="tab_recent_chat" context="Title of the recent chats tab. Capital letters">RECENT</string>
    -->

    <!--
    <string name="archive_chat_empty" context="Message shown when the user has no archived chats">No archived conversations</string>
    -->
    <string name="recent_chat_empty" context="Message shown when the user has no archived chats">No conversations</string>

    <string name="recent_chat_enable_chat" context="Message shown when the user has no archived chats">Chat is disabled</string>
    <string name="recent_chat_enable_chat_button" context="Message shown when the user has no archived chats">Enable chat</string>

    <!--
    <string name="get_started_button" context="Button to start using the chat">Get started</string>
    -->

    <string name="recent_chat_empty_invite" context="Message shown when the user has no recent chats">Invite your friends to join you on Chat and enjoy our encrypted platform with privacy and security.</string>
    <string name="recent_chat_empty_enable_chat" context="Message shown when the user has no recent chats">Enable Chat[A]and enjoy our encrypted platform with privacy and security.</string>

    <!--
    <string name="videocall_title" context="Title shown in the list of main chat screen for a videocall">Video call</string>
    -->

    <!--
    <plurals name="general_minutes">
        <item context="Singular of minutes. 1 minute" quantity="one">minute</item>
        <item context="Plural of minutes. 2 minute" quantity="other">minutes</item>
    </plurals>
    -->

    <!--
    <plurals name="general_hours">
        <item context="Singular of hours. 1 hour" quantity="one">hour</item>
        <item context="Plural of hours. 2 hours" quantity="other">hours</item>
    </plurals>
    -->

    <!--
    <plurals name="general_seconds">
        <item context="Singular of seconds. 1 second" quantity="one">second</item>
        <item context="Plural of seconds. 2 second" quantity="other">seconds</item>
    </plurals>
    -->

    <string name="initial_hour" context="Initial of the word hour to show the duration of a video or audio call">h</string>
    <string name="initial_minute" context="Initial of the word minute to show the duration of a video or audio call">m</string>
    <string name="initial_second" context="Initial of the word second to show the duration of a video or audio call">s</string>

    <!--
    <string name="videocall_item" context="Info shown about the last action in a chat is a videocall">Video call</string>
    -->

    <string name="selected_items" context="Title shown when multiselection is enable in chat tabs">%d selected</string>

    <string name="remove_contact_shared_folder" context="Message to confirm if the user wants to delete a contact from a shared folder">The contact %s will be removed from the shared folder.</string>
    <string name="remove_multiple_contacts_shared_folder" context="Message to confirm if the user wants to delete a multiple contacts from a shared folder">%d contacts will be removed from the shared folder.</string>

    <string name="number_correctly_removed_from_shared" context="success message when removing a contact from a shared folder">%d contacts removed correctly from the shared folder</string>
    <string name="number_incorrectly_removed_from_shared" context="success message when removing a contact from a shared folder">&#160;and %d contacts were not successfully removed</string>

    <string name="contacts_list_empty_text_loading" context="Message shown while the contact list from the device is being read and then shown to the user">Loading contacts from the phone...</string>

    <string name="number_correctly_invite_contact_request" context="success message when reinviting multiple contacts">%d invite requests sent successfully.</string>
    <string name="number_no_invite_contact_request" context="error message when reinviting multiple contacts">%1$d invite requests successfully sent but %2$d requests were not sent.</string>

    <string name="chat_me_text_bracket" context="Word next to own user's message in chat screen">%1s (Me)</string>
    <string name="type_message_hint" context="Hint shown in the field to write a message in the chat screen">Type a message</string>

    <string name="general_mute" context="button">Mute</string>
    <string name="general_unmute" context="button">Unmute</string>

    <string name="title_properties_chat_contact_notifications" context="Title of the section to enable notifications in the Contact Properties screen">Notifications</string>
    <string name="title_properties_chat_contact_message_sound" context="Title of the section to choose the sound of incoming messages in the Contact Properties screen">Message sound</string>
    <string name="title_properties_chat_clear_chat" context="Title of the section to clear the chat content in the Contact Properties screen">Clear chat</string>
    <string name="title_properties_chat_share_contact" context="Title of the section to share the contact in the Contact Properties screen">Share contact</string>

    <string name="call_ringtone_title" context="Title of the screen to select the ringtone of the calls">Call ringtone</string>
    <string name="notification_sound_title" context="Title of the screen to select the sound of the notifications">Notification sound</string>

    <string name="confirmation_clear_chat" context="Text of the confirmation dialog to clear the chat history">After cleared, neither %s nor you will be able to see messages of this chat.</string>

    <string name="general_clear" context="Button to clear the chat history">Clear</string>
    <!--
    <string name="login_initializing_chat" context="After login, initializing chat">Initializing chat</string>
    -->

    <string name="clear_history_success" context="Message show when the history of a chat has been successfully deleted">The history of the chat has been cleared</string>
    <string name="clear_history_error" context="Message show when the history of a chat hasn't been successfully deleted">Error. The history of the chat has not been cleared correctly</string>

    <string name="add_participants_menu_item" context="Menu item to add participants to a chat">Add participants</string>
    <string name="remove_participant_menu_item" context="Menu item to remove a participants from a chat">Remove participant</string>

    <string name="mega_info_empty_screen" context="Message about MEGA when there are no message in the chat screen">Protects your chat with end-to-end (user controlled) encryption, providing essential safety assurances:</string>
    <string name="mega_authenticity_empty_screen" context="Message about MEGA when there are no message in the chat screen">The system ensures that the data received is truly from the specified sender, and its content has not been manipulated during transit.</string>
    <string name="mega_confidentiality_empty_screen" context="Message about MEGA when there are no message in the chat screen">Only the author and intended recipients are able to decipher and read the content.</string>

    <string name="title_mega_info_empty_screen" context="Message about MEGA when there are no message in the chat screen">MEGA</string>
    <string name="title_mega_authenticity_empty_screen" context="Message about MEGA when there are no message in the chat screen">Authenticity</string>
    <string name="title_mega_confidentiality_empty_screen" context="Message about MEGA when there are no message in the chat screen">Confidentiality</string>

    <string name="error_not_logged_with_correct_account" context="Error message shown when opening a cancel link with an account that not corresponds to the link">This link is not related to this account. Please, log in with the correct account.</string>
    <string name="cancel_link_expired" context="Message when the user tries to open a cancel link and it has expired">This cancel link has expired, please try again.</string>

    <string name="no_results_found" context="Text shown after searching and no results found">No results were found</string>

    <string name="offline_status" context="Info label about the status of the user">Offline</string>
    <string name="online_status" context="Info label about the status of the user">Online</string>
    <string name="away_status" context="Info label about the status of the user">Away</string>
    <string name="busy_status" context="Info label about the status of the user">Busy</string>
    <string name="invalid_status" context="Info label about the status of the user">No connection</string>

    <string name="text_deleted_message" context="Text shown when a message has been deleted in the chat">This message has been deleted</string>
    <string name="history_cleared_message" context="Text shown when the chat history was cleared by me">Chat history was cleared</string>
    <string name="text_deleted_message_by" context="Text shown when a message has been deleted in the chat">[A]This message has been deleted by [/A][B]%1$s[/B]</string>

    <string name="confirmation_delete_several_messages" context="Confirmation before deleting messages">Remove messages?</string>
    <string name="confirmation_delete_one_message" context="Confirmation before deleting one message">Remove message?</string>

    <!--
    <string name="text_cleared_history" context="Text shown when a user cleared the history of a chat"><![CDATA[<font color=\'#060000\'>%1$s</font> <font color=\'#868686\'> cleared the chat history</font>]]></string>
    -->

    <string name="group_chat_label" context="Label for the sliding panel of a group chat">Group chat</string>
    <string name="group_chat_info_label" context="Label for the option of the sliding panel to show the info of a chat group">Group info</string>
    <string name="group_chat_start_conversation_label" context="Label for the option of the sliding panel to start a one to one chat">Start conversation</string>
    <string name="group_chat_edit_profile_label" context="Label for the option of the sliding panel to edit the profile">Edit profile</string>
    <string name="title_properties_chat_leave_chat" context="Title of the section to leave a group content in the Contact Properties screen">Leave chat</string>
    <string name="participants_chat_label" context="Label for participants of a group chat">Participants</string>

    <string name="confirmation_remove_chat_contact" context="confirmation message before removing a contact from a chat.">Remove %s from this chat?</string>

    <string name="observer_permission_label_participants_panel" context="Label to show the participant permission in the options panel of the group info screen">Read-only</string>
    <!--
    <string name="member_permission_label_participants_panel" context="Label to show the participant permission in the options panel of the group info screen">Member</string>
    -->
    <string name="standard_permission_label_participants_panel" context="Label to show the participant permission in the options panel of the group info screen">Standard</string>
    <string name="administrator_permission_label_participants_panel" context="Label to show the participant permission in the options panel of the group info screen">Moderator</string>

    <string name="edited_message_text" context="Text appended to a edited message.">(edited)</string>
    <string name="change_title_option" context="Option in menu to change title of a chat group.">Change title</string>

    <string name="confirmation_leave_group_chat" context="confirmation message before leaving a group chat">If you leave, you will no longer have access to read or send messages.</string>
    <string name="title_confirmation_leave_group_chat" context="title confirmation message before leaving a group chat">Leave group chat?</string>

    <string name="confirmation_clear_group_chat" context="Text of the confirmation dialog to clear a group chat history">All messages and media in this conversation will be cleared.</string>
    <string name="title_confirmation_clear_group_chat" context="Title of the confirmation dialog to clear a group chat history">Clear history?</string>


    <string name="add_participant_error_already_exists" context="Message show when a participant hasn't been successfully invited to a group chat">The participant is already included in this group chat</string>

    <string name="number_correctly_add_participant" context="success message when inviting multiple contacts to a group chat">%d participants were correctly invited</string>
    <string name="number_no_add_participant_request" context="error message when inviting multiple contacts to a group chat">%1$d participants were successfully invited but %2$d participants were not invited.</string>

    <string name="message_permissions_changed" context="chat message when the permissions for a user has been changed">[A]%1$s[/A][B] was changed to [/B][C]%2$s[/C][D] by [/D][E]%3$s[/E]</string>
    <string name="message_add_participant" formatted="false" context="chat message when a participant was added to a group chat">[A]%1$s[/A][B] joined the group chat by invitation from [/B][C]%2$s[/C]</string>
    <string name="message_remove_participant" context="chat message when a participant was removed from a group chat">[A]%1$s[/A][B] was removed from group chat by [/B][C]%2$s[/C]</string>

    <string name="change_title_messages" context="Message shown when a participant change the title of a group chat.">[A]%1$s[/A][B] changed the group chat name to [/B][C]\"%2$s\"[/C]</string>

    <string name="message_participant_left_group_chat" context="chat message when a participant left a group chat">[A]%1$s[/A][B] left the group chat[/B]</string>

    <string name="manual_retry_alert" context="chat message alert when the message have to been manually">Message not sent. Tap for options</string>

    <string name="chat_status_title" context="settings of the chat to choose the status">Status</string>
    <!--
    <string name="settings_chat_summary_online" context="summary of the status online in settings">You can chat, share files and make calls with your contacts.</string>
    -->
    <!--
    <string name="settings_chat_summary_invisible" context="summary of the status invisible in settings">You can interact with your contacts but you will appear offline for them.</string>
    -->
    <!--
    <string name="settings_chat_summary_offline" context="summary of the status invisible in settings">You will appear offline to your contacts and you will not be able to chat with them.</string>
    -->

    <!--
    <string name="changing_status_to_online_success" context="message shown when the status of the user successfully changed to online">You\'re now online</string>
    -->
    <!--
    <string name="changing_status_to_invisible_success" context="message shown when the status of the user successfully changed to invisible">You\'re now away</string>
    -->

    <!--
    <string name="changing_status_to_offline_success" context="message shown when the status of the user successfully changed to offline">You\'re now offline</string>
    -->
    <!--
    <string name="changing_status_to_busy_success" context="message shown when the status of the user successfully changed to offline">You\'re now busy</string>
    -->
    <string name="changing_status_error" context="message shown when the status of the user coudn't be changed">Error. Your status has not been changed</string>
    <string name="leave_chat_error" context="message shown when a user couldn't leave chat">An error occurred when leaving the chat</string>
    <string name="create_chat_error" context="message shown when a chat has not been created">An error occurred when creating the chat</string>

    <string name="settings_chat_vibration" context="settings of the chat to choose the status">Vibration</string>

    <!--
    <string name="list_message_deleted" context="Text show in list of chats when the last message has been deleted">Message deleted</string>
    -->

    <string name="non_format_text_deleted_message_by" context="Text shown when a message has been deleted in the chat">This message has been deleted by %1$s</string>
    <string name="non_format_history_cleared_by" context="Text shown when the chat history was cleared by someone">Chat history cleared by %1$s</string>

    <!--
    <string name="non_format_text_cleared_history" context="Text shown when a user cleared the history of a chat">%1$s cleared the chat history</string>
    -->
    <string name="non_format_message_permissions_changed" context="chat message when the permissions for a user has been changed">%1$s was changed to %2$s by %3$s</string>
    <string name="non_format_message_add_participant" formatted="false" context="chat message when a participant was added to a group chat">%1$s was added to this group chat by invitation from %2$s</string>
    <string name="non_format_message_remove_participant" context="chat message when a participant was removed from a group chat">%1$s was removed from group chat by %2$s</string>

    <string name="non_format_change_title_messages" context="Message shown when a participant change the title of a group chat.">%1$s changed the group chat name to \"%2$s\"</string>

    <string name="non_format_message_participant_left_group_chat" context="chat message when a participant left a group chat">%1$s left the group chat</string>

    <string name="messages_copied_clipboard" context="success alert when the user copy some messages to the clipboard">Copied to the clipboard</string>

    <string name="chat_error_open_title" context="Title of the error dialog when opening a chat">Chat Error!</string>
    <string name="chat_error_open_message" context="Message of the error dialog when opening a chat">The chat could not be opened correctly</string>

    <string name="menu_choose_contact" context="Menu option to add a contact to your contact list.">Choose contact</string>

    <plurals name="general_selection_num_contacts">
        <item context="referring to a contact in the contact list of the user" quantity="one">%1$d contact</item>
        <item context="Title of the contact list" quantity="other">%1$d contacts</item>
    </plurals>

    <string name="error_sharing_folder" context="Message shown when the folder sharing process fails">Error sharing the folder. Please, try again.</string>

    <plurals name="confirmation_remove_contact" context="confirmation message before removing a contact">
        <item context="Singular" quantity="one">All data associated with the selected contact will be permanently lost.</item>
        <item context="Plural" quantity="other">All data associated with the selected contacts will be permanently lost.</item>
    </plurals>

    <plurals name="title_confirmation_remove_contact" context="title of confirmation alert before removing a contact">
        <item context="Singular" quantity="one">Remove contact?</item>
        <item context="Plural" quantity="other">Remove contacts?</item>
    </plurals>

    <!--
    <string name="chat_connection_error" context="error shown when the connection to the chat fails">Chat connection error</string>
    -->

    <string name="message_option_retry" context="option shown when a message could not be sent">Retry</string>

    <string name="title_message_not_sent_options" context="title of the menu for a non sent message">Message not sent</string>

    <string name="no_conversation_history" context="message shown when a chat has no messages">No conversation history</string>

    <plurals name="user_typing" context="title of confirmation alert before removing a contact">
        <item context="Singular" quantity="one">%1$s [A]is typing...[/A]</item>
        <item context="Plural" quantity="other">%1$s [A]are typing...[/A]</item>
    </plurals>

    <string name="more_users_typing" context="text that appear when there are more than 2 people writing at that time in a chat. For example User1, user2 and more are typing...">%1$s [A]and more are typing...[/A]</string>

    <string name="tab_my_account_general" context="Title of the general tab in My Account Section">General</string>
    <string name="tab_my_account_storage" context="Title of the storage tab in My Account Section">Storage</string>

    <string name="account_plan" context="Title of the section about the plan in the storage tab in My Account Section">Plan</string>
    <string name="storage_space" context="Title of the section about the storage space in the storage tab in My Account Section">Storage space</string>
    <string name="transfer_quota" context="Title of the section about the transfer quota in the storage tab in My Account Section">Transfer quota</string>

    <string name="available_space" context="Label in section the storage tab in My Account Section">Available</string>
    <string name="not_available" context="Label in section the storage tab in My Account Section when no info info is received">not available</string>

    <string name="no_bylling_cycle" context="Label in section the storage tab when the account is Free">No billing cycle</string>

    <string name="my_account_of_string" context="String to show the transfer quota and the used space in My Account section">%1$s [A]of %2$s[/A]</string>

    <string name="confirmation_delete_from_save_for_offline" context="confirmation message before removing a something for the Save for offline section">Remove from Save for offline?</string>

    <string name="recent_chat_empty_no_connection_text" context="Text of chat section when the app has no connection">Chat is disabled and it cannot be enabled without a connection.</string>

    <string name="set_status_option_label" context="Label for the option of action menu to change the chat status">Set status</string>

    <string name="general_dismiss" context="Answer for confirmation dialog.">Dismiss</string>

    <string name="context_invitacion_reply_accepted" context="Accepted request invitacion alert">Invitation accepted</string>
    <string name="context_invitacion_reply_declined" context="Declined request invitacion alert">Invitation declined</string>
    <string name="context_invitacion_reply_ignored" context="Ignored request invitacion alert">Invitation ignored</string>

    <string name="error_message_unrecognizable" context="Content of a normal message that cannot be recognized">Message unrecognizable</string>

    <string name="settings_autoaway_title" context="Title of the settings section to configure the autoaway of chat presence">Auto-away</string>
    <string name="settings_autoaway_subtitle" context="Subtitle of the settings section to configure the autoaway of chat presence">Show me away after an inactivity of</string>
    <string name="settings_autoaway_value" context="Value in the settings section of the autoaway chat presence">%1d minutes</string>

    <string name="settings_persistence_title" context="Title of the settings section to configure the status persistence of chat presence">Status persistence</string>
    <string name="settings_persistence_subtitle" context="Subtitle of the settings section to configure the status persistence of chat presence">Maintain my chosen status appearance even when I have no connected devices</string>

    <string name="title_dialog_set_autoaway_value" context="Title of the dialog to set the value of the auto away preference">Set time limit</string>
    <string name="button_set" context="Button to set a value">Set</string>
    <string name="hint_minutes" context="Button to set a value">minutes</string>

    <!--
    <string name="autoaway_disabled" context="Word to indicated the autoaway is disabled">Disabled</string>
    -->

    <string-array name="settings_status_entries" context="the options of what to upload in an array. Needed for the settings">
        <item context="the options of what to upload.">Online</item>
        <item context="the options of what to upload.">Away</item>
        <item context="the options of what to upload.">Busy</item>
        <item context="the options of what to upload.">Offline</item>
    </string-array>

    <string name="offline_empty_folder" context="Text that indicates that a the offline section is currently empty">No files Saved for Offline</string>

    <string name="general_enable" context="Positive confirmation to enable logs">Enable</string>
    <string name="enable_log_text_dialog" context="Dialog to confirm the action of enabling logs">Logs can contain information related to your account</string>

    <string name="confirmation_to_reconnect" context="Dialog to confirm the reconnect action">Network connection recovered. Connect to MEGA?</string>
    <string name="loading_status" context="Message shown meanwhile the app is waiting for a the chat status">Loading status&#8230;</string>

    <string name="error_editing_message" context="Error when a message cannot be edited">This message cannot be edited</string>

    <plurals name="text_number_transfers" context="Label to show the number of transfers in progress">
        <item context="Singular" quantity="one">%1$d of %2$d file</item>
        <item context="Plural" quantity="other">%1$d of %2$d files</item>
    </plurals>

    <string name="option_to_transfer_manager" context="Label of the modal bottom sheet to Transfer Manager section" formatted="false">View</string>
    <string name="option_to_pause_transfers" context="Label of the modal bottom sheet to pause all transfers">Pause all transfers</string>
    <string name="option_to_resume_transfers" context="Label of the modal bottom sheet to resume all transfers">Resume all transfers</string>
    <string name="option_to_clear_transfers" context="Label of the modal bottom sheet to clear completed transfers">Clear completed</string>
    <string name="menu_pause_individual_transfer" context="Dialog to confirm the action of pausing one transfer">Pause transfer?</string>
    <string name="menu_resume_individual_transfer" context="Dialog to confirm the action of restarting one transfer">Resume transfer?</string>
    <string name="button_resume_individual_transfer" context="Button to confirm the action of restarting one transfer">Resume</string>

    <string name="confirmation_to_clear_completed_transfers" context="Dialog to confirm before removing completed transfers">Clear completed transfers?</string>

    <string name="title_tab_in_progress_transfers" context="Title of the tab section for transfers in progress">In progress</string>
    <string name="title_tab_completed_transfers" context="Title of the tab section for completed transfers">Completed</string>

    <string name="transfer_paused" context="Possible state of a transfer">Paused</string>
    <string name="transfer_queued" context="Possible state of a transfer">Queued</string>
    <!--
    <string name="transfer_canceled" context="Possible state of a transfer">Canceled</string>
    -->
    <string name="transfer_unknown" context="Possible state of a transfer">Unknown</string>

    <string name="paused_transfers_title" context="Title of the panel where the progress of the transfers is shown">Paused transfers</string>

    <string name="completed_transfers_empty" context="message shown in the screen when there are not any active transfer">No completed transfers</string>

    <!--
    <string name="message_transfers_completed" context="Message shown when the pending transfers are completed">Transfers finished</string>
    -->

    <plurals name="upload_service_notification" context="Text of the notification shown when the upload service is running">
        <item context="Singular" quantity="one">Uploading %1$d of %2$d file</item>
        <item context="Plural" quantity="other">Uploading %1$d of %2$d files</item>
    </plurals>

    <plurals name="upload_service_final_notification" context="Text of the notification shown when the upload service has finished">
        <item context="Singular" quantity="one">Uploaded %1$d file</item>
        <item context="Plural" quantity="other">Uploaded %1$d files</item>
    </plurals>

    <string name="general_total_size" context="label for the total file size of multiple files and/or folders (no need to put the colon punctuation in the translation)" formatted="false">Total size: %1$s</string>

    <plurals name="upload_service_failed" context="Text of the notification shown when the upload service has finished with any transfer error">
        <item context="Singular" quantity="one">%1$d file not uploaded</item>
        <item context="Plural" quantity="other">%1$d files not uploaded</item>
    </plurals>

    <plurals name="copied_service_upload" context="Text of the notification shown when the upload service has finished with any copied file instead uploaded">
        <item context="Singular" quantity="one">%1$d file copied</item>
        <item context="Plural" quantity="other">%1$d files copied</item>
    </plurals>

    <plurals name="already_downloaded_service" context="Text of the notification shown when the download service do not download because the file is already on the device">
        <item context="Singular" quantity="one">%1$d file previously downloaded</item>
        <item context="Plural" quantity="other">%1$d files previously downloaded</item>
    </plurals>

    <plurals name="download_service_final_notification" context="Text of the notification shown when the download service has finished">
        <item context="Singular" quantity="one">Downloaded %1$d file</item>
        <item context="Plural" quantity="other">Downloaded %1$d files</item>
    </plurals>

    <plurals name="download_service_final_notification_with_details" context="Text of the notification shown when the download service has finished with any error">
        <item context="Singular" quantity="one">Downloaded %1$d of %2$d file</item>
        <item context="Plural" quantity="other">Downloaded %1$d of %2$d files</item>
    </plurals>

    <plurals name="download_service_failed" context="Text of the notification shown when the download service has finished with any transfer error">
        <item context="Singular" quantity="one">%1$d file not downloaded</item>
        <item context="Plural" quantity="other">%1$d files not downloaded</item>
    </plurals>

    <plurals name="download_service_notification" context="Text of the notification shown when the download service is running">
        <item context="Singular" quantity="one">Downloading %1$d of %2$d file</item>
        <item context="Plural" quantity="other">Downloading %1$d of %2$d files</item>
    </plurals>

    <string name="title_depleted_transfer_overquota" context="Title of the alert when the transfer quota is depleted">Depleted transfer quota</string>
    <string name="text_depleted_transfer_overquota" context="Text of the alert when the transfer quota is depleted">Your queued transfer exceeds the current transfer quota available for your IP address and may therefore be interrupted.</string>
    <string name="plans_depleted_transfer_overquota" context="Button to show plans in the alert when the transfer quota is depleted">See our plans</string>
    <string name="continue_without_account_transfer_overquota" context="Button option of the alert when the transfer quota is depleted">Continue without account</string>

    <plurals name="new_general_num_files" context="this is used for example when downloading 1 file or 2 files">
        <item context="Singular of file. 1 file" quantity="one">%1$d file</item>
        <item context="Plural of file. 2 files" quantity="other">%1$d files</item>
    </plurals>

    <string name="general_view" context="Menu option">View files</string>
    <string name="add_to_cloud" context="Menu option">Add to Cloud drive</string>
    <string name="save_for_offline" context="Menu option">Save for offline</string>

    <string name="general_view_contacts" context="Menu option">View contacts</string>

    <string name="import_success_message" context="Menu option">Succesfully added to Cloud drive</string>
    <string name="import_success_error" context="Menu option">Error. Not added to Cloud drive</string>

    <string name="chat_connecting" context="Label in login screen to inform about the chat initialization proccess">Connecting&#8230;</string>

    <string name="context_contact_already_invited" context="message when trying to invite a contact with a pending request">%s was already invited. Consult your pending requests.</string>

    <string name="confirm_email_misspelled" context="Hint text explaining that you can change the email and resend the create account link to the new email address">If you have misspelled your email address, correct it and click \'Resend\'</string>
    <string name="confirm_email_misspelled_resend" context="Button to resend the create account email to a new email address in case the previous email address was misspelled">Resend</string>
    <string name="confirm_email_misspelled_email_sent" context="Text shown after the confirmation email has been sent to the new email address">Email sent</string>

    <string name="copyright_alert_title" context="text_copyright_alert_title">Copyright warning to all users</string>
    <string name="copyright_alert_first_paragraph" context="text_copyright_alert_first_paragraph">MEGA respects the copyrights of others and requires that users of the MEGA cloud service comply with the laws of copyright. </string>
    <string name="copyright_alert_second_paragraph" context="text_copyright_alert_second_paragraph">You are strictly prohibited from using the MEGA cloud service to infringe copyrights. You may not upload, download, store, share, display, stream, distribute, email, link to, transmit or otherwise make available any files, data or content that infringes any copyright or other proprietary rights of any person or entity.</string>
    <string name="copyright_alert_agree_button" context="text of the Agree button">Agree</string>
    <string name="copyright_alert_disagree_button" context="text of the Disagree button">Disagree</string>

    <string name="download_show_info" context="Hint how to cancel the download">Show info</string>

    <string name="context_link_removal_error" context="error message">Link removal failed. Try again later.</string>
    <string name="context_link_action_error" context="error message">Link action failed. Try again later.</string>

    <string name="title_write_user_email" context="title of the dialog shown when sending or sharing a folder">Write the user\'s e-mail</string>

    <string name="activity_title_files_attached" context="title of the screen to see the details of several node attachments">Files attached</string>
    <string name="activity_title_contacts_attached" context="title of the screen to see the details of several contact attachments">Contacts attached</string>

    <string name="alert_user_is_not_contact">The user is not a contact</string>

    <string name="camera_uploads_cellular_connection">Use cellular connection</string>
    <string name="camera_uploads_upload_videos">Upload videos</string>

    <string name="success_changing_user_avatar" context="Message when an user avatar has been changed successfully">Profile picture updated</string>
    <string name="error_changing_user_avatar" context="Message when an error ocurred when changing an user avatar">Error when changing the profile picture</string>
    <string name="success_deleting_user_avatar" context="Message when an user avatar has been deleted successfully">Profile picture deleted</string>
    <string name="error_deleting_user_avatar" context="Message when an error ocurred when deleting an user avatar">Error when deleting the profile picture</string>

    <string name="error_changing_user_attributes" context="Message when an error ocurred when changing an user attribute">An error occurred when changing the name</string>
    <string name="success_changing_user_attributes" context="Message when an user attribute has been changed successfully">Your name has been correctly updated</string>

    <string name="add_participant_success" context="Message show when a participant has been successfully invited to a group chat">Participant added</string>
    <string name="add_participant_error" context="Message show when a participant hasn't been successfully invited to a group chat">Error. Participant not added</string>

    <string name="remove_participant_success" context="Message show when a participant has been successfully removed from a group chat">Participant removed</string>
    <string name="remove_participant_error" context="Message show when a participant hasn't been successfully removed from a group chat">Error. Participant not removed</string>

    <string name="no_files_selected_warning">No files selected</string>

    <string name="attachment_upload_panel_from_cloud">From Cloud drive</string>
    <string name="attachment_upload_panel_contact">Contact</string>
    <string name="attachment_upload_panel_photo">From device</string>

    <string name="delete_account" context="Button and title of dialog shown when the user wants to delete permanently his account">Cancel account</string>
    <string name="delete_account_text" context="Text shown in the alert dialog to confirm the cancellation of an account">If you cancel your account you will not be able to access your account data, your MEGA contacts or conversations.\nYou will not be able to undo this action.</string>
    <string name="delete_button" context="Button in My Account section to confirm the account deletion">Delete</string>

    <string name="file_properties_info_info_file">Info</string>
    <string name="file_properties_info_size" context="Refers to the size of a file.">Total size</string>
    <string name="file_properties_info_content" context="header of a status field for what content a user has shared to you">Contains</string>
    <string name="file_properties_info_added" context="when was the file added in MEGA">Created</string>
    <string name="file_properties_shared_folder_public_link_name">Link</string>

    <string name="file_properties_shared_folder_full_access" context="Refers to access rights for a file folder.">Full access</string>
    <string name="file_properties_shared_folder_read_only" context="Refers to access rights for a file folder.">Read-only</string>
    <string name="file_properties_shared_folder_read_write" context="Refers to access rights for a file folder. (with the &amp; needed. Don\'t use the symbol itself. Use &amp;)">Read &amp; write</string>

    <string name="attachment_uploading_state_uploading">Uploading...</string>
    <string name="attachment_uploading_state_error">Error. Not sent.</string>

    <string name="already_downloaded_multiple" context="When a multiple download is started, some of the files could have already been downloaded before. This message shows the number of files that has already been downloaded and the number of files pending">%d files already downloaded.</string>
    <string name="pending_multiple" context="When a multiple download is started, some of the files could have already been downloaded before. This message shows the number of files that has already been downloaded and the number of files pending">%d files pending.</string>

    <string name="contact_is_me">No options available, you have selected yourself</string>

    <string name="confirmation_delete_one_attachment" context="Confirmation before deleting one attachment">Remove attachment?</string>

    <string name="general_view_with_revoke" formatted="false" context="Menu option">View files (%1$d deleted)</string>

    <string name="success_attaching_node_from_cloud" context="Success message when the attachment has been sent to a chat">File sent to %1$s</string>
    <string name="success_attaching_node_from_cloud_chats" context="Success message when the attachment has been sent to a many chats">File sent to %1$d chats</string>
    <string name="error_attaching_node_from_cloud" context="Error message when the attachment cannot be sent">Error. The file has not been sent</string>
    <string name="error_attaching_node_from_cloud_chats" context="Error message when the attachment cannot be sent to any of the selected chats">Error. The file has not been sent to any of the selected chats</string>
    <string name="error_revoking_node" context="Error message when the attachment cannot be revoked">Error. The attachment has not been removed</string>

    <string name="settings_set_up_automatic_uploads" context="settings option">Set up automatic uploads</string>

    <string name="settings_chat_silent_sound_not" context="settings option for chat notification">Silent</string>

    <string name="messages_chat_notification" context="messages string in chat notification">messages</string>
    <string name="incoming_folder_notification" context="part of the string in incoming shared folder notification">from</string>
    <string name="title_incoming_folder_notification" context="title of incoming shared folder notification">New shared folder</string>
    <string name="title_contact_request_notification" context="title of contact request notification">New contact request</string>

    <string name="title_properties_chat_clear" context="Title of the section to clear the chat content in the Contact Properties screen">Clear chat history</string>
    <string name="title_properties_remove_contact" context="Title of the section to remove contact in the Contact Properties screen">Remove contact</string>

    <string name="title_properties_chat_notifications_contact" context="Title of the section to enable notifications in the Contact Properties screen">Chat notifications</string>
    <string name="history_cleared_by" context="Text shown when the chat history was cleared by someone">[A]%1$s[/A][B] cleared the chat history[/B]</string>

    <string name="number_messages_chat_notification" formatted="false" context="messages string in chat notification">%1$d unread chats</string>

    <string name="context_permissions_changing_folder" context="Item menu option upon clicking on one or multiple files.">Changing permissions</string>
    <string name="context_removing_contact_folder" context="Item menu option upon clicking on one or multiple files.">Removing contact from shared folder</string>

    <string name="confirmation_move_to_rubbish" context="confirmation message before removing a file">Move to rubbish bin?</string>
    <string name="confirmation_move_to_rubbish_plural" context="confirmation message before removing a file">Move to rubbish bin?</string>
    <string name="confirmation_delete_from_mega" context="confirmation message before removing a file">Delete from MEGA?</string>
    <string name="confirmation_leave_share_folder" context="confirmation message before leaving an incoming shared folder">If you leave the folder, you will not be able to see it again</string>
    <string name="attachment_uploading_state" context="label to indicate the state of an upload in chat">Uploading...</string>

    <string name="title_properties_contact_notifications_for_chat" context="Title of the section to enable notifications in the Contact Properties screen">Chat notifications</string>

    <string name="achievements_title" context="title of the section for achievements">Achievements</string>
    <string name="achievements_subtitle" context="subtitle of the section for achievements">Invite friends and get rewards</string>

    <string name="button_invite_friends" context="button to invite friends for getting achievements">Invite friends</string>

    <string name="figures_achievements_text_referrals" context="title of the introduction for the achievements screen">Get %1$s of storage and %2$s of transfers for each referral</string>

    <string name="figures_achievements_text" context="sentence to detail the figures of storage and transfer quota related to each achievement">Get %1$s of storage and %2$s of transfers</string>

    <string name="unlocked_rewards_title" context="title of the section for unlocked rewards">Unlocked rewards</string>

    <string name="unlocked_storage_title" context="title of the section for unlocked storage quota">Storage Quota</string>

    <string name="title_referral_bonuses" context="title of the section for referral bonuses in achivements section (maximum 24 chars)">Referral Bonuses</string>
    <string name="title_install_app" context="title of the section for install a mobile app in achivements section (maximum 24 chars)">Install a mobile app</string>
    <string name="title_regitration" context="title of the section for install megasync in achivements section (maximum 24 chars)">Registration bonus</string>
    <string name="title_install_desktop" context="title of the section for install a mobile app bonuses in achivements section (maximum 24 chars)">Install MEGA desktop app</string>
    <string name="title_base_quota" context="title of the section for base quota in achivements section">Account Base Quota</string>
    <string name="camera_uploads_empty" context="Text that indicates that no pictures have been uploaded to the Camera Uploads section">No media on Camera Uploads</string>
    <string name="general_num_days_left" context="indicates the number of days left related to a achievement">%1$d d left</string>
    <string name="expired_achievement" context="state to indicate the achievement has expired">Expired</string>

    <string name="setting_title_use_https_only" context="title of the advanced setting to choose the use of https">Don\'t use HTTP</string>
    <string name="setting_subtitle_use_https_only" context="subtitle of the advanced setting to choose the use of https">Enable this option only if your transfers don\'t start. In normal circumstances HTTP is satisfactory as all transfers are already encrypted.</string>

    <string name="title_achievement_invite_friends" context="title of screen to invite friends and get an achievement">How it works</string>
    <string name="first_paragraph_achievement_invite_friends" context="first paragraph of screen to invite friends and get an achievement">Invite your friends to create a free MEGA account and install our mobile app. For every successful signup and app install you receive bonus storage and transfer quota.</string>
    <string name="second_paragraph_achievement_invite_friends" context="second paragraph of screen to invite friends and get an achievement">You will not receive credit for inviting someone who has used MEGA previously and you will not be notified about such a rejection. Invited contacts must install MEGA mobile app or MEGA app on their devices.</string>

    <string name="card_title_invite_friends" context="explanation of screen to invite friends and get an achievement">Select contacts from your phone contact list or enter multiple email addresses.</string>

    <string name="title_confirmation_invite_friends" context="title of the dialog to confirm the contact request">Invite friends to MEGA</string>
    <string name="subtitle_confirmation_invite_friends" context="subtitle of the dialog to confirm the contact request">Thanks! Invitation was sent by email</string>
    <string name="paragraph_confirmation_invite_friends" context="paragraph of the dialog to confirm the contact request">Encourage your friends to register and install a MEGA app. As long as your friend uses the same email address as you\'ve entered, you will receive your free GB of transfer quota.</string>

    <string name="invalid_email_to_invite" context="Error shown when the user writes a email with an incorrect format">Email is malformed</string>

    <string name="paragraph_info_achievement_install_desktop" context="info paragraph about the achievement install megasync">When you install MEGAsync you get %1$s of complimentary storage space plus %2$s of transfer quota, both valid for 180 days. MEGA desktop app is available for Windows, macOS and most Linux distros.</string>
    <string name="paragraph_info_achievement_install_mobile_app" context="info paragraph about the achievement install mobile app">When you install our mobile app you get %1$s of complimentary storage space plus %2$s of transfer quota, both valid for 180 days. We provide mobiles apps for iOS, Android and Windows Phone.</string>

    <string name="result_paragraph_info_achievement_install_desktop" context="info paragraph about the completed achievement install megasync">You have received %1$s storage space and %2$s transfer quota for installing our MEGA desktop app.</string>
    <string name="result_paragraph_info_achievement_install_mobile_app" context="info paragraph about the completed achievement install mobile app">You have received %1$s storage space and %2$s transfer quota for installing our mobile app.</string>
    <string name="result_paragraph_info_achievement_registration" context="info paragraph about the completed achievement registration">You have received %1$s storage space as you free registration bonus.</string>

    <string name="expiration_date_for_achievements" context="info paragraph about the completed achievement registration">Bonus expires in %1$d days</string>

    <plurals name="context_share_folders">
        <item context="menu item" quantity="one">Share folder</item>
        <item context="menu items" quantity="other">Share folders</item>
    </plurals>

    <string name="no_folders_shared" context="Info of a contact if there is no folders shared with him">No folders shared</string>

    <string name="settings_help" context="Settings category title for Help">Help</string>
    <string name="settings_help_preference" context="Settings preference title for send feedback">Send Feedback</string>
    <string name="setting_feedback_subject" context="mail subject">Android feedback</string>
    <string name="setting_feedback_body" context="mail body">Please, write your feedback here:</string>
    <string name="settings_feedback_body_device_model" context="mail body">Device model</string>
    <string name="settings_feedback_body_android_version" context="mail body">Android version</string>

    <string name="dialog_title_new_file" context="Title of the dialog to create a new file by inserting the name">New file</string>
    <string name="context_new_file_name" context="Input field description in the create file dialog.">File Name</string>

    <string name="new_file_subject_when_uploading" context="Title of the field subject when a new file is created to upload">SUBJECT</string>
    <string name="new_file_content_when_uploading" context="Title of the field content when a new file is created to upload">CONTENT</string>
    <string name="new_file_email_when_uploading" context="Title of the field email when a new contact is created to upload">EMAIL</string>

    <string name="context_empty" context="Empty">Empty</string>
    <string name="context_empty_inbox" context="Title of the empty text when a fragment is empty">No files on your</string>
    <string name="context_empty_contacts" context="Title of the empty text when a fragment is empty">No</string>
    <string name="context_empty_offline" context="Title of the empty text when a fragment is empty">No files</string>
    <string name="context_empty_incoming" context="Title of the empty text when a fragment is empty">Incoming shared folders</string>
    <string name="context_empty_outgoing" context="Title of the empty text when a fragment is empty">Outgoing shared folders</string>
    <string name="context_empty_camera_uploads" context="Title of the empty text when a fragment is empty">No media on</string>
    <string name="context_empty_chat_recent" context="Title of the empty text when a fragment is empty">[B]Invite friends to [/B][A]Chat[/A][B] and enjoy our encrypted platform with privacy and security.[/B]</string>

    <string name="forward_menu_item" context="Item of a menu to forward a message chat to another chatroom">Forward</string>

    <string name="general_attach" context="name of the button to attach file from MEGA to another app">Attach</string>

    <string name="type_contact" context="when add or share a file with a new contact, it can type by name or mail">Contact\'s name or email</string>

    <string name="max_add_contact" context="when add or share a file with a new contact, message displayed to warn that the maximum number has been reached">No more contacts can be added at a time</string>

    <string name="old_and_new_passwords_equals" context="when changing the password , the old password and new password are equals">Passwords cannot be the same</string>

    <string name="action_search_by_date" context="Menu item">Search by date</string>
    <string name="general_apply" context="title of a button to apply search by date">Apply</string>ç
    <string name="general_search_month" context="title of a button to apply search by month">Last month</string>
    <string name="general_search_year" context="title of a button to apply search by year">Last year</string>

    <string name="label_set_day" context="title of a Search by date tag">Set day</string>
    <string name="label_set_period" context="title of a Search by period tag">Set period</string>
    <string name="snackbar_search_by_date" context="the user can't choose this date">Date required is not valid</string>

    <string name="invalid_characters" context="Error when the user writes a character not allowed">Characters not allowed</string>

    <string name="audio_play" context="Label shown when audio file is playing">Audio File</string>

    <string name="corrupt_pdf_dialog_text" context="when open PDF Viewer, the pdf that it try to open is damaged or does not exist">Error. The pdf file is corrupted or does not exist.</string>

    <string name="user_account_feedback" context="Label to include info of the user email in the feedback form">User account</string>

    <string name="save_to_mega" context="Label shown in MEGA pdf-viewer when it open a PDF save in smartphone storage">Save to my \nCloud Drive</string>

    <string name="chat_already_exists" context="Error message when creating a chat one to one with a contact that already has a chat">The chat already exists</string>

    <string name="pdf_viewer_not_download" context="before sharing an image, the preview has to be downloaded">The file has not been downloaded yet</string>

<<<<<<< HEAD
    <string name="not_permited_add_email_to_invite" context="Error shown when a user is starting a chat or adding new participants in a group chat and writes a contact mail that has not added">It is not allowed to add participants that are not your contacts</string>
</resources>
=======
    <string name="invalid_connection_state" context="Info label about the connectivity state of an individual chat">Chat disconnected</string>

    <string name="call_error" context="Message show when a call cannot be established">Error. The call cannot be established</string>
</resources>
>>>>>>> 6f7342e4
<|MERGE_RESOLUTION|>--- conflicted
+++ resolved
@@ -1652,12 +1652,9 @@
 
     <string name="pdf_viewer_not_download" context="before sharing an image, the preview has to be downloaded">The file has not been downloaded yet</string>
 
-<<<<<<< HEAD
     <string name="not_permited_add_email_to_invite" context="Error shown when a user is starting a chat or adding new participants in a group chat and writes a contact mail that has not added">It is not allowed to add participants that are not your contacts</string>
-</resources>
-=======
+
     <string name="invalid_connection_state" context="Info label about the connectivity state of an individual chat">Chat disconnected</string>
 
     <string name="call_error" context="Message show when a call cannot be established">Error. The call cannot be established</string>
 </resources>
->>>>>>> 6f7342e4
