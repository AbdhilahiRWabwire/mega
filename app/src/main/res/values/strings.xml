<?xml version="1.0" encoding="utf-8"?>
<resources>
    <!-- Full description text of the app in the Google Play page of the app (character limit 4000) -->
    <string name="full_description_text">MEGA provides user controlled encrypted cloud storage and chat through standard web browsers, together with dedicated apps for mobile devices. Unlike other cloud storage providers, your data is encrypted and decrypted by your client devices only and never by us.\n\nUpload your files from your smartphone or tablet then search, store, download, stream, view, share, rename or delete your files any time, from any device, anywhere. Share folders with your contacts and see their updates in real time. The encryption process means we cannot access or reset your password so you MUST remember it (unless you have your Recovery Key backed up) or you will lose access to your stored files.\n\nEnd-to-end user encrypted MEGA video chat allows for total privacy, and has been available through the browser since 2016. It has been extended to our mobile app, with chat history accessible across multiple devices. Users can also easily add files to a chat from their MEGA Cloud Drive.\n\nMEGA offers a generous 50 GB free storage for all registered users with bonus achievements, and offers paid plans with much higher limits:\n\n\nPro Lite subscription: 4.99 € per month or 49.99 € per year gives you 400 GB of storage space and 1 TB of transfer quota per month.\nPro I subscription: 9.99 € per month or 99.99 € per year gives you 2 TB of storage space and 2 TB of transfer quota per month.\nPro II subscription: 19.99 € per month or 199.99 € per year gives you 8 TB of storage space and 8 TB of transfer quota per month.\nPro III subscription: 29.99 € per month or 299.99 € per year gives you 16 TB of storage space and 16 TB of transfer quota per month.\n\nSubscriptions are renewed automatically for successive subscription periods of the same duration and at the same price as the initial period chosen. To manage your subscriptions, simply click on the Play Store icon on your mobile device, sign in with your Google ID (if you haven’t already done so) and then click on the MEGA app. You’ll be able to manage your subscription there.\n\nApp Permissions:\nWRITE_EXTERNAL_STORAGE -&gt; Download your files from MEGA to your device and upload files from your device to MEGA\nCAMERA -&gt; Take a picture and upload your photos to MEGA\nREAD_CONTACTS -&gt; Easily add contacts from your device as MEGA contacts\nRECORD_AUDIO and CAPTURE_VIDEO_OUTPUT (mic and camera) -&gt; MEGA provides for end-to-end encrypted audio/video calls\n\n\nTo enhance users’ confidence in the MEGA system, all of the client-side code is published, so interested security researchers can evaluate the encryption process. The code of our mobile app is located on: https://github.com/meganz/android \n\nFor more info, please check our website:\nSee https://mega.nz/terms \n\n\nDesktop - https://mega.nz/</string>
    <!-- Short description text of the app in the Google Play page of the app (character limit 80) -->
    <string name="short_description_text">MEGA is Cloud Storage with Powerful Always-On Privacy.</string>
    <!-- PRO Lite account -->
    <string name="prolite_account">Pro Lite</string>
    <!-- Name of the MEGA PDF Viewer. Keep uppercase. -->
    <string name="pdf_app_name">MEGA PDF Viewer</string>
    <!-- Showing progress of elements. Example: 2 of 10. -->
    <string name="general_x_of_x">of</string>
    <!-- Answer for confirmation dialog. -->
    <string name="general_yes">Yes</string>
    <!-- Answer for confirmation dialog. -->
    <string name="general_no">No</string>
    <!-- dialog option cancel in alert dialog -->
    <string name="general_cancel">Cancel</string>
    <!-- When moving a file to a location in MEGA. This is the text of the button after selection the destination -->
    <string name="general_move_to">Move to</string>
    <!-- When copying a file to a location in MEGA. This is the text of the button after selection the destination -->
    <string name="general_copy_to">Copy to</string>
    <!-- Selecting a specific location in MEGA. This is the text of the button -->
    <string name="general_select">Select</string>
    <!-- Selecting a specific location in MEGA. This is the text of the button -->
    <string name="general_select_to_upload">Select files</string>
    <!-- Selecting a specific location in MEGA. This is the text of the button -->
    <string name="general_select_to_download">Select folder</string>
    <!-- This is the final button when creating a folder in the dialog where the user inserts the folder name -->
    <string name="general_create">Create</string>
    <!-- Item menu option upon right click on one or multiple files. -->
    <string name="general_download">Download</string>
    <!-- button -->
    <string name="general_add">Add</string>
    <!-- Item menu option upon right click on one or multiple files. -->
    <string name="general_move">Move</string>
    <!-- Menu option to delete one or multiple selected items. -->
    <string name="general_remove">Remove</string>
    <!-- button -->
    <string name="general_share">Share</string>
    <!-- Item menu option upon right click on one or multiple files. -->
    <string name="general_leave">Leave</string>
    <!-- button -->
    <string name="general_decryp">Decrypt</string>
    <!-- button -->
    <string name="general_export">Export</string>
    <!-- Answer for confirmation dialog. -->
    <string name="general_ok">OK</string>
    <!-- Skip a step of a configuration process. -->
    <string name="general_skip">Skip</string>
    <!-- Label for a button to stop some process. For example stop the Camera Uploads -->
    <string name="general_stop">Stop</string>
    <!-- option shown when a message could not be sent -->
    <string name="general_retry">Retry</string>
    <!-- Button to open the default web browser -->
    <string name="general_open_browser">Open browser</string>
    <!-- The title of progress dialog when loading web content -->
    <string name="general_loading">Loading</string>
    <!-- state while importing the file -->
    <string name="general_importing">Importing</string>
    <!-- state while importing the file -->
    <string name="general_forwarding">Forwarding</string>
    <!-- Menu option to choose to add file or folders to Cloud Drive -->
    <string name="general_import">Import</string>
    <!-- label of storage in upgrade/choose account page, it is being used with a variable, e.g. for LITE user it will show ‘200GB Storage’. -->
    <string name="general_storage">Storage</string>
    <!-- Text listed before the amount of bandwidth a user gets with a certain package. For example: “8TB Bandwidth”. Can also be translated as data transfer. -->
    <string name="general_bandwidth">Transfer Quota</string>
    <!-- Text placed inside the button the user clicks when upgrading to PRO. Meaning: subscribe to this plan -->
    <string name="general_subscribe">Subscribe</string>
    <!-- It will be followed by the error message -->
    <string name="general_error_word">Error</string>
    <!-- when clicking into a menu whose functionality is not yet implemented -->
    <string name="general_not_yet_implemented">Not yet implemented</string>
    <!-- when any file or folder is selected -->
    <string name="error_no_selection">No file or folder selected</string>
    <!-- when trying to download a file that is already downloaded in the device -->
    <string name="general_already_downloaded">Already downloaded</string>
    <!-- when trying to upload a file that is already uploaded in the folder -->
    <string name="general_already_uploaded">already uploaded</string>
    <!-- Label of the option menu. When clicking this button, the app shows the info of the file -->
    <string name="general_file_info">File info</string>
    <!-- Label of the option menu. When clicking this button, the app shows the info of the folder -->
    <string name="general_folder_info">Folder info</string>
    <!-- Hint how to cancel the download -->
    <string name="general_show_info">Show info</string>
    <!-- Error getting the root node -->
    <string name="error_general_nodes">Error. Please try again.</string>
    <!-- File name (without extension) of file exported with the recovery key -->
    <string name="general_rk">MEGA-RECOVERYKEY</string>
    <!-- Local folder error in Sync Service. There are two syncs for images and videos. This error appears when the secondary media local folder doesn’t exist -->
    <string name="secondary_media_service_error_local_folder">The secondary media folder does not exist, please choose a new folder</string>
    <!-- when no external card exists -->
    <string name="no_external_SD_card_detected">No external storage detected</string>
    <!-- On clicking menu item upload in a incoming shared folder read only -->
    <string name="no_permissions_upload">This folder is read-only. You do not have permission to upload</string>
    <!-- confirmation message before removing the previously downloaded MasterKey file -->
    <string name="remove_key_confirmation">You are removing the previously exported Recovery Key file</string>
    <!-- confirmation message before sending an invitation to a contact -->
    <string name="confirmation_add_contact">Do you want to send an invitation to %s?</string>
    <!-- Button where the user can sign off or logout -->
    <string name="action_logout">Logout</string>
    <!-- Item menu option upon right click on one or multiple files. -->
    <string name="action_add">Upload</string>
    <!-- Menu item -->
    <string name="action_create_folder">Create new folder</string>
    <!-- Option which allows create a new text file -->
    <string name="action_create_txt">Create new text file</string>
    <!-- Menu option to open a link. Also title of the dialog to open a link. -->
    <string name="action_open_link">Open link</string>
    <!-- Menu item -->
    <string name="action_settings">Settings</string>
    <!-- Search button -->
    <string name="action_search">Search</string>
    <!-- Select country page title -->
    <string name="action_search_country">Choose your region</string>
    <!-- Alternative text or description text for the “Play” button -->
    <string name="action_play">Play</string>
    <!-- Search button -->
    <string name="action_pause">Pause</string>
    <!-- Menu item -->
    <string name="action_refresh">Refresh</string>
    <!-- Menu item -->
    <string name="action_sort_by">Sort by</string>
    <!-- Menu item -->
    <string name="action_help">Help</string>
    <!-- Change from a free account to paying MEGA -->
    <string name="action_upgrade_account">Upgrade account</string>
    <!-- Message while proceeding to upgrade the account -->
    <string name="upgrading_account_message">Upgrading account</string>
    <!-- Menu item to select all the elements of a list -->
    <string name="action_select_all">Select all</string>
    <!-- Menu item to unselect all the elements of a list -->
    <string name="action_unselect_all">Clear selection</string>
    <!-- Menu item to change from list view to grid view -->
    <string name="action_grid">Thumbnail view</string>
    <!-- Menu item to change from grid view to list view -->
    <string name="action_list">List view</string>
    <!-- Title of the preference Recovery key on Settings section -->
    <string name="action_export_master_key">Backup Recovery Key</string>
    <!-- Menu item to let the user cancel subscriptions -->
    <string name="action_cancel_subscriptions">Cancel subscription</string>
    <!-- success message when the subscription has been canceled correctly -->
    <string name="cancel_subscription_ok">The subscription has been cancelled</string>
    <!-- error message when the subscription has not been canceled successfully -->
    <string name="cancel_subscription_error">We were unable to cancel your subscription. Please contact support&#64;mega.nz for assistance</string>
    <!-- Menu item to kill all opened sessions -->
    <string name="action_kill_all_sessions">Close other sessions</string>
    <!-- Message after kill all opened sessions -->
    <string name="success_kill_all_sessions">The remaining sessions have been closed</string>
    <!-- Message after kill all opened sessions -->
    <string name="error_kill_all_sessions">Error when closing the opened sessions</string>
    <!-- General label for files -->
    <plurals name="general_num_files">
        <item quantity="one">File</item>
        <item quantity="other">Files</item>
    </plurals>
    <!-- Indicates how many contacts a folder is shared with. Plural. e.g. Shared with 7 contacts -->
    <plurals name="general_num_shared_with">
        <item quantity="one">Shared with %1$s</item>
        <item quantity="other">Shared with %1$d contacts</item>
    </plurals>
    <!-- Alert text before download. Please do not modify the %s placeholder as it will be replaced by the size to be donwloaded -->
    <string name="alert_larger_file">%s will be downloaded.</string>
    <!-- Alert text before download -->
    <string name="alert_no_app">There is no app to open the file %s. Do you want to continue with the download?</string>
    <!-- Dialog option that permits user do not show it again -->
    <string name="checkbox_not_show_again">Do not show again</string>
    <!-- Press back while login to cancel current login process. -->
    <string name="confirm_cancel_login">Are you sure that you want to cancel the current login process?</string>
    <!-- Login button -->
    <string name="login_text">Login</string>
    <!-- email label -->
    <string name="email_text">Email</string>
    <!-- password label -->
    <string name="password_text">Password</string>
    <!-- Hint of the confirmation dialog to get link with password -->
    <string name="confirm_password_text">Confirm password</string>
    <!-- in the password edittext the user can see the password or asterisks. ABC shows the letters of the password -->
    <string name="abc">ABC</string>
    <!-- This question applies to users that do not have an account on MEGA yet -->
    <string name="new_to_mega">New to MEGA?</string>
    <!-- button that allows the user to create an account -->
    <string name="create_account">Create account</string>
    <!-- when the user tries to log in MEGA without typing the email -->
    <string name="error_enter_email">Please enter your email address</string>
    <!-- Title of the alert dialog when the user tries to recover the pass of a non existing account -->
    <string name="error_invalid_email">Invalid email address</string>
    <!-- when the user tries to log in MEGA without typing the password -->
    <string name="error_enter_password">Please enter your password</string>
    <!-- when the user tries to log in to MEGA without a network connection -->
    <string name="error_server_connection_problem">No network connection</string>
    <!-- when the user tries to log in to MEGA without a valid session -->
    <string name="error_server_expired_session">You have been logged out on this device from another location</string>
    <!-- the first step when logging in is calculate the private and public encryption keys -->
    <string name="login_generating_key">Calculating encryption keys</string>
    <!-- Message displayed while the app is connecting to a MEGA server -->
    <string name="login_connecting_to_server">Connecting to the server</string>
    <!-- Status text when updating the file manager -->
    <string name="download_updating_filelist">Updating file list</string>
    <!-- title of the screen after creating an account when the user has to confirm the password to confirm the account -->
    <string name="login_confirm_account">Confirm account</string>
    <!-- when the user clicks on the link sent by MEGA after creating the account, this message is shown -->
    <string name="login_querying_signup_link">Checking validation link</string>
    <!-- Attempting to activate a MEGA account for a user. -->
    <string name="login_confirming_account">Activating account</string>
    <!-- After login, updating the file list, the file list should be processed before showing it to the user -->
    <string name="login_preparing_filelist">Preparing file list</string>
    <!-- when the user tries to share something to MEGA without being logged -->
    <string name="login_before_share">Please log in to share with MEGA</string>
    <!-- This toast message is shown on the login page when an email confirm link is no longer valid. -->
    <string name="reg_link_expired">Your confirmation link is no longer valid. Your account may already be activated or you may have cancelled your registration.</string>
    <!--  -->
    <string name="tour_space_title">MEGA Space</string>
    <!--  -->
    <string name="tour_speed_title">MEGA Speed</string>
    <!--  -->
    <string name="tour_privacy_title">MEGA Privacy</string>
    <!--  -->
    <string name="tour_access_title">MEGA Access</string>
    <!-- Full description text of the app in the Google Play page of the app (character limit 4000) -->
    <string name="tour_space_text">Register now and get 20 GB+ of free space</string>
    <!--  -->
    <string name="tour_speed_text">Uploads are fast. Quickly share files with everyone</string>
    <!--  -->
    <string name="tour_privacy_text">Keep all your files safe with MEGA’s end-to-end encryption</string>
    <!--  -->
    <string name="tour_access_text">Get fully encrypted access anywhere, anytime</string>
    <!-- button that allows the user to create an account -->
    <string name="create_account_text">Create account</string>
    <!-- category in sort by action -->
    <string name="name_text">Name</string>
    <!-- First Name of the user -->
    <string name="first_name_text">First Name</string>
    <!-- Last name of the user -->
    <string name="lastname_text">Last Name</string>
    <!-- text placed on the checkbox of acceptation of the Terms of Service -->
    <string name="tos">I agree with MEGA’s [A]Terms of Service[/A]</string>
    <!-- Text placed on the checkbox to make sure user agree that understand the danger of losing password -->
    <string name="top">I understand that [B]if I lose my password, I may lose my data[/B]. Read more about [A]MEGA’s end-to-end encryption[/A].</string>
    <!-- Does the user already have a MEGA account -->
    <string name="already_account">Already have an account?</string>
    <!-- warning dialog -->
    <string name="create_account_no_terms">You have to accept our Terms of Service</string>
    <!-- warning dialog, for user do not tick checkbox of understanding the danger of losing password -->
    <string name="create_account_no_top">You need to agree that you understand the danger of losing your password</string>
    <!-- Warning message when the first name is a required field to submit a form. For example during the create account process. -->
    <string name="error_enter_username">Please enter your first name</string>
    <!-- Warning dialog -->
    <string name="error_enter_userlastname">Please enter your last name.</string>
    <!-- when creating the account -->
    <string name="error_short_password">Password is too short</string>
    <!-- when creating the account -->
    <string name="error_passwords_dont_match">Passwords do not match</string>
    <!-- when creating the account -->
    <string name="error_email_registered">This email address has already registered an account with MEGA</string>
    <!--  -->
    <string name="create_account_creating_account">Connecting to the server: Creating account</string>
    <!--  -->
    <string name="cancel_transfer_confirmation">Cancel this transfer?</string>
    <!--  -->
    <string name="cancel_all_transfer_confirmation">Cancel all transfers?</string>
    <!-- Label for any ‘Cancel all’ button to cancel transfers - (String as short as possible). -->
    <string name="cancel_all_action">Cancel all</string>
    <!-- Warning to confirm remove selected transfers. Plural more than 1 transfer -->
    <plurals name="cancel_selected_transfers">
        <item quantity="one">The selected transfer will be cancelled.</item>
        <item quantity="other">The selected transfers will be cancelled.</item>
    </plurals>
    <!-- The name of every users root drive in the cloud of MEGA. -->
    <string name="section_cloud_drive">Cloud Drive</string>
    <!-- Label to reference a recents section -->
    <string name="section_recents">Recents</string>
    <!-- title of the screen where the secondary media images are uploaded, and name of the folder where the secondary media images are uploaded -->
    <string name="section_secondary_media_uploads">Media Uploads</string>
    <!-- Section name for the “Messages” section.Preferably one word. There is little space for this word. -->
    <string name="section_inbox">Inbox</string>
    <!-- title of the screen that shows the files saved for offline in the device -->
    <string name="section_saved_for_offline">Saved for Offline</string>
    <!-- the options of what to upload in an array. Needed for the settings, the options of what to upload. -->
    <string name="section_saved_for_offline_new">Offline</string>
    <!-- Label showing the location of a node which is not in root navigation level. The first placeholder is the name of the parent folder. The second placeholder is the name of the section in which the file is. e.g. PR reviews and tickets (Cloud Drive) -->
    <string name="location_label">%1$s (%2$s)</string>
    <!-- title of the screen that shows all the shared items -->
    <string name="title_shared_items">Shared items</string>
    <!-- title of the screen that shows all the shared items -->
    <string name="section_shared_items">Shared folders</string>
    <!-- The title of the trash bin in the tree of the file manager. -->
    <string name="section_rubbish_bin">Rubbish Bin</string>
    <!-- Section name for the “Contacts” section.Preferably one word. There is little space for this word. -->
    <string name="section_contacts">Contacts</string>
    <!-- Item of the navigation title for the contacts section when there is any pending incoming request -->
    <string name="section_contacts_with_notification">Contacts [A](%1$d)[/A]</string>
    <!-- Empty state when the user has not sent any contact request to other users -->
    <string name="sent_requests_empty">[B]No [/B][A]sent requests[/A]</string>
    <!-- Empty state when the user has not received any contact request from other users -->
    <string name="received_requests_empty">[B]No [/B][A]received requests[/A]</string>
    <!-- Title for the file transfer screen (with the up & download) -->
    <string name="section_transfers">Transfers</string>
    <!-- Section name for the “My Account” section.Preferably one or two words. There is little space for this. -->
    <string name="section_account">My Account</string>
    <!-- title of the screen where the camera images are uploaded, and name of the folder where camera images are uploaded -->
    <string name="section_photo_sync">Camera Uploads</string>
    <!-- Capital letters. Incoming shared folders. The title of a tab -->
    <string name="tab_incoming_shares">Incoming</string>
    <!-- Capital letters. Outgoing shared folders. The title of a tab -->
    <string name="tab_outgoing_shares">Outgoing</string>
    <!-- Capital letters. Files with link. The title of a tab -->
    <string name="tab_links_shares">Links</string>
    <!-- Label for any ‘Incoming shares’ button, link, text, title, etc. - (String as short as possible). -->
    <string name="title_incoming_shares_explorer">Incoming Shares</string>
    <!-- Title of the share with file explorer -->
    <string name="title_incoming_shares_with_explorer">Incoming shares with</string>
    <!-- message when there are no files in the Cloud drive -->
    <string name="file_browser_empty_cloud_drive">No files in your Cloud Drive</string>
    <!-- Text that indicates that a folder is currently empty -->
    <string name="file_browser_empty_folder">Empty Folder</string>
    <!-- Title of the fragment Choose Account -->
    <string name="choose_account_fragment">CHOOSE ACCOUNT</string>
    <!-- The file are available “offline” (without a network Wi-Fi mobile data connection) -->
    <string name="file_properties_available_offline">Available offline</string>
    <!-- category in sort by action -->
    <string name="file_properties_info_size_file">Size</string>
    <!-- When the file/folder was last modified -->
    <string name="file_properties_info_last_modified">Last modified</string>
    <!-- Label to display the date and time when a file/folder has been added (uploaded) to MEGA. -->
    <string name="file_properties_info_added">Added</string>
    <!-- the label when a folder can be accesed by public users -->
    <string name="file_properties_shared_folder_public_link">Public link</string>
    <!-- Item menu option upon clicking on a file folder. Refers to the permissions of a file folder in the file manager. -->
    <string name="file_properties_shared_folder_permissions">Permissions</string>
    <!-- Title of the dialog to choose permissions when sharing. -->
    <string name="dialog_select_permissions">Share Permissions</string>
    <!-- menu item -->
    <string name="file_properties_shared_folder_change_permissions">Change permissions</string>
    <!-- when listing all the contacts that shares a folder -->
    <string name="file_properties_shared_folder_select_contact">Shared with</string>
    <!-- send a file to a MEGA user -->
    <string name="file_properties_send_file_select_contact">Send to</string>
    <!-- shows the owner of an incoming shared folder -->
    <string name="file_properties_owner">Owner</string>
    <!-- positive button on dialog to invite a contact -->
    <string name="contact_invite">Invite</string>
    <!-- option to reinvite a contact -->
    <string name="contact_reinvite">Reinvite</string>
    <!-- The text of the notification button that is displayed when there is a call in progress, another call is received and ignored. -->
    <string name="contact_ignore">Ignore</string>
    <!-- option to decline a contact invitation -->
    <string name="contact_decline">Decline</string>
    <!-- option to accept a contact invitation -->
    <string name="contact_accept">Accept</string>
    <!-- Label for the option of the sliding panel to show the contact info -->
    <string name="contact_properties_activity">Contact info</string>
    <!-- Adding new relationships (contacts) using the actions. -->
    <string name="contacts_list_empty_text">Add new contacts using the button below</string>
    <!-- Add new contacts before sharing. -->
    <string name="contacts_explorer_list_empty_text">Add a new contact to share</string>
    <!-- Error message -->
    <string name="error_not_enough_free_space">Not enough free space on your device</string>
    <!-- This is button text on the Get Link dialog. This lets the user get a public file/folder link without the decryption key e.g. https://mega.nz/#!Qo12lSpT. -->
    <string name="option_link_without_key">Link without key</string>
    <!-- Alert Dialog to get link -->
    <string name="option_decryption_key">Decryption key</string>
    <!-- Alert shown when some content is sharing with chats and they are processing -->
    <string name="download_preparing_files">Preparing files</string>
    <!-- Message when many downloads start. Plural more than 1 file. Placeholder is for include the number of downloads in runtime. -->
    <plurals name="download_began">
        <item quantity="one">Download has started</item>
        <item quantity="other">%1$d downloads have started</item>
    </plurals>
    <!-- Message when many downloads finish. Plural more than 1 file. Placeholder is for include the number of downloads in runtime. -->
    <plurals name="download_finish">
        <item quantity="one">Download has finished</item>
        <item quantity="other">%1$d downloads have finished</item>
    </plurals>
    <!-- Message when many uploads start. Plural more than 1 file. Placeholder is for include the number of uploads in runtime. -->
    <plurals name="upload_began">
        <item quantity="one">Upload has started</item>
        <item quantity="other">%1$d uploads have started</item>
    </plurals>
    <!-- Message when many downloads finish. Plural more than 1 file. Placeholder is for include the number of uploads in runtime. -->
    <plurals name="upload_finish">
        <item quantity="one">Upload has finished</item>
        <item quantity="other">%1$d uploads have finished</item>
    </plurals>
    <!-- Warning shown when it tries to download some empty folders. Plural -->
    <plurals name="empty_folders">
        <item quantity="one">Folder is empty.</item>
        <item quantity="other">Folders are empty.</item>
    </plurals>
    <!-- Hint how to cancel the download -->
    <string name="download_touch_to_cancel">Touch to cancel</string>
    <!-- Hint how to cancel the download -->
    <string name="download_touch_to_show">View transfers</string>
    <!-- Warning message -->
    <string name="error_file_size_greater_than_4gb">Most devices can’t download files greater than 4GB. Your download will probably fail</string>
    <!-- message when trying to open a downloaded file but there isn’t any app that open that file. Example: a user downloads a pdf but doesn’t have any app to read a pdf -->
    <string name="intent_not_available">There isn’t any available app to execute this file on your device</string>
    <!-- Message when trying to open a location message but there isn’t any app that open that location. -->
    <string name="intent_not_available_location">There are no apps available on your device to open this location</string>
    <!-- message when trying to open file but there isn’t any app that open that file. Example: a user try to open a txt but doesn’t have any app to open txt -->
    <string name="intent_not_available_file">You may not have any apps installed which support this file type</string>
    <!-- to share an image using Facebook, Whatsapp, etc -->
    <string name="context_share_image">Share image using</string>
    <!-- create a link of a file and send it using an app from the device -->
    <string name="context_get_link">Share link</string>
    <!-- Delete a link label -->
    <string name="context_delete_link">Delete link</string>
    <!-- Item menu option upon right click on one or multiple files. -->
    <string name="context_get_link_menu">Get Link</string>
    <!-- Item menu option upon right click on one or multiple files. -->
    <string name="context_leave_menu">Leave</string>
    <!-- Title alert before leaving a share. -->
    <string name="alert_leave_share">Leave share</string>
    <!-- Item menu option upon right click on one or multiple files. -->
    <string name="context_clean_shares_menu">Remove share</string>
    <!-- Item menu option upon right click on one or multiple files. -->
    <string name="context_remove_link_menu">Remove link</string>
    <!-- Warning that appears prior to remove a link of a file. Singular. -->
    <string name="context_remove_link_warning_text">This link will not be publicly available anymore.</string>
    <!-- Warning that appears prior to remove links of files. Plural. -->
    <plurals name="remove_links_warning_text">
        <item quantity="one">This link will not be publicly available anymore.</item>
        <item quantity="other">These links will not be publicly available anymore.</item>
    </plurals>
    <!-- Item menu option upon right click on one or multiple files. -->
    <string name="context_rename">Rename</string>
    <!-- Title of a dialog to rename a node. The place holder is to set the current name of the node. -->
    <string name="rename_dialog_title">Rename %1$s</string>
    <!-- Menu option to open a link. Also title of the dialog to open a link. -->
    <string name="context_open_link_title">Open link</string>
    <!-- Item menu option upon right click on one or multiple files. -->
    <string name="context_open_link">Open</string>
    <!-- while renaming a file or folder -->
    <string name="context_renaming">Renaming</string>
    <!-- while file provider is downloading a file -->
    <string name="context_preparing_provider">Preparing file</string>
    <!-- Item menu option upon right click on one or multiple files. -->
    <string name="context_download">Download</string>
    <!-- Item menu option upon right click on one or multiple files. -->
    <string name="context_move">Move</string>
    <!-- while moving a file or folder -->
    <string name="context_moving">Moving</string>
    <!-- Item menu option upon right click on one or multiple files. -->
    <string name="context_copy">Copy</string>
    <!-- Item menu option upon right click on one or multiple files. -->
    <string name="context_upload">Upload</string>
    <!-- while copying a file or folder -->
    <string name="context_copying">Copying</string>
    <!-- menu item -->
    <string name="context_move_to_trash">Move to Rubbish Bin</string>
    <!-- menu item -->
    <string name="context_delete_from_mega">Remove from MEGA</string>
    <!-- Input field description in the create folder dialog. -->
    <string name="context_new_folder_name">Folder Name</string>
    <!-- when adding a new contact. in the dialog -->
    <string name="context_new_contact_name">Contact email</string>
    <!-- status dialog when performing the action -->
    <string name="context_creating_folder">Creating folder</string>
    <!-- Menu item -->
    <string name="context_download_to">Save to</string>
    <!-- Menu option title -->
    <string name="context_clear_rubbish">Clear Rubbish Bin</string>
    <!-- Ask for confirmation before removing all the elements of the rubbish bin -->
    <string name="clear_rubbish_confirmation">You are about to permanently remove all items from your Rubbish Bin.</string>
    <!-- send cancel subscriptions dialog -->
    <string name="context_send">Send</string>
    <!-- send the file to inbox -->
    <string name="context_send_file_inbox">Send to contact</string>
    <!-- Menu option to delete one or multiple selected items. -->
    <string name="context_remove">Remove</string>
    <!-- Menu option to delete selected items of the offline state -->
    <string name="context_delete_offline">Remove from Offline</string>
    <!-- menu item -->
    <string name="context_share_folder">Share folder</string>
    <!-- menu item -->
    <string name="context_send_file">Send file to chat</string>
    <!-- menu item -->
    <string name="context_send_contact">Share contact to chat</string>
    <!-- open a shared folder -->
    <string name="context_view_shared_folders">View shared folders</string>
    <!-- Item menu option upon clicking on one or multiple files. -->
    <string name="context_sharing_folder">Sharing</string>
    <!-- Menu option to manage a shared folder. -->
    <string name="manage_share">Manage share</string>
    <!-- menu item -->
    <string name="context_delete">Delete</string>
    <!-- success message when removing a contact request -->
    <string name="context_contact_invitation_deleted">Request deleted</string>
    <!-- success message when reinvite a contact -->
    <string name="context_contact_invitation_resent">Request resent</string>
    <!-- success message when sending a contact request -->
    <string name="context_contact_request_sent">Request successfully sent to %s. The status can be consulted in the Sent Requests tab.</string>
    <!-- success message when removing a contact -->
    <string name="context_contact_removed">Contact removed</string>
    <!-- error message -->
    <string name="context_contact_not_removed">Error. Contact not removed</string>
    <!-- success message when chaning the permissionss -->
    <string name="context_permissions_changed">Permissions changed</string>
    <!-- error message -->
    <string name="context_permissions_not_changed">Error. Permissions not changed</string>
    <!-- message when trying to create a folder that already exists -->
    <string name="context_folder_already_exists">Folder already exists</string>
    <!-- message when trying to create a invite a contact already that is already added -->
    <string name="context_contact_already_exists">%s is already a contact</string>
    <!-- message when trying to send a file without full access -->
    <string name="context_send_no_permission">You do not have permission to send this file</string>
    <!-- success message when creating a folder -->
    <string name="context_folder_created">Folder created</string>
    <!-- error message when creating a folder -->
    <string name="context_folder_no_created">Error. Folder not created</string>
    <!-- success message when renaming a node -->
    <string name="context_correctly_renamed">Renamed successfully</string>
    <!-- error message -->
    <string name="context_no_renamed">Error. Not renamed</string>
    <!-- success message when copying a node -->
    <string name="context_correctly_copied">Copied successfully</string>
    <!-- success message when sending a node to Inbox -->
    <string name="context_correctly_sent_node">Sent to Inbox</string>
    <!-- error message when sending a node to Inbox -->
    <string name="context_no_sent_node">Error. Not sent to Inbox</string>
    <!-- error message -->
    <string name="context_no_copied">Error. Not copied</string>
    <!-- message that appears when a user tries to move/copy/upload a file but doesn’t choose a destination folder -->
    <string name="context_no_destination_folder">Please choose a destination folder</string>
    <!-- success message when moving a node -->
    <string name="context_correctly_moved">Moved successfully</string>
    <!-- success message when moving a node -->
    <string name="number_correctly_moved">%d items moved successfully.</string>
    <!-- success message when moving a node -->
    <string name="number_incorrectly_moved">%d items were not moved successfully</string>
    <!-- success message when moving a node -->
    <string name="context_correctly_moved_to_rubbish">Moved to the Rubbish Bin successfully</string>
    <!-- success message when moving a node -->
    <string name="number_correctly_moved_to_rubbish">%d items moved to the Rubbish Bin successfully</string>
    <!-- success message when moving a node -->
    <string name="number_incorrectly_moved_to_rubbish">&#160;and %d items were not sent successfully</string>
    <!-- error message -->
    <string name="context_no_moved">Error. Not moved</string>
    <!-- success message when sharing a folder -->
    <string name="context_correctly_shared">Shared successfully</string>
    <!-- error message when sharing a folder -->
    <string name="context_no_shared_number">Error. %d shares were not completed</string>
    <!-- success message when sharing a folder -->
    <string name="context_correctly_shared_removed">Remove shares successfully</string>
    <!-- error message when sharing a folder -->
    <string name="context_no_shared_number_removed">Error. %d process of removing shares is not completed</string>
    <!-- error message -->
    <string name="context_no_shared">Error. Not shared</string>
    <!-- error message -->
    <string name="context_no_removed_shared">Error. Share failed to remove</string>
    <!-- success message when removing a sharing -->
    <string name="context_remove_sharing">Folder sharing removed</string>
    <!-- error message -->
    <string name="context_no_link">Link creation failed</string>
    <!-- success message when removing a node from MEGA -->
    <string name="context_correctly_removed">Deleted successfully</string>
    <!-- error message -->
    <string name="context_no_removed">Error. Deletion failed</string>
    <!-- success message when moving a node -->
    <string name="number_correctly_removed">%d items removed successfully from MEGA</string>
    <!-- error message when moving a node -->
    <string name="number_no_removed">%d items are not removed successfully</string>
    <!-- Success message when left shared folders -->
    <string name="number_correctly_leaved">%d folders left successfully.</string>
    <!-- Message shown when a share has been left -->
    <string name="share_left">Share left</string>
    <!-- error message when moving a node -->
    <string name="number_no_leaved">%d folders were not left successfully</string>
    <!-- success message when sending multiple files -->
    <string name="number_correctly_sent">File sent to %d contacts successfully</string>
    <!-- error message when sending multiple files -->
    <string name="number_no_sent">File was not sent to %d contacts</string>
    <!-- success message when sending multiple files -->
    <string name="number_correctly_sent_multifile">%d files sent successfully</string>
    <!-- error message when sending multiple files -->
    <string name="number_no_sent_multifile">%d files failed to send</string>
    <!-- success message when sending multiple files -->
    <string name="number_correctly_copied">%d items copied successfully</string>
    <!-- error message when sending multiple files -->
    <string name="number_no_copied">%d items were not copied</string>
    <!-- success message when removing several contacts -->
    <string name="number_contact_removed">%d contacts removed successfully</string>
    <!-- error message when removing several contacts -->
    <string name="number_contact_not_removed">%d contacts were not removed</string>
    <!-- success message when sharing a file with multiple contacts -->
    <string name="number_contact_file_shared_correctly">Folder shared with %d contacts successfully</string>
    <!-- error message when sharing a file with multiple contacts -->
    <string name="number_contact_file_not_shared_">File can not be shared with %d contacts</string>
    <!-- success message when sharing multiple files -->
    <string name="number_correctly_shared">%d folders shared successfully</string>
    <!-- error message when sharing multiple files -->
    <string name="number_no_shared">%d folders were not shared</string>
    <!-- success message when sending a file to a contact -->
    <string name="context_correctly_copied_contact">Successfully sent to:</string>
    <!-- success message when removing all the contacts of a shared folder -->
    <string name="context_correctly_removed_sharing_contacts">The folder is no longer shared</string>
    <!-- error message when removing all the contacts of a shared folder -->
    <string name="context_no_removed_sharing_contacts">Error, the folder is still shared with another contact</string>
    <!-- option available for just one file -->
    <string name="context_select_one_file">Select just one file</string>
    <!-- success message when emptying the RB -->
    <string name="rubbish_bin_emptied">Rubbish Bin emptied successfully</string>
    <!-- error message when emptying the RB -->
    <string name="rubbish_bin_no_emptied">Error. The Rubbish Bin has not been emptied</string>
    <!-- dialog cancel subscriptions -->
    <string name="dialog_cancel_subscriptions">You are about to cancel your MEGA subscription. Please let us know if there is anything we can do to help change your mind.</string>
    <!-- hint cancel subscriptions dialog -->
    <string name="hint_cancel_subscriptions">Type feedback here</string>
    <!-- send cancel subscriptions dialog -->
    <string name="send_cancel_subscriptions">Send</string>
    <!-- confirmation cancel subscriptions dialog -->
    <string name="confirmation_cancel_subscriptions">Thank you for your feedback! Are you sure you want to cancel your MEGA subscription?</string>
    <!-- provide a reason to cancel subscriptions dialog -->
    <string name="reason_cancel_subscriptions">Your subscription has not been cancelled. Please provide a reason for your cancellation</string>
    <!-- welcome message after user brought subscription. placeholder 1: subscription type (Lite/Pro1 etc), placeholder 2: renewal interval (monthly/yearly) -->
    <string name="message_user_purchased_subscription">Thank you for subscribing to %1$s %2$s!</string>
    <!-- Pop up message shows when user purchased a lower level of subscription -->
    <string name="message_user_purchased_subscription_down_grade">Your new subscription will take effect once the current one expires, the new price will be charged at that time.</string>
    <!-- Pop up message shows when user purchased a subscription with a payment method that can not be processed in real time, e.g. voucher -->
    <string name="message_user_payment_pending">Your subscription will take effect once the payment is processed by Google.</string>
    <!--  -->
    <string name="subscription_type_monthly">Monthly</string>
    <!--  -->
    <string name="subscription_type_yearly">Yearly</string>
    <!-- success message after removing the public link of a folder -->
    <string name="context_node_private">The folder is now private</string>
    <!-- success message after removing a share of a folder. a contact has no access to the folder now -->
    <string name="context_share_correctly_removed">Share removed</string>
    <!-- Menu option to create a new folder in the file manager. -->
    <string name="menu_new_folder">New folder</string>
    <!-- Menu option to add a contact to your contact list. -->
    <string name="menu_add_contact">Add contact</string>
    <!-- Menu option to add a contact to your contact list. -->
    <string name="menu_add_contact_and_share">Add contact and share</string>
    <!-- Title of the alert to introduce the decryption key -->
    <string name="alert_decryption_key">Decryption Key</string>
    <!-- Message of the alert to introduce the decryption key -->
    <string name="message_decryption_key">Please enter the decryption key for the link</string>
    <!-- error message shown on the decryption key dialog if the key typed in was wrong -->
    <string name="invalid_decryption_key">Invalid decryption key</string>
    <!-- upload to. Then choose an Image file -->
    <string name="upload_to_image">Image</string>
    <!-- upload to. Then choose an Audio file -->
    <string name="upload_to_audio">Audio</string>
    <!-- Title of the button in the contact info screen to start a video call -->
    <string name="upload_to_video">Video</string>
    <!-- upload to. Then choose to browse the file system to choose a file -->
    <string name="upload_to_filesystem">Pick from File System</string>
    <!-- upload to. Then choose to browse the file system to choose a file -->
    <string name="upload_to_filesystem_from">Pick from</string>
    <!-- Label for the current uploaded size of a file. For example, 3 files, 50KB uploaded -->
    <string name="upload_uploaded">uploaded</string>
    <!-- Status text at the beginning of an upload, Status text at the beginning of an upload for 2 or more files -->
    <plurals name="upload_prepare">
        <item quantity="one">Processing file</item>
        <item quantity="other">Processing files</item>
    </plurals>
    <!-- error message when downloading a file -->
    <string name="error_temporary_unavaible">Resource temporarily not available, please try again later</string>
    <!-- Error message when the selected file cannot be opened -->
    <string name="upload_can_not_open">Cannot open selected file</string>
    <!-- when a zip file is downloaded and clicked, the app unzips the file. This is the status text while unzipping the file -->
    <string name="unzipping_process">Unzipping file</string>
    <!-- error message while browsing the local filesystem -->
    <string name="error_io_problem">File system problem</string>
    <!-- error message while browsing the local filesystem -->
    <string name="general_error">Error happened when executing the action</string>
    <!-- title of the image gallery -->
    <string name="full_screen_image_viewer_label">Image viewer</string>
    <!-- Headline for the amount of storage space is used -->
    <string name="my_account_used_space">Used Space</string>
    <!-- menu item -->
    <string name="my_account_change_password">Change password</string>
    <!-- Dialog text overquota error -->
    <string name="overquota_alert_text">You have exceeded your storage limit. Would you like to upgrade your account?</string>
    <!-- when did the last session happen -->
    <string name="my_account_last_session">Last session</string>
    <!-- header for the social connections, showing the number of contacts the user has -->
    <string name="my_account_connections">Connections</string>
    <!-- message displayed while the app is changing the password -->
    <string name="my_account_changing_password">Changing password</string>
    <!-- when changing the password, the first edittext is to enter the current password -->
    <string name="my_account_change_password_oldPassword">Current password</string>
    <!-- when changing the password -->
    <string name="my_account_change_password_newPassword1">New password</string>
    <!-- when changing the password -->
    <string name="my_account_change_password_newPassword2">Confirm new password</string>
    <!-- when changing the password or creating the account, the password is required twice and check that both times are the same -->
    <string name="my_account_change_password_dont_match">Password doesn’t match</string>
    <!-- title of the selection of the pro account wanted -->
    <string name="upgrade_select_pricing">Select membership</string>
    <!-- the user has to decide the way of payment -->
    <string name="select_membership_1">Monthly or annually recurring</string>
    <!-- choose the payment method option when no method is available -->
    <string name="no_available_payment_method">At this moment, no method of payment is available for this plan</string>
    <!-- button to decide monthly payment. The asterisk is needed -->
    <string name="upgrade_per_month">Monthly*</string>
    <!-- button to decide annually payment. The asterisk is needed -->
    <string name="upgrade_per_year">Annually*</string>
    <!-- the user can get the link and it’s copied to the clipboard -->
    <string name="file_properties_get_link">The link has been copied to the clipboard</string>
    <!-- before sharing an image, the preview has to be downloaded -->
    <string name="full_image_viewer_not_preview">The preview has not been downloaded yet. Please wait</string>
    <!-- due to device is low on memory, cannot load an image preview temporarily -->
    <string name="not_load_preview_low_memory">The preview is not able to load due to insufficient memory available. Please try again later.</string>
    <!-- alert when clicking a newsignup link being logged -->
    <string name="log_out_warning">Please log out before creating the account</string>
    <!-- message shown in the screen when there are not any active transfer -->
    <string name="transfers_empty">No active transfers</string>
    <!-- menu item -->
    <string name="menu_pause_transfers">Pause transfers</string>
    <!-- menu item -->
    <string name="menu_cancel_all_transfers">Cancel all transfers</string>
    <!-- Option of the sliding panel to capture a new picture to upload to Cloud Drive or to set as user avatar -->
    <string name="menu_take_picture">Capture</string>
    <!-- Dialog title, to explain why MEGA needs the ’display over other apps’ permission (Android 10) -->
    <string name="ask_for_display_over_title">Allow notifications for incoming MEGA calls</string>
    <!-- Dialog message, to explain why MEGA needs the ’display over other apps’ permission (Android 10) -->
    <string name="ask_for_display_over_msg">MEGA needs your authorization to allow the call interface to pop up from the background.</string>
    <!-- Prompt text shows when the user doesn’t want to make MEGA grant the ’display over other apps’ permission for now (Android 10) -->
    <string name="ask_for_display_over_explain">Don’t worry, you can still manually grant permissions from your device’s settings.</string>
    <!-- the options of how to upload, but in an array. needed for the settings, how to upload the camera images. only when Wi-Fi connected -->
    <string name="cam_sync_wifi">Wi-Fi only</string>
    <!-- the options of how to upload, but in an array. needed for the settings, how to upload the camera images. when Wi-Fi connected and using data plan -->
    <string name="cam_sync_data">Wi-Fi or mobile data</string>
    <!-- The upload of the user’s photos orvideos from their specified album is in progress. -->
    <string name="cam_sync_syncing">Camera Uploads in progress</string>
    <!-- confirmation question for cancelling the camera uploads -->
    <string name="cam_sync_cancel_sync">Do you want to stop Camera Uploads?</string>
    <!-- title of the notification when camera upload is enabled -->
    <string name="settings_camera_notif_title">Uploading files of media folders</string>
    <!-- title of the notification when camera upload is checking files -->
    <string name="settings_camera_notif_checking_title">Checking for files to be uploaded</string>
    <!-- title of the notification when camera upload is initializing -->
    <string name="settings_camera_notif_initializing_title">Initializing Camera Uploads</string>
    <!-- title of the notification when camera upload’s primary local folder is unavailable. -->
    <string name="camera_notif_primary_local_unavailable">Camera Uploads have been disabled. Your local folder is unavailable.</string>
    <!-- title of the notification when camera upload’s secondary local folder is unavailable. -->
    <string name="camera_notif_secondary_local_unavailable">Media Uploads have been disabled. Your local folder is unavailable.</string>
    <!-- notification camera uploads complete -->
    <string name="settings_camera_notif_complete">Camera uploads complete</string>
    <!-- settings of the Appearance section -->
    <string name="settings_appearance">Appearance</string>
    <!-- settings of the Features section -->
    <string name="settings_features">Features</string>
    <!-- settings of the Media section -->
    <string name="settings_media">Media</string>
    <!-- settings title of the Media section -->
    <string name="settings_media_audio_files">Audio files</string>
    <!-- label of storage in upgrade/choose account page, it is being used with a variable, e.g. for LITE user it will show ‘200GB Storage’. -->
    <string name="settings_storage">Storage</string>
    <!-- Settings of the Passcode -->
    <string name="settings_passcode_lock">Passcode lock</string>
    <!-- Setting to allow the user to select the preferred passcode type -->
    <string name="settings_passcode_option">Passcode options</string>
    <!-- Helper text to explain why we have this `Require me to plug in` setting, placeholder - 100 to 1000 in MB -->
    <string name="settings_camera_upload_charging_helper_label">Video compression consumes a lot of power; MEGA will require you to be actively charging your device if the videos to be compressed are larger than %s.</string>
    <!-- Helper text to explain the things to note if enable the feature of including GPS info -->
    <string name="settings_camera_upload_include_gps_helper_label">If enabled, you will upload information about where your pictures were taken, so be careful when sharing them.</string>
    <!-- Settings category title for cache and offline files -->
    <string name="settings_advanced_features">Advanced</string>
    <!-- Settings preference title for cache -->
    <string name="settings_advanced_features_cache">Clear Cache</string>
    <!-- Settings preference title for offline files -->
    <string name="settings_advanced_features_offline">Clear Offline Files</string>
    <!-- description of switch ‘Open file when download is completed’ -->
    <string name="settings_auto_play_label">Open file when downloaded</string>
    <!-- Settings preference title for delete account -->
    <string name="settings_delete_account">Delete account</string>
    <!-- Size of files in offline or cache folders -->
    <string name="settings_advanced_features_size">Currently using %s</string>
    <!-- Calculating Size of files in offline or cache folders -->
    <string name="settings_advanced_features_calculating">Calculating</string>
    <!-- title of the setting to set the default download location -->
    <string name="settings_storage_download_location">Default download location</string>
    <!-- Whether to always ask the user each time. -->
    <string name="settings_storage_ask_me_always">Always ask for download location</string>
    <!-- Whether to enable the storage in advanced devices -->
    <string name="settings_storage_advanced_devices">Display advanced devices (external SD)</string>
    <!-- Label of button on account page that ask user to add their phone number -->
    <string name="add_phone_number_label">Add a phone number</string>
    <!-- enter verification code page title -->
    <string name="verify_account_title">Verify your account</string>
    <!-- Text to explain to user why to verify phone number (account suspended use case) -->
    <string name="verify_account_helper_locked">Your account has been locked temporarily due to potential abuse. Please verify your phone number to unlock your account.</string>
    <!-- Hint text of the country edittext for billing purposes -->
    <string name="general_country_label">Country</string>
    <!-- Hint text of the region edittext for choosing dial code. -->
    <string name="sms_region_label">Region</string>
    <!-- place holder for enter mobile number field -->
    <string name="verify_account_phone_number_placeholder">Your phone number</string>
    <!-- Button label - go to previous page -->
    <string name="general_back_button">Back</string>
    <!-- button label - quite sms verification use case -->
    <string name="verify_account_not_now_button">Not now</string>
    <!-- Button label - confirm some action -->
    <string name="general_confirm_button">Confirm</string>
    <!-- On “add phone number” page, an error message will be shown if user click next button without select country code. -->
    <string name="verify_account_invalid_country_code">Please select a region code</string>
    <!-- On “Add phone number” page, a toast error message will be shown if the country code cannot be fetched from back end. -->
    <string name="verify_account_not_loading_country_code">Region codes could not be fetched.</string>
    <!-- error message if user click next button without enter a valid phone number -->
    <string name="verify_account_invalid_phone_number">Please supply a valid phone number.</string>
    <!-- Label tell user to enter received txt to below input boxes -->
    <string name="verify_account_enter_txt_label">Please enter the verification code sent to</string>
    <!-- enter verification code page title -->
    <string name="verify_account_enter_code_title">Verify your account</string>
    <!-- error message that will show to user when user entered invalid verification code -->
    <string name="verify_account_incorrect_code">Wrong code. Please try again or resend.</string>
    <!-- text message to remind user to resend verification code -->
    <string name="verify_account_resend_label">You didn’t receive a code?</string>
    <!-- Button to resend the create account email to a new email address in case the previous email address was misspelled -->
    <string name="general_resend_button">Resend</string>
    <!-- error message that will show to user when host detected that the mobile number has been registered already -->
    <string name="verify_account_error_phone_number_register">This number is already associated with a MEGA account.</string>
    <!-- error message that will show to user when user reached the sms verification daily limit -->
    <string name="verify_account_error_reach_limit">You have reached the daily limit</string>
    <!-- error message that will show to user when user reached the sms verification daily limit -->
    <string name="verify_account_error_wrong_code">The verification code doesn’t match.</string>
    <!-- error message that will show to user when code has been verified -->
    <string name="verify_account_error_code_verified">The code has been verified</string>
    <!-- error message that will show to user when user entered invalid verification code -->
    <string name="verify_account_error_invalid_code">Wrong code. Please try again or resend.</string>
    <!-- verify phone number successfully -->
    <string name="verify_account_successfully">Your phone number has been verified successfully</string>
    <!-- If the user has an internal storage and an external SD card, it has to be set on the settings screen, external storage option -->
    <string-array name="settings_storage_download_location_array">
        <item>Internal storage</item>
        <item>External storage</item>
    </string-array>
    <!-- If the user has an internal storage and an external SD card, it has to be set on the settings screen, internal storage option -->
    <string name="internal_storage_label">Internal storage</string>
    <!-- If the user has an internal storage and an external SD card, it has to be set on the settings screen, external storage option -->
    <string name="external_storage_label">External storage</string>
    <!-- choose the way the new user’s email is inserted, import from phone option -->
    <string-array name="add_contact_array">
        <item>Write the user’s email</item>
        <item>Import from device</item>
    </string-array>
    <!-- settings option -->
    <string name="settings_camera_upload_on">Enable Camera Uploads</string>
    <!-- settings option -->
    <string name="settings_camera_upload_turn_on">Turn on Camera Uploads</string>
    <!-- settings option -->
    <string name="settings_camera_upload_off">Disable Camera Uploads</string>
    <!-- settings option. How to upload the camera images: via Wi-Fi only or via Wi-Fi and data plan -->
    <string name="settings_camera_upload_how_to_upload">How to upload</string>
    <!-- The Secondary Media uploads allows to create a second Camera Folder synchronization. Enabling it would imply to choose a new local folder and then, a new destination folder in MEGA. This is the text that appears in the settings option to enable the second synchronization. -->
    <string name="settings_secondary_upload_on">Enable Secondary Media uploads</string>
    <!-- The Secondary Media uploads allows to create a second Camera Folder synchronization. Disabling it would imply that the current second sync won’t be running anymore. This is the text that appears in the settings option to disable the second synchronization. -->
    <string name="settings_secondary_upload_off">Disable Secondary Media uploads</string>
    <!-- Title of shared folder explorer to choose a folder to perform an action -->
    <string name="settings_empty_folder">Choose folder</string>
    <!-- the options of how to upload, but in an array. needed for the settings, how to upload the camera images. only when Wi-Fi connected -->
    <string-array name="settings_camera_upload_how_to_entries">
        <item>Wi-Fi or mobile data</item>
        <item>Wi-Fi only</item>
    </string-array>
    <!-- What kind of files are going to be uploaded: images, videos or both -->
    <string name="settings_camera_upload_what_to_upload">File Upload</string>
    <!-- what kind of file are going to be uploaded. Needed for the settings summary -->
    <string-array name="settings_camera_upload_file_upload_entries">
        <item>Photos only</item>
        <item>Videos only</item>
        <item>Photos and videos</item>
    </string-array>
    <!-- Option to choose that the camera sync will only be enable when the device is charging -->
    <string name="settings_camera_upload_charging">Only when charging</string>
    <!-- Title of ‘Include location tags’ setting option. Once enabled, Camera Uploads will include the location info from pictures those are being uploaded -->
    <string name="settings_camera_upload_include_gps">Include location tags</string>
    <!-- Option to choose that the video compression will only be enable when the device is charging -->
    <string name="settings_camera_upload_require_plug_in">Require me to actively charge my device</string>
    <!-- Option to choose that the camera sync will maintain the local file names when uploading -->
    <string name="settings_keep_file_names">Keep file names as in the device</string>
    <!-- The location of where the user photos or videos are stored in the device. -->
    <string name="settings_local_camera_upload_folder">Local Camera folder</string>
    <!-- The location of where the user photos or videos are stored in MEGA. -->
    <string name="settings_mega_camera_upload_folder">MEGA Camera Uploads folder</string>
    <!-- The location of where the user photos or videos of the secondary sync are stored in the device. -->
    <string name="settings_local_secondary_folder">Local Secondary folder</string>
    <!-- The location of where the user photos or videos of the secondary sync are stored in MEGA. -->
    <string name="settings_mega_secondary_folder">MEGA Secondary folder</string>
    <!-- what kind of file are going to be uploaded. Needed for the settings summary -->
    <string name="settings_camera_upload_only_photos">Photos only</string>
    <!-- what kind of file are going to be uploaded. Needed for the settings summary -->
    <string name="settings_camera_upload_only_videos">Videos only</string>
    <!-- what kind of file are going to be uploaded. Needed for the settings summary -->
    <string name="settings_camera_upload_photos_and_videos">Photos and videos</string>
    <!-- status text when no custom photo sync folder has been set -->
    <string name="settings_pin_lock_code_not_set">Not set</string>
    <!-- Settings of the Passcode -->
    <string name="settings_passcode_lock_switch">Passcode Lock</string>
    <!-- Settings option to change Passcode. -->
    <string name="settings_change_passcode">Change passcode</string>
    <!-- Settings option screen to change Passcode. -->
    <string name="title_change_passcode">Change passcode lock</string>
    <!-- Settings option to set the timer to ask for passcode. -->
    <string name="settings_require_passcode">Require passcode</string>
    <!-- Option available to choose in some context to make an action immediately. -->
    <string name="action_immediately">Immediately</string>
    <!-- Button after the Passcode code input field -->
    <string name="pin_lock_enter">Enter</string>
    <!-- Error message when not typing the Passcode code correctly. Plural. The placeholder indicates the number of failed attempts. E.g. 7 failed passcode attempts -->
    <plurals name="passcode_lock_alert_attempts">
        <item quantity="one">1 failed passcode attempt</item>
        <item quantity="other">%1$d failed passcode attempts</item>
    </plurals>
    <!-- Error message when not typing the Passcode code correctly -->
    <string name="pin_lock_alert">You will be logged out and your offline files will be deleted after 10 failed attempts</string>
    <!-- error message when not typing the Passcode code correctly -->
    <string name="pin_lock_incorrect">Incorrect code</string>
    <!-- Error message when not typing the Passcode correctly and have several attempts left. The placeholder is to display the number of attempts left in runtime. -->
    <plurals name="pin_lock_incorrect_alert">
        <item quantity="one">Wrong Passcode, please try again. You have 1 attempt left</item>
        <item quantity="other">Wrong Passcode, please try again. You have %2d attempts left</item>
    </plurals>
    <!-- Error message when not typing the Passcode correctly (two times) -->
    <string name="pin_lock_not_match">Passcodes did not match. Try again.</string>
    <!-- Title of the screen to unlock screen with Passcode -->
    <string name="unlock_pin_title">Enter your passcode</string>
    <!-- Title of the screen to unlock screen with Passcode in second round -->
    <string name="unlock_pin_title_2">Re-enter your passcode</string>
    <!-- Title of the screen to unlock screen with Passcode -->
    <string name="reset_pin_title">Enter your new passcode</string>
    <!-- Title of the screen to unlock screen with Passcode in second round -->
    <string name="reset_pin_title_2">Re-enter your new passcode</string>
    <!-- Text of the screen after 10 attemps with a wrong Passcode -->
    <string name="incorrect_pin_activity">All your local data will be deleted and you will be logged out in %1d seconds</string>
    <!-- Caption of a title, in the context of “About MEGA” or “About us” -->
    <string name="settings_about">About</string>
    <!-- Preference screen item action button -->
    <string name="settings_about_privacy_policy">Privacy Policy</string>
    <!--  -->
    <string name="settings_about_terms_of_service">Terms of Service</string>
    <!-- App means “Application” -->
    <string name="settings_about_app_version">App version</string>
    <!-- Title of the label where the SDK version is shown -->
    <string name="settings_about_sdk_version">MEGA SDK Version</string>
    <!-- Title of the label where the MEGAchat SDK version is shown -->
    <string name="settings_about_karere_version">MEGAchat SDK Version</string>
    <!-- Link to the public code of the app -->
    <string name="settings_about_code_link_title">View source code</string>
    <!--  -->
    <string name="january">January</string>
    <!--  -->
    <string name="february">February</string>
    <!--  -->
    <string name="march">March</string>
    <!--  -->
    <string name="april">April</string>
    <!--  -->
    <string name="may">May</string>
    <!--  -->
    <string name="june">June</string>
    <!--  -->
    <string name="july">July</string>
    <!--  -->
    <string name="august">August</string>
    <!--  -->
    <string name="september">September</string>
    <!--  -->
    <string name="october">October</string>
    <!--  -->
    <string name="november">November</string>
    <!--  -->
    <string name="december">December</string>
    <!-- title of the screen that shows the ZIP files -->
    <string name="zip_browser_activity">ZIP Browser</string>
    <!-- title of the My Account screen -->
    <string name="my_account_title">Account Type</string>
    <!-- title of the Expiration Date -->
    <string name="renews_on">Renews on&#160;</string>
    <!-- title of the Expiration Date -->
    <string name="expires_on">Expires on&#160;</string>
    <!--  -->
    <string name="free_account">Free</string>
    <!-- info message shown to the user when the Camera Uploads folder has been created -->
    <string name="camera_uploads_created">Camera Uploads folder created</string>
    <!-- category in sort by action -->
    <string name="sortby_name">Name</string>
    <!-- sort files alphabetically ascending -->
    <string name="sortby_name_ascending">Ascending</string>
    <!-- sort files alphabetically descending -->
    <string name="sortby_name_descending">Descending</string>
    <!-- category in sort by action -->
    <string name="sortby_date">Date</string>
    <!-- category in sort by action -->
    <string name="sortby_creation_date">Creation Date</string>
    <!-- category in sort by action -->
    <string name="sortby_modification_date">Modification Date</string>
    <!-- category in sort by action -->
    <string name="sortby_link_creation_date">Link creation date</string>
    <!-- sort files by date newest first -->
    <string name="sortby_date_newest">Newest</string>
    <!-- sort files by date oldest first -->
    <string name="sortby_date_oldest">Oldest</string>
    <!-- category in sort by action -->
    <string name="sortby_size">Size</string>
    <!-- sort files by size largest first -->
    <string name="sortby_size_largest_first">Largest</string>
    <!-- sort files by size smallest first -->
    <string name="sortby_size_smallest_first">Smallest</string>
    <!-- Title of sort by media type options -->
    <string name="sortby_type">Media type</string>
    <!-- sort option, sort media files by photos first -->
    <string name="sortby_type_photo_first">Photos</string>
    <!-- sort option, sort media files by videos first -->
    <string name="sortby_type_video_first">Videos</string>
    <!-- sort files by date newest first -->
    <string name="sort_by_newest_date">Newest date</string>
    <!-- sort files by date oldest first -->
    <string name="sort_by_oldest_date">Oldest date</string>
    <!-- sort files by largest size -->
    <string name="sort_by_largest_size">Largest size</string>
    <!-- sort files by smallest size -->
    <string name="sort_by_smallest_size">Smallest size</string>
    <!-- Title to choose the type of Passcode -->
    <string name="pin_lock_type">Passcode Type</string>
    <!-- Passcode with 4 digits -->
    <string name="four_pin_lock">4 digits</string>
    <!-- Passcode with 6 digits -->
    <string name="six_pin_lock">6 digits</string>
    <!-- Passcode alphanumeric -->
    <string name="AN_pin_lock">Alphanumeric</string>
    <!-- Confirmation message when enabling logs in the app -->
    <string name="settings_enable_logs">Logs are now enabled</string>
    <!-- Confirmation message when disabling logs in the app -->
    <string name="settings_disable_logs">Logs are now disabled</string>
    <!-- Snackbar error message triggered by host error when user is trying to setup MEGA Camera Uploads folder in settings page -->
    <string name="error_unable_to_setup_cloud_folder">Unable to setup MEGA Camera Uploads folder</string>
    <!-- Message displayed when the user denies the required permissions during the logs activation -->
    <string name="logs_not_enabled_permissions">Logs have not been enabled because you denied the required permissions</string>
    <!-- Option in the sliding panel to open the folder which contains the file selected after performing a search -->
    <string name="search_open_location">Open location</string>
    <!-- message when a temporary error on logging in is due to SDK is waiting for the server to complete a request due to an API lock -->
    <string name="servers_busy">This process is taking longer than expected. Please wait.</string>
    <!-- Label in My Account section to show user account type -->
    <string name="my_account_free">Free Account</string>
    <!-- Type of account info added to the feedback email sent to support -->
    <string name="my_account_prolite">Pro Lite Account</string>
    <!-- Label in My Account section to show user account type -->
    <string name="my_account_pro1">Pro I Account</string>
    <!-- Label in My Account section to show user account type -->
    <string name="my_account_pro2">Pro II Account</string>
    <!-- Label in My Account section to show user account type -->
    <string name="my_account_pro3">Pro III Account</string>
    <!-- Type of account info added to the feedback email sent to support -->
    <string name="my_account_prolite_feedback_email">Pro Lite Account</string>
    <!--  -->
    <string name="backup_title">Backup your Recovery Key</string>
    <!-- Subtitle of the screen to backup the master key -->
    <string name="backup_subtitle">Your password unlocks your Recovery Key</string>
    <!-- First paragraph of the screen to backup the master key -->
    <string name="backup_first_paragraph">Your data is only readable through a chain of decryption operations that begins with your master encryption key, which we store encrypted with your password. This means that if you lose your password, your Recovery Key can no longer be decrypted, and you can no longer decrypt your data.</string>
    <!-- Summary of the preference Recovery key on Settings section -->
    <string name="backup_second_paragraph">Exporting the Recovery Key and keeping it in a secure location enables you to set a new password without data loss.</string>
    <!-- Third paragraph of the screen to backup the master key -->
    <string name="backup_third_paragraph">An external attacker cannot gain access to your account with just your key. A password reset requires both the key and access to your email.</string>
    <!-- Sentence to inform the user the available actions in the screen to backup the master key -->
    <string name="backup_action">Copy the Recovery Key to clipboard or save it as text file</string>
    <!-- Action of a button to save something -->
    <string name="save_action">Save</string>
    <!-- Alert message when the master key has been successfully copied to the ClipBoard -->
    <string name="copy_MK_confirmation">The Recovery Key has been successfully copied</string>
    <!-- Button to change the password -->
    <string name="change_pass">Change</string>
    <!-- Positive button to perform a general action -->
    <string name="general_positive_button">YES</string>
    <!-- Negative button to perform a general action -->
    <string name="general_negative_button">NO</string>
    <!-- Option of the overflow menu to show the screen info to reset the password -->
    <string name="forgot_pass_menu">Forgot password?</string>
    <!-- Button in the Login screen to reset the password -->
    <string name="forgot_pass">Forgot your password?</string>
    <!-- First paragraph of the screen when the password has been forgotten -->
    <string name="forgot_pass_first_paragraph">If you have a backup of your Recovery Key, you can reset your password by selecting YES. No data will be lost.</string>
    <!-- Second paragraph of the screen when the password has been forgotten -->
    <string name="forgot_pass_second_paragraph">You can still export your Recovery Key now if you have an active MEGA session in another browser on this or any other computer. If you don’t, you can no longer decrypt your existing account, but you can start a new one under the same email address by selecting NO.</string>
    <!-- Sentence to ask to the user if he has the master key in the screen when the password has been forgotten -->
    <string name="forgot_pass_action">Do you have a backup of your Recovery Key?</string>
    <!-- Title of the alert message to ask for the link to reset the pass with the MK -->
    <string name="title_alert_reset_with_MK">Great!</string>
    <!-- Hint of the text where the user can write his e-mail -->
    <string name="edit_text_insert_mail">email goes here</string>
    <!-- Text of the alert message to ask for the link to reset the pass with the MK -->
    <string name="text_alert_reset_with_MK">Please enter your email address below. You will receive a recovery link that will allow you to submit your Recovery Key and reset your password.</string>
    <!-- Hint of the text when the user can write his master key -->
    <string name="edit_text_insert_mk">Your Recovery Key goes here</string>
    <!-- Hint of the text where the user can write his password -->
    <string name="edit_text_insert_pass">password goes here</string>
    <!-- Text shown in the last alert dialog to confirm delete user account -->
    <string name="delete_account_text_last_step">This is the last step to delete your account. You will permanently lose all the data stored in the cloud. Please enter your password below.</string>
    <!-- Title of the alert dialog to inform the user that have to check the email -->
    <string name="email_verification_title">Email verification</string>
    <!-- Text of the alert dialog to inform the user that have to check the email -->
    <string name="email_verification_text">Please check your email to proceed.</string>
    <!-- Text to inform the user when an error occurs -->
    <string name="general_text_error">An error occurred, please try again.</string>
    <!-- Alert to inform the user that have to be logged in to perform the action -->
    <string name="alert_not_logged_in">You must be logged in to perform this action.</string>
    <!-- Error message when a user attempts to change their email without an active login session. -->
    <string name="change_email_not_logged_in">You need to be logged in to complete your email change. Please log in again with your current email address and then click on your confirmation link again.</string>
    <!-- Text displayed to inform that the email was successfully changed. Please keep the placeholder, it will be replaced with the new email address. -->
    <string name="email_changed">Congratulations, your new email address for this MEGA account is: %1$s</string>
    <!-- Error when the user leaves empty the password field -->
    <string name="invalid_string">Incorrect</string>
    <!-- Text of the toast when the user enters invalid text which is neither a valid phone number nor a valid email -->
    <string name="invalid_input">Invalid input</string>
    <!-- Title of the alert dialog when the user tries to recover the pass of a non existing account -->
    <string name="invalid_email_title">Invalid email address</string>
    <!-- Title of the alert dialog when the user tries to recover the pass of a non existing account -->
    <string name="invalid_email_text">Please check the email address and try again.</string>
    <!-- Title of the dialog to write the Recovery Key after opening the recovery link -->
    <string name="title_dialog_insert_MK">Password reset</string>
    <!-- Text of the dialog to write the Recovery Key after opening the recovery link -->
    <string name="text_dialog_insert_MK">Please enter your Recovery Key below</string>
    <!-- Text of the alert when the pass has been correctly changed -->
    <string name="pass_changed_alert">Your password has been changed.</string>
    <!-- Title of the dialog to park an account -->
    <string name="park_account_dialog_title">Park account</string>
    <!-- Button to park an account -->
    <string name="park_account_button">Park</string>
    <!-- Title of the screen to park an account -->
    <string name="park_account_title">Oops!</string>
    <!-- First paragraph of the screen to park an account -->
    <string name="park_account_first_paragraph">Due to our end-to-end encryption paradigm, you will not be able to access your data without either your password or a backup of your Recovery Key.</string>
    <!-- Second paragraph of the screen to park an account -->
    <string name="park_account_second_paragraph">You can park your existing account and start a fresh one under the same email address. Your data will be retained for at least 60 days. In case that you recall your parked account’s password, please contact support&#64;mega.nz</string>
    <!-- Text of the dialog message to ask for the link to park the account -->
    <string name="dialog_park_account">Please enter your email address below. You will receive a recovery link that will allow you to park your account.</string>
    <!-- Text shown in the last alert dialog to park an account -->
    <string name="park_account_text_last_step">This is the last step to park your account, please enter your new password. Your data will be retained for at least 60 days. If you recall your parked account’s password, please contact support&#64;mega.nz</string>
    <!-- Title of the screen to write the new password after opening the recovery link -->
    <string name="title_enter_new_password">Enter new password</string>
    <!-- Message when the user tries to open a recovery pass link and it has expired -->
    <string name="recovery_link_expired">This recovery link has expired, please try again.</string>
    <!-- Text of the alert after opening the recovery link to reset pass being logged. -->
    <string name="text_reset_pass_logged_in">Your Recovery Key will be used to reset your password. Please enter your new password.</string>
    <!-- Text of the alert dialog to inform the user that have to check the email after clicking the option forgot pass -->
    <string name="email_verification_text_change_pass">You will receive a recovery link that will allow you to reset your password.</string>
    <!-- Button to upgrade the account to PRO account in My Account Section -->
    <string name="my_account_upgrade_pro">Upgrade</string>
    <!-- Button to upgrade the account to PRO account in the panel that appears randomly -->
    <string name="my_account_upgrade_pro_panel">Upgrade now</string>
    <!-- Message to promote PRO accounts -->
    <string name="get_pro_account">Improve your cloud capacity![A]Get more space and transfer quota with a Pro account!</string>
    <!-- success message when the MasterKey file has been downloaded -->
    <string name="toast_master_key">The Recovery Key has been backed up into: %1s.[A]While the file remains in this path, you will find it at the Saved for Offline Section.[A]Note: It will be deleted if you log out, please store it in a safe place.</string>
    <!-- Error shown when the user tries to change his mail to one that is already used -->
    <string name="mail_already_used">Error. This email address is already in use.</string>
    <!-- Error shown when the user tries to change his mail while the user has already requested a confirmation link for that email address -->
    <string name="mail_changed_confirm_requested">You have already requested a confirmation link for that email address.</string>
    <!-- Error shown when the user tries to change his mail while the email is the same as the old -->
    <string name="mail_same_as_old">The new and the old email must not match</string>
    <!-- Text shown in the last alert dialog to change the email associated to an account -->
    <string name="change_mail_text_last_step">This is the last step to change your email. Please enter your password below.</string>
    <!-- Title of the alert dialog to change the email associated to an account -->
    <string name="change_mail_title_last_step">Change email</string>
    <!-- Iitle of the warning when the user is running out of space -->
    <string name="title_new_warning_out_space">You’re running out of space!</string>
    <!-- Text of the warning when the user is running out of space -->
    <string name="new_warning_out_space">Take full advantage of your MEGA account by upgrading to Pro.</string>
    <!-- Iitle of sliding panel to choose the option to edit the profile picture -->
    <string name="title_options_avatar_panel">Edit profile picture</string>
    <!-- Option of the sliding panel to capture a new picture to upload to Cloud Drive or to set as user avatar -->
    <string name="take_photo_avatar_panel">Capture</string>
    <!-- Option of the sliding panel to change the avatar by choosing an existing picture -->
    <string name="choose_photo_avatar_panel">Choose picture</string>
    <!-- Option of the sliding panel to delete the existing avatar -->
    <string name="delete_avatar_panel">Delete picture</string>
    <!-- Alert when the user introduces his MK to reset pass incorrectly -->
    <string name="incorrect_MK">The key you supplied does not match this account. Please make sure you use the correct Recovery Key and try again.</string>
    <!-- Title of the alert when the user introduces his MK to reset pass incorrectly -->
    <string name="incorrect_MK_title">Invalid Recovery Key</string>
    <!-- Alert Dialog to get link -->
    <string name="option_full_link">Link with key</string>
    <!-- Message shown meanwhile the app is waiting for a request -->
    <string name="recovering_info">Getting info&#8230;</string>
    <!-- Text of the alert dialog to inform the user that have to check the email to validate his new email -->
    <string name="email_verification_text_change_mail">Your new email address needs to be validated. Please check your email to proceed.</string>
    <!-- Confirmation before deleting the avatar of the user’s profile -->
    <string name="confirmation_delete_avatar">Delete your profile picture?</string>
    <!-- Title of the Dialog to edit the profile attributes of the user’s account -->
    <string name="title_edit_profile_info">Edit</string>
    <!-- Alert Dialog to get link -->
    <string name="title_set_expiry_date">Set expiry date</string>
    <!-- Title of the dialog to get link with password -->
    <string name="title_set_password_protection">Set password protection</string>
    <!-- Subtitle of the dialog to get link -->
    <string name="subtitle_set_expiry_date">(PRO ONLY)</string>
    <!-- Alert Dialog to get link with password -->
    <string name="set_password_protection_dialog">Set password</string>
    <!-- Hint of the dialog to get link with password -->
    <string name="hint_set_password_protection_dialog">Enter password</string>
    <!-- Hint of the confirmation dialog to get link with password -->
    <string name="hint_confirm_password_protection_dialog">Confirm password</string>
    <!-- Status text at the beginning of getting a link -->
    <string name="link_request_status">Processing&#8230;</string>
    <!-- Option of the sliding panel to edit the link of a node -->
    <string name="edit_link_option">Manage link</string>
    <!-- Error alert dialog shown when changing the password the user provides an incorrect password -->
    <string name="old_password_provided_incorrect">The current password you have provided is incorrect.</string>
    <!-- success message when reinviting multiple contacts -->
    <string name="number_correctly_reinvite_contact_request">%d reinvite requests sent successfully.</string>
    <!-- success message when reinviting multiple contacts -->
    <string name="number_correctly_delete_contact_request">%d requests deleted successfully.</string>
    <!-- error message when reinviting multiple contacts -->
    <string name="number_no_delete_contact_request">%1$d requests successfully deleted but %2$d requests were not deleted.</string>
    <!-- confirmation message before removing a contact request. -->
    <string name="confirmation_delete_contact_request">Do you want to remove the invitation request to %s?</string>
    <!-- confirmation message before removing mutiple contact request -->
    <string name="confirmation_remove_multiple_contact_request">Do you want to remove these %d invitation requests?</string>
    <!-- success message when replying to multiple received request -->
    <string name="number_correctly_invitation_reply_sent">%d request replies sent.</string>
    <!-- error message when replying to multiple received request -->
    <string name="number_incorrectly_invitation_reply_sent">%1$d request replies successfully sent but %2$d were not sent.</string>
    <!-- Referring to a invitation request in the Contacts section. Plural. e.g. 5 requests -->
    <plurals name="general_num_request">
        <item quantity="one">1 request</item>
        <item quantity="other">%1$d requests</item>
    </plurals>
    <!-- Confirmation before removing the outgoing shares of a folder -->
    <plurals name="confirmation_remove_outgoing_shares">
        <item quantity="one">The folder is shared with %1$d contact. Remove share?</item>
        <item quantity="other">The folder is shared with %1$d contacts. Remove all shares?</item>
    </plurals>
    <!-- Error message when the credentials to login are incorrect. -->
    <string name="error_incorrect_email_or_password">Invalid email and/or password. Please try again.</string>
    <!-- Error message when trying to login and the account is suspended. -->
    <string name="error_account_suspended">Your account has been suspended due to Terms of Service violations. Please contact support&#64;mega.nz</string>
    <!-- Error message when to many attempts to login. -->
    <string name="too_many_attempts_login">Too many failed attempts to log in, please wait for an hour.</string>
    <!-- Error message when trying to login to an account not validated. -->
    <string name="account_not_validated_login">This account has not been validated yet. Please check your email.</string>
    <!-- Error message shown when opening a folder link which doesn’t exist -->
    <string name="general_error_folder_not_found">Folder link unavailable</string>
    <!-- Error message shown when opening a folder link which has been removed due to ToS/AUP violation -->
    <string name="folder_link_unavaible_ToS_violation">The folder link has been removed because of a ToS/AUP violation.</string>
    <!-- Error message shown when opening a file link which doesn’t exist -->
    <string name="general_error_file_not_found">File link unavailable</string>
    <!-- Error message shown when opening a file link which has been removed due to ToS/AUP violation -->
    <string name="file_link_unavaible_ToS_violation">The file link has been removed because of a ToS/AUP violation.</string>
    <!-- Error message shown when opening a folder link or file link which has been corrupt or deformed -->
    <string name="link_broken">This URL is corrupt or deformed. The link you are trying to access does not exist.</string>
    <!-- Title of the screen after creating the account. That screen asks the user to confirm the account by checking the email -->
    <string name="confirm_email_text">Awaiting email confirmation</string>
    <!-- Text below the title that explains the user should check the email and click the link to confirm the account -->
    <string name="confirm_email_explanation">Please check your email and click the link to confirm your account.</string>
    <!-- Plural of items which contains a folder. 2 items -->
    <plurals name="general_num_items">
        <item quantity="one">1 item</item>
        <item quantity="other">%1$d items</item>
    </plurals>
    <!-- Error message shown when opening a file or folder link which account has been removed due to ToS/AUP violation -->
    <string name="file_link_unavaible_delete_account">The associated user account has been terminated due to multiple violations of our Terms of Service.</string>
    <!-- Error message shown after login into a folder link with an invalid decryption key -->
    <string name="general_error_invalid_decryption_key">The provided decryption key for the folder link is invalid.</string>
    <!-- Title of the label in the my account section. It shows the credentials of the current user so it can be used to be verified by other contacts -->
    <string name="my_account_my_credentials">My credentials</string>
    <!-- Word to indicate the limited bandwidth of the free accounts -->
    <string name="limited_bandwith">Limited</string>
    <!-- Item of the navigation title for the chat section -->
    <string name="section_chat">Chat</string>
    <!-- Item of the navigation title for the chat section when there is any unread message -->
    <string name="section_chat_with_notification">Chat [A](%1$d)[/A]</string>
    <!-- Confirmation button of the dialog to archive a chat -->
    <string name="tab_archive_chat">Archive</string>
    <!-- Message shown when the user has no recent chats -->
    <string name="recent_chat_empty_invite">Invite your friends to join you on Chat and enjoy our encrypted platform with privacy and security.</string>
    <!-- Initial of the word hour to show the duration of a video or audio call -->
    <string name="initial_hour">h</string>
    <!-- Initial of the word minute to show the duration of a video or audio call -->
    <string name="initial_minute">m</string>
    <!-- Initial of the word second to show the duration of a video or audio call -->
    <string name="initial_second">s</string>
    <!-- Title shown when multiselection is enable in chat tabs -->
    <string name="selected_items">%d selected</string>
    <!-- Message to confirm if the user wants to delete a contact from a shared folder -->
    <string name="remove_contact_shared_folder">The contact %s will be removed from the shared folder.</string>
    <!-- Message to confirm if the user wants to delete a multiple contacts from a shared folder -->
    <string name="remove_multiple_contacts_shared_folder">%d contacts will be removed from the shared folder.</string>
    <!-- success message when removing a contact from a shared folder -->
    <string name="number_correctly_removed_from_shared">%d contacts removed successfully from the shared folder</string>
    <!-- success message when removing a contact from a shared folder -->
    <string name="number_incorrectly_removed_from_shared">%d contacts were not successfully removed</string>
    <!-- success message when changing permissions of contacts for a shared folder, place holder: number of contacts effected -->
    <string name="number_permission_correctly_changed_from_shared">Successfully updated permissions for %d contacts</string>
    <!-- success message when changing permissions of contacts for a shared folder, place holder: number of contacts effected -->
    <string name="number_permission_incorrectly_changed_from_shared">Failed to update permissions for %d contacts</string>
    <!-- Message shown while the contact list from the device is being read and then shown to the user -->
    <string name="contacts_list_empty_text_loading">Loading contacts from the phone&#8230;</string>
    <!-- Warning message when reinviting multiple contacts -->
    <string name="number_existing_invite_contact_request">%d requests already sent.</string>
    <!-- success message when reinviting multiple contacts -->
    <string name="number_correctly_invite_contact_request">%d invite requests sent successfully.</string>
    <!-- error message when reinviting multiple contacts -->
    <string name="number_no_invite_contact_request">%1$d invite requests successfully sent but %2$d requests were not sent.</string>
    <!-- Word next to own user’s message in chat screen -->
    <string name="chat_me_text_bracket">%1s (Me)</string>
    <!-- Hint shown in the field to write a message in the chat screen -->
    <string name="type_message_hint">Type a message</string>
    <!-- button -->
    <string name="general_mute">Mute</string>
    <!-- button -->
    <string name="general_unmute">Unmute</string>
    <!-- Title of the dialogue to mute the general chat notifications. -->
    <string name="title_dialog_mute_chat_notifications">Do not disturb</string>
    <!-- Subtitle of the dialogue to mute the general chat notifications. -->
    <string name="subtitle_dialog_mute_chat_notifications">Mute chat notifications for</string>
    <!-- Title of the dialogue to mute the notifications of a specific chat. -->
    <string name="title_dialog_mute_chatroom_notifications">Mute notifications</string>
    <!-- Label for the setting option that indicates the general notifications are enabled. -->
    <string name="mute_chat_notification_option_on">On</string>
    <!-- Label for the dialog box option to mute a chat. This option will indicate that notifications for that chat are enabled. -->
    <string name="mute_chatroom_notification_option_off">Off</string>
    <!-- Label for the dialog box option to mute a chat. This option will indicate that chat notifications will be disabled until tomorrow at 8 a.m. -->
    <string name="mute_chatroom_notification_option_until_tomorrow_morning">Until tomorrow morning</string>
    <!-- Label for the dialog box option to mute a chat. This option will indicate that chat notifications will be disabled until today at 8 a.m. -->
    <string name="mute_chatroom_notification_option_until_this_morning">Until this morning</string>
    <!-- Label for the dialog box option to mute a chat. This option will indicate that chat notifications will be disabled until turn it off again. -->
    <string name="mute_chatroom_notification_option_forever">Until I turn them back on</string>
    <!-- Message when a chat has been silenced, for a specific time, successfully. For example: Chat notifications will be muted for 1 hour -->
    <string name="success_muting_a_chat_for_specific_time">Chat notifications will be muted for %s</string>
    <!-- Message to indicate the chat has been muted, until a specific time (24 hours format). Plural, used for any format different to 01:XX, e.g. 14:15 -->
    <plurals name="success_muting_chat_until_specific_time">
        <item quantity="one">Chat notifications will be muted until %1$s</item>
        <item quantity="other">Chat notifications will be muted until %1$s</item>
    </plurals>
    <!-- Message to indicate the chat has been muted, until a specific day and time (24 hours format). Plural, used for any format different to 01:XX, e.g. Chat notifications will be muted until tomorrow at 08:00 -->
    <plurals name="success_muting_chat_until_specific_date_and_time">
        <item quantity="one">Chat notifications will be muted until %1$s at %2$s</item>
        <item quantity="other">Chat notifications will be muted until %1$s at %2$s</item>
    </plurals>
    <!-- Message when select the option Do not disturb but the notifications are already muted -->
    <string name="notifications_are_already_muted">Chat notifications are muted</string>
    <!-- Message when a chat has been unmuted successfully. -->
    <string name="success_unmuting_a_chat">Chat notifications enabled</string>
    <!-- String to indicate the time in 24h format until which a specific chat is muted. Plural, used for any format different to 1:XX, e.g. 14:15 -->
    <plurals name="chat_notifications_muted_until_specific_time">
        <item quantity="one">Muted until %1$s</item>
        <item quantity="other">Muted until %1$s</item>
    </plurals>
    <!-- Title of the section to enable notifications in the Contact Properties screen -->
    <string name="title_properties_chat_contact_notifications">Notifications</string>
    <!-- Title of the section to choose the sound of incoming messages in the Contact Properties screen -->
    <string name="title_properties_chat_contact_message_sound">Message sound</string>
    <!-- Title of the section to clear the chat content in the Contact Properties screen -->
    <string name="title_properties_chat_clear_chat">Clear chat</string>
    <!-- Title of the section to share the contact in the Contact Properties screen -->
    <string name="title_properties_chat_share_contact">Share contact</string>
    <!-- Title of the screen to select the ringtone of the calls -->
    <string name="call_ringtone_title">Call ringtone</string>
    <!-- Title of the screen to select the sound of the notifications -->
    <string name="notification_sound_title">Notification sound</string>
    <!-- Button to clear the chat history -->
    <string name="general_clear">Clear</string>
    <!-- Message show when the history of a chat has been successfully deleted -->
    <string name="clear_history_success">Chat history has been cleared</string>
    <!-- Message show when the history of a chat hasn’t been successfully deleted -->
    <string name="clear_history_error">An error has occurred. The chat history has not been successfully cleared</string>
    <!-- Menu item to add participants to a chat -->
    <string name="add_participants_menu_item">Add participants</string>
    <!-- Menu item to remove a participants from a chat -->
    <string name="remove_participant_menu_item">Remove participant</string>
    <!-- Message about MEGA when there are no message in the chat screen -->
    <string name="mega_info_empty_screen">Protects your chat with end-to-end (user controlled) encryption, providing essential safety assurances:</string>
    <!-- Message about MEGA when there are no message in the chat screen -->
    <string name="mega_authenticity_empty_screen">The system ensures that the data received is truly from the specified sender, and its content has not been manipulated during transit.</string>
    <!-- Message about MEGA when there are no message in the chat screen -->
    <string name="mega_confidentiality_empty_screen">Only the author and intended recipients are able to decipher and read the content.</string>
    <!-- Message about MEGA when there are no message in the chat screen -->
    <string name="title_mega_info_empty_screen">MEGA</string>
    <!-- Message about MEGA when there are no message in the chat screen -->
    <string name="title_mega_authenticity_empty_screen">Authenticity</string>
    <!-- Message about MEGA when there are no message in the chat screen -->
    <string name="title_mega_confidentiality_empty_screen">Confidentiality</string>
    <!-- Error message shown when opening a cancel link with an account that not corresponds to the link -->
    <string name="error_not_logged_with_correct_account">This link is not related to this account. Please log in with the correct account.</string>
    <!-- Message when the user tries to open a cancel link and it has expired -->
    <string name="cancel_link_expired">This cancel link has expired, please try again.</string>
    <!-- Text shown after searching and no results found -->
    <string name="no_results_found">No results were found</string>
    <!-- the options of what to upload in an array. Needed for the settings, the options of what to upload. -->
    <string name="offline_status">Offline</string>
    <!-- the options of what to upload in an array. Needed for the settings, the options of what to upload. -->
    <string name="online_status">Online</string>
    <!-- the options of what to upload in an array. Needed for the settings, the options of what to upload. -->
    <string name="away_status">Away</string>
    <!-- the options of what to upload in an array. Needed for the settings, the options of what to upload. -->
    <string name="busy_status">Busy</string>
    <!-- Info label about the status of the user -->
    <string name="invalid_status">No connection</string>
    <!-- Text shown when a message has been deleted in the chat -->
    <string name="text_deleted_message">This message has been deleted</string>
    <!-- Text shown when a message has been deleted in the chat -->
    <string name="text_deleted_message_by">[A]This message has been deleted by [/A][B]%1$s[/B]</string>
    <!-- Confirmation before deleting messages -->
    <string name="confirmation_delete_several_messages">Remove messages?</string>
    <!-- Confirmation before deleting one message -->
    <string name="confirmation_delete_one_message">Remove message?</string>
    <!-- Label for the sliding panel of a group chat -->
    <string name="group_chat_label">Group chat</string>
    <!-- Label for the option of the sliding panel to show the info of a chat group -->
    <string name="group_chat_info_label">Group info</string>
    <!-- Label for the option of the sliding panel to start a one to one chat -->
    <string name="group_chat_start_conversation_label">Start conversation</string>
    <!-- Label for the option of the sliding panel to edit the profile -->
    <string name="group_chat_edit_profile_label">Edit profile</string>
    <!-- Title of the section to leave a group content in the Contact Properties screen -->
    <string name="title_properties_chat_leave_chat">Leave Group</string>
    <!-- Label for participants of a group chat -->
    <string name="participants_chat_label">Participants</string>
    <!-- Text of the confirm dialog shown when it wants to remove a contact from a chat -->
    <string name="confirmation_remove_chat_contact">Remove %s from this chat?</string>
    <!-- Label to explain the read only participant permission in the options panel of the group info screen -->
    <string name="observer_permission_label_participants_panel">Read-only</string>
    <!-- Label to show the participant permission in the options panel of the group info screen -->
    <string name="standard_permission_label_participants_panel">Standard</string>
    <!-- Label to show the participant permission in the options panel of the group info screen -->
    <string name="administrator_permission_label_participants_panel">Moderator</string>
    <!-- Text appended to a edited message. -->
    <string name="edited_message_text">(edited)</string>
    <!-- Option in menu to change title of a chat group. -->
    <string name="change_title_option">Change title</string>
    <!-- confirmation message before leaving a group chat -->
    <string name="confirmation_leave_group_chat">If you leave, you will no longer have access to read or send messages.</string>
    <!-- title confirmation message before leaving a group chat -->
    <string name="title_confirmation_leave_group_chat">Leave group chat?</string>
    <!-- Message show when a participant hasn’t been successfully invited to a group chat -->
    <string name="add_participant_error_already_exists">The participant is already included in this group chat</string>
    <!-- success message when inviting multiple contacts to a group chat -->
    <string name="number_correctly_add_participant">%d participants were successfully invited</string>
    <!-- error message when inviting multiple contacts to a group chat -->
    <string name="number_no_add_participant_request">%1$d participants were successfully invited but %2$d participants were not invited.</string>
    <!-- chat message when the permissions for a user has been changed -->
    <string name="message_permissions_changed">[A]%1$s[/A][B] was changed to [/B][C]%2$s[/C][D] by [/D][E]%3$s[/E]</string>
    <!-- chat message when a participant was added to a group chat -->
    <string name="message_add_participant">[A]%1$s[/A][B] joined the group chat by invitation from [/B][C]%2$s[/C]</string>
    <!-- chat message when a participant was removed from a group chat -->
    <string name="message_remove_participant">[A]%1$s[/A][B] was removed from group chat by [/B][C]%2$s[/C]</string>
    <!-- Message shown when a participant change the title of a group chat. -->
    <string name="change_title_messages">[A]%1$s[/A][B] changed the group chat name to [/B][C]“%2$s”[/C]</string>
    <!-- chat message when a participant left a group chat -->
    <string name="message_participant_left_group_chat">[A]%1$s[/A][B] left the group chat[/B]</string>
    <!-- chat message alert when the message have to been manually -->
    <string name="manual_retry_alert">Message not sent. Tap for options</string>
    <!-- Chat alert of an attachment message when the upload is in progress but the queue of transfers is paused. -->
    <string name="manual_resume_alert">Transfers paused. Tap to resume.</string>
    <!-- message shown when the status of the user coudn’t be changed -->
    <string name="changing_status_error">Error. Your status has not been changed</string>
    <!-- message shown when a user couldn’t leave chat -->
    <string name="leave_chat_error">An error occurred when leaving the chat</string>
    <!-- message shown when a chat has not been created -->
    <string name="create_chat_error">An error occurred when creating the chat</string>
    <!-- settings of the chat to choose the status -->
    <string name="settings_chat_vibration">Vibration</string>
    <!-- Button text shown on SMS verification page, if the user wants to logout current suspended account and login with another account, user can press this button to logout -->
    <string name="sms_logout">[A]Logout[/A] to use MEGA with another account</string>
    <!-- On SMS verification page, if the user presses the logout button, a dialog with this text will show to ask for user’s confirmation. -->
    <string name="confirm_logout_from_sms_verification">Are you sure that you want to log out of the current account?</string>
    <!-- Text shown when a message has been deleted in the chat -->
    <string name="non_format_text_deleted_message_by">This message has been deleted by %1$s</string>
    <!-- Text shown when the chat history has been successfully deleted. -->
    <string name="history_cleared_message">Chat history has been cleared</string>
    <!-- Text shown when the chat history was cleared by someone -->
    <string name="non_format_history_cleared_by">Chat history cleared by %1$s</string>
    <!-- chat message when the permissions for a user has been changed -->
    <string name="non_format_message_permissions_changed">%1$s was changed to %2$s by %3$s</string>
    <!-- chat message when a participant was added to a group chat -->
    <string name="non_format_message_add_participant">%1$s was added to this group chat by invitation from %2$s</string>
    <!-- chat message when a participant was removed from a group chat -->
    <string name="non_format_message_remove_participant">%1$s was removed from group chat by %2$s</string>
    <!-- Message shown when a participant change the title of a group chat. -->
    <string name="non_format_change_title_messages">%1$s changed the group chat name to “%2$s”</string>
    <!-- chat message when a participant left a group chat -->
    <string name="non_format_message_participant_left_group_chat">%1$s left the group chat</string>
    <!-- success alert when the user copy some messages to the clipboard -->
    <string name="messages_copied_clipboard">Copied to the clipboard</string>
    <!-- Title of the error dialog when opening a chat -->
    <string name="chat_error_open_title">Chat Error!</string>
    <!-- Message of the error dialog when opening a chat -->
    <string name="chat_error_open_message">The chat could not be opened successfully</string>
    <!-- Menu option to add a contact to your contact list. -->
    <string name="menu_choose_contact">Choose contact</string>
    <!-- Title of the contact list -->
    <plurals name="general_selection_num_contacts">
        <item quantity="one">%1$d contact</item>
        <item quantity="other">%1$d contacts</item>
    </plurals>
    <!-- Message shown when the folder sharing process fails -->
    <string name="error_sharing_folder">Error sharing the folder. Please try again.</string>
    <!-- confirmation message before removing a contact, Plural -->
    <plurals name="confirmation_remove_contact">
        <item quantity="one">All data associated with the selected contact will be permanently lost.</item>
        <item quantity="other">All data associated with the selected contacts will be permanently lost.</item>
    </plurals>
    <!-- title of confirmation alert before removing a contact, Plural -->
    <plurals name="title_confirmation_remove_contact">
        <item quantity="one">Remove contact?</item>
        <item quantity="other">Remove contacts?</item>
    </plurals>
    <!-- option shown when a message could not be sent -->
    <string name="message_option_retry">Retry</string>
    <!-- title of the menu for a non sent message -->
    <string name="title_message_not_sent_options">Message not sent</string>
    <!-- title of the menu for an uploading message with attachment -->
    <string name="title_message_uploading_options">Uploading attachment</string>
    <!-- message shown when a chat has no messages -->
    <string name="no_conversation_history">No conversation history</string>
    <!-- title of confirmation alert before removing a contact, Plural -->
    <plurals name="user_typing">
        <item quantity="one">%1$s [A]is typing&#8230;[/A]</item>
        <item quantity="other">%1$s [A]are typing&#8230;[/A]</item>
    </plurals>
    <!-- text that appear when there are more than 2 people writing at that time in a chat. For example User1, user2 and more are typing… -->
    <string name="more_users_typing">%1$s [A]and more are typing&#8230;[/A]</string>
    <!-- More button in contact info page -->
    <string name="label_more">More</string>
    <!-- Text button -->
    <string name="label_close">Close</string>
    <!-- Title of the general tab in My Account Section -->
    <string name="tab_my_account_general">General</string>
    <!-- label of storage in upgrade/choose account page, it is being used with a variable, e.g. for LITE user it will show ‘200GB Storage’. -->
    <string name="tab_my_account_storage">Storage</string>
    <!-- label of storage in upgrade/choose account page, it is being used with a variable, e.g. for LITE user it will show ‘200GB Storage’. -->
    <string name="label_storage_upgrade_account">Storage</string>
    <!-- Title of the section about the transfer quota in the storage tab in My Account Section -->
    <string name="label_transfer_quota_upgrade_account">Transfer quota</string>
    <!-- Title of the section about the transfer quota in the storage tab in My Account Section -->
    <string name="label_transfer_quota_achievements">Transfer quota</string>
    <!-- Title of the section about the plan in the storage tab in My Account Section -->
    <string name="account_plan">Plan</string>
    <!-- Title of the section about the storage space in the storage tab in My Account Section -->
    <string name="storage_space">Storage space</string>
    <!-- Title of the section about the transfer quota in the storage tab in My Account Section -->
    <string name="transfer_quota">Transfer quota</string>
    <!-- Label in section the storage tab in My Account Section -->
    <string name="available_space">Available</string>
    <!-- Label in section the storage tab in My Account Section when no info info is received -->
    <string name="not_available">not available</string>
    <!-- Label in section the storage tab when the account is Free -->
    <string name="no_bylling_cycle">No billing cycle</string>
    <!-- String to show the transfer quota and the used space in My Account section -->
    <string name="my_account_of_string">%1$s [A]of %2$s[/A]</string>
    <!-- Confirmation message before removing something from the Offline section. -->
    <string name="confirmation_delete_from_save_for_offline">Remove from Offline?</string>
    <!-- Label for the option of action menu to change the chat status -->
    <string name="set_status_option_label">Set status</string>
    <!-- Label for the option of setting to change the colour theme -->
    <string name="set_color_theme_label">Colour theme</string>
    <!-- Answer for confirmation dialog. -->
    <string name="general_dismiss">Dismiss</string>
    <!-- Label for any ‘Not available’ button, link, text, title, etc. - (String as short as possible). -->
    <string name="general_not_available">Not available</string>
    <!-- Accepted request invitacion alert -->
    <string name="context_invitacion_reply_accepted">Invitation accepted</string>
    <!-- Declined request invitacion alert -->
    <string name="context_invitacion_reply_declined">Invitation declined</string>
    <!-- Ignored request invitacion alert -->
    <string name="context_invitacion_reply_ignored">Invitation ignored</string>
    <!-- Content of a normal message that cannot be recognized -->
    <string name="error_message_unrecognizable">Message unrecognizable</string>
    <!-- Title of the settings section to configure the autoaway of chat presence -->
    <string name="settings_autoaway_title">Auto-away</string>
    <!-- Subtitle of the settings section to configure the autoaway of chat presence -->
    <string name="settings_autoaway_subtitle">Show me away after an inactivity of</string>
    <!-- Value in the settings section of the autoaway chat presence -->
    <string name="settings_autoaway_value">%1d minutes</string>
    <!-- Title of the settings section to configure the status persistence of chat presence -->
    <string name="settings_persistence_title">Status persistence</string>
    <!-- Subtitle of the settings section to configure the status persistence of chat presence -->
    <string name="settings_persistence_subtitle">Maintain my chosen status appearance even when I have no connected devices</string>
    <!-- Title of the dialog to set the value of the auto away preference -->
    <string name="title_dialog_set_autoaway_value">Set time limit</string>
    <!-- Button to set a value -->
    <string name="button_set">Set</string>
    <!-- Button to set a value -->
    <string name="hint_minutes">minutes</string>
    <!-- the options of what to upload in an array. Needed for the settings, the options of what to upload. -->
    <string-array name="settings_status_entries">
        <item>Online</item>
        <item>Away</item>
        <item>Busy</item>
        <item>Offline</item>
    </string-array>
    <!-- Text that indicates that a the offline section is currently empty -->
    <string name="offline_empty_folder">No files Saved for Offline</string>
    <!-- Positive confirmation to enable logs -->
    <string name="general_enable">Enable</string>
    <!-- Positive confirmation to allow MEGA to read contacts book. -->
    <string name="general_allow">Allow</string>
    <!-- Dialog to confirm the action of enabling logs -->
    <string name="enable_log_text_dialog">Logs can contain information related to your account</string>
    <!-- Dialog to confirm the reconnect action -->
    <string name="confirmation_to_reconnect">Network connection recovered. Connect to MEGA?</string>
    <!-- Message shown meanwhile the app is waiting for a the chat status -->
    <string name="loading_status">Loading status&#8230;</string>
    <!-- Error when a message cannot be edited -->
    <string name="error_editing_message">This message cannot be edited</string>
    <!-- Label to show the number of transfers in progress, Plural -->
    <plurals name="text_number_transfers">
        <item quantity="one">%1$d of %2$d file</item>
        <item quantity="other">%1$d of %2$d files</item>
    </plurals>
    <!-- Progress text shown when user stop upload/download and the app is waiting for async response -->
    <string name="label_process_finishing">Process is finishing&#8230;</string>
    <!-- positive button on dialog to view a contact -->
    <string name="option_to_transfer_manager">View</string>
    <!-- Label of the modal bottom sheet to pause all transfers -->
    <string name="option_to_pause_transfers">Pause all transfers</string>
    <!-- Label of the modal bottom sheet to resume all transfers -->
    <string name="option_to_resume_transfers">Resume all transfers</string>
    <!-- Label of the modal bottom sheet to clear completed transfers -->
    <string name="option_to_clear_transfers">Clear all transfers</string>
    <!-- Label indicating action to retry failed or cancelled transfers -->
    <string name="option_to_retry_transfers">Retry all transfers</string>
    <!-- Dialog to confirm the action of pausing one transfer -->
    <string name="menu_pause_individual_transfer">Pause transfer?</string>
    <!-- Dialog to confirm the action of restarting one transfer -->
    <string name="menu_resume_individual_transfer">Resume transfer?</string>
    <!-- Button to confirm the action of restarting one transfer -->
    <string name="button_resume_individual_transfer">Resume</string>
    <!-- Dialog to confirm before removing completed transfers -->
    <string name="confirmation_to_clear_completed_transfers">Clear all transfers?</string>
    <!-- Title of the tab section for transfers in progress -->
    <string name="title_tab_in_progress_transfers">In progress</string>
    <!-- Title of the tab section for completed transfers -->
    <string name="title_tab_completed_transfers">Completed</string>
    <!-- Text shown in playlist subtitle item when a file is reproducing but it is paused -->
    <string name="transfer_paused">Paused</string>
    <!-- Possible state of a transfer -->
    <string name="transfer_queued">Queued</string>
    <!-- Possible state of a transfer. When the transfer is finishing -->
    <string name="transfer_completing">Completing</string>
    <!-- Possible state of a transfer. When the transfer is retrying -->
    <string name="transfer_retrying">Retrying</string>
    <!-- Possible state of a transfer. When the transfer was cancelled -->
    <string name="transfer_cancelled">Cancelled</string>
    <!-- Possible state of a transfer -->
    <string name="transfer_unknown">Unknown</string>
    <!-- Title of the panel where the progress of the transfers is shown -->
    <string name="paused_transfers_title">Paused transfers</string>
    <!-- message shown in the screen when there are not any active transfer -->
    <string name="completed_transfers_empty">No completed transfers</string>
    <!-- Text of the notification shown when the upload service is running, Plural -->
    <plurals name="upload_service_notification">
        <item quantity="one">Uploading %1$d of %2$d file</item>
        <item quantity="other">Uploading %1$d of %2$d files</item>
    </plurals>
    <!-- Text of the notification shown when the upload service is running, Plural -->
    <plurals name="upload_service_paused_notification">
        <item quantity="one">Uploading %1$d of %2$d file (paused)</item>
        <item quantity="other">Uploading %1$d of %2$d files (paused)</item>
    </plurals>
    <!-- Text of the notification shown when the folder upload service is running, Text of the notification shown when the folder upload service is running - plural e.g. Uploading 1 of 2 folders -->
    <plurals name="folder_upload_service_notification">
        <item quantity="one">Uploading %1$d of %2$d folder</item>
        <item quantity="other">Uploading %1$d of %2$d folders</item>
    </plurals>
    <!-- Text of the notification shown when the folder upload service is running, Text of the notification shown when the folder upload service is running - plural e.g. Uploading 1 of 2 folders -->
    <plurals name="folder_upload_service_paused_notification">
        <item quantity="one">Uploading %1$d of %2$d folder (paused)</item>
        <item quantity="other">Uploading %1$d of %2$d folders (paused)</item>
    </plurals>
    <!-- Text of the notification shown when the upload service has finished, Plural -->
    <plurals name="upload_service_final_notification">
        <item quantity="one">Uploaded %1$d file</item>
        <item quantity="other">Uploaded %1$d files</item>
    </plurals>
    <!-- Text of the notification shown when the upload service has finished, Plural -->
    <plurals name="upload_service_notification_already_uploaded">
        <item quantity="one">1 file already uploaded</item>
        <item quantity="other">%1$d files already uploaded</item>
    </plurals>
    <!-- Text of the notification shown when the folder upload service has finished, Text of the notification shown when the folder upload service has finished - plural  e.g. Uploaded 2 folders -->
    <plurals name="folder_upload_service_final_notification">
        <item quantity="one">Uploaded %1$d folder</item>
        <item quantity="other">Uploaded %1$d folders</item>
    </plurals>
    <!-- label for the total file size of multiple files and/or folders (no need to put the colon punctuation in the translation) -->
    <string name="general_total_size">Total size: %1$s</string>
    <!-- Text of the notification shown when the upload service has finished with any transfer error, Plural -->
    <plurals name="upload_service_failed">
        <item quantity="one">%1$d file not uploaded</item>
        <item quantity="other">%1$d files not uploaded</item>
    </plurals>
    <!-- Text of the notification shown when the upload service has finished with any copied file instead uploaded, Plural -->
    <plurals name="copied_service_upload">
        <item quantity="one">%1$d file copied</item>
        <item quantity="other">%1$d files copied</item>
    </plurals>
    <!-- Text of the notification shown when the download service do not download because the file is already on the device, Plural -->
    <plurals name="already_downloaded_service">
        <item quantity="one">%1$d file previously downloaded</item>
        <item quantity="other">%1$d files previously downloaded</item>
    </plurals>
    <!-- Text of the notification shown when the download service has finished, Plural -->
    <plurals name="download_service_final_notification">
        <item quantity="one">Downloaded %1$d file</item>
        <item quantity="other">Downloaded %1$d files</item>
    </plurals>
    <!-- Text of the notification shown when the download service has finished with any error, Plural -->
    <plurals name="download_service_final_notification_with_details">
        <item quantity="one">Downloaded %1$d of %2$d file</item>
        <item quantity="other">Downloaded %1$d of %2$d files</item>
    </plurals>
    <!-- Text of the notification shown when the download service has finished with any transfer error, Plural -->
    <plurals name="download_service_failed">
        <item quantity="one">%1$d file not downloaded</item>
        <item quantity="other">%1$d files not downloaded</item>
    </plurals>
    <!-- Text of the notification shown when the download service is running, Plural -->
    <plurals name="download_service_notification">
        <item quantity="one">Downloading %1$d of %2$d file</item>
        <item quantity="other">Downloading %1$d of %2$d files</item>
    </plurals>
    <!-- Text of the notification shown when the download service is paused, Plural -->
    <plurals name="download_service_paused_notification">
        <item quantity="one">Downloading %1$d of %2$d file (paused)</item>
        <item quantity="other">Downloading %1$d of %2$d files (paused)</item>
    </plurals>
    <!-- Title of the alert when the transfer quota is exceeded. -->
    <string name="title_depleted_transfer_overquota">Insufficient transfer quota</string>
    <!-- Text of the alert when the transfer quota is depleted. The placeholder indicates the time left for the transfer quota to be reset. For instance: 30m 45s -->
    <string name="current_text_depleted_transfer_overquota">Your queued download exceeds the current transfer quota available for your IP address and has therefore been interrupted. Upgrade your account or wait %s to continue.</string>
    <!-- Text of the alert when the transfer quota is depleted. The placeholder indicates the time left for the transfer quota to be reset. For instance: 30m 45s -->
    <string name="text_depleted_transfer_overquota">The transfer quota for this IP address has been exceeded. Upgrade your account or wait %s to continue your download.</string>
    <!-- Button to show plans in the alert when the transfer quota is depleted -->
    <string name="plans_depleted_transfer_overquota">See our plans</string>
    <!-- Button option of the alert when the transfer quota is depleted -->
    <string name="continue_without_account_transfer_overquota">Continue without account</string>
    <!-- this is used for example when downloading 1 file or 2 files, Plural of file. 2 files -->
    <plurals name="new_general_num_files">
        <item quantity="one">%1$d file</item>
        <item quantity="other">%1$d files</item>
    </plurals>
    <!-- Menu option -->
    <string name="general_view">View files</string>
    <!-- Menu option to choose to add file or folders to Cloud Drive -->
    <string name="add_to_cloud">Import</string>
    <!-- Menu option to choose save to Offline section -->
    <string name="save_for_offline">Save for offline</string>
    <!-- Menu option to choose to add file to Cloud Drive in the chat -->
    <string name="add_to_cloud_node_chat">Add to Cloud Drive</string>
    <!-- Menu option -->
    <string name="general_view_contacts">View contacts</string>
    <!-- Message displayed when a file has been successfully imported to Cloud Drive -->
    <string name="import_success_message">Successfully added to Cloud Drive</string>
    <!-- Menu option -->
    <string name="import_success_error">Error. Not added to Cloud Drive</string>
    <!-- Label in login screen to inform about the chat initialization proccess -->
    <string name="chat_connecting">Connecting&#8230;</string>
    <!-- message when trying to invite a contact with a pending request -->
    <string name="context_contact_already_invited">%s was already invited. Consult your pending requests.</string>
    <!-- Hint text explaining that you can change the email and resend the create account link to the new email address -->
    <string name="confirm_email_misspelled">If you have misspelt your email address, correct it and click [A]Resend[A].</string>
    <!-- Button to resend the create account email to a new email address in case the previous email address was misspelled -->
    <string name="confirm_email_misspelled_resend">Resend</string>
    <!-- Text shown after the confirmation email has been sent to the new email address -->
    <string name="confirm_email_misspelled_email_sent">Email sent</string>
    <!-- text_copyright_alert_title -->
    <string name="copyright_alert_title">Copyright warning to all users</string>
    <!-- text_copyright_alert_first_paragraph -->
    <string name="copyright_alert_first_paragraph">MEGA respects the copyrights of others and requires that users of the MEGA cloud service comply with the laws of copyright.</string>
    <!-- text_copyright_alert_second_paragraph -->
    <string name="copyright_alert_second_paragraph">You are strictly prohibited from using the MEGA cloud service to infringe copyrights. You may not upload, download, store, share, display, stream, distribute, email, link to, transmit or otherwise make available any files, data or content that infringes any copyright or other proprietary rights of any person or entity.</string>
    <!-- text of the Agree button -->
    <string name="copyright_alert_agree_button">Agree</string>
    <!-- text of the Disagree button -->
    <string name="copyright_alert_disagree_button">Disagree</string>
    <!-- Hint how to cancel the download -->
    <string name="download_show_info">Show info</string>
    <!-- Error message when removing public links of nodes. Plural. -->
    <plurals name="context_link_removal_error">
        <item quantity="one">Link removal failed. Please try again later.</item>
        <item quantity="other">Failed to remove some links. Please try again later.</item>
    </plurals>
    <!-- Error message when creating public links of nodes. Plural. -->
    <plurals name="context_link_export_error">
        <item quantity="one">Link creation failed. Please try again later.</item>
        <item quantity="other">Failed to create some links. Please try again later.</item>
    </plurals>
    <!-- Message when some public links were removed successfully. Plural. -->
    <plurals name="context_link_removal_success">
        <item quantity="one">Link removed successfully.</item>
        <item quantity="other">Links removed successfully.</item>
    </plurals>
    <!-- error message -->
    <string name="context_link_action_error">Link action failed. Please try again later.</string>
    <!-- title of the dialog shown when sending or sharing a folder -->
    <string name="title_write_user_email">Write the user’s email</string>
    <!-- title of the screen to see the details of several node attachments -->
    <string name="activity_title_files_attached">Files attached</string>
    <!-- title of the screen to see the details of several contact attachments -->
    <string name="activity_title_contacts_attached">Contacts attached</string>
    <!--  -->
    <string name="alert_user_is_not_contact">The user is not a contact</string>
    <!--  -->
    <string name="camera_uploads_cellular_connection">Use cellular connection</string>
    <!--  -->
    <string name="camera_uploads_upload_videos">Upload Videos</string>
    <!-- Message when an user avatar has been changed successfully -->
    <string name="success_changing_user_avatar">Profile picture updated</string>
    <!-- Message when an error ocurred when changing an user avatar -->
    <string name="error_changing_user_avatar_image_not_available">Error. Selected image does not exist</string>
    <!-- Message when an error ocurred when changing an user avatar -->
    <string name="error_changing_user_avatar">Error when changing the profile picture</string>
    <!-- Message when an user avatar has been deleted successfully -->
    <string name="success_deleting_user_avatar">Profile picture deleted</string>
    <!-- Message when an error ocurred when deleting an user avatar -->
    <string name="error_deleting_user_avatar">Error when deleting the profile picture</string>
    <!-- Message when an error ocurred when changing an user attribute -->
    <string name="error_changing_user_attributes">An error occurred when changing the name</string>
    <!-- Message when an user attribute has been changed successfully -->
    <string name="success_changing_user_attributes">Your name has been successfully updated</string>
    <!-- Message show when a participant has been successfully invited to a group chat -->
    <string name="add_participant_success">Participant added</string>
    <!-- Message show when a participant hasn’t been successfully invited to a group chat -->
    <string name="add_participant_error">Error. Participant not added</string>
    <!-- Message show when a participant has been successfully removed from a group chat -->
    <string name="remove_participant_success">Participant removed</string>
    <!-- Message show when a participant hasn’t been successfully removed from a group chat -->
    <string name="remove_participant_error">Error. Participant not removed</string>
    <!--  -->
    <string name="no_files_selected_warning">No files selected</string>
    <!--  -->
    <string name="attachment_upload_panel_from_cloud">From Cloud Drive</string>
    <!--  -->
    <string name="attachment_upload_panel_contact">Contact</string>
    <!--  -->
    <string name="attachment_upload_panel_photo">From device</string>
    <!-- Button and title of dialog shown when the user wants to delete permanently their account. -->
    <string name="delete_account">Delete account</string>
    <!-- Text shown in the alert dialog to confirm the deletion of an account -->
    <string name="delete_account_text">If you delete your account you will not be able to access your account data, your MEGA contacts or conversations.\nYou will not be able to undo this action.</string>
    <!-- menu item -->
    <string name="delete_button">Delete</string>
    <!--  -->
    <string name="file_properties_info_info_file">Info</string>
    <!-- Refers to the size of a file. -->
    <string name="file_properties_info_size">Total size</string>
    <!-- header of a status field for what content a user has shared to you -->
    <string name="file_properties_info_content">Contains</string>
    <!--  -->
    <string name="file_properties_shared_folder_public_link_name">Link</string>
    <!-- Refers to access rights for a file folder. -->
    <string name="file_properties_shared_folder_full_access">Full access</string>
    <!-- Label to explain the read only participant permission in the options panel of the group info screen -->
    <string name="file_properties_shared_folder_read_only">Read-only</string>
    <!-- Refers to access rights for a file folder. (with the & needed. Don’t use the symbol itself. Use &) -->
    <string name="file_properties_shared_folder_read_write">Read and write</string>
    <!-- State of an attachment message when the upload is in progress but the queue of transfers is paused. -->
    <string name="attachment_uploading_state_paused">Transfers paused</string>
    <!-- label to indicate the state of an upload in chat -->
    <string name="attachment_uploading_state_uploading">Uploading&#8230;</string>
    <!--  -->
    <string name="attachment_uploading_state_compressing">Compressing&#8230;</string>
    <!--  -->
    <string name="attachment_uploading_state_error">Error. Not sent.</string>
    <!-- When a multiple download is started, some of the files could have already been downloaded before. This message shows the number of files that has already been downloaded and the number of files pending -->
    <string name="already_downloaded_multiple">%d files already downloaded.</string>
    <!-- When a multiple download is started, some of the files could have already been downloaded before. This message shows the number of files that are pending in plural. placeholder: number of files -->
    <string name="pending_multiple">%d files pending.</string>
    <!--  -->
    <string name="contact_is_me">No options available, you have selected yourself</string>
    <!-- Confirmation before deleting one attachment -->
    <string name="confirmation_delete_one_attachment">Remove attachment?</string>
    <!-- Menu option -->
    <string name="general_view_with_revoke">View files (%1$d deleted)</string>
    <!-- Success message when the attachment has been sent to a chat -->
    <string name="success_attaching_node_from_cloud">File sent to %1$s</string>
    <!-- Success message when the attachment has been sent to a many chats -->
    <string name="success_attaching_node_from_cloud_chats">File sent to %1$d chats</string>
    <!-- Error message when the attachment cannot be sent -->
    <string name="error_attaching_node_from_cloud">Error. The file has not been sent</string>
    <!-- Error message when the attachment cannot be sent to any of the selected chats -->
    <string name="error_attaching_node_from_cloud_chats">Error. The file has not been sent to any of the selected chats</string>
    <!-- Error message when the attachment cannot be revoked -->
    <string name="error_revoking_node">Error. The attachment has not been removed</string>
    <!-- settings option -->
    <string name="settings_set_up_automatic_uploads">Set up automatic uploads</string>
    <!-- Message sound option when no sound has been selected for chat notifications -->
    <string name="settings_chat_silent_sound_not">Silent</string>
    <!-- messages string in chat notification -->
    <string name="messages_chat_notification">messages</string>
    <!-- part of the string in incoming shared folder notification -->
    <string name="incoming_folder_notification">from</string>
    <!-- title of incoming shared folder notification -->
    <string name="title_incoming_folder_notification">New shared folder</string>
    <!-- title of the notification for a new incoming contact request -->
    <string name="title_contact_request_notification">New contact request</string>
    <!-- Title of the section to clear the chat content in the Manage chat history screen -->
    <string name="title_properties_chat_clear">Clear chat history</string>
    <!-- Title of the section to remove contact in the Contact Properties screen -->
    <string name="title_properties_remove_contact">Remove contact</string>
    <!-- Title of the section to enable notifications in the Contact Properties screen -->
    <string name="title_properties_chat_notifications_contact">Chat notifications</string>
    <!-- Text shown when the chat history was cleared by someone -->
    <string name="history_cleared_by">[A]%1$s[/A][B] cleared the chat history[/B]</string>
    <!-- Notification title to show the number of unread chats, unread messages -->
    <string name="number_messages_chat_notification">%1$d unread chats</string>
    <!-- Item menu option upon clicking on one or multiple files. -->
    <string name="context_permissions_changing_folder">Changing permissions</string>
    <!-- Item menu option upon clicking on one or multiple files. -->
    <string name="context_removing_contact_folder">Removing contact from shared folder</string>
    <!-- confirmation message before removing a file -->
    <string name="confirmation_move_to_rubbish">Move to Rubbish Bin?</string>
    <!-- confirmation message before removing CU folder -->
    <string name="confirmation_move_cu_folder_to_rubbish">Are you sure you want to move this folder to the Rubbish Bin? This will disable Camera Uploads.</string>
    <!-- Confirmation message before removing MU folder -->
    <string name="confirmation_move_mu_folder_to_rubbish">Are you sure you want to move this folder to the Rubbish Bin? This will disable Secondary Media Uploads.</string>
    <!-- confirmation message before removing a file -->
    <string name="confirmation_move_to_rubbish_plural">Move to Rubbish Bin?</string>
    <!-- confirmation message before removing a file -->
    <string name="confirmation_delete_from_mega">Delete from MEGA?</string>
    <!-- label to indicate the state of an upload in chat -->
    <string name="attachment_uploading_state">Uploading&#8230;</string>
    <!-- Title of the section to enable notifications in the Contact Properties screen -->
    <string name="title_properties_contact_notifications_for_chat">Chat notifications</string>
    <!-- title of the section for achievements -->
    <string name="achievements_title">Achievements</string>
    <!-- subtitle of the section for achievements -->
    <string name="achievements_subtitle">Invite friends and get rewards</string>
    <!-- title of the introduction for the achievements screen -->
    <string name="figures_achievements_text_referrals">%1$s of storage for each referral. Valid for 365 days.</string>
    <!-- sentence to detail the figures of storage and transfer quota related to each achievement -->
    <string name="figures_achievements_text">%1$s of storage. Valid for 365 days.</string>
    <!-- title of the section for unlocked rewards -->
    <string name="unlocked_rewards_title">Unlocked rewards</string>
    <!-- title of the section for unlocked storage quota -->
    <string name="unlocked_storage_title">Storage Quota</string>
    <!-- title of the section for referral bonuses in achivements section (maximum 24 chars) -->
    <string name="title_referral_bonuses">Referral Bonuses</string>
    <!-- title of the section for install a mobile app in achivements section (maximum 24 chars) -->
    <string name="title_install_app">Install a mobile app</string>
    <!-- Title of the section for add phone number in achivements section (maximum 24 chars) -->
    <string name="title_add_phone">Add a mobile phone</string>
    <!-- title of the section for install megasync in achivements section (maximum 24 chars) -->
    <string name="title_regitration">Registration bonus</string>
    <!-- title of the section for install a mobile app bonuses in achivements section (maximum 24 chars) -->
    <string name="title_install_desktop">Install MEGA desktop app</string>
    <!-- title of the section for base quota in achivements section -->
    <string name="title_base_quota">Account Base Quota</string>
    <!-- Text that indicates that no pictures have been uploaded to the Camera Uploads section -->
    <string name="camera_uploads_empty">No files in Camera Uploads</string>
    <!-- indicates the number of days left related to a achievement -->
    <string name="general_num_days_left">%1$d d left</string>
    <!-- State to indicate something has expired (achivements of business status account for instance) -->
    <string name="expired_label">Expired</string>
    <!-- title of the advanced setting to choose the use of https -->
    <string name="setting_title_use_https_only">Don’t use HTTP</string>
    <!-- subtitle of the advanced setting to choose the use of https -->
    <string name="setting_subtitle_use_https_only">Enable this option only if your transfers don’t start. In normal circumstances HTTP is satisfactory as all transfers are already encrypted.</string>
    <!-- title of screen to invite friends and get an achievement -->
    <string name="title_achievement_invite_friends">How it works</string>
    <!-- first paragraph of screen to invite friends and get an achievement -->
    <string name="first_paragraph_achievement_invite_friends">Invite your friends to create a free MEGA account and install our mobile app. For every successful signup and app install you receive bonus storage.</string>
    <!-- second paragraph of screen to invite friends and get an achievement -->
    <string name="second_paragraph_achievement_invite_friends">You will not receive credit for inviting someone who has used MEGA previously and you will not be notified about such a rejection. Invited contacts must install the MEGA mobile app or MEGA desktop app on their devices.</string>
    <!-- explanation of screen to invite friends and get an achievement -->
    <string name="card_title_invite_friends">Select contacts from your phone contact list or enter multiple email addresses.</string>
    <!-- title of the dialog to confirm the contact request -->
    <string name="title_confirmation_invite_friends">Invite friends to MEGA</string>
    <!-- Text shown when the user sends a contact invitation -->
    <string name="subtitle_confirmation_invite_friends">Invite Sent</string>
    <!-- paragraph of the dialog to confirm the contact request -->
    <string name="paragraph_confirmation_invite_friends">Encourage your friends to register and install a MEGA app. As long as your friend uses the same email address as you’ve entered, you will receive your transfer quota reward.</string>
    <!-- Error shown when the user writes a email with an incorrect format -->
    <string name="invalid_email_to_invite">Email is malformed</string>
    <!-- info paragraph about the achievement install megasync -->
    <string name="paragraph_info_achievement_install_desktop">When you install MEGA desktop app you get %1$s of complimentary storage space, valid for 365 days. MEGA desktop app is available for Windows, macOS and most Linux distros.</string>
    <!-- info paragraph about the achievement install mobile app -->
    <string name="paragraph_info_achievement_install_mobile_app">When you install our mobile app you get %1$s of complimentary storage space, valid for 365 days. We provide mobile apps for iOS, Android and Windows Phone.</string>
    <!-- info paragraph about the achievement ‘add phone number’. Placeholder 1: bonus storage space e.g. 20GB. Placeholder 2: bonus transfer quota e.g. 50GB -->
    <string name="paragraph_info_achievement_add_phone">When you verify your phone number you get %1$s of complimentary storage space, valid for 365 days.</string>
    <!-- info paragraph about the completed achievement install megasync -->
    <string name="result_paragraph_info_achievement_install_desktop">You have received %1$s storage space for installing our MEGA desktop app.</string>
    <!-- info paragraph about the completed achievement install mobile app -->
    <string name="result_paragraph_info_achievement_install_mobile_app">You have received %1$s storage space for installing our mobile app.</string>
    <!-- info paragraph about the completed achievement of ‘add phone number’. Placeholder 1: bonus storage space e.g. 20GB. Placeholder 2: bonus transfer quota e.g. 50GB -->
    <string name="result_paragraph_info_achievement_add_phone">You have received %1$s storage space for verifying your phone number.</string>
    <!-- info paragraph about the completed achievement registration -->
    <string name="result_paragraph_info_achievement_registration">You have received %1$s storage space as your free registration bonus.</string>
    <!-- info paragraph about the completed achievement registration -->
    <string name="expiration_date_for_achievements">Bonus expires in %1$d days</string>
    <!-- menu items -->
    <plurals name="context_share_folders">
        <item quantity="one">Share folder</item>
        <item quantity="other">Share folders</item>
    </plurals>
    <!-- confirmation message before leaving some incoming shared folders -->
    <plurals name="confirmation_leave_share_folder">
        <item quantity="one">If you leave the folder, you will not be able to see it again.</item>
        <item quantity="other">If you leave these folders, you will not be able to see them again.</item>
    </plurals>
    <!-- Info of a contact if there is no folders shared with him -->
    <string name="no_folders_shared">No folders shared</string>
    <!-- Menu item -->
    <string name="settings_help">Help</string>
    <!-- Settings preference title for help centre -->
    <string name="settings_help_centre">Help Centre</string>
    <!-- Settings preference title for send feedback -->
    <string name="settings_help_preference">Send Feedback</string>
    <!-- mail subject -->
    <string name="setting_feedback_subject">Android feedback</string>
    <!-- mail body -->
    <string name="setting_feedback_body">Please write your feedback here:</string>
    <!-- mail body -->
    <string name="settings_feedback_body_device_model">Device model</string>
    <!-- mail body -->
    <string name="settings_feedback_body_android_version">Android version</string>
    <!-- Title of the dialog to create a new text file by inserting the name -->
    <string name="dialog_title_new_text_file">New text file</string>
    <!-- Title of the dialog to create a new file by inserting the name -->
    <string name="dialog_title_new_file">New file</string>
    <!-- Input field description in the create file dialog. -->
    <string name="context_new_file_name">File Name</string>
    <!-- Title of the dialog to create a new link by inserting the name, e.g. when try to share a web link to your Cloud Drive or incoming shares. -->
    <string name="dialog_title_new_link">Link name</string>
    <!-- Input field description in the create link dialog, e.g. when try to share a web link to your Cloud Drive or incoming shares. -->
    <string name="context_new_link_name">Link URL</string>
    <!-- Title of the field subject when a new file is created to upload -->
    <string name="new_file_subject_when_uploading">SUBJECT</string>
    <!-- Title of the field content when a new file is created to upload -->
    <string name="new_file_content_when_uploading">CONTENT</string>
    <!-- Title of the field email when a new contact is created to upload -->
    <string name="new_file_email_when_uploading">EMAIL</string>
    <!-- Item of a menu to forward a message chat to another chatroom -->
    <string name="forward_menu_item">Forward</string>
    <!-- name of the button to attach file from MEGA to another app -->
    <string name="general_attach">Attach</string>
    <!-- when add or share a file with a new contact, it can type by name or mail -->
    <string name="type_contact">Contact’s name or email</string>
    <!-- when add or share a file with a new contact, message displayed to warn that the maximum number has been reached -->
    <string name="max_add_contact">No more contacts can be added at this time</string>
    <!-- when changing the password , the old password and new password are equals -->
    <string name="old_and_new_passwords_equals">The new password cannot be the same as the old password</string>
    <!-- Menu item -->
    <string name="action_search_by_date">Search by date</string>
    <!-- title of a button to apply search by date -->
    <string name="general_apply">Apply</string>
    <!-- title of a button to apply search by month -->
    <string name="general_search_month">Last month</string>
    <!-- title of a button to apply search by year -->
    <string name="general_search_year">Last year</string>
    <!-- title of a Search by date tag -->
    <string name="label_set_day">Set day</string>
    <!-- the user can’t choose this date -->
    <string name="snackbar_search_by_date">Date required is not valid</string>
    <!-- Error shown when the user left a name empty -->
    <string name="empty_name">Invalid name</string>
    <!-- Error shown when the user left names empty and names typed with not allowed characters -->
    <string name="general_incorrect_names">Please correct your filenames before proceeding</string>
    <!-- Error text for invalid characters -->
    <string name="invalid_characters">Invalid characters</string>
    <!-- Error shown when the user writes a character not allowed -->
    <string name="invalid_characters_defined">The following characters are not allowed: ” * / : &lt; &gt; ? \ |</string>
    <!-- Warning show to the user after try to import files to MEGA with empty names. Plural. When more than one file name have this error. -->
    <plurals name="empty_names">
        <item quantity="one">Please name your file before proceeding</item>
        <item quantity="other">Please name your files before proceeding</item>
    </plurals>
    <!-- Label shown when audio file is playing -->
    <string name="audio_play">Audio File</string>
    <!-- when open PDF Viewer, the pdf that it try to open is damaged or does not exist -->
    <string name="corrupt_pdf_dialog_text">Error. The pdf file is corrupted or does not exist.</string>
    <!-- Label to include info of the user email in the feedback form -->
    <string name="user_account_feedback">User account</string>
    <!-- Label shown in MEGA pdf-viewer when it open a PDF save in smartphone storage -->
    <string name="save_to_mega">Save to my \nCloud Drive</string>
    <!-- Error message when creating a chat one to one with a contact that already has a chat -->
    <string name="chat_already_exists">The chat already exists</string>
    <!-- before sharing a file, has to be downloaded -->
    <string name="not_download">The file has not been downloaded yet</string>
    <!-- Error shown when a user is starting a chat or adding new participants in a group chat and writes a contact mail that has not added -->
    <string name="not_permited_add_email_to_invite">Only MEGA contacts can be added</string>
    <!-- Info label about the connectivity state of the chat -->
    <string name="invalid_connection_state">Reconnecting to chat</string>
    <!-- Message show when a call cannot be established -->
    <string name="call_error">Error. The call cannot be established</string>
    <!-- Title of dialog to evaluate the app -->
    <string name="title_evaluate_the_app_panel">Are you happy with this app?</string>
    <!-- Label to show rate the app -->
    <string name="rate_the_app_panel">Yes, rate the app</string>
    <!-- Label to show send feedback -->
    <string name="send_feedback_panel">No, send feedback</string>
    <!-- title of the section advanced options on the get link screen -->
    <string name="link_advanced_options">Advanced options</string>
    <!-- Message to show when users deny to permit the permissions to read and write on external storage on setting default download location -->
    <string name="download_requires_permission">MEGA needs your permission to download files</string>
    <!-- Default download location is on old sd card, but currently the user installed a new SD card, need user to reset download location. -->
    <string name="old_sdcard_unavailable">The old SD card is not available, please set a new download location.</string>
    <!-- Dialog title to ask download to internal storage or external storage. -->
    <string name="title_select_download_location">Choose download location</string>
    <!-- Title of the section to invite contacts if the user has denied the contacts permmissions -->
    <string name="no_contacts_permissions">No contact permissions granted</string>
    <!-- Option of the sliding panel to go to QR code section -->
    <string name="choose_qr_option_panel">My QR code</string>
    <!-- Title of the screen that shows the options to the QR code -->
    <string name="section_qr_code">QR Code</string>
    <!-- Option in menu of section  My QR code to reset the QR code -->
    <string name="action_reset_qr">Reset QR code</string>
    <!-- Option in menu of section  My QR code to delete the QR code -->
    <string name="action_delete_qr">Delete QR code</string>
    <!-- Option shown in QR code bottom sheet dialog to save QR code in Cloud Drive -->
    <string name="save_cloud_drive">To Cloud Drive</string>
    <!-- Option shown in QR code bottom sheet dialog to save QR code in File System -->
    <string name="save_file_system">To File System</string>
    <!-- Title of QR code section -->
    <string name="section_my_code">My Code</string>
    <!-- Title of QR code scan section -->
    <string name="section_scan_code">Scan Code</string>
    <!-- Title of QR code settings that permits or not contacts that scan my QR code will be automatically added to my contact list -->
    <string name="settings_qrcode_autoaccept">Auto-Accept</string>
    <!-- Subtitle of QR code settings auto-accept -->
    <string name="setting_subtitle_qrcode_autoccept">MEGA users who scan your QR code will be automatically added to your contact list.</string>
    <!-- Subtitle of QR code settings that reset the code -->
    <string name="setting_subtitle_qrcode_reset">Previous QR code will no longer be valid</string>
    <!-- Text shown when it has been copied the QR code link -->
    <string name="qrcode_link_copied">Link copied to the clipboard</string>
    <!-- Text shown when it has been reseted the QR code successfully -->
    <string name="qrcode_reset_successfully">QR code successfully reset</string>
    <!-- Text shown when it has been deleted the QR code successfully -->
    <string name="qrcode_delete_successfully">QR code successfully deleted</string>
    <!-- Text shown when it has not been reseted the QR code successfully -->
    <string name="qrcode_reset_not_successfully">QR code not reset due to an error. Please try again.</string>
    <!-- Text shown when it has not been delete the QR code successfully -->
    <string name="qrcode_delete_not_successfully">QR code not deleted due to an error. Please try again.</string>
    <!-- Title of dialog shown when a contact request has been sent with QR code -->
    <string name="invite_sent">Invite sent</string>
    <!-- Text of dialog shown when a contact request has been sent. -->
    <string name="invite_sent_text">The user has been invited and will appear in your contact list once accepted.</string>
    <!-- Text of dialog shown when multiple contacts request has been sent -->
    <string name="invite_sent_text_multi">The users have been invited and will appear in your contact list once accepted.</string>
    <!-- Text shown when it tries to share the QR and occurs an error to process the action -->
    <string name="error_share_qr">An error occurred while trying to share the QR file. Perhaps the file does not exist. Please try again later.</string>
    <!-- Text shown when it tries to upload to Cloud Drive the QR and occurs an error to process the action -->
    <string name="error_upload_qr">An error occurred while trying to upload the QR file. Perhaps the file does not exist. Please try again later.</string>
    <!-- Text shown when it tries to download to File System the QR and occurs an error to process the action -->
    <string name="error_download_qr">An error occurred while trying to download the QR file. Perhaps the file does not exist. Please try again later.</string>
    <!-- Text shown when it tries to download to File System the QR and the action has success -->
    <string name="success_download_qr">The QR Code has been downloaded successfully to %s</string>
    <!-- Title of dialog shown when a contact request has not been sent with QR code -->
    <string name="invite_not_sent">Invite not sent</string>
    <!-- Text of dialog shown when a contact request has not been sent with QR code -->
    <string name="invite_not_sent_text">The QR code or contact link is invalid. Please try to scan a valid code or to open a valid link.</string>
    <!-- Text of dialog shown when a contact request has not been sent with QR code because of is already a contact -->
    <string name="invite_not_sent_text_already_contact">The invitation has not been sent. %s is already in your contacts list.</string>
    <!-- Text of dialog shown when a contact request has not been sent with QR code because of some error -->
    <string name="invite_not_sent_text_error">The invitation has not been sent. An error occurred processing it.</string>
    <!-- Text of alert dialog informing that the qr is generating -->
    <string name="generatin_qr">Generating QR Code&#8230;</string>
    <!-- Title of QR code scan menu item -->
    <string name="menu_item_scan_code">Scan QR code</string>
    <!-- get the contact link and copy it -->
    <string name="button_copy_link">Copy link</string>
    <!-- Create QR code -->
    <string name="button_create_qr">Create QR code</string>
    <!-- Text shown when it has been created the QR code successfully -->
    <string name="qrcode_create_successfully">QR code successfully created</string>
    <!-- Text shown in QR code scan fragment to help and guide the user in the action -->
    <string name="qrcode_scan_help">Line up the QR code to scan it with your device’s camera</string>
    <!-- positive button on dialog to view a contact -->
    <string name="contact_view">View</string>
    <!-- Item menu option to reproduce audio or video in external reproductors -->
    <string name="external_play">Open with</string>
    <!-- to share a file using Facebook, Whatsapp, etc -->
    <string name="context_share">Share using</string>
    <!-- Message shown if the user choose enable button and he is not logged in -->
    <string name="error_enable_chat_before_login">Please log in before enabling the chat</string>
    <!-- title of a tag to search for a specific period within the search by date option in Camera upload -->
    <string name="label_set_period">Set period</string>
    <!-- Text of the empty screen when there are not chat conversations -->
    <string name="context_empty_chat_recent">[B]Invite friends to [/B][A]Chat[/A][B] and enjoy our encrypted platform with privacy and security[/B]</string>
    <!-- Text of the empty screen when there are not elements in the Rubbish Bin -->
    <string name="context_empty_rubbish_bin">[B]Empty [/B][A]Rubbish Bin[/A]</string>
    <!-- Text of the empty screen when there are not elements in  Inbox -->
    <string name="context_empty_inbox">[B]No files in your [/B][A]Inbox[/A]</string>
    <!-- Text of the empty screen when there are not elements in Cloud Drive -->
    <string name="context_empty_cloud_drive">[B]No files in your [/B][A]Cloud Drive[/A]</string>
    <!-- Text of the empty screen when there are not elements in Saved for Offline -->
    <string name="context_empty_offline">[B]No files [/B][A]Saved for Offline[/A]</string>
    <!-- Text of the empty screen when there are not contacts. No dot at the end because is for an empty state. The format placeholders are to showing it in different colors. -->
    <string name="context_empty_contacts">[B]No [/B][A]Contacts[/A]</string>
    <!-- Message shown when the user has no chats -->
    <string name="recent_chat_empty">[A]No[/A] [B]Conversations[/B]</string>
    <!-- Message shown when the chat is section is loading the conversations -->
    <string name="recent_chat_loading_conversations">[A]Loading[/A] [B]Conversations&#8230;[/B]</string>
    <!-- Text of the empty screen when there are not elements in Incoming -->
    <string name="context_empty_incoming">[B]No [/B][A]Incoming Shared folders[/A]</string>
    <!-- Text of the empty screen when there are not elements in Outgoing -->
    <string name="context_empty_outgoing">[B]No [/B][A]Outgoing Shared folders[/A]</string>
    <!-- Text of the empty screen when there are not elements in Links. Please, keep the place holders to format the string -->
    <string name="context_empty_links">[B]No [/B][A]Public Links[/A][B][/B]</string>
    <!-- Title of the sent requests tab. Capital letters -->
    <string name="tab_sent_requests">Sent requests</string>
    <!-- Title of the received requests tab. Capital letters -->
    <string name="tab_received_requests">Received requests</string>
    <!-- Title dialog overquota error -->
    <string name="overquota_alert_title">Storage quota exceeded</string>
    <!-- error message shown when an account confirmation link or reset password link is invalid for unknown reasons -->
    <string name="invalid_link">Invalid link, please ask for a new valid link</string>
    <!-- error message shown on the link password dialog if the password typed in was wrong -->
    <string name="invalid_link_password">Invalid link password</string>
    <!-- Error message shown when user tries to open a not valid MEGA link -->
    <string name="open_link_not_valid_link">The link you are trying to open is not a valid MEGA link.</string>
    <!-- Message shown when a link is being processing -->
    <string name="processing_link">Processing link&#8230;</string>
    <!-- Message shown when it is creating an acount and it is been introduced a very weak or weak password -->
    <string name="passwd_weak">Your password is easily guessed. Try making your password longer. Combine uppercase and lowercase letters. Add special characters. Do not use names or dictionary words.</string>
    <!-- Message shown when it is creating an acount and it is been introduced a medium password -->
    <string name="passwd_medium">Your password is good enough to proceed, but it is recommended to strengthen your password further.</string>
    <!-- Message shown when it is creating an acount and it is been introduced a good password -->
    <string name="passwd_good">This password will withstand most typical brute-force attacks. Please ensure that you will remember it.</string>
    <!-- Message shown when it is creating an acount and it is been introduced a strong password -->
    <string name="passwd_strong">This password will withstand most sophisticated brute-force attacks. Please ensure that you will remember it.</string>
    <!-- Password very weak -->
    <string name="pass_very_weak">Very weak</string>
    <!-- Password weak -->
    <string name="pass_weak">Weak</string>
    <!-- Password medium -->
    <string name="pass_medium">Medium</string>
    <!-- Password good -->
    <string name="pass_good">Good</string>
    <!-- Password strong -->
    <string name="pass_strong">Strong</string>
    <!-- Text displayed in several parts when there is a call in progress (notification, recent chats list, etc). -->
    <string name="title_notification_call_in_progress">Call in progress</string>
    <!-- Subtitle of the notification shown on the action bar when there is a call in progress -->
    <string name="action_notification_call_in_progress">Click to go back to the call</string>
    <!-- Button in the notification shown on the action bar when there is a call in progress -->
    <string name="button_notification_call_in_progress">Return to the call</string>
    <!-- When it lists contacts of MEGA, the title of list’s header -->
    <string name="contacts_mega">On MEGA</string>
    <!-- When it lists contacts of phone, the title of list’s header -->
    <string name="contacts_phone">Phone contacts</string>
    <!-- Message error shown when trying to log in on an account has been suspended due to multiple breaches of Terms of Service -->
    <string name="account_suspended_multiple_breaches_ToS">Your account has been suspended due to multiple breaches of MEGA’s Terms of Service. Please check your email inbox.</string>
    <!-- Message error shown when trying to log in on an account has been suspended due to breach of Terms of Service -->
    <string name="account_suspended_breache_ToS">Your account was terminated due to a breach of MEGA’s Terms of Service, such as abuse of rights of others; sharing and/or importing illegal data; or system abuse.</string>
    <!-- In a chat conversation when you try to send device’s images but images are still loading -->
    <string name="file_storage_loading">Loading files</string>
    <!-- In a chat conversation when you try to send device’s images but there aren’t available images -->
    <string name="file_storage_empty_folder">No files</string>
    <!-- Size in bytes. The placeholder is for the size value, please adjust the position based on linguistics -->
    <string name="label_file_size_byte">%s B</string>
    <!-- Size in kilobytes. The placeholder is for the size value, please adjust the position based on linguistics -->
    <string name="label_file_size_kilo_byte">%s KB</string>
    <!-- Size in megabytes. The placeholder is for the size value, please adjust the position based on linguistics -->
    <string name="label_file_size_mega_byte">%s MB</string>
    <!-- Size in gigabytes. The placeholder is for the size value, please adjust the position based on linguistics -->
    <string name="label_file_size_giga_byte">%s GB</string>
    <!-- Size in terabytes. The placeholder is for the size value, please adjust the position based on linguistics -->
    <string name="label_file_size_tera_byte">%s TB</string>
    <!-- Speed in bytes. The placeholder is for the speed value, please adjust the position based on linguistics -->
    <string name="label_file_speed_byte">%s B/s</string>
    <!-- Speed in kilobytes. The placeholder is for the speed value, please adjust the position based on linguistics -->
    <string name="label_file_speed_kilo_byte">%s KB/s</string>
    <!-- Speed in megabytes. The placeholder is for the speed value, please adjust the position based on linguistics -->
    <string name="label_file_speed_mega_byte">%s MB/s</string>
    <!-- Speed in gigabytes. The placeholder is for the speed value, please adjust the position based on linguistics -->
    <string name="label_file_speed_giga_byte">%s GB/s</string>
    <!-- Speed in terabytes. The placeholder is for the speed value, please adjust the position based on linguistics -->
    <string name="label_file_speed_tera_byte">%s TB/s</string>
    <!-- Size in megabytes. -->
    <string name="label_mega_byte">MB</string>
    <!-- Number of versions of a file shown on the screen info of the file, version items -->
    <plurals name="number_of_versions">
        <item quantity="one">%1$d version</item>
        <item quantity="other">%1$d versions</item>
    </plurals>
    <!-- Title of the section Versions for files -->
    <string name="title_section_versions">Versions</string>
    <!-- Header of the item to show the current version of a file in a list -->
    <string name="header_current_section_item">Current version</string>
    <!--  -->
    <plurals name="header_previous_section_item">
        <item quantity="one">Previous version</item>
        <item quantity="other">Previous versions</item>
    </plurals>
    <!-- option menu to revert a file version -->
    <string name="general_revert">Revert</string>
    <!-- option menu to clear all the previous versions -->
    <string name="menu_item_clear_versions">Clear previous versions</string>
    <!-- Title of the dialog to confirm that a version os going to be deleted, version items -->
    <plurals name="title_dialog_delete_version">
        <item quantity="one">Delete version?</item>
        <item quantity="other">Delete versions?</item>
    </plurals>
    <!-- Content of the dialog to confirm that a version is going to be deleted -->
    <string name="content_dialog_delete_version">This version will be permanently removed.</string>
    <!-- Content of the dialog to confirm that several versions are going to be deleted -->
    <string name="content_dialog_delete_multiple_version">These %d versions will be permanently removed.</string>
    <!-- Title of the notification shown when a file is uploading to a chat -->
    <string name="chat_upload_title_notification">Chat uploading</string>
    <!-- Label for the option on setting to set up the quality of multimedia files uploaded to the chat -->
    <string name="settings_chat_upload_quality">Video quality</string>
    <!-- Label for the option on setting to set up the quality of video files to be uploaded -->
    <string name="settings_video_upload_quality">Video Quality</string>
    <!-- Text shown when the user refuses to permit the storage permission when enable camera upload -->
    <string name="on_refuse_storage_permission">Camera Uploads needs to access your photos and other media on your device. Please go to the settings page and grant permission.</string>
    <!-- the options for the option on setting to set up the quality of multimedia files uploaded to the chat, the options of medium quality multimedia file to  upload. -->
    <string-array name="settings_chat_upload_quality_entries">
        <item>Original quality</item>
        <item>Medium quality</item>
    </string-array>
    <!-- Title of the notification for a missed call -->
    <string name="missed_call_notification_title">Missed call</string>
    <!-- Refers to a location of file -->
    <string name="file_properties_info_location">Location</string>
    <!-- Title of the label to show the size of the current files inside a folder -->
    <string name="file_properties_folder_current_versions">Current versions</string>
    <!-- Title of the label to show the size of the versioned files inside a folder -->
    <string name="file_properties_folder_previous_versions">Previous versions</string>
    <!-- Number of versioned files inside a folder shown on the screen info of the folder, version items -->
    <plurals name="number_of_versions_inside_folder">
        <item quantity="one">%1$d versioned file</item>
        <item quantity="other">%1$d versioned files</item>
    </plurals>
    <!-- Confirmation message after forwarding one or several messages, version items -->
    <string name="messages_forwarded_success">Messages forwarded</string>
    <!-- Error message after forwarding one or several messages to several chats -->
    <string name="messages_forwarded_error">Error. Not correctly forwarded</string>
    <!-- Error message if any of the forwarded messages fails, message items -->
    <plurals name="messages_forwarded_partial_error">
        <item quantity="one">Error. %1$d message not successfully forwarded</item>
        <item quantity="other">Error. %1$d messages not successfully forwarded</item>
    </plurals>
    <!-- Error non existing resource after forwarding one or several messages to several chats, message items -->
    <plurals name="messages_forwarded_error_not_available">
        <item quantity="one">Error. The resource is no longer available</item>
        <item quantity="other">Error. The resources are no longer available</item>
    </plurals>
    <!-- The title of fragment Turn on Notifications -->
    <string name="turn_on_notifications_title">Turn on Notifications</string>
    <!-- The subtitle of fragment Turn on Notifications -->
    <string name="turn_on_notifications_subtitle">This way, you will see new messages\non your Android phone instantly.</string>
    <!-- First step to turn on notifications -->
    <string name="turn_on_notifications_first_step">Open Android device [A]Settings[/A]</string>
    <!-- Second step to turn on notifications -->
    <string name="turn_on_notifications_second_step">Open [A]Apps &amp; notifications[/A]</string>
    <!-- Third step to turn on notifications -->
    <string name="turn_on_notifications_third_step">Select [A]MEGA[/A]</string>
    <!-- Fourth step to turn on notifications -->
    <string name="turn_on_notifications_fourth_step">Open [A]App notifications[/A]</string>
    <!-- Fifth step to turn on notifications -->
    <string name="turn_on_notifications_fifth_step">Switch to On and select your preferences</string>
    <!-- Alert message after sending to chat one or several messages to several chats, version items -->
    <plurals name="files_send_to_chat_success">
        <item quantity="one">File sent</item>
        <item quantity="other">Files sent</item>
    </plurals>
    <!-- Error message after sending to chat one or several messages to several chats -->
    <string name="files_send_to_chat_error">Error. Not correctly sent</string>
    <!-- menu option to send a file to a chat -->
    <string name="context_send_file_to_chat">Send to chat</string>
    <!-- Title of the dialog ‘Do you remember your password?’ -->
    <string name="remember_pwd_dialog_title">Do you remember your password?</string>
    <!-- Text of the dialog ‘Recovery Key exported’ when the user wants logout -->
    <string name="remember_pwd_dialog_text_logout">You are about to log out, please test your password to ensure you remember it.\nIf you lose your password, you will lose access to your MEGA data.</string>
    <!-- Text of the dialog ‘Do you remember your password?’ -->
    <string name="remember_pwd_dialog_text">Please test your password to ensure you remember it. If you lose your password, you will lose access to your MEGA data.</string>
    <!-- Dialog option that permits user do not show it again -->
    <string name="general_do_not_show">Do not show again</string>
    <!-- Button of the dialog ‘Do you remember your password?’ that permits user test his password -->
    <string name="remember_pwd_dialog_button_test">Test password</string>
    <!-- Title of the activity that permits user test his password -->
    <string name="test_pwd_title">Test your password</string>
    <!-- Message shown to the user when is testing her password and it is correct -->
    <string name="test_pwd_accepted">Password accepted</string>
    <!-- Message shown to the user when is testing her password and it is wrong -->
    <string name="test_pwd_wrong">Wrong password.\nBackup your Recovery Key as soon as possible!</string>
    <!-- Text of the dialog ‘Recovery Key exported’ when the user wants logout -->
    <string name="recovery_key_exported_dialog_text_logout">You are about to log out, please test your password to ensure you remember it.\nIf you lose your password, you will lose access to your MEGA data.</string>
    <!-- Option that permits user copy to clipboard -->
    <string name="option_copy_to_clipboard">Copy to clipboard</string>
    <!-- Option that permits user export his recovery key -->
    <string name="option_export_recovery_key">Export Recovery Key</string>
    <!-- Option that permits user logout -->
    <string name="proceed_to_logout">Proceed to logout</string>
    <!-- Title of the preference Recovery key on Settings section -->
    <string name="recovery_key_bottom_sheet">Recovery Key</string>
    <!-- Option that permits user save on File System -->
    <string name="option_save_on_filesystem">Save on File System</string>
    <!-- Message shown when something has been copied to clipboard -->
    <string name="message_copied_to_clipboard">Copied to clipboard</string>
    <!-- text of the label to show that you have messages unread in the chat conversation -->
    <string name="message_jump_latest">Jump to latest</string>
    <!-- text of the label to show that you have new messages in the chat conversation -->
    <string name="message_new_messages">New messages</string>
    <!-- Title of the notification shown on the action bar when there is a incoming call -->
    <string name="notification_subtitle_incoming">Incoming call</string>
    <!-- Text for the notification action to launch the incoming call page -->
    <string name="notification_incoming_action">Go to the call</string>
    <!-- Text asking to go to system setting to enable allow display over other apps (needed for calls in Android 10) -->
    <string name="notification_enable_display">MEGA background pop-ups are disabled.\nTap to change the settings.</string>
    <!-- Subtitle to show the number of unread messages on a chat, unread messages -->
    <plurals name="number_unread_messages">
        <item quantity="one">%1$s unread message</item>
        <item quantity="other">%1$s unread messages</item>
    </plurals>
    <!-- Notification title to show the number of unread chats, unread messages -->
    <plurals name="plural_number_messages_chat_notification">
        <item quantity="one">%1$d unread chat</item>
        <item quantity="other">%1$d unread chats</item>
    </plurals>
    <!-- Message shown when a chat is opened and the messages are being recovered -->
    <string name="chat_loading_messages">[A]Loading[/A] [B]Messages&#8230;[/B]</string>
    <!-- Error message shown when opening a file link which doesn’t exist -->
    <string name="general_error_internal_node_not_found">File or folder not found. Are you logged in with a different account in your browser? You can only access files or folders from the account you are currently logged in with in the app</string>
    <!-- menu option to loop video or audio file -->
    <string name="context_loop_video">Loop</string>
    <!-- Title of the category Security options on Settings section -->
    <string name="settings_security_options_title">Security</string>
    <!-- Title of the preference Recovery key on Settings section -->
    <string name="settings_recovery_key_title">Backup Recovery Key</string>
    <!-- Summary of the preference Recovery key on Settings section -->
    <string name="settings_recovery_key_summary">Exporting the Recovery Key and keeping it in a secure location enables you to set a new password without data loss.</string>
    <!-- message when a temporary error on logging in is due to connectivity issues -->
    <string name="login_connectivity_issues">Unable to reach MEGA. Please check your connectivity or try again later.</string>
    <!-- message when a temporary error on logging in is due to servers busy -->
    <string name="login_servers_busy">Servers are too busy. Please wait.</string>
    <!-- message when a temporary error on logging in is due to SDK is waiting for the server to complete a request due to an API lock -->
    <string name="login_API_lock">This process is taking longer than expected. Please wait.</string>
    <!-- message when a temporary error on logging in is due to SDK is waiting for the server to complete a request due to a rate limit -->
    <string name="login_API_rate">Too many requests. Please wait.</string>
    <!-- Message when previous login is being cancelled -->
    <string name="login_in_progress">Cancelling login process. Please wait&#8230;</string>
    <!-- when open audio video player, the file that it try to open is not supported -->
    <string name="unsupported_file_type">Unsupported file type.</string>
    <!-- when open audio video player, the file that it try to open is damaged or does not exist -->
    <string name="corrupt_video_dialog_text">Error. The file is corrupted or does not exist.</string>
    <!-- Title of the screen Playlist -->
    <string name="section_playlist">Playlist</string>
    <!-- Text shown in playlist subtitle item when a file is reproducing -->
    <string name="playlist_state_playing">Now playing&#8230;</string>
    <!-- Text shown in playlist subtitle item when a file is reproducing but it is paused -->
    <string name="playlist_state_paused">Paused</string>
    <!-- Menu option to print the recovery key from Offline section -->
    <string name="context_option_print">Print</string>
    <!-- Message when the recovery key has been successfully saved on the filesystem -->
    <string name="save_MK_confirmation">The Recovery Key has been successfully saved</string>
    <!-- label to indicate that a share is still pending on outgoing shares of a node -->
    <string name="pending_outshare_indicator">(Pending)</string>
    <!-- Title of the dialog to disable the rich links previews on chat -->
    <string name="option_enable_chat_rich_preview">Rich URL Previews</string>
    <!-- Button to allow the rich links previews on chat -->
    <string name="button_always_rich_links">Always Allow</string>
    <!-- Button do not allow now the rich links previews on chat -->
    <string name="button_not_now_rich_links">Not Now</string>
    <!-- Button do not allow the rich links previews on chat -->
    <string name="button_never_rich_links">Never</string>
    <!-- Title of the dialog to enable the rich links previews on chat -->
    <string name="title_enable_rich_links">Enable rich URL previews</string>
    <!-- Text of the dialog to enable the rich links previews on chat -->
    <string name="text_enable_rich_links">Enhance the MEGAchat experience. URL content will be retrieved without end-to-end encryption.</string>
    <!-- Subtitle of a MEGA rich link without the decryption key -->
    <string name="subtitle_mega_rich_link_no_key">Tap to enter the Decryption Key</string>
    <!-- when the user tries to creates a MEGA account or tries to change his password and the password strength is very weak -->
    <string name="error_password">Please enter a stronger password</string>
    <!-- title of the notification for an acceptance of a contact request -->
    <string name="title_acceptance_contact_request_notification">New contact</string>
    <!-- Notification title to show the number of incoming contact request, contact requests -->
    <plurals name="plural_number_contact_request_notification">
        <item quantity="one">%1$d pending contact request</item>
        <item quantity="other">%1$d pending contact requests</item>
    </plurals>
    <!-- title of the notification for a new incoming contact request -->
    <string name="title_new_contact_request_notification">New contact request</string>
    <!-- Hint shown in the field to write a message in the chat screen (chat with customized title) -->
    <string name="type_message_hint_with_title">Write message to “%s”&#8230;</string>
    <!-- Empty state message shown in the screen when there are not any active transfer -->
    <string name="transfers_empty_new">[B]No active[/B][A] Transfers[/A]</string>
    <!-- Empty state message shown in the screen when there are not any active transfer -->
    <string name="completed_transfers_empty_new">[B]No completed[/B][A] Transfers[/A]</string>
    <!-- Empty state text that indicates that a folder is currently empty -->
    <string name="file_browser_empty_folder_new">[B]Empty[/B][A] Folder[/A]</string>
    <!-- Hint shown in the field to write a message in the chat screen (chat with customized title) -->
    <string name="type_message_hint_with_customized_title">Write message to “%s”&#8230;</string>
    <!-- Hint shown in the field to write a message in the chat screen (chat with default title) -->
    <string name="type_message_hint_with_default_title">Write message to %s&#8230;</string>
    <!-- Title of setting Two-Factor Authentication -->
    <string name="settings_2fa">Two-Factor Authentication</string>
    <!-- Subtitle of setting Two-Factor Authentication when the preference is disabled -->
    <string name="setting_subtitle_2fa">Two-Factor Authentication is a second layer of security for your account.</string>
    <!-- Title of the screen Two-Factor Authentication -->
    <string name="title_2fa">Why do you need two-factor authentication?</string>
    <!--  -->
    <string name="two_factor_authentication_explain">Two-factor authentication is a second layer of security for your account. Which means that even if someone knows your password they cannot access it, without also having access to the six digit code only you have access to.</string>
    <!-- Button that permits user begin with the process of enable Two-Factor Authentication -->
    <string name="button_setup_2fa">Begin Setup</string>
    <!-- Text that explain how to do with Two-Factor Authentication QR -->
    <string name="explain_qr_seed_2fa_1">Scan or copy the seed to your Authenticator App.</string>
    <!-- Text that explain how to do with Two-Factor Authentication seed -->
    <string name="explain_qr_seed_2fa_2">Be sure to backup this seed to a safe place in case you lose your device.</string>
    <!-- Text that explain how to confirm Two-Factor Authentication -->
    <string name="explain_confirm_2fa">Please enter the 6-digit code generated by your Authenticator App.</string>
    <!-- Text button -->
    <string name="general_verify">Verify</string>
    <!-- Text button -->
    <string name="general_next">Next</string>
    <!-- Text button -->
    <string name="general_previous">Previous</string>
    <!-- Text of the alert dialog to inform the user when an error occurs when try to enable seed or QR of Two-Factor Authentication -->
    <string name="qr_seed_text_error">An error occurred generating the seed or QR code, please try again.</string>
    <!-- Title of the screen shown when the user enabled correctly Two-Factor Authentication -->
    <string name="title_2fa_enabled">Two-Factor Authentication Enabled</string>
    <!-- Description of the screen shown when the user enabled correctly Two-Factor Authentication -->
    <string name="description_2fa_enabled">Next time you login to your account you will be asked to enter a 6-digit code provided by your Authenticator App.</string>
    <!-- Recommendation displayed after enable Two-Factor Authentication -->
    <string name="recommendation_2fa_enabled">Consider exporting your <b>Recovery Key</b> in case you lose access to your app or want to disable Two-Factor Authentication in the future.</string>
    <!-- Error shown when a user tries to enable Two-Factor Authentication and introduce an invalid code -->
    <string name="pin_error_2fa">Invalid code</string>
    <!-- Title of screen Lost authenticator decive -->
    <string name="lost_your_authenticator_device">Lost your Authenticator device?</string>
    <!-- Title of screen Login verification with Two-Factor Authentication -->
    <string name="login_verification">Login Verification</string>
    <!-- Subtitle of screen verify Two-Factor Authentication for changing password -->
    <string name="verify_2fa_subtitle_change_password">Change password</string>
    <!-- Subtitle of screen verify Two-Factor Authentication for changing email -->
    <string name="verify_2fa_subtitle_change_email">Change email</string>
    <!-- Subtitle of screen verify Two-Factor Authentication for cancelling account -->
    <string name="verify_2fa_subtitle_delete_account">Delete account</string>
    <!-- Subtitle of screen verify Two-Factor Authentication for disabling Two-Factor Authentication -->
    <string name="verify_2fa_subtitle_diable_2fa">Disable</string>
    <!-- Title of screen Lost authenticator decive -->
    <string name="title_lost_authenticator_device">Lost your Authenticator device?</string>
    <!-- When the user tries to disable Two-Factor Authentication and some error ocurr in the process -->
    <string name="error_disable_2fa">An error occurred trying to disable Two-Factor Authentication. Please try again.</string>
    <!-- When the user tries to enable Two-Factor Authentication and some error ocurr in the process -->
    <string name="error_enable_2fa">An error occurred trying to enable Two-Factor Authentication. Please try again.</string>
    <!-- Title of the dialog shown when a new account is created to suggest user enable Two-Factor Authentication -->
    <string name="title_enable_2fa">Enable Two-Factor Authentication</string>
    <!-- Label shown when it disables the Two-Factor Authentication -->
    <string name="label_2fa_disabled">Two-Factor Authentication Disabled</string>
    <!-- Text of the button which action is to show the authentication apps -->
    <string name="open_app_button">Open in</string>
    <!-- message when trying to open a link that contains the seed to enable Two-Factor Authentication but there isn’t any app that open it -->
    <string name="intent_not_available_2fa">There isn’t any available app to enable Two-Factor Authentication on your device</string>
    <!-- Text button -->
    <string name="general_close">Close</string>
    <!-- Label shown when Two-Factor Authentication has been enabled to alert user that has to back up his Recovery Key before finish the process -->
    <string name="backup_rk_2fa_end">Export your Recovery Key to finish</string>
    <!-- Title of dialog shown when it tries to open an authentication app and there is no installed -->
    <string name="no_authentication_apps_title">Two-Factor Authentication App</string>
    <!-- Message shown to ask user if wants to open Google Play to install some authenticator app -->
    <string name="open_play_store_2fa">Would you like to open Google Play so you can install an Authenticator App?</string>
    <!-- Label Play Store -->
    <string name="play_store_label">Play Store</string>
    <!-- Text shown in an alert explaining how to continue to enable Two-Factor Authentication -->
    <string name="text_2fa_help">You need an authenticator app to enable 2FA on MEGA. You can download and install the Google Authenticator, Duo Mobile, Authy or Microsoft Authenticator app for your phone or tablet.</string>
    <!-- success message when importing multiple files from -->
    <string name="number_correctly_imported_from_chat">%d files shared successfully</string>
    <!-- error message when importing multiple files from chat -->
    <string name="number_no_imported_from_chat">%d files were not shared</string>
    <!-- button’s text to open a full screen image -->
    <string name="preview_content">Preview Content</string>
    <!-- message shown when the user clicks on media file chat message, there is no network connection and the file is not been downloaded -->
    <string name="no_network_connection_on_play_file">The streaming can not be executed and the file has not been downloaded</string>
    <!-- message shown when the user open a file, the file is not been opened due to unknown reason -->
    <string name="error_fail_to_open_file_general">Unable to open file.</string>
    <!-- message shown when the user open a file, there is no network connection and the file is not been downloaded -->
    <string name="error_fail_to_open_file_no_network">We were not able to open the file due to no network connection.</string>
    <!-- message when trying to save for offline a file that already exists -->
    <string name="file_already_exists">File already exists in Saved for Offline</string>
    <!-- Error message if forwarding a message failed, many messages -->
    <plurals name="error_forwarding_messages">
        <item quantity="one">Message not forwarded</item>
        <item quantity="other">Messages not forwarded</item>
    </plurals>
    <!-- Title of the dialog to disable the rich links previews on chat -->
    <string name="title_confirmation_disable_rich_links">Rich URL Previews</string>
    <!-- Text of the dialog to disable the rich links previews on chat -->
    <string name="text_confirmation_disable_rich_links">You are disabling rich URL previews permanently. You can re-enable rich URL previews in your settings. Do you want to proceed?</string>
    <!-- Message shown when a call ends. -->
    <string name="call_missed_messages">[A]Missed call[/A]</string>
    <!-- Message shown when a call ends. -->
    <string name="call_rejected_messages">[A]Call was rejected[/A]</string>
    <!-- Message shown when a call ends. -->
    <string name="call_cancelled_messages">[A]Call was cancelled[/A]</string>
    <!-- Message shown when a call ends. -->
    <string name="call_failed_messages">[A]Call failed[/A]</string>
    <!-- Message shown when a call ends. -->
    <string name="call_not_answered_messages">[A]Call was not answered[/A]</string>
    <!-- Indicates that can type a contact email -->
    <string name="contact_email">Contact’s email</string>
    <!-- When it tries to add a contact in a list an is already added -->
    <string name="contact_not_added">You have already added this contact.</string>
    <!-- Content of a normal message that cannot be recognized -->
    <string name="error_message_invalid_format">Invalid message format</string>
    <!-- Content of a normal message that cannot be recognized -->
    <string name="error_message_invalid_signature">Invalid message signature</string>
    <!-- When the user tries to reproduce a file through streaming and ocurred an error creating it -->
    <string name="error_streaming">An error occurred trying to create the stream</string>
    <!-- Menu option to restore an item from the Rubbish bin -->
    <string name="context_restore">Restore</string>
    <!-- success message when a node was restore from Rubbish bin -->
    <string name="context_correctly_node_restored">Restored to %s</string>
    <!-- error message when a node was restore from Rubbish bin -->
    <string name="context_no_restored">Error. Not restored</string>
    <!-- menu item from contact section to send a message to a contact -->
    <string name="context_send_message">Send Message</string>
    <!-- Message shown when a contact is successfully sent to several chats, more contacts -->
    <plurals name="plural_contact_sent_to_chats">
        <item quantity="one">Contact sent to chats successfully</item>
        <item quantity="other">Contacts sent to chats successfully</item>
    </plurals>
    <!-- Error message on opening a MEGAdrop folder link -->
    <string name="error_MEGAdrop_not_supported">MEGAdrop folders are not supported yet</string>
    <!-- Pre overquota error dialog when trying to copy or import a file -->
    <string name="pre_overquota_alert_text">This action cannot be completed as it would take you over your current storage limit. Would you like to upgrade your account?</string>
    <!-- Title of the section Archived chats -->
    <string name="archived_chats_title_section">Archived chats</string>
    <!-- Text of the option to show the arhived chat, it shows the number of archived chats -->
    <string name="archived_chats_show_option">Archived chats (%d)</string>
    <!-- Title of the option on the chat list to archive a chat -->
    <string name="archive_chat_option">Archive Chat</string>
    <!-- Title of the option on the chat list to unarchive a chat -->
    <string name="unarchive_chat_option">Unarchive Chat</string>
    <!-- Confirmation button of the dialog to archive a chat -->
    <string name="general_archive">Archive</string>
    <!-- Confirmation button of the dialog to unarchive a chat -->
    <string name="general_unarchive">Unarchive</string>
    <!-- Message shown when a chat is successfully archived, it shows the name of the chat -->
    <string name="success_archive_chat">%s chat was archived.</string>
    <!-- Error message shown when a chat has not be archived, it shows the name of the chat -->
    <string name="error_archive_chat">Error. %s chat was not archived.</string>
    <!-- Message shown when a chat is successfully unarchived, it shows the name of the chat -->
    <string name="success_unarchive_chat">%s chat was unarchived.</string>
    <!-- Error message shown when a chat has not be unarchived, it shows the name of the chat -->
    <string name="error_unarchive_chat">Error. %s chat was not able to be unarchived.</string>
    <!-- Message shown when the user has no archived chats -->
    <string name="archived_chats_empty">[A]No[/A] [B]Archived Chats[/B]</string>
    <!-- Subtitle of chat screen when the chat is inactive -->
    <string name="inactive_chat">Inactive chat</string>
    <!-- Subtitle of chat screen when the chat is archived -->
    <string name="archived_chat">Archived chat</string>
    <!-- error message when restoring several nodes from rubbish -->
    <string name="number_incorrectly_restored_from_rubbish">%d items were not restored successfully</string>
    <!-- success message when restoring several nodes from rubbish -->
    <string name="number_correctly_restored_from_rubbish">%d items restored successfully</string>
    <!-- Title of the layout to join a group call from the chat screen -->
    <string name="join_call_layout">Tap to join the call</string>
    <!-- Label shown when the user wants to add contacts into his MEGA account -->
    <string name="invite_contacts">Invite contacts</string>
    <!-- Label shown when the user wants to share something with other contacts -->
    <string name="share_with">Share with</string>
    <!-- Message shown while the contact list from the device and from MEGA is being read and then shown to the user -->
    <string name="contacts_list_empty_text_loading_share">Loading contacts&#8230;</string>
    <!-- Title of the screen New Group -->
    <string name="title_new_group">New Group</string>
    <!-- Subtitle of the screen New Group -->
    <string name="subtitle_new_group">Type group name</string>
    <!-- Hint of edittext shown when it is creating a new group to guide user to type the name of the group -->
    <string name="hint_type_group">Name your group</string>
    <!-- Text of the confirm dialog shown when it wants to remove a contact from a chat -->
    <string name="confirmation_delete_contact">Remove %s from this chat?</string>
    <!-- Settings preference title to show file versions info of the account -->
    <string name="settings_file_management_file_versions_title">File versions</string>
    <!-- Settings preference subtitle to show file versions info of the account -->
    <string name="settings_file_management_file_versions_subtitle">%1$d file versions, taking a total of %2$s</string>
    <!-- Title of the section File management on Settings section -->
    <string name="settings_file_management_category">File Management</string>
    <!-- Option in Settings to delete all the versions of the account -->
    <string name="settings_file_management_delete_versions">Delete all older versions of my files</string>
    <!-- subtitle of the option in Settings to delete all the versions of the account -->
    <string name="settings_file_management_subtitle_delete_versions">All current files will remain. Only historic versions of your files will be deleted.</string>
    <!-- Text of the dialog to delete all the file versions of the account -->
    <string name="text_confirmation_dialog_delete_versions">You are about to delete the version histories of all files. Any file version shared to you from a contact will need to be deleted by them.\n\nPlease note that the current files will not be deleted.</string>
    <!-- success message when deleting all the versions of the account -->
    <string name="success_delete_versions">File versions deleted successfully</string>
    <!-- error message when deleting all the versions of the account -->
    <string name="error_delete_versions">An error occurred while trying to delete all previous versions of your files, please try again later.</string>
    <!-- Title of the option to enable or disable file versioning on Settings section -->
    <string name="settings_enable_file_versioning_title">File Versioning</string>
    <!-- Subtitle of the option to enable or disable file versioning on Settings section -->
    <string name="settings_enable_file_versioning_subtitle">Enable or disable file versioning for your entire account.\nDisabling file versioning does not prevent your contacts from creating new versions in shared folders.</string>
    <!-- section title to select a chat to send a file -->
    <string name="choose_chat">Choose chat</string>
    <!-- Hint shown to guide user on activity add contacts -->
    <string name="type_mail">Tap, enter name or email</string>
    <!-- Text of the confirm dialog shown when it wants to add a contact from a QR scaned -->
    <string name="confirmation_invite_contact">Add %s to your contacts?</string>
    <!-- Text of the confirm dialog shown when it wants to add a contact from a QR scaned and is already added before -->
    <string name="confirmation_not_invite_contact">You have already added the contact %s.</string>
    <!-- Text of the confirm dialog shown when it wants to add a contact from a QR scaned and is already added before -->
    <string name="confirmation_invite_contact_already_added">You have already added the contact %s.</string>
    <!-- Text of the confirm dialog shown when it wants to add a contact from a QR scaned -->
    <string name="confirmation_share_contact">Share with %s?</string>
    <!-- Text button for init a group chat -->
    <string name="new_group_chat_label">New group chat</string>
    <!-- Label shown when the user wants to add contacts into a chat conversation -->
    <string name="send_contacts">Send contacts</string>
    <!-- Title of the alert when the account have been logged out from another client -->
    <string name="title_alert_logged_out">Logged out</string>
    <!-- Text shown to indicate user that his account has already been confirmed -->
    <string name="account_confirmed">Your account has been activated. Please log in.</string>
    <!-- Text shown to indicate user that his account should be confirmed typing his password -->
    <string name="confirm_account">Please enter your password to confirm your account</string>
    <!-- Error shown if a user tries to add their own email address as a contact -->
    <string name="error_own_email_as_contact">There’s no need to add your own email address</string>
    <!-- Error shown when a user tries to enable Two-Factor Authentication and introduce an invalid code -->
    <string name="invalid_code">Invalid code</string>
    <!-- Text of the dialog shown when the storage of a FREE account is almost full -->
    <string name="text_almost_full_warning">Cloud Drive is almost full. Upgrade to Pro and get up to %1$s of storage and %2$s of transfer quota.</string>
    <!-- Text of the dialog shown when the storage of a PRO I or II account is almost full -->
    <string name="text_almost_full_warning_pro_account">Cloud Drive is almost full. Upgrade now and get up to %1$s of storage and %2$s of transfer quota.</string>
    <!-- Text of the dialog shown when the storage of a PRO III account is almost full -->
    <string name="text_almost_full_warning_pro3_account">Cloud Drive is almost full. If you need more storage please contact MEGA support to get a custom plan.</string>
    <!-- Text of the dialog shown when the storage of a FREE account is full -->
    <string name="text_storage_full_warning">Cloud Drive is full. Upgrade to Pro and get up to %1$s of storage and %2$s of transfer quota.</string>
    <!-- Text of the dialog shown when the storage of a PRO I or II account is full -->
    <string name="text_storage_full_warning_pro_account">Cloud Drive is full. Upgrade now and get up to %1$s of storage and %2$s of transfer quota.</string>
    <!-- Text of the dialog shown when the storage of a PRO III account is full -->
    <string name="text_storage_full_warning_pro3_account">Cloud Drive is full. If you need more storage please contact MEGA support to get a custom plan.</string>
    <!-- Button of the dialog shown when the storage is almost full to see the available PRO plans -->
    <string name="button_plans_almost_full_warning">See plans</string>
    <!-- Button of the dialog shown when the storage is almost full to custom a plan -->
    <string name="button_custom_almost_full_warning">Custom plan</string>
    <!-- Button of the dialog shown when the storage is almost full to get bonus -->
    <string name="button_bonus_almost_full_warning">Get Bonus</string>
    <!-- Mail title to upgrade to a custom plan -->
    <string name="title_mail_upgrade_plan">Upgrade to a custom plan</string>
    <!-- Mail subject to upgrade to a custom plan -->
    <string name="subject_mail_upgrade_plan">Ask us how you can upgrade to a custom plan:</string>
    <!-- Used in chat list screen to indicate in a chat list item that the message was sent by me, followed by the message -->
    <string name="word_me">Me:</string>
    <!-- Title of the button in the contact info screen to start an audio call -->
    <string name="call_button">Call</string>
    <!-- Title of the button in the contact info screen to send a message -->
    <string name="message_button">Message</string>
    <!-- Title of the button in the contact info screen to start a video call -->
    <string name="video_button">Video</string>
    <!-- Title of file explorer to send a link -->
    <string name="title_file_explorer_send_link">Send link to&#8230;</string>
    <!-- Title of chat explorer to send a link or file to a chat -->
    <string name="title_chat_explorer">Send to&#8230;</string>
    <!-- Title of cloud explorer to upload a link or file -->
    <string name="title_cloud_explorer">Upload to&#8230;</string>
    <!-- More button in contact info page -->
    <string name="contact_info_button_more">More</string>
    <!-- Section title to select a file to perform an action, more files -->
    <plurals name="plural_select_file">
        <item quantity="one">Choose File</item>
        <item quantity="other">Choose Files</item>
    </plurals>
    <!-- Title of confirmation dialog of sending invitation to a contact -->
    <string name="title_confirm_send_invitation">Invite %1$s?</string>
    <!-- Title of shared folder explorer to choose a folder to perform an action -->
    <string name="title_share_folder_explorer">Choose folder</string>
    <!-- Popup message shown if an user try to login while there is still living transfer -->
    <string name="login_warning_abort_transfers">All transfers will be cancelled, do you want to log in?</string>
    <!-- Popup message shown if an user try to login while there is still living transfer -->
    <string name="logout_warning_abort_transfers">All transfers will be cancelled, do you want to log out?</string>
    <!-- Label to explain the read only participant permission in the options panel of the group info screen -->
    <string name="subtitle_read_only_permissions">Read-only</string>
    <!-- Label shown the total space and the used space in an account -->
    <string name="used_space">[A]%1$s [/A][B]of %2$s used[/B]</string>
    <!-- title of the alert dialog when the user is changing the API URL to staging -->
    <string name="staging_api_url_title">Change to a test server?</string>
    <!-- Text of the alert dialog when the user is changing the API URL to staging -->
    <string name="staging_api_url_text">Are you sure you want to change to a test server? Your account may suffer irrecoverable problems.</string>
    <!-- Title of the confirmation dialog to open the camera app and lose the relay of the local camera on the in progress call -->
    <string name="title_confirmation_open_camera_on_chat">Open camera?</string>
    <!-- Text of the confirmation dialog to open the camera app and lose the relay of the local camera on the in progress call -->
    <string name="confirmation_open_camera_on_chat">If you open the camera, your video transmission will be paused in the current call.</string>
    <!-- Title of the notification when there is unknown activity on the Chat -->
    <string name="notification_chat_undefined_title">Chat activity</string>
    <!-- Content of the notification when there is unknown activity on the Chat -->
    <string name="notification_chat_undefined_content">You may have new messages</string>
    <!-- When app is retrieving push message -->
    <string name="retrieving_message_title">Retrieving message</string>
    <!-- Title of Rubbish bin scheduler option in settings to enable or disable the functionality -->
    <string name="settings_rb_scheduler_enable_title">Rubbish Bin Clearing Scheduler</string>
    <!-- Subtitle of Rubbish bin scheduler option in settings to enable or disable the functionality in free accounts -->
    <string name="settings_rb_scheduler_enable_subtitle">The Rubbish Bin is cleared for you automatically.</string>
    <!-- Title of Rubbish bin scheduler option in settings to enable or disable the functionality in PRO accounts -->
    <string name="settings_rb_scheduler_enable_period_PRO">The minimum period is 7 days.</string>
    <!-- Title of Rubbish bin scheduler option in settings to enable or disable the functionality in PRO accounts -->
    <string name="settings_rb_scheduler_enable_period_FREE">The minimum period is 7 days and your maximum period is 30 days.</string>
    <!-- Sub title of compression queue notification option in settings indicating the size limits. Please keep the placeholders because are to show the size limits including units in runtime. For example: The minimum size is 100MB and the maximum size is 1000MB. -->
    <string name="settings_compression_queue_subtitle">The minimum size is %1$s and the maximum size is %2$s.</string>
    <!-- Title of Rubbish bin scheduler option in settings to set up the number of days of the rubbish bin scheduler -->
    <string name="settings_rb_scheduler_select_days_title">Remove files older than</string>
    <!-- Time in days (plural). The placeholder is for the time value, please adjust the position based on linguistics -->
    <string name="settings_rb_scheduler_select_days_subtitle">%d days</string>
    <!-- Title of popup that userd to set compression queue size (in MB) in settings -->
    <string name="settings_video_compression_queue_size_popup_title">Notify me when size is larger than</string>
    <!-- Title of compression queue size option in settings -->
    <string name="settings_video_compression_queue_size_title">If videos to compress are larger than</string>
    <!-- Text of the alert when a FREE user tries to disable the RB scheduler -->
    <string name="settings_rb_scheduler_alert_disabling">To disable the Rubbish Bin Clearing Scheduler or set a longer retention period, you need to subscribe to a PRO plan.</string>
    <!-- Picker text to choose custom retention time. This option indicates several days -->
    <string name="hint_days">days</string>
    <!-- Title of the option to generate a public chat link -->
    <string name="get_chat_link_option">Get chat link</string>
    <!-- Title of the option to manage a public chat link -->
    <string name="manage_chat_link_option">Manage chat link</string>
    <!-- Title of the option to make a public chat private -->
    <string name="make_chat_private_option">Enable Encryption Key Rotation</string>
    <!-- Title of the view to inform that a chat is private -->
    <string name="private_chat">Encryption key rotation enabled</string>
    <!-- Text of the dialog to change a public chat to private (enable encryption key rotation) -->
    <string name="make_chat_private_option_text">Encryption key rotation is slightly more secure, but does not allow you to create a chat link and new participants will not see past messages.</string>
    <!-- Text of the option to change a public chat to private (enable encrypted key rotation) -->
    <string name="make_chat_private_not_available_text">Encryption key rotation is disabled for conversations with more than 100 participants.</string>
    <!-- Warning show to the user when tries to make private a public chat and the chat has more than 100 participants -->
    <string name="warning_make_chat_private">Unable to convert this chat to private because the participants limit has been exceeded.</string>
    <!-- Text shown when a moderator of a chat create a chat link. Please keep the placeholder because is to show the moderator’s name in runtime. -->
    <string name="message_created_chat_link">[A]%1$s[/A][B] created a chat link.[/B]</string>
    <!-- Text shown when a moderator of a chat delete a chat link. Please keep the placeholder because is to show the moderator’s name in runtime. -->
    <string name="message_deleted_chat_link">[A]%1$s[/A][B] removed the chat link.[/B]</string>
    <!-- Title of the option to delete a chat link -->
    <string name="action_delete_link">Delete chat link</string>
    <!-- Title of the alert when a chat link is invalid -->
    <string name="title_alert_chat_link_error">Chat link</string>
    <!-- Text of the dialog to confirm after closing all other sessions -->
    <string name="confirmation_close_sessions_text">This will log you out on all other active sessions except the current one.</string>
    <!-- Title of the dialog to confirm after closing all other sessions -->
    <string name="confirmation_close_sessions_title">Do you want to close all other sessions?</string>
    <!-- Subtitle chat screen for groups with permissions and not archived, Plural of participant. 2 participants -->
    <string name="number_of_participants">%d participants</string>
    <!-- Label of the button to join a chat by a chat link -->
    <string name="action_join">Join</string>
    <!-- Label for observers of a group chat -->
    <string name="observers_chat_label">Observers</string>
    <!-- Message on the title of the chat screen if there were any error loading the chat link -->
    <string name="error_chat_link">Error loading the chat link.</string>
    <!-- Message on the title of the chat screen if there were any error loading the chat link without logging -->
    <string name="error_chat_link_init_error">Error initialising chat when loading the chat link.</string>
    <!-- Message on the alert to preview a chat link if the user is already a participant -->
    <string name="alert_already_participant_chat_link">You are already participating in this chat.</string>
    <!-- Message on the alert to close a chat preview if the link is invalid -->
    <string name="alert_invalid_preview">This chat preview is no longer available. If you leave the preview, you won’t be able to reopen it.</string>
    <!-- Text shown when a moderator changes the chat to private. Please keep the placeholder because is to show the moderator’s name in runtime. -->
    <string name="message_set_chat_private">[A]%1$s[/A][B] enabled encryption key rotation.[/B]</string>
    <!-- error message shown when a chat link is invalid -->
    <string name="invalid_chat_link">This conversation is no longer available</string>
    <!-- error message shown when a chat link is not well formed -->
    <string name="invalid_chat_link_args">Invalid chat link</string>
    <!-- When it is creating a new group chat, this option permits to establish it private or public -->
    <string name="ekr_label">Encryption Key Rotation</string>
    <!-- Text of the dialog to change a public chat to private (enable encryption key rotation) -->
    <string name="ekr_explanation">Encryption key rotation is slightly more secure, but does not allow you to create a chat link and new participants will not see past messages.</string>
    <!-- Text of the dialog to change a public chat to private (enable encryption key rotation) -->
    <string name="subtitle_chat_message_enabled_ERK">Encryption key rotation is slightly more secure, but does not allow you to create a chat link and new participants will not see past messages.</string>
    <!-- Menu item -->
    <string name="action_open_chat_link">Open chat link</string>
    <!-- Message shown when a contact request has not been sent because the invitation has been sent before -->
    <string name="invite_not_sent_already_sent">The invitation to contact %s has been sent before and can be consulted in the Sent Requests tab.</string>
    <!-- Label shown to indicate the QR is saving in Cloud Drive -->
    <string name="save_qr_cloud_drive">Saving %s in Cloud Drive&#8230;</string>
    <!-- General label for folders -->
    <string name="general_folders">Folders</string>
    <!-- General label for files -->
    <string name="general_files">Files</string>
    <!-- Item menu option upon right click on one or multiple files -->
    <string name="general_save_to_device">Save to device</string>
    <!-- Title of cloud explorer to upload a file -->
    <string name="title_upload_explorer">Upload to MEGA</string>
    <!-- Label choose destination -->
    <string name="choose_destionation">Choose destination</string>
    <!-- Label that indicates show more items -->
    <string name="general_show_more">Show More</string>
    <!-- Label that indicates show less items -->
    <string name="general_show_less">Show Less</string>
    <!-- Subtitle of the historic notification for a new contact request -->
    <string name="notification_new_contact_request">[A]%s [/A][B]sent you a contact request.[/B]</string>
    <!-- Subtitle of the historic notification for a new contact -->
    <string name="notification_new_contact">[A]%s [/A][B]is now a contact.[/B]</string>
    <!-- Subtitle of the historic notification for a new shared folder -->
    <string name="notification_new_shared_folder">[B]New shared folder from [/B][A]%s.[/A]</string>
    <!-- Subtitle of the historic notification for a reminder new contact request -->
    <string name="notification_reminder_contact_request">[A]Reminder: [/A][B]%s [/B][C]sent you a contact request.[/C]</string>
    <!-- Title of the historic notification for a contact request cancelled -->
    <string name="title_contact_request_notification_cancelled">Contact request cancelled</string>
    <!-- Subtitle of the historic notification for contact request cancelled -->
    <string name="subtitle_contact_request_notification_cancelled">[A]%s [/A][B]cancelled the contact request.[/B]</string>
    <!-- Title of the historic notification when an user deletes you as contact -->
    <string name="title_contact_notification_deleted">Contact deleted</string>
    <!-- Subtitle of the historic notification when an user deletes you as contact -->
    <string name="subtitle_contact_notification_deleted">[A]%s [/A][B]deleted you as a contact.[/B]</string>
    <!-- Title of the historic notification when an user blocks you as contact -->
    <string name="title_contact_notification_blocked">Contact blocked</string>
    <!-- Subtitle of the historic notification when an user blocks you as contact -->
    <string name="subtitle_contact_notification_blocked">[A]%s [/A][B]blocked you as a contact.[/B]</string>
    <!-- Item of the navigation title for the notification section when there is any unread -->
    <string name="section_notification_with_unread">Notifications [A](%1$d)[/A]</string>
    <!-- Text shown in the notifications section. When a contact has nickname, nickname (email) will be shown -->
    <string name="section_notification_user_with_nickname">[A]%1$s (%2$s)[/A]</string>
    <!-- Title of the historic notification for an account deleted -->
    <string name="title_account_notification_deleted">Account deleted</string>
    <!-- Subtitle of the historic notification for an account deleted -->
    <string name="subtitle_account_notification_deleted">[B]The account [/B][A]%s[/A][B] has been deleted.[/B]</string>
    <!-- Subtitle of file takedown historic notification -->
    <string name="subtitle_file_takedown_notification">[A]Your publicly shared file [/A][B]%s[/B][C] has been taken down.[/C]</string>
    <!-- Subtitle of folder takedown historic notification -->
    <string name="subtitle_folder_takedown_notification">[A]Your publicly shared folder [/A][B]%s[/B][C] has been taken down.[/C]</string>
    <!-- Popup notification text on mouse-over of taken down file. -->
    <string name="message_file_takedown_pop_out_notification">This file has been the subject of a takedown notice.</string>
    <!-- Popup notification text on mouse-over taken down folder. -->
    <string name="message_folder_takedown_pop_out_notification">This folder has been the subject of a takedown notice.</string>
    <!-- option to dispute taken down file or folder -->
    <string name="dispute_takendown_file">Dispute Takedown</string>
    <!-- Error shown when download a file that has violated ToS/AUP. -->
    <string name="error_download_takendown_node">Not accessible due to ToS/AUP violation</string>
    <!-- Alert shown when some files were not downloaded due to ToS/AUP violation, Plural of taken down files. 2 files -->
    <plurals name="alert_taken_down_files">
        <item quantity="one">%d file was not downloaded due to ToS/AUP violation.</item>
        <item quantity="other">%d files were not downloaded due to ToS/AUP violation.</item>
    </plurals>
    <!-- Subtitle of a file takedown reinstated historic notification -->
    <string name="subtitle_file_takedown_reinstated_notification">[A]Your publicly shared file [/A][B]%s[/B][C] has been reinstated.[/C]</string>
    <!-- Subtitle of a folder takedown reinstated historic notification -->
    <string name="subtitle_folder_takedown_reinstated_notification">[A]Your publicly shared folder [/A][B]%s[/B][C] has been reinstated.[/C]</string>
    <!-- Title of the historic notification for outgoing contact requests -->
    <string name="title_outgoing_contact_request">Sent request</string>
    <!-- Title of the historic notification for incoming contact requests -->
    <string name="title_incoming_contact_request">Received request</string>
    <!-- Subtitle of the historic notification for contact request denied -->
    <string name="subtitle_outgoing_contact_request_denied">[A]%s [/A][B]denied your contact request.[/B]</string>
    <!-- Subtitle of the historic notification for contact request accepted -->
    <string name="subtitle_outgoing_contact_request_accepted">[A]%s [/A][B]accepted your contact request.[/B]</string>
    <!-- Subtitle of the historic notification for deleted shared folders (one or many) -->
    <string name="notification_deleted_shared_folder">[B]Access to folders shared by [/B][A]%s[/A][B] were removed.[/B]</string>
    <!-- Subtitle of the historic notification when a contact leaves a shared folder -->
    <string name="notification_left_shared_folder">[A]%s[/A][B] has left a shared folder.[/B]</string>
    <!-- Subtitle of the historic notification when a contact leaves a shared folder and the name of the folder is known -->
    <string name="notification_left_shared_folder_with_name">[A]%1$s[/A][B] has left the shared folder [/B][A]%2$s.[/A]</string>
    <!-- Subtitle of the historic notification for incoming contact request ignored -->
    <string name="subtitle_incoming_contact_request_ignored">[B]Contact request from [/B][A]%s [/A][B]was ignored[/B]</string>
    <!-- Subtitle of the historic notification for incoming contact request accepted -->
    <string name="subtitle_incoming_contact_request_accepted">[B]Contact request from [/B][A]%s [/A][B]was accepted[/B]</string>
    <!-- Subtitle of the historic notification for incoming contact request declined -->
    <string name="subtitle_incoming_contact_request_denied">[B]Contact request from [/B][A]%s [/A][B]was declined[/B]</string>
    <!-- Subtitle of the Upgrade account section -->
    <string name="type_of_my_account">Your current account is [A]%s[/A]</string>
    <!-- Footnote to clarify the storage space is subject to the achievement program -->
    <string name="footnote_achievements">Subject to your participation in our achievements program.</string>
    <!-- Title label for the current payment method during account upgrading -->
    <string name="payment_method">Payment method</string>
    <!-- title of billing period -->
    <string name="billing_period_title">Billing period</string>
    <!-- Option of one-off (month) billing. Placeholder: purchase price. -->
    <string name="billed_one_off_month">[A]One-off (month)[/A] %s</string>
    <!-- Option of one-off (year) billing. Placeholder: purchase price. -->
    <string name="billed_one_off_year">[A]One-off (year)[/A] %s</string>
    <!-- Option of monthly billing period. Placeholder: purchase price -->
    <string name="billed_monthly_text">[A]Monthly[/A] %s/month</string>
    <!-- Option of yearly billing period. Placeholder: purchase price -->
    <string name="billed_yearly_text">[A]Yearly[/A] %s/year</string>
    <!-- dialog option cancel in alert dialog -->
    <string name="button_cancel">Cancel</string>
    <!-- dialog option continue in alert dialog -->
    <string name="button_continue">Continue</string>
    <!-- one of the payment methods -->
    <string name="payment_method_google_wallet">[A]Google Pay[/A] (subscription)</string>
    <!-- one of the payment methods -->
    <string name="payment_method_huawei_wallet">[A]HUAWEI Pay[/A] (subscription)</string>
    <!-- Capital letters. Text of the label of a new historic notifications -->
    <string name="new_label_notification_item">NEW</string>
    <!-- When user is on PRO 3 plan, we will display an extra label to notify user that they can still contact support to have a customised plan. -->
    <string name="label_custom_plan">To upgrade your current subscription, please contact our support team for a [A]custom plan[/A].</string>
    <!-- Input field description in the create file dialog. -->
    <string name="context_new_file_name_hint">file name</string>
    <!-- Option in Settings section to enable the last active connection in chat -->
    <string name="option_enable_last_green_chat">Show Last seen&#8230;</string>
    <!-- Subtitle of the option in Settings section to enable the last active connection in chat -->
    <string name="subtitle_option_enable_last_green_chat">Allow your contacts to see the last time you were active on MEGA.</string>
    <!-- title of notification when device is out of storage during camera upload -->
    <string name="title_out_of_space">Not enough storage space</string>
    <!-- message will be shown when there is not enough space to perform camera upload. -->
    <string name="message_out_of_space">Not enough storage space to perform video compression.</string>
    <!-- the title of the notification that displays when compression larger than setting -->
    <string name="title_compression_size_over_limit">Video compression size is too large</string>
    <!-- the content message of the notification that displays when compression larger than setting, placeholder: size in MB -->
    <string name="message_compression_size_over_limit">The total size of the videos to compress exceeds %s, please put your device on charge to continue.</string>
    <!-- Message displayed when the user changes the ‘Keep file names as in the device’ setting -->
    <string name="message_keep_device_name">This setting will take effect the next time Camera Uploads runs</string>
    <!-- Notification message when compressing video to show the compressed percentage. Please, keep the placeholder because it is for adding the percentage value at runtime. -->
    <string name="message_compress_video">%s has been compressed</string>
    <!-- notification title when compressing video -->
    <string name="title_compress_video">Compressing Videos %1$d/%2$d</string>
    <!-- error message pops up when user selected an invalid folder for camera upload -->
    <string name="error_invalid_folder_selected">Invalid folder selected</string>
    <!-- Indicates the content of a folder is 1 folder and 1 file. Middle height point is to separate two fragments of text and it was not to be considered a punctuation mark. -->
    <string name="one_folder_one_file">1 folder · 1 file</string>
    <!-- Indicates the content of a folder is 1 folder and some files. The placeholder is to set the number of files. e.g. 1 folder · 7 files. Middle height point is to separate two fragments of text and it was not to be considered a punctuation mark. -->
    <string name="one_folder_several_files">1 folder · %1$d files</string>
    <!-- on the section notifications indicates the number of files added to a shared folder, Plural of file. 2 files -->
    <plurals name="num_files_with_parameter">
        <item quantity="one">%d file</item>
        <item quantity="other">%d files</item>
    </plurals>
    <!-- on the section notifications indicates the number of folder added to a shared folder, Plural of folder/directory. 2 folders -->
    <plurals name="num_folders_with_parameter">
        <item quantity="one">%d folder</item>
        <item quantity="other">%d folders</item>
    </plurals>
    <!-- Indicates the content of a folder is some folders and some files. Plural of files. e.g. 7 folders · 2 files. Middle height point is to separate two fragments of text and it was not to be considered a punctuation mark. -->
    <plurals name="num_folders_num_files">
        <item quantity="one">%1$d folders · 1 file</item>
        <item quantity="other">%1$d folders · %2$d files</item>
    </plurals>
    <!-- Subtitle of the historic notification for new additions inside an existing shared folder. Placeholders are: email who added the folders or files, number of folders added, number of files added -->
    <string name="subtitle_notification_added_folders_and_files">[A]%1$s[/A][B] added %2$s and %3$s[/B]</string>
    <!-- Subtitle of the historic notification for new additions inside an existing shared folder, Plural of file. 2 files -->
    <plurals name="subtitle_notification_added_files">
        <item quantity="one">[A]%1$s [/A][B]added %2$d file.[/B]</item>
        <item quantity="other">[A]%1$s [/A][B]added %2$d files.[/B]</item>
    </plurals>
    <!-- Subtitle of the historic notification for deletions inside an existing shared folder, Plural of item. 2 items -->
    <plurals name="subtitle_notification_deleted_items">
        <item quantity="one">[A]%1$s [/A][B]deleted %2$d item.[/B]</item>
        <item quantity="other">[A]%1$s [/A][B]deleted %2$d items.[/B]</item>
    </plurals>
    <!-- Subtitle of the historic notification for new additions inside an existing shared folder, Plural of folder. 2 folders -->
    <plurals name="subtitle_notification_added_folders">
        <item quantity="one">[A]%1$s [/A][B]added %2$d folder.[/B]</item>
        <item quantity="other">[A]%1$s [/A][B]added %2$d folders.[/B]</item>
    </plurals>
    <!-- Subtitle chat screen for groups with permissions and not archived, Plural of participant. 2 participants -->
    <plurals name="subtitle_of_group_chat">
        <item quantity="one">%d participant</item>
        <item quantity="other">%d participants</item>
    </plurals>
    <!--  -->
    <string name="custom_subtitle_of_group_chat">%1$s and %2$d more</string>
    <!-- Error when the user tries to get a public chat link for a chat with the default title -->
    <string name="message_error_set_title_get_link">Before you can generate a link for this chat, you need to set a description:</string>
    <!-- success alert when the user copy a chat link to the clipboard -->
    <string name="chat_link_copied_clipboard">Chat link copied to the clipboard</string>
    <!-- Label to show the price of each plan in the upgrade account section -->
    <string name="type_month">[A]From[/A] %s / [A]month[/A] *</string>
    <!-- the meaning of the asterisk in monthly* and annually* payment -->
    <string name="upgrade_comment">* Recurring subscription can be cancelled any time before the renewal date.</string>
    <!-- Message shown when a call starts. -->
    <string name="call_started_messages">Call Started</string>
    <!-- Title of the dialog to inform about a SSL error -->
    <string name="ssl_error_dialog_title">SSL key error</string>
    <!-- Text of the dialog to inform about a SSL error -->
    <string name="ssl_error_dialog_text">MEGA is unable to connect securely through SSL. You might be on public Wi-Fi with additional requirements.</string>
    <!-- Text of the empty screen for the notifications section -->
    <string name="context_empty_notifications">[B]No [/B][A]Notifications[/A]</string>
    <!-- Permissions screen title -->
    <string name="general_setup_mega">Setup MEGA</string>
    <!-- Permissions screen explanation -->
    <string name="setup_mega_explanation">MEGA needs access to your photos, media and files so you are able to share them with friends, exchange encrypted messages and make secure calls.</string>
    <!-- Title of the screen asking permissions for files -->
    <string name="allow_acces_media_title">Allow access to photos, media and files.</string>
    <!-- Subtitle of the screen asking permissions for files -->
    <string name="allow_acces_media_subtitle">To share photos, media and files MEGA needs your permission.</string>
    <!-- Title of the screen asking permissions for camera -->
    <string name="allow_acces_camera_title">Enable camera</string>
    <!-- Subtitle of the screen asking permissions for camera -->
    <string name="allow_acces_camera_subtitle">Allow access to your camera to scan documents, take pictures and make video calls.</string>
    <!-- Title of the screen asking permissions for microphone and write in log calls -->
    <string name="allow_acces_calls_title">Enable calls</string>
    <!-- Title of the screen asking permissions for contacts -->
    <string name="allow_acces_contact_title">Enable Access to Your Address Book</string>
    <!-- Subtitle of the screen asking permissions for contacts -->
    <string name="allow_acces_contact_subtitle">Easily discover contacts from your address book on MEGA.</string>
    <!-- Explanation under the subtitle of asking permissions for contacts to explain that MEGA will never use the address book data for any other purpose -->
    <string name="allow_access_contact_explanation">MEGA will not use this data for any other purpose and will never interact with your contacts without your consent.</string>
    <!-- Subtitle of the screen asking permissions for microphone -->
    <string name="allow_acces_calls_subtitle_microphone">Allow access to your microphone to make encrypted calls.</string>
    <!-- General enable access -->
    <string name="general_enable_access">Allow Access</string>
    <!-- Title of the option on chat info screen to list all the files sent to the chat -->
    <string name="title_chat_shared_files_info">Shared Files</string>
    <!-- Error mesage when trying to remove an uploading attachment that has already finished -->
    <string name="error_message_already_sent">Attachment already sent</string>
    <!-- Message shown when a group call ends. -->
    <string name="group_call_ended_message">[A]Group call ended[/A][C]. Duration: [/C]</string>
    <!-- Message to indicate a call has ended and indicate the call duration. -->
    <string name="call_ended_message">[A]Call ended[/A][C]. Duration: [/C]</string>
    <!-- Message that shows the hours of a call when it ends, more hours -->
    <plurals name="plural_call_ended_messages_hours">
        <item quantity="one">[B]%1$s hour[/B]</item>
        <item quantity="other">[B]%1$s hours[/B]</item>
    </plurals>
    <!-- Message that shows the minutes of a call when it ends, more minutes -->
    <plurals name="plural_call_ended_messages_minutes">
        <item quantity="one">[B]%1$s minute[/B]</item>
        <item quantity="other">[B]%1$s minutes[/B]</item>
    </plurals>
    <!-- Message that shows the seconds of a call when it ends, more seconds -->
    <plurals name="plural_call_ended_messages_seconds">
        <item quantity="one">[B]%1$d second[/B]</item>
        <item quantity="other">[B]%1$d seconds[/B]</item>
    </plurals>
    <!-- Message to indicate a call has ended without indicate the call duration. -->
    <string name="call_ended_no_duration_message">[A]Call ended[/A]</string>
    <!-- Message to indicate a group call has ended without indicate the call duration. -->
    <string name="group_call_ended_no_duration_message">[A]Group call ended[/A]</string>
    <!-- String that appears when we show the last activity of a contact, when the last activity was today. For example: Last seen today 11:34a.m. -->
    <string name="last_seen_today">[A]Last seen [/A]today %1$s</string>
    <!-- String that appears when we show the last activity of a contact, but it’s been a long time ago that we don’t see any activity from that user -->
    <string name="last_seen_long_time_ago">[A]Last seen [/A]a long time ago</string>
    <!-- String that appears when we show the last activity of a contact, when the last activity was before today. For example: Last seen March 14th,2018 11:34a.m. -->
    <string name="last_seen_general">[A]Last seen [/A]%1$s %2$s</string>
    <!-- label today -->
    <string name="label_today">Today</string>
    <!-- label yesterday -->
    <string name="label_yesterday">Yesterday</string>
    <!-- label tomorrow -->
    <string name="label_tomorrow">Tomorrow</string>
    <!-- Text of the empty screen for the chat shared files -->
    <string name="context_empty_shared_files">[B]No [/B][A]Shared Files[/A]</string>
    <!-- Text to indicate that a contact has joined a group call -->
    <string name="contact_joined_the_call">%1$s joined the call</string>
    <!-- Text to indicate that a contact has left a group call -->
    <string name="contact_left_the_call">%1$s left the call</string>
    <!-- Warning show when a call cannot start because there are too many participants in the group chat -->
    <string name="call_error_too_many_participants_start">You are not allowed to start a call because the participants limit has been exceeded.</string>
    <!-- Message show when a call cannot be established because there are too many participants in the group call -->
    <string name="call_error_too_many_participants">You are not allowed to join this call as it has reached the maximum number of participants.</string>
    <!-- Message show when a call cannot be established because there are too many participants in the group -->
    <string name="call_error_too_many_participants_join">You are not allowed to join this call as the group has reached the maximum number of participants in the chat.</string>
    <!-- Message show when a user cannot activate the video in a group call because the max number of videos has been reached -->
    <string name="call_error_too_many_video">You are not allowed to enable video as this call has reached the maximum number of participants using video.</string>
    <!-- Message show when a user cannot put the call on hold -->
    <string name="call_error_call_on_hold">You are not allowed to put the call on hold.</string>
    <!-- Error message shown when a file cannot be opened by other app using the open with option menu -->
    <string name="error_open_file_with">Error. The file cannot be opened.</string>
    <!-- Subtitle of the call screen when a incoming call is just starting -->
    <string name="incoming_call_starting">Incoming call&#8230;</string>
    <!-- Subtitle of the call screen when a outgoing call is just starting -->
    <string name="outgoing_call_starting">Calling&#8230;</string>
    <!-- Content of a invalid meta message -->
    <string name="error_meta_message_invalid">Message contains invalid metadata</string>
    <!-- Title of the activity that sends a location -->
    <string name="title_activity_maps">Send Location</string>
    <!-- Label layout on maps activity that permits send current location -->
    <string name="current_location_label">Send your current location</string>
    <!-- Label layout on maps activity that permits send current location. Placeholder is the current location -->
    <string name="current_location_landscape_label">Send your current location: [A]%1$s[/A]</string>
    <!-- Label layout on maps activity indicating nearby places -->
    <string name="nearby_places_label">Nearby places</string>
    <!-- Message shown in a dialog explaining the consequences of accesing the location -->
    <string name="explanation_send_location">This location will be opened using a third party maps provider outside the end-to-end encrypted MEGA platform.</string>
    <!-- Title of the location marker set by the user -->
    <string name="title_marker_maps">Send This Location</string>
    <!-- Label shown when after a maps search and no places were found -->
    <string name="no_places_found">No places were found</string>
    <!-- Title of the dialog shown when the location is disabled -->
    <string name="gps_disabled">The GPS is disabled</string>
    <!-- Text of the dialog shown when the location is disabled for open location settings -->
    <string name="open_location_settings">Would you like to open the location settings?</string>
    <!-- Info shown in the subtitle of each row of the shared files to chat: sender name . date -->
    <string name="second_row_info_item_shared_file_chat">%1$s . %2$s</string>
    <!-- After the user ticketed ’Don’t ask again’ on permission request dialog and denied, tell the user, he/she can still grant MEGA the permission in system settings. -->
    <string name="on_permanently_denied">You still can grant MEGA permissions in your device’s settings</string>
    <!-- Explain why MEGA needs the reading contacts permission when users deny to grant MEGA the permission. -->
    <string name="explanation_for_contacts_permission">If you allow MEGA to access your address book, you will be able to discover your contacts more easily. MEGA will not use this data for any other purpose and will never interact with your contacts without your consent.</string>
    <!-- Confirmation message after forwarding one or several messages, version items -->
    <plurals name="messages_forwarded_success_plural">
        <item quantity="one">Message forwarded</item>
        <item quantity="other">Messages forwarded</item>
    </plurals>
    <!-- Title of a chat message that contains geolocation info -->
    <string name="title_geolocation_message">Pinned Location</string>
    <!-- Text of the button to indicate an attachment upload from file system -->
    <string name="attachment_upload_panel_from_device">From File System</string>
    <!-- Alert shown when a num of files have not been sent because of any error occurs, Plural of file. 2 files -->
    <plurals name="num_files_not_send">
        <item quantity="one">%d file was not sent to %d chats</item>
        <item quantity="other">%d files were not sent to %d chats</item>
    </plurals>
    <!-- Alert shown when a num of contacts have not been sent because of any error occurs, Plural of file. 2 files -->
    <plurals name="num_contacts_not_send">
        <item quantity="one">%d contact was not sent to %d chats</item>
        <item quantity="other">%d contacts were not sent to %d chats</item>
    </plurals>
    <!-- Alert shown when a num of messages have not been sent because of any error occurs, Plural of file. 2 files -->
    <plurals name="num_messages_not_send">
        <item quantity="one">%d message was not sent to %d chats</item>
        <item quantity="other">%d messages were not sent to %d chats</item>
    </plurals>
    <!-- How many local contacts have been on MEGA, Plural of local contact. 2 contacts -->
    <plurals name="quantity_of_local_contact">
        <item quantity="one">%d contact found on MEGA</item>
        <item quantity="other">%d contacts found on MEGA</item>
    </plurals>
    <!-- Label displayed on the top of the chat list if none of user’s phone contacts have a MEGA account. In other case here would appear all the user’s phone contacts that have a MEGA account. -->
    <string name="no_local_contacts_on_mega">Invite contact now?</string>
    <!-- To see whom in your local contacts has been on MEGA -->
    <string name="see_local_contacts_on_mega">Discover your contacts on MEGA</string>
    <!-- In APP, text used to ask for access to contacts -->
    <string name="grant_mega_access_contacts">Grant MEGA access to your address book to discover your contacts on MEGA.</string>
    <!-- Getting registered contacts -->
    <string name="get_registered_contacts">Loading contacts on MEGA&#8230;</string>
    <!-- Alert shown when some content have not been sent because of any error occurs -->
    <string name="content_not_send">The content was not sent to %d chats</string>
    <!-- Label shown when a new group chat has been created correctly -->
    <string name="new_group_chat_created">New group chat created successfully</string>
    <!-- Alert shown when some content is sharing with chats and they are processing -->
    <string name="preparing_chats">Preparing files</string>
    <!-- Label indicating some content has been sent as message -->
    <string name="sent_as_message">Sent as a message.</string>
    <!-- Error message when the attachment cannot be sent to any of the selected chats -->
    <string name="error_sent_as_message">Error. The file has not been sent to any of the selected chats</string>
    <!-- Action delete all file versions -->
    <string name="delete_versions">Delete previous versions</string>
    <!-- Title of the dialog shown when it wants to delete the version history of a file -->
    <string name="title_delete_version_history">Delete previous versions?</string>
    <!-- Text of the dialog shown when it wants to delete the version history of a file -->
    <string name="text_delete_version_history">Please note that the current file will not be deleted.</string>
    <!-- Alert shown when the version history was deleted correctly -->
    <string name="version_history_deleted">Previous versions deleted.</string>
    <!-- Alert shown when the version history was deleted erroneously -->
    <string name="version_history_deleted_erroneously">Previous versions not deleted.</string>
    <!-- Confirmation message after deleted file versions, version items -->
    <plurals name="versions_deleted_succesfully">
        <item quantity="one">%d version deleted successfully</item>
        <item quantity="other">%d versions deleted successfully</item>
    </plurals>
    <!-- Alert shown when several versions are not deleted successfully -->
    <plurals name="versions_not_deleted">
        <item quantity="one">%d version not deleted</item>
        <item quantity="other">%d versions not deleted</item>
    </plurals>
    <!-- Alert shown when the user tries to realize some action in chat and has not contacts -->
    <string name="no_contacts_invite">You have no MEGA contacts. Please invite friends from the Contacts section.</string>
    <!-- Invite button for chat top cell -->
    <string name="invite_more">Invite more</string>
    <!-- Title of first tour screen -->
    <string name="title_tour_one">You hold the keys</string>
    <!-- Content of first tour screen -->
    <string name="content_tour_one">Security is why we exist, your files are safe with us behind a well oiled encryption machine where only you can access your files.</string>
    <!-- Title of second tour screen -->
    <string name="title_tour_two">Encrypted chat</string>
    <!-- Content of second tour screen -->
    <string name="content_tour_two">Fully encrypted chat with voice and video calls, group messaging and file sharing integration with your Cloud Drive.</string>
    <!-- Title of third tour screen -->
    <string name="title_tour_three">Create your Network</string>
    <!-- Content of third tour screen -->
    <string name="content_tour_three">Add contacts, create a network, collaborate, and make voice and video calls without ever leaving MEGA</string>
    <!-- Title of fourth tour screen -->
    <string name="title_tour_four">Your Photos in the Cloud</string>
    <!-- Content of fourth tour screen -->
    <string name="content_tour_four">Camera Uploads is an essential feature for any mobile device and we have got you covered. Create your account now.</string>
    <!-- Title of the dialog shown when a pdf required password -->
    <string name="title_pdf_password">Enter your password</string>
    <!-- Text of the dialog shown when a pdf required password -->
    <string name="text_pdf_password">%s is a password protected PDF document. Please enter the password to open the PDF.</string>
    <!-- Error of the dialog shown wen a pdf required password and the user types a wrong password -->
    <string name="error_pdf_password">You have entered the wrong password, please try again.</string>
    <!-- Error of the dialog shown wen a pdf required password and the user has been typed three times a wrong password -->
    <string name="error_max_pdf_password">The password you have entered is not valid.</string>
    <!-- Alert shown when a user tries to open a file from a zip and the file is unknown or has not been possible to unzip correctly -->
    <string name="unknownn_file">It is not possible to open the file. It is an unknown file type or it has not been possible to unzip the file successfully.</string>
    <!-- Alert shown when exists some call and the user tries to play an audio or video -->
    <string name="not_allow_play_alert">It is not possible to play media files while there is a call in progress.</string>
    <!-- Text shown in the list of chats when there is a call in progress but I am not on it -->
    <string name="ongoing_call_messages">Ongoing Call</string>
    <!-- Title of the layout to join a group call from the chat screen. The placeholder indicates the user who initiated the call -->
    <string name="join_call_layout_in_group_call">%s started a group call. Tap to join.</string>
    <!-- Title of the layout to return to a call -->
    <string name="call_in_progress_layout">Tap to return to call</string>
    <!-- message displayed when you try to start a call but it is not possible because you are already on a call -->
    <string name="not_allowed_to_start_call">You are currently on a call</string>
    <!-- chat message when a participant invites himself to a public chat using a chat link. Please keep the placeholder because is to show the participant’s name in runtime. -->
    <string name="message_joined_public_chat_autoinvitation">[A]%1$s[/A][B] joined the group chat.[/B]</string>
    <!-- Warning that appears prior to remove a chat link on the group info screen. -->
    <string name="context_remove_chat_link_warning_text">This conversation will no longer be accessible through the chat link once it has been removed.</string>
    <!-- Description text of the dialog to generate a public chat link -->
    <string name="context_create_chat_link_warning_text">Encrypted Key Rotation does not allow you to get a chat link without creating a new group chat.</string>
    <!-- Question of the dialog to generate a public chat link -->
    <string name="context_create_chat_link_question_text">Do you want to create a new group chat and get a chat link?</string>
    <!-- Text of the dialog to change a public chat to private (enable encryption key rotation) -->
    <string name="context_make_private_chat_warning_text">Encryption key rotation is slightly more secure, but does not allow you to create a chat link and new participants will not see past messages.</string>
    <!-- Message shown when a user has joined to a public chat successfully -->
    <string name="message_joined_successfully">You have joined the chat successfully.</string>
    <!-- Label that indicates the steps of a wizard -->
    <string name="wizard_steps_indicator">%1$d of %2$d</string>
    <!-- Hint of the Search view -->
    <string name="hint_action_search">Search&#8230;</string>
    <!-- Notification button which is displayed to answer an incoming call if the call screen is not displayed for some reason. -->
    <string name="answer_call_incoming">Answer</string>
    <!-- The text of the notification button that is displayed when there is a call in progress, another call is received and ignored. -->
    <string name="ignore_call_incoming">Ignore</string>
    <!-- Subtitle of the call screen when a user muted the current individual call. The placeholder indicates the user who muted the call -->
    <string name="muted_contact_micro">%s muted this call</string>
    <!-- Subtitle of the call screen when I muted the current individual call -->
    <string name="muted_own_micro">Muted</string>
    <!-- Subtitle of the call screen when the call is on hold -->
    <string name="call_on_hold">Call on hold</string>
    <!-- Subtitle of the call screen when a participant puts the call on hold. The placeholder indicates the user who put the call on hold -->
    <string name="session_on_hold">%s is on hold</string>
    <!-- The text of the notification button that is displayed when I receive a individual call and put the current one on hold and answer the other. -->
    <string name="hold_and_answer_call_incoming">Hold and Answer</string>
    <!-- The text of the notification button that is displayed when I receive a group call and put the current one on hold and answer the other. -->
    <string name="hold_and_join_call_incoming">Hold and Join</string>
    <!-- The text of the notification button that is displayed when I receive a individual call and hang the current one and answer the other. -->
    <string name="end_and_answer_call_incoming">End and Answer</string>
    <!-- The text of the notification button that is displayed when I receive a group call and hand the current one and answer the other. -->
    <string name="end_and_join_call_incoming">End and Join</string>
    <!-- when trying to download a file that is already downloaded in the device and has to copy in another path -->
    <string name="copy_already_downloaded">File already downloaded. Copied to the selected path.</string>
    <!-- Title of the dialog shown when you want to join a group call -->
    <string name="title_join_call">Join call</string>
    <!-- Text of the dialog shown when you want to join a group call -->
    <string name="text_join_call">To join this call you have to end your current call.</string>
    <!-- Text of the dialog shown when you want to join a group call but you are in another active call -->
    <string name="text_join_another_call">To join this call you have to end or hold the current call.</string>
    <!-- Hint shown in the open chat link alert dialog -->
    <string name="hint_enter_chat_link">Enter chat link</string>
    <!-- Hint shown in the open link alert dialog -->
    <string name="hint_paste_link">Paste link</string>
    <!-- Error shown when it tries to open an invalid file or folder link -->
    <string name="invalid_file_folder_link">Invalid file or folder link</string>
    <!-- Error shown when it tries to open an invalid file or folder link and the text view is empty -->
    <string name="invalid_file_folder_link_empty">Please enter a valid file or folder link</string>
    <!-- Error shown when it tries to open an invalid chat link and the text view is empty -->
    <string name="invalid_chat_link_empty">Please enter a valid chat link</string>
    <!-- Error shown when it tries to open a chat link from the Cloud Drive section -->
    <string name="valid_chat_link">You have pasted a chat link.</string>
    <!-- Error shown when it tries to open a contact link from the Cloud Drive section -->
    <string name="valid_contact_link">You have pasted a contact link.</string>
    <!-- Menu item -->
    <string name="action_open_contact_link">Open contact link</string>
    <!-- Explanation of the dialog shown to share a chat link -->
    <string name="copy_link_explanation">People can join your group by using this link.</string>
    <!-- Label that indicates the creation of a chat link -->
    <string name="new_chat_link_label">New chat link</string>
    <!-- Title of the dialog shown when the user it is creating a chat link and the chat has not title -->
    <string name="enter_group_name">Enter group name</string>
    <!-- Alert shown when the user it is creating a chat link and the chat has not title -->
    <string name="alert_enter_group_name">To create a chat link you must name the group.</string>
    <!-- Text shown when an account doesn’t have any contact added and it’s trying to start a new chat conversation -->
    <string name="invite_contacts_to_start_chat">Invite contacts and start chatting securely with MEGA’s encrypted chat.</string>
    <!-- Text of the empty screen when there are not chat conversations -->
    <string name="recent_chat_empty_text">Start chatting securely with your contacts using end-to-end encryption</string>
    <!-- Text sent to recipients to invite to be contact. Placeholder: contact link url. -->
    <string name="invite_contacts_to_start_chat_text_message">Hi! Have secure conversations on MEGA with me and get up to 20 GB+ free storage. %1$s</string>
    <!-- In some cases, a user may try to get the link for a chat room, but if such is not set by an operator - it would say ‘not link available’ and not auto create it. -->
    <string name="no_chat_link_available">No chat link available.</string>
    <!-- Alert shown when it has been deleted successfully a chat link -->
    <string name="chat_link_deleted">Chat link deleted successfully.</string>
    <!-- The status of pending contact request (ACCEPTED), placeholder is contact request creation time -->
    <string name="contact_request_status_accepted">%1$s (ACCEPTED)</string>
    <!-- The status of pending contact request (DELETED), placeholder is contact request creation time -->
    <string name="contact_request_status_deleted">%1$s (DELETED)</string>
    <!-- The status of pending contact request (DENIED), placeholder is contact request creation time -->
    <string name="contact_request_status_denied">%1$s (DENIED)</string>
    <!-- The status of pending contact request (IGNORED), placeholder is contact request creation time -->
    <string name="contact_request_status_ignored">%1$s (IGNORED)</string>
    <!-- The status of pending contact request (REMINDED), placeholder is contact request creation time -->
    <string name="contact_request_status_reminded">%1$s (REMINDED)</string>
    <!-- The status of pending contact request (PENDING), placeholder is contact request creation time -->
    <string name="contact_request_status_pending">%1$s (PENDING)</string>
    <!-- Message shown when it restored successfully a file version -->
    <string name="version_restored">Version restored successfully.</string>
    <!-- Text to inform that to make a recording you have to keep pressed the record button more than one second -->
    <string name="recording_less_than_second">Tap and hold to record, release to send.</string>
    <!-- label shown when slide to cancel a voice messages -->
    <string name="slide_to_cancel">Slide to cancel</string>
    <!-- Error message when trying to play a voice message that it is not available -->
    <string name="error_message_voice_clip">This voice message is not available</string>
    <!-- Title of popup when user click ‘Share’ button on invite contact page -->
    <string name="invite_contact_chooser_title">Invite a friend via</string>
    <!-- Action button label -->
    <string name="invite_contact_action_button">Invite a friend via&#8230;</string>
    <!-- When a multiple download is started, some of the files could have already been downloaded before. This message shows the number of files that has already been downloaded in plural. placeholder: number of files -->
    <plurals name="file_already_downloaded">
        <item quantity="one">%d file already downloaded.&#160;</item>
        <item quantity="other">%d files already downloaded.&#160;</item>
    </plurals>
    <!-- When a multiple download is started, some of the files could have already been downloaded before. This message shows the number of files that are pending in plural. placeholder: number of files -->
    <plurals name="file_pending_download">
        <item quantity="one">%d file pending.</item>
        <item quantity="other">%d files pending.</item>
    </plurals>
    <!-- Title of the login screen -->
    <string name="login_to_mega">Log in to MEGA</string>
    <!-- Title of the create account screen -->
    <string name="create_account_title">Create your MEGA account</string>
    <!-- Label to reference a recents section -->
    <string name="recents_label">Recents</string>
    <!-- Label to reference a chats section -->
    <string name="chats_label">Chats</string>
    <!-- Text of the empty screen when there are not elements in Recents -->
    <string name="context_empty_recents">[B]No files in your [/B][A]Recents[/A]</string>
    <!-- Title of a recents bucket -->
    <string name="title_bucket">%1$s and %2$d more</string>
    <!-- Title of a media recents bucket that only contains some images -->
    <string name="title_media_bucket_only_images">%d Images</string>
    <!-- Title of a media recents bucket that only contains some videos -->
    <string name="title_media_bucket_only_videos">%d Videos</string>
    <!-- Title of a media recents bucket that contains some images and some videos -->
    <string name="title_media_bucket_images_and_videos">%1$d Images and %2$d Videos</string>
    <!-- Title of a media recents bucket that contains some images and a video -->
    <string name="title_media_bucket_images_and_video">%d Images and 1 Video</string>
    <!-- Title of a media recents bucket that contains an image and some videos -->
    <string name="title_media_bucket_image_and_videos">1 Image and %d Videos</string>
    <!-- Title of a media recents bucket that contains an image and a video -->
    <string name="title_media_bucket_image_and_video">1 Image and 1 Video</string>
    <!-- Label that indicates who uploaded a file into a recents bucket -->
    <string name="create_action_bucket">[A]created by [/A]%s</string>
    <!-- Label that indicates who updated a file into a recents bucket -->
    <string name="update_action_bucket">[A]updated by [/A]%s</string>
    <!-- Used in recents list screen to indicate an action done by me -->
    <string name="bucket_word_me">Me</string>
    <!-- Text to explain the benefits of adding phone number to achievement enabled users. Placeholder 1: bonus storage space e.g. 20GB -->
    <string name="sms_add_phone_number_dialog_msg_achievement_user">Get %1$s free when you add your phone number. This makes it easier for your contacts to find you on MEGA.</string>
    <!-- Text to explain the benefits of adding phone number to non achievement users -->
    <string name="sms_add_phone_number_dialog_msg_non_achievement_user">Add your phone number to MEGA. This makes it easier for your contacts to find you on MEGA.</string>
    <!-- Error message when trying to record a voice message while on a call in progress -->
    <string name="not_allowed_recording_voice_clip">It is not possible to record voice messages while there is a call in progress.</string>
    <!-- Text shown when it tries to upload a voice message and occurs an error to process the action -->
    <string name="error_upload_voice_clip">An error occurred while trying to upload the voice message.</string>
    <!-- Title of the notification shown on the action bar when there is a incoming call -->
    <string name="title_notification_incoming_call">Incoming call</string>
    <!-- Title of the notification shown on the action bar when there is a incoming group call -->
    <string name="title_notification_incoming_group_call">Incoming group call</string>
    <!-- Title of the notification shown on the action bar when there is an individual incoming video call -->
    <string name="title_notification_incoming_individual_video_call">Incoming video call</string>
    <!-- Title of the notification shown on the action bar when there is an individual incoming audio call -->
    <string name="title_notification_incoming_individual_audio_call">Incoming audio call</string>
    <!-- The title of progress dialog when loading web content -->
    <string name="embed_web_browser_loading_title">Loading</string>
    <!-- The message of progress dialog when loading web content -->
    <string name="embed_web_browser_loading_message">Please wait&#8230;</string>
    <!-- Head label to show the business account type -->
    <string name="account_label">Account type</string>
    <!-- Label in My Account section to show user account type -->
    <string name="business_label">Business</string>
    <!-- Business user role -->
    <string name="admin_label">Admin</string>
    <!-- Business user role -->
    <string name="user_label">User</string>
    <!-- General label to show the status of something or someone -->
    <string name="status_label">Status</string>
    <!-- State to indicate something is active (business status account for instance) -->
    <string name="active_label">Active</string>
    <!-- Business account status. Payment is overdue, but the account still active in grace period -->
    <string name="payment_required_label">Payment required</string>
    <!-- Business expired account Overdue payment page header. -->
    <string name="payment_overdue_label">Payment overdue</string>
    <!-- Alert shown to an admin user of a business account in My Account section -->
    <string name="business_management_alert">User management is only available from a desktop web browser.</string>
    <!-- Title of the usage tab in My Account Section -->
    <string name="tab_my_account_usage">Usage</string>
    <!-- Title of usage storage details section in Storage -->
    <string name="usage_storage_details_label">Storage usage details</string>
    <!-- Title of overall usage section in Storage -->
    <string name="overall_usage_label">Overall usage</string>
    <!-- Title of transfer section in Storage -->
    <string name="transfer_label">Transfer</string>
    <!-- Error shown when a Business account user (sub-user or admin) tries to remove a contact which is part of the same Business account. Please, keep the placeholder, it will be replaced with the name or email of the account, for example: Jane Appleseed or ja@mega.nz -->
    <string name="error_remove_business_contact">You cannot remove %1$s as a contact because they are part of your Business account.</string>
    <!-- When logging in during the grace period, the administrator of the Business account will be notified that their payment is overdue, indicating that they need to access MEGA using a desktop browser for more information -->
    <string name="grace_period_admin_alert">There has been a problem with your last payment. Please access MEGA using a desktop browser for more information.</string>
    <!-- A dialog title shown to users when their business account is expired. -->
    <string name="expired_business_title">Your Business account has expired</string>
    <!-- Details shown when a Business account is expired due a payment issue. The account is opened in a view-only mode. -->
    <string name="expired_admin_business_text">There has been a problem processing your payment. MEGA is limited to view only until this issue has been fixed in a desktop web browser.</string>
    <!-- A message which is shown to sub-users of expired business accounts. -->
    <string name="expired_user_business_text">Your account is currently [B]suspended[/B]. You can only browse your data.</string>
    <!-- Message shown when users with a business account (no administrators of a business account) try to enable the Camera Uploads, to advise them that the administrator do have the ability to view their data. -->
    <string name="camera_uploads_business_alert">While MEGA can not access to your data, your business account administrator does have the ability to control and view the Camera Uploads in your user account</string>
    <!-- General label to alert user that somehting went wrong -->
    <string name="general_something_went_wrong_error">Something went wrong</string>
    <!-- A dialog message which is shown to sub-users of expired business accounts. -->
    <string name="expired_user_business_text_2">Contact your business account administrator to resolve the issue and activate your account.</string>
    <!-- Warning message to alert user about logout in My Account section if has offline files. -->
    <string name="logout_warning_offline">When you log out, files from your Offline section will be deleted from your device.</string>
    <!-- Warning message to alert user about logout in My Account section if has transfers in progress. -->
    <string name="logout_warning_transfers">When you log out, ongoing transfers will be cancelled.</string>
    <!-- Warning message to alert user about logout in My Account section if has offline files and transfers in progress. -->
    <string name="logout_warning_offline_and_transfers">When you log out, files from your Offline section will be deleted from your device and ongoing transfers will be cancelled.</string>
    <!-- Label to indicate that a name has not been possible to obtain for some reason -->
    <string name="unknown_name_label">Unknown name</string>
    <!-- Error when renaming a chat title and it is too long -->
    <string name="title_long">Title too long</string>
    <!-- Alert shown to the user when they is trying to create an empty group for attach a file -->
    <string name="error_creating_group_and_attaching_file">Please select one or more contacts.</string>
    <!-- Label showing the number of contacts attached in a chat conversation, placeholder is the number of contacts -->
    <string name="contacts_sent">Sent %s Contacts.</string>
    <!-- Name by default of the folder where the files sent to the chat are stored in the cloud -->
    <string name="my_chat_files_folder">My chat files</string>
    <!-- Error shown when it was not possible to create a folder for any reason -->
    <string name="error_creating_folder">Error. The folder %1$s was not created</string>
    <!-- Title of an alert screen indicating the user has to verify their email -->
    <string name="verify_email_label">Verify your email address</string>
    <!-- Text informing user that their account has been suspended -->
    <string name="account_temporarily_suspended">Your account has been temporarily locked for your safety.</string>
    <!-- Text informing user has to follow the steps of an email to unlock their account -->
    <string name="verify_email_and_follow_steps">[A]Please verify your email address[/A] and follow the steps in MEGA’s email to unlock your account.</string>
    <!-- Question which takes the user to a help screen -->
    <string name="why_am_i_seeing_this">Why am I seeing this?</string>
    <!-- Label of a button which action is resend an email -->
    <string name="resend_email_label">Resend email</string>
    <!-- Error shown when the user tries to resend the email to unblock their account before the time needed to permit send it again -->
    <string name="resend_email_error">Email already sent. Please wait a few minutes before trying again.</string>
    <!-- Title of a helping view about locked accounts -->
    <string name="locked_accounts_label">Locked Accounts</string>
    <!-- Locked accounts description text by an external data breach. This text is 1 of 2 paragraph of a description -->
    <string name="locked_accounts_text_1">It is possible that you are using the same password for your MEGA account as for other services, and that at least one of these other services has suffered a data breach.</string>
    <!-- Locked accounts description text by bad use of user password. This text is 2 of 2 paragraph of a description -->
    <string name="locked_accounts_text_2">Your password leaked and is now being used by bad actors to log into your accounts, including, but not limited to, your MEGA account.</string>
    <!-- Button to add a nickname for a user -->
    <string name="add_nickname">Set Nickname</string>
    <!-- Button to update a nickname for a user -->
    <string name="edit_nickname">Edit Nickname</string>
    <!-- Label showing that a nickname has been added -->
    <string name="snackbar_nickname_added">Nickname added</string>
    <!-- Label showing that a nickname has been added -->
    <string name="snackbar_nickname_removed">Nickname removed</string>
    <!-- Label showing that a nickname has not been added -->
    <string name="error_snackbar_nickname_added">An error occurred while trying to add the nickname</string>
    <!-- title of a dialog to edit or remove the nickname -->
    <string name="nickname_title">Nickname</string>
    <!-- Text related to verified phone number. Used as title or cell description. -->
    <string name="phonenumber_title">Phone number</string>
    <!-- Text shown in a call when it is trying to reconnect after lose the internet connection -->
    <string name="reconnecting_message">Reconnecting</string>
    <!-- Text shown when the Internet connection is retrieved and there is a call is in progress -->
    <string name="connected_message">You are back.</string>
    <!-- Text shown in a call when the own internet connection is of low quality -->
    <string name="poor_internet_connection_message">Poor Internet connection</string>
    <!-- Text is displayed while a voice clip is being recorded -->
    <string name="recording_layout">Recording&#8230;</string>
    <!-- Text shown for the action create new file -->
    <string name="create_new_file_action">Create new file</string>
    <!-- Error title shown when you are trying to do an action with a file or folder and you don’t have the necessary permissions -->
    <string name="permissions_error_label">Permission error</string>
    <!-- Confirmation dialog shown to user when they try to revert a node in an incoming ReadWrite share. -->
    <string name="alert_not_enough_permissions_revert">You do not have the permissions required to revert this file. In order to continue, we can create a new file with the reverted data. Would you like to proceed?</string>
    <!-- Text shown when the creation of a version as a new file was successful -->
    <string name="version_as_new_file_created">Version was created as a new file successfully.</string>
    <!-- Label indicating a date. Keep the placeholder, is to set the date. -->
    <string name="general_date_label">on %1$s</string>
    <!-- Confirmation before removing the outgoing shares of several folders. Please keep the placeholder is to set the number of folders -->
    <string name="alert_remove_several_shares">Are you sure you want to stop sharing these %1$d folders?</string>
    <!-- Download location label -->
    <string name="download_location">Download location</string>
    <!-- Text asking confirmation for download location -->
    <string name="confirmation_download_location">Always save to this location?</string>
    <!-- Action to show any file in its location -->
    <string name="view_in_folder_label">View in folder</string>
    <!-- Title of a screen to browse files -->
    <string name="browse_files_label">Browse files</string>
    <!-- Title of the File Provider activity -->
    <string name="file_provider_title">Attach from&#8230;</string>
    <!-- Title of an inactive chat which was recently created (today or yesterday). Placeholder is to show the specific creation day. e.g. Chat created today -->
    <string name="inactive_chat_title_2">Chat created %s</string>
    <!-- Title of an inactive chat. Placeholder is to show the creation date and time -->
    <string name="inactive_chat_title">Chat created on %s</string>
    <!-- Title of the chat when multi-selection is activated -->
    <string name="select_message_title">Select messages</string>
    <!-- Storage root label -->
    <string name="storage_root_label">Storage root</string>
    <!-- The label that describes that a transfer failed. -->
    <string name="failed_label">Failed</string>
    <!-- Text warning of transfer over quota -->
    <string name="warning_transfer_over_quota">Your transfers have been interrupted. Upgrade your account or wait %s to continue.</string>
    <!-- Label indicating transfer over quota -->
    <string name="label_transfer_over_quota">Transfer over quota</string>
    <!-- Label indicating storage over quota -->
    <string name="label_storage_over_quota">Storage over quota</string>
    <!-- Label indicating the action ‘upgrate account’ to get more transfer quota -->
    <string name="label_get_more_transfer_quota">Get more transfer quota</string>
    <!-- Warning show to the user when a folder does not exist -->
    <string name="warning_folder_not_exists">The folder does not exist.</string>
    <!-- Warning show to the user when a node does not exist in cloud -->
    <string name="warning_node_not_exists_in_cloud">The file does not exist in the Cloud Drive.</string>
    <!-- Header text of the Over Disk Quota Paywall warning -->
    <string name="over_disk_quota_paywall_header">Storage Full</string>
    <!-- Title of the Over Disk Quota Paywall warning -->
    <string name="over_disk_quota_paywall_title">Your data is at risk!</string>
    <!-- Text of the Over Disk Quota Paywall warning with multiple email notification. Placeholders: 1 user email, 2 and 3 list of email notification dates, 4 number of files, 5 files size (including units) and 6 required PRO plan -->
    <plurals name="over_disk_quota_paywall_text">
        <item quantity="one">We have contacted you by email to %1$s on %2$s, but you still have %3$s files taking up %4$s in your MEGA account, which requires you to have %5$s.</item>
        <item quantity="other">We have contacted you by email to %1$s on %2$s and %3$s, but you still have %4$s files taking up %5$s in your MEGA account, which requires you to have %6$s.</item>
    </plurals>
    <!-- Text of the Over Disk Quota Paywall warning with no email notification info. Placeholders: 1 user email, 2 number of files, 3 files size (including units) and 4 required PRO plan -->
    <string name="over_disk_quota_paywall_text_no_warning_dates_info">We have contacted you by email to %1$s, but you still have %2$s files taking up %3$s in your MEGA account, which requires you to have %4$s.</string>
    <!-- Text of deletion alert of the Over Disk Quota Paywall warning. Placeholder is for include the time left (including units) in MEGA red color -->
    <string name="over_disk_quota_paywall_deletion_warning">[B]You have [M]%s[/M] left to upgrade[/B]. After that, your data is subject to deletion.</string>
    <!-- Text of deletion alert of the Over Disk Quota Paywall warning if no data available -->
    <string name="over_disk_quota_paywall_deletion_warning_no_data">[B]You have to upgrade[/B]. Your data is currently subject to deletion.</string>
    <!-- Text of deletion alert of the Over Disk Quota Paywall warning if no time left. “save” here means safeguard, protect, and not write to disk. -->
    <string name="over_disk_quota_paywall_deletion_warning_no_time_left">[B]You must act immediately to save your data.[/B]</string>
    <!-- Time in days (plural). The placeholder is for the time value, please adjust the position based on linguistics -->
    <plurals name="label_time_in_days_full">
        <item quantity="one">1 day</item>
        <item quantity="other">%d days</item>
    </plurals>
    <!-- Time in hours. The placeholder is for the time value, please adjust the position based on linguistics -->
    <string name="label_time_in_hours">%dh</string>
    <!-- Time in minutes. The placeholder is for the time value, please adjust the position based on linguistics -->
    <string name="label_time_in_minutes">%dm</string>
    <!-- Time in seconds. The placeholder is for the time value, please adjust the position based on linguistics -->
    <string name="label_time_in_seconds">%ds</string>
    <!-- Title for a section on the fingerprint warning dialog. Below it is a button which will allow the user to verify their contact’s fingerprint credentials. -->
    <string name="label_verify_credentials">Verify credentials</string>
    <!-- Label to indicate that contact’s credentials are not verified. -->
    <string name="label_not_verified">Not verified</string>
    <!-- Action indicating something was verified. -->
    <string name="label_verified">Verified</string>
    <!-- ”Verify user” dialog title -->
    <string name="authenticity_credentials_label">Authenticity Credentials</string>
    <!-- ”Verify user” dialog description -->
    <string name="authenticity_credentials_explanation">This is best done in real life by meeting face to face. If you have another already-verified channel such as verified OTR or PGP, you may also use that.</string>
    <!-- Label title above your fingerprint credentials.  A credential in this case is a stored piece of information representing your identity -->
    <string name="label_your_credentials">Your Credentials</string>
    <!-- Button to reset credentials -->
    <string name="action_reset">Reset</string>
    <!-- Warning shown to the user when tries to approve/reset contact credentials and another request of this type is already running. -->
    <string name="already_verifying_credentials">Updating credentials. Please try again later.</string>
    <!-- Info message displayed when the user is joining a chat conversation -->
    <string name="joining_label">Joining&#8230;</string>
    <!-- Info message displayed when the user is leaving a chat conversation -->
    <string name="leaving_label">Leaving&#8230;</string>
    <!-- Text in the confirmation dialog for removing the associated phone number of current account. -->
    <string name="remove_phone_number">Remove your phone number?</string>
    <!-- Text show in a snackbar when phone has successfully reset. -->
    <string name="remove_phone_number_success">Your phone number has been removed successfully.</string>
    <!-- Text show in a snackbar when reset phone number failed. -->
    <string name="remove_phone_number_fail">Your phone number removal failed.</string>
    <!-- Text hint shown in the global search box which sits on the top of the Homepage screen -->
    <string name="search_hint">Search in MEGA</string>
    <!-- Alert shown when a user tries to reset an account wich is bloqued. -->
    <string name="error_reset_account_blocked">The account you’re trying to reset is blocked.</string>
    <!-- Error message when trying to login and the account is blocked -->
    <string name="error_account_blocked">Your account has been blocked. Please contact support&#64;mega.nz</string>
    <!-- Error message appears to sub-users of a business account when they try to login and they are disabled. -->
    <string name="error_business_disabled">Your account has been deactivated by your administrator. Please contact your business account administrator for further details.</string>
    <!-- An error message which appears to sub-users of a business account when they try to login and they are deleted. -->
    <string name="error_business_removed">Your account has been removed by your administrator. Please contact your business account administrator for further details.</string>
    <!-- Option in bottom sheet dialog for modifying the associated phone number of current account. -->
    <string name="option_modify_phone_number">Modify</string>
    <!-- Option in bottom sheet dialog for modifying the associated phone number of current account. -->
    <string name="title_modify_phone_number">Modify phone number</string>
    <!-- Option in bottom sheet dialog for removing the associated phone number of current account. -->
    <string name="title_remove_phone_number">Remove phone number</string>
    <!-- Message showing to explain what will happen when the operation of -->
    <string name="modify_phone_number_message">This operation will remove your current phone number and start the process of associating a new phone number with your account.</string>
    <!-- Message for action to remove the registered phone number. -->
    <string name="remove_phone_number_message">This will remove your associated phone number from your account. If you later choose to add a phone number you will be required to verify it.</string>
    <!-- Text of an action button indicating something was successful and it can checks it by pressing it -->
    <string name="action_see">See</string>
    <!-- “Verify user” dialog description. Please, keep the placeholder, is to set the name of a contact: Joana’s credentials -->
    <string name="label_contact_credentials">%s’s credentials</string>
    <!-- The label under the button of opening all-documents screen. The space is reduced, so please translate this string as short as possible. -->
    <string name="category_documents">Docs</string>
    <!-- The label under the button of opening all-documents screen -->
    <string name="section_documents">Documents</string>
    <!-- Label of the floating action button of opening the new chat conversation -->
    <string name="fab_label_new_chat">New chat</string>
    <!-- Text that indicates that there’s no photo to show -->
    <string name="homepage_empty_hint_photos">No photos found</string>
    <!-- Text that indicates that there’s no document to show -->
    <string name="homepage_empty_hint_documents">No documents found</string>
    <!-- Text that indicates that there’s no audio to show -->
    <string name="homepage_empty_hint_audio">No audio files found</string>
    <!-- Text that indicates that there’s no video to show -->
    <string name="homepage_empty_hint_video">No videos found</string>
    <!-- Title of the screen to attach GIFs -->
    <string name="search_giphy_title">Search GIPHY</string>
    <!-- Label indicating an empty search of GIFs. The format placeholders are to showing it in different colors. -->
    <string name="empty_search_giphy">No [A]GIFs[/A] found</string>
    <!-- Label indicating there is not available GIFs due to down server -->
    <string name="server_down_giphy">No available GIFs. Please try again later</string>
    <!-- Label indicating the end of Giphy list. The format placeholders are to showing it in different colors. -->
    <string name="end_of_results_giphy">[A]End of[/A] results</string>
    <!-- Title of a dialog to confirm the action of resume all transfers -->
    <string name="warning_resume_transfers">Resume transfers?</string>
    <!-- Option to  resume all transfers -->
    <string name="option_resume_transfers">Resume transfers</string>
    <!-- Option to  cancel a transfer -->
    <string name="option_cancel_transfer">Cancel transfer</string>
    <!-- Message of a dialog to confirm the action of resume all transfers -->
    <string name="warning_message_resume_transfers">Unpause transfers to proceed with your upload.</string>
    <!-- Indicator of the progress in a download/upload. Please, don’t remove the place holders: the first one is to set the percentage, the second one is to set the size of the file. Example 33% of 33.3 MB -->
    <string name="progress_size_indicator">%1$d%% of %2$s</string>
    <!-- Message showing when enable the mode for showing the special information in the chat messages. This action is performed from the settings section, clicking 5 times on the App version option -->
    <string name="show_info_chat_msg_enabled">Enabled special info for chat messages</string>
    <!-- Message showing when disable the mode for showing the special information in the chat messages.. This action is performed from the settings section, clicking 5 times on the App version option -->
    <string name="show_info_chat_msg_disabled">Disabled special info for chat messages</string>
    <!-- Shows the error when the limit of reactions per user is reached and the user tries to add one more. Keep the placeholder because is to show limit number in runtime. -->
    <string name="limit_reaction_per_user">You have reached the maximum limit of %d reactions.</string>
    <!-- Shows the error when the limit of reactions per message is reached and a user tries to add one more. Keep the placeholder because is to show limit number in runtime. -->
    <string name="limit_reaction_per_message">This message has reached the maximum limit of %d reactions.</string>
    <!-- System message displayed to all chat participants when one of them enables retention history -->
    <string name="retention_history_changed_by">[A]%1$s[/A][B] changed the message clearing time to[/B][A] %2$s[/A][B].[/B]</string>
    <!-- Title of the section to clear the chat content in the Manage chat history screen -->
    <string name="title_properties_clear_chat_history">Clear chat history</string>
    <!-- System message that is shown to all chat participants upon disabling the Retention history -->
    <string name="retention_history_disabled">[A]%1$s[/A][B] disabled message clearing.[/B]</string>
    <!-- Subtitle of the section to clear the chat content in the Manage chat history screen -->
    <string name="subtitle_properties_chat_clear">Delete all messages and files shared in this conversation. This action is irreversible.</string>
    <!-- Title of the history retention option -->
    <string name="title_properties_history_retention">History clearing</string>
    <!-- Subtitle of the history retention option when history retention is disabled -->
    <string name="subtitle_properties_history_retention">Automatically delete messages older than a certain amount of time.</string>
    <!-- Label for the dialog box option to configure history retention. This option will indicate that history retention option is disabled -->
    <string name="history_retention_option_disabled">Disabled</string>
    <!-- Label for the dialog box option to configure history retention. This option will indicate that automatically deleted messages older than one day -->
    <string name="history_retention_option_one_day">One day</string>
    <!-- SLabel for the dialog box option to configure history retention. This option will indicate that automatically deleted messages older than one week -->
    <string name="history_retention_option_one_week">One week</string>
    <!-- Label for the dialog box option to configure history retention. This option will indicate that automatically deleted messages older than one month -->
    <string name="history_retention_option_one_month">One month</string>
    <!-- Label for the dialog box option to configure history retention. This option will indicate that messages older than a custom date will be deleted -->
    <string name="history_retention_option_custom">Custom</string>
    <!-- Title of the Manage chat history screen -->
    <string name="title_properties_manage_chat">Manage chat history</string>
    <!-- Subtitle of the dialogue to select a retention time -->
    <string name="subtitle_properties_manage_chat">Automatically delete messages older than:</string>
    <!-- Text of the confirmation dialog to clear the chat history from Manage chat history section -->
    <string name="confirmation_clear_chat_history">Clear the full message history for this conversation?</string>
    <!-- Text on the label indicating that the oldest messages of a year will be automatically deleted. -->
    <string name="subtitle_properties_manage_chat_label_year">1 year</string>
    <!-- Picker text to choose custom retention time. This option indicates several hours -->
    <plurals name="retention_time_picker_hours">
        <item quantity="one">hour</item>
        <item quantity="other">hours</item>
    </plurals>
    <!-- Picker text to choose custom retention time. This option indicates several days -->
    <plurals name="retention_time_picker_days">
        <item quantity="one">day</item>
        <item quantity="other">days</item>
    </plurals>
    <!-- Picker text to choose custom retention time. This option indicates several weeks -->
    <plurals name="retention_time_picker_weeks">
        <item quantity="one">week</item>
        <item quantity="other">weeks</item>
    </plurals>
    <!-- Picker text to choose custom retention time. This option indicates several months -->
    <plurals name="retention_time_picker_months">
        <item quantity="one">month</item>
        <item quantity="other">months</item>
    </plurals>
    <!-- Picker text to choose custom retention time. This option indicates a year -->
    <string name="retention_time_picker_year">year</string>
    <!-- Text on the label indicating that That the oldest messages of several hours will be automatically deleted. -->
    <plurals name="subtitle_properties_manage_chat_label_hours">
        <item quantity="one">1 hour</item>
        <item quantity="other">%1$d hours</item>
    </plurals>
    <!-- Text on the label indicating that That the oldest messages of several weeks will be automatically deleted. -->
    <plurals name="subtitle_properties_manage_chat_label_weeks">
        <item quantity="one">1 week</item>
        <item quantity="other">%1$d weeks</item>
    </plurals>
    <!-- Text on the label indicating that That the oldest messages of several months will be automatically deleted. -->
    <plurals name="subtitle_properties_manage_chat_label_months">
        <item quantity="one">1 month</item>
        <item quantity="other">%1$d months</item>
    </plurals>
    <!-- Title indicating the select mode is enabled and ready to select transfers on Transfers section, In progress tab -->
    <string name="title_select_transfers">Select transfers</string>
    <!-- Error shown to inform the priority change of a transfer failed. Please don’t remove the place holder, it’s to set the name of the transfer. Example: The priority change of the transfer “video.mp4” failed. -->
    <string name="change_of_transfer_priority_failed">The priority change of the transfer ”%1$s” failed.</string>
    <!-- Title option to send separated the link and decryption key -->
    <string name="option_send_decryption_key_separately">Send decryption key separately</string>
    <!-- Explanation option to send separated the link and decryption key -->
    <string name="explanation_send_decryption_key_separately">Export link and decryption key separately.</string>
    <!-- Label option indicating if it is pressed, an explanation will be shown with more details -->
    <string name="learn_more_option">Learn more</string>
    <!-- Label key referring to a link decryption key -->
    <string name="key_label">Key</string>
    <!-- Button which action is share the decryption key of a link -->
    <string name="button_share_key">Share key</string>
    <!-- Button which action is copy the decryption key of a link -->
    <string name="button_copy_key">Copy key</string>
    <!-- Button which action is copy the password of a link -->
    <string name="button_copy_password">Copy password</string>
    <!-- Confirmation shown informing a link it’s copied to the clipboard -->
    <string name="link_copied_clipboard">Link copied to the clipboard.</string>
    <!-- Confirmation shown informing a key link it’s copied to the clipboard -->
    <string name="key_copied_clipboard">Key copied to the clipboard.</string>
    <!-- Confirmation shown informing a password link it’s copied to the clipboard -->
    <string name="password_copied_clipboard">Password copied to the clipboard.</string>
    <!-- Confirmation shown informing a link it’s copied to the clipboard -->
    <string name="link_sent">Link successfully sent.</string>
    <!-- Confirmation shown informing a key link it’s copied to the clipboard -->
    <string name="link_and_key_sent">Link and key successfully sent.</string>
    <!-- Confirmation shown informing a key link it’s copied to the clipboard -->
    <string name="link_and_password_sent">Link and password successfully sent.</string>
    <!-- Title of a warning recommending upgrade to Pro -->
    <string name="upgrade_pro">Upgrade to Pro</string>
    <!-- Explanation of a warning recommending upgrade to Pro in relation to link available options -->
    <string name="link_upgrade_pro_explanation">MEGA Pro users have exclusive access to additional link safety features making your account even more secure.</string>
    <!-- Meaning of links decryption key -->
    <string name="decryption_key_explanation">Our end-to-end encryption system requires a unique key automatically generated for this file. A link with this key is created by default, but you can export the decryption key separately for an added layer of security.</string>
    <!-- Reset password label -->
    <string name="reset_password_label">Reset password</string>
    <!-- Warning show to the user when has enable to send the decryption key of a link separately and tries to share the link -->
    <string name="share_key_warning">Share the key for this link?</string>
    <!-- Warning show to the user when has set a password protection of a link and tries to share the link -->
    <string name="share_password_warning">Share the password for this link?</string>
    <!-- Button which action is share the password of a link -->
    <string name="button_share_password">Share password</string>
    <!-- String to share a link with its decryption key separately. Please keep the place holders, are to set the link and the key. Example: Link: https://mega.nz/file/kC42xRSK#Ud2QsvpIVYmCd1a9QUhk42wXv10jCSyPSWnXEwYX2VE Key: asfAFG3345g -->
    <string name="share_link_with_key">Link: %1$s\n\nKey: %2$s</string>
    <!-- String to share a link protected with password with its password.Please keep the place holders, are to set the link and the password. Example: Link: https://mega.nz/file/kC42xRSK#Ud2QsvpIVYmCd1a9QUhk42wXv10jCSyPSWnXEwYX2VE Password: asfAFG3345g -->
    <string name="share_link_with_password">Link: %1$s\n\nPassword: %2$s</string>
    <!-- Warning show to the user when the app needs permissions to share files and the user has denied them. -->
    <string name="files_required_permissions_warning">MEGA needs your permission in order to share files.</string>
    <!-- Context menu item. Allows user to add file/folder to favourites -->
    <string name="file_properties_favourite">Favourite</string>
    <!-- Context menu item. Allows user to delete file/folder from favourites -->
    <string name="file_properties_unfavourite">Remove favourite</string>
    <!-- Context menu item. Allows to mark file/folder with own color label -->
    <string name="file_properties_label">Label&#8230;</string>
    <!-- Information text to let’s the user know that they can remove a colour from a folder or file that was already marked. -->
    <string name="action_remove_label">Remove label</string>
    <!-- Title text to show label selector. -->
    <string name="title_label">Label</string>
    <!-- A user can mark a folder or file with red colour. -->
    <string name="label_red">Red</string>
    <!-- A user can mark a folder or file with orange colour. -->
    <string name="label_orange">Orange</string>
    <!-- A user can mark a folder or file with yellow colour. -->
    <string name="label_yellow">Yellow</string>
    <!-- A user can mark a folder or file with green colour. -->
    <string name="label_green">Green</string>
    <!-- A user can mark a folder or file with blue colour. -->
    <string name="label_blue">Blue</string>
    <!-- A user can mark a folder or file with purple colour. -->
    <string name="label_purple">Purple</string>
    <!-- A user can mark a folder or file with grey colour. -->
    <string name="label_grey">Grey</string>
    <!-- Settings hint that indicates the audio will still be played in background if the app is backgrounded -->
    <string name="settings_background_play_hint">Playing on the background</string>
    <!-- Text that indicates the song is now playing -->
    <string name="audio_player_now_playing">Now playing</string>
    <!-- Text that indicates the song is now playing, but paused -->
    <string name="audio_player_now_playing_paused">Now playing (paused)</string>
    <!-- Title of the song info screen -->
    <string name="audio_track_info">Track info</string>
    <!-- Action to get more information -->
    <string name="action_more_information">More Information</string>
    <!-- Preferences screen item title for Cookie Policy -->
    <string name="settings_about_cookie_policy">Cookie Policy</string>
    <!-- Preferences screen item title for cookie settings -->
    <string name="settings_about_cookie_settings">Cookie Settings</string>
    <!-- Cookie dialog title -->
    <string name="dialog_cookie_alert_title">Before you continue</string>
    <!-- Cookie dialog message. Please, keep the placeholders to format the string. -->
    <string name="dialog_cookie_alert_message">We use local storage and similar technologies (’Cookies’) to provide our services to you, enhance your experience with our services and customize the adverts you see, including through third parties. Accept our use of Cookies from the beginning of your visit or customise Cookies in Cookie Settings. Read more in our [A]Cookie Policy[/A].</string>
    <!-- Cookie dialog message showed when there are unsaved settings. -->
    <string name="dialog_cookie_alert_unsaved">Cookie Settings unsaved.</string>
    <!-- Snackbar message showed when there settings has been saved successfully. -->
    <string name="dialog_cookie_snackbar_saved">Cookie Settings changes have been saved</string>
    <!-- Cookie dialog third party title -->
    <string name="dialog_cookie_thirdparty_title">Third Party Cookies</string>
    <!-- Cookie dialog third party first subtitle -->
    <string name="dialog_cookie_thirdparty_subtitle1">Google Advertising Cookies</string>
    <!-- Cookie dialog third party second subtitle -->
    <string name="dialog_cookie_thirdparty_subtitle2">Category: Advertising Cookies</string>
    <!-- Cookie dialog third party message. Please, keep the placeholders to format the string. -->
    <string name="dialog_cookie_thirdparty_message">Used by Google to:\n• customise the adverts Google shows on ours and other services and websites, based on such things as your location and other websites you’ve previously visited;\n• monitor how often you are displayed certain adverts;\n• provide fraud prevention; and\n• determine when you click on a particular advert and then to track the following actions you take in response to that advert.\nhttps://policies.google.com/technologies/partner-sites</string>
    <!-- Preference screen item title -->
    <string name="preference_cookies_accept">Accept Cookies</string>
    <!-- Preference screen item title -->
    <string name="preference_cookies_essential_title">Essential Cookies</string>
    <!-- Preference screen item summary -->
    <string name="preference_cookies_essential_summary">Essential for providing you important functionality and secure access to our services. For this reason, they do not require consent.</string>
    <!-- Preference screen item title -->
    <string name="preference_cookies_preference_title">Preference Cookies</string>
    <!-- Preference screen item summary -->
    <string name="preference_cookies_preference_summary">Allow us to remember certain display and formatting settings you choose. Not accepting these Cookies will mean we won’t be able to remember some things for you such as your preferred screen layout.</string>
    <!-- Preference screen item title -->
    <string name="preference_cookies_performance_title">Performance and Analytics Cookies</string>
    <!-- Preference screen item summary -->
    <string name="preference_cookies_performance_summary">Help us to understand how you use our services and provide us data that we can use to make improvements. Not accepting these Cookies will mean we will have less data available to us to help design improvements.</string>
    <!-- Preference screen item title -->
    <string name="preference_cookies_advertising_title">Advertising Cookies</string>
    <!-- Preference screen item summary -->
    <string name="preference_cookies_advertising_summary">Used by us and our approved advertising partners to customise the adverts you see on our services and on other websites based on your browsing history. Not accepting these Cookies means we may show advertisements that are less relevant.</string>
    <!-- Preference screen item title -->
    <string name="preference_cookies_thirdparty_title">Third Party Cookies</string>
    <!-- Preference screen item summary. Please, keep the placeholders to format the string. -->
    <string name="preference_cookies_thirdparty_summary">These are Cookies which are controlled by someone other than us; we use these Cookies to provide the types of functionality described above. Not accepting these Cookies will have different implications depending on what type of Cookie each third party Cookie is. Click on “More Information” below for details on all the third party Cookies we use.</string>
    <!-- Preference screen item action button -->
    <string name="preference_cookies_policies_privacy">Privacy Policy</string>
    <!-- Preference screen item action button -->
    <string name="preference_cookies_policies_cookie">Cookie Policy</string>
    <!-- Preference screen item state description -->
    <string name="preference_cookies_always_on">Always On</string>
    <!-- Menu option that allows the user to scan document and upload it directly to MEGA. -->
    <string name="menu_scan_document">Scan document</string>
    <!-- Message displayed when clicking on a contact attached to the chat that is not my contact -->
    <string name="user_is_not_contact">%s is not in your contacts list</string>
    <!-- Option of color theme, light mode. -->
    <string name="theme_light">Light</string>
    <!-- Option of color theme, dark mode. -->
    <string name="theme_dark">Dark</string>
    <!-- Option of color theme, follow the system setting. -->
    <string name="theme_system_default">System default</string>
    <!-- Option of color theme, follow the system battery saver settings. -->
    <string name="theme_battery_saver">Set by Battery Saver</string>
    <!-- Prompt text shows when need to user select SD card root from SAF(Storage Access Framework, a system app). -->
    <string name="ask_for_select_sdcard_root">Please select SD card root.</string>
    <!-- Cloud Drive screen subtitle indicating a destination is required to be selected -->
    <string name="cloud_drive_select_destination">Select destination</string>
    <!-- Warning which alerts the user before discard changes -->
    <string name="discard_changes_warning">Discard changes and close the editor?</string>
    <!-- Action discard -->
    <string name="discard_close_action">Discard and close</string>
    <!-- Label indicating saving a file is in progress -->
    <string name="saving_file">Saving file&#8230;</string>
    <!-- Label indicating a file was created successfully -->
    <string name="file_created">File created</string>
    <!-- Warning indicating a file was not created successfully -->
    <string name="file_creation_failed">File creation failed. Try again.</string>
    <!-- Label indicating a file was saved to some folder. e.g.: File saved to Cloud Drive -->
    <string name="file_saved_to">File saved to %1$s</string>
    <!-- Warning indicating a file was not saved to some folder. e.g.: File not saved to Cloud Drive. Try again -->
    <string name="file_saved_to_failed">File not saved to %1$s. Try again.</string>
    <!-- Label indicating a file was updated successfully -->
    <string name="file_updated">File updated</string>
    <!-- Warning indicating a file was not updated successfully -->
    <string name="file_update_failed">File update failed. Try again.</string>
    <!-- Warning which alerts the user a file cannot be opened -->
    <string name="error_opening_file">File is too large and can’t be opened or previewed.</string>
    <!-- Error shown when the user writes a file name without extension. The placeholder shows the file extension. e. g. File without extension (.jpg)-->
    <string name="file_without_extension">File without extension (.%1$s)</string>
    <!-- Error shown when the user writes a file name without extension -->
    <string name="file_without_extension_warning">To proceed you need to type a file extension</string>
    <!-- Title of the warning dialog indicating the renamed name file extension is not the same -->
    <string name="file_extension_change_title">File extension change</string>
    <!-- Text of the warning dialog indicating the renamed name file extension is not the same. The placeholders show the file extensions. e.g. You may not be able to access this file if you change it from ".jpg" to ".txt" -->
    <string name="file_extension_change_warning">You may not be able to access this file if you change the extension from “.%1$s” to “.%2$s”</string>
    <!-- Text of the warning dialog indicating the renamed name file extension is not the same. The placeholder shows the file extension. e.g. You may not be able to access this file if you change it from empty to ".txt" -->
    <string name="file_extension_change_warning_old_empty">You may not be able to access this file if you add the “.%1$s” extension</string>
    <!-- Text of the warning dialog indicating the renamed name file extension is not the same. The placeholder shows the file extension. e.g. You may not be able to access this file if you change it from ".jpg" to empty -->
    <string name="file_extension_change_warning_new_empty">You may not be able to access this file if you remove the “.%1$s” extension</string>
    <!-- Button of the warning dialog indicating the renamed name file extension is not the same to use the new extension -->
    <string name="action_use_empty_new_extension">Remove extension</string>
    <!-- Button of the warning dialog indicating the renamed name file extension is not the same to use the new extension. The placeholder shows the file extension. e.g. Use .txt -->
    <string name="action_use_new_extension">Use .%1$s</string>
    <!-- Button of the warning dialog indicating the renamed name file extension is not the same to keep the old extension -->
    <string name="action_keep_empty_old_extension">No extension</string>
    <!-- Button of the warning dialog indicating the renamed name file extension is not the same to keep the old extension. The placeholder shows the file extension. e.g. Keep .jpg -->
    <string name="action_keep_old_extension">Keep .%1$s</string>
    <!-- Warning which alerts the user a file cannot be created because there is already one with the same name-->
    <string name="same_file_name_warning">There is already a file with the same name</string>
    <!-- Warning which alerts the user an item cannot be created because there is already one with the same name -->
    <string name="same_item_name_warning">There is already an item with the same name</string>
    <!-- Label of the option menu. When clicking this button, the app shows the info of the related item, e.g. file, folder, contact, chat, etc. -->
    <string name="general_info">Info</string>
    <!-- Item menu option upon right click on one image or video to save it to device gallery -->
    <string name="general_save_to_gallery">Save to gallery</string>
<<<<<<< HEAD
    <!-- An error shown as transfer error when uploading something to an incoming share and the owner’s account is over its storage quota. -->
    <string name="error_share_owner_storage_quota">Share owner is over storage quota.</string>
    <!-- A message shown when uploading, copying or moving something to an incoming share and the owner’s account is over its storage quota. -->
    <string name="warning_share_owner_storage_quota">The file cannot be sent as the target user is over their storage quota.</string>
=======
    <!-- Text of the empty screen when there are no elements in Photos -->
    <string name="photos_empty">[B]No[/B] [A]Photos[/A]</string>
    <!-- Text to show as subtitle of Enable camera uploads screen -->
    <string name="enable_cu_subtitle">Automatically back up your photos and videos to your Cloud Drive.</string>
    <!-- Text of a button on Camera Uploads section to show all the content of the section-->
    <string name="all_view_button">All</string>
    <!-- Text of a button on Camera Uploads section to show the content of the section organized by days-->
    <string name="days_view_button">Days</string>
    <!-- Text of a button on Camera Uploads section to show the content of the section organized by months-->
    <string name="months_view_button">Months</string>
    <!-- Text of a button on Camera Uploads section to show the content of the section organized by years-->
    <string name="years_view_button">Years</string>
    <!-- Text to show as a date on Camera Uploads section. Placeholders: [B][/B] are for formatting text; %1$s is for the month; %2$s is for the year. E.g.: "June 2020". -->
    <string name="cu_month_year_date">[B]%1$s[/B] %2$s</string>
    <!-- Text to show as a date on Camera Uploads section. Placeholders: [B][/B] are for formatting text; %1$s is for the day; %2$s is for the month; %3$s is for the year. E.g.: "30 December 2020". -->
    <string name="cu_day_month_year_date">[B]%1$s %2$s[/B] %3$s</string>
    <!-- Text to show on Camera Uploads section, indicating the upload progress. The placeholder %1$d is for set the number of pending uploads. E.g.: "Upload in progress, 300 files pending". -->
    <plurals name="cu_upload_progress">
        <item quantity="one">Upload in progress, 1 file pending</item>
        <item quantity="other">Upload in progress, %1$d files pending</item>
    </plurals>
>>>>>>> c87e7ce7
</resources><|MERGE_RESOLUTION|>--- conflicted
+++ resolved
@@ -3948,12 +3948,6 @@
     <string name="general_info">Info</string>
     <!-- Item menu option upon right click on one image or video to save it to device gallery -->
     <string name="general_save_to_gallery">Save to gallery</string>
-<<<<<<< HEAD
-    <!-- An error shown as transfer error when uploading something to an incoming share and the owner’s account is over its storage quota. -->
-    <string name="error_share_owner_storage_quota">Share owner is over storage quota.</string>
-    <!-- A message shown when uploading, copying or moving something to an incoming share and the owner’s account is over its storage quota. -->
-    <string name="warning_share_owner_storage_quota">The file cannot be sent as the target user is over their storage quota.</string>
-=======
     <!-- Text of the empty screen when there are no elements in Photos -->
     <string name="photos_empty">[B]No[/B] [A]Photos[/A]</string>
     <!-- Text to show as subtitle of Enable camera uploads screen -->
@@ -3975,5 +3969,8 @@
         <item quantity="one">Upload in progress, 1 file pending</item>
         <item quantity="other">Upload in progress, %1$d files pending</item>
     </plurals>
->>>>>>> c87e7ce7
+    <!-- An error shown as transfer error when uploading something to an incoming share and the owner’s account is over its storage quota. -->
+    <string name="error_share_owner_storage_quota">Share owner is over storage quota.</string>
+    <!-- A message shown when uploading, copying or moving something to an incoming share and the owner’s account is over its storage quota. -->
+    <string name="warning_share_owner_storage_quota">The file cannot be sent as the target user is over their storage quota.</string>
 </resources>