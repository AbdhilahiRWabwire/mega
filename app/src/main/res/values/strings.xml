--- conflicted
+++ resolved
@@ -4173,25 +4173,6 @@
     <string name="meetings_recurring_meeting_info_occurs_monthly_subtitle">Occurs monthly</string>
     <!-- Label of button in recurring meeting info when more occurrences can be shown -->
     <string name="meetings_recurring_meeting_info_see_more_occurrences_button">See more occurrences</string>
-<<<<<<< HEAD
-    <!-- Title of the dialog when permission is denied and it's required to upload content -->
-    <string name="dialog_title_media_permissions_denied">Access Denied</string>
-    <!-- Content of the dialog when permission is denied and it's required to upload content -->
-    <string name="dialog_content_media_permissions_denied">You denied MEGA access to your device’s storage and media files. If you’d like to continue sharing, allow MEGA permission.</string>
-    <!-- Positive action button of the dialog when permission is denied and it's required to upload content. Clicking it will redirect to settings screen of device -->
-    <string name="dialog_positive_button_allow_permission">Allow permission</string>
-    <!-- Negative action button of the dialog when permission is denied and it's required to upload content. Clicking it will close the dialog -->
-    <string name="dialog_negative_button_do_not_allow">Don’t allow</string>
-    <string name="shared_items_security_upgrade_dialog_title">Security upgrade</string>
-    <string name="shared_items_security_upgrade_dialog_content">Your account’s security is now being upgraded. This will happen only once. If you’ve seen this message for this account before, tap Cancel.</string>
-    <string name="shared_items_security_upgrade_dialog_node_sharing_info">You’re currently sharing the following folders: %s</string>
-
-    <!-- Undecrypted file title on Recent bucket in cloud drive. This will get displayed instead of the file name if users credentials are not verified-->
-    <plurals name="cloud_drive_undecrypted_file">
-        <item quantity="one">[Undecrypted file]</item>
-        <item quantity="other">[Undecrypted files]</item>
-    </plurals>
-=======
     <!-- Label for scheduled monthly meetings -->
     <string name="meetings_list_scheduled_meeting_monthly_label">%s Monthly</string>
     <!-- Label for scheduled daily meetings -->
@@ -4212,5 +4193,13 @@
     <string name="notification_subtitle_scheduled_recurring_meeting_canceled">[A]%s cancelled[/A][B] the meeting and all its occurrences[/B]</string>
     <!-- User Alert notification for canceled occurrences of a scheduled recurring meeting -->
     <string name="notification_subtitle_scheduled_recurring_meeting_occurrence_canceled">[A]%s cancelled[/A][B] the occurrence scheduled for:[/B]</string>
->>>>>>> 8f236dfe
+    <string name="shared_items_security_upgrade_dialog_title">Security upgrade</string>
+    <string name="shared_items_security_upgrade_dialog_content">Your account’s security is now being upgraded. This will happen only once. If you’ve seen this message for this account before, tap Cancel.</string>
+    <string name="shared_items_security_upgrade_dialog_node_sharing_info">You’re currently sharing the following folders: %s</string>
+
+    <!-- Undecrypted file title on Recent bucket in cloud drive. This will get displayed instead of the file name if users credentials are not verified-->
+    <plurals name="cloud_drive_undecrypted_file">
+        <item quantity="one">[Undecrypted file]</item>
+        <item quantity="other">[Undecrypted files]</item>
+    </plurals>
 </resources>