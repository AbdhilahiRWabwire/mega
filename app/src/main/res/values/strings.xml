<?xml version="1.0" encoding="utf-8"?>
<resources>
    <!-- PRO Lite account -->
    <string name="prolite_account">Pro Lite</string>
    <!-- Name of the MEGA PDF Viewer. Keep uppercase. -->
    <string name="pdf_app_name">MEGA PDF Viewer</string>
    <!-- Answer for confirmation dialog. -->
    <string name="general_yes">Yes</string>
    <!-- Answer for confirmation dialog. -->
    <string name="general_no">No</string>
    <!-- dialog option cancel in alert dialog -->
    <string name="general_cancel">Cancel</string>
    <!-- When moving a file to a location in MEGA. This is the text of the button after selection the destination -->
    <string name="general_move_to">Move to</string>
    <!-- When copying a file to a location in MEGA. This is the text of the button after selection the destination -->
    <string name="general_copy_to">Copy to</string>
    <!-- Selecting a specific location in MEGA. This is the text of the button -->
    <string name="general_select">Select</string>
    <!-- Selecting a specific location in MEGA. This is the text of the button -->
    <string name="general_select_to_upload">Select files</string>
    <!-- Selecting a specific location in MEGA. This is the text of the button -->
    <string name="general_select_to_download">Select folder</string>
    <!-- This is the final button when creating a folder in the dialog where the user inserts the folder name -->
    <string name="general_create">Create</string>
    <!-- Item menu option upon right click on one or multiple files. -->
    <string name="general_download">Download</string>
    <!-- button -->
    <string name="general_add">Add</string>
    <!-- Item menu option upon right click on one or multiple files. -->
    <string name="general_move">Move</string>
    <!-- Menu option to delete one or multiple selected items. -->
    <string name="general_remove">Remove</string>
    <!-- button -->
    <string name="general_share">Share</string>
    <!-- Item menu option upon right click on one or multiple files. -->
    <string name="general_leave">Leave</string>
    <!-- button -->
    <string name="general_decryp">Decrypt</string>
    <!-- button -->
    <string name="general_export">Export</string>
    <!-- Answer for confirmation dialog. -->
    <string name="general_ok">OK</string>
    <!-- Skip a step of a configuration process. -->
    <string name="general_skip">Skip</string>
    <!-- Label for a button to stop some process. For example stop the Camera Uploads -->
    <string name="general_stop">Stop</string>
    <!-- option shown when a message could not be sent -->
    <string name="general_retry">Retry</string>
    <!-- Button to open the default web browser -->
    <string name="general_open_browser">Open browser</string>
    <!-- The title of progress dialog when loading web content -->
    <string name="general_loading">Loading</string>
    <!-- state while importing the file -->
    <string name="general_importing">Importing</string>
    <!-- state while importing the file -->
    <string name="general_forwarding">Forwarding</string>
    <!-- Menu option to choose to add file or folders to Cloud Drive -->
    <string name="general_import">Import</string>
    <!-- label of storage in upgrade/choose account page, it is being used with a variable, e.g. for LITE user it will show ‘200GB Storage’. -->
    <string name="general_storage">Storage</string>
    <!-- Text listed before the amount of bandwidth a user gets with a certain package. For example: “8TB Bandwidth”. Can also be translated as data transfer. -->
    <string name="general_bandwidth">Transfer Quota</string>
    <!-- Text placed inside the button the user clicks when upgrading to PRO. Meaning: subscribe to this plan -->
    <string name="general_subscribe">Subscribe</string>
    <!-- It will be followed by the error message -->
    <string name="general_error_word">Error</string>
    <!-- when clicking into a menu whose functionality is not yet implemented -->
    <string name="general_not_yet_implemented">Not yet implemented</string>
    <!-- when trying to download a file that is already downloaded in the device -->
    <string name="general_already_downloaded">Already downloaded</string>
    <!-- when trying to upload a file that is already uploaded in the folder -->
    <string name="general_already_uploaded">already uploaded</string>
    <!-- Label of the option menu. When clicking this button, the app shows the info of the file -->
    <string name="general_file_info">File info</string>
    <!-- Label of the option menu. When clicking this button, the app shows the info of the folder -->
    <string name="general_folder_info">Folder info</string>
    <!-- Hint how to cancel the download -->
    <string name="general_show_info">Show info</string>
    <!-- Error getting the root node -->
    <string name="error_general_nodes">Error. Please try again.</string>
    <!-- File name (without extension) of file exported with the recovery key -->
    <string name="general_rk">MEGA-RECOVERYKEY</string>
    <!-- Local folder error in Sync Service. There are two syncs for images and videos. This error appears when the secondary media local folder doesn’t exist -->
    <string name="secondary_media_service_error_local_folder">The secondary media folder does not exist, please choose a new folder</string>
    <!-- when no external card exists -->
    <string name="no_external_SD_card_detected">No external storage detected</string>
    <!-- On clicking menu item upload in a incoming shared folder read only -->
    <string name="no_permissions_upload">This folder is read-only. You do not have permission to upload</string>
    <!-- confirmation message before removing the previously downloaded MasterKey file -->
    <string name="remove_key_confirmation">You are removing the previously exported Recovery Key file</string>
    <!-- confirmation message before sending an invitation to a contact -->
    <string name="confirmation_add_contact">Do you want to send an invitation to %s?</string>
    <!-- Button where the user can sign off or logout -->
    <string name="action_logout">Log out</string>
    <!-- Item menu option upon right click on one or multiple files. -->
    <string name="action_add">Upload</string>
    <!-- Menu item -->
    <string name="action_create_folder">Create new folder</string>
    <!-- Option which allows create a new text file -->
    <string name="action_create_txt">Create new text file</string>
    <!-- Menu item -->
    <string name="action_settings">Settings</string>
    <!-- Search button -->
    <string name="action_search">Search</string>
    <!-- Select country page title -->
    <string name="action_search_country">Choose your region</string>
    <!-- Alternative text or description text for the “Play” button -->
    <string name="action_play">Play</string>
    <!-- Search button -->
    <string name="action_pause">Pause</string>
    <!-- Menu item -->
    <string name="action_refresh">Refresh</string>
    <!-- Menu item -->
    <string name="action_sort_by">Sort by</string>
    <!-- Menu item -->
    <string name="action_help">Help</string>
    <!-- Change from a free account to paying MEGA -->
    <string name="action_upgrade_account">Upgrade account</string>
    <!-- Message while proceeding to upgrade the account -->
    <string name="upgrading_account_message">Upgrading account</string>
    <!-- Menu item to select all the elements of a list -->
    <string name="action_select_all">Select all</string>
    <!-- Menu item to unselect all the elements of a list -->
    <string name="action_unselect_all">Clear selection</string>
    <!-- Menu item to change from list view to grid view -->
    <string name="action_grid">Thumbnail view</string>
    <!-- Menu item to change from grid view to list view -->
    <string name="action_list">List view</string>
    <!-- Title of the preference Recovery key on Settings section -->
    <string name="action_export_master_key">Back up Recovery Key</string>
    <!-- Menu item to let the user cancel subscriptions -->
    <string name="action_cancel_subscriptions">Cancel subscription</string>
    <!-- success message when the subscription has been canceled correctly -->
    <string name="cancel_subscription_ok">The subscription has been cancelled</string>
    <!-- error message when the subscription has not been canceled successfully -->
    <string name="cancel_subscription_error">We were unable to cancel your subscription. Please contact support&#64;mega.nz for assistance</string>
    <!-- Menu item to kill all opened sessions -->
    <string name="action_kill_all_sessions">Close other sessions</string>
    <!-- Message after kill all opened sessions -->
    <string name="success_kill_all_sessions">The remaining sessions have been closed</string>
    <!-- Message after kill all opened sessions -->
    <string name="error_kill_all_sessions">Error when closing the opened sessions</string>
    <!-- General label for files -->
    <plurals name="general_num_files">
        <item quantity="one">File</item>
        <item quantity="other">Files</item>
    </plurals>
    <!-- Indicates how many contacts a folder is shared with. Plural. e.g. Shared with 7 contacts -->
    <plurals name="general_num_shared_with">
        <item quantity="one">Shared with %1$s</item>
        <item quantity="other">Shared with %1$d contacts</item>
    </plurals>
    <!-- Alert text before download. Please do not modify the %s placeholder as it will be replaced by the size to be donwloaded -->
    <string name="alert_larger_file">%s will be downloaded.</string>
    <!-- Alert text before download -->
    <string name="alert_no_app">There is no app to open the file %s. Do you want to continue with the download?</string>
    <!-- Dialog option that permits user do not show it again -->
    <string name="checkbox_not_show_again">Do not show again</string>
    <!-- Press back while login to cancel current login process. -->
    <string name="confirm_cancel_login">Are you sure that you want to cancel the current login process?</string>
    <!-- Login button -->
    <string name="login_text">Log in</string>
    <!-- email label -->
    <string name="email_text">Email</string>
    <!-- password label -->
    <string name="password_text">Password</string>
    <!-- Hint of the confirmation dialog to get link with password -->
    <string name="confirm_password_text">Confirm password</string>
    <!-- in the password edittext the user can see the password or asterisks. ABC shows the letters of the password -->
    <string name="abc">ABC</string>
    <!-- This question applies to users that do not have an account on MEGA yet -->
    <string name="new_to_mega">New to MEGA?</string>
    <!-- button that allows the user to create an account -->
    <string name="create_account">Create account</string>
    <!-- when the user tries to log in MEGA without typing the email -->
    <string name="error_enter_email">Please enter your email address</string>
    <!-- Title of the alert dialog when the user tries to recover the pass of a non existing account -->
    <string name="error_invalid_email">Invalid email address</string>
    <!-- when the user tries to log in MEGA without typing the password -->
    <string name="error_enter_password">Please enter your password</string>
    <!-- when the user tries to log in to MEGA without a network connection -->
    <string name="error_server_connection_problem">No network connection</string>
    <!-- when the user tries to log in to MEGA without a valid session -->
    <string name="error_server_expired_session">You have been logged out on this device from another location</string>
    <!-- the first step when logging in is calculate the private and public encryption keys -->
    <string name="login_generating_key">Generating encryption keys</string>
    <!-- Message displayed while the app is connecting to a MEGA server -->
    <string name="login_connecting_to_server">Connecting to the server</string>
    <!-- Status text when updating the file manager -->
    <string name="download_updating_filelist">Updating file list</string>
    <!-- title of the screen after creating an account when the user has to confirm the password to confirm the account -->
    <string name="login_confirm_account">Confirm account</string>
    <!-- when the user clicks on the link sent by MEGA after creating the account, this message is shown -->
    <string name="login_querying_signup_link">Checking validation link</string>
    <!-- Attempting to activate a MEGA account for a user. -->
    <string name="login_confirming_account">Activating account</string>
    <!-- After login, updating the file list, the file list should be processed before showing it to the user -->
    <string name="login_preparing_filelist">Preparing file list</string>
    <!-- when the user tries to share something to MEGA without being logged -->
    <string name="login_before_share">Please log in to share with MEGA</string>
    <!-- This toast message is shown on the login page when an email confirm link is no longer valid. -->
    <string name="reg_link_expired">Your confirmation link is no longer valid. Your account may already be activated or you may have cancelled your registration.</string>
    <!--  -->
    <string name="tour_space_title">MEGA Space</string>
    <!--  -->
    <string name="tour_speed_title">MEGA Speed</string>
    <!--  -->
    <string name="tour_privacy_title">MEGA Privacy</string>
    <!--  -->
    <string name="tour_access_title">MEGA Access</string>
    <!-- Full description text of the app in the Google Play page of the app (character limit 4000) -->
    <string name="tour_space_text">Register now and get 20 GB of free storage</string>
    <!--  -->
    <string name="tour_speed_text">Uploads are fast. Quickly share files with everyone</string>
    <!--  -->
    <string name="tour_privacy_text">Keep all your files safe with MEGA’s end-to-end encryption</string>
    <!--  -->
    <string name="tour_access_text">Get fully encrypted access anywhere, anytime</string>
    <!-- button that allows the user to create an account -->
    <string name="create_account_text">Create account</string>
    <!-- category in sort by action -->
    <string name="name_text">Name</string>
    <!-- First Name of the user -->
    <string name="first_name_text">First Name</string>
    <!-- Last name of the user -->
    <string name="lastname_text">Last Name</string>
    <!-- text placed on the checkbox of acceptation of the Terms of Service -->
    <string name="tos">I agree with MEGA’s [A]Terms of Service[/A]</string>
    <!-- Text placed on the checkbox to make sure user agree that understand the danger of losing password -->
    <string name="top">I understand that [B]if I lose my password, I may lose my data[/B]. Read more about [A]MEGA’s end-to-end encryption[/A].</string>
    <!-- Does the user already have a MEGA account -->
    <string name="already_account">Already have an account?</string>
    <!-- warning dialog -->
    <string name="create_account_no_terms">You have to accept our Terms of Service</string>
    <!-- warning dialog, for user do not tick checkbox of understanding the danger of losing password -->
    <string name="create_account_no_top">You need to agree that you understand the danger of losing your password</string>
    <!-- Warning message when the first name is a required field to submit a form. For example during the create account process. -->
    <string name="error_enter_username">Please enter your first name</string>
    <!-- Warning dialog -->
    <string name="error_enter_userlastname">Please enter your last name.</string>
    <!-- when creating the account -->
    <string name="error_short_password">Password is too short</string>
    <!-- when creating the account -->
    <string name="error_passwords_dont_match">Passwords do not match</string>
    <!-- when creating the account -->
    <string name="error_email_registered">This email address has already registered an account with MEGA</string>
    <!--  -->
    <string name="create_account_creating_account">Connecting to the server: Creating account</string>
    <!--  -->
    <string name="cancel_transfer_confirmation">Cancel this transfer?</string>
    <!--  -->
    <string name="cancel_all_transfer_confirmation">Cancel all transfers?</string>
    <!-- Label for any ‘Cancel all’ button to cancel transfers - (String as short as possible). -->
    <string name="cancel_all_action">Cancel all</string>
    <!-- Warning to confirm remove selected transfers. Plural more than 1 transfer -->
    <plurals name="cancel_selected_transfers">
        <item quantity="one">The selected transfer will be cancelled.</item>
        <item quantity="other">The selected transfers will be cancelled.</item>
    </plurals>
    <!-- The name of every users root drive in the cloud of MEGA. -->
    <string name="section_cloud_drive">Cloud Drive</string>
    <!-- Label to reference a recents section -->
    <string name="section_recents">Recents</string>
    <!-- title of the screen where the secondary media images are uploaded, and name of the folder where the secondary media images are uploaded -->
    <string name="section_secondary_media_uploads">Media Uploads</string>
    <!-- Section name for the “Messages” section.Preferably one word. There is little space for this word. -->
    <string name="section_inbox">Inbox</string>
    <!-- title of the screen that shows the files saved for offline in the device -->
    <string name="section_saved_for_offline">Saved for Offline</string>
    <!-- the options of what to upload in an array. Needed for the settings, the options of what to upload. -->
    <string name="section_saved_for_offline_new">Offline</string>
    <!-- Label showing the location of a node which is not in root navigation level. The first placeholder is the name of the parent folder. The second placeholder is the name of the section in which the file is. e.g. PR reviews and tickets (Cloud Drive) -->
    <string name="location_label">%1$s (%2$s)</string>
    <!-- title of the screen that shows all the shared items -->
    <string name="title_shared_items">Shared items</string>
    <!-- title of the screen that shows all the shared items -->
    <string name="section_shared_items">Shared folders</string>
    <!-- The title of the trash bin in the tree of the file manager. -->
    <string name="section_rubbish_bin">Rubbish Bin</string>
    <!-- Section name for the “Contacts” section.Preferably one word. There is little space for this word. -->
    <string name="section_contacts">Contacts</string>
    <!-- Item of the navigation title for the contacts section when there is any pending incoming request -->
    <string name="section_contacts_with_notification">Contacts [A](%1$d)[/A]</string>
    <!-- Empty state when the user has not sent any contact request to other users -->
    <string name="sent_requests_empty">[B]No [/B][A]sent requests[/A]</string>
    <!-- Empty state when the user has not received any contact request from other users -->
    <string name="received_requests_empty">[B]No [/B][A]received requests[/A]</string>
    <!-- Title for the file transfer screen (with the up & download) -->
    <string name="section_transfers">Transfers</string>
    <!-- Section name for the “My Account” section.Preferably one or two words. There is little space for this. -->
    <string name="section_account">My Account</string>
    <!-- title of the screen where the camera images are uploaded, and name of the folder where camera images are uploaded -->
    <string name="section_photo_sync">Camera Uploads</string>
    <!-- Capital letters. Incoming shared folders. The title of a tab -->
    <string name="tab_incoming_shares">Incoming</string>
    <!-- Capital letters. Outgoing shared folders. The title of a tab -->
    <string name="tab_outgoing_shares">Outgoing</string>
    <!-- Capital letters. Files with link. The title of a tab -->
    <string name="tab_links_shares">Links</string>
    <!-- Label for any ‘Incoming shares’ button, link, text, title, etc. - (String as short as possible). -->
    <string name="title_incoming_shares_explorer">Incoming Shares</string>
    <!-- Title of the share with file explorer -->
    <string name="title_incoming_shares_with_explorer">Incoming shares with</string>
    <!-- message when there are no files in the Cloud drive -->
    <string name="file_browser_empty_cloud_drive">No files in your Cloud Drive</string>
    <!-- Text that indicates that a folder is currently empty -->
    <string name="file_browser_empty_folder">Empty Folder</string>
    <!-- Title of the fragment Choose Account -->
    <string name="choose_account_fragment">CHOOSE ACCOUNT</string>
    <!-- The file are available “offline” (without a network Wi-Fi mobile data connection) -->
    <string name="file_properties_available_offline">Available Offline</string>
    <!-- category in sort by action -->
    <string name="file_properties_info_size_file">Size</string>
    <!-- When the file/folder was last modified -->
    <string name="file_properties_info_last_modified">Last modified</string>
    <!-- Label to display the date and time when a file/folder has been added (uploaded) to MEGA. -->
    <string name="file_properties_info_added">Added</string>
    <!-- the label when a folder can be accesed by public users -->
    <string name="file_properties_shared_folder_public_link">Public link</string>
    <!-- Item menu option upon clicking on a file folder. Refers to the permissions of a file folder in the file manager. -->
    <string name="file_properties_shared_folder_permissions">Permissions</string>
    <!-- Title of the dialog to choose permissions when sharing. -->
    <string name="dialog_select_permissions">Share Permissions</string>
    <!-- menu item -->
    <string name="file_properties_shared_folder_change_permissions">Change permissions</string>
    <!-- when listing all the contacts that shares a folder -->
    <string name="file_properties_shared_folder_select_contact">Shared with</string>
    <!-- send a file to a MEGA user -->
    <string name="file_properties_send_file_select_contact">Send to</string>
    <!-- shows the owner of an incoming shared folder -->
    <string name="file_properties_owner">Owner</string>
    <!-- positive button on dialog to invite a contact -->
    <string name="contact_invite">Invite</string>
    <!-- option to reinvite a contact -->
    <string name="contact_reinvite">Reinvite</string>
    <!-- The text of the notification button that is displayed when there is a call in progress, another call is received and ignored. -->
    <string name="contact_ignore">Ignore</string>
    <!-- option to decline a contact invitation -->
    <string name="contact_decline">Decline</string>
    <!-- option to accept a contact invitation -->
    <string name="contact_accept">Accept</string>
    <!-- Label for the option of the sliding panel to show the contact info -->
    <string name="contact_properties_activity">Contact info</string>
    <!-- Adding new relationships (contacts) using the actions. -->
    <string name="contacts_list_empty_text">Add new contacts using the button below</string>
    <!-- Add new contacts before sharing. -->
    <string name="contacts_explorer_list_empty_text">Add a new contact to share</string>
    <!-- Error message -->
    <string name="error_not_enough_free_space">Not enough free space on your device</string>
    <!-- This is button text on the Get Link dialog. This lets the user get a public file/folder link without the decryption key e.g. https://mega.nz/#!Qo12lSpT. -->
    <string name="option_link_without_key">Link without key</string>
    <!-- Alert Dialog to get link -->
    <string name="option_decryption_key">Decryption key</string>
    <!-- Alert shown when some content is sharing with chats and they are processing -->
    <string name="download_preparing_files">Preparing files</string>
    <!-- Message when many downloads start. Plural more than 1 file. Placeholder is for include the number of downloads in runtime. -->
    <plurals name="download_began">
        <item quantity="one">Download has started</item>
        <item quantity="other">%1$d downloads have started</item>
    </plurals>
    <!-- Message when many downloads finish. Plural more than 1 file. Placeholder is for include the number of downloads in runtime. -->
    <plurals name="download_finish">
        <item quantity="one">Download has finished</item>
        <item quantity="other">%1$d downloads have finished</item>
    </plurals>
    <!-- Message when many uploads start. Plural more than 1 file. Placeholder is for include the number of uploads in runtime. -->
    <plurals name="upload_began">
        <item quantity="one">Upload has started</item>
        <item quantity="other">%1$d uploads have started</item>
    </plurals>
    <!-- Message when many downloads finish. Plural more than 1 file. Placeholder is for include the number of uploads in runtime. -->
    <plurals name="upload_finish">
        <item quantity="one">Upload has finished</item>
        <item quantity="other">%1$d uploads have finished</item>
    </plurals>
    <!-- Warning shown when it tries to download some empty folders. Plural -->
    <plurals name="empty_folders">
        <item quantity="one">Folder is empty.</item>
        <item quantity="other">Folders are empty.</item>
    </plurals>
    <!-- Hint how to cancel the download -->
    <string name="download_touch_to_cancel">Touch to cancel</string>
    <!-- Hint how to cancel the download -->
    <string name="download_touch_to_show">View transfers</string>
    <!-- Warning message -->
    <string name="error_file_size_greater_than_4gb">Most devices can’t download files greater than 4GB. Your download will probably fail</string>
    <!-- message when trying to open a downloaded file but there isn’t any app that open that file. Example: a user downloads a pdf but doesn’t have any app to read a pdf -->
    <string name="intent_not_available">There isn’t any available app to execute this file on your device</string>
    <!-- Message when trying to open a location message but there isn’t any app that open that location. -->
    <string name="intent_not_available_location">There are no apps available on your device to open this location</string>
    <!-- Message displayed when user tries to open a file with a 3rd party app using the option "Open with" but there isn't any app installed in the device which can open that file type, e.g. user tries to open a ".txt" but doesn’t have any installed 3rd party app which supports ".txt" files. -->
    <string name="intent_not_available_file">You may not have any apps installed which support this file type</string>
    <!-- to share an image using Facebook, Whatsapp, etc -->
    <string name="context_share_image">Share image using</string>
    <!-- create a link of a file and send it using an app from the device -->
    <string name="context_get_link">Share link</string>
    <!-- Delete a link label -->
    <string name="context_delete_link">Delete link</string>
    <!-- Item menu option upon right click on one or multiple files. -->
    <string name="context_leave_menu">Leave</string>
    <!-- Title alert before leaving a share. -->
    <string name="alert_leave_share">Leave share</string>
    <!-- Item menu option upon right click on one or multiple files. -->
    <string name="context_clean_shares_menu">Remove share</string>
    <!-- Item menu option upon right click on one or multiple files. -->
    <string name="context_remove_link_menu">Remove link</string>
    <!-- Warning that appears prior to remove a link of a file. Singular. -->
    <string name="context_remove_link_warning_text">This link will not be publicly available anymore.</string>
    <!-- Warning that appears prior to remove links of files. Plural. -->
    <plurals name="remove_links_warning_text">
        <item quantity="one">This link will not be publicly available anymore.</item>
        <item quantity="other">These links will not be publicly available anymore.</item>
    </plurals>
    <!-- Item menu option upon right click on one or multiple files. -->
    <string name="context_rename">Rename</string>
    <!-- Title of a dialog to rename a node. The place holder is to set the current name of the node. -->
    <string name="rename_dialog_title">Rename %1$s</string>
    <!-- Menu option to open a link. Also title of the dialog to open a link. -->
    <string name="context_open_link_title">Open link</string>
    <!-- Item menu option upon right click on one or multiple files. -->
    <string name="context_open_link">Open</string>
    <!-- while renaming a file or folder -->
    <string name="context_renaming">Renaming</string>
    <!-- while file provider is downloading a file -->
    <string name="context_preparing_provider">Preparing file</string>
    <!-- Item menu option upon right click on one or multiple files. -->
    <string name="context_download">Download</string>
    <!-- Item menu option upon right click on one or multiple files. -->
    <string name="context_move">Move</string>
    <!-- while moving a file or folder -->
    <string name="context_moving">Moving</string>
    <!-- Item menu option upon right click on one or multiple files. -->
    <string name="context_copy">Copy</string>
    <!-- Item menu option upon right click on one or multiple files. -->
    <string name="context_upload">Upload</string>
    <!-- while copying a file or folder -->
    <string name="context_copying">Copying</string>
    <!-- menu item -->
    <string name="context_move_to_trash">Move to Rubbish Bin</string>
    <!-- menu item -->
    <string name="context_delete_from_mega">Remove from MEGA</string>
    <!-- Input field description in the create folder dialog. -->
    <string name="context_new_folder_name">Folder Name</string>
    <!-- when adding a new contact. in the dialog -->
    <string name="context_new_contact_name">Contact email</string>
    <!-- status dialog when performing the action -->
    <string name="context_creating_folder">Creating folder</string>
    <!-- Menu item -->
    <string name="context_download_to">Save to</string>
    <!-- Menu option title -->
    <string name="context_clear_rubbish">Clear Rubbish Bin</string>
    <!-- Ask for confirmation before removing all the elements of the rubbish bin -->
    <string name="clear_rubbish_confirmation">You are about to permanently remove all items from your Rubbish Bin.</string>
    <!-- send cancel subscriptions dialog -->
    <string name="context_send">Send</string>
    <!-- send the file to inbox -->
    <string name="context_send_file_inbox">Send to contact</string>
    <!-- Menu option to delete one or multiple selected items. -->
    <string name="context_remove">Remove</string>
    <!-- Menu option to delete selected items of the offline state -->
    <string name="context_delete_offline">Remove from Offline</string>
    <!-- menu item -->
    <string name="context_share_folder">Share folder</string>
    <!-- menu item -->
    <string name="context_send_file">Send file to chat</string>
    <!-- menu item -->
    <string name="context_send_contact">Share contact to chat</string>
    <!-- open a shared folder -->
    <string name="context_view_shared_folders">View shared folders</string>
    <!-- Item menu option upon clicking on one or multiple files. -->
    <string name="context_sharing_folder">Sharing</string>
    <!-- Menu option to manage a shared folder. -->
    <string name="manage_share">Manage share</string>
    <!-- menu item -->
    <string name="context_delete">Delete</string>
    <!-- success message when removing a contact request -->
    <string name="context_contact_invitation_deleted">Request deleted</string>
    <!-- success message when reinvite a contact -->
    <string name="context_contact_invitation_resent">Request resent</string>
    <!-- success message when sending a contact request -->
    <string name="context_contact_request_sent">Request successfully sent to %s. View in Sent requests tab.</string>
    <!-- success message when removing a contact -->
    <string name="context_contact_removed">Contact removed</string>
    <!-- error message -->
    <string name="context_contact_not_removed">Error. Contact not removed</string>
    <!-- success message when chaning the permissionss -->
    <string name="context_permissions_changed">Permissions changed</string>
    <!-- error message -->
    <string name="context_permissions_not_changed">Error. Permissions not changed</string>
    <!-- message when trying to create a folder that already exists -->
    <string name="context_folder_already_exists">Folder already exists</string>
    <!-- message when trying to create a invite a contact already that is already added -->
    <string name="context_contact_already_exists">%s is already a contact</string>
    <!-- message when trying to send a file without full access -->
    <string name="context_send_no_permission">You do not have permission to send this file</string>
    <!-- success message when creating a folder -->
    <string name="context_folder_created">Folder created</string>
    <!-- error message when creating a folder -->
    <string name="context_folder_no_created">Error. Folder not created</string>
    <!-- success message when renaming a node -->
    <string name="context_correctly_renamed">Renamed successfully</string>
    <!-- error message -->
    <string name="context_no_renamed">Error. Not renamed</string>
    <!-- success message when copying a node -->
    <string name="context_correctly_copied">Copied successfully</string>
    <!-- success message when sending a node to Inbox -->
    <string name="context_correctly_sent_node">Sent to Inbox</string>
    <!-- error message when sending a node to Inbox -->
    <string name="context_no_sent_node">Error. Not sent to Inbox</string>
    <!-- error message -->
    <string name="context_no_copied">Error. Not copied</string>
    <!-- message that appears when a user tries to move/copy/upload a file but doesn’t choose a destination folder -->
    <string name="context_no_destination_folder">Please choose a destination folder</string>
    <!-- success message when moving a node -->
    <string name="context_correctly_moved">Moved successfully</string>
    <!-- success message when moving a node -->
    <string name="number_correctly_moved">%d items moved successfully.</string>
    <!-- success message when moving a node -->
    <string name="number_incorrectly_moved">%d items were not moved successfully</string>
    <!-- success message when moving a node -->
    <string name="context_correctly_moved_to_rubbish">Moved to the Rubbish Bin successfully</string>
    <!-- error message -->
    <string name="context_no_moved">Error. Not moved</string>
    <!-- success message when sharing a folder -->
    <string name="context_correctly_shared">Shared successfully</string>
    <!-- error message when sharing a folder -->
    <string name="context_no_shared_number">Error. %d shares were not completed</string>
    <!-- success message when sharing a folder -->
    <string name="context_correctly_shared_removed">Remove shares successfully</string>
    <!-- error message when sharing a folder -->
    <string name="context_no_shared_number_removed">Error. %d process of removing shares is not completed</string>
    <!-- error message -->
    <string name="context_no_shared">Error. Not shared</string>
    <!-- error message -->
    <string name="context_no_removed_shared">Error. Share failed to remove</string>
    <!-- success message when removing a sharing -->
    <string name="context_remove_sharing">Folder sharing removed</string>
    <!-- error message -->
    <string name="context_no_link">Link creation failed</string>
    <!-- success message when removing a node from MEGA -->
    <string name="context_correctly_removed">Deleted successfully</string>
    <!-- error message -->
    <string name="context_no_removed">Error. Deletion failed</string>
    <!-- success message when moving a node -->
    <string name="number_correctly_removed">%d items removed successfully from MEGA</string>
    <!-- error message when moving a node -->
    <string name="number_no_removed">%d items are not removed successfully</string>
    <!-- Success message when left shared folders -->
    <string name="number_correctly_leaved">%d folders left successfully.</string>
    <!-- Message shown when a share has been left -->
    <string name="share_left">Share left</string>
    <!-- error message when moving a node -->
    <string name="number_no_leaved">%d folders were not left successfully</string>
    <!-- success message when sending multiple files -->
    <string name="number_correctly_sent">File sent to %d contacts successfully</string>
    <!-- error message when sending multiple files -->
    <string name="number_no_sent">File was not sent to %d contacts</string>
    <!-- success message when sending multiple files -->
    <string name="number_correctly_sent_multifile">%d files sent successfully</string>
    <!-- error message when sending multiple files -->
    <string name="number_no_sent_multifile">%d files failed to send</string>
    <!-- success message when sending multiple files -->
    <string name="number_correctly_copied">%d items copied successfully</string>
    <!-- error message when sending multiple files -->
    <string name="number_no_copied">%d items were not copied</string>
    <!-- success message when removing several contacts -->
    <string name="number_contact_removed">%d contacts removed successfully</string>
    <!-- error message when removing several contacts -->
    <string name="number_contact_not_removed">%d contacts were not removed</string>
    <!-- success message when sharing a file with multiple contacts -->
    <string name="number_contact_file_shared_correctly">Folder shared with %d contacts successfully</string>
    <!-- success message when sharing multiple files -->
    <string name="number_correctly_shared">%d folders shared successfully</string>
    <!-- error message when sharing multiple files -->
    <string name="number_no_shared">%d folders were not shared</string>
    <!-- success message when sending a file to a contact -->
    <string name="context_correctly_copied_contact">Successfully sent to:</string>
    <!-- success message when removing all the contacts of a shared folder -->
    <string name="context_correctly_removed_sharing_contacts">The folder is no longer shared</string>
    <!-- error message when removing all the contacts of a shared folder -->
    <string name="context_no_removed_sharing_contacts">An error occurred. The folder is still shared with another contact</string>
    <!-- option available for just one file -->
    <string name="context_select_one_file">Select just one file</string>
    <!-- success message when emptying the RB -->
    <string name="rubbish_bin_emptied">Rubbish Bin emptied successfully</string>
    <!-- error message when emptying the RB -->
    <string name="rubbish_bin_no_emptied">An error occurred. The Rubbish Bin has not been emptied</string>
    <!-- dialog cancel subscriptions -->
    <string name="dialog_cancel_subscriptions">You are about to cancel your MEGA subscription. Please let us know if there is anything we can do to help change your mind.</string>
    <!-- hint cancel subscriptions dialog -->
    <string name="hint_cancel_subscriptions">Type feedback here</string>
    <!-- send cancel subscriptions dialog -->
    <string name="send_cancel_subscriptions">Send</string>
    <!-- confirmation cancel subscriptions dialog -->
    <string name="confirmation_cancel_subscriptions">Thank you for your feedback. Are you sure you want to cancel your MEGA subscription?</string>
    <!-- provide a reason to cancel subscriptions dialog -->
    <string name="reason_cancel_subscriptions">Your subscription has not been cancelled. Please provide a reason for your cancellation</string>
    <!-- Confirmation message of the dialog shown when a subscription has been processed successfully -->
    <string name="message_user_purchased_subscription">Thanks. Your payment is processing. Please email us at support&#64;mega.co.nz if you have not received your upgrade within 24 hours.</string>
    <!-- Pop up message shows when user purchased a lower level of subscription -->
    <string name="message_user_purchased_subscription_down_grade">Your new subscription will take effect once the current one expires, the new price will be charged at that time.</string>
    <!-- Pop up message shows when user purchased a subscription with a payment method that can not be processed in real time, e.g. voucher -->
    <string name="message_user_payment_pending">Your subscription will take effect once the payment is processed by Google.</string>
    <!--  -->
    <string name="subscription_type_monthly">Monthly</string>
    <!--  -->
    <string name="subscription_type_yearly">Yearly</string>
    <!-- success message after removing the public link of a folder -->
    <string name="context_node_private">The folder is now private</string>
    <!-- success message after removing a share of a folder. a contact has no access to the folder now -->
    <string name="context_share_correctly_removed">Share removed</string>
    <!-- Menu option to create a new folder in the file manager. -->
    <string name="menu_new_folder">New folder</string>
    <!-- Menu option to add a contact to your contact list. -->
    <string name="menu_add_contact">Add contact</string>
    <!-- Menu option to add a contact to your contact list. -->
    <string name="menu_add_contact_and_share">Add contact and share</string>
    <!-- Title of the alert to introduce the decryption key -->
    <string name="alert_decryption_key">Decryption Key</string>
    <!-- Message of the alert to introduce the decryption key -->
    <string name="message_decryption_key">Please enter the decryption key for the link</string>
    <!-- error message shown on the decryption key dialog if the key typed in was wrong -->
    <string name="invalid_decryption_key">Invalid decryption key</string>
    <!-- upload to. Then choose an Image file -->
    <string name="upload_to_image">Image</string>
    <!-- upload to. Then choose an Audio file -->
    <string name="upload_to_audio">Audio</string>
    <!-- Title of the button in the contact info screen to start a video call -->
    <string name="upload_to_video">Video</string>
    <!-- Label for the current uploaded size of a file. For example, 3 files, 50KB uploaded -->
    <string name="upload_uploaded">uploaded</string>
    <!-- Status text at the beginning of an upload, Status text at the beginning of an upload for 2 or more files -->
    <plurals name="upload_prepare">
        <item quantity="one">Processing file</item>
        <item quantity="other">Processing files</item>
    </plurals>
    <!-- error message when downloading a file -->
    <string name="error_temporary_unavaible">Resource temporarily not available, please try again later</string>
    <!-- Error message when the selected file cannot be opened -->
    <string name="upload_can_not_open">Cannot open selected file</string>
    <!-- when a zip file is downloaded and clicked, the app unzips the file. This is the status text while unzipping the file -->
    <string name="unzipping_process">Unzipping file</string>
    <!-- error message while browsing the local filesystem -->
    <string name="error_io_problem">File system problem</string>
    <!-- error message while browsing the local filesystem -->
    <string name="general_error">Error happened when executing the action</string>
    <!-- title of the image gallery -->
    <string name="full_screen_image_viewer_label">Image viewer</string>
    <!-- Headline for the amount of storage space is used -->
    <string name="my_account_used_space">Used storage space</string>
    <!-- menu item -->
    <string name="my_account_change_password">Change password</string>
    <!-- Dialog text overquota error -->
    <string name="overquota_alert_text">You have exceeded your storage limit. Would you like to upgrade your account?</string>
    <!-- when did the last session happen -->
    <string name="my_account_last_session">Last session</string>
    <!-- message displayed while the app is changing the password -->
    <string name="my_account_changing_password">Changing password</string>
    <!-- when changing the password, the first edittext is to enter the current password -->
    <string name="my_account_change_password_oldPassword">Current password</string>
    <!-- when changing the password -->
    <string name="my_account_change_password_newPassword1">New password</string>
    <!-- when changing the password -->
    <string name="my_account_change_password_newPassword2">Confirm new password</string>
    <!-- when changing the password or creating the account, the password is required twice and check that both times are the same -->
    <string name="my_account_change_password_dont_match">Passwords do not match</string>
    <!-- title of the selection of the pro account wanted -->
    <string name="upgrade_select_pricing">Select plan</string>
    <!-- the user has to decide the way of payment -->
    <string name="select_membership_1">Monthly or annually recurring</string>
    <!-- choose the payment method option when no method is available -->
    <string name="no_available_payment_method">There is no payment method set for this plan currently. Please select one.</string>
    <!-- button to decide monthly payment. The asterisk is needed -->
    <string name="upgrade_per_month">Monthly*</string>
    <!-- button to decide annually payment. The asterisk is needed -->
    <string name="upgrade_per_year">Annually*</string>
    <!-- the user can get the link and it’s copied to the clipboard -->
    <string name="file_properties_get_link">The link has been copied to the clipboard</string>
    <!-- before sharing an image, the preview has to be downloaded -->
    <string name="full_image_viewer_not_preview">The preview has not been downloaded yet. Please wait</string>
    <!-- due to device is low on memory, cannot load an image preview temporarily -->
    <string name="not_load_preview_low_memory">Not enough free memory to display preview. Please try again later.</string>
    <!-- alert when clicking a newsignup link being logged -->
    <string name="log_out_warning">Please log out before creating the account</string>
    <!-- message shown in the screen when there are not any active transfer -->
    <string name="transfers_empty">No active transfers</string>
    <!-- menu item -->
    <string name="menu_pause_transfers">Pause transfers</string>
    <!-- menu item -->
    <string name="menu_cancel_all_transfers">Cancel all transfers</string>
    <!-- Option of the sliding panel to capture a new picture to upload to Cloud Drive or to set as user avatar -->
    <string name="menu_take_picture">Capture</string>
    <!-- Dialog title, to explain why MEGA needs the ’display over other apps’ permission (Android 10) -->
    <string name="ask_for_display_over_title">Allow notifications for incoming MEGA calls</string>
    <!-- Dialog message, to explain why MEGA needs the ’display over other apps’ permission (Android 10) -->
    <string name="ask_for_display_over_msg">Please grant MEGA permission to display over other apps for calls.</string>
    <!-- Prompt text shows when the user doesn’t want to make MEGA grant the ’display over other apps’ permission for now (Android 10) -->
    <string name="ask_for_display_over_explain">You can still manually grant permissions in the device Settings.</string>
    <!-- the options of how to upload, but in an array. needed for the settings, how to upload the camera images. only when Wi-Fi connected -->
    <string name="cam_sync_wifi">Wi-Fi only</string>
    <!-- the options of how to upload, but in an array. needed for the settings, how to upload the camera images. when Wi-Fi connected and using data plan -->
    <string name="cam_sync_data">Wi-Fi or mobile data</string>
    <!-- The upload of the user’s photos orvideos from their specified album is in progress. -->
    <string name="cam_sync_syncing">Camera Uploads in progress</string>
    <!-- confirmation question for cancelling the camera uploads -->
    <string name="cam_sync_cancel_sync">Do you want to stop Camera Uploads?</string>
    <!-- title of the notification when camera upload is enabled -->
    <string name="settings_camera_notif_title">Uploading files of media folders</string>
    <!-- title of the notification when camera upload is checking files -->
    <string name="settings_camera_notif_checking_title">Checking for files to be uploaded</string>
    <!-- title of the notification when camera upload is initializing -->
    <string name="settings_camera_notif_initializing_title">Initialising Camera Uploads</string>
    <!-- title of the notification when camera upload’s primary local folder is unavailable. -->
    <string name="camera_notif_primary_local_unavailable">Camera Uploads have been disabled. Your local folder is unavailable.</string>
    <!-- title of the notification when camera upload’s secondary local folder is unavailable. -->
    <string name="camera_notif_secondary_local_unavailable">Media Uploads have been disabled. Your local folder is unavailable.</string>
    <!-- notification camera uploads complete -->
    <string name="settings_camera_notif_complete">Camera uploads complete</string>
    <!-- settings of the Appearance section -->
    <string name="settings_appearance">Appearance</string>
    <!-- settings of the Features section -->
    <string name="settings_features">Features</string>
    <!-- label of storage in upgrade/choose account page, it is being used with a variable, e.g. for LITE user it will show ‘200GB Storage’. -->
    <string name="settings_storage">Storage</string>
    <!-- Settings of the Passcode -->
    <string name="settings_passcode_lock">Passcode lock</string>
    <!-- Setting to allow the user to select the preferred passcode type -->
    <string name="settings_passcode_option">Passcode options</string>
    <!-- Helper text to explain why we have this `Require me to plug in` setting, placeholder - 100 to 1000 in MB -->
    <string name="settings_camera_upload_charging_helper_label">Video compression uses considerable amounts of power. Please plug in your device to charge if the videos to be compressed are larger than %s.</string>
    <!-- Helper text to explain the things to note if enable the feature of including GPS info -->
    <string name="settings_camera_upload_include_gps_helper_label">If enabled, location information will be included with your pictures. Please be careful when sharing them.</string>
    <!-- Settings category title for cache and offline files -->
    <string name="settings_advanced_features">Advanced</string>
    <!-- Settings preference title for cache -->
    <string name="settings_advanced_features_cache">Clear Cache</string>
    <!-- Settings preference title for offline files -->
    <string name="settings_advanced_features_offline">Clear Offline Files</string>
    <!-- description of switch ‘Open file when download is completed’ -->
    <string name="settings_auto_play_label">Open file when downloaded</string>
    <!-- Settings preference title for delete account -->
    <string name="settings_delete_account">Delete account</string>
    <!-- Size of files in offline or cache folders -->
    <string name="settings_advanced_features_size">Currently using %s</string>
    <!-- Calculating Size of files in offline or cache folders -->
    <string name="settings_advanced_features_calculating">Calculating</string>
    <!-- title of the setting to set the default download location -->
    <string name="settings_storage_download_location">Default download location</string>
    <!-- Whether to always ask the user each time. -->
    <string name="settings_storage_ask_me_always">Always ask for download location</string>
    <!-- Whether to enable the storage in advanced devices -->
    <string name="settings_storage_advanced_devices">Display advanced devices (external SD)</string>
    <!-- Label of button on account page that ask user to add their phone number -->
    <string name="add_phone_number_label">Add a phone number</string>
    <!-- enter verification code page title -->
    <string name="verify_account_title">Verify your account</string>
    <!-- Text to explain to user why to verify phone number (account suspended use case) -->
    <string name="verify_account_helper_locked">Your account has been locked temporarily due to potential abuse. Please verify your phone number to unlock your account.</string>
    <!-- Hint text of the country edittext for billing purposes -->
    <string name="general_country_label">Country</string>
    <!-- Hint text of the region edittext for choosing dial code. -->
    <string name="sms_region_label">Region</string>
    <!-- place holder for enter mobile number field -->
    <string name="verify_account_phone_number_placeholder">Your phone number</string>
    <!-- Button label - go to previous page -->
    <string name="general_back_button">Back</string>
    <!-- button label - quite sms verification use case -->
    <string name="verify_account_not_now_button">Not now</string>
    <!-- Button label - confirm some action -->
    <string name="general_confirm_button">Confirm</string>
    <!-- On “add phone number” page, an error message will be shown if user click next button without select country code. -->
    <string name="verify_account_invalid_country_code">Please select a region code</string>
    <!-- On “Add phone number” page, a toast error message will be shown if the country code cannot be fetched from back end. -->
    <string name="verify_account_not_loading_country_code">Region codes could not be fetched.</string>
    <!-- error message if user click next button without enter a valid phone number -->
    <string name="verify_account_invalid_phone_number">Please supply a valid phone number.</string>
    <!-- Label tell user to enter received txt to below input boxes -->
    <string name="verify_account_enter_txt_label">Please enter the verification code sent to</string>
    <!-- enter verification code page title -->
    <string name="verify_account_enter_code_title">Verify your account</string>
    <!-- error message that will show to user when user entered invalid verification code -->
    <string name="verify_account_incorrect_code">Wrong code. Please try again or resend.</string>
    <!-- text message to remind user to resend verification code -->
    <string name="verify_account_resend_label">Didn’t receive the code?</string>
    <!-- Button to resend the create account email to a new email address in case the previous email address was misspelled -->
    <string name="general_resend_button">Resend</string>
    <!-- error message that will show to user when host detected that the mobile number has been registered already -->
    <string name="verify_account_error_phone_number_register">This number is already associated with a MEGA account.</string>
    <!-- error message that will show to user when user reached the sms verification daily limit -->
    <string name="verify_account_error_reach_limit">You have reached the daily limit</string>
    <!-- error message that will show to user when user reached the sms verification daily limit -->
    <string name="verify_account_error_wrong_code">The verification code doesn’t match.</string>
    <!-- error message that will show to user when code has been verified -->
    <string name="verify_account_error_code_verified">The code has been verified</string>
    <!-- error message that will show to user when user entered invalid verification code -->
    <string name="verify_account_error_invalid_code">Wrong code. Please try again or resend.</string>
    <!-- verify phone number successfully -->
    <string name="verify_account_successfully">Your phone number has been verified successfully</string>
    <!-- If the user has an internal storage and an external SD card, it has to be set on the settings screen, external storage option -->
    <string-array name="settings_storage_download_location_array">
        <item>Internal storage</item>
        <item>External storage</item>
    </string-array>
    <!-- If the user has an internal storage and an external SD card, it has to be set on the settings screen, internal storage option -->
    <string name="internal_storage_label">Internal storage</string>
    <!-- If the user has an internal storage and an external SD card, it has to be set on the settings screen, external storage option -->
    <string name="external_storage_label">External storage</string>
    <!-- choose the way the new user’s email is inserted, import from phone option -->
    <string-array name="add_contact_array">
        <item>Write the user’s email</item>
        <item>Import from device</item>
    </string-array>
    <!-- settings option -->
    <string name="settings_camera_upload_on">Enable Camera Uploads</string>
    <!-- settings option -->
    <string name="settings_camera_upload_turn_on">Turn on Camera Uploads</string>
    <!-- settings option -->
    <string name="settings_camera_upload_off">Disable Camera Uploads</string>
    <!-- settings option. How to upload the camera images: via Wi-Fi only or via Wi-Fi and data plan -->
    <string name="settings_camera_upload_how_to_upload">How to upload</string>
    <!-- The Secondary Media uploads allows to create a second Camera Folder synchronization. Enabling it would imply to choose a new local folder and then, a new destination folder in MEGA. This is the text that appears in the settings option to enable the second synchronization. -->
    <string name="settings_secondary_upload_on">Enable Secondary Media uploads</string>
    <!-- The Secondary Media uploads allows to create a second Camera Folder synchronization. Disabling it would imply that the current second sync won’t be running anymore. This is the text that appears in the settings option to disable the second synchronization. -->
    <string name="settings_secondary_upload_off">Disable Secondary Media uploads</string>
    <!-- Title of shared folder explorer to choose a folder to perform an action -->
    <string name="settings_empty_folder">Choose folder</string>
    <!-- the options of how to upload, but in an array. needed for the settings, how to upload the camera images. only when Wi-Fi connected -->
    <string-array name="settings_camera_upload_how_to_entries">
        <item>Wi-Fi or mobile data</item>
        <item>Wi-Fi only</item>
    </string-array>
    <!-- What kind of files are going to be uploaded: images, videos or both -->
    <string name="settings_camera_upload_what_to_upload">File Upload</string>
    <!-- what kind of file are going to be uploaded. Needed for the settings summary -->
    <string-array name="settings_camera_upload_file_upload_entries">
        <item>Photos only</item>
        <item>Videos only</item>
        <item>Photos and videos</item>
    </string-array>
    <!-- Option to choose that the camera sync will only be enable when the device is charging -->
    <string name="settings_camera_upload_charging">Only when charging</string>
    <!-- Title of ‘Include location tags’ setting option. Once enabled, Camera Uploads will include the location info from pictures those are being uploaded -->
    <string name="settings_camera_upload_include_gps">Include location tags</string>
    <!-- Option to choose that the video compression will only be enable when the device is charging -->
    <string name="settings_camera_upload_require_plug_in">Require me to actively charge my device</string>
    <!-- Option to choose that the camera sync will maintain the local file names when uploading -->
    <string name="settings_keep_file_names">Keep file names as in the device</string>
    <!-- The location of where the user photos or videos are stored in the device. -->
    <string name="settings_local_camera_upload_folder">Local Camera folder</string>
    <!-- The location of where the user photos or videos are stored in MEGA. -->
    <string name="settings_mega_camera_upload_folder">MEGA Camera Uploads folder</string>
    <!-- The location of where the user photos or videos of the secondary sync are stored in the device. -->
    <string name="settings_local_secondary_folder">Local Secondary folder</string>
    <!-- The location of where the user photos or videos of the secondary sync are stored in MEGA. -->
    <string name="settings_mega_secondary_folder">MEGA Secondary folder</string>
    <!-- what kind of file are going to be uploaded. Needed for the settings summary -->
    <string name="settings_camera_upload_only_photos">Photos only</string>
    <!-- what kind of file are going to be uploaded. Needed for the settings summary -->
    <string name="settings_camera_upload_only_videos">Videos only</string>
    <!-- what kind of file are going to be uploaded. Needed for the settings summary -->
    <string name="settings_camera_upload_photos_and_videos">Photos and videos</string>
    <!-- status text when no custom photo sync folder has been set -->
    <string name="settings_pin_lock_code_not_set">Not set</string>
    <!-- Settings of the Passcode -->
    <string name="settings_passcode_lock_switch">Passcode Lock</string>
    <!-- Settings option to change Passcode. -->
    <string name="settings_change_passcode">Change passcode</string>
    <!-- Settings option screen to change Passcode. -->
    <string name="title_change_passcode">Change passcode lock</string>
    <!-- Settings option to set the timer to ask for passcode. -->
    <string name="settings_require_passcode">Require passcode</string>
    <!-- Option available to choose in some context to make an action immediately. -->
    <string name="action_immediately">Immediately</string>
    <!-- Button after the Passcode code input field -->
    <string name="pin_lock_enter">Enter</string>
    <!-- Error message when not typing the Passcode code correctly. Plural. The placeholder indicates the number of failed attempts. E.g. 7 failed passcode attempts -->
    <plurals name="passcode_lock_alert_attempts">
        <item quantity="one">1 failed passcode attempt</item>
        <item quantity="other">%1$d failed passcode attempts</item>
    </plurals>
    <!-- Error message when not typing the Passcode code correctly -->
    <string name="pin_lock_alert">You will be logged out and your offline files will be deleted after 10 failed attempts</string>
    <!-- error message when not typing the Passcode code correctly -->
    <string name="pin_lock_incorrect">Incorrect code</string>
    <!-- Error message when not typing the Passcode correctly and have several attempts left. The placeholder is to display the number of attempts left in runtime. -->
    <plurals name="pin_lock_incorrect_alert">
        <item quantity="one">Wrong Passcode, please try again. You have 1 attempt left</item>
        <item quantity="other">Wrong Passcode, please try again. You have %2d attempts left</item>
    </plurals>
    <!-- Error message when not typing the Passcode correctly (two times) -->
    <string name="pin_lock_not_match">Passcodes did not match. Try again.</string>
    <!-- Title of the screen to unlock screen with Passcode -->
    <string name="unlock_pin_title">Enter your passcode</string>
    <!-- Title of the screen to unlock screen with Passcode in second round -->
    <string name="unlock_pin_title_2">Re-enter your passcode</string>
    <!-- Title of the screen to unlock screen with Passcode -->
    <string name="reset_pin_title">Enter your new passcode</string>
    <!-- Title of the screen to unlock screen with Passcode in second round -->
    <string name="reset_pin_title_2">Re-enter your new passcode</string>
    <!-- Text of the screen after 10 attemps with a wrong Passcode -->
    <string name="incorrect_pin_activity">All your local data will be deleted and you will be logged out in %1d seconds</string>
    <!-- Caption of a title, in the context of “About MEGA” or “About us” -->
    <string name="settings_about">About</string>
    <!-- Preference screen item action button -->
    <string name="settings_about_privacy_policy">Privacy Policy</string>
    <!--  -->
    <string name="settings_about_terms_of_service">Terms of Service</string>
    <!-- App means “Application” -->
    <string name="settings_about_app_version">App version</string>
    <!-- Title of the label where the SDK version is shown -->
    <string name="settings_about_sdk_version">MEGA SDK Version</string>
    <!-- Title of the label where the MEGAchat SDK version is shown -->
    <string name="settings_about_karere_version">MEGAchat SDK Version</string>
    <!-- Link to the public code of the app -->
    <string name="settings_about_code_link_title">View source code</string>
    <!--  -->
    <string name="january">January</string>
    <!--  -->
    <string name="february">February</string>
    <!--  -->
    <string name="march">March</string>
    <!--  -->
    <string name="april">April</string>
    <!--  -->
    <string name="may">May</string>
    <!--  -->
    <string name="june">June</string>
    <!--  -->
    <string name="july">July</string>
    <!--  -->
    <string name="august">August</string>
    <!--  -->
    <string name="september">September</string>
    <!--  -->
    <string name="october">October</string>
    <!--  -->
    <string name="november">November</string>
    <!--  -->
    <string name="december">December</string>
    <!-- title of the screen that shows the ZIP files -->
    <string name="zip_browser_activity">ZIP Browser</string>
    <!-- title of the My Account screen -->
    <string name="my_account_title">Account Type</string>
    <!-- Label to indicate the date when the current subscription renews -->
    <string name="renews_on">Renews on&#160;</string>
    <!-- title of the Expiration Date -->
    <string name="expires_on">Expires on&#160;</string>
    <!--  -->
    <string name="free_account">Free</string>
    <!-- info message shown to the user when the Camera Uploads folder has been created -->
    <string name="camera_uploads_created">Camera Uploads folder created</string>
    <!-- category in sort by action -->
    <string name="sortby_name">Name</string>
    <!-- sort files alphabetically ascending -->
    <string name="sortby_name_ascending">Ascending</string>
    <!-- sort files alphabetically descending -->
    <string name="sortby_name_descending">Descending</string>
    <!-- category in sort by action -->
    <string name="sortby_date">Date</string>
    <!-- category in sort by action -->
    <string name="sortby_creation_date">Creation Date</string>
    <!-- category in sort by action -->
    <string name="sortby_modification_date">Modification Date</string>
    <!-- category in sort by action -->
    <string name="sortby_link_creation_date">Link creation date</string>
    <!-- sort files by date newest first -->
    <string name="sortby_date_newest">Newest</string>
    <!-- sort files by date oldest first -->
    <string name="sortby_date_oldest">Oldest</string>
    <!-- category in sort by action -->
    <string name="sortby_size">Size</string>
    <!-- sort files by size largest first -->
    <string name="sortby_size_largest_first">Largest</string>
    <!-- sort files by size smallest first -->
    <string name="sortby_size_smallest_first">Smallest</string>
    <!-- Title of sort by media type options -->
    <string name="sortby_type">Media type</string>
    <!-- sort option, sort media files by photos first -->
    <string name="sortby_type_photo_first">Photos</string>
    <!-- sort option, sort media files by videos first -->
    <string name="sortby_type_video_first">Videos</string>
    <!-- Title to choose the type of Passcode -->
    <string name="pin_lock_type">Passcode Type</string>
    <!-- Passcode with 4 digits -->
    <string name="four_pin_lock">4 digits</string>
    <!-- Passcode with 6 digits -->
    <string name="six_pin_lock">6 digits</string>
    <!-- Passcode alphanumeric -->
    <string name="AN_pin_lock">Alphanumeric</string>
    <!-- Confirmation message when enabling logs in the app -->
    <string name="settings_enable_logs">Logs are now enabled</string>
    <!-- Confirmation message when disabling logs in the app -->
    <string name="settings_disable_logs">Logs are now disabled</string>
    <!-- Snackbar error message triggered by host error when user is trying to setup MEGA Camera Uploads folder in settings page -->
    <string name="error_unable_to_setup_cloud_folder">Unable to setup MEGA Camera Uploads folder</string>
    <!-- Option in the sliding panel to open the folder which contains the file selected after performing a search -->
    <string name="search_open_location">Open location</string>
    <!-- message when a temporary error on logging in is due to SDK is waiting for the server to complete a request due to an API lock -->
    <string name="servers_busy">This process is taking longer than expected. Please wait.</string>
    <!-- Label in My Account section to show user account type -->
    <string name="my_account_free">Free Account</string>
    <!-- Type of account info added to the feedback email sent to support -->
    <string name="my_account_prolite">Pro Lite Account</string>
    <!-- Label in My Account section to show user account type -->
    <string name="my_account_pro1">Pro I Account</string>
    <!-- Label in My Account section to show user account type -->
    <string name="my_account_pro2">Pro II Account</string>
    <!-- Label in My Account section to show user account type -->
    <string name="my_account_pro3">Pro III Account</string>
    <!-- Type of account info added to the feedback email sent to support -->
    <string name="my_account_prolite_feedback_email">Pro Lite Account</string>
    <!--  -->
    <string name="backup_title">Back up your Recovery Key</string>
    <!-- Subtitle of the screen to backup the master key -->
    <string name="backup_subtitle">Your password unlocks your Recovery Key</string>
    <!-- First paragraph of the screen to backup the master key -->
    <string name="backup_first_paragraph">Your data is only readable through a chain of decryption operations that begins with your master encryption key, which we store encrypted with your password. This means that if you lose your password, your Recovery Key can no longer be decrypted, and you can no longer decrypt your data.</string>
    <!-- Summary of the preference Recovery key on Settings section -->
    <string name="backup_second_paragraph">Exporting the Recovery Key and keeping it in a secure location enables you to set a new password without data loss.</string>
    <!-- Third paragraph of the screen to backup the master key -->
    <string name="backup_third_paragraph">An external attacker cannot gain access to your account with just your key. A password reset requires both the key and access to your email.</string>
    <!-- Sentence to inform the user the available actions in the screen to backup the master key -->
    <string name="backup_action">Copy the Recovery Key to the clipboard or save it as text file.</string>
    <!-- Action of a button to save something -->
    <string name="save_action">Save</string>
    <!-- Alert message when the master key has been successfully copied to the ClipBoard -->
    <string name="copy_MK_confirmation">The Recovery Key has been successfully copied</string>
    <!-- Button to change the password -->
    <string name="change_pass">Change</string>
    <!-- Positive button to perform a general action -->
    <string name="general_positive_button">YES</string>
    <!-- Negative button to perform a general action -->
    <string name="general_negative_button">NO</string>
    <!-- Option of the overflow menu to show the screen info to reset the password -->
    <string name="forgot_pass_menu">Forgot password?</string>
    <!-- Button in the Login screen to reset the password -->
    <string name="forgot_pass">Forgot your password?</string>
    <!-- First paragraph of the screen when the password has been forgotten -->
    <string name="forgot_pass_first_paragraph">If you have a backup of your Recovery Key, you can reset your password by selecting YES. No data will be lost.</string>
    <!-- Second paragraph of the screen when the password has been forgotten -->
    <string name="forgot_pass_second_paragraph">You can still export your Recovery Key now if you have an active MEGA session in another browser on this or any other computer. If you don’t, you can no longer decrypt your existing account, but you can start a new one under the same email address by selecting NO.</string>
    <!-- Sentence to ask to the user if he has the master key in the screen when the password has been forgotten -->
    <string name="forgot_pass_action">Do you have a backup of your Recovery Key?</string>
    <!-- Title of the alert message to ask for the link to reset the pass with the MK -->
    <string name="title_alert_reset_with_MK">Great!</string>
    <!-- Hint of the text where the user can write his e-mail -->
    <string name="edit_text_insert_mail">email goes here</string>
    <!-- Text of the alert message to ask for the link to reset the pass with the MK -->
    <string name="text_alert_reset_with_MK">Please enter your email address below. You will receive a recovery link that will allow you to submit your Recovery Key and reset your password.</string>
    <!-- Hint of the text when the user can write his master key -->
    <string name="edit_text_insert_mk">Your Recovery Key goes here</string>
    <!-- Hint of the text where the user can write his password -->
    <string name="edit_text_insert_pass">password goes here</string>
    <!-- Text shown in the last alert dialog to confirm delete user account -->
    <string name="delete_account_text_last_step">This is the last step to delete your account. You will permanently lose all the data stored in the cloud. Please enter your password below.</string>
    <!-- Title of the alert dialog to inform the user that have to check the email -->
    <string name="email_verification_title">Email verification</string>
    <!-- Text of the alert dialog to inform the user that have to check the email -->
    <string name="email_verification_text">Please check your email to proceed.</string>
    <!-- Text to inform the user when an error occurs -->
    <string name="general_text_error">An error occurred, please try again.</string>
    <!-- Alert to inform the user that have to be logged in to perform the action -->
    <string name="alert_not_logged_in">You must be logged in to perform this action.</string>
    <!-- Error message when a user attempts to change their email without an active login session. -->
    <string name="change_email_not_logged_in">You need to be logged in to complete your email change. Please log in again with your current email address and then tap on your confirmation link again.</string>
    <!-- Text displayed to inform that the email was successfully changed. Please keep the placeholder, it will be replaced with the new email address. -->
    <string name="email_changed">Congratulations, your new email address for this MEGA account is: %1$s</string>
    <!-- Error when the user leaves empty the password field -->
    <string name="invalid_string">Incorrect</string>
    <!-- Text of the toast when the user enters invalid text which is neither a valid phone number nor a valid email -->
    <string name="invalid_input">Invalid input</string>
    <!-- Title of the alert dialog when the user tries to recover the pass of a non existing account -->
    <string name="invalid_email_title">Invalid email address</string>
    <!-- Title of the alert dialog when the user tries to recover the pass of a non existing account -->
    <string name="invalid_email_text">Please check the email address and try again.</string>
    <!-- Title of the dialog to write the Recovery Key after opening the recovery link -->
    <string name="title_dialog_insert_MK">Password reset</string>
    <!-- Text of the dialog to write the Recovery Key after opening the recovery link -->
    <string name="text_dialog_insert_MK">Please enter your Recovery Key below</string>
    <!-- Text of the alert when the pass has been correctly changed -->
    <string name="pass_changed_alert">Your password has been changed.</string>
    <!-- Title of the dialog to park an account -->
    <string name="park_account_dialog_title">Park account</string>
    <!-- Button to park an account -->
    <string name="park_account_button">Park</string>
    <!-- Title of the screen to park an account -->
    <string name="park_account_title">Oops!</string>
    <!-- First paragraph of the screen to park an account -->
    <string name="park_account_first_paragraph">Due to our end-to-end encryption paradigm, you will not be able to access your data without either your password or a backup of your Recovery Key.</string>
    <!-- Second paragraph of the screen to park an account -->
    <string name="park_account_second_paragraph">You can park your existing account and start a fresh one under the same email address. Your data will be retained for at least 60 days. In case that you recall your parked account’s password, please contact support&#64;mega.nz</string>
    <!-- Text of the dialog message to ask for the link to park the account -->
    <string name="dialog_park_account">Please enter your email address below. You will receive a recovery link that will allow you to park your account.</string>
    <!-- Text shown in the last alert dialog to park an account -->
    <string name="park_account_text_last_step">This is the last step to park your account, please enter your new password. Your data will be retained for at least 60 days. If you recall your parked account’s password, please contact support&#64;mega.nz</string>
    <!-- Title of the screen to write the new password after opening the recovery link -->
    <string name="title_enter_new_password">Enter new password</string>
    <!-- Message when the user tries to open a recovery pass link and it has expired -->
    <string name="recovery_link_expired">This recovery link has expired, please try again.</string>
    <!-- Text of the alert after opening the recovery link to reset pass being logged. -->
    <string name="text_reset_pass_logged_in">Your Recovery Key will be used to reset your password. Please enter your new password.</string>
    <!-- Text of the alert dialog to inform the user that have to check the email after clicking the option forgot pass -->
    <string name="email_verification_text_change_pass">You will receive a recovery link that will allow you to reset your password.</string>
    <!-- Button to upgrade the account to PRO account in My Account Section -->
    <string name="my_account_upgrade_pro">Upgrade</string>
    <!-- Button to upgrade the account to PRO account in the panel that appears randomly -->
    <string name="my_account_upgrade_pro_panel">Upgrade now</string>
    <!-- Message to promote PRO accounts -->
    <string name="get_pro_account">Grow your cloud.[A]Get increased storage and transfer quotas with a Pro account.</string>
    <!-- success message when the MasterKey file has been downloaded -->
    <string name="toast_master_key">The MEGA account Recovery Key has been saved to: %1s. [A]You can find the file with your Recovery Key in the Saved for Offline section.[/A] Note: as the file with your Recovery Key will be deleted when you log out, please store it in a safe place outside your MEGA account.</string>
    <!-- Error shown when the user tries to change his mail to one that is already used -->
    <string name="mail_already_used">This email address is already in use. Please use another email address.</string>
    <!-- Error shown when the user tries to change his mail while the user has already requested a confirmation link for that email address -->
    <string name="mail_changed_confirm_requested">You have already requested a confirmation link for that email address.</string>
    <!-- Error shown when the user tries to change his mail while the email is the same as the old -->
    <string name="mail_same_as_old">This is your existing email address.</string>
    <!-- Text shown in the last alert dialog to change the email associated to an account -->
    <string name="change_mail_text_last_step">This is the last step to change your email. Please enter your password below.</string>
    <!-- Title of the alert dialog to change the email associated to an account -->
    <string name="change_mail_title_last_step">Change email</string>
    <!-- Iitle of the warning when the user is running out of space -->
    <string name="title_new_warning_out_space">You are running out of storage space.</string>
    <!-- Text of the warning when the user is running out of space -->
    <string name="new_warning_out_space">Take full advantage of your MEGA account by upgrading to Pro.</string>
    <!-- Iitle of sliding panel to choose the option to edit the profile picture -->
    <string name="title_options_avatar_panel">Edit profile picture</string>
    <!-- Option of the sliding panel to capture a new picture to upload to Cloud Drive or to set as user avatar -->
    <string name="take_photo_avatar_panel">Capture</string>
    <!-- Option of the sliding panel to change the avatar by choosing an existing picture -->
    <string name="choose_photo_avatar_panel">Choose picture</string>
    <!-- Option of the sliding panel to delete the existing avatar -->
    <string name="delete_avatar_panel">Delete picture</string>
    <!-- Alert when the user introduces his MK to reset pass incorrectly -->
    <string name="incorrect_MK">The key you supplied does not match this account. Please make sure you use the correct Recovery Key and try again.</string>
    <!-- Title of the alert when the user introduces his MK to reset pass incorrectly -->
    <string name="incorrect_MK_title">Invalid Recovery Key</string>
    <!-- Alert Dialog to get link -->
    <string name="option_full_link">Link with key</string>
    <!-- Message shown meanwhile the app is waiting for a request -->
    <string name="recovering_info">Getting info&#8230;</string>
    <!-- Text of the alert dialog to inform the user that have to check the email to validate his new email -->
    <string name="email_verification_text_change_mail">Your new email address needs to be validated. Please check your email to proceed.</string>
    <!-- Confirmation before deleting the avatar of the user’s profile -->
    <string name="confirmation_delete_avatar">Delete your profile picture?</string>
    <!-- Title of the Dialog to edit the profile attributes of the user’s account -->
    <string name="title_edit_profile_info">Edit</string>
    <!-- Alert Dialog to get link -->
    <string name="title_set_expiry_date">Set expiry date</string>
    <!-- Title of the dialog to get link with password -->
    <string name="title_set_password_protection">Set password protection</string>
    <!-- Subtitle of the dialog to get link -->
    <string name="subtitle_set_expiry_date">(PRO ONLY)</string>
    <!-- Alert Dialog to get link with password -->
    <string name="set_password_protection_dialog">Set password</string>
    <!-- Hint of the dialog to get link with password -->
    <string name="hint_set_password_protection_dialog">Enter password</string>
    <!-- Hint of the confirmation dialog to get link with password -->
    <string name="hint_confirm_password_protection_dialog">Confirm password</string>
    <!-- Status text at the beginning of getting a link -->
    <string name="link_request_status">Processing&#8230;</string>
    <!-- Option of the sliding panel to edit the link of a node -->
    <string name="edit_link_option">Manage link</string>
    <!-- Error alert dialog shown when changing the password the user provides an incorrect password -->
    <string name="old_password_provided_incorrect">The current password you have provided is incorrect.</string>
    <!-- success message when reinviting multiple contacts -->
    <string name="number_correctly_reinvite_contact_request">%d reinvite requests sent successfully.</string>
    <!-- success message when reinviting multiple contacts -->
    <string name="number_correctly_delete_contact_request">%d requests deleted successfully.</string>
    <!-- error message when reinviting multiple contacts -->
    <string name="number_no_delete_contact_request">%1$d requests successfully deleted but %2$d requests were not deleted.</string>
    <!-- confirmation message before removing a contact request. -->
    <string name="confirmation_delete_contact_request">Do you want to remove the invitation request to %s?</string>
    <!-- confirmation message before removing mutiple contact request -->
    <string name="confirmation_remove_multiple_contact_request">Do you want to remove these %d invitation requests?</string>
    <!-- success message when replying to multiple received request -->
    <string name="number_correctly_invitation_reply_sent">%d request replies sent.</string>
    <!-- error message when replying to multiple received request -->
    <string name="number_incorrectly_invitation_reply_sent">%1$d request replies successfully sent but %2$d were not sent.</string>
    <!-- Referring to a invitation request in the Contacts section. Plural. e.g. 5 requests -->
    <plurals name="general_num_request">
        <item quantity="one">1 request</item>
        <item quantity="other">%1$d requests</item>
    </plurals>
    <!-- Confirmation before removing the outgoing shares of a folder -->
    <plurals name="confirmation_remove_outgoing_shares">
        <item quantity="one">The folder is shared with %1$d contact. Remove share?</item>
        <item quantity="other">The folder is shared with %1$d contacts. Remove all shares?</item>
    </plurals>
    <!-- Error message when the credentials to login are incorrect. -->
    <string name="error_incorrect_email_or_password">Invalid email and/or password. Please try again.</string>
    <!-- Error message when trying to login and the account is suspended. -->
    <string name="error_account_suspended">Your account has been suspended due to Terms of Service violations. Please contact support&#64;mega.nz</string>
    <!-- Error message when to many attempts to login. -->
    <string name="too_many_attempts_login">Too many failed attempts to log in, please wait for an hour.</string>
    <!-- Error message when trying to login to an account not validated. -->
    <string name="account_not_validated_login">This account has not been validated yet. Please check your email.</string>
    <!-- Error message shown when opening a folder link which doesn’t exist -->
    <string name="general_error_folder_not_found">Folder link unavailable</string>
    <!-- Error message shown when opening a folder link which has been removed due to ToS/AUP violation -->
    <string name="folder_link_unavaible_ToS_violation">The folder link has been removed because of a ToS/AUP violation.</string>
    <!-- Error message shown when opening a file link which doesn’t exist -->
    <string name="general_error_file_not_found">File link unavailable</string>
    <!-- Error message shown when opening a file link which has been removed due to ToS/AUP violation -->
    <string name="file_link_unavaible_ToS_violation">The file link has been removed because of a ToS/AUP violation.</string>
    <!-- Error message shown when opening a folder link or file link which has been corrupt or deformed -->
    <string name="link_broken">This URL is corrupt or deformed. The link you are trying to access does not exist.</string>
    <!-- Title of the screen after creating the account. That screen asks the user to confirm the account by checking the email -->
    <string name="confirm_email_text">Awaiting email confirmation</string>
    <!-- Text below the title that explains the user should check the email and click the link to confirm the account -->
    <string name="confirm_email_explanation">Please check your email and tap the link to confirm your account.</string>
    <!-- Plural of items which contains a folder. 2 items -->
    <plurals name="general_num_items">
        <item quantity="one">1 item</item>
        <item quantity="other">%1$d items</item>
    </plurals>
    <!-- Error message shown when opening a file or folder link which account has been removed due to ToS/AUP violation -->
    <string name="file_link_unavaible_delete_account">The associated user account has been terminated due to multiple violations of our Terms of Service.</string>
    <!-- Error message shown after login into a folder link with an invalid decryption key -->
    <string name="general_error_invalid_decryption_key">The provided decryption key for the folder link is invalid.</string>
    <!-- Title of the label in the my account section. It shows the credentials of the current user so it can be used to be verified by other contacts -->
    <string name="my_account_my_credentials">My credentials</string>
    <!-- Word to indicate the limited bandwidth of the free accounts -->
    <string name="limited_bandwith">Limited</string>
    <!-- Item of the navigation title for the chat section -->
    <string name="section_chat">Chat</string>
    <!-- Item of the navigation title for the chat section when there is any unread message -->
    <string name="section_chat_with_notification">Chat [A](%1$d)[/A]</string>
    <!-- Confirmation button of the dialog to archive a chat -->
    <string name="tab_archive_chat">Archive</string>
    <!-- Message shown when the user has no recent chats -->
    <string name="recent_chat_empty_invite">Invite your friends to join you on Chat and enjoy our encrypted platform with privacy and security.</string>
    <!-- Initial of the word hour to show the duration of a video or audio call -->
    <string name="initial_hour">h</string>
    <!-- Initial of the word minute to show the duration of a video or audio call -->
    <string name="initial_minute">m</string>
    <!-- Initial of the word second to show the duration of a video or audio call -->
    <string name="initial_second">s</string>
    <!-- Title shown when multiselection is enable in chat tabs -->
    <string name="selected_items">%d selected</string>
    <!-- Message to confirm if the user wants to delete a contact from a shared folder -->
    <string name="remove_contact_shared_folder">The contact %s will be removed from the shared folder.</string>
    <!-- Message to confirm if the user wants to delete a multiple contacts from a shared folder -->
    <string name="remove_multiple_contacts_shared_folder">%d contacts will be removed from the shared folder.</string>
    <!-- success message when removing a contact from a shared folder -->
    <string name="number_correctly_removed_from_shared">%d contacts removed successfully from the shared folder</string>
    <!-- success message when removing a contact from a shared folder -->
    <string name="number_incorrectly_removed_from_shared">%d contacts were not successfully removed</string>
    <!-- success message when changing permissions of contacts for a shared folder, place holder: number of contacts effected -->
    <string name="number_permission_correctly_changed_from_shared">Successfully updated permissions for %d contacts</string>
    <!-- success message when changing permissions of contacts for a shared folder, place holder: number of contacts effected -->
    <string name="number_permission_incorrectly_changed_from_shared">Failed to update permissions for %d contacts</string>
    <!-- Message shown while the contact list from the device is being read and then shown to the user -->
    <string name="contacts_list_empty_text_loading">Loading contacts from the phone&#8230;</string>
    <!-- Warning message when reinviting multiple contacts -->
    <string name="number_existing_invite_contact_request">%d requests already sent.</string>
    <!-- success message when reinviting multiple contacts -->
    <string name="number_correctly_invite_contact_request">%d invite requests sent successfully.</string>
    <!-- error message when reinviting multiple contacts -->
    <string name="number_no_invite_contact_request">%1$d invite requests successfully sent but %2$d requests were not sent.</string>
    <!-- Word next to own user’s message in chat screen -->
    <string name="chat_me_text_bracket">%1s (Me)</string>
    <!-- Hint shown in the field to write a message in the chat screen -->
    <string name="type_message_hint">Type a message</string>
    <!-- button -->
    <string name="general_mute">Mute</string>
    <!-- button -->
    <string name="general_unmute">Unmute</string>
    <!-- Title of the dialogue to mute the general chat notifications. -->
    <string name="title_dialog_mute_chat_notifications">Do not disturb</string>
    <!-- Subtitle of the dialogue to mute the general chat notifications. -->
    <string name="subtitle_dialog_mute_chat_notifications">Mute chat notifications for</string>
    <!-- Title of the dialogue to mute the notifications of a specific chat. -->
    <string name="title_dialog_mute_chatroom_notifications">Mute notifications</string>
    <!-- Label for the setting option that indicates the general notifications are enabled. -->
    <string name="mute_chat_notification_option_on">On</string>
    <!-- Label for the dialog box option to mute a chat. This option will indicate that notifications for that chat are enabled. -->
    <string name="mute_chatroom_notification_option_off">Off</string>
    <!-- Label for the dialog box option to mute a chat. This option will indicate that chat notifications will be disabled until tomorrow at 8 a.m. -->
    <string name="mute_chatroom_notification_option_until_tomorrow_morning">Until tomorrow morning</string>
    <!-- Label for the dialog box option to mute a chat. This option will indicate that chat notifications will be disabled until today at 8 a.m. -->
    <string name="mute_chatroom_notification_option_until_this_morning">Until this morning</string>
    <!-- Label for the dialog box option to mute a chat. This option will indicate that chat notifications will be disabled until turn it off again. -->
    <string name="mute_chatroom_notification_option_forever">Until I turn them back on</string>
    <!-- Message when a chat has been silenced, for a specific time, successfully. For example: Chat notifications will be muted for 1 hour -->
    <string name="success_muting_a_chat_for_specific_time">Chat notifications will be muted for %s</string>
    <!-- Message to indicate the chat has been muted, until a specific time (24 hours format). Plural, used for any format different to 01:XX, e.g. 14:15 -->
    <plurals name="success_muting_chat_until_specific_time">
        <item quantity="one">Chat notifications will be muted until %1$s</item>
        <item quantity="other">Chat notifications will be muted until %1$s</item>
    </plurals>
    <!-- Message to indicate the chat has been muted, until a specific day and time (24 hours format). Plural, used for any format different to 01:XX, e.g. Chat notifications will be muted until tomorrow at 08:00 -->
    <plurals name="success_muting_chat_until_specific_date_and_time">
        <item quantity="one">Chat notifications will be muted until %1$s at %2$s</item>
        <item quantity="other">Chat notifications will be muted until %1$s at %2$s</item>
    </plurals>
    <!-- Message when select the option Do not disturb but the notifications are already muted -->
    <string name="notifications_are_already_muted">Chat notifications are muted</string>
    <!-- Message when a chat has been unmuted successfully. -->
    <string name="success_unmuting_a_chat">Chat notifications enabled</string>
    <!-- String to indicate the time in 24h format until which a specific chat is muted. Plural, used for any format different to 1:XX, e.g. 14:15 -->
    <plurals name="chat_notifications_muted_until_specific_time">
        <item quantity="one">Muted until %1$s</item>
        <item quantity="other">Muted until %1$s</item>
    </plurals>
    <!-- Title of the section to enable notifications in the Contact Properties screen -->
    <string name="title_properties_chat_contact_notifications">Notifications</string>
    <!-- Title of the section to choose the sound of incoming messages in the Contact Properties screen -->
    <string name="title_properties_chat_contact_message_sound">Message sound</string>
    <!-- Title of the section to clear the chat content in the Contact Properties screen -->
    <string name="title_properties_chat_clear_chat">Clear chat</string>
    <!-- Title of the section to share the contact in the Contact Properties screen -->
    <string name="title_properties_chat_share_contact">Share contact</string>
    <!-- Title of the screen to select the ringtone of the calls -->
    <string name="call_ringtone_title">Call ringtone</string>
    <!-- Title of the screen to select the sound of the notifications -->
    <string name="notification_sound_title">Notification sound</string>
    <!-- Button to clear the chat history -->
    <string name="general_clear">Clear</string>
    <!-- Message show when the history of a chat has been successfully deleted -->
    <string name="clear_history_success">Chat history has been cleared</string>
    <!-- Message show when the history of a chat hasn’t been successfully deleted -->
    <string name="clear_history_error">An error has occurred. The chat history has not been successfully cleared</string>
    <!-- Menu item to add participants to a chat -->
    <string name="add_participants_menu_item">Add participants</string>
    <!-- Menu item to remove a participants from a chat -->
    <string name="remove_participant_menu_item">Remove participant</string>
    <!-- Message about MEGA when there are no message in the chat screen -->
    <string name="mega_info_empty_screen">Protects your chat with end-to-end (user controlled) encryption, providing essential safety assurances:</string>
    <!-- Message about MEGA when there are no message in the chat screen -->
    <string name="mega_authenticity_empty_screen">The system ensures that the data received is truly from the specified sender, and its content has not been manipulated during transit.</string>
    <!-- Message about MEGA when there are no message in the chat screen -->
    <string name="mega_confidentiality_empty_screen">Only the author and intended recipients are able to decipher and read the content.</string>
    <!-- Message about MEGA when there are no message in the chat screen -->
    <string name="title_mega_info_empty_screen">MEGA</string>
    <!-- Message about MEGA when there are no message in the chat screen -->
    <string name="title_mega_authenticity_empty_screen">Authenticity</string>
    <!-- Message about MEGA when there are no message in the chat screen -->
    <string name="title_mega_confidentiality_empty_screen">Confidentiality</string>
    <!-- Error message shown when opening a cancel link with an account that not corresponds to the link -->
    <string name="error_not_logged_with_correct_account">This link is not related to this account. Please log in with the correct account.</string>
    <!-- Message when the user tries to open a cancel link and it has expired -->
    <string name="cancel_link_expired">This cancel link has expired, please try again.</string>
    <!-- Text shown after searching and no results found -->
    <string name="no_results_found">No results were found</string>
    <!-- the options of what to upload in an array. Needed for the settings, the options of what to upload. -->
    <string name="offline_status">Offline</string>
    <!-- the options of what to upload in an array. Needed for the settings, the options of what to upload. -->
    <string name="online_status">Online</string>
    <!-- the options of what to upload in an array. Needed for the settings, the options of what to upload. -->
    <string name="away_status">Away</string>
    <!-- the options of what to upload in an array. Needed for the settings, the options of what to upload. -->
    <string name="busy_status">Busy</string>
    <!-- Info label about the status of the user -->
    <string name="invalid_status">No connection</string>
    <!-- Text shown when a message has been deleted in the chat -->
    <string name="text_deleted_message">This message has been deleted</string>
    <!-- Text shown when a message has been deleted in the chat -->
    <string name="text_deleted_message_by">[A]This message has been deleted by [/A][B]%1$s[/B]</string>
    <!-- Confirmation before deleting messages -->
    <string name="confirmation_delete_several_messages">Remove messages?</string>
    <!-- Confirmation before deleting one message -->
    <string name="confirmation_delete_one_message">Remove message?</string>
    <!-- Label for the sliding panel of a group chat -->
    <string name="group_chat_label">Group chat</string>
    <!-- Label for the option of the sliding panel to show the info of a chat group -->
    <string name="group_chat_info_label">Group info</string>
    <!-- Label for the option of the sliding panel to start a one to one chat -->
    <string name="group_chat_start_conversation_label">Start conversation</string>
    <!-- Label for the option of the sliding panel to edit the profile -->
    <string name="group_chat_edit_profile_label">Edit profile</string>
    <!-- Title of the section to leave a group content in the Contact Properties screen -->
    <string name="title_properties_chat_leave_chat">Leave Group</string>
    <!-- Label for participants of a group chat -->
    <string name="participants_chat_label">Participants</string>
    <!-- Text of the confirm dialog shown when it wants to remove a contact from a chat -->
    <string name="confirmation_remove_chat_contact">Remove %s from this chat?</string>
    <!-- Label to explain the read only participant permission in the options panel of the group info screen -->
    <string name="observer_permission_label_participants_panel">Read-only</string>
    <!-- Label to show the participant permission in the options panel of the group info screen -->
    <string name="standard_permission_label_participants_panel">Standard</string>
    <!-- Label to show the participant permission in the options panel of the group info screen -->
    <string name="administrator_permission_label_participants_panel">Moderator</string>
    <!-- Text appended to a edited message. -->
    <string name="edited_message_text">(edited)</string>
    <!-- Option in menu to change title of a chat group. -->
    <string name="change_title_option">Change title</string>
    <!-- confirmation message before leaving a group chat -->
    <string name="confirmation_leave_group_chat">If you leave, you will no longer have access to read or send messages.</string>
    <!-- title confirmation message before leaving a group chat -->
    <string name="title_confirmation_leave_group_chat">Leave group chat?</string>
    <!-- Message show when a participant hasn’t been successfully invited to a group chat -->
    <string name="add_participant_error_already_exists">The participant is already included in this group chat</string>
    <!-- success message when inviting multiple contacts to a group chat -->
    <string name="number_correctly_add_participant">%d participants were successfully invited</string>
    <!-- error message when inviting multiple contacts to a group chat -->
    <string name="number_no_add_participant_request">%1$d participants were successfully invited but %2$d participants were not invited.</string>
    <!-- chat message when the permissions for a user has been changed -->
    <string name="message_permissions_changed">[A]%1$s[/A][B] was changed to [/B][C]%2$s[/C][D] by [/D][E]%3$s[/E]</string>
    <!-- chat message when a participant was added to a group chat -->
    <string name="message_add_participant">[A]%1$s[/A][B] joined the group chat by invitation from [/B][C]%2$s[/C]</string>
    <!-- chat message when a participant was removed from a group chat -->
    <string name="message_remove_participant">[A]%1$s[/A][B] was removed from group chat by [/B][C]%2$s[/C]</string>
    <!-- Message shown when a participant change the title of a group chat. -->
    <string name="change_title_messages">[A]%1$s[/A][B] changed the group chat name to [/B][C]“%2$s”[/C]</string>
    <!-- chat message when a participant left a group chat -->
    <string name="message_participant_left_group_chat">[A]%1$s[/A][B] left the group chat[/B]</string>
    <!-- chat message alert when the message have to been manually -->
    <string name="manual_retry_alert">Message not sent. Tap for options</string>
    <!-- Chat alert of an attachment message when the upload is in progress but the queue of transfers is paused. -->
    <string name="manual_resume_alert">Transfers paused. Tap to resume.</string>
    <!-- message shown when the status of the user coudn’t be changed -->
    <string name="changing_status_error">Error. Your status has not been changed</string>
    <!-- message shown when a user couldn’t leave chat -->
    <string name="leave_chat_error">An error occurred when leaving the chat</string>
    <!-- message shown when a chat has not been created -->
    <string name="create_chat_error">An error occurred when creating the chat</string>
    <!-- settings of the chat to choose the status -->
    <string name="settings_chat_vibration">Vibration</string>
    <!-- Button text shown on SMS verification page, if the user wants to logout current suspended account and login with another account, user can press this button to logout -->
    <string name="sms_logout">[A]Log out[/A] to switch MEGA accounts</string>
    <!-- On SMS verification page, if the user presses the logout button, a dialog with this text will show to ask for user’s confirmation. -->
    <string name="confirm_logout_from_sms_verification">Are you sure that you want to log out of the current account?</string>
    <!-- Text shown when a message has been deleted in the chat -->
    <string name="non_format_text_deleted_message_by">This message has been deleted by %1$s</string>
    <!-- Text shown when the chat history has been successfully deleted. -->
    <string name="history_cleared_message">Chat history has been cleared</string>
    <!-- Text shown when the chat history was cleared by someone -->
    <string name="non_format_history_cleared_by">Chat history cleared by %1$s</string>
    <!-- chat message when the permissions for a user has been changed -->
    <string name="non_format_message_permissions_changed">%1$s was changed to %2$s by %3$s</string>
    <!-- chat message when a participant was added to a group chat -->
    <string name="non_format_message_add_participant">%1$s was added to this group chat by invitation from %2$s</string>
    <!-- chat message when a participant was removed from a group chat -->
    <string name="non_format_message_remove_participant">%1$s was removed from group chat by %2$s</string>
    <!-- Message shown when a participant change the title of a group chat. -->
    <string name="non_format_change_title_messages">%1$s changed the group chat name to “%2$s”</string>
    <!-- chat message when a participant left a group chat -->
    <string name="non_format_message_participant_left_group_chat">%1$s left the group chat</string>
    <!-- success alert when the user copy some messages to the clipboard -->
    <string name="messages_copied_clipboard">Copied to the clipboard</string>
    <!-- Title of the error dialog when opening a chat -->
    <string name="chat_error_open_title">Chat error</string>
    <!-- Message of the error dialog when opening a chat -->
    <string name="chat_error_open_message">The chat could not be opened successfully</string>
    <!-- Menu option to add a contact to your contact list. -->
    <string name="menu_choose_contact">Choose contact</string>
    <!-- Title of the contact list -->
    <plurals name="general_selection_num_contacts">
        <item quantity="one">%1$d contact</item>
        <item quantity="other">%1$d contacts</item>
    </plurals>
    <!-- Message shown when the folder sharing process fails -->
    <string name="error_sharing_folder">Error sharing the folder. Please try again.</string>
    <!-- confirmation message before removing a contact, Plural -->
    <plurals name="confirmation_remove_contact">
        <item quantity="one">All data associated with the selected contact will be permanently lost.</item>
        <item quantity="other">All data associated with the selected contacts will be permanently lost.</item>
    </plurals>
    <!-- title of confirmation alert before removing a contact, Plural -->
    <plurals name="title_confirmation_remove_contact">
        <item quantity="one">Remove contact?</item>
        <item quantity="other">Remove contacts?</item>
    </plurals>
    <!-- option shown when a message could not be sent -->
    <string name="message_option_retry">Retry</string>
    <!-- title of the menu for a non sent message -->
    <string name="title_message_not_sent_options">Message not sent</string>
    <!-- title of the menu for an uploading message with attachment -->
    <string name="title_message_uploading_options">Uploading attachment</string>
    <!-- message shown when a chat has no messages -->
    <string name="no_conversation_history">No conversation history</string>
    <!-- Text to indicate that one participant is typing or multiple participants are typing at the same time in a chat room. The "%1$s" placeholder is to put the name(s) of the participant(s). The [A][/A] format marks are to put the text in a different color. -->
    <plurals name="user_typing">
        <item quantity="one">%1$s [A]is typing&#8230;[/A]</item>
        <item quantity="other">%1$s [A]are typing&#8230;[/A]</item>
    </plurals>
    <!-- text that appear when there are more than 2 people writing at that time in a chat. For example User1, user2 and more are typing… -->
    <string name="more_users_typing">%1$s [A]and more are typing&#8230;[/A]</string>
    <!-- More button in contact info page -->
    <string name="label_more">More</string>
    <!-- Text button -->
    <string name="label_close">Close</string>
    <!-- Title of the general tab in My Account Section -->
    <string name="tab_my_account_general">General</string>
    <!-- label of storage in upgrade/choose account page, it is being used with a variable, e.g. for LITE user it will show ‘200GB Storage’. -->
    <string name="tab_my_account_storage">Storage</string>
    <!-- label of storage in upgrade/choose account page, it is being used with a variable, e.g. for LITE user it will show ‘200GB Storage’. -->
    <string name="label_storage_upgrade_account">Storage</string>
    <!-- Title of the section about the transfer quota in the storage tab in My Account Section -->
    <string name="label_transfer_quota_upgrade_account">Transfer quota</string>
    <!-- Title of the section about the transfer quota in the storage tab in My Account Section -->
    <string name="label_transfer_quota_achievements">Transfer quota</string>
    <!-- Title of the section about the plan in the storage tab in My Account Section -->
    <string name="account_plan">Plan</string>
    <!-- Title of the section about the storage space in the storage tab in My Account Section -->
    <string name="storage_space">Storage space</string>
    <!-- Title of the section about the transfer quota in the storage tab in My Account Section -->
    <string name="transfer_quota">Transfer quota</string>
    <!-- Label in section the storage tab in My Account Section -->
    <string name="available_space">Available</string>
    <!-- Label in section the storage tab in My Account Section when no info info is received -->
    <string name="not_available">not available</string>
    <!-- Label in section the storage tab when the account is Free -->
    <string name="no_bylling_cycle">No billing cycle</string>
    <!-- String to show the transfer quota and the used space in My Account section -->
    <string name="my_account_of_string">%1$s [A]of %2$s[/A]</string>
    <!-- Confirmation message before removing something from the Offline section. -->
    <string name="confirmation_delete_from_save_for_offline">Remove from Offline?</string>
    <!-- Label for the option of action menu to change the chat status -->
    <string name="set_status_option_label">Set status</string>
    <!-- Label for the option of setting to change the colour theme -->
    <string name="set_color_theme_label">Colour theme</string>
    <!-- Answer for confirmation dialog. -->
    <string name="general_dismiss">Dismiss</string>
    <!-- Label for any ‘Not available’ button, link, text, title, etc. - (String as short as possible). -->
    <string name="general_not_available">Not available</string>
    <!-- Accepted request invitacion alert -->
    <string name="context_invitacion_reply_accepted">Invitation accepted</string>
    <!-- Declined request invitacion alert -->
    <string name="context_invitacion_reply_declined">Invitation declined</string>
    <!-- Ignored request invitacion alert -->
    <string name="context_invitacion_reply_ignored">Invitation ignored</string>
    <!-- Content of a normal message that cannot be recognized -->
    <string name="error_message_unrecognizable">Message unrecognizable</string>
    <!-- Title of the settings section to configure the autoaway of chat presence -->
    <string name="settings_autoaway_title">Auto-away</string>
    <!-- Subtitle of the settings section to configure the autoaway of chat presence -->
    <string name="settings_autoaway_subtitle">Show me away after an inactivity of</string>
    <!-- Value in the settings section of the autoaway chat presence -->
    <string name="settings_autoaway_value">%1d minutes</string>
    <!-- Title of the settings section to configure the status persistence of chat presence -->
    <string name="settings_persistence_title">Status persistence</string>
    <!-- Subtitle of the settings section to configure the status persistence of chat presence -->
    <string name="settings_persistence_subtitle">Maintain my chosen status appearance even when I have no connected devices</string>
    <!-- Title of the dialog to set the value of the auto away preference -->
    <string name="title_dialog_set_autoaway_value">Set time limit</string>
    <!-- Button to set a value -->
    <string name="button_set">Set</string>
    <!-- Button to set a value -->
    <string name="hint_minutes">minutes</string>
    <!-- the options of what to upload in an array. Needed for the settings, the options of what to upload. -->
    <string-array name="settings_status_entries">
        <item>Online</item>
        <item>Away</item>
        <item>Busy</item>
        <item>Offline</item>
    </string-array>
    <!-- Text that indicates that a the offline section is currently empty -->
    <string name="offline_empty_folder">No files Saved for Offline</string>
    <!-- Positive confirmation to enable logs -->
    <string name="general_enable">Enable</string>
    <!-- Positive confirmation to allow MEGA to read contacts book. -->
    <string name="general_allow">Allow</string>
    <!-- Dialog to confirm the action of enabling logs -->
    <string name="enable_log_text_dialog">Logs can contain information related to your account</string>
    <!-- Dialog to confirm the reconnect action -->
    <string name="confirmation_to_reconnect">Network connection recovered. Connect to MEGA?</string>
    <!-- Message shown meanwhile the app is waiting for a the chat status -->
    <string name="loading_status">Loading status&#8230;</string>
    <!-- Error when a message cannot be edited -->
    <string name="error_editing_message">This message cannot be edited</string>
    <!-- Label to show the number of transfers in progress, Plural -->
    <plurals name="text_number_transfers">
        <item quantity="one">%1$d of %2$d file</item>
        <item quantity="other">%1$d of %2$d files</item>
    </plurals>
    <!-- Progress text shown when user stop upload/download and the app is waiting for async response -->
    <string name="label_process_finishing">Process is finishing&#8230;</string>
    <!-- positive button on dialog to view a contact -->
    <string name="option_to_transfer_manager">View</string>
    <!-- Label of the modal bottom sheet to pause all transfers -->
    <string name="option_to_pause_transfers">Pause all transfers</string>
    <!-- Label of the modal bottom sheet to resume all transfers -->
    <string name="option_to_resume_transfers">Resume all transfers</string>
    <!-- Label of the modal bottom sheet to clear completed transfers -->
    <string name="option_to_clear_transfers">Clear all transfers</string>
    <!-- Label indicating action to retry failed or cancelled transfers -->
    <string name="option_to_retry_transfers">Retry all transfers</string>
    <!-- Dialog to confirm the action of pausing one transfer -->
    <string name="menu_pause_individual_transfer">Pause transfer?</string>
    <!-- Dialog to confirm the action of restarting one transfer -->
    <string name="menu_resume_individual_transfer">Resume transfer?</string>
    <!-- Button to confirm the action of restarting one transfer -->
    <string name="button_resume_individual_transfer">Resume</string>
    <!-- Dialog to confirm before removing completed transfers -->
    <string name="confirmation_to_clear_completed_transfers">Clear all transfers?</string>
    <!-- Title of the tab section for transfers in progress -->
    <string name="title_tab_in_progress_transfers">In progress</string>
    <!-- Title of the tab section for completed transfers -->
    <string name="title_tab_completed_transfers">Completed</string>
    <!-- Text shown in playlist subtitle item when a file is reproducing but it is paused -->
    <string name="transfer_paused">Paused</string>
    <!-- Possible state of a transfer -->
    <string name="transfer_queued">Queued</string>
    <!-- Possible state of a transfer. When the transfer is finishing -->
    <string name="transfer_completing">Completing</string>
    <!-- Possible state of a transfer. When the transfer is retrying -->
    <string name="transfer_retrying">Retrying</string>
    <!-- Possible state of a transfer. When the transfer was cancelled -->
    <string name="transfer_cancelled">Cancelled</string>
    <!-- Possible state of a transfer -->
    <string name="transfer_unknown">Unknown</string>
    <!-- Title of the panel where the progress of the transfers is shown -->
    <string name="paused_transfers_title">Paused transfers</string>
    <!-- message shown in the screen when there are not any active transfer -->
    <string name="completed_transfers_empty">No completed transfers</string>
    <!-- Text of the notification shown when the upload service is running: e.g. Uploading files: 1 of 10 -->
    <string name="upload_service_notification">Uploading files: %1$d of %2$d</string>
    <!-- Text of the notification shown when the upload service is paused: e.g. Uploading files: 1 of 10 (paused)-->
    <string name="upload_service_notification_paused">Uploading files: %1$d of %2$d (paused)</string>
    <!-- Text of the notification shown when the folder upload service is running, e.g. Uploading folders 1 of 2 -->
    <string name="folder_upload_service_notification">Uploading folders: %1$d of %2$d</string>
    <!-- Text of the notification shown when the folder upload service is paused, e.g. Uploading folders 1 of 2 (paused) -->
    <string name="folder_upload_service_notification_paused">Uploading folders: %1$d of %2$d (paused)</string>
    <!-- Text of the notification shown when the upload service has finished, Plural -->
    <plurals name="upload_service_final_notification">
        <item quantity="one">Uploaded %1$d file</item>
        <item quantity="other">Uploaded %1$d files</item>
    </plurals>
    <!-- Text of the notification shown when the upload service has finished, Plural -->
    <plurals name="upload_service_notification_already_uploaded">
        <item quantity="one">1 file already uploaded</item>
        <item quantity="other">%1$d files already uploaded</item>
    </plurals>
    <!-- Text of the notification shown when the folder upload service has finished, Text of the notification shown when the folder upload service has finished - plural  e.g. Uploaded 2 folders -->
    <plurals name="folder_upload_service_final_notification">
        <item quantity="one">Uploaded %1$d folder</item>
        <item quantity="other">Uploaded %1$d folders</item>
    </plurals>
    <!-- label for the total file size of multiple files and/or folders (no need to put the colon punctuation in the translation) -->
    <string name="general_total_size">Total size: %1$s</string>
    <!-- Text of the notification shown when the upload service has finished with any transfer error, Plural -->
    <plurals name="upload_service_failed">
        <item quantity="one">%1$d file not uploaded</item>
        <item quantity="other">%1$d files not uploaded</item>
    </plurals>
    <!-- Text of the notification shown when the upload service has finished with any copied file instead uploaded, Plural -->
    <plurals name="copied_service_upload">
        <item quantity="one">%1$d file copied</item>
        <item quantity="other">%1$d files copied</item>
    </plurals>
    <!-- Text of the notification shown when the download service do not download because the file is already on the device, Plural -->
    <plurals name="already_downloaded_service">
        <item quantity="one">%1$d file previously downloaded</item>
        <item quantity="other">%1$d files previously downloaded</item>
    </plurals>
    <!-- Text of the notification shown when the download service has finished, Plural -->
    <plurals name="download_service_final_notification">
        <item quantity="one">Downloaded %1$d file</item>
        <item quantity="other">Downloaded %1$d files</item>
    </plurals>
    <!-- Text of the notification shown when the download service has finished with any error, Plural -->
    <plurals name="download_service_final_notification_with_details">
        <item quantity="one">Downloaded %1$d of %2$d file</item>
        <item quantity="other">Downloaded %1$d of %2$d files</item>
    </plurals>
    <!-- Text of the notification shown when the download service has finished with any transfer error, Plural -->
    <plurals name="download_service_failed">
        <item quantity="one">%1$d file not downloaded</item>
        <item quantity="other">%1$d files not downloaded</item>
    </plurals>
    <!-- Text of the notification shown when the download service is running -->
    <string name="download_service_notification">Downloading files: %1$d of %2$d</string>
    <!-- Text of the notification shown when the download service is paused -->
    <string name="download_service_notification_paused">Downloading files: %1$d of %2$d (paused)</string>
    <!-- Title of the alert when the transfer quota is exceeded. -->
    <string name="title_depleted_transfer_overquota">Insufficient transfer quota</string>
    <!-- Text of the alert when the transfer quota is depleted. The placeholder indicates the time left for the transfer quota to be reset. For instance: 30m 45s -->
    <string name="current_text_depleted_transfer_overquota">Your queued download exceeds the current transfer quota available for your IP address and has therefore been interrupted. Upgrade your account or wait %s to continue.</string>
    <!-- Text of the alert when the transfer quota is depleted. The placeholder indicates the time left for the transfer quota to be reset. For instance: 30m 45s -->
    <string name="text_depleted_transfer_overquota">The transfer quota for this IP address has been exceeded. Upgrade your account or wait %s to continue your download.</string>
    <!-- Button to show plans in the alert when the transfer quota is depleted -->
    <string name="plans_depleted_transfer_overquota">See our plans</string>
    <!-- Button option of the alert when the transfer quota is depleted -->
    <string name="continue_without_account_transfer_overquota">Continue without account</string>
    <!-- this is used for example when downloading 1 file or 2 files, Plural of file. 2 files -->
    <plurals name="new_general_num_files">
        <item quantity="one">%1$d file</item>
        <item quantity="other">%1$d files</item>
    </plurals>
    <!-- Menu option -->
    <string name="general_view">View files</string>
    <!-- Menu option to choose to add file or folders to Cloud Drive -->
    <string name="add_to_cloud">Import</string>
    <!-- Menu option to choose to add file to Cloud Drive in the chat -->
    <string name="add_to_cloud_node_chat">Add to Cloud Drive</string>
    <!-- Menu option -->
    <string name="general_view_contacts">View contacts</string>
    <!-- Message displayed when a file has been successfully imported to Cloud Drive -->
    <string name="import_success_message">Successfully added to Cloud Drive</string>
    <!-- Menu option -->
    <string name="import_success_error">Error. Not added to Cloud Drive</string>
    <!-- Label in login screen to inform about the chat initialization proccess -->
    <string name="chat_connecting">Connecting&#8230;</string>
    <!-- message when trying to invite a contact with a pending request -->
    <string name="context_contact_already_invited">%s was already invited. Consult your pending requests.</string>
    <!-- Hint text explaining that you can change the email and resend the create account link to the new email address -->
    <string name="confirm_email_misspelled">If you have misspelt your email address, correct it and tap [A]Resend[A].</string>
    <!-- Button to resend the create account email to a new email address in case the previous email address was misspelled -->
    <string name="confirm_email_misspelled_resend">Resend</string>
    <!-- Text shown after the confirmation email has been sent to the new email address -->
    <string name="confirm_email_misspelled_email_sent">Email sent</string>
    <!-- text_copyright_alert_title -->
    <string name="copyright_alert_title">Copyright warning to all users</string>
    <!-- text_copyright_alert_first_paragraph -->
    <string name="copyright_alert_first_paragraph">MEGA respects the copyrights of others and requires that users of the MEGA Cloud service comply with the laws of copyright.</string>
    <!-- text_copyright_alert_second_paragraph -->
    <string name="copyright_alert_second_paragraph">You are strictly prohibited from using the MEGA Cloud service to infringe copyrights. You may not upload, download, store, share, display, stream, distribute, email, link to, transmit or otherwise make available any files, data or content that infringes any copyright or other proprietary rights of any person or entity.</string>
    <!-- text of the Agree button -->
    <string name="copyright_alert_agree_button">Agree</string>
    <!-- text of the Disagree button -->
    <string name="copyright_alert_disagree_button">Disagree</string>
    <!-- Hint how to cancel the download -->
    <string name="download_show_info">Show info</string>
    <!-- Error message when removing public links of nodes. Plural. -->
    <plurals name="context_link_removal_error">
        <item quantity="one">Link removal failed. Please try again later.</item>
        <item quantity="other">Failed to remove some links. Please try again later.</item>
    </plurals>
    <!-- Error message when creating public links of nodes. Plural. -->
    <plurals name="context_link_export_error">
        <item quantity="one">Link creation failed. Please try again later.</item>
        <item quantity="other">Failed to create some links. Please try again later.</item>
    </plurals>
    <!-- Message when some public links were removed successfully. Plural. -->
    <plurals name="context_link_removal_success">
        <item quantity="one">Link removed successfully.</item>
        <item quantity="other">Links removed successfully.</item>
    </plurals>
    <!-- error message -->
    <string name="context_link_action_error">Link action failed. Please try again later.</string>
    <!-- title of the dialog shown when sending or sharing a folder -->
    <string name="title_write_user_email">Write the user’s email</string>
    <!-- title of the screen to see the details of several node attachments -->
    <string name="activity_title_files_attached">Files attached</string>
    <!-- title of the screen to see the details of several contact attachments -->
    <string name="activity_title_contacts_attached">Contacts attached</string>
    <!--  -->
    <string name="alert_user_is_not_contact">The user is not a contact</string>
    <!--  -->
    <string name="camera_uploads_cellular_connection">Use cellular connection</string>
    <!--  -->
    <string name="camera_uploads_upload_videos">Upload Videos</string>
    <!-- Message when an user avatar has been changed successfully -->
    <string name="success_changing_user_avatar">Profile picture updated</string>
    <!-- Message when an error ocurred when changing an user avatar -->
    <string name="error_changing_user_avatar_image_not_available">Error. Selected image does not exist</string>
    <!-- Message when an error ocurred when changing an user avatar -->
    <string name="error_changing_user_avatar">Error when changing the profile picture</string>
    <!-- Message when an user avatar has been deleted successfully -->
    <string name="success_deleting_user_avatar">Profile picture deleted</string>
    <!-- Message when an error ocurred when deleting an user avatar -->
    <string name="error_deleting_user_avatar">Error when deleting the profile picture</string>
    <!-- Message when an error ocurred when changing an user attribute -->
    <string name="error_changing_user_attributes">An error occurred when changing the name</string>
    <!-- Message when an user attribute has been changed successfully -->
    <string name="success_changing_user_attributes">Your name has been successfully updated</string>
    <!-- Message show when a participant has been successfully invited to a group chat -->
    <string name="add_participant_success">Participant added</string>
    <!-- Message show when a participant hasn’t been successfully invited to a group chat -->
    <string name="add_participant_error">Error. Participant not added</string>
    <!-- Message show when a participant has been successfully removed from a group chat -->
    <string name="remove_participant_success">Participant removed</string>
    <!-- Message show when a participant hasn’t been successfully removed from a group chat -->
    <string name="remove_participant_error">Error. Participant not removed</string>
    <!--  -->
    <string name="no_files_selected_warning">No files selected</string>
    <!--  -->
    <string name="attachment_upload_panel_from_cloud">From Cloud Drive</string>
    <!--  -->
    <string name="attachment_upload_panel_contact">Contact</string>
    <!--  -->
    <string name="attachment_upload_panel_photo">From device</string>
    <!-- Button and title of dialog shown when the user wants to delete permanently their account. -->
    <string name="delete_account">Delete account</string>
    <!-- Text shown in the alert dialog to confirm the deletion of an account -->
    <string name="delete_account_text">If you delete your account you will not be able to access your account data, your MEGA contacts or conversations.\nYou will not be able to undo this action.</string>
    <!-- menu item -->
    <string name="delete_button">Delete</string>
    <!--  -->
    <string name="file_properties_info_info_file">Info</string>
    <!-- Refers to the size of a file. -->
    <string name="file_properties_info_size">Total size</string>
    <!-- header of a status field for what content a user has shared to you -->
    <string name="file_properties_info_content">Contains</string>
    <!--  -->
    <string name="file_properties_shared_folder_public_link_name">Link</string>
    <!-- Refers to access rights for a file folder. -->
    <string name="file_properties_shared_folder_full_access">Full access</string>
    <!-- Label to explain the read only participant permission in the options panel of the group info screen -->
    <string name="file_properties_shared_folder_read_only">Read-only</string>
    <!-- Refers to access rights for a file folder. (with the & needed. Don’t use the symbol itself. Use &) -->
    <string name="file_properties_shared_folder_read_write">Read and write</string>
    <!-- State of an attachment message when the upload is in progress but the queue of transfers is paused. -->
    <string name="attachment_uploading_state_paused">Transfers paused</string>
    <!-- label to indicate the state of an upload in chat -->
    <string name="attachment_uploading_state_uploading">Uploading&#8230;</string>
    <!--  -->
    <string name="attachment_uploading_state_compressing">Compressing&#8230;</string>
    <!--  -->
    <string name="attachment_uploading_state_error">Error. Not sent.</string>
    <!-- When a multiple download is started, some of the files could have already been downloaded before. This message shows the number of files that has already been downloaded and the number of files pending -->
    <string name="already_downloaded_multiple">%d files already downloaded.</string>
    <!-- When a multiple download is started, some of the files could have already been downloaded before. This message shows the number of files that are pending in plural. placeholder: number of files -->
    <string name="pending_multiple">%d files pending.</string>
    <!--  -->
    <string name="contact_is_me">No options available, you have selected yourself</string>
    <!-- Confirmation before deleting one attachment -->
    <string name="confirmation_delete_one_attachment">Remove attachment?</string>
    <!-- Menu option -->
    <string name="general_view_with_revoke">View files (%1$d deleted)</string>
    <!-- Success message when the attachment has been sent to a chat -->
    <string name="success_attaching_node_from_cloud">File sent to %1$s</string>
    <!-- Success message when the attachment has been sent to a many chats -->
    <string name="success_attaching_node_from_cloud_chats">File sent to %1$d chats</string>
    <!-- Error message when the attachment cannot be sent -->
    <string name="error_attaching_node_from_cloud">Error. The file has not been sent</string>
    <!-- Error message when the attachment cannot be sent to any of the selected chats -->
    <string name="error_attaching_node_from_cloud_chats">Error. The file has not been sent to any of the selected chats</string>
    <!-- Error message when the attachment cannot be revoked -->
    <string name="error_revoking_node">Error. The attachment has not been removed</string>
    <!-- settings option -->
    <string name="settings_set_up_automatic_uploads">Set up automatic uploads</string>
    <!-- Message sound option when no sound has been selected for chat notifications -->
    <string name="settings_chat_silent_sound_not">Silent</string>
    <!-- messages string in chat notification -->
    <string name="messages_chat_notification">messages</string>
    <!-- part of the string in incoming shared folder notification -->
    <string name="incoming_folder_notification">from</string>
    <!-- title of incoming shared folder notification -->
    <string name="title_incoming_folder_notification">New shared folder</string>
    <!-- title of the notification for a new incoming contact request -->
    <string name="title_contact_request_notification">New contact request</string>
    <!-- Title of the section to clear the chat content in the Manage chat history screen -->
    <string name="title_properties_chat_clear">Clear chat history</string>
    <!-- Title of the section to remove contact in the Contact Properties screen -->
    <string name="title_properties_remove_contact">Remove contact</string>
    <!-- Title of the section to enable notifications in the Contact Properties screen -->
    <string name="title_properties_chat_notifications_contact">Chat notifications</string>
    <!-- Text shown when the chat history was cleared by someone -->
    <string name="history_cleared_by">[A]%1$s[/A][B] cleared the chat history[/B]</string>
    <!-- Notification title to show the number of unread chats, unread messages -->
    <string name="number_messages_chat_notification">%1$d unread chats</string>
    <!-- Item menu option upon clicking on one or multiple files. -->
    <string name="context_permissions_changing_folder">Changing permissions</string>
    <!-- Item menu option upon clicking on one or multiple files. -->
    <string name="context_removing_contact_folder">Removing contact from shared folder</string>
    <!-- confirmation message before removing a file -->
    <string name="confirmation_move_to_rubbish">Move to Rubbish Bin?</string>
    <!-- confirmation message before removing CU folder -->
    <string name="confirmation_move_cu_folder_to_rubbish">Are you sure you want to move this folder to the Rubbish Bin? This will disable Camera Uploads.</string>
    <!-- Confirmation message before removing MU folder -->
    <string name="confirmation_move_mu_folder_to_rubbish">Are you sure you want to move this folder to the Rubbish Bin? This will disable Secondary Media Uploads.</string>
    <!-- confirmation message before removing a file -->
    <string name="confirmation_move_to_rubbish_plural">Move to Rubbish Bin?</string>
    <!-- confirmation message before removing a file -->
    <string name="confirmation_delete_from_mega">Delete from MEGA?</string>
    <!-- label to indicate the state of an upload in chat -->
    <string name="attachment_uploading_state">Uploading&#8230;</string>
    <!-- Title of the section to enable notifications in the Contact Properties screen -->
    <string name="title_properties_contact_notifications_for_chat">Chat notifications</string>
    <!-- title of the section for achievements -->
    <string name="achievements_title">Achievements</string>
    <!-- subtitle of the section for achievements -->
    <string name="achievements_subtitle">Invite friends and get rewards</string>
    <!-- title of the introduction for the achievements screen -->
    <string name="figures_achievements_text_referrals">%1$s of storage for each successful invite. Valid for 365 days.</string>
    <!-- sentence to detail the figures of storage and transfer quota related to each achievement -->
    <string name="figures_achievements_text">%1$s of storage. Valid for 365 days.</string>
    <!-- title of the section for unlocked rewards -->
    <string name="unlocked_rewards_title">Unlocked rewards</string>
    <!-- title of the section for unlocked storage quota -->
    <string name="unlocked_storage_title">Storage quota</string>
    <!-- title of the section for referral bonuses in achivements section (maximum 24 chars) -->
    <string name="title_referral_bonuses">Invitation bonuses</string>
    <!-- Title of the section for install a mobile app in achivements section (maximum 31 chars) -->
    <string name="title_install_app">Install a MEGA Mobile App</string>
    <!-- Title of the section for add phone number in achivements section (maximum 30 chars) -->
    <string name="title_add_phone">Add phone number</string>
    <!-- title of the section for install megasync in achivements section (maximum 24 chars) -->
    <string name="title_regitration">Registration bonus</string>
    <!-- title of the section for install a mobile app bonuses in achivements section (maximum 24 chars) -->
    <string name="title_install_desktop">Get a MEGA Desktop App</string>
    <!-- Text that indicates that no pictures have been uploaded to the Camera Uploads section -->
    <string name="camera_uploads_empty">No files in Camera Uploads</string>
    <!-- indicates the number of days left related to a achievement -->
    <string name="general_num_days_left">%1$d d left</string>
    <!-- State to indicate an achievement has expired -->
    <string name="expired_label">Expired</string>
    <!-- title of the advanced setting to choose the use of https -->
    <string name="setting_title_use_https_only">Don’t use HTTP</string>
    <!-- subtitle of the advanced setting to choose the use of https -->
    <string name="setting_subtitle_use_https_only">Enable this option only if your transfers don’t start. In normal circumstances HTTP is satisfactory as all transfers are already encrypted.</string>
    <!-- title of screen to invite friends and get an achievement -->
    <string name="title_achievement_invite_friends">How it works</string>
    <!-- first paragraph of screen to invite friends and get an achievement -->
    <string name="first_paragraph_achievement_invite_friends">Invite your friends to create a MEGA Free account and to install a MEGA Mobile App. You will receive free storage as a bonus for every successful signup and app installation.</string>
    <!-- second paragraph of screen to invite friends and get an achievement -->
    <string name="second_paragraph_achievement_invite_friends">Free storage bonus applicable to new invitations only and where MEGA Mobile App or MEGA Desktop App is installed.</string>
    <!-- explanation of screen to invite friends and get an achievement -->
    <string name="card_title_invite_friends">Select contacts from your phone contact list or enter multiple email addresses.</string>
    <!-- title of the dialog to confirm the contact request -->
    <string name="title_confirmation_invite_friends">Invite friends to MEGA</string>
    <!-- Text shown when the user sends a contact invitation -->
    <string name="subtitle_confirmation_invite_friends">Invite sent</string>
    <!-- paragraph of the dialog to confirm the contact request -->
    <string name="paragraph_confirmation_invite_friends">Encourage your friends to register and install a MEGA app. As long as your friend uses the same email address as you’ve entered, you will receive your transfer quota reward.</string>
    <!-- Error shown when the user writes a email with an incorrect format -->
    <string name="invalid_email_to_invite">Email is malformed</string>
    <!-- info paragraph about the achievement install megasync -->
    <string name="paragraph_info_achievement_install_desktop">When you install MEGA desktop app you get %1$s of complimentary storage space, valid for 365 days. MEGA desktop app is available for Windows, macOS and most Linux distros.</string>
    <!-- info paragraph about the achievement install mobile app -->
    <string name="paragraph_info_achievement_install_mobile_app">When you install the MEGA Mobile App you get %1$s of complimentary storage space, valid for 365 days. We provide mobile apps for iOS and Android.</string>
    <!-- info paragraph about the achievement ‘add phone number’. Placeholder 1: bonus storage space e.g. 20GB. Placeholder 2: bonus transfer quota e.g. 50GB -->
    <string name="paragraph_info_achievement_add_phone">When you verify your phone number you get %1$s of complimentary storage space, valid for 365 days.</string>
    <!-- info paragraph about the completed achievement install megasync -->
    <string name="result_paragraph_info_achievement_install_desktop">You have received %1$s storage space for installing our MEGA desktop app.</string>
    <!-- info paragraph about the completed achievement install mobile app -->
    <string name="result_paragraph_info_achievement_install_mobile_app">You have received %1$s storage space for installing the MEGA Mobile App.</string>
    <!-- info paragraph about the completed achievement of ‘add phone number’. Placeholder 1: bonus storage space e.g. 20GB. Placeholder 2: bonus transfer quota e.g. 50GB -->
    <string name="result_paragraph_info_achievement_add_phone">You have received %1$s storage space for verifying your phone number.</string>
    <!-- info paragraph about the completed achievement registration -->
    <string name="result_paragraph_info_achievement_registration">You have received %1$s storage space as your free registration bonus.</string>
    <!-- info paragraph about the completed achievement registration -->
    <string name="expiration_date_for_achievements">Bonus expires in %1$d days</string>
    <!-- menu items -->
    <plurals name="context_share_folders">
        <item quantity="one">Share folder</item>
        <item quantity="other">Share folders</item>
    </plurals>
    <!-- confirmation message before leaving some incoming shared folders -->
    <plurals name="confirmation_leave_share_folder">
        <item quantity="one">If you leave the folder, you will not be able to see it again.</item>
        <item quantity="other">If you leave these folders, you will not be able to see them again.</item>
    </plurals>
    <!-- Info of a contact if there is no folders shared with him -->
    <string name="no_folders_shared">No folders shared</string>
    <!-- Menu item -->
    <string name="settings_help">Help</string>
    <!-- Settings preference title for help centre -->
    <string name="settings_help_centre">Help Centre</string>
    <!-- Settings preference title for send feedback -->
    <string name="settings_help_preference">Send feedback</string>
    <!-- mail subject -->
    <string name="setting_feedback_subject">Android feedback</string>
    <!-- mail body -->
    <string name="setting_feedback_body">Please provide your feedback here:</string>
    <!-- mail body -->
    <string name="settings_feedback_body_device_model">Device model</string>
    <!-- mail body -->
    <string name="settings_feedback_body_android_version">Android version</string>
    <!-- Title of the dialog to create a new text file by inserting the name -->
    <string name="dialog_title_new_text_file">New text file</string>
    <!-- Title of the dialog to create a new file by inserting the name -->
    <string name="dialog_title_new_file">New file</string>
    <!-- Input field description in the create file dialog. -->
    <string name="context_new_file_name">File Name</string>
    <!-- Title of the dialog to create a new link by inserting the name, e.g. when try to share a web link to your Cloud Drive or incoming shares. -->
    <string name="dialog_title_new_link">Link name</string>
    <!-- Input field description in the create link dialog, e.g. when try to share a web link to your Cloud Drive or incoming shares. -->
    <string name="context_new_link_name">Link URL</string>
    <!-- Title of the field subject when a new file is created to upload -->
    <string name="new_file_subject_when_uploading">SUBJECT</string>
    <!-- Title of the field content when a new file is created to upload -->
    <string name="new_file_content_when_uploading">CONTENT</string>
    <!-- Title of the field email when a new contact is created to upload -->
    <string name="new_file_email_when_uploading">EMAIL</string>
    <!-- Item of a menu to forward a message chat to another chatroom -->
    <string name="forward_menu_item">Forward</string>
    <!-- name of the button to attach file from MEGA to another app -->
    <string name="general_attach">Attach</string>
    <!-- when add or share a file with a new contact, it can type by name or mail -->
    <string name="type_contact">Contact’s name or email</string>
    <!-- when add or share a file with a new contact, message displayed to warn that the maximum number has been reached -->
    <string name="max_add_contact">No more contacts can be added at this time</string>
    <!-- when changing the password , the old password and new password are equals -->
    <string name="old_and_new_passwords_equals">The new password cannot be the same as the old password</string>
    <!-- Menu item -->
    <string name="action_search_by_date">Search by date</string>
    <!-- title of a button to apply search by date -->
    <string name="general_apply">Apply</string>
    <!-- title of a button to apply search by month -->
    <string name="general_search_month">Last month</string>
    <!-- title of a button to apply search by year -->
    <string name="general_search_year">Last year</string>
    <!-- title of a Search by date tag -->
    <string name="label_set_day">Set day</string>
    <!-- the user can’t choose this date -->
    <string name="snackbar_search_by_date">Date required is not valid</string>
    <!-- Error shown when the user left a name empty -->
    <string name="empty_name">Invalid name</string>
    <!-- Error shown when the user left names empty and names typed with not allowed characters -->
    <string name="general_incorrect_names">Please correct your filenames before proceeding</string>
    <!-- Error text for invalid characters -->
    <string name="invalid_characters">Invalid characters</string>
    <!-- Error shown when the user writes a character not allowed -->
    <string name="invalid_characters_defined">The following characters are not allowed: ” * / : &lt; &gt; ? \ |</string>
    <!-- Warning show to the user after try to import files to MEGA with empty names. Plural. When more than one file name have this error. -->
    <plurals name="empty_names">
        <item quantity="one">File name cannot be empty.</item>
        <item quantity="other">File names cannot be empty.</item>
    </plurals>
    <!-- Label shown when audio file is playing -->
    <string name="audio_play">Audio File</string>
    <!-- when open PDF Viewer, the pdf that it try to open is damaged or does not exist -->
    <string name="corrupt_pdf_dialog_text">Error. The pdf file is corrupted or does not exist.</string>
    <!-- Label to include info of the user email in the feedback form -->
    <string name="user_account_feedback">User account</string>
    <!-- Label shown in MEGA pdf-viewer when it open a PDF save in smartphone storage -->
    <string name="save_to_mega">Save to my \nCloud Drive</string>
    <!-- Error message when creating a chat one to one with a contact that already has a chat -->
    <string name="chat_already_exists">The chat already exists</string>
    <!-- before sharing a file, has to be downloaded -->
    <string name="not_download">The file has not been downloaded yet</string>
    <!-- Error shown when a user is starting a chat or adding new participants in a group chat and writes a contact mail that has not added -->
    <string name="not_permited_add_email_to_invite">Only MEGA contacts can be added</string>
    <!-- Info label about the connectivity state of the chat -->
    <string name="invalid_connection_state">Reconnecting to chat</string>
    <!-- Message show when a call cannot be established -->
    <string name="call_error">An error has occurred and the call cannot be connected.</string>
    <!-- Title of dialog to evaluate the app -->
    <string name="title_evaluate_the_app_panel">Like the MEGA Mobile App?</string>
    <!-- Label to show rate the app -->
    <string name="rate_the_app_panel">Yes, rate the app</string>
    <!-- Label to show send feedback -->
    <string name="send_feedback_panel">No, send feedback</string>
    <!-- title of the section advanced options on the get link screen -->
    <string name="link_advanced_options">Advanced options</string>
    <!-- Message to show when users deny to permit the permissions to read and write on external storage on setting default download location -->
    <string name="download_requires_permission">MEGA needs read and write permissions to your external storage to download files there.</string>
    <!-- Default download location is on old sd card, but currently the user installed a new SD card, need user to reset download location. -->
    <string name="old_sdcard_unavailable">The old SD card is not available, please set a new download location.</string>
    <!-- Dialog title to ask download to internal storage or external storage. -->
    <string name="title_select_download_location">Choose download location</string>
    <!-- Title of the section to invite contacts if the user has denied the contacts permmissions -->
    <string name="no_contacts_permissions">No contact permissions granted</string>
    <!-- Option of the sliding panel to go to QR code section -->
    <string name="choose_qr_option_panel">My QR code</string>
    <!-- Title of the screen that shows the options to the QR code -->
    <string name="section_qr_code">QR code</string>
    <!-- Option in menu of section  My QR code to reset the QR code -->
    <string name="action_reset_qr">Reset QR code</string>
    <!-- Option in menu of section  My QR code to delete the QR code -->
    <string name="action_delete_qr">Delete QR code</string>
    <!-- Option shown in QR code bottom sheet dialog to save QR code in Cloud Drive -->
    <string name="save_cloud_drive">To Cloud Drive</string>
    <!-- Option shown in QR code bottom sheet dialog to save QR code in File System -->
    <string name="save_file_system">To file system</string>
    <!-- Title of QR code section -->
    <string name="section_my_code">My code</string>
    <!-- Title of QR code scan section -->
    <string name="section_scan_code">Scan code</string>
    <!-- Title of QR code settings that permits or not contacts that scan my QR code will be automatically added to my contact list -->
    <string name="settings_qrcode_autoaccept">Auto-accept</string>
    <!-- Subtitle of QR code settings auto-accept -->
    <string name="setting_subtitle_qrcode_autoccept">MEGA users who scan your QR code will be automatically added to your contact list.</string>
    <!-- Subtitle of QR code settings that reset the code -->
    <string name="setting_subtitle_qrcode_reset">Previous QR code will no longer be valid</string>
    <!-- Text shown when it has been copied the QR code link -->
    <string name="qrcode_link_copied">Link copied to the clipboard</string>
    <!-- Text shown when it has been reseted the QR code successfully -->
    <string name="qrcode_reset_successfully">QR code successfully reset</string>
    <!-- Text shown when it has been deleted the QR code successfully -->
    <string name="qrcode_delete_successfully">QR code successfully deleted</string>
    <!-- Text shown when it has not been reseted the QR code successfully -->
    <string name="qrcode_reset_not_successfully">QR code not reset due to an error. Please try again.</string>
    <!-- Text shown when it has not been delete the QR code successfully -->
    <string name="qrcode_delete_not_successfully">QR code not deleted due to an error. Please try again.</string>
    <!-- Title of dialog shown when a contact request has been sent with QR code -->
    <string name="invite_sent">Invite sent</string>
    <!-- Text of dialog shown when a contact request has been sent. -->
    <string name="invite_sent_text">The user has been invited and will appear in your contact list once accepted.</string>
    <!-- Text of dialog shown when multiple contacts request has been sent -->
    <string name="invite_sent_text_multi">The users have been invited and will appear in your contact list once accepted.</string>
    <!-- Text shown when it tries to share the QR and occurs an error to process the action -->
    <string name="error_share_qr">An error occurred while trying to share the QR file. Perhaps the file does not exist. Please try again later.</string>
    <!-- Text shown when it tries to upload to Cloud Drive the QR and occurs an error to process the action -->
    <string name="error_upload_qr">An error occurred while trying to upload the QR file. Perhaps the file does not exist. Please try again later.</string>
    <!-- Text shown when it tries to download to File System the QR and occurs an error to process the action -->
    <string name="error_download_qr">An error occurred while trying to download the QR file. Perhaps the file does not exist. Please try again later.</string>
    <!-- Text shown when it tries to download to File System the QR and the action has success -->
    <string name="success_download_qr">The QR Code has been downloaded successfully to %s</string>
    <!-- Title of dialog shown when a contact request has not been sent with QR code -->
    <string name="invite_not_sent">Invite not sent</string>
    <!-- Text of dialog shown when a contact request has not been sent with QR code -->
    <string name="invite_not_sent_text">The QR code or contact link is invalid. Please try to scan a valid code or to open a valid link.</string>
    <!-- Text of dialog shown when a contact request has not been sent with QR code because of is already a contact -->
    <string name="invite_not_sent_text_already_contact">The invitation has not been sent. %s is already in your contacts list.</string>
    <!-- Text of dialog shown when a contact request has not been sent with QR code because of some error -->
    <string name="invite_not_sent_text_error">An error occurred and the invitation has not been sent.</string>
    <!-- Text of alert dialog informing that the qr is generating -->
    <string name="generatin_qr">Generating QR code&#8230;</string>
    <!-- Title of QR code scan menu item -->
    <string name="menu_item_scan_code">Scan QR code</string>
    <!-- get the contact link and copy it -->
    <string name="button_copy_link">Copy link</string>
    <!-- Create QR code -->
    <string name="button_create_qr">Create QR code</string>
    <!-- Text shown when it has been created the QR code successfully -->
    <string name="qrcode_create_successfully">QR code successfully created</string>
    <!-- Text shown in QR code scan fragment to help and guide the user in the action -->
    <string name="qrcode_scan_help">Line up the QR code to scan it with your device’s camera</string>
    <!-- positive button on dialog to view a contact -->
    <string name="contact_view">View</string>
    <!-- Item menu option to reproduce audio or video in external reproductors -->
    <string name="external_play">Open with</string>
    <!-- to share a file using Facebook, Whatsapp, etc -->
    <string name="context_share">Share using</string>
    <!-- Message shown if the user choose enable button and he is not logged in -->
    <string name="error_enable_chat_before_login">Please log in before enabling the chat</string>
    <!-- title of a tag to search for a specific period within the search by date option in Camera upload -->
    <string name="label_set_period">Set period</string>
    <!-- Text of the empty screen when there are not chat conversations -->
    <string name="context_empty_chat_recent">[B]Invite friends to [/B][A]Chat[/A][B] and enjoy our encrypted platform with privacy and security[/B]</string>
    <!-- Text of the empty screen when there are not elements in the Rubbish Bin -->
    <string name="context_empty_rubbish_bin">[B]Empty [/B][A]Rubbish Bin[/A]</string>
    <!-- Text of the empty screen when there are not elements in  Inbox -->
    <string name="context_empty_inbox">[B]No files in your [/B][A]Inbox[/A]</string>
    <!-- Text of the empty screen when there are not elements in Cloud Drive -->
    <string name="context_empty_cloud_drive">[B]No files in your [/B][A]Cloud Drive[/A]</string>
    <!-- Text of the empty screen when there are not elements in Saved for Offline -->
    <string name="context_empty_offline">[B]No files [/B][A]Saved for Offline[/A]</string>
    <!-- Text of the empty screen when there are not contacts. No dot at the end because is for an empty state. The format placeholders are to showing it in different colors. -->
    <string name="context_empty_contacts">[B]No [/B][A]Contacts[/A]</string>
    <!-- Message shown when the user has no chats -->
    <string name="recent_chat_empty">[A]No[/A] [B]Conversations[/B]</string>
    <!-- Message shown when the chat is section is loading the conversations -->
    <string name="recent_chat_loading_conversations">[A]Loading[/A] [B]Conversations&#8230;[/B]</string>
    <!-- Text of the empty screen when there are not elements in Incoming -->
    <string name="context_empty_incoming">[B]No [/B][A]Incoming Shared folders[/A]</string>
    <!-- Text of the empty screen when there are not elements in Outgoing -->
    <string name="context_empty_outgoing">[B]No [/B][A]Outgoing Shared folders[/A]</string>
    <!-- Text of the empty screen when there are not elements in Links. Please, keep the place holders to format the string -->
    <string name="context_empty_links">[B]No [/B][A]Public Links[/A][B][/B]</string>
    <!-- Title of the sent requests tab. Capital letters -->
    <string name="tab_sent_requests">Sent requests</string>
    <!-- Title of the received requests tab. Capital letters -->
    <string name="tab_received_requests">Received requests</string>
    <!-- Title dialog overquota error -->
    <string name="overquota_alert_title">Storage quota exceeded</string>
    <!-- error message shown when an account confirmation link or reset password link is invalid for unknown reasons -->
    <string name="invalid_link">Invalid link, please ask for a new valid link</string>
    <!-- error message shown on the link password dialog if the password typed in was wrong -->
    <string name="invalid_link_password">Invalid link password</string>
    <!-- Error message shown when user tries to open a not valid MEGA link -->
    <string name="open_link_not_valid_link">The link you are trying to open is not a valid MEGA link.</string>
    <!-- Message shown when a link is being processing -->
    <string name="processing_link">Processing link&#8230;</string>
    <!-- Message shown when it is creating an acount and it is been introduced a very weak or weak password -->
    <string name="passwd_weak">Your password is easily guessed. Try making your password longer. Combine uppercase and lowercase letters. Add special characters. Do not use names or dictionary words.</string>
    <!-- Message shown when it is creating an acount and it is been introduced a medium password -->
    <string name="passwd_medium">Your password is good enough to proceed, but it is recommended to strengthen your password further.</string>
    <!-- Message shown when it is creating an acount and it is been introduced a good password -->
    <string name="passwd_good">This password will withstand most typical brute-force attacks. Please ensure that you will remember it.</string>
    <!-- Message shown when it is creating an acount and it is been introduced a strong password -->
    <string name="passwd_strong">This password will withstand most sophisticated brute-force attacks. Please ensure that you will remember it.</string>
    <!-- Password very weak -->
    <string name="pass_very_weak">Very weak</string>
    <!-- Password weak -->
    <string name="pass_weak">Weak</string>
    <!-- Password medium -->
    <string name="pass_medium">Medium</string>
    <!-- Password good -->
    <string name="pass_good">Good</string>
    <!-- Password strong -->
    <string name="pass_strong">Strong</string>
    <!-- Text displayed in several parts when there is a call in progress (notification, recent chats list, etc). -->
    <string name="title_notification_call_in_progress">Call in progress</string>
    <!-- Subtitle of the notification shown on the action bar when there is a call in progress -->
    <string name="action_notification_call_in_progress">Tap to go back to the call</string>
    <!-- Button in the notification shown on the action bar when there is a call in progress -->
    <string name="button_notification_call_in_progress">Return to the call</string>
    <!-- When it lists contacts of MEGA, the title of list’s header -->
    <string name="contacts_mega">On MEGA</string>
    <!-- When it lists contacts of phone, the title of list’s header -->
    <string name="contacts_phone">Phone contacts</string>
    <!-- Message error shown when trying to log in on an account has been suspended due to multiple breaches of Terms of Service -->
    <string name="account_suspended_multiple_breaches_ToS">Your account has been suspended due to multiple breaches of MEGA’s Terms of Service. Please check your email inbox.</string>
    <!-- Message error shown when trying to log in on an account has been suspended due to breach of Terms of Service -->
    <string name="account_suspended_breache_ToS">Your account was terminated due to a breach of MEGA’s Terms of Service including, but not limited to, clause 15.</string>
    <!-- In a chat conversation when you try to send device’s images but images are still loading -->
    <string name="file_storage_loading">Loading files</string>
    <!-- In a chat conversation when you try to send device’s images but there aren’t available images -->
    <string name="file_storage_empty_folder">No files</string>
    <!-- Size in bytes. The placeholder is for the size value, please adjust the position based on linguistics -->
    <string name="label_file_size_byte">%s B</string>
    <!-- Size in kilobytes. The placeholder is for the size value, please adjust the position based on linguistics -->
    <string name="label_file_size_kilo_byte">%s KB</string>
    <!-- Size in megabytes. The placeholder is for the size value, please adjust the position based on linguistics -->
    <string name="label_file_size_mega_byte">%s MB</string>
    <!-- Size in gigabytes. The placeholder is for the size value, please adjust the position based on linguistics -->
    <string name="label_file_size_giga_byte">%s GB</string>
    <!-- Size in terabytes. The placeholder is for the size value, please adjust the position based on linguistics -->
    <string name="label_file_size_tera_byte">%s TB</string>
    <!-- Speed in bytes. The placeholder is for the speed value, please adjust the position based on linguistics -->
    <string name="label_file_speed_byte">%s B/s</string>
    <!-- Speed in kilobytes. The placeholder is for the speed value, please adjust the position based on linguistics -->
    <string name="label_file_speed_kilo_byte">%s KB/s</string>
    <!-- Speed in megabytes. The placeholder is for the speed value, please adjust the position based on linguistics -->
    <string name="label_file_speed_mega_byte">%s MB/s</string>
    <!-- Speed in gigabytes. The placeholder is for the speed value, please adjust the position based on linguistics -->
    <string name="label_file_speed_giga_byte">%s GB/s</string>
    <!-- Speed in terabytes. The placeholder is for the speed value, please adjust the position based on linguistics -->
    <string name="label_file_speed_tera_byte">%s TB/s</string>
    <!-- Size in megabytes. -->
    <string name="label_mega_byte">MB</string>
    <!-- Number of versions of a file shown on the screen info of the file, version items -->
    <plurals name="number_of_versions">
        <item quantity="one">%1$d version</item>
        <item quantity="other">%1$d versions</item>
    </plurals>
    <!-- Title of the section Versions for files -->
    <string name="title_section_versions">Versions</string>
    <!-- Header of the item to show the current version of a file in a list -->
    <string name="header_current_section_item">Current version</string>
    <!--  -->
    <plurals name="header_previous_section_item">
        <item quantity="one">Previous version</item>
        <item quantity="other">Previous versions</item>
    </plurals>
    <!-- option menu to revert a file version -->
    <string name="general_revert">Revert</string>
    <!-- option menu to clear all the previous versions -->
    <string name="menu_item_clear_versions">Clear previous versions</string>
    <!-- Title of the dialog to confirm that a version os going to be deleted, version items -->
    <plurals name="title_dialog_delete_version">
        <item quantity="one">Delete version?</item>
        <item quantity="other">Delete versions?</item>
    </plurals>
    <!-- Content of the dialog to confirm that a version is going to be deleted -->
    <string name="content_dialog_delete_version">This version will be permanently removed.</string>
    <!-- Content of the dialog to confirm that several versions are going to be deleted -->
    <string name="content_dialog_delete_multiple_version">These %d versions will be permanently removed.</string>
    <!-- Title of the notification shown when a file is uploading to a chat -->
    <string name="chat_upload_title_notification">Chat uploading</string>
    <!-- Label for the option on setting to set up the quality of multimedia files uploaded to the chat -->
    <string name="settings_chat_upload_quality">Video quality</string>
    <!-- Label for the option on setting to set up the quality of video files to be uploaded -->
    <string name="settings_video_upload_quality">Video Quality</string>
    <!-- Text shown when the user refuses to permit the storage permission when enable camera upload -->
    <string name="on_refuse_storage_permission">Camera Uploads needs to access your photos and other media on your device. Please go to the settings page and grant permission.</string>
    <!-- Available options for the setting to set up the quality of multimedia files uploaded to the chat or the Camera Uploads -->
    <string-array name="settings_chat_upload_quality_entries">
        <item>Low</item>
        <item>Medium</item>
        <item>High</item>
        <item>Original</item>
    </string-array>
    <!-- Title of the notification for a missed call -->
    <string name="missed_call_notification_title">Missed call</string>
    <!-- Refers to a location of file -->
    <string name="file_properties_info_location">Location</string>
    <!-- Title of the label to show the size of the current files inside a folder -->
    <string name="file_properties_folder_current_versions">Current versions</string>
    <!-- Title of the label to show the size of the versioned files inside a folder -->
    <string name="file_properties_folder_previous_versions">Previous versions</string>
    <!-- Number of versioned files inside a folder shown on the screen info of the folder, version items -->
    <plurals name="number_of_versions_inside_folder">
        <item quantity="one">%1$d versioned file</item>
        <item quantity="other">%1$d versioned files</item>
    </plurals>
    <!-- Confirmation message after forwarding one or several messages, version items -->
    <string name="messages_forwarded_success">Messages forwarded</string>
    <!-- Error message after forwarding one or several messages to several chats -->
    <string name="messages_forwarded_error">Error. Not correctly forwarded</string>
    <!-- Error message if any of the forwarded messages fails, message items -->
    <plurals name="messages_forwarded_partial_error">
        <item quantity="one">Error. %1$d message not successfully forwarded</item>
        <item quantity="other">Error. %1$d messages not successfully forwarded</item>
    </plurals>
    <!-- Error non existing resource after forwarding one or several messages to several chats, message items -->
    <plurals name="messages_forwarded_error_not_available">
        <item quantity="one">Error. The resource is no longer available</item>
        <item quantity="other">Error. The resources are no longer available</item>
    </plurals>
    <!-- The title of fragment Turn on Notifications -->
    <string name="turn_on_notifications_title">Turn on Notifications</string>
    <!-- The subtitle of fragment Turn on Notifications -->
    <string name="turn_on_notifications_subtitle">This way, you will see new messages\non your Android phone instantly.</string>
    <!-- First step to turn on notifications -->
    <string name="turn_on_notifications_first_step">Open Android device [A]Settings[/A]</string>
    <!-- Second step to turn on notifications -->
    <string name="turn_on_notifications_second_step">Open [A]Apps &amp; notifications[/A]</string>
    <!-- Third step to turn on notifications -->
    <string name="turn_on_notifications_third_step">Select [A]MEGA[/A]</string>
    <!-- Fourth step to turn on notifications -->
    <string name="turn_on_notifications_fourth_step">Open [A]App notifications[/A]</string>
    <!-- Fifth step to turn on notifications -->
    <string name="turn_on_notifications_fifth_step">Switch to On and select your preferences</string>
    <!-- Alert message after sending to chat one or several messages to several chats, version items -->
    <plurals name="files_send_to_chat_success">
        <item quantity="one">File sent</item>
        <item quantity="other">Files sent</item>
    </plurals>
    <!-- Error message after sending to chat one or several messages to several chats -->
    <string name="files_send_to_chat_error">Error. Not correctly sent</string>
    <!-- menu option to send a file to a chat -->
    <string name="context_send_file_to_chat">Send to chat</string>
    <!-- Title of the dialog ‘Do you remember your password?’ -->
    <string name="remember_pwd_dialog_title">Do you remember your password?</string>
    <!-- Text of the dialog ‘Recovery Key exported’ when the user wants logout -->
    <string name="remember_pwd_dialog_text_logout">You are about to log out, please test your password to ensure you remember it.\nIf you lose your password, you will lose access to your MEGA data.</string>
    <!-- Text of the dialog ‘Do you remember your password?’ -->
    <string name="remember_pwd_dialog_text">Please test your password to ensure you remember it. If you lose your password, you will lose access to your MEGA data.</string>
    <!-- Dialog option that permits user do not show it again -->
    <string name="general_do_not_show">Do not show again</string>
    <!-- Button of the dialog ‘Do you remember your password?’ that permits user test his password -->
    <string name="remember_pwd_dialog_button_test">Test password</string>
    <!-- Title of the activity that permits user test his password -->
    <string name="test_pwd_title">Test your password</string>
    <!-- Message shown to the user when is testing her password and it is correct -->
    <string name="test_pwd_accepted">Password accepted</string>
    <!-- Message shown to the user when is testing her password and it is wrong -->
    <string name="test_pwd_wrong">Wrong password.\nBack up your Recovery Key as soon as possible!</string>
    <!-- Text of the dialog ‘Recovery Key exported’ when the user wants logout -->
    <string name="recovery_key_exported_dialog_text_logout">You are about to log out, please test your password to ensure you remember it.\nIf you lose your password, you will lose access to your MEGA data.</string>
    <!-- Option that permits user copy to clipboard -->
    <string name="option_copy_to_clipboard">Copy to clipboard</string>
    <!-- Option that permits user export his recovery key -->
    <string name="option_export_recovery_key">Export Recovery Key</string>
    <!-- Option that permits user logout -->
    <string name="proceed_to_logout">Proceed to log out</string>
    <!-- Title of the preference Recovery key on Settings section -->
    <string name="recovery_key_bottom_sheet">Recovery Key</string>
    <!-- Option that permits user save on File System -->
    <string name="option_save_on_filesystem">Save on File System</string>
    <!-- Message shown when something has been copied to clipboard -->
    <string name="message_copied_to_clipboard">Copied to clipboard</string>
    <!-- text of the label to show that you have messages unread in the chat conversation -->
    <string name="message_jump_latest">Jump to latest</string>
    <!-- text of the label to show that you have new messages in the chat conversation -->
    <string name="message_new_messages">New messages</string>
    <!-- Title of the notification shown on the action bar when there is a incoming call -->
    <string name="notification_subtitle_incoming">Incoming call</string>
    <!-- Text for the notification action to launch the incoming call page -->
    <string name="notification_incoming_action">Go to the call</string>
    <!-- Text asking to go to system setting to enable allow display over other apps (needed for calls in Android 10) -->
    <string name="notification_enable_display">MEGA background pop-ups are disabled.\nTap to change the settings.</string>
    <!-- Subtitle to show the number of unread messages on a chat, unread messages -->
    <plurals name="number_unread_messages">
        <item quantity="one">%1$s unread message</item>
        <item quantity="other">%1$s unread messages</item>
    </plurals>
    <!-- Notification title to show the number of unread chats, unread messages -->
    <plurals name="plural_number_messages_chat_notification">
        <item quantity="one">%1$d unread chat</item>
        <item quantity="other">%1$d unread chats</item>
    </plurals>
    <!-- Message shown when a chat is opened and the messages are being recovered -->
    <string name="chat_loading_messages">[A]Loading[/A] [B]Messages&#8230;[/B]</string>
    <!-- Error message shown when opening a file link which doesn’t exist -->
    <string name="general_error_internal_node_not_found">File or folder not found. Are you logged in with a different account in your browser? You can only access files or folders from the account you are currently logged in with in the app</string>
    <!-- menu option to loop video or audio file -->
    <string name="context_loop_video">Loop</string>
    <!-- Title of the category Security options on Settings section -->
    <string name="settings_security_options_title">Security</string>
    <!-- Title of the preference Recovery key on Settings section -->
    <string name="settings_recovery_key_title">Back up Recovery Key</string>
    <!-- Summary of the preference Recovery key on Settings section -->
    <string name="settings_recovery_key_summary">Exporting the Recovery Key and keeping it in a secure location enables you to set a new password without data loss.</string>
    <!-- message when a temporary error on logging in is due to connectivity issues -->
    <string name="login_connectivity_issues">Unable to reach MEGA. Please check your connectivity or try again later.</string>
    <!-- message when a temporary error on logging in is due to servers busy -->
    <string name="login_servers_busy">Servers are too busy. Please wait.</string>
    <!-- message when a temporary error on logging in is due to SDK is waiting for the server to complete a request due to an API lock -->
    <string name="login_API_lock">This process is taking longer than expected. Please wait.</string>
    <!-- message when a temporary error on logging in is due to SDK is waiting for the server to complete a request due to a rate limit -->
    <string name="login_API_rate">Too many requests. Please wait.</string>
    <!-- Message when previous login is being cancelled -->
    <string name="login_in_progress">Cancelling login process. Please wait&#8230;</string>
    <!-- when open audio video player, the file that it try to open is not supported -->
    <string name="unsupported_file_type">Unsupported file type.</string>
    <!-- when open audio video player, the file that it try to open is damaged or does not exist -->
    <string name="corrupt_video_dialog_text">Error. The file is corrupted or does not exist.</string>
    <!-- Title of the screen Playlist -->
    <string name="section_playlist">Playlist</string>
    <!-- Text shown in playlist subtitle item when a file is reproducing -->
    <string name="playlist_state_playing">Now playing&#8230;</string>
    <!-- Text shown in playlist subtitle item when a file is reproducing but it is paused -->
    <string name="playlist_state_paused">Paused</string>
    <!-- Menu option to print the recovery key from Offline section -->
    <string name="context_option_print">Print</string>
    <!-- Message when the recovery key has been successfully saved on the filesystem -->
    <string name="save_MK_confirmation">The Recovery Key has been successfully saved</string>
    <!-- label to indicate that a share is still pending on outgoing shares of a node -->
    <string name="pending_outshare_indicator">(Pending)</string>
    <!-- Title of the dialog to disable the rich links previews on chat -->
    <string name="option_enable_chat_rich_preview">Rich URL Previews</string>
    <!-- Button to allow the rich links previews on chat -->
    <string name="button_always_rich_links">Always Allow</string>
    <!-- Button do not allow now the rich links previews on chat -->
    <string name="button_not_now_rich_links">Not Now</string>
    <!-- Button do not allow the rich links previews on chat -->
    <string name="button_never_rich_links">Never</string>
    <!-- Title of the dialog to enable the rich links previews on chat -->
    <string name="title_enable_rich_links">Enable rich URL previews</string>
    <!-- Text of the dialog to enable the rich links previews on chat -->
    <string name="text_enable_rich_links">Enhance the MEGAchat experience. URL content will be retrieved without end-to-end encryption.</string>
    <!-- Subtitle of a MEGA rich link without the decryption key -->
    <string name="subtitle_mega_rich_link_no_key">Tap to enter the Decryption Key</string>
    <!-- when the user tries to creates a MEGA account or tries to change his password and the password strength is very weak -->
    <string name="error_password">Please enter a stronger password</string>
    <!-- title of the notification for an acceptance of a contact request -->
    <string name="title_acceptance_contact_request_notification">New contact</string>
    <!-- Notification title to show the number of incoming contact request, contact requests -->
    <plurals name="plural_number_contact_request_notification">
        <item quantity="one">%1$d pending contact request</item>
        <item quantity="other">%1$d pending contact requests</item>
    </plurals>
    <!-- title of the notification for a new incoming contact request -->
    <string name="title_new_contact_request_notification">New contact request</string>
    <!-- Hint shown in the field to write a message in the chat screen (chat with customized title) -->
    <string name="type_message_hint_with_title">Write message to “%s”&#8230;</string>
    <!-- Empty state message shown in the screen when there are not any active transfer -->
    <string name="transfers_empty_new">[B]No active[/B][A] Transfers[/A]</string>
    <!-- Empty state message shown in the screen when there are not any active transfer -->
    <string name="completed_transfers_empty_new">[B]No completed[/B][A] Transfers[/A]</string>
    <!-- Empty state text that indicates that a folder is currently empty -->
    <string name="file_browser_empty_folder_new">[B]Empty[/B][A] Folder[/A]</string>
    <!-- Hint shown in the field to write a message in the chat screen (chat with customized title) -->
    <string name="type_message_hint_with_customized_title">Write message to “%s”&#8230;</string>
    <!-- Hint shown in the field to write a message in the chat screen (chat with default title) -->
    <string name="type_message_hint_with_default_title">Write message to %s&#8230;</string>
    <!-- Title of setting Two-Factor Authentication -->
    <string name="settings_2fa">Two-Factor Authentication</string>
    <!-- Subtitle of setting Two-Factor Authentication when the preference is disabled -->
    <string name="setting_subtitle_2fa">Two-Factor Authentication is a second layer of security for your account.</string>
    <!-- Title of the screen Two-Factor Authentication -->
    <string name="title_2fa">Why do you need two-factor authentication?</string>
    <!--  -->
    <string name="two_factor_authentication_explain">Two-factor authentication is a second layer of security for your account. Which means that even if someone knows your password they cannot access it, without also having access to the six digit code only you have access to.</string>
    <!-- Button that permits user begin with the process of enable Two-Factor Authentication -->
    <string name="button_setup_2fa">Begin Setup</string>
    <!-- Text that explain how to do with Two-Factor Authentication QR -->
    <string name="explain_qr_seed_2fa_1">Scan or copy the seed to your Authenticator App.</string>
    <!-- Text that explain how to do with Two-Factor Authentication seed -->
    <string name="explain_qr_seed_2fa_2">Be sure to back up this seed to a safe place in case you lose your device.</string>
    <!-- Text that explain how to confirm Two-Factor Authentication -->
    <string name="explain_confirm_2fa">Please enter the 6-digit code generated by your Authenticator App.</string>
    <!-- Text button -->
    <string name="general_verify">Verify</string>
    <!-- Text button -->
    <string name="general_next">Next</string>
    <!-- Text button -->
    <string name="general_previous">Previous</string>
    <!-- Text of the alert dialog to inform the user when an error occurs when try to enable seed or QR of Two-Factor Authentication -->
    <string name="qr_seed_text_error">An error occurred generating the seed or QR code, please try again.</string>
    <!-- Title of the screen shown when the user enabled correctly Two-Factor Authentication -->
    <string name="title_2fa_enabled">Two-Factor Authentication Enabled</string>
    <!-- Description of the screen shown when the user enabled correctly Two-Factor Authentication -->
    <string name="description_2fa_enabled">Next time you log in to your account you will be asked to enter a 6-digit code provided by your Authenticator App.</string>
    <!-- Recommendation displayed after enable Two-Factor Authentication -->
    <string name="recommendation_2fa_enabled">Please save your <b>Recovery Key</b> in a safe location, to avoid issues in case you lose access to your app, or if you want to disable Two-Factor Authentication.</string>
    <!-- Error shown when a user tries to enable Two-Factor Authentication and introduce an invalid code -->
    <string name="pin_error_2fa">Invalid code</string>
    <!-- Title of screen Lost authenticator decive -->
    <string name="lost_your_authenticator_device">Lost your Authenticator device?</string>
    <!-- Title of screen Login verification with Two-Factor Authentication -->
    <string name="login_verification">Login Verification</string>
    <!-- Subtitle of screen verify Two-Factor Authentication for changing password -->
    <string name="verify_2fa_subtitle_change_password">Change password</string>
    <!-- Subtitle of screen verify Two-Factor Authentication for changing email -->
    <string name="verify_2fa_subtitle_change_email">Change email</string>
    <!-- Subtitle of screen verify Two-Factor Authentication for cancelling account -->
    <string name="verify_2fa_subtitle_delete_account">Delete account</string>
    <!-- Subtitle of screen verify Two-Factor Authentication for disabling Two-Factor Authentication -->
    <string name="verify_2fa_subtitle_diable_2fa">Disable</string>
    <!-- Title of screen Lost authenticator decive -->
    <string name="title_lost_authenticator_device">Lost your Authenticator device?</string>
    <!-- When the user tries to disable Two-Factor Authentication and some error ocurr in the process -->
    <string name="error_disable_2fa">An error occurred trying to disable Two-Factor Authentication. Please try again.</string>
    <!-- When the user tries to enable Two-Factor Authentication and some error ocurr in the process -->
    <string name="error_enable_2fa">An error occurred trying to enable Two-Factor Authentication. Please try again.</string>
    <!-- Title of the dialog shown when a new account is created to suggest user enable Two-Factor Authentication -->
    <string name="title_enable_2fa">Enable Two-Factor Authentication</string>
    <!-- Label shown when it disables the Two-Factor Authentication -->
    <string name="label_2fa_disabled">Two-Factor Authentication Disabled</string>
    <!-- Text of the button which action is to show the authentication apps -->
    <string name="open_app_button">Open in</string>
    <!-- message when trying to open a link that contains the seed to enable Two-Factor Authentication but there isn’t any app that open it -->
    <string name="intent_not_available_2fa">There isn’t any available app to enable Two-Factor Authentication on your device</string>
    <!-- Text button -->
    <string name="general_close">Close</string>
    <!-- Label shown when Two-Factor Authentication has been enabled to alert user that has to back up his Recovery Key before finish the process -->
    <string name="backup_rk_2fa_end">Export your Recovery Key to finish</string>
    <!-- Title of dialog shown when it tries to open an authentication app and there is no installed -->
    <string name="no_authentication_apps_title">Two-Factor Authentication App</string>
    <!-- Message shown to ask user if wants to open Google Play to install some authenticator app -->
    <string name="open_play_store_2fa">Would you like to open Google Play so you can install an Authenticator App?</string>
    <!-- Label Play Store -->
    <string name="play_store_label">Play Store</string>
    <!-- Text shown in an alert explaining how to continue to enable Two-Factor Authentication -->
    <string name="text_2fa_help">You need an authenticator app to enable 2FA on MEGA. You can download and install the Google Authenticator, Duo Mobile, Authy or Microsoft Authenticator app for your phone or tablet.</string>
    <!-- success message when importing multiple files from -->
    <string name="number_correctly_imported_from_chat">%d files shared successfully</string>
    <!-- error message when importing multiple files from chat -->
    <string name="number_no_imported_from_chat">%d files were not shared</string>
    <!-- button’s text to open a full screen image -->
    <string name="preview_content">Preview content</string>
    <!-- message shown when the user clicks on media file chat message, there is no network connection and the file is not been downloaded -->
    <string name="no_network_connection_on_play_file">No network connection. File has not been downloaded and cannot be streamed.</string>
    <!-- message shown when the user open a file, the file is not been opened due to unknown reason -->
    <string name="error_fail_to_open_file_general">Unable to open file.</string>
    <!-- message shown when the user open a file, there is no network connection and the file is not been downloaded -->
    <string name="error_fail_to_open_file_no_network">No network connection. Please reconnect to open the file.</string>
    <!-- message when trying to save for offline a file that already exists -->
    <string name="file_already_exists">File already exists in Saved for Offline</string>
    <!-- Error message if forwarding a message failed, many messages -->
    <plurals name="error_forwarding_messages">
        <item quantity="one">Message not forwarded</item>
        <item quantity="other">Messages not forwarded</item>
    </plurals>
    <!-- Title of the dialog to disable the rich links previews on chat -->
    <string name="title_confirmation_disable_rich_links">Rich URL previews</string>
    <!-- Text of the dialog to disable the rich links previews on chat -->
    <string name="text_confirmation_disable_rich_links">You are disabling rich URL previews. You can re-enable them in Settings. Do you want to continue?</string>
    <!-- Message shown when a call ends. -->
    <string name="call_missed_messages">[A]Missed call[/A]</string>
    <!-- Message shown when a call ends. -->
    <string name="call_rejected_messages">[A]Call was rejected[/A]</string>
    <!-- Message shown when a call ends. -->
    <string name="call_cancelled_messages">[A]Call was cancelled[/A]</string>
    <!-- Message shown when a call ends. -->
    <string name="call_failed_messages">[A]Call failed[/A]</string>
    <!-- Message shown when a call ends. -->
    <string name="call_not_answered_messages">[A]Call was not answered[/A]</string>
    <!-- Indicates that can type a contact email -->
    <string name="contact_email">Contact email</string>
    <!-- When it tries to add a contact in a list an is already added -->
    <string name="contact_not_added">You have already added this contact.</string>
    <!-- Content of a normal message that cannot be recognized -->
    <string name="error_message_invalid_format">Invalid message format</string>
    <!-- Content of a normal message that cannot be recognized -->
    <string name="error_message_invalid_signature">Invalid message signature</string>
    <!-- When the user tries to reproduce a file through streaming and ocurred an error creating it -->
    <string name="error_streaming">An error occurred trying to create the stream</string>
    <!-- Menu option to restore an item from the Rubbish bin -->
    <string name="context_restore">Restore</string>
    <!-- success message when a node was restore from Rubbish bin -->
    <string name="context_correctly_node_restored">Restored to %s</string>
    <!-- error message when a node was restore from Rubbish bin -->
    <string name="context_no_restored">An error occurred. Item not restored.</string>
    <!-- menu item from contact section to send a message to a contact -->
    <string name="context_send_message">Send Message</string>
    <!-- Error message on opening a MEGAdrop folder link -->
    <string name="error_MEGAdrop_not_supported">MEGAdrop folders are not supported yet</string>
    <!-- Pre overquota error dialog when trying to copy or import a file -->
    <string name="pre_overquota_alert_text">This action cannot be completed as it would take you over your current storage limit. Would you like to upgrade your account?</string>
    <!-- Title of the section Archived chats -->
    <string name="archived_chats_title_section">Archived chats</string>
    <!-- Text of the option to show the arhived chat, it shows the number of archived chats -->
    <string name="archived_chats_show_option">Archived chats (%d)</string>
    <!-- Title of the option on the chat list to archive a chat -->
    <string name="archive_chat_option">Archive chat</string>
    <!-- Title of the option on the chat list to unarchive a chat -->
    <string name="unarchive_chat_option">Unarchive chat</string>
    <!-- Confirmation button of the dialog to archive a chat -->
    <string name="general_archive">Archive</string>
    <!-- Confirmation button of the dialog to unarchive a chat -->
    <string name="general_unarchive">Unarchive</string>
    <!-- Message shown when a chat is successfully archived, it shows the name of the chat -->
    <string name="success_archive_chat">%s chat was archived.</string>
    <!-- Error message shown when a chat has not be archived, it shows the name of the chat -->
    <string name="error_archive_chat">Error. %s chat was not archived.</string>
    <!-- Message shown when a chat is successfully unarchived, it shows the name of the chat -->
    <string name="success_unarchive_chat">%s chat was unarchived.</string>
    <!-- Error message shown when a chat has not be unarchived, it shows the name of the chat -->
    <string name="error_unarchive_chat">Error. %s chat was not able to be unarchived.</string>
    <!-- Message shown when the user has no archived chats -->
    <string name="archived_chats_empty">[A]No[/A] [B]Archived Chats[/B]</string>
    <!-- Subtitle of chat screen when the chat is inactive -->
    <string name="inactive_chat">Inactive chat</string>
    <!-- Subtitle of chat screen when the chat is archived -->
    <string name="archived_chat">Archived chat</string>
    <!-- Title of the layout to join a group call from the chat screen -->
    <string name="join_call_layout">Tap to join the call</string>
    <!-- Label shown when the user wants to add contacts into his MEGA account -->
    <string name="invite_contacts">Invite contacts</string>
    <!-- Label shown when the user wants to share something with other contacts -->
    <string name="share_with">Share with</string>
    <!-- Message shown while the contact list from the device and from MEGA is being read and then shown to the user -->
    <string name="contacts_list_empty_text_loading_share">Loading contacts&#8230;</string>
    <!-- Title of the screen New Group -->
    <string name="title_new_group">New group</string>
    <!-- Subtitle of the screen New Group -->
    <string name="subtitle_new_group">Type group name</string>
    <!-- Hint of edittext shown when it is creating a new group to guide user to type the name of the group -->
    <string name="hint_type_group">Name your group</string>
    <!-- Text of the confirm dialog shown when it wants to remove a contact from a chat -->
    <string name="confirmation_delete_contact">Remove %s from this chat?</string>
    <!-- Settings preference title to show file versions info of the account -->
    <string name="settings_file_management_file_versions_title">File versions</string>
    <!-- Settings preference subtitle to show file versions info of the account -->
    <string name="settings_file_management_file_versions_subtitle">%1$d file versions, taking a total of %2$s</string>
    <!-- Title of the section File management on Settings section -->
    <string name="settings_file_management_category">File Management</string>
    <!-- Option in Settings to delete all the versions of the account -->
    <string name="settings_file_management_delete_versions">Delete all older versions of my files</string>
    <!-- subtitle of the option in Settings to delete all the versions of the account -->
    <string name="settings_file_management_subtitle_delete_versions">All current files will remain. Only historic versions of your files will be deleted.</string>
    <!-- Text of the dialog to delete all the file versions of the account -->
    <string name="text_confirmation_dialog_delete_versions">You are about to delete the version histories of all files. Any file version shared to you from a contact will need to be deleted by them.\n\nPlease note that the current files will not be deleted.</string>
    <!-- success message when deleting all the versions of the account -->
    <string name="success_delete_versions">File versions successfully deleted</string>
    <!-- error message when deleting all the versions of the account -->
    <string name="error_delete_versions">An error occurred while trying to delete all previous versions of your files, please try again later.</string>
    <!-- Title of the option to enable or disable file versioning on Settings section -->
    <string name="settings_enable_file_versioning_title">File Versioning</string>
    <!-- Subtitle of the option to enable or disable file versioning on Settings section -->
    <string name="settings_enable_file_versioning_subtitle">Enable or disable file versioning for your entire account.\nDisabling file versioning does not prevent your contacts from creating new versions in shared folders.</string>
    <!-- section title to select a chat to send a file -->
    <string name="choose_chat">Choose chat</string>
    <!-- Hint shown to guide user on activity add contacts -->
    <string name="type_mail">Tap, enter name or email</string>
    <!-- Text of the confirm dialog shown when it wants to add a contact from a QR scaned -->
    <string name="confirmation_invite_contact">Add %s to your contacts?</string>
    <!-- Text of the confirm dialog shown when it wants to add a contact from a QR scaned and is already added before -->
    <string name="confirmation_not_invite_contact">You have already added the contact %s.</string>
    <!-- Text of the confirm dialog shown when it wants to add a contact from a QR scaned and is already added before -->
    <string name="confirmation_invite_contact_already_added">You have already added the contact %s.</string>
    <!-- Text of the confirm dialog shown when it wants to add a contact from a QR scaned -->
    <string name="confirmation_share_contact">Share with %s?</string>
    <!-- Text button for init a group chat -->
    <string name="new_group_chat_label">New group chat</string>
    <!-- Label shown when the user wants to add contacts into a chat conversation -->
    <string name="send_contacts">Send contacts</string>
    <!-- Title of the alert when the account have been logged out from another client -->
    <string name="title_alert_logged_out">Logged out</string>
    <!-- Text shown to indicate user that his account has already been confirmed -->
    <string name="account_confirmed">Your account has been activated. Please log in.</string>
    <!-- Text shown to indicate user that his account should be confirmed typing his password -->
    <string name="confirm_account">Please enter your password to confirm your account</string>
    <!-- Error shown if a user tries to add their own email address as a contact -->
    <string name="error_own_email_as_contact">There’s no need to add your own email address</string>
    <!-- Error shown when a user tries to enable Two-Factor Authentication and introduce an invalid code -->
    <string name="invalid_code">Invalid code</string>
    <!-- Text of the dialog shown when the storage of a FREE account is almost full -->
    <string name="text_almost_full_warning">Cloud Drive is almost full. Upgrade to Pro and get up to %1$s of storage and %2$s of transfer quota.</string>
    <!-- Text of the dialog shown when the storage of a PRO I or II account is almost full -->
    <string name="text_almost_full_warning_pro_account">Cloud Drive is almost full. Upgrade now and get up to %1$s of storage and %2$s of transfer quota.</string>
    <!-- Text of the dialog shown when the storage of a PRO III account is almost full -->
    <string name="text_almost_full_warning_pro3_account">Cloud Drive is almost full. If you need more storage please contact MEGA support to get a custom plan.</string>
    <!-- Text of the dialog shown when the storage of a FREE account is full -->
    <string name="text_storage_full_warning">Cloud Drive is full. Upgrade to Pro and get up to %1$s of storage and %2$s of transfer quota.</string>
    <!-- Text of the dialog shown when the storage of a PRO I or II account is full -->
    <string name="text_storage_full_warning_pro_account">Cloud Drive is full. Upgrade now and get up to %1$s of storage and %2$s of transfer quota.</string>
    <!-- Text of the dialog shown when the storage of a PRO III account is full -->
    <string name="text_storage_full_warning_pro3_account">Cloud Drive is full. If you need more storage please contact MEGA support to get a custom plan.</string>
    <!-- Button of the dialog shown when the storage is almost full to see the available PRO plans -->
    <string name="button_plans_almost_full_warning">See plans</string>
    <!-- Button of the dialog shown when the storage is almost full to custom a plan -->
    <string name="button_custom_almost_full_warning">Custom plan</string>
    <!-- Button of the dialog shown when the storage is almost full to get bonus -->
    <string name="button_bonus_almost_full_warning">Get Bonus</string>
    <!-- Mail title to upgrade to a custom plan -->
    <string name="title_mail_upgrade_plan">Upgrade to a custom plan</string>
    <!-- Mail subject to upgrade to a custom plan -->
    <string name="subject_mail_upgrade_plan">Ask us how you can upgrade to a custom plan:</string>
    <!-- Used in chat list screen to indicate in a chat list item that the message was sent by me, followed by the message -->
    <string name="word_me">Me:</string>
    <!-- Title of the button in the contact info screen to start an audio call -->
    <string name="call_button">Call</string>
    <!-- Title of the button in the contact info screen to send a message -->
    <string name="message_button">Message</string>
    <!-- Title of the button in the contact info screen to start a video call -->
    <string name="video_button">Video</string>
    <!-- Title of file explorer to send a link -->
    <string name="title_file_explorer_send_link">Send link to&#8230;</string>
    <!-- Title of chat explorer to send a link or file to a chat -->
    <string name="title_chat_explorer">Send to&#8230;</string>
    <!-- Title of cloud explorer to upload a link or file -->
    <string name="title_cloud_explorer">Upload to&#8230;</string>
    <!-- More button in contact info page -->
    <string name="contact_info_button_more">More</string>
    <!-- Section title to select a file to perform an action, more files -->
    <plurals name="plural_select_file">
        <item quantity="one">Choose File</item>
        <item quantity="other">Choose Files</item>
    </plurals>
    <!-- Title of confirmation dialog of sending invitation to a contact -->
    <string name="title_confirm_send_invitation">Invite %1$s?</string>
    <!-- Title of shared folder explorer to choose a folder to perform an action -->
    <string name="title_share_folder_explorer">Choose folder</string>
    <!-- Popup message shown if an user try to login while there is still living transfer -->
    <string name="login_warning_abort_transfers">All transfers will be cancelled, do you want to log in?</string>
    <!-- Popup message shown if an user try to login while there is still living transfer -->
    <string name="logout_warning_abort_transfers">All transfers will be cancelled, do you want to log out?</string>
    <!-- Label to explain the read only participant permission in the options panel of the group info screen -->
    <string name="subtitle_read_only_permissions">Read-only</string>
    <!-- Label shown the total space and the used space in an account -->
    <string name="used_space">[A]%1$s [/A][B]of %2$s used[/B]</string>
    <!-- title of the alert dialog when the user is changing the API URL to staging -->
    <string name="staging_api_url_title">Change to a test server?</string>
    <!-- Text of the alert dialog when the user is changing the API URL to staging -->
    <string name="staging_api_url_text">Are you sure you want to change to a test server? Your account may suffer irrecoverable problems.</string>
    <!-- Title of the confirmation dialog to open the camera app and lose the relay of the local camera on the in progress call -->
    <string name="title_confirmation_open_camera_on_chat">Open camera?</string>
    <!-- Text of the confirmation dialog to open the camera app and lose the relay of the local camera on the in progress call -->
    <string name="confirmation_open_camera_on_chat">If you open the camera, your video transmission will be paused in the current call.</string>
    <!-- Title of the notification when there is unknown activity on the Chat -->
    <string name="notification_chat_undefined_title">Chat activity</string>
    <!-- Content of the notification when there is unknown activity on the Chat -->
    <string name="notification_chat_undefined_content">You may have new messages</string>
    <!-- When app is retrieving push message -->
    <string name="retrieving_message_title">Retrieving message</string>
    <!-- Title of Rubbish bin scheduler option in settings to enable or disable the functionality -->
    <string name="settings_rb_scheduler_enable_title">Rubbish Bin Clearing Scheduler</string>
    <!-- Subtitle of Rubbish bin scheduler option in settings to enable or disable the functionality in free accounts -->
    <string name="settings_rb_scheduler_enable_subtitle">The Rubbish Bin is cleared for you automatically.</string>
    <!-- Title of Rubbish bin scheduler option in settings to enable or disable the functionality in PRO accounts -->
    <string name="settings_rb_scheduler_enable_period_PRO">The minimum period is 7 days.</string>
    <!-- Title of Rubbish bin scheduler option in settings to enable or disable the functionality in PRO accounts -->
    <string name="settings_rb_scheduler_enable_period_FREE">The minimum period is 7 days and your maximum period is 30 days.</string>
    <!-- Sub title of compression queue notification option in settings indicating the size limits. Please keep the placeholders because are to show the size limits including units in runtime. For example: The minimum size is 100MB and the maximum size is 1000MB. -->
    <string name="settings_compression_queue_subtitle">The minimum size is %1$s and the maximum size is %2$s.</string>
    <!-- Title of Rubbish bin scheduler option in settings to set up the number of days of the rubbish bin scheduler -->
    <string name="settings_rb_scheduler_select_days_title">Remove files older than</string>
    <!-- Time in days (plural). The placeholder is for the time value, please adjust the position based on linguistics -->
    <string name="settings_rb_scheduler_select_days_subtitle">%d days</string>
    <!-- Title of popup that userd to set compression queue size (in MB) in settings -->
    <string name="settings_video_compression_queue_size_popup_title">Notify me when size is larger than</string>
    <!-- Title of compression queue size option in settings -->
    <string name="settings_video_compression_queue_size_title">If videos to compress are larger than</string>
    <!-- Text of the alert when a FREE user tries to disable the RB scheduler -->
    <string name="settings_rb_scheduler_alert_disabling">To disable the Rubbish Bin clearing scheduler or set a longer retention period, please subscribe to a Pro plan.</string>
    <!-- Picker text to choose custom retention time. This option indicates several days -->
    <string name="hint_days">days</string>
    <!-- Title of the option to generate a public chat link -->
    <string name="get_chat_link_option">Get chat link</string>
    <!-- Title of the option to manage a public chat link -->
    <string name="manage_chat_link_option">Manage chat link</string>
    <!-- Title of the option to make a public chat private -->
    <string name="make_chat_private_option">Enable Encryption Key Rotation</string>
    <!-- Title of the view to inform that a chat is private -->
    <string name="private_chat">Encryption key rotation enabled</string>
    <!-- Text of the dialog to change a public chat to private (enable encryption key rotation) -->
    <string name="make_chat_private_option_text">Encryption key rotation is slightly more secure, but does not allow you to create a chat link and new participants will not see past messages.</string>
    <!-- Text of the option to change a public chat to private (enable encrypted key rotation) -->
    <string name="make_chat_private_not_available_text">Encryption key rotation is disabled for conversations with more than 100 participants.</string>
    <!-- Warning show to the user when tries to make private a public chat and the chat has more than 100 participants -->
    <string name="warning_make_chat_private">Unable to convert this chat to private because the participants limit has been exceeded.</string>
    <!-- Text shown when a moderator of a chat create a chat link. Please keep the placeholder because is to show the moderator’s name in runtime. -->
    <string name="message_created_chat_link">[A]%1$s[/A][B] created a chat link.[/B]</string>
    <!-- Text shown when a moderator of a chat delete a chat link. Please keep the placeholder because is to show the moderator’s name in runtime. -->
    <string name="message_deleted_chat_link">[A]%1$s[/A][B] removed the chat link.[/B]</string>
    <!-- Title of the option to delete a chat link -->
    <string name="action_delete_link">Delete chat link</string>
    <!-- Title of the alert when a chat link is invalid -->
    <string name="title_alert_chat_link_error">Chat link</string>
    <!-- Text of the dialog to confirm after closing all other sessions -->
    <string name="confirmation_close_sessions_text">This will log you out on all other active sessions except the current one.</string>
    <!-- Title of the dialog to confirm after closing all other sessions -->
    <string name="confirmation_close_sessions_title">Do you want to close all other sessions?</string>
    <!-- Subtitle chat screen for groups with permissions and not archived, Plural of participant. 2 participants -->
    <string name="number_of_participants">%d participants</string>
    <!-- Label of the button to join a chat by a chat link -->
    <string name="action_join">Join</string>
    <!-- Label for observers of a group chat -->
    <string name="observers_chat_label">Observers</string>
    <!-- Message on the title of the chat screen if there were any error loading the chat link -->
    <string name="error_chat_link">Error loading the chat link.</string>
    <!-- Message on the title of the chat screen if there were any error loading the chat link without logging -->
    <string name="error_chat_link_init_error">Error initialising chat when loading the chat link.</string>
    <!-- Message on the alert to preview a chat link if the user is already a participant -->
    <string name="alert_already_participant_chat_link">You are already participating in this chat.</string>
    <!-- Message on the alert to close a chat preview if the link is invalid -->
    <string name="alert_invalid_preview">This chat preview is no longer available. If you leave the preview, you won’t be able to reopen it.</string>
    <!-- Text shown when a moderator changes the chat to private. Please keep the placeholder because is to show the moderator’s name in runtime. -->
    <string name="message_set_chat_private">[A]%1$s[/A][B] enabled encryption key rotation.[/B]</string>
    <!-- error message shown when a chat link is invalid -->
    <string name="invalid_chat_link">This conversation is no longer available</string>
    <!-- When it is creating a new group chat, this option permits to establish it private or public -->
    <string name="ekr_label">Encryption key rotation</string>
    <!-- Text of the dialog to change a public chat to private (enable encryption key rotation) -->
    <string name="ekr_explanation">Encryption key rotation is slightly more secure, but does not allow you to create a chat link and new participants will not see past messages.</string>
    <!-- Text of the dialog to change a public chat to private (enable encryption key rotation) -->
    <string name="subtitle_chat_message_enabled_ERK">Encryption key rotation is slightly more secure, but does not allow you to create a chat link and new participants will not see past messages.</string>
    <!-- Message shown when a contact request has not been sent because the invitation has been sent before -->
    <string name="invite_not_sent_already_sent">The invitation to contact %s has been sent before and can be consulted in the Sent Requests tab.</string>
    <!-- Label shown to indicate the QR is saving in Cloud Drive -->
    <string name="save_qr_cloud_drive">Saving %s in Cloud Drive&#8230;</string>
    <!-- General label for folders -->
    <string name="general_folders">Folders</string>
    <!-- General label for files -->
    <string name="general_files">Files</string>
    <!-- Item menu option upon right click on one or multiple files -->
    <string name="general_save_to_device">Save to device</string>
    <!-- Title of cloud explorer to upload a file -->
    <string name="title_upload_explorer">Upload to MEGA</string>
    <!-- Label choose destination -->
    <string name="choose_destionation">Choose destination</string>
    <!-- Label that indicates show more items -->
    <string name="general_show_more">Show More</string>
    <!-- Label that indicates show less items -->
    <string name="general_show_less">Show Less</string>
    <!-- Subtitle of the historic notification for a new contact request -->
    <string name="notification_new_contact_request">[A]%s [/A][B]sent you a contact request.[/B]</string>
    <!-- Subtitle of the historic notification for a new contact -->
    <string name="notification_new_contact">[A]%s [/A][B]is now a contact.[/B]</string>
    <!-- Subtitle of the historic notification for a new shared folder -->
    <string name="notification_new_shared_folder">[B]New shared folder from [/B][A]%s.[/A]</string>
    <!-- Subtitle of the historic notification for a reminder new contact request -->
    <string name="notification_reminder_contact_request">[A]Reminder: [/A][B]%s [/B][C]sent you a contact request.[/C]</string>
    <!-- Title of the historic notification for a contact request cancelled -->
    <string name="title_contact_request_notification_cancelled">Contact request cancelled</string>
    <!-- Subtitle of the historic notification for contact request cancelled -->
    <string name="subtitle_contact_request_notification_cancelled">[A]%s [/A][B]cancelled the contact request.[/B]</string>
    <!-- Title of the historic notification when an user deletes you as contact -->
    <string name="title_contact_notification_deleted">Contact deleted</string>
    <!-- Subtitle of the historic notification when an user deletes you as contact -->
    <string name="subtitle_contact_notification_deleted">[A]%s [/A][B]deleted you as a contact.[/B]</string>
    <!-- Title of the historic notification when an user blocks you as contact -->
    <string name="title_contact_notification_blocked">Contact blocked</string>
    <!-- Subtitle of the historic notification when an user blocks you as contact -->
    <string name="subtitle_contact_notification_blocked">[A]%s [/A][B]blocked you as a contact.[/B]</string>
    <!-- Item of the navigation title for the notification section when there is any unread -->
    <string name="section_notification_with_unread">Notifications [A](%1$d)[/A]</string>
    <!-- Text shown in the notifications section. When a contact has nickname, nickname (email) will be shown -->
    <string name="section_notification_user_with_nickname">[A]%1$s (%2$s)[/A]</string>
    <!-- Title of the historic notification for an account deleted -->
    <string name="title_account_notification_deleted">Account deleted</string>
    <!-- Subtitle of the historic notification for an account deleted -->
    <string name="subtitle_account_notification_deleted">[B]The account [/B][A]%s[/A][B] has been deleted.[/B]</string>
    <!-- Subtitle of file takedown historic notification -->
    <string name="subtitle_file_takedown_notification">[A]Your publicly shared file [/A][B]%s[/B][C] has been taken down.[/C]</string>
    <!-- Subtitle of folder takedown historic notification -->
    <string name="subtitle_folder_takedown_notification">[A]Your publicly shared folder [/A][B]%s[/B][C] has been taken down.[/C]</string>
    <!-- Popup notification text on mouse-over of taken down file. -->
    <string name="message_file_takedown_pop_out_notification">This file has been the subject of a takedown notice.</string>
    <!-- Popup notification text on mouse-over taken down folder. -->
    <string name="message_folder_takedown_pop_out_notification">This folder has been the subject of a takedown notice.</string>
    <!-- option to dispute taken down file or folder -->
    <string name="dispute_takendown_file">Dispute Takedown</string>
    <!-- Error shown when download a file that has violated ToS/AUP. -->
    <string name="error_download_takendown_node">Not accessible due to ToS/AUP violation</string>
    <!-- Alert shown when some files were not downloaded due to ToS/AUP violation, Plural of taken down files. 2 files -->
    <plurals name="alert_taken_down_files">
        <item quantity="one">%d file was not downloaded due to ToS/AUP violation.</item>
        <item quantity="other">%d files were not downloaded due to ToS/AUP violation.</item>
    </plurals>
    <!-- Subtitle of a file takedown reinstated historic notification -->
    <string name="subtitle_file_takedown_reinstated_notification">[A]Your publicly shared file [/A][B]%s[/B][C] has been reinstated.[/C]</string>
    <!-- Subtitle of a folder takedown reinstated historic notification -->
    <string name="subtitle_folder_takedown_reinstated_notification">[A]Your publicly shared folder [/A][B]%s[/B][C] has been reinstated.[/C]</string>
    <!-- Title of the historic notification for outgoing contact requests -->
    <string name="title_outgoing_contact_request">Sent request</string>
    <!-- Title of the historic notification for incoming contact requests -->
    <string name="title_incoming_contact_request">Received request</string>
    <!-- Subtitle of the historic notification for contact request denied -->
    <string name="subtitle_outgoing_contact_request_denied">[A]%s [/A][B]denied your contact request.[/B]</string>
    <!-- Subtitle of the historic notification for contact request accepted -->
    <string name="subtitle_outgoing_contact_request_accepted">[A]%s [/A][B]accepted your contact request.[/B]</string>
    <!-- Subtitle of the historic notification for deleted shared folders (one or many) -->
    <string name="notification_deleted_shared_folder">[B]Access to folders shared by [/B][A]%s[/A][B] were removed.[/B]</string>
    <!-- Subtitle of the historic notification when a contact leaves a shared folder -->
    <string name="notification_left_shared_folder">[A]%s[/A][B] has left a shared folder.[/B]</string>
    <!-- Subtitle of the historic notification when a contact leaves a shared folder and the name of the folder is known -->
    <string name="notification_left_shared_folder_with_name">[A]%1$s[/A][B] has left the shared folder [/B][A]%2$s.[/A]</string>
    <!-- Subtitle of the historic notification for incoming contact request ignored -->
    <string name="subtitle_incoming_contact_request_ignored">[B]Contact request from [/B][A]%s [/A][B]was ignored[/B]</string>
    <!-- Subtitle of the historic notification for incoming contact request accepted -->
    <string name="subtitle_incoming_contact_request_accepted">[B]Contact request from [/B][A]%s [/A][B]was accepted[/B]</string>
    <!-- Subtitle of the historic notification for incoming contact request declined -->
    <string name="subtitle_incoming_contact_request_denied">[B]Contact request from [/B][A]%s [/A][B]was declined[/B]</string>
    <!-- Subtitle of the Upgrade account section -->
    <string name="type_of_my_account">Your current account is [A]%s[/A]</string>
    <!-- Footnote to clarify the storage space is subject to the achievement program -->
    <string name="footnote_achievements">Subject to your participation in our achievements program.</string>
    <!-- Title label for the current payment method during account upgrading -->
    <string name="payment_method">Payment method</string>
    <!-- title of billing period -->
    <string name="billing_period_title">Billing period</string>
    <!-- Option of one-off (month) billing. Placeholder: purchase price. -->
    <string name="billed_one_off_month">[A]One-off (month)[/A] %s</string>
    <!-- Option of one-off (year) billing. Placeholder: purchase price. -->
    <string name="billed_one_off_year">[A]One-off (year)[/A] %s</string>
    <!-- Option of monthly billing period. Placeholder: purchase price -->
    <string name="billed_monthly_text">[A]Billed monthly[/A] %s/month</string>
    <!-- Option of yearly billing period. Placeholder: purchase price -->
    <string name="billed_yearly_text">[A]Billed yearly[/A] %s/year</string>
    <!-- dialog option cancel in alert dialog -->
    <string name="button_cancel">Cancel</string>
    <!-- dialog option continue in alert dialog -->
    <string name="button_continue">Continue</string>
    <!-- one of the payment methods -->
    <string name="payment_method_google_wallet">[A]Google Pay[/A] (subscription)</string>
    <!-- one of the payment methods -->
    <string name="payment_method_huawei_wallet">[A]HUAWEI Pay[/A] (subscription)</string>
    <!-- Capital letters. Text of the label of a new historic notifications -->
    <string name="new_label_notification_item">NEW</string>
    <!-- When user is on PRO 3 plan, we will display an extra label to notify user that they can still contact support to have a customised plan. -->
    <string name="label_custom_plan">To upgrade your current subscription, please contact our support team for a [A]custom plan[/A].</string>
    <!-- Input field description in the create file dialog. -->
    <string name="context_new_file_name_hint">file name</string>
    <!-- Option in Settings section to enable the last active connection in chat -->
    <string name="option_enable_last_green_chat">Show Last seen&#8230;</string>
    <!-- Subtitle of the option in Settings section to enable the last active connection in chat -->
    <string name="subtitle_option_enable_last_green_chat">Allow your contacts to see the last time you were active on MEGA.</string>
    <!-- title of notification when device is out of storage during camera upload -->
    <string name="title_out_of_space">Not enough storage space</string>
    <!-- message will be shown when there is not enough space to perform camera upload. -->
    <string name="message_out_of_space">Not enough storage space to perform video compression.</string>
    <!-- the title of the notification that displays when compression larger than setting -->
    <string name="title_compression_size_over_limit">Video compression size is too large</string>
    <!-- the content message of the notification that displays when compression larger than setting, placeholder: size in MB -->
    <string name="message_compression_size_over_limit">The total size of the videos to compress exceeds %s, please put your device on charge to continue.</string>
    <!-- Message displayed when the user changes the ‘Keep file names as in the device’ setting -->
    <string name="message_keep_device_name">This setting will take effect the next time Camera Uploads runs</string>
    <!-- Notification message when compressing video to show the compressed percentage. Please, keep the placeholder because it is for adding the percentage value at runtime. -->
    <string name="message_compress_video">%s has been compressed</string>
    <!-- notification title when compressing video -->
    <string name="title_compress_video">Compressing Videos %1$d/%2$d</string>
    <!-- error message pops up when user selected an invalid folder for camera upload -->
    <string name="error_invalid_folder_selected">Invalid folder selected</string>
    <!-- Indicates the content of a folder is 1 folder and 1 file. Middle height point is to separate two fragments of text and it was not to be considered a punctuation mark. -->
    <string name="one_folder_one_file">1 folder · 1 file</string>
    <!-- Indicates the content of a folder is 1 folder and some files. The placeholder is to set the number of files. e.g. 1 folder · 7 files. Middle height point is to separate two fragments of text and it was not to be considered a punctuation mark. -->
    <string name="one_folder_several_files">1 folder · %1$d files</string>
    <!-- on the section notifications indicates the number of files added to a shared folder, Plural of file. 2 files -->
    <plurals name="num_files_with_parameter">
        <item quantity="one">%d file</item>
        <item quantity="other">%d files</item>
    </plurals>
    <!-- on the section notifications indicates the number of folder added to a shared folder, Plural of folder/directory. 2 folders -->
    <plurals name="num_folders_with_parameter">
        <item quantity="one">%d folder</item>
        <item quantity="other">%d folders</item>
    </plurals>
    <!-- Indicates the content of a folder is some folders and some files. Plural of files. e.g. 7 folders · 2 files. Middle height point is to separate two fragments of text and it was not to be considered a punctuation mark. -->
    <plurals name="num_folders_num_files">
        <item quantity="one">%1$d folders · 1 file</item>
        <item quantity="other">%1$d folders · %2$d files</item>
    </plurals>
    <!-- Subtitle of the historic notification for new additions inside an existing shared folder. Placeholders are: email who added the folders or files, number of folders added, number of files added -->
    <string name="subtitle_notification_added_folders_and_files">[A]%1$s[/A][B] added %2$s and %3$s[/B]</string>
    <!-- Subtitle of the historic notification for new additions inside an existing shared folder, Plural of file. 2 files -->
    <plurals name="subtitle_notification_added_files">
        <item quantity="one">[A]%1$s [/A][B]added %2$d file.[/B]</item>
        <item quantity="other">[A]%1$s [/A][B]added %2$d files.[/B]</item>
    </plurals>
    <!-- Subtitle of the historic notification for deletions inside an existing shared folder, Plural of item. 2 items -->
    <plurals name="subtitle_notification_deleted_items">
        <item quantity="one">[A]%1$s [/A][B]deleted %2$d item.[/B]</item>
        <item quantity="other">[A]%1$s [/A][B]deleted %2$d items.[/B]</item>
    </plurals>
    <!-- Subtitle of the historic notification for new additions inside an existing shared folder, Plural of folder. 2 folders -->
    <plurals name="subtitle_notification_added_folders">
        <item quantity="one">[A]%1$s [/A][B]added %2$d folder.[/B]</item>
        <item quantity="other">[A]%1$s [/A][B]added %2$d folders.[/B]</item>
    </plurals>
    <!-- Subtitle chat screen for groups with permissions and not archived, Plural of participant. 2 participants -->
    <plurals name="subtitle_of_group_chat">
        <item quantity="one">%d participant</item>
        <item quantity="other">%d participants</item>
    </plurals>
    <!--  -->
    <string name="custom_subtitle_of_group_chat">%1$s and %2$d more</string>
    <!-- Error when the user tries to get a public chat link for a chat with the default title -->
    <string name="message_error_set_title_get_link">Before you can generate a link for this chat, you need to set a description:</string>
    <!-- success alert when the user copy a chat link to the clipboard -->
    <string name="chat_link_copied_clipboard">Chat link copied to the clipboard</string>
    <!-- Label to show the price of each plan in the upgrade account section -->
    <string name="type_month">[A]From[/A] %s / [A]month[/A] *</string>
    <!-- the meaning of the asterisk in monthly* and annually* payment -->
    <string name="upgrade_comment">* Recurring subscription can be cancelled any time before the renewal date.</string>
    <!-- Message shown when a call starts. -->
    <string name="call_started_messages">Call Started</string>
    <!-- Title of the dialog to inform about a SSL error -->
    <string name="ssl_error_dialog_title">SSL key error</string>
    <!-- Text of the dialog to inform about a SSL error -->
    <string name="ssl_error_dialog_text">MEGA is unable to establish a secure connection using SSL. You may be on a public Wi-Fi network with additional requirements.</string>
    <!-- Text of the empty screen for the notifications section -->
    <string name="context_empty_notifications">[B]No [/B][A]Notifications[/A]</string>
    <!-- Permissions screen title -->
    <string name="general_setup_mega">Setup MEGA</string>
    <!-- Permissions screen explanation -->
    <string name="setup_mega_explanation">MEGA needs your permission to access your media and files for sharing. Other access permissions may be needed for exchanging encrypted messages and to make secure calls.</string>
    <!-- Title of the screen asking permissions for files -->
    <string name="allow_acces_media_title">Allow access to photos, media and files.</string>
    <!-- Subtitle of the screen asking permissions for files -->
    <string name="allow_acces_media_subtitle">MEGA needs your permission to access files for sharing.</string>
    <!-- Title of the screen asking permissions for camera -->
    <string name="allow_acces_camera_title">Enable camera</string>
    <!-- Subtitle of the screen asking permissions for camera -->
    <string name="allow_acces_camera_subtitle">Allow access to your camera to scan documents, take pictures and make video calls.</string>
    <!-- Title of the screen asking permissions for microphone and write in log calls -->
    <string name="allow_acces_calls_title">Enable calls</string>
    <!-- Title of the screen asking permissions for contacts -->
    <string name="allow_acces_contact_title">Grant access to your address book</string>
    <!-- Subtitle of the screen asking permissions for contacts -->
    <string name="allow_acces_contact_subtitle">Easily discover contacts from your address book on MEGA.</string>
    <!-- Explanation under the subtitle of asking permissions for contacts to explain that MEGA will never use the address book data for any other purpose -->
    <string name="allow_access_contact_explanation">MEGA will not use this data for any other purpose and will never interact with your contacts without your consent.</string>
    <!-- Subtitle of the screen asking permissions for microphone -->
    <string name="allow_acces_calls_subtitle_microphone">Allow access to your microphone to make encrypted calls.</string>
    <!-- General enable access -->
    <string name="general_enable_access">Grant access</string>
    <!-- Title of the option on chat info screen to list all the files sent to the chat -->
    <string name="title_chat_shared_files_info">Shared files</string>
    <!-- Error mesage when trying to remove an uploading attachment that has already finished -->
    <string name="error_message_already_sent">Attachment already sent</string>
    <!-- Message shown when a group call ends. -->
    <string name="group_call_ended_message">[A]Group call ended[/A][C]. Duration: [/C]</string>
    <!-- Message to indicate a call has ended and indicate the call duration. -->
    <string name="call_ended_message">[A]Call ended[/A][C]. Duration: [/C]</string>
    <!-- Message that shows the hours of a call when it ends, more hours -->
    <plurals name="plural_call_ended_messages_hours">
        <item quantity="one">[B]%1$s hour[/B]</item>
        <item quantity="other">[B]%1$s hours[/B]</item>
    </plurals>
    <!-- Message that shows the minutes of a call when it ends, more minutes -->
    <plurals name="plural_call_ended_messages_minutes">
        <item quantity="one">[B]%1$s minute[/B]</item>
        <item quantity="other">[B]%1$s minutes[/B]</item>
    </plurals>
    <!-- Message that shows the seconds of a call when it ends, more seconds -->
    <plurals name="plural_call_ended_messages_seconds">
        <item quantity="one">[B]%1$d second[/B]</item>
        <item quantity="other">[B]%1$d seconds[/B]</item>
    </plurals>
    <!-- Message to indicate a call has ended without indicate the call duration. -->
    <string name="call_ended_no_duration_message">[A]Call ended[/A]</string>
    <!-- Message to indicate a group call has ended without indicate the call duration. -->
    <string name="group_call_ended_no_duration_message">[A]Group call ended[/A]</string>
    <!-- String that appears when we show the last activity of a contact, when the last activity was today. For example: Last seen today 11:34a.m. -->
    <string name="last_seen_today">[A]Last seen [/A]today %1$s</string>
    <!-- String that appears when we show the last activity of a contact, but it’s been a long time ago that we don’t see any activity from that user -->
    <string name="last_seen_long_time_ago">[A]Last seen [/A]a long time ago</string>
    <!-- String that appears when we show the last activity of a contact, when the last activity was before today. For example: Last seen March 14th,2018 11:34a.m. -->
    <string name="last_seen_general">[A]Last seen [/A]%1$s %2$s</string>
    <!-- label today -->
    <string name="label_today">Today</string>
    <!-- label yesterday -->
    <string name="label_yesterday">Yesterday</string>
    <!-- label tomorrow -->
    <string name="label_tomorrow">Tomorrow</string>
    <!-- Text of the empty screen for the chat shared files -->
    <string name="context_empty_shared_files">[B]No [/B][A]Shared Files[/A]</string>
    <!-- Text to indicate that a contact has joined a group call -->
    <string name="contact_joined_the_call">%1$s joined the call</string>
    <!-- Text to indicate that a contact has left a group call -->
    <string name="contact_left_the_call">%1$s left the call</string>
    <!-- Warning show when a call cannot start because there are too many participants in the group chat -->
    <string name="call_error_too_many_participants_start">Call cannot start because the maximum number of participants has been exceeded.</string>
    <!-- Message show when a call cannot be established because there are too many participants in the group call -->
    <string name="call_error_too_many_participants">Call cannot be joined as the maximum number of participants has been exceeded.</string>
    <!-- Message show when a call cannot be established because there are too many participants in the group -->
    <string name="call_error_too_many_participants_join">Unable to join the group call due to the maximum number of participants reached</string>
    <!-- Message show when a user cannot activate the video in a group call because the max number of videos has been reached -->
    <string name="call_error_too_many_video">Video call cannot be joined as the maximum number of participants has been exceeded.</string>
    <!-- Message show when a user cannot put the call on hold -->
    <string name="call_error_call_on_hold">Call cannot be put on hold.</string>
    <!-- Error message shown when a file cannot be opened by other app using the open with option menu -->
    <string name="error_open_file_with">An error has occurred and the file cannot be opened with this app.</string>
    <!-- Subtitle of the call screen when a incoming call is just starting -->
    <string name="incoming_call_starting">Incoming call&#8230;</string>
    <!-- Subtitle of the call screen when a outgoing call is just starting -->
    <string name="outgoing_call_starting">Calling&#8230;</string>
    <!-- Content of a invalid meta message -->
    <string name="error_meta_message_invalid">Message contains invalid metadata</string>
    <!-- Title of the activity that sends a location -->
    <string name="title_activity_maps">Send location</string>
    <!-- Label layout on maps activity that permits send current location -->
    <string name="current_location_label">Send your current location</string>
    <!-- Label layout on maps activity that permits send current location. Placeholder is the current location -->
    <string name="current_location_landscape_label">Send your current location: [A]%1$s[/A]</string>
    <!-- Label layout on maps activity indicating nearby places -->
    <string name="nearby_places_label">Nearby places</string>
    <!-- Message shown in a dialog explaining the consequences of accesing the location -->
    <string name="explanation_send_location">This location will be opened using a third party maps provider outside the end-to-end encrypted MEGA platform.</string>
    <!-- Title of the location marker set by the user -->
    <string name="title_marker_maps">Send This Location</string>
    <!-- Label shown when after a maps search and no places were found -->
    <string name="no_places_found">No places were found</string>
    <!-- Title of the dialog shown when the location is disabled -->
    <string name="gps_disabled">The GPS is disabled</string>
    <!-- Text of the dialog shown when the location is disabled for open location settings -->
    <string name="open_location_settings">Would you like to open the location settings?</string>
    <!-- Info shown in the subtitle of each row of the shared files to chat: sender name . date -->
    <string name="second_row_info_item_shared_file_chat">%1$s . %2$s</string>
    <!-- After the user ticketed ’Don’t ask again’ on permission request dialog and denied, tell the user, he/she can still grant MEGA the permission in system settings. -->
    <string name="on_permanently_denied">You still can grant MEGA permissions in your device’s settings</string>
    <!-- Explain why MEGA needs the reading contacts permission when users deny to grant MEGA the permission. -->
    <string name="explanation_for_contacts_permission">If you allow MEGA to access your address book, you will be able to discover your contacts more easily. MEGA will not use this data for any other purpose and will never interact with your contacts without your consent.</string>
    <!-- Confirmation message after forwarding one or several messages, version items -->
    <plurals name="messages_forwarded_success_plural">
        <item quantity="one">Message forwarded</item>
        <item quantity="other">Messages forwarded</item>
    </plurals>
    <!-- Title of a chat message that contains geolocation info -->
    <string name="title_geolocation_message">Pinned Location</string>
    <!-- Alert shown when a num of files have not been sent because of any error occurs, Plural of file. 2 files -->
    <plurals name="num_files_not_send">
        <item quantity="one">%d file was not sent to %d chats</item>
        <item quantity="other">%d files were not sent to %d chats</item>
    </plurals>
    <!-- Alert shown when a num of contacts have not been sent because of any error occurs, Plural of file. 2 files -->
    <plurals name="num_contacts_not_send">
        <item quantity="one">%d contact was not sent to %d chats</item>
        <item quantity="other">%d contacts were not sent to %d chats</item>
    </plurals>
    <!-- Alert shown when a num of messages have not been sent because of any error occurs, Plural of file. 2 files -->
    <plurals name="num_messages_not_send">
        <item quantity="one">%d message was not sent to %d chats</item>
        <item quantity="other">%d messages were not sent to %d chats</item>
    </plurals>
    <!-- How many local contacts have been on MEGA, Plural of local contact. 2 contacts -->
    <plurals name="quantity_of_local_contact">
        <item quantity="one">%d contact found on MEGA</item>
        <item quantity="other">%d contacts found on MEGA</item>
    </plurals>
    <!-- Label displayed on the top of the chat list if none of user’s phone contacts have a MEGA account. In other case here would appear all the user’s phone contacts that have a MEGA account. -->
    <string name="no_local_contacts_on_mega">Invite contact now?</string>
    <!-- To see whom in your local contacts has been on MEGA -->
    <string name="see_local_contacts_on_mega">Discover your contacts on MEGA</string>
    <!-- In APP, text used to ask for access to contacts -->
    <string name="grant_mega_access_contacts">Grant MEGA access to your address book to discover your contacts on MEGA.</string>
    <!-- Getting registered contacts -->
    <string name="get_registered_contacts">Loading contacts on MEGA&#8230;</string>
    <!-- Alert shown when some content have not been sent because of any error occurs -->
    <string name="content_not_send">The content was not sent to %d chats</string>
    <!-- Label shown when a new group chat has been created correctly -->
    <string name="new_group_chat_created">New group chat created successfully</string>
    <!-- Alert shown when some content is sharing with chats and they are processing -->
    <string name="preparing_chats">Preparing files</string>
    <!-- Label indicating some content has been sent as message -->
    <string name="sent_as_message">Sent as a message.</string>
    <!-- Error message when the attachment cannot be sent to any of the selected chats -->
    <string name="error_sent_as_message">Error. The file has not been sent to any of the selected chats</string>
    <!-- Action delete all file versions -->
    <string name="delete_versions">Delete previous versions</string>
    <!-- Title of the dialog shown when it wants to delete the version history of a file -->
    <string name="title_delete_version_history">Delete previous versions?</string>
    <!-- Text of the dialog shown when it wants to delete the version history of a file -->
    <string name="text_delete_version_history">Please note that the current file will not be deleted.</string>
    <!-- Alert shown when the version history was deleted correctly -->
    <string name="version_history_deleted">Previous versions deleted.</string>
    <!-- Alert shown when the version history was deleted erroneously -->
    <string name="version_history_deleted_erroneously">Previous versions not deleted.</string>
    <!-- Confirmation message after deleted file versions, version items -->
    <plurals name="versions_deleted_succesfully">
        <item quantity="one">%d version deleted successfully</item>
        <item quantity="other">%d versions deleted successfully</item>
    </plurals>
    <!-- Alert shown when several versions are not deleted successfully -->
    <plurals name="versions_not_deleted">
        <item quantity="one">%d version not deleted</item>
        <item quantity="other">%d versions not deleted</item>
    </plurals>
    <!-- Alert shown when the user tries to realize some action in chat and has not contacts -->
    <string name="no_contacts_invite">You have no MEGA contacts. Please invite friends from the Contacts section.</string>
    <!-- Invite button for chat top cell -->
    <string name="invite_more">Invite more</string>
    <!-- Title of first tour screen -->
    <string name="title_tour_one">You hold the keys</string>
    <!-- Content of first tour screen -->
    <string name="content_tour_one">Security is why we exist, your files are safe with us behind a well oiled encryption machine where only you can access your files.</string>
    <!-- Title of second tour screen -->
    <string name="title_tour_two">Encrypted chat</string>
    <!-- Content of second tour screen -->
    <string name="content_tour_two">Fully encrypted chat with voice and video calls, group messaging and file sharing integration with your Cloud Drive.</string>
    <!-- Title of third tour screen -->
    <string name="title_tour_three">Create your Network</string>
    <!-- Content of third tour screen -->
    <string name="content_tour_three">Add contacts, create a network, collaborate, and make voice and video calls without ever leaving MEGA</string>
    <!-- Title of fourth tour screen -->
    <string name="title_tour_four">Your Photos in the Cloud</string>
    <!-- Content of fourth tour screen -->
    <string name="content_tour_four">Camera Uploads is an essential feature for any mobile device and we have got you covered. Create your account now.</string>
    <!-- Title of the dialog shown when a pdf required password -->
    <string name="title_pdf_password">Enter your password</string>
    <!-- Text of the dialog shown when a pdf required password -->
    <string name="text_pdf_password">%s is a password protected PDF document. Please enter the password to open the PDF.</string>
    <!-- Error of the dialog shown wen a pdf required password and the user types a wrong password -->
    <string name="error_pdf_password">You have entered the wrong password, please try again.</string>
    <!-- Error of the dialog shown wen a pdf required password and the user has been typed three times a wrong password -->
    <string name="error_max_pdf_password">The password you have entered is not valid.</string>
    <!-- Alert shown when a user tries to open a file from a zip and the file is unknown or has not been possible to unzip correctly -->
    <string name="unknownn_file">It is not possible to open the file. It is an unknown file type or it has not been possible to unzip the file successfully.</string>
    <!-- Alert shown when exists some call and the user tries to play an audio or video -->
    <string name="not_allow_play_alert">It is not possible to play media files while there is a call in progress.</string>
    <!-- Text shown in the list of chats when there is a call in progress but I am not on it -->
    <string name="ongoing_call_messages">Ongoing Call</string>
    <!-- Title of the layout to join a group call from the chat screen. The placeholder indicates the user who initiated the call -->
    <string name="join_call_layout_in_group_call">%s started a group call. Tap to join.</string>
    <!-- Title of the layout to return to a call -->
    <string name="call_in_progress_layout">Tap to return to call</string>
    <!-- message displayed when you try to start a call but it is not possible because you are already on a call -->
    <string name="not_allowed_to_start_call">You are currently on a call</string>
    <!-- chat message when a participant invites himself to a public chat using a chat link. Please keep the placeholder because is to show the participant’s name in runtime. -->
    <string name="message_joined_public_chat_autoinvitation">[A]%1$s[/A][B] joined the group chat.[/B]</string>
    <!-- Warning that appears prior to remove a chat link on the group info screen. -->
    <string name="context_remove_chat_link_warning_text">This conversation will no longer be accessible through the chat link once it has been removed.</string>
    <!-- Description text of the dialog to generate a public chat link -->
    <string name="context_create_chat_link_warning_text">Encrypted Key Rotation does not allow you to get a chat link without creating a new group chat.</string>
    <!-- Question of the dialog to generate a public chat link -->
    <string name="context_create_chat_link_question_text">Do you want to create a new group chat and get a chat link?</string>
    <!-- Text of the dialog to change a public chat to private (enable encryption key rotation) -->
    <string name="context_make_private_chat_warning_text">Encryption key rotation is slightly more secure, but does not allow you to create a chat link and new participants will not see past messages.</string>
    <!-- Message shown when a user has joined to a public chat successfully -->
    <string name="message_joined_successfully">You have joined the chat successfully.</string>
    <!-- Label that indicates the steps of a wizard -->
    <string name="wizard_steps_indicator">%1$d of %2$d</string>
    <!-- Hint of the Search view -->
    <string name="hint_action_search">Search&#8230;</string>
    <!-- Notification button which is displayed to answer an incoming call if the call screen is not displayed for some reason. -->
    <string name="answer_call_incoming">Answer</string>
    <!-- The text of the notification button that is displayed when there is a call in progress, another call is received and ignored. -->
    <string name="ignore_call_incoming">Ignore</string>
    <!-- Subtitle of the call screen when a user muted the current individual call. The placeholder indicates the user who muted the call -->
    <string name="muted_contact_micro">%s muted this call</string>
    <!-- Subtitle of the call screen when I muted the current individual call -->
    <string name="muted_own_micro">Muted</string>
    <!-- Subtitle of the call screen when the call is on hold -->
    <string name="call_on_hold">Call on hold</string>
    <!-- Subtitle of the call screen when a participant puts the call on hold. The placeholder indicates the user who put the call on hold -->
    <string name="session_on_hold">%s is on hold</string>
    <!-- The text of the notification button that is displayed when I receive a individual call and put the current one on hold and answer the other. -->
    <string name="hold_and_answer_call_incoming">Hold and Answer</string>
    <!-- The text of the notification button that is displayed when I receive a group call and put the current one on hold and answer the other. -->
    <string name="hold_and_join_call_incoming">Hold and Join</string>
    <!-- The text of the notification button that is displayed when I receive a individual call and hang the current one and answer the other. -->
    <string name="end_and_answer_call_incoming">End and Answer</string>
    <!-- The text of the notification button that is displayed when I receive a group call and hand the current one and answer the other. -->
    <string name="end_and_join_call_incoming">End and Join</string>
    <!-- when trying to download a file that is already downloaded in the device and has to copy in another path -->
    <string name="copy_already_downloaded">File already downloaded. Copied to the selected path.</string>
    <!-- Title of the dialog shown when you want to join a group call -->
    <string name="title_join_call">Join call</string>
    <!-- Text of the dialog shown when you want to join a group call -->
    <string name="text_join_call">To join this call you have to end your current call.</string>
    <!-- Text of the dialog shown when you want to join a group call but you are in another active call -->
    <string name="text_join_another_call">To join this call you have to end or hold the current call.</string>
    <!-- Explanation of the dialog shown to share a chat link -->
    <string name="copy_link_explanation">People can join your group by using this link.</string>
    <!-- Label that indicates the creation of a chat link -->
    <string name="new_chat_link_label">New chat link</string>
    <!-- Title of the dialog shown when the user it is creating a chat link and the chat has not title -->
    <string name="enter_group_name">Enter group name</string>
    <!-- Alert shown when the user it is creating a chat link and the chat has not title -->
    <string name="alert_enter_group_name">To create a chat link you must name the group.</string>
    <!-- Text shown when an account doesn’t have any contact added and it’s trying to start a new chat conversation -->
    <string name="invite_contacts_to_start_chat">Invite contacts and start chatting securely with MEGA’s encrypted chat.</string>
    <!-- Text of the empty screen when there are not chat conversations -->
    <string name="recent_chat_empty_text">Start chatting securely with your contacts using end-to-end encryption</string>
    <!-- Text sent to recipients to invite to be contact. Placeholder: contact link url. -->
    <string name="invite_contacts_to_start_chat_text_message">Hi. Have secure conversations on MEGA with me and get 20 GB of free cloud storage. %1$s</string>
    <!-- In some cases, a user may try to get the link for a chat room, but if such is not set by an operator - it would say ‘not link available’ and not auto create it. -->
    <string name="no_chat_link_available">No chat link available.</string>
    <!-- Alert shown when it has been deleted successfully a chat link -->
    <string name="chat_link_deleted">Chat link deleted successfully.</string>
    <!-- The status of pending contact request (ACCEPTED), placeholder is contact request creation time -->
    <string name="contact_request_status_accepted">%1$s (ACCEPTED)</string>
    <!-- The status of pending contact request (DELETED), placeholder is contact request creation time -->
    <string name="contact_request_status_deleted">%1$s (DELETED)</string>
    <!-- The status of pending contact request (DENIED), placeholder is contact request creation time -->
    <string name="contact_request_status_denied">%1$s (DENIED)</string>
    <!-- The status of pending contact request (IGNORED), placeholder is contact request creation time -->
    <string name="contact_request_status_ignored">%1$s (IGNORED)</string>
    <!-- The status of pending contact request (REMINDED), placeholder is contact request creation time -->
    <string name="contact_request_status_reminded">%1$s (REMINDED)</string>
    <!-- The status of pending contact request (PENDING), placeholder is contact request creation time -->
    <string name="contact_request_status_pending">%1$s (PENDING)</string>
    <!-- Message shown when it restored successfully a file version -->
    <string name="version_restored">Version restored successfully.</string>
    <!-- Text to inform that to make a recording you have to keep pressed the record button more than one second -->
    <string name="recording_less_than_second">Tap and hold to record, release to send.</string>
    <!-- label shown when slide to cancel a voice messages -->
    <string name="slide_to_cancel">Slide to cancel</string>
    <!-- Error message when trying to play a voice message that it is not available -->
    <string name="error_message_voice_clip">This voice message is not available</string>
    <!-- Title of popup when user click ‘Share’ button on invite contact page -->
    <string name="invite_contact_chooser_title">Invite a friend via</string>
    <!-- Action button label -->
    <string name="invite_contact_action_button">Invite a friend via&#8230;</string>
    <!-- Message displayed when multiple download starts and all files has already been downloaded before. Placeholder: number of files -->
    <plurals name="file_already_downloaded">
        <item quantity="one">1 file already downloaded.</item>
        <item quantity="other">%d files already downloaded.</item>
    </plurals>
    <!-- When a multiple download is started, some of the files could have already been downloaded before. This message shows the number of files that are pending. Placeholder: number of files -->
    <plurals name="file_pending_download">
        <item quantity="one">1 file pending.</item>
        <item quantity="other">%d files pending.</item>
    </plurals>
    <!-- Title of the login screen -->
    <string name="login_to_mega">Log into MEGA</string>
    <!-- Title of the create account screen -->
    <string name="create_account_title">Create your MEGA account</string>
    <!-- Label to reference a recents section -->
    <string name="recents_label">Recents</string>
    <!-- Label to reference a chats section -->
    <string name="chats_label">Chats</string>
    <!-- Text of the empty screen when there are not elements in Recents -->
    <string name="context_empty_recents">[B]No files in [/B][A]Recents[/A]</string>
    <!-- Title of a recents bucket -->
    <string name="title_bucket">%1$s and %2$d more</string>
    <!-- Title of a media recents bucket that only contains some images -->
    <string name="title_media_bucket_only_images">%d Images</string>
    <!-- Title of a media recents bucket that only contains some videos -->
    <string name="title_media_bucket_only_videos">%d Videos</string>
    <!-- Title of a media recents bucket that contains some images and some videos -->
    <string name="title_media_bucket_images_and_videos">%1$d Images and %2$d Videos</string>
    <!-- Title of a media recents bucket that contains some images and a video -->
    <string name="title_media_bucket_images_and_video">%d Images and 1 Video</string>
    <!-- Title of a media recents bucket that contains an image and some videos -->
    <string name="title_media_bucket_image_and_videos">1 Image and %d Videos</string>
    <!-- Title of a media recents bucket that contains an image and a video -->
    <string name="title_media_bucket_image_and_video">1 Image and 1 Video</string>
    <!-- Label that indicates who uploaded a file into a recents bucket -->
    <string name="create_action_bucket">[A]created by [/A]%s</string>
    <!-- Label that indicates who updated a file into a recents bucket -->
    <string name="update_action_bucket">[A]updated by [/A]%s</string>
    <!-- Used in recents list screen to indicate an action done by me -->
    <string name="bucket_word_me">Me</string>
    <!-- Text to explain the benefits of adding phone number to achievement enabled users. Placeholder 1: bonus storage space e.g. 20GB -->
    <string name="sms_add_phone_number_dialog_msg_achievement_user">Get %1$s free when you add your phone number. This makes it easier for your contacts to find you on MEGA.</string>
    <!-- Text to explain the benefits of adding phone number to non achievement users -->
    <string name="sms_add_phone_number_dialog_msg_non_achievement_user">Add your phone number to MEGA. This makes it easier for your contacts to find you on MEGA.</string>
    <!-- Error message when trying to record a voice message while on a call in progress -->
    <string name="not_allowed_recording_voice_clip">It is not possible to record voice messages while there is a call in progress.</string>
    <!-- Text shown when it tries to upload a voice message and occurs an error to process the action -->
    <string name="error_upload_voice_clip">An error occurred while trying to upload the voice message.</string>
    <!-- Title of the notification shown on the action bar when there is a incoming call -->
    <string name="title_notification_incoming_call">Incoming call</string>
    <!-- Title of the notification shown on the action bar when there is a incoming group call -->
    <string name="title_notification_incoming_group_call">Incoming group call</string>
    <!-- Title of the notification shown on the action bar when there is an individual incoming video call -->
    <string name="title_notification_incoming_individual_video_call">Incoming video call</string>
    <!-- Title of the notification shown on the action bar when there is an individual incoming audio call -->
    <string name="title_notification_incoming_individual_audio_call">Incoming audio call</string>
    <!-- The title of progress dialog when loading web content -->
    <string name="embed_web_browser_loading_title">Loading</string>
    <!-- The message of progress dialog when loading web content -->
    <string name="embed_web_browser_loading_message">Please wait&#8230;</string>
    <!-- Head label to show the business account type -->
    <string name="account_label">Account type</string>
    <!-- Label in My Account section to show user account type -->
    <string name="business_label">Business</string>
    <!-- Business user role -->
    <string name="admin_label">Admin</string>
    <!-- Business user role -->
    <string name="user_label">User</string>
    <!-- General label to show the status of something or someone -->
    <string name="status_label">Status</string>
    <!-- State to indicate something is active (business status account for instance) -->
    <string name="active_label">Active</string>
    <!-- Business account status. Payment is overdue, but the account still active in grace period -->
    <string name="payment_required_label">Payment required</string>
    <!-- Business expired account Overdue payment page header. -->
    <string name="payment_overdue_label">Payment overdue</string>
    <!-- Alert shown to an admin user of a business account in My Account section -->
    <string name="business_management_alert">User management is only available from a desktop web browser.</string>
    <!-- Title of the usage tab in My Account Section -->
    <string name="tab_my_account_usage">Usage</string>
    <!-- Title of usage storage details section in My Account -->
    <string name="usage_storage_details_label">Storage usage breakdown</string>
    <!-- Title of overall usage section in Storage -->
    <string name="overall_usage_label">Overall usage</string>
    <!-- Title of transfer section in Storage -->
    <string name="transfer_label">Transfer</string>
    <!-- Error shown when a Business account user (sub-user or admin) tries to remove a contact which is part of the same Business account. Please, keep the placeholder, it will be replaced with the name or email of the account, for example: Jane Appleseed or ja@mega.nz -->
    <string name="error_remove_business_contact">You cannot remove %1$s as a contact because they are part of your Business account.</string>
    <!-- When logging in during the grace period, the administrator of the Business account will be notified that their payment is overdue, indicating that they need to access MEGA using a desktop browser for more information -->
    <string name="grace_period_admin_alert">A problem occurred with your last payment. Please access MEGA using a desktop browser for more information.</string>
    <!-- A dialog title shown to users when their business account is expired. -->
    <string name="expired_business_title">Your Business account has expired</string>
    <!-- Details shown when a Business account is expired due a payment issue. The account is opened in a view-only mode. -->
    <string name="expired_admin_business_text">There has been a problem processing your payment. MEGA is limited to view only until this issue has been fixed in a desktop web browser.</string>
    <!-- A message which is shown to sub-users of expired business accounts. -->
    <string name="expired_user_business_text">Your account is currently [B]suspended[/B]. You can only browse your data.</string>
    <!-- Message shown when users with a business account (no administrators of a business account) try to enable the Camera Uploads, to advise them that the administrator do have the ability to view their data. -->
    <string name="camera_uploads_business_alert">MEGA cannot access your data. However, your business account administrator can access your Camera Uploads.</string>
    <!-- General label to alert user that somehting went wrong -->
    <string name="general_something_went_wrong_error">Something went wrong</string>
    <!-- A dialog message which is shown to sub-users of expired business accounts. -->
    <string name="expired_user_business_text_2">Contact your business account administrator to resolve the issue and activate your account.</string>
    <!-- Warning message to alert user about logout in My Account section if has offline files. -->
    <string name="logout_warning_offline">When you log out, files from your Offline section will be deleted from your device.</string>
    <!-- Warning message to alert user about logout in My Account section if has transfers in progress. -->
    <string name="logout_warning_transfers">When you log out, ongoing transfers will be cancelled.</string>
    <!-- Warning message to alert user about logout in My Account section if has offline files and transfers in progress. -->
    <string name="logout_warning_offline_and_transfers">When you log out, files from your Offline section will be deleted from your device and ongoing transfers will be cancelled.</string>
    <!-- Label to indicate that a name has not been possible to obtain for some reason -->
    <string name="unknown_name_label">Unknown name</string>
    <!-- Error when renaming a chat title and it is too long -->
    <string name="title_long">Title too long</string>
    <!-- Alert shown to the user when they is trying to create an empty group for attach a file -->
    <string name="error_creating_group_and_attaching_file">Please select one or more contacts.</string>
    <!-- Label showing the number of contacts attached in a chat conversation, placeholder is the number of contacts -->
    <string name="contacts_sent">Sent %s Contacts.</string>
    <!-- Name by default of the folder where the files sent to the chat are stored in the cloud -->
    <string name="my_chat_files_folder">My chat files</string>
    <!-- Error shown when it was not possible to create a folder for any reason -->
    <string name="error_creating_folder">Error. The folder %1$s was not created</string>
    <!-- Title of an alert screen indicating the user has to verify their email -->
    <string name="verify_email_label">Verify your email address</string>
    <!-- Text informing user that their account has been suspended -->
    <string name="account_temporarily_suspended">Your account has been temporarily locked for your safety.</string>
    <!-- Text informing user has to follow the steps of an email to unlock their account -->
    <string name="verify_email_and_follow_steps">Please follow the steps in the [A]verification email[/A] to unlock your account.</string>
    <!-- Question which takes the user to a help screen -->
    <string name="why_am_i_seeing_this">Why am I seeing this?</string>
    <!-- Label of a button which action is resend an email -->
    <string name="resend_email_label">Resend email</string>
    <!-- Error shown when the user tries to resend the email to unblock their account before the time needed to permit send it again -->
    <string name="resend_email_error">Email already sent. Please wait a few minutes before trying again.</string>
    <!-- Title of a helping view about locked accounts -->
    <string name="locked_accounts_label">Locked Accounts</string>
    <!-- Locked accounts description text by an external data breach. This text is 1 of 2 paragraph of a description -->
    <string name="locked_accounts_text_1">It is possible that you are using the same password for your MEGA account as for other services, and that at least one of these other services has suffered a data breach.</string>
    <!-- Locked accounts description text by bad use of user password. This text is 2 of 2 paragraph of a description -->
    <string name="locked_accounts_text_2">Your password leaked and is now being used by bad actors to log into your accounts, including, but not limited to, your MEGA account.</string>
    <!-- Button to add a nickname for a user -->
    <string name="add_nickname">Set Nickname</string>
    <!-- Button to update a nickname for a user -->
    <string name="edit_nickname">Edit Nickname</string>
    <!-- Label showing that a nickname has been added -->
    <string name="snackbar_nickname_added">Nickname added</string>
    <!-- Label showing that a nickname has been added -->
    <string name="snackbar_nickname_removed">Nickname removed</string>
    <!-- Label showing that a nickname has not been added -->
    <string name="error_snackbar_nickname_added">An error occurred while trying to add the nickname</string>
    <!-- title of a dialog to edit or remove the nickname -->
    <string name="nickname_title">Nickname</string>
    <!-- Text related to verified phone number. Used as title or cell description. -->
    <string name="phonenumber_title">Phone number</string>
    <!-- Text shown in a call when it is trying to reconnect after lose the internet connection -->
    <string name="reconnecting_message">Reconnecting</string>
    <!-- Text shown when the Internet connection is retrieved and there is a call is in progress -->
    <string name="connected_message">You are back.</string>
    <!-- Text shown in a call when the own internet connection is of low quality -->
    <string name="poor_internet_connection_message">Poor Internet connection</string>
    <!-- Text is displayed while a voice clip is being recorded -->
    <string name="recording_layout">Recording&#8230;</string>
    <!-- Text shown for the action create new file -->
    <string name="create_new_file_action">Create new file</string>
    <!-- Error title shown when you are trying to do an action with a file or folder and you don’t have the necessary permissions -->
    <string name="permissions_error_label">Permission error</string>
    <!-- Confirmation dialog shown to user when they try to revert a node in an incoming ReadWrite share. -->
    <string name="alert_not_enough_permissions_revert">You do not have the correct permissions to amend this file. Would you like to create a new file?</string>
    <!-- Text shown when the creation of a version as a new file was successful -->
    <string name="version_as_new_file_created">Version was created as a new file successfully.</string>
    <!-- Label indicating a date. Keep the placeholder, is to set the date. -->
    <string name="general_date_label">on %1$s</string>
    <!-- Confirmation before removing the outgoing shares of several folders. Please keep the placeholder is to set the number of folders -->
    <string name="alert_remove_several_shares">Are you sure you want to stop sharing these %1$d folders?</string>
    <!-- Download location label -->
    <string name="download_location">Download location</string>
    <!-- Text asking confirmation for download location -->
    <string name="confirmation_download_location">Always save to this location?</string>
    <!-- Action to show any file in its location -->
    <string name="view_in_folder_label">View in folder</string>
    <!-- Title of a screen to browse files -->
    <string name="browse_files_label">Browse files</string>
    <!-- Title of the File Provider activity -->
    <string name="file_provider_title">Attach from&#8230;</string>
    <!-- Title of an inactive chat which was recently created (today or yesterday). Placeholder is to show the specific creation day. e.g. Chat created today -->
    <string name="inactive_chat_title_2">Chat created %s</string>
    <!-- Title of an inactive chat. Placeholder is to show the creation date and time -->
    <string name="inactive_chat_title">Chat created on %s</string>
    <!-- Title of the chat when multi-selection is activated -->
    <string name="select_message_title">Select messages</string>
    <!-- Storage root label -->
    <string name="storage_root_label">Storage root</string>
    <!-- The label that describes that a transfer failed. -->
    <string name="failed_label">Failed</string>
    <!-- Text warning of transfer over quota -->
    <string name="warning_transfer_over_quota">Your transfers have been interrupted. Upgrade your account or wait %s to continue.</string>
    <!-- Label indicating transfer over quota -->
    <string name="label_transfer_over_quota">Transfer quota exceeded</string>
    <!-- Label indicating storage over quota -->
    <string name="label_storage_over_quota">Storage quota exceeded</string>
    <!-- Label indicating the action ‘upgrate account’ to get more transfer quota -->
    <string name="label_get_more_transfer_quota">Get more transfer quota</string>
    <!-- Warning show to the user when a folder does not exist -->
    <string name="warning_folder_not_exists">The folder does not exist.</string>
    <!-- Warning show to the user when a node does not exist in cloud -->
    <string name="warning_node_not_exists_in_cloud">The file cannot be found in your Cloud Drive.</string>
    <!-- Header text of the Over Disk Quota Paywall warning -->
    <string name="over_disk_quota_paywall_header">Storage Full</string>
    <!-- Title of the Over Disk Quota Paywall warning -->
    <string name="over_disk_quota_paywall_title">Your data is at risk!</string>
    <!-- Text of the Over Disk Quota Paywall warning with multiple email notification. Placeholders: 1 user email, 2 and 3 list of email notification dates, 4 number of files, 5 files size (including units) and 6 required PRO plan -->
    <plurals name="over_disk_quota_paywall_text">
        <item quantity="one">We have contacted you by email to %1$s on %2$s, but you still have %3$s files taking up %4$s in your MEGA account, which requires you to have %5$s.</item>
        <item quantity="other">We have contacted you by email to %1$s on %2$s and %3$s, but you still have %4$s files taking up %5$s in your MEGA account, which requires you to have %6$s.</item>
    </plurals>
    <!-- Text of the Over Disk Quota Paywall warning with no email notification info. Placeholders: 1 user email, 2 number of files, 3 files size (including units) and 4 required PRO plan -->
    <string name="over_disk_quota_paywall_text_no_warning_dates_info">We have contacted you by email to %1$s, but you still have %2$s files taking up %3$s in your MEGA account, which requires you to have %4$s.</string>
    <!-- Text of deletion alert of the Over Disk Quota Paywall warning. Placeholder is for include the time left (including units) in MEGA red color -->
    <string name="over_disk_quota_paywall_deletion_warning">[B]You have [M]%s[/M] left to upgrade[/B]. After that, your data is subject to deletion.</string>
    <!-- Text of deletion alert of the Over Disk Quota Paywall warning if no data available -->
    <string name="over_disk_quota_paywall_deletion_warning_no_data">[B]You have to upgrade[/B]. Your data is currently subject to deletion.</string>
    <!-- Text of deletion alert of the Over Disk Quota Paywall warning if no time left. “save” here means safeguard, protect, and not write to disk. -->
    <string name="over_disk_quota_paywall_deletion_warning_no_time_left">[B]You must act immediately to save your data.[/B]</string>
    <!-- Time in days (plural). The placeholder is for the time value, please adjust the position based on linguistics -->
    <plurals name="label_time_in_days_full">
        <item quantity="one">1 day</item>
        <item quantity="other">%d days</item>
    </plurals>
    <!-- Time in hours. The placeholder is for the time value, please adjust the position based on linguistics -->
    <string name="label_time_in_hours">%dh</string>
    <!-- Time in minutes. The placeholder is for the time value, please adjust the position based on linguistics -->
    <string name="label_time_in_minutes">%dm</string>
    <!-- Time in seconds. The placeholder is for the time value, please adjust the position based on linguistics -->
    <string name="label_time_in_seconds">%ds</string>
    <!-- Title for a section on the fingerprint warning dialog. Below it is a button which will allow the user to verify their contact’s fingerprint credentials. -->
    <string name="label_verify_credentials">Verify credentials</string>
    <!-- Label to indicate that contact’s credentials are not verified. -->
    <string name="label_not_verified">Not verified</string>
    <!-- Label indicating the authenticity credentials of a contact have been verified -->
    <string name="label_verified">Verified</string>
    <!-- ”Verify user” dialog title -->
    <string name="authenticity_credentials_label">Authenticity Credentials</string>
    <!-- ”Verify user” dialog description -->
    <string name="authenticity_credentials_explanation">This is best done in real life by meeting face to face. If you have another already-verified channel such as verified OTR or PGP, you may also use that.</string>
    <!-- Label title above your fingerprint credentials.  A credential in this case is a stored piece of information representing your identity -->
    <string name="label_your_credentials">Your Credentials</string>
    <!-- Button to reset credentials -->
    <string name="action_reset">Reset</string>
    <!-- Warning shown to the user when tries to approve/reset contact credentials and another request of this type is already running. -->
    <string name="already_verifying_credentials">Updating credentials. Please try again later.</string>
    <!-- Info message displayed when the user is joining a chat conversation -->
    <string name="joining_label">Joining&#8230;</string>
    <!-- Info message displayed when the user is leaving a chat conversation -->
    <string name="leaving_label">Leaving&#8230;</string>
    <!-- Text in the confirmation dialog for removing the associated phone number of current account. -->
    <string name="remove_phone_number">Remove your phone number?</string>
    <!-- Text show in a snackbar when phone has successfully reset. -->
    <string name="remove_phone_number_success">Your phone number has been removed successfully.</string>
    <!-- Text show in a snackbar when reset phone number failed. -->
    <string name="remove_phone_number_fail">Failed to remove your phone number.</string>
    <!-- Text hint shown in the global search box which sits on the top of the Homepage screen -->
    <string name="search_hint">Search in MEGA</string>
    <!-- Alert shown when a user tries to reset an account wich is bloqued. -->
    <string name="error_reset_account_blocked">The account you’re trying to reset is blocked.</string>
    <!-- Error message when trying to login and the account is blocked -->
    <string name="error_account_blocked">Your account has been blocked. Please contact support&#64;mega.nz</string>
    <!-- Error message appears to sub-users of a business account when they try to login and they are disabled. -->
    <string name="error_business_disabled">Your account has been deactivated by your administrator. Please contact your business account administrator for further details.</string>
    <!-- An error message which appears to sub-users of a business account when they try to login and they are deleted. -->
    <string name="error_business_removed">Your account has been removed by your administrator. Please contact your business account administrator for further details.</string>
    <!-- Option in bottom sheet dialog for modifying the associated phone number of current account. -->
    <string name="option_modify_phone_number">Modify</string>
    <!-- Option in bottom sheet dialog for modifying the associated phone number of current account. -->
    <string name="title_modify_phone_number">Modify phone number</string>
    <!-- Option in bottom sheet dialog for removing the associated phone number of current account. -->
    <string name="title_remove_phone_number">Remove phone number</string>
    <!-- Message showing to explain what will happen when the operation of -->
    <string name="modify_phone_number_message">This operation will remove your current phone number and start the process of associating a new phone number with your account.</string>
    <!-- Message for action to remove the registered phone number. -->
    <string name="remove_phone_number_message">This will remove your associated phone number from your account. If you later choose to add a phone number you will be required to verify it.</string>
    <!-- Text of an action button indicating something was successful and it can checks it by pressing it -->
    <string name="action_see">See</string>
    <!-- “Verify user” dialog description. Please, keep the placeholder, is to set the name of a contact: Joana’s credentials -->
    <string name="label_contact_credentials">%s’s credentials</string>
    <!-- The label under the button of opening all-documents screen. The space is reduced, so please translate this string as short as possible. -->
    <string name="category_documents">Docs</string>
    <!-- The label under the button of opening all-documents screen -->
    <string name="section_documents">Documents</string>
    <!-- Label of the floating action button of opening the new chat conversation -->
    <string name="fab_label_new_chat">New chat</string>
    <!-- Text that indicates that there’s no photo to show -->
    <string name="homepage_empty_hint_photos">No photos found</string>
    <!-- Text that indicates that there’s no document to show -->
    <string name="homepage_empty_hint_documents">No documents found</string>
    <!-- Text that indicates that there’s no audio to show -->
    <string name="homepage_empty_hint_audio">No audio files found</string>
    <!-- Text that indicates that there’s no video to show -->
    <string name="homepage_empty_hint_video">No videos found</string>
    <!-- Title of the screen to attach GIFs -->
    <string name="search_giphy_title">Search GIPHY</string>
    <!-- Label indicating an empty search of GIFs. The format placeholders are to showing it in different colors. -->
    <string name="empty_search_giphy">No [A]GIFs[/A] found</string>
    <!-- Label indicating there is not available GIFs due to down server -->
    <string name="server_down_giphy">No available GIFs. Please try again later</string>
    <!-- Label indicating the end of Giphy list. The format placeholders are to showing it in different colors. -->
    <string name="end_of_results_giphy">[A]End of[/A] results</string>
    <!-- Title of a dialog to confirm the action of resume all transfers -->
    <string name="warning_resume_transfers">Resume transfers?</string>
    <!-- Option to  resume all transfers -->
    <string name="option_resume_transfers">Resume transfers</string>
    <!-- Option to  cancel a transfer -->
    <string name="option_cancel_transfer">Cancel transfer</string>
    <!-- Message of a dialog to confirm the action of resume all transfers -->
    <string name="warning_message_resume_transfers">Unpause transfers to proceed with your upload.</string>
    <!-- Indicator of the progress in a download/upload. Please, don’t remove the place holders: the first one is to set the percentage, the second one is to set the size of the file. Example 33% of 33.3 MB -->
    <string name="progress_size_indicator">%1$d%% of %2$s</string>
    <!-- Message showing when enable the mode for showing the special information in the chat messages. This action is performed from the settings section, clicking 5 times on the App version option -->
    <string name="show_info_chat_msg_enabled">Debugging info for chat messages enabled</string>
    <!-- Message showing when disable the mode for showing the special information in the chat messages.. This action is performed from the settings section, clicking 5 times on the App version option -->
    <string name="show_info_chat_msg_disabled">Debugging info for chat messages disabled</string>
    <!-- Shows the error when the limit of reactions per user is reached and the user tries to add one more. Keep the placeholder because is to show limit number in runtime. -->
    <string name="limit_reaction_per_user">You have reached the maximum limit of %d reactions.</string>
    <!-- Shows the error when the limit of reactions per message is reached and a user tries to add one more. Keep the placeholder because is to show limit number in runtime. -->
    <string name="limit_reaction_per_message">This message has reached the maximum limit of %d reactions.</string>
    <!-- System message displayed to all chat participants when one of them enables retention history -->
    <string name="retention_history_changed_by">[A]%1$s[/A][B] changed the message clearing time to [/B][A]%2$s[/A][B].[/B]</string>
    <!-- Title of the section to clear the chat content in the Manage chat history screen -->
    <string name="title_properties_clear_chat_history">Clear chat history</string>
    <!-- System message that is shown to all chat participants upon disabling the Retention history -->
    <string name="retention_history_disabled">[A]%1$s[/A][B] disabled message clearing.[/B]</string>
    <!-- Subtitle of the section to clear the chat content in the Manage chat history screen -->
    <string name="subtitle_properties_chat_clear">Delete all messages and files shared in this conversation. This action is irreversible.</string>
    <!-- Title of the history retention option -->
    <string name="title_properties_history_retention">History clearing</string>
    <!-- Subtitle of the history retention option when history retention is disabled -->
    <string name="subtitle_properties_history_retention">Automatically delete messages older than a certain amount of time.</string>
    <!-- Label for the dialog box option to configure history retention. This option will indicate that history retention option is disabled -->
    <string name="history_retention_option_disabled">Disabled</string>
    <!-- Label for the dialog box option to configure history retention. This option will indicate that automatically deleted messages older than one day -->
    <string name="history_retention_option_one_day">One day</string>
    <!-- SLabel for the dialog box option to configure history retention. This option will indicate that automatically deleted messages older than one week -->
    <string name="history_retention_option_one_week">One week</string>
    <!-- Label for the dialog box option to configure history retention. This option will indicate that automatically deleted messages older than one month -->
    <string name="history_retention_option_one_month">One month</string>
    <!-- Label for the dialog box option to configure history retention. This option will indicate that messages older than a custom date will be deleted -->
    <string name="history_retention_option_custom">Custom</string>
    <!-- Title of the Manage chat history screen -->
    <string name="title_properties_manage_chat">Manage chat history</string>
    <!-- Subtitle of the dialogue to select a retention time -->
    <string name="subtitle_properties_manage_chat">Automatically delete messages older than:</string>
    <!-- Text of the confirmation dialog to clear the chat history from Manage chat history section -->
    <string name="confirmation_clear_chat_history">Are you sure you want to clear the full message history of this conversation?</string>
    <!-- Text on the label indicating that the oldest messages of a year will be automatically deleted. -->
    <string name="subtitle_properties_manage_chat_label_year">1 year</string>
    <!-- Picker text to choose custom retention time. This option indicates several hours -->
    <plurals name="retention_time_picker_hours">
        <item quantity="one">hour</item>
        <item quantity="other">hours</item>
    </plurals>
    <!-- Picker text to choose custom retention time. This option indicates several days -->
    <plurals name="retention_time_picker_days">
        <item quantity="one">day</item>
        <item quantity="other">days</item>
    </plurals>
    <!-- Picker text to choose custom retention time. This option indicates several weeks -->
    <plurals name="retention_time_picker_weeks">
        <item quantity="one">week</item>
        <item quantity="other">weeks</item>
    </plurals>
    <!-- Picker text to choose custom retention time. This option indicates several months -->
    <plurals name="retention_time_picker_months">
        <item quantity="one">month</item>
        <item quantity="other">months</item>
    </plurals>
    <!-- Picker text to choose custom retention time. This option indicates a year -->
    <string name="retention_time_picker_year">year</string>
    <!-- Text on the label indicating that That the oldest messages of several hours will be automatically deleted. -->
    <plurals name="subtitle_properties_manage_chat_label_hours">
        <item quantity="one">1 hour</item>
        <item quantity="other">%1$d hours</item>
    </plurals>
    <!-- Text on the label indicating that That the oldest messages of several weeks will be automatically deleted. -->
    <plurals name="subtitle_properties_manage_chat_label_weeks">
        <item quantity="one">1 week</item>
        <item quantity="other">%1$d weeks</item>
    </plurals>
    <!-- Text on the label indicating that That the oldest messages of several months will be automatically deleted. -->
    <plurals name="subtitle_properties_manage_chat_label_months">
        <item quantity="one">1 month</item>
        <item quantity="other">%1$d months</item>
    </plurals>
    <!-- Title indicating the select mode is enabled and ready to select transfers on Transfers section, In progress tab -->
    <string name="title_select_transfers">Select transfers</string>
    <!-- Error shown to inform the priority change of a transfer failed. Please don’t remove the place holder, it’s to set the name of the transfer. Example: The priority change of the transfer “video.mp4” failed. -->
    <string name="change_of_transfer_priority_failed">Unable to change priority of the transfer “%1$s”</string>
    <!-- Title option to send separated the link and decryption key -->
    <string name="option_send_decryption_key_separately">Send decryption key separately</string>
    <!-- Explanation option to send separated the link and decryption key -->
    <string name="explanation_send_decryption_key_separately">Export link and decryption key separately.</string>
    <!-- Label option indicating if it is pressed, an explanation will be shown with more details -->
    <string name="learn_more_option">Learn more</string>
    <!-- Label key referring to a link decryption key -->
    <string name="key_label">Key</string>
    <!-- Button which action is share the decryption key of a link -->
    <string name="button_share_key">Share key</string>
    <!-- Button which action is copy the decryption key of a link -->
    <string name="button_copy_key">Copy key</string>
    <!-- Button which action is copy the password of a link -->
    <string name="button_copy_password">Copy password</string>
    <!-- Confirmation shown informing a key link it’s copied to the clipboard -->
    <string name="key_copied_clipboard">Key copied to the clipboard.</string>
    <!-- Confirmation shown informing a password link it’s copied to the clipboard -->
    <string name="password_copied_clipboard">Password copied to the clipboard.</string>
    <!-- Confirmation shown informing a key link it’s copied to the clipboard -->
    <string name="link_and_key_sent">Link and key successfully sent.</string>
    <!-- Confirmation shown informing a key link it’s copied to the clipboard -->
    <string name="link_and_password_sent">Link and password successfully sent.</string>
    <!-- Title of a warning recommending upgrade to Pro -->
    <string name="upgrade_pro">Upgrade to Pro</string>
    <!-- Explanation of a warning recommending upgrade to Pro in relation to link available options -->
    <string name="link_upgrade_pro_explanation">MEGA Pro users have exclusive access to additional link safety features making your account even more secure.</string>
    <!-- Meaning of links decryption key -->
    <string name="decryption_key_explanation">Our end-to-end encryption system requires a unique key automatically generated for this file or folder. A link with this key is created by default, but you can export the decryption key separately for an added layer of security.</string>
    <!-- Reset password label -->
    <string name="reset_password_label">Reset password</string>
    <!-- Warning show to the user when has enable to send the decryption key of a link separately and tries to share the link -->
    <string name="share_key_warning">Share the key for this link?</string>
    <!-- Warning show to the user when has set a password protection of a link and tries to share the link -->
    <string name="share_password_warning">Share the password for this link?</string>
    <!-- Button which action is share the password of a link -->
    <string name="button_share_password">Share password</string>
    <!-- String to share a link with its decryption key separately. Please keep the place holders, are to set the link and the key. Example: Link: https://mega.nz/file/kC42xRSK#Ud2QsvpIVYmCd1a9QUhk42wXv10jCSyPSWnXEwYX2VE Key: asfAFG3345g -->
    <string name="share_link_with_key">Link: %1$s\n\nKey: %2$s</string>
    <!-- String to share a link protected with password with its password.Please keep the place holders, are to set the link and the password. Example: Link: https://mega.nz/file/kC42xRSK#Ud2QsvpIVYmCd1a9QUhk42wXv10jCSyPSWnXEwYX2VE Password: asfAFG3345g -->
    <string name="share_link_with_password">Link: %1$s\n\nPassword: %2$s</string>
    <!-- Warning show to the user when the app needs permissions to share files and the user has denied them. -->
    <string name="files_required_permissions_warning">MEGA needs your permission to access your files for sharing.</string>
    <!-- Context menu item. Allows user to add file/folder to favourites -->
    <string name="file_properties_favourite">Favourite</string>
    <!-- Context menu item. Allows user to delete file/folder from favourites -->
    <string name="file_properties_unfavourite">Remove favourite</string>
    <!-- Context menu item. Allows to mark file/folder with own color label -->
    <string name="file_properties_label">Label</string>
    <!-- Information text to let’s the user know that they can remove a colour from a folder or file that was already marked. -->
    <string name="action_remove_label">Remove label</string>
    <!-- Title text to show label selector. -->
    <string name="title_label">Label</string>
    <!-- A user can mark a folder or file with red colour. -->
    <string name="label_red">Red</string>
    <!-- A user can mark a folder or file with orange colour. -->
    <string name="label_orange">Orange</string>
    <!-- A user can mark a folder or file with yellow colour. -->
    <string name="label_yellow">Yellow</string>
    <!-- A user can mark a folder or file with green colour. -->
    <string name="label_green">Green</string>
    <!-- A user can mark a folder or file with blue colour. -->
    <string name="label_blue">Blue</string>
    <!-- A user can mark a folder or file with purple colour. -->
    <string name="label_purple">Purple</string>
    <!-- A user can mark a folder or file with grey colour. -->
    <string name="label_grey">Grey</string>
    <!-- Text that indicates the song is now playing -->
    <string name="audio_player_now_playing">Now playing</string>
    <!-- Text that indicates the song is now playing, but paused -->
    <string name="audio_player_now_playing_paused">Now playing (paused)</string>
    <!-- Title of the song info screen -->
    <string name="audio_track_info">Track info</string>
    <!-- Action to get more information -->
    <string name="action_more_information">More Information</string>
    <!-- Preferences screen item title for Cookie Policy -->
    <string name="settings_about_cookie_policy">Cookie Policy</string>
    <!-- Preferences screen item title for cookie settings -->
    <string name="settings_about_cookie_settings">Cookie Settings</string>
    <!-- Cookie dialog title -->
    <string name="dialog_cookie_alert_title">Your privacy</string>
    <!-- Cookie dialog message. Please, keep the placeholders to format the string. -->
    <string name="dialog_cookie_alert_message">We use Cookies and similar technologies (’Cookies’) to provide and enhance your experience with our services. Accept our use of Cookies from the beginning of your visit or customise Cookies in Cookie Settings. Read more in our [A]Cookie Policy[/A].</string>
    <!-- Cookie dialog message showed when there are unsaved settings. -->
    <string name="dialog_cookie_alert_unsaved">Cookie Settings unsaved.</string>
    <!-- Snackbar message showed when there settings has been saved successfully. -->
    <string name="dialog_cookie_snackbar_saved">Cookie Settings changes have been saved</string>
    <!-- Preference screen item title -->
    <string name="preference_cookies_accept">Accept Cookies</string>
    <!-- Preference screen item title -->
    <string name="preference_cookies_essential_title">Essential Cookies</string>
    <!-- Preference screen item summary -->
    <string name="preference_cookies_essential_summary">Essential for providing you important functionality and secure access to our services. For this reason, they do not require consent.</string>
    <!-- Preference screen item title -->
    <string name="preference_cookies_performance_title">Performance and Analytics Cookies</string>
    <!-- Preference screen item summary -->
    <string name="preference_cookies_performance_summary">Help us to understand how you use our services and provide us data that we can use to make improvements. Not accepting these Cookies will mean we will have less data available to us to help design improvements.</string>
    <!-- Preference screen item state description -->
    <string name="preference_cookies_always_on">Always On</string>
    <!-- Menu option that allows the user to scan document and upload it directly to MEGA. -->
    <string name="menu_scan_document">Scan document</string>
    <!-- Message displayed when clicking on a contact attached to the chat that is not my contact -->
    <string name="user_is_not_contact">%s is not in your contact list</string>
    <!-- Option of color theme, light mode. -->
    <string name="theme_light">Light</string>
    <!-- Option of color theme, dark mode. -->
    <string name="theme_dark">Dark</string>
    <!-- Option of color theme, follow the system setting. -->
    <string name="theme_system_default">System default</string>
    <!-- Option of color theme, follow the system battery saver settings. -->
    <string name="theme_battery_saver">Set by Battery Saver</string>
    <!-- Prompt text shows when need to user select SD card root from SAF(Storage Access Framework, a system app). -->
    <string name="ask_for_select_sdcard_root">Please select SD card root.</string>
    <!-- Cloud Drive screen subtitle indicating a destination is required to be selected -->
    <string name="cloud_drive_select_destination">Select destination</string>
    <!-- Warning which alerts the user before discard changes -->
    <string name="discard_changes_warning">Discard changes and close the editor?</string>
    <!-- Action discard -->
    <string name="discard_close_action">Discard and close</string>
    <!-- Label indicating saving a file is in progress -->
    <string name="saving_file">Saving file&#8230;</string>
    <!-- Label indicating a file was created successfully -->
    <string name="file_created">File created</string>
    <!-- Warning indicating a file was not created successfully -->
    <string name="file_creation_failed">File creation failed. Please try again.</string>
    <!-- Label indicating a file was saved to some folder. e.g.: File saved to Cloud Drive. "Cloud Drive" is the only destination for the time being, thus any article isn't needed -->
    <string name="file_saved_to">File saved to %1$s</string>
    <!-- Warning indicating a file was not saved to some folder. e.g.: File not saved to Cloud Drive. Try again -->
    <string name="file_saved_to_failed">File not saved to %1$s. Try again.</string>
    <!-- Label indicating a file was updated successfully -->
    <string name="file_updated">File updated</string>
    <!-- Warning indicating a file was not updated successfully -->
    <string name="file_update_failed">File update failed. Please try again.</string>
    <!-- Warning which alerts the user a file cannot be opened -->
    <string name="error_opening_file">File is too large and can’t be opened or previewed.</string>
    <!-- Error shown when the user writes a file name without extension. The placeholder shows the file extension. e. g. File without extension (.jpg)-->
    <string name="file_without_extension">File without extension (.%1$s)</string>
    <!-- Error shown when the user writes a file name without extension -->
    <string name="file_without_extension_warning">To proceed you need to type a file extension</string>
    <!-- Title of the warning dialog indicating the renamed name file extension is not the same -->
    <string name="file_extension_change_title">File extension change</string>
    <!-- Text of the warning dialog indicating the renamed name file extension is not the same. -->
    <string name="file_extension_change_warning">You might not be able to open this file if you change its extension.</string>
    <!-- Warning which alerts the user a file cannot be created because there is already one with the same name-->
    <string name="same_file_name_warning">There is already a file with the same name</string>
    <!-- Warning which alerts the user an item cannot be created because there is already one with the same name -->
    <string name="same_item_name_warning">There is already an item with the same name</string>
    <!-- Label of the option menu. When clicking this button, the app shows the info of the related item, e.g. file, folder, contact, chat, etc. -->
    <string name="general_info">Info</string>
    <!-- Item menu option upon right click on one image or video to save it to device gallery -->
    <string name="general_save_to_gallery">Save to gallery</string>
    <!-- settings of the Media section -->
    <string name="settings_media">Media</string>
    <!-- settings title of the Media section -->
    <string name="settings_media_audio_files">Audio files</string>
    <!-- Settings hint that indicates the audio will still be played in background if the app is backgrounded -->
    <string name="settings_background_play_hint">Playing on the background</string>
    <!-- Text of the empty screen when there are no elements in Photos -->
    <string name="photos_empty">[B]No[/B] [A]Photos[/A]</string>
    <!-- Text to show as subtitle of Enable camera uploads screen -->
    <string name="enable_cu_subtitle">Automatically back up your photos and videos to your Cloud Drive.</string>
    <!-- Text of a button on Camera Uploads section to show all the content of the section-->
    <string name="all_view_button">All</string>
    <!-- Text of a button on Camera Uploads section to show the content of the section organized by days-->
    <string name="days_view_button">Days</string>
    <!-- Text of a button on Camera Uploads section to show the content of the section organized by months-->
    <string name="months_view_button">Months</string>
    <!-- Text of a button on Camera Uploads section to show the content of the section organized by years-->
    <string name="years_view_button">Years</string>
    <!-- Text to show as a date on Camera Uploads section. Placeholders: [B][/B] are for formatting text; %1$s is for the month; %2$s is for the year. E.g.: "June 2020". -->
    <string name="cu_month_year_date">[B]%1$s[/B] %2$s</string>
    <!-- Text to show as a date on Camera Uploads section. Placeholders: [B][/B] are for formatting text; %1$s is for the day; %2$s is for the month; %3$s is for the year. E.g.: "30 December 2020". -->
    <string name="cu_day_month_year_date">[B]%1$s %2$s[/B] %3$s</string>
    <!-- Text to show on Camera Uploads section, indicating the upload progress. The placeholder %1$d is for set the number of pending uploads. E.g.: "Upload in progress, 300 files pending". -->
    <plurals name="cu_upload_progress">
        <item quantity="one">Upload in progress, 1 file pending</item>
        <item quantity="other">Upload in progress, %1$d files pending</item>
    </plurals>
    <!-- Text to show as production api server option -->
    <string name="production_api_server">Production</string>
    <!-- Title to show in a dialog to change api server -->
    <string name="title_change_server">Change server</string>
    <!-- Show line numbers action -->
    <string name="action_show_line_numbers">Show line numbers</string>
    <!-- Hide line numbers action -->
    <string name="action_hide_line_numbers">Hide line numbers</string>
    <!-- Indicates pagination progress. E.g.: 3/49 -->
    <string name="pagination_progress">%1$s/%2$s</string>
    <!-- An error shown as transfer error when uploading something to an incoming share and the owner’s account is over its storage quota. -->
    <string name="error_share_owner_storage_quota">Share owner is over storage quota.</string>
    <!-- A message shown when uploading, copying or moving something to an incoming share and the owner’s account is over its storage quota. -->
    <string name="warning_share_owner_storage_quota">The file cannot be sent as the target user is over their storage quota.</string>
    <!-- Content to show in a Snackbar to tip the incompatibility-->
    <string name="version_incompatibility">We are upgrading MEGAchat. Your calls might not be connected due to version incompatibility unless all parties update their MEGA apps to the latest version.</string>
    <!-- Message displayed when multiple download starts and 1 file has already been downloaded before and 1 file is being downloaded -->
    <string name="file_already_downloaded_and_file_pending_download">1 file already downloaded. 1 file pending.</string>
    <!-- Message displayed when multiple download starts and 1 file has already been downloaded before and multiple files are being downloaded. Placeholder: number of files -->
    <string name="file_already_downloaded_and_files_pending_download">1 file already downloaded. %d files pending.</string>
    <!-- Message displayed when multiple download starts and multiple files have already been downloaded before and 1 file is being downloaded. Placeholder: number of files -->
    <string name="files_already_downloaded_and_file_pending_download">%d files already downloaded. 1 file pending.</string>
    <!-- Message displayed when multiple download starts and multiple files have already been downloaded before and multiple files are being downloaded. Placeholders: number of files -->
    <string name="files_already_downloaded_and_files_pending_download">%1$d files already downloaded. %2$d files pending.</string>
    <!-- Message displayed when 1 node (file or folder) has been successfully moved to the rubbish bin and 1 node has not been moved successfully -->
    <string name="node_correctly_and_node_incorrectly_moved_to_rubbish">1 item moved to the Rubbish Bin successfully and 1 item was not sent successfully</string>
    <!-- Message displayed when 1 node (file or folder) has been successfully moved to the rubbish bin and multiple nodes have not been moved successfully. Placeholder: number of nodes -->
    <string name="node_correctly_and_nodes_incorrectly_moved_to_rubbish">1 item moved to the Rubbish Bin successfully and %d items were not sent successfully</string>
    <!-- Message displayed when multiple nodes (files and folders) have been successfully moved to the rubbish bin and 1 node has not been moved successfully. Placeholder: number of nodes -->
    <string name="nodes_correctly_and_node_incorrectly_moved_to_rubbish">%d items moved to the Rubbish Bin successfully and 1 item was not sent successfully</string>
    <!-- Message displayed when multiple nodes (files and folders) have been successfully moved to the rubbish bin and multiple nodes have not been moved successfully. Placeholders: number of nodes -->
    <string name="nodes_correctly_and_nodes_incorrectly_moved_to_rubbish">%1$d items moved to the Rubbish Bin successfully and %2$d items were not sent successfully</string>
    <!-- Message displayed when 1 node (file or folder) has been successfully restored from the rubbish bin and 1 node has not been restored successfully -->
    <string name="node_correctly_and_node_incorrectly_restored_from_rubbish">1 item restored successfully and 1 item was not restored successfully</string>
    <!-- Message displayed when 1 node (file or folder) has been successfully restored from the rubbish bin and multiple nodes have not been restored successfully. Placeholder: number of nodes -->
    <string name="node_correctly_and_nodes_incorrectly_restored_from_rubbish">1 item restored successfully and %d items were not restored successfully</string>
    <!-- Message displayed when multiple nodes (files and folders) have been successfully restored from the rubbish bin and 1 node has not been restored successfully. Placeholder: number of nodes -->
    <string name="nodes_correctly_and_node_incorrectly_restored_from_rubbish">%d items restored successfully and 1 item was not restored successfully</string>
    <!-- Message displayed when multiple nodes (files and folders) have been successfully restored from the rubbish bin and multiple nodes have not been restored successfully. Placeholders: number of nodes -->
    <string name="nodes_correctly_and_nodes_incorrectly_restored_from_rubbish">%1$d items restored successfully and %2$d items were not restored successfully</string>
    <!-- Message displayed when nodes (files and folders) are being moved to the rubbish bin and all nodes have been successfully moved. Placeholder: number of nodes -->
    <plurals name="number_correctly_moved_to_rubbish">
        <item quantity="one">1 item moved to the Rubbish Bin successfully</item>
        <item quantity="other">%d items moved to the Rubbish Bin successfully</item>
    </plurals>
    <!-- Message displayed when nodes (files and folders) are being moved to the rubbish bin and all nodes have not been successfully moved. Placeholder: number of nodes -->
    <plurals name="number_incorrectly_moved_to_rubbish">
        <item quantity="one">1 item was not moved to the Rubbish Bin successfully</item>
        <item quantity="other">%d items were not moved to the Rubbish Bin successfully</item>
    </plurals>
    <!-- Message displayed when nodes (files and folders) are being restored from the rubbish bin and all nodes have been successfully restored. Placeholder: number of nodes -->
    <plurals name="number_correctly_restored_from_rubbish">
        <item quantity="one">1 item restored successfully</item>
        <item quantity="other">%d items restored successfully</item>
    </plurals>
    <!-- Message displayed when nodes (files and folders) are being restored from the rubbish bin and all nodes have not been successfully restored. Placeholder: number of nodes -->
    <plurals name="number_incorrectly_restored_from_rubbish">
        <item quantity="one">1 item was not restored successfully</item>
        <item quantity="other">%d items were not restored successfully</item>
    </plurals>
    <!-- Button of the warning dialog indicating the renamed name file extension is not the same to confirm the change. -->
    <string name="action_change_anyway">Change anyway</string>
    <!-- String to show the transfer quota and the used space in My Account section. E.g.: -->
    <string name="used_storage_transfer">%1$s / %2$s</string>
    <!-- String to show the transfer quota and the used space in My Account section -->
    <string name="used_storage_transfer_percentage">%1$s%%</string>
    <!-- Size in petabytes. The placeholder is for the size value, please adjust the position based on linguistics -->
    <string name="label_file_size_peta_byte">%1$s PB</string>
    <!-- Size in exabytes. The placeholder is for the size value, please adjust the position based on linguistics -->
    <string name="label_file_size_exa_byte">%1$s EB</string>
    <!-- Title of Add phone number option in My account section -->
    <string name="add_phone_label">Add your phone number</string>
    <!-- Text of the option Backup Recovery Key in My account section -->
    <string name="backup_recovery_key_subtitle">Do you remember your password?\nMEGA cannot reset your password if you forget it.</string>
    <!-- Action to change name -->
    <string name="change_name_action">Change name</string>
    <!-- Action to add photo -->
    <string name="add_photo_action">Add photo</string>
    <!-- Action to add phone number -->
    <string name="add_phone_number_action">Add phone number</string>
    <!-- Warning indicating the app needs write permissions to do any action -->
    <string name="denied_write_permissions">MEGA needs write permissions to your device storage to continue.</string>
    <!-- Date indicating is tomorrow. E.g: Tomorrow, 3 Jul 2021 -->
    <string name="tomorrow_date">Tomorrow, %1$s</string>
    <!-- Title of the confirmation dialog shown when a subscription has been processed successfully -->
    <string name="title_user_purchased_subscription">Awaiting confirmation</string>
    <!-- Number of social connections, showing the number of contacts the user has. E.g.: 37 connections -->
    <plurals name="my_account_connections">
        <item quantity="one">1 connection</item>
        <item quantity="other">%1$d connections</item>
    </plurals>
    <!-- Section name for the “Recently Added Contacts” section. Preferably one word. -->
    <string name="section_recently_added">Recently Added</string>
    <!-- Text of the empty screen when there are not groups. No dot at the end because is for an empty state. The format placeholders are to showing it in different colors. -->
    <string name="context_empty_groups">[B]No [/B][A]Groups[/A]</string>
    <!-- Section name for the “Contact Requests” section. Preferably one word. -->
    <string name="section_requests">Requests</string>
    <!-- Section name for the “Groups” section. Preferably one word. -->
    <string name="section_groups">Groups</string>
    <!-- Text informing links management is only available for single items. -->
    <string name="warning_get_links">Options such as “Send decryption key separately”, “Set expiry date” or “Set password protection” are only available for single items.</string>
    <!-- Action which allows to copy all the links showed in the list. -->
    <string name="action_copy_all">Copy all</string>
    <!-- Confirmation shown informing links have been sent to the selected chats -->
    <plurals name="links_sent">
        <item quantity="one">Link successfully sent.</item>
        <item quantity="other">Links successfully sent.</item>
    </plurals>
    <!-- Confirmation shown informing links have been copied to the clipboard -->
    <plurals name="links_copied_clipboard">
        <item quantity="one">Link copied to the clipboard.</item>
        <item quantity="other">Links copied to the clipboard.</item>
    </plurals>
    <!-- Plural string used as button label or title of the screen to get only one or several links at the same time. -->
    <plurals name="get_links">
        <item quantity="one">Get Link</item>
        <item quantity="other">Get Links</item>
    </plurals>
    <!-- Ask for confirmation before clear offline files -->
    <string name="clear_offline_confirmation">Clear all offline files?</string>
    <!-- Banner text when the call is in progress and I'm the only participant. -->
    <string name="banner_alone_on_the_call">You are the only one here</string>
    <!-- Item menu option upon right click on meeting. -->
    <string name="context_meeting">Meeting</string>
    <!-- Menu option that allows the user to start/join meeting. -->
    <string name="start_join_meeting">Start/Join meeting</string>
    <!-- Label that create a meeting -->
    <string name="new_meeting">New meeting</string>
    <!-- Label that join a meeting -->
    <string name="join_meeting">Join meeting</string>
    <!-- Button that create a meeting -->
    <string name="btn_start_meeting">Start meeting</string>
    <!-- Button that join a meeting as guest -->
    <string name="btn_join_meeting_as_guest">Join as a guest</string>
    <!-- Hint shown to guide user on meeting name -->
    <string name="type_meeting_name">%s’s meeting</string>
    <!-- General label for reject the call. -->
    <string name="general_reject">Hang up</string>
    <!-- General label for microphone -->
    <string name="general_mic">Mic</string>
    <!-- General label for microphone muted -->
    <string name="general_mic_mute">Your microphone is turned off</string>
    <!-- General label for microphone unmuted -->
    <string name="general_mic_unmute">Your microphone is turned on</string>
    <!-- General label for camera -->
    <string name="general_camera">Camera</string>
    <!-- General label for camera enable -->
    <string name="general_camera_enable">Your camera is turned on.</string>
    <!-- General label for camera disable -->
    <string name="general_camera_disable">Your camera is turned off.</string>
    <!-- Label for hold meeting -->
    <string name="meeting_hold">Hold</string>
    <!-- General label for speaker -->
    <string name="general_speaker">Speaker</string>
    <!-- General label for headphone-->
    <string name="general_headphone">Headphones</string>
    <!-- General label for headphone on-->
    <string name="general_headphone_on">Headphones are active</string>
    <!-- General label for speaker on-->
    <string name="general_speaker_on">Your speaker is turned on</string>
    <!-- General label for speaker off-->
    <string name="general_speaker_off">Your speaker is turned off</string>
    <!-- Label for end meeting-->
    <string name="meeting_end">End</string>
    <!-- Invite contacts as participants of the meeting-->
    <string name="invite_participants">Invite participants</string>
    <!-- The number of participants in the meeting-->
    <string name="participants_number">Participants (%d)</string>
    <!-- Pin the participant to speaker view in the meeting-->
    <string name="pin_to_speaker">Display in main view</string>
    <!-- Make the participant as moderator in the meeting-->
    <string name="make_moderator">Make moderator</string>
    <!-- The title of dialog for end meeting confirmation-->
    <string name="title_end_meeting">Leave meeting now?</string>
    <!-- no moderator when the moderator leave meeting-->
    <string name="no_moderator">No moderator</string>
    <!-- assign moderator message when the moderator leave meeting-->
    <string name="assign_moderator_message">Before leaving, please assign one or more new moderators for the meeting.</string>
    <!-- assign moderator option when the moderator leave meeting-->
    <string name="assign_moderator">Make moderator</string>
    <!-- leave anyway option when the moderator leave meeting-->
    <string name="leave_anyway">Leave anyway</string>
    <!-- The message alert user to pick new moderator on assign moderator page-->
    <string name="pick_new_moderator_message">Please assign one or more new moderators.</string>
    <!-- The title of dialog for changing meeting name-->
    <string name="change_meeting_name">Change the meeting name</string>
    <!-- The number of participants in the meeting on meeting info page-->
    <string name="info_participants_number">Participants: %d</string>
    <!-- The name of moderators in the meeting on meeting info page-->
    <string name="info_moderator_name">Moderator: %s</string>
    <!-- The literal meeting link text-->
    <string name="meeting_link">Meeting link</string>
    <!-- Subtitle of the meeting screen-->
    <string name="duration_meeting">Duration</string>
    <!-- The question in on-boarding screen asking if the user is going to join meeting as guest-->
    <string name="join_meeting_as_guest">Join meeting as guest</string>
    <!-- The title of the paste meeting link dialog for guest-->
    <string name="paste_meeting_link_guest_dialog_title">You are invited to a meeting.</string>
    <!-- Tell the guest to paste the meeting link in the edit box-->
    <string name="paste_meeting_link_guest_instruction">Tap the Meeting link sent to you or paste it here</string>
    <!-- Banner text to indicate poor network quality-->
    <string name="slow_connection_meeting">Poor connection quality</string>
    <!-- the message in the alert dialog for notifying the meeting has ended-->
    <string name="meeting_has_ended">Meeting has ended</string>
    <!-- error message shown when a meeting link is not well formed-->
    <string name="invalid_meeting_link_args">Invalid meeting link</string>
    <!-- Warning show to the user when the app needs permissions to start a meeting.-->
    <string name="meeting_permission_info">Access permissions needed for MEGA</string>
    <!-- Message of a dialog to show user the permissions that needed-->
    <string name="meeting_permission_info_message">MEGA needs access to your microphone and camera for meetings.</string>
    <!-- Button to confirm the action of restarting one transfer-->
    <string name="button_permission_info">Got it</string>
    <!-- Warning show to the user when the app needs permissions to get the best meeting experience and the user has denied them.-->
    <string name="meeting_required_permissions_warning">Go to Settings to allow MEGA to access your camera and microphone.</string>
    <!-- The button text in the meeting ended alert dialog. Click the button to open the group chat screen of the meeting-->
    <string name="view_meeting_chat">View meeting chat</string>
    <!-- the content of tips when the user uses the meeting first time-->
    <string name="tip_invite_more_participants">Invite more participants to the meeting. Swipe up to invite.</string>
    <!-- the content of tips when the user enters recent chat page first time-->
    <string name="tip_create_meeting">Tap to create a new meeting</string>
    <!-- the content of tips when the user enters start conversation page first time-->
    <string name="tip_setup_meeting">Quickly set up a MEGA meeting with our new encrypted meeting feature</string>
    <!-- the content of snack bar when the user be the new moderator-->
    <string name="be_new_moderator">You are the new moderator.</string>
    <!-- the content of snack bar when copied meeting link-->
    <string name="copied_meeting_link">Copied meeting link.</string>
    <!-- Title of the layout to join a meeting from the chat screen. The placeholder indicates the user who initiated the meeting -->
    <string name="join_meeting_layout_in_group_call">%s started a meeting. Tap to join.</string>
    <!-- Title of fifth tour screen -->
    <string name="title_tour_five">MEGA Meeting</string>
    <!-- Content of fourth tour screen -->
    <string name="content_tour_five">End-to-end encrypted video meeting</string>
    <!-- Error shown when it tries to open an invalid meeting link and the text view is empty -->
    <string name="invalid_meeting_link_empty">Please enter a valid meeting link</string>
    <!-- Guest leave call-->
    <string name="more_than_meeting">More than just meetings</string>
    <!-- the title of join without account on left meeting page-->
    <string name="left_meeting_join_title">Your privacy matters</string>
    <!-- the content of join without account on left meeting page-->
    <string name="left_meeting_join_content">Join the largest secure cloud storage and collaboration platform in the world.</string>
    <!-- the bonus title of join without account on left meeting page-->
    <string name="left_meeting_bonus_title">Get 20 GB for free</string>
    <!-- the bonus content of join without account on left meeting page-->
    <string name="left_meeting_bonus_content">Sign up now and enjoy advanced collaboration features for free.</string>
    <!-- Content of ongoing call for MaterialAlertDialog-->
    <string name="ongoing_call_content">Another call in progress. Please end your current call before making another.</string>
    <!-- The hint text when changing meeting name-->
    <string name="new_meeting_name">New meeting name</string>
    <!-- The content of dialog when failed for creating meeting-->
    <string name="meeting_is_failed_content">Failed to create meeting.</string>
    <!-- Word next to own user’s name on participant list -->
    <string name="meeting_me_text_bracket">%1s [A](me)[/A]</string>
    <!-- Menu item to change from thumbnail view to main view in meeting-->
    <string name="main_view">Main view</string>
    <!-- Warning in Offline section alerting all the Offline files will be deleted after logout. -->
    <string name="offline_warning">Logging out deletes your offline content.</string>
    <!-- Settings category which contains all preferences related to user interface. -->
    <string name="user_interface_setting">User interface</string>
    <!-- Setting which allows to choose the start screen. -->
    <string name="start_screen_setting">Start screen</string>
    <!-- Setting which allows to hide or show the recent activity. -->
    <string name="hide_recent_setting">Hide recent activity</string>
    <!-- Context of a setting which allows to hide or show the recent activity. -->
    <string name="hide_recent_setting_context">Hide recent activity in Home section.</string>
    <!-- Title of a dialog informing the start screen can be modified. -->
    <string name="choose_start_screen_title">Choose your start screen</string>
    <!-- Test of a dialog informing the start screen can be modified. -->
    <string name="choose_start_screen_text">Change settings to choose which screen opens when you next launch the MEGA app.</string>
    <!-- Action button which allows to change a setting. -->
    <string name="change_setting_action">Change setting</string>
    <!-- Subtitle of the settings page where the start screen can be chosen. -->
    <string name="configure_start_screen">Configure default start screen</string>
    <!-- Homepage section. -->
    <string name="home_section">Home</string>
    <!-- Action button which allows to show the recent activity. -->
    <string name="show_activity_action">Show activity</string>
    <!-- Text informing the recent activity is hidden. -->
    <string name="recents_activity_hidden">[B]Recents[/B] activity hidden</string>
    <!-- Alert informing the user can choose the video quality for Camera Uploads Videos -->
    <string name="video_quality_info">You can save space by decreasing the video quality in Camera Uploads settings.</string>
    <!-- Label indicating video original quality -->
    <string name="original_quality">Original quality</string>
    <!-- Settings label which allows to enable or disable fingerprint unlock. -->
    <string name="setting_fingerprint">Fingerprint ID</string>
    <!-- Title of the dialog which allows to enable the fingerprint unlock. -->
    <string name="title_enable_fingerprint">Confirm your fingerprint to unlock</string>
    <!-- Title of the dialog which allows to unlock the app with the fingerprint. -->
    <string name="title_unlock_fingerprint">Unlock using your fingerprint</string>
    <!-- Button of the dialog which allows to unlock the app with the fingerprint. Gives the option to unlock with the passcode instead -->
    <string name="action_use_passcode">Use passcode</string>
    <!-- Message informing the fingerprint was enabled successfully -->
    <string name="confirmation_fingerprint_enabled">Your fingerprint is confirmed</string>
    <!-- Warning indicating an image (GIF) cannot be inserted in an input text. Same string than the one shown by the system when it detects this behaviour on its own. -->
    <string name="image_insertion_not_allowed">MEGA does not support image insertion here</string>
    <!-- The label under the button of viewing all images screen -->
    <string name="section_images">Images</string>
    <!-- Title of the dialog warning the user about disable file versioning. -->
    <string name="disable_versioning_label">Disable file versioning</string>
    <!-- Warning of the dialog informing the user about disable file versioning. -->
    <string name="disable_versioning_warning">Our file versioning feature ensures that we keep older copies of your files around if you replace them with newer versions. If you disable File Versioning you will no longer have this protection; the old copy will be lost when you replace it.</string>
    <!-- Warning informing the user the folder location is trying to open no longer exists. -->
    <string name="location_not_exist">This location no longer exists.</string>
<<<<<<< HEAD
    <!-- Title of the Payments screen -->
    <string name="payment">Payment</string>
    <!-- Label indicating payment methods -->
    <string name="payment_methods">Payment methods</string>
    <!-- Button to proceed with a payment -->
    <string name="proceed">Proceed</string>
    <!-- Message informing the upgrade was processed correctly. Placeholder: type of subscription e.g: Pro Lite monthly -->
    <string name="successful_upgrade">Thank you for subscribing to %1$s!</string>
    <!-- Pro Lite monthly subscription -->
    <string name="pro_lite_monthly">Pro Lite monthly</string>
    <!-- Pro Lite yearly subscription -->
    <string name="pro_lite_yearly">Pro Lite yearly</string>
    <!-- Pro I monthly subscription -->
    <string name="pro_i_monthly">Pro I monthly</string>
    <!-- Pro I yearly subscription -->
    <string name="pro_i_yearly">Pro I yearly</string>
    <!-- Pro II monthly subscription -->
    <string name="pro_ii_monthly">Pro II monthly</string>
    <!-- Pro II yearly subscription -->
    <string name="pro_ii_yearly">Pro II yearly</string>
    <!-- Pro III monthly subscription -->
    <string name="pro_iii_monthly">Pro III monthly</string>
    <!-- Pro III yearly subscription -->
    <string name="pro_iii_yearly">Pro III yearly</string>
=======
    <!-- Warning shown informing the contact has been previously invited. The placeholder is to show the name of the contact. -->
    <string name="contact_already_invited">%1$s previously invited.</string>
    <!-- Warning shown informing the contact request has been sent and can be managed in sent requests section. -->
    <string name="contact_invited">Invite sent successfully. See sent requests.</string>
>>>>>>> 2254ca37
</resources><|MERGE_RESOLUTION|>--- conflicted
+++ resolved
@@ -4146,7 +4146,10 @@
     <string name="disable_versioning_warning">Our file versioning feature ensures that we keep older copies of your files around if you replace them with newer versions. If you disable File Versioning you will no longer have this protection; the old copy will be lost when you replace it.</string>
     <!-- Warning informing the user the folder location is trying to open no longer exists. -->
     <string name="location_not_exist">This location no longer exists.</string>
-<<<<<<< HEAD
+    <!-- Warning shown informing the contact has been previously invited. The placeholder is to show the name of the contact. -->
+    <string name="contact_already_invited">%1$s previously invited.</string>
+    <!-- Warning shown informing the contact request has been sent and can be managed in sent requests section. -->
+    <string name="contact_invited">Invite sent successfully. See sent requests.</string>
     <!-- Title of the Payments screen -->
     <string name="payment">Payment</string>
     <!-- Label indicating payment methods -->
@@ -4171,10 +4174,4 @@
     <string name="pro_iii_monthly">Pro III monthly</string>
     <!-- Pro III yearly subscription -->
     <string name="pro_iii_yearly">Pro III yearly</string>
-=======
-    <!-- Warning shown informing the contact has been previously invited. The placeholder is to show the name of the contact. -->
-    <string name="contact_already_invited">%1$s previously invited.</string>
-    <!-- Warning shown informing the contact request has been sent and can be managed in sent requests section. -->
-    <string name="contact_invited">Invite sent successfully. See sent requests.</string>
->>>>>>> 2254ca37
 </resources>