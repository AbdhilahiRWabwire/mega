--- conflicted
+++ resolved
@@ -1927,15 +1927,12 @@
     <string name="title_confirmation_disable_rich_links" context="Title of the dialog to disable the rich links previews on chat">Rich URL previews</string>
     <string name="text_confirmation_disable_rich_links" context="Text of the dialog to disable the rich links previews on chat">You are disabling rich URL previews permanently. You can re-enable rich URL previews in your settings. Do you want to continue?</string>
 
-<<<<<<< HEAD
-=======
     <string name="call_missed_messages" context="Message shown when a call ends.">[A]Missed call[/A]</string>
     <string name="call_rejected_messages" context="Message shown when a call ends.">[A]Call was rejected[/A]</string>
     <string name="call_cancelled_messages" context="Message shown when a call ends.">[A]Call was cancelled[/A]</string>
     <string name="call_failed_messages" context="Message shown when a call ends.">[A]Call failed[/A]</string>
     <string name="call_not_answered_messages" context="Message shown when a call ends.">[A]Call was not answered[/A]</string>
 
->>>>>>> 5066ee97
     <string name="contact_email" context="Indicates that can type a contact email">Contact\'s email</string>
     <string name="contact_not_added" context="When it tries to add a contact in a list an is already added">Contact not added, is already added.</string>
 
