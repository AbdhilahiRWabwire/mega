<?xml version="1.0" encoding="utf-8"?>
<resources>
    <string name="full_description_text" context="Full description text of the app in the Google Play page of the app">MEGA provides user-controlled encrypted cloud storage and chat through standard web browsers, together with dedicated apps for mobile devices. Unlike other cloud storage providers, your data is encrypted and decrypted by your client devices only and never by us.\n\nUpload your files from your smartphone or tablet then search, store, download, stream, view, share, rename or delete your files any time, from any device, anywhere. Share folders with your contacts and see their updates in real time. The encryption process means we cannot access or reset your password so you MUST remember it (unless you have your Recovery Key backed up) or you will lose access to your stored files.\n\nEnd-to-end user-encrypted MEGA video chat allows for total privacy, and has been available through the browser since 2016. It has been extended to our mobile app, with chat history accessible across multiple devices. Users can also easily add files to a chat from their MEGA Cloud Drive.\n\nMEGA offers a generous 50 GB free storage for all registered users with bonus achievements, and offers paid plans with much higher limits:\n\n\nPRO LITE subscription: 4.99 € per month or 49.99 € per year gives you 400 GB of storage space and 1 TB of transfer quota per month.\nPRO I subscription: 9.99 € per month or 99.99 € per year gives you 2 TB of storage space and 2 TB of transfer quota per month.\nPRO II subscription: 19.99 € per month or 199.99 € per year gives you 8 TB of storage space and 8 TB of transfer quota per month.\nPRO III subscription: 29.99 € per month or 299.99 € per year gives you 16 TB of storage space and 16 TB of transfer quota per month.\n\nSubscriptions are renewed automatically for successive subscription periods of the same duration and at the same price as the initial period chosen. To manage your subscriptions, simply click on the Play Store icon on your mobile device, sign in with your Google ID (if you haven’t already done so) and then click on the MEGA app. You’ll be able to manage your subscription there.\n\nApp Permissions:\nWRITE_EXTERNAL_STORAGE -&gt; Download your files from MEGA to your device and upload files from your device to MEGA\nCAMERA -&gt; Take a picture and upload your photos to MEGA\nREAD_CONTACTS -&gt; Easily add contacts from your device as MEGA contacts\nRECORD_AUDIO and CAPTURE_VIDEO_OUTPUT (mic and camera) -&gt; MEGA provides for end-to-end encrypted audio/video calls\n\n\nTo enhance users’ confidence in the MEGA system, all of the client-side code is published, so interested security researchers can evaluate the encryption process. The code of our mobile app is located on: https://github.com/meganz/android\n\nFor more info, please check our website:\nSee https://mega.nz/terms\n\n\nDesktop - https://mega.nz/</string>

    <!--
    <string name="short_description_text" context="Short description text of the app in the Google Play page of the app">MEGA is Cloud Storage with Powerful Always-On Privacy. 50GB for free</string>
    -->

    <string name="general_x_of_x" context="Showing progress of elements. Example: 2 of 10.">of</string>
    <string name="general_yes" context="Answer for confirmation dialog.">Yes</string>
    <string name="general_no" context="Answer for confirmation dialog.">No</string>
    <string name="general_cancel" context="dialog option cancel in alert dialog">Cancel</string>
    <string name="general_move_to" context="When moving a file to a location in MEGA. This is the text of the button after selection the destination">Move to</string>
    <string name="general_copy_to" context="When copying a file to a location in MEGA. This is the text of the button after selection the destination">Copy to</string>
    <!--
    <string name="general_import_to" context="When importing a file to a location in MEGA. This is the text of the button after selection the destination">Import to</string>
    -->
    <string name="general_select" context="Selecting a specific location in MEGA. This is the text of the button">Select</string>
    <string name="general_select_to_upload" context="Selecting a specific location in MEGA. This is the text of the button">Select files</string>
    <string name="general_select_to_download" context="Selecting a specific location in MEGA. This is the text of the button">Select folder</string>
    <string name="general_create" context="This is the final button when creating a folder in the dialog where the user inserts the folder name">Create</string>
    <!-- This string is commented in FileStorageActivityLollipop.java
    <string name="general_upload" context="Button text when uploading a file to a previously selected location in MEGA">Upload File</string>
    -->
    <string name="general_download" context="Item menu option upon right click on one or multiple files.">Download</string>
    <string name="general_add" context="button">Add</string>
    <string name="general_move" context="Item menu option upon right click on one or multiple files.">Move</string>
    <string name="general_remove" context="Menu option to delete one or multiple selected items.">Remove</string>
    <string name="general_share" context="button">Share</string>
    <!--
    <string name="general_confirm" context="button">Confirm</string>
    -->
    <string name="general_leave" context="Item menu option upon right click on one or multiple files.">Leave</string>
    <string name="general_decryp" context="button">Decrypt</string>

    <string name="general_export" context="button">Export</string>

    <string name="general_retry" context="option shown when a message could not be sent">Retry</string>
    <string name="general_open_browser" context="Button to open the default web browser">Open browser</string>
    <!--
    <string name="general_empty" context="Button to delete the contents of the trashbin. Can also be translated as &quot;clear&quot;">Empty</string>
    -->
    <string name="general_loading" context="The title of progress dialog when loading web content">Loading</string>
    <string name="general_importing" context="state while importing the file">Importing</string>
    <string name="general_forwarding" context="state while importing the file">Forwarding</string>
    <string name="general_import" context="Menu option to choose to add file or folders to Cloud Drive">Import</string>
    <string name="general_storage" context="label of storage in upgrade/choose account page, it is being used with a variable, e.g. for LITE user it will show ‘200GB Storage’.">Storage</string>
    <string name="general_bandwidth" context="Text listed before the amount of bandwidth a user gets with a certain package. For example: “8TB Bandwidth”. Can also be translated as data transfer.">Transfer Quota</string>
    <string name="general_subscribe" context="Text placed inside the button the user clicks when upgrading to PRO. Meaning: subscribe to this plan">Subscribe</string>
    <!--
    <string name="general_continue" context="Text placed inside the button the user clicks when clicking into the FREE account. Meaning: Continue to the main screen">Continue</string>
    -->
    <string name="general_error_word" context="It will be followed by the error message">Error</string>
    <string name="general_not_yet_implemented" context="when clicking into a menu whose functionality is not yet implemented">Not yet implemented</string>
    <string name="error_no_selection" context="when any file or folder is selected">No file or folder selected</string>
    <string name="general_already_downloaded" context="when trying to download a file that is already downloaded in the device">Already downloaded</string>
    <string name="general_already_uploaded" context="when trying to upload a file that is already uploaded in the folder">already uploaded</string>
    <string name="general_file_info" context="Label of the option menu. When clicking this button, the app shows the info of the file">File info</string>
    <string name="general_folder_info" context="Label of the option menu. When clicking this button, the app shows the info of the folder">Folder info</string>
    <!--
    <string name="general_menu" context="Title when the left menu is opened">Menu</string>
    -->
    <string name="general_show_info" context="Hint how to cancel the download">Show info</string>

    <string name="error_general_nodes" context="Error getting the root node">Error. Please try again.</string>

    <string name="general_rk" context="File name (without extension) of file exported with the recovery key">MEGA-RECOVERYKEY</string>

    <string name="secondary_media_service_error_local_folder" context="Local folder error in Sync Service. There are two syncs for images and videos. This error appears when the secondary media local folder doesn’t exist">The secondary media folder does not exist, please choose a new folder</string>
    <string name="no_external_SD_card_detected" context="when no external card exists">No external storage detected</string>
    <string name="no_permissions_upload" context="On clicking menu item upload in a incoming shared folder read only">This folder is read only. You do not have permission to upload</string>

    <string name="remove_key_confirmation" context="confirmation message before removing the previously downloaded MasterKey file">You are removing the previously exported Recovery Key file</string>
    <!--
    <string name="export_key_confirmation" context="confirmation message before downloading to the device the MasterKey file">Security warning! This is a high risk operation. Do you want to continue?</string>
    -->

    <!--
    <string name="more_options_overflow" context="title of the menu for more options for each file (rename, share, copy, move, etc)">More options</string>
    -->
    <string name="confirmation_add_contact" context="confirmation message before sending an invitation to a contact">Do you want to send an invitation to %s?</string>
    <!--
    <string name="confirmation_remove_multiple_contacts" context="confirmation message before removing mutiple contacts">Remove these %d contacts?</string>

    <string name="confirmation_move_to_rubbish" context="confirmation message before removing a file">Move to rubbish bin?</string>
    <string name="confirmation_move_to_rubbish_plural" context="confirmation message before removing a file">Move to rubbish bin?</string>

    <string name="confirmation_delete_from_mega" context="confirmation message before removing a file">Delete from MEGA?</string>
    <string name="confirmation_leave_share_folder" context="confirmation message before leaving an incoming shared folder">If you leave the folder, you will not be able to see it again</string>

    <string name="confirmation_alert" context="confirmation message before removing a file">Please confirm</string>
    -->

    <string name="action_logout" context="Button where the user can sign off or logout">Logout</string>
    <string name="action_add" context="Item menu option upon right click on one or multiple files.">Upload</string>
    <string name="action_create_folder" context="Menu item">Create new folder</string>
    <string name="action_open_link" context="Item menu option upon right click on one or multiple files.">Open link</string>
    <!--
    <string name="action_upload" context="Button text when choosing the destination location in MEGA">Upload to</string>
    -->

    <string name="action_settings" context="Menu item">Settings</string>
    <string name="action_search" context="Search button">Search</string>
    <string name="action_search_country" context="Select country page title">Select country</string>
    <string name="action_play" context="Search button">Play</string>
    <string name="action_pause" context="Search button">Pause</string>
    <string name="action_refresh" context="Menu item">Refresh</string>
    <string name="action_sort_by" context="Menu item">Sort by</string>
    <string name="action_help" context="Settings category title for Help">Help</string>
    <string name="action_upgrade_account" context="Change from a free account to paying MEGA">Upgrade account</string>
    <string name="upgrading_account_message" context="Message while proceeding to upgrade the account">Upgrading account</string>
    <string name="action_select_all" context="Menu item to select all the elements of a list">Select all</string>
    <string name="action_unselect_all" context="Menu item to unselect all the elements of a list">Clear selection</string>
    <string name="action_grid" context="Menu item to change from list view to grid view">Thumbnail view</string>
    <string name="action_list" context="Menu item to change from grid view to list view">List view</string>
    <string name="action_export_master_key" context="Menu item to let the user export the MasterKey">Backup Recovery Key</string>
    <string name="action_cancel_subscriptions" context="Menu item to let the user cancel subscriptions">Cancel subscription</string>
    <string name="cancel_subscription_ok" context="success message when the subscription has been canceled correctly">The subscription has been cancelled</string>
    <string name="cancel_subscription_error" context="error message when the subscription has not been canceled successfully">We were unable to cancel your subscription. Please contact support&#64;mega.nz for assistance</string>
    <string name="action_kill_all_sessions" context="Menu item to kill all opened sessions">Close other sessions</string>
    <string name="success_kill_all_sessions" context="Message after kill all opened sessions">The remaining sessions have been closed</string>
    <string name="error_kill_all_sessions" context="Message after kill all opened sessions">Error when closing the opened sessions</string>

    <plurals name="general_num_files">
        <item context="this is used for example when downloading 1 file or 2 files, Singular of file. 1 file" quantity="one">file</item>
        <item context="this is used for example when downloading 1 file or 2 files, Plural of file. 2 files" quantity="other">files</item>
    </plurals>

    <plurals name="general_num_contacts">
        <item context="used for example when a folder is shared with 1 user or 2 users, used for example when a folder is shared with 1 user" quantity="one">contact</item>
        <item context="used for example when a folder is shared with 1 user or 2 users, used for example when a folder is shared with 2 or more users" quantity="other">contacts</item>
    </plurals>

    <plurals name="num_contacts_selected">
        <item context="chat invitation - tool bar subtitle, when users selected single contact. Placeholder - number of contacts selected" quantity="one">%d contact</item>
        <item context="chat invitation - tool bar subtitle, when users selected multiple contacts. Placeholder - number of contacts selected" quantity="other">%d contacts</item>
    </plurals>

    <plurals name="general_num_folders">
        <item context="Singular of folder/directory. 1 folder" quantity="one">folder</item>
        <item context="Plural of folder/directory. 2 folders" quantity="other">folders</item>
    </plurals>

    <plurals name="general_num_shared_folders">
        <item context="Title of the incoming shared folders of a user in singular" quantity="one">shared folder</item>
        <item context="Title of the incoming shared folders of a user in plural." quantity="other">shared folders</item>
    </plurals>

    <!--
    <plurals name="general_num_downloads" context="in the notification. When downloading the notification is like 3 downloads.">
        <item context="Item menu option upon clicking on one or multiple files. Singular" quantity="one">download</item>
        <item context="Item menu option upon clicking on one or multiple files. Plural" quantity="other">downloads</item>
    </plurals>
    -->

    <!--
    <plurals name="general_num_uploads">
        <item context="Transfer type description in the active file transfer panel, can either be upload or download. Singular" quantity="one">upload</item>
        <item context="Transfer type description in the active file transfer panel, can either be upload or download. Plural" quantity="other">uploads</item>
    </plurals>
    -->

    <plurals name="general_num_users">
        <item context="used for example when a folder is shared with 1 user or 2 users, used for example when a folder is shared with 1 user" quantity="one">contact</item>
        <item context="used for example when a folder is shared with 1 user or 2 users, used for example when a folder is shared with 2 or more users" quantity="other">contacts</item>
    </plurals>

    <!--
    <string name="confirmation_required" context="Alert title before download">Confirmation required</string>
    -->
    <string name="alert_larger_file" context="Alert text before download. Please do not modify the %s placeholder as it will be replaced by the size to be donwloaded">%s will be downloaded.</string>
    <string name="alert_no_app" context="Alert text before download">There is no app to open the file %s. Do you want to continue with the download?</string>
    <string name="checkbox_not_show_again" context="Alert checkbox before download">Do not show again</string>

    <string name="confirm_cancel_login" context="Press back while login to cancel current login process.">Are you sure that you want to cancel the current login process?</string>

    <string name="login_text" context="Login button">Login</string>
    <string name="email_text" context="email label">Email</string>
    <string name="password_text" context="password label">Password</string>
    <string name="confirm_password_text" context="Hint of the confirmation dialog to get link with password">Confirm password</string>
    <string name="abc" context="in the password edittext the user can see the password or asterisks. ABC shows the letters of the password">ABC</string>
    <!--
    <string name="dots" context="in the password edittext the user can see the password or asterisks. ··· shows asterisks instead of letters">···</string>
    -->
    <string name="new_to_mega" context="This question applies to users that do not have an account on MEGA yet">New to MEGA?</string>
    <string name="create_account" context="button that allows the user to create an account">Create account</string>
    <string name="error_enter_email" context="when the user tries to log in MEGA without typing the email">Please enter your email address</string>
    <string name="error_invalid_email" context="Title of the alert dialog when the user tries to recover the pass of a non existing account">Invalid email address</string>
    <string name="error_enter_password" context="when the user tries to log in MEGA without typing the password">Please enter your password</string>
    <string name="error_server_connection_problem" context="when the user tries to log in to MEGA without a network connection">No network connection</string>
    <string name="error_server_expired_session" context="when the user tries to log in to MEGA without a valid session">You have been logged out on this device from another location</string>
    <string name="login_generating_key" context="the first step when logging in is calculate the private and public encryption keys">Calculating encryption keys</string>
    <string name="login_connecting_to_server" context="Message displayed while the app is connecting to a MEGA server">Connecting to the server</string>
    <string name="download_updating_filelist" context="Status text when updating the file manager">Updating file list</string>
    <string name="login_confirm_account" context="title of the screen after creating an account when the user has to confirm the password to confirm the account">Confirm account</string>
    <string name="login_querying_signup_link" context="when the user clicks on the link sent by MEGA after creating the account, this message is shown">Checking validation link</string>
    <string name="login_confirming_account" context="Attempting to activate a MEGA account for a user.">Activating account</string>
    <string name="login_preparing_filelist" context="After login, updating the file list, the file list should be processed before showing it to the user">Preparing file list</string>
    <string name="login_before_share" context="when the user tries to share something to MEGA without being logged">Please log in to share with MEGA</string>
    <string name="reg_link_expired" context="This toast message is shown on the login page when an email confirm link is no longer valid.">Your confirmation link is no longer valid. Your account may already be activated or you may have cancelled your registration.</string>
    <!--
    <string name="session_problem" context="if a link to a folder cannot be fetched">Problem of retrieving files from the folder</string>
    -->

    <string name="tour_space_title">MEGA Space</string>
    <string name="tour_speed_title">MEGA Speed</string>
    <string name="tour_privacy_title">MEGA Privacy</string>
    <string name="tour_access_title">MEGA Access</string>
    <string name="tour_space_text">Register now and get 50 GB* of free space</string>
    <string name="tour_speed_text">Uploads are fast. Quickly share files with everyone</string>
    <string name="tour_privacy_text">Keep all your files safe with MEGA’s end-to-end encryption</string>
    <string name="tour_access_text">Get fully encrypted access anywhere, anytime</string>

    <string name="create_account_text" context="button that allows the user to create an account">Create account</string>
    <string name="name_text" context="Name of the user">Name</string>
    <string name="first_name_text" context="First Name of the user">First Name</string>
    <string name="lastname_text" context="Last name of the user">Last Name</string>
    <string name="tos" context="text placed on the checkbox of acceptation of the Terms of Service">I agree with MEGA’s [A]Terms of Service[/A]</string>
    <string name="top" context="text placed on the checkbox to make sure user agree that understand the danger of losing password">I understand that [B]if I lose my password, I may lose my data[/B]. Read more about [A]MEGA’s end-to-end encryption[/A]</string>
    <string name="already_account" context="Does the user already have a MEGA account">Already have an account?</string>

    <string name="create_account_no_terms" context="warning dialog">You have to accept our Terms of Service</string>

    <string name="create_account_no_top" context="warning dialog, for user do not tick checkbox of understanding the danger of losing password">You need to agree that you understand the danger of losing your password</string>
    <string name="error_enter_username" context="Warning dialog">Please enter your first name</string>
    <string name="error_enter_userlastname" context="Warning dialog">Please enter your last name.</string>
    <string name="error_short_password" context="when creating the account">Password is too short</string>
    <string name="error_passwords_dont_match" context="when creating the account">Passwords do not match</string>
    <string name="error_email_registered" contect="when creating the account">This email address has already registered an account with MEGA</string>

    <!--
    <string name="create_account_confirm_title" context="Title that is shown when e-mail confirmation is still required for the account">Confirmation required</string>
    -->
    <!--
    <string name="create_account_confirm" context="">Please check your e-mail and click the link to login and confirm your account</string>
    -->
    <string name="create_account_creating_account">Connecting to the server: Creating account</string>

    <!--<string name="cancel_transfer_title">Delete Transfer</string>
    -->
    <string name="cancel_transfer_confirmation">Delete this transfer?</string>
    <string name="cancel_all_transfer_confirmation">Delete all transfers?</string>

    <string name="section_cloud_drive" context="The name of every users root drive in the cloud of MEGA.">Cloud Drive</string>
    <string name="section_recents" context="Label to reference a recents section">Recents</string>
    <string name="section_secondary_media_uploads" context="title of the screen where the secondary media images are uploaded">Media uploads</string>
    <string name="section_inbox" context="title of the screen that show the inbox">Inbox</string>
    <string name="section_saved_for_offline" context="title of the screen that shows the files saved for offline in the device">Saved for Offline</string>
    <string name="section_saved_for_offline_new" context="the options of what to upload in an array. Needed for the settings, the options of what to upload.">Offline</string>
    <!--
    <string name="section_shared_with_me" context="title of the screen that shows all the folders that the user shares with other users and viceversa">Shared with me</string>
    -->
    <string name="section_shared_items" context="title of the screen that shows all the shared items">Shared folders</string>
    <string name="section_rubbish_bin" context="The title of the trash bin in the tree of the file manager.">Rubbish Bin</string>
    <string name="section_contacts" context="Title of the contact list">Contacts</string>

    <string name="section_contacts_with_notification" context="Item of the navigation title for the contacts section when there is any pending incoming request">Contacts [A](%1$d)[/A]</string>
    <string name="sent_requests_empty" context="the user has not sent any contact request to other users">[B]No [/B][A]sent requests[/A][B].[/B]</string>
    <string name="received_requests_empty" context="the user has not received any contact request from other users">[B]No [/B][A]received requests[/A][B].[/B]</string>
    <string name="section_transfers" context="Title for the file transfer screen (with the up &amp; download)">Transfers</string>

    <string name="section_account" context="button to the settings of the user’s account">My Account</string>
    <string name="section_photo_sync" context="title of the screen where the camera images are uploaded">Camera uploads</string>
    <!--
    <string name="used_space" context="Used space &quot;5MB of 100MB&quot;.">%1$s of %2$s</string>
    -->
    <string name="tab_incoming_shares" context="Capital letters. Incoming shared folders. The title of a tab">Incoming</string>
    <string name="tab_outgoing_shares" context="Capital letters. Outgoing shared folders. The title of a tab">Outgoing</string>

    <string name="title_incoming_shares_explorer" context="Title of the file explorer in tab INCOMING">Incoming Shares</string>
    <string name="title_incoming_shares_with_explorer" context="Title of the share with file explorer">Incoming shares with</string>
    <!--
    <string name="choose_folder_explorer" context="Title of the button in Incoming Shares tabs">Choose folder</string>
    -->

    <string name="file_browser_empty_cloud_drive" context="message when there are no files in the Cloud drive">No files in your Cloud Drive</string>
    <!--
    <string name="file_browser_empty_rubbish_bin" context="option to empty rubbish bin">Empty Rubbish Bin</string>
    -->
    <string name="file_browser_empty_folder" context="Text that indicates that a folder is currently empty">Empty Folder</string>

    <string name="choose_account_fragment" context="Title of the fragment Choose Account">CHOOSE ACCOUNT</string>

    <!--
    <string name="file_properties_activity" context="Menu item to show the properties dialog of files and or folders.">Properties</string>
    -->
    <string name="file_properties_available_offline" context="The file are available “offline” (without a network Wi-Fi mobile data connection)">Available offline</string>
    <!--
    <string name="file_properties_available_offline_on" context="Button state when a file can be saved for offline.(Capital letters)">ON</string>
    -->
    <!--
    <string name="file_properties_available_offline_off" context="Button state when a file is already saved for offline. (Capital letters)">OFF</string>
    -->
    <string name="file_properties_info_size_file" context="category in sort by action">Size</string>
    <string name="file_properties_info_last_modified" context="When the file was last modified">Last modified</string>
    <string name="file_properties_info_added" context="when was the file added in MEGA">Added</string>
    <!--
    <string name="file_properties_shared_folder_private_folder" context="the folder is private. A public user can\'t access the folder">No public link</string>
    -->
    <string name="file_properties_shared_folder_public_link" context="the label when a folder can be accesed by public users">Public link</string>

    <string name="file_properties_shared_folder_permissions" context="Item menu option upon clicking on a file folder. Refers to the permissions of a file folder in the file manager.">Permissions</string>
    <string name="dialog_select_permissions" context="Title of the dialog to choose permissions when sharing.">Share Permissions</string>
    <string name="file_properties_shared_folder_change_permissions" context="menu item">Change permissions</string>
    <string name="file_properties_shared_folder_select_contact" context="when listing all the contacts that shares a folder">Shared with</string>
    <string name="file_properties_send_file_select_contact" context="send a file to a MEGA user">Send to</string>
    <string name="file_properties_owner" context="shows the owner of an incoming shared folder">Owner</string>
    <string name="contact_invite" context="positive button on dialog to invite a contact">Invite</string>
    <string name="contact_reinvite" context="option to reinvite a contact">Reinvite</string>
    <string name="contact_ignore" context="The text of the notification button that is displayed when there is a call in progress, another call is received and ignored.">Ignore</string>
    <string name="contact_decline" context="option to decline a contact invitation">Decline</string>
    <string name="contact_accept" context="option to accept a contact invitation">Accept</string>
    <string name="contact_properties_activity" context="title of the contact properties screen">Contact Info</string>
    <!--
    <string name="contact_file_list_activity" context="header of a status field for what content a user has shared to you">Content</string>
    -->
    <string name="contacts_list_empty_text" context="Adding new relationships (contacts) using the actions.">Add new contacts using the button below</string>
    <!--
    <string name="no_contacts" context="When an user wants to share a folder but has not any contact yet">There are not contacts in the account. Please add them on the Contacts screen</string>
	-->
    <string name="contacts_explorer_list_empty_text" context="Add new contacts before sharing.">Add a new contact to share</string>

    <string name="error_not_enough_free_space" context="Error message">Not enough free space on your device</string>

    <string name="option_link_without_key" context="Alert Dialog to get link">Link without key</string>
    <string name="option_decryption_key" context="Alert Dialog to get link">Decryption key</string>

    <!--
    <string name="download_failed" context="Error message">Download failed</string>
    -->
    <!--
	<string name="download_downloaded" context="notification message. Example: 1 file downloaded">downloaded</string>
    -->
    <!--
	<string name="download_downloading" context="Title header on the download page while the file is downloading.">Downloading</string>
	-->
    <!--
	<string name="text_downloading" context="Text located in each fragment when a download is in progress">Transferring</string>
	-->
    <string name="download_preparing_files" context="Alert shown when some content is sharing with chats and they are processing">Preparing files</string>
    <string name="download_began" context="message when the download starts">Download has started</string>
    <!--
    <string name="download_cancel_downloading" context="Confirmation text when attempting to cancel the download">Do you want to cancel the download?</string>
    -->
    <string name="download_touch_to_cancel" context="Hint how to cancel the download">Touch to cancel</string>
    <string name="download_touch_to_show" context="Hint how to cancel the download">View transfers</string>
    <string name="error_file_size_greater_than_4gb" context="Warning message">Most devices can’t download files greater than 4GB. Your download will probably fail</string>
    <string name="intent_not_available" context="message when trying to open a downloaded file but there isn’t any app that open that file. Example: a user downloads a pdf but doesn’t have any app to read a pdf">There isn’t any available app to execute this file on your device</string>

    <string name="context_share_image" context="to share an image using Facebook, Whatsapp, etc">Share image using</string>
    <string name="context_get_link" context="create a link of a file and send it using an app from the device">Share link</string>
    <string name="context_get_link_menu" context="Item menu option upon right click on one or multiple files.">Get link</string>

    <!--<string name="context_manage_link_menu" context="Item menu option upon right click on one or multiple files.">Get link</string>-->

    <string name="context_leave_menu" context="Item menu option upon right click on one or multiple files.">Leave</string>
    <string name="alert_leave_share" context="Title alert before leaving a share.">Leave share</string>
    <string name="context_clean_shares_menu" context="Item menu option upon right click on one or multiple files.">Remove share</string>
    <string name="context_remove_link_menu" context="Item menu option upon right click on one or multiple files.">Remove link</string>
    <string name="context_remove_link_warning_text" context="Warning that appears prior to remove a link of a file.">This link will not be publicly available anymore.</string>
    <string name="context_rename" context="Item menu option upon right click on one or multiple files.">Rename</string>
    <string name="context_open_link_title" context="Item menu option upon right click on one or multiple files.">Open link</string>
    <string name="context_open_link" context="Item menu option upon right click on one or multiple files.">Open</string>
    <string name="context_renaming" context="while renaming a file or folder">Renaming</string>
    <string name="context_preparing_provider" context="while file provider is downloading a file">Preparing file</string>
    <string name="context_download" context="Item menu option upon right click on one or multiple files.">Download</string>

    <!--
    <string name="download_folder" context="Item menu option upon right click on one or multiple files.">Download folder</string>
    -->
    <!--
    <string name="import_folder" context="Item menu option upon right click on one or multiple files.">Import folder</string>
    -->
    <string name="context_move" context="Item menu option upon right click on one or multiple files.">Move</string>
    <string name="context_moving" context="while moving a file or folder">Moving</string>
    <!--
    <string name="context_sharing" context="while sharing a folder">Sharing folder</string>
    -->
    <string name="context_copy" context="Item menu option upon right click on one or multiple files.">Copy</string>
    <string name="context_upload" context="Item menu option upon right click on one or multiple files.">Upload</string>
    <string name="context_copying" context="while copying a file or folder">Copying</string>
    <!--
    <string name="context_creating_link" context="status text">Creating link</string>
    -->
    <!--
    <string name="context_moving_to_trash" context="status text">Moving to Rubbish Bin</string>
    -->
    <string name="context_move_to_trash" context="menu item">Move to Rubbish Bin</string>
    <string name="context_delete_from_mega" context="menu item">Remove from MEGA</string>
    <string name="context_new_folder_name" context="Input field description in the create folder dialog.">Folder Name</string>
    <string name="context_new_contact_name" context="when adding a new contact. in the dialog">Contact email</string>
    <string name="context_creating_folder" context="status dialog when performing the action">Creating folder</string>
    <!--
    <string name="context_adding_contact" context="Adding a new relationship (contact)">Adding contact</string>
    -->
    <string name="context_download_to" context="Menu item">Save to</string>
    <string name="context_clear_rubbish" context="Menu option title">Clear Rubbish Bin</string>
    <string name="clear_rubbish_confirmation" context="Ask for confirmation before removing all the elements of the rubbish bin">You are about to permanently remove all items from your Rubbish Bin.</string>

    <!--<string name="context_send_link" context="get the link and send it">Send link</string>-->

    <string name="context_send" context="send cancel subscriptions dialog">Send</string>
    <string name="context_send_file_inbox" context="send the file to inbox">Send to contact</string>
    <!--
    <string name="context_copy_link" context="get the link and copy it">Copy link</string>
    -->
    <string name="context_remove" context="Menu option to delete one or multiple selected items.">Remove</string>
    <string name="context_delete_offline" context="Menu option to delete selected items of the offline state">Remove from Offline</string>
    <string name="context_share_folder" context="menu item">Share folder</string>
    <string name="context_send_file" context="menu item">Send file to chat</string>
    <string name="context_send_contact" context="menu item">Share contact to chat</string>
    <string name="context_view_shared_folders" context="open a shared folder">View shared folders</string>
    <string name="context_sharing_folder" context="Item menu option upon clicking on one or multiple files.">Sharing</string>
    <!--
    <string name="remove_all_sharing" context="status text">Removing all sharing contacts</string>
    -->
    <!--
    <string name="leave_incoming_share" context="status text">Leaving shared folder</string>
    -->
    <!--
    <string name="context_camera_folder" context="The location of where the user has the photos/videos stored.">Camera folder</string>
    -->
    <!--
    <string name="context_mega_contacts" context="when sharing a folder, the user can choose a contact from MEGA">MEGA Contacts</string>
    -->
    <!--
    <string name="context_phone_contacts" context="when sharing a folder, the user chan choose a contact from the device">Phone Contacts</string>
    -->
    <string name="context_delete" context="Button in My Account section to confirm the account deletion">Delete</string>
    <!--
    <string name="context_more" context="menu item">More</string>
    -->
    <!--
    <string name="context_contact_added" context="success message when adding a contact">Contact added</string>
    -->
    <string name="context_contact_invitation_deleted" context="success message when removing a contact request">Request deleted</string>
    <string name="context_contact_invitation_resent" context="success message when reinvite a contact">Request resent</string>
    <string name="context_contact_request_sent" context="success message when sending a contact request">Request successfully sent to %s. The status can be consulted in the Sent Requests tab.</string>

    <string name="context_contact_removed" context="success message when removing a contact">Contact removed</string>
    <string name="context_contact_not_removed" context="error message">Error. Contact not removed</string>
    <string name="context_permissions_changed" context="success message when chaning the permissionss">Permissions changed</string>
    <string name="context_permissions_not_changed" context="error message">Error. Permissions not changed</string>
    <string name="context_folder_already_exists" context="message when trying to create a folder that already exists">Folder already exists</string>
    <string name="context_contact_already_exists" context="message when trying to create a invite a contact already that is already added">%s is already a contact</string>
    <string name="context_send_no_permission" context="message when trying to send a file without full access">You do not have permission to send this file</string>
    <string name="context_folder_created" context="success message when creating a folder">Folder created</string>
    <string name="context_folder_no_created" context="error message when creating a folder">Error. Folder not created</string>
    <string name="context_correctly_renamed" context="success message when renaming a node">Renamed successfully</string>
    <string name="context_no_renamed" context="error message">Error. Not renamed</string>
    <string name="context_correctly_copied" context="success message when copying a node">Copied successfully</string>
    <!--
    <string name="context_correctly_sent" context="success message when sending a file">File sent</string>
    -->
    <!--
    <string name="context_no_sent" context="error message when sending a file">Error. File not sent</string>
    -->
    <string name="context_correctly_sent_node" context="success message when sending a node to Inbox">Sent to Inbox</string>
    <string name="context_no_sent_node" context="error message when sending a node to Inbox">Error. Not sent to Inbox</string>
    <string name="context_no_copied" context="error message">Error. Not copied</string>
    <string name="context_no_destination_folder" context="message that appears when a user tries to move/copy/upload a file but doesn’t choose a destination folder">Please choose a destination folder</string>
    <string name="context_correctly_moved" context="success message when moving a node">Moved successfully</string>
    <string name="number_correctly_moved" context="success message when moving a node">%d items moved successfully</string>
    <string name="number_incorrectly_moved" context="success message when moving a node">%d items were not moved successfully</string>
    <string name="context_correctly_moved_to_rubbish" context="success message when moving a node">Moved to the Rubbish Bin successfully</string>
    <string name="number_correctly_moved_to_rubbish" context="success message when moving a node">%d items moved to the Rubbish Bin successfully</string>
    <string name="number_incorrectly_moved_to_rubbish" context="success message when moving a node">&#160;and %d items were not sent successfully</string>
    <string name="context_no_moved" context="error message">Error. Not moved</string>
    <string name="context_correctly_shared" context="success message when sharing a folder">Shared successfully</string>
    <string name="context_no_shared_number" context="error message when sharing a folder">Error. %d shares were not completed</string>
    <string name="context_correctly_shared_removed" context="success message when sharing a folder">Remove shares successfully</string>
    <string name="context_no_shared_number_removed" context="error message when sharing a folder">Error. %d process of removing shares is not completed</string>
    <string name="context_no_shared" context="error message">Error. Not shared</string>
    <string name="context_no_removed_shared" context="error message">Error. Share failed to remove</string>
    <string name="context_remove_sharing" context="success message when removing a sharing">Folder sharing removed</string>
    <string name="context_no_link" context="error message">Link creation failed</string>
    <string name="context_correctly_removed" context="success message when removing a node from MEGA">Deleted successfully</string>
    <string name="context_no_removed" context="error message">Error. Deletion failed</string>
    <string name="number_correctly_removed" context="success message when moving a node">%d items removed successfully from MEGA</string>
    <string name="number_no_removed" context="error message when moving a node">%d items are not removed successfully</string>
    <string name="number_correctly_leaved" context="success message when moving a node">%d folders left successfully</string>
    <string name="number_no_leaved" context="error message when moving a node">%d folders were not left successfully</string>
    <string name="number_correctly_sent" context="success message when sending multiple files">File sent to %d contacts successfully</string>
    <string name="number_no_sent" context="error message when sending multiple files">File was not sent to %d contacts</string>
    <string name="number_correctly_sent_multifile" context="success message when sending multiple files">%d files sent successfully</string>
    <string name="number_no_sent_multifile" context="error message when sending multiple files">%d files failed to send</string>
    <string name="number_correctly_copied" context="success message when sending multiple files">%d items copied successfully</string>
    <string name="number_no_copied" context="error message when sending multiple files">%d items were not copied</string>
    <string name="number_contact_removed" context="success message when removing several contacts">%d contacts removed successfully</string>
    <string name="number_contact_not_removed" context="error message when removing several contacts">%d contacts were not removed</string>
    <string name="number_contact_file_shared_correctly" context="success message when sharing a file with multiple contacts">Folder shared with %d contacts successfully</string>
    <string name="number_contact_file_not_shared_" context="error message when sharing a file with multiple contacts">File can not be shared with %d contacts</string>
    <string name="number_correctly_shared" context="success message when sharing multiple files">%d folders shared successfully</string>
    <string name="number_no_shared" context="error message when sharing multiple files">%d folders were not shared</string>
    <string name="context_correctly_copied_contact" context="success message when sending a file to a contact">Successfully sent to:</string>
    <string name="context_correctly_removed_sharing_contacts" context="success message when removing all the contacts of a shared folder">The folder is no longer shared</string>
    <string name="context_no_removed_sharing_contacts" context="error message when removing all the contacts of a shared folder">Error, the folder is still shared with another contact</string>
    <string name="context_select_one_file" context="option available for just one file">Select just one file</string>
    <string name="rubbish_bin_emptied" context="success message when emptying the RB">Rubbish Bin emptied successfully</string>
    <string name="rubbish_bin_no_emptied" context="error message when emptying the RB">Error. The Rubbish Bin has not been emptied</string>

    <string name="dialog_cancel_subscriptions" context="dialog cancel subscriptions">You are about to cancel your MEGA subscription. Please let us know if there is anything we can do to help change your mind.</string>
    <string name="hint_cancel_subscriptions" context="hint cancel subscriptions dialog">Type feedback here</string>
    <string name="send_cancel_subscriptions" context="send cancel subscriptions dialog">Send</string>
    <!--
    <string name="title_cancel_subscriptions" context="title cancel subscriptions dialog">Cancel Subscription</string>
    -->
    <string name="confirmation_cancel_subscriptions" context="confirmation cancel subscriptions dialog">Thank you for your feedback! Are you sure you want to cancel your MEGA subscription?</string>
    <string name="reason_cancel_subscriptions" context="provide a reason to cancel subscriptions dialog">Your subscription has not been cancelled. Please provide a reason for your cancellation</string>

    <string name="context_node_private" context="success message after removing the public link of a folder">The folder is now private</string>

    <string name="context_share_correctly_removed" context="success message after removing a share of a folder. a contact has no access to the folder now">Share removed</string>


    <string name="menu_new_folder" context="Menu option to create a new folder in the file manager.">New folder</string>
    <string name="menu_add_contact" context="Menu option to add a contact to your contact list.">Add contact</string>
    <string name="menu_add_contact_and_share" context="Menu option to add a contact to your contact list.">Add contact and share</string>
    <!--
    <string name="menu_download_from_link" context="Text that is displayed in the dialog to download a MEGA link inside the app">Download from MEGA link</string>
    -->

    <string name="alert_decryption_key" context="Title of the alert to introduce the decryption key">Decryption Key</string>
    <string name="message_decryption_key" context="Message of the alert to introduce the decryption key">Please enter the decryption key for the link</string>

    <string name="upload_to_image" context="upload to. Then choose an Image file">Image</string>
    <string name="upload_to_audio" context="upload to. Then choose an Audio file">Audio</string>
    <string name="upload_to_video" context="Title of the button in the contact info screen to start a video call">Video</string>
    <!--
    <string name="upload_to_other" context="upload to. Then choose a file which is not an Image, an Audio or a Video">Other File</string>
    -->
    <string name="upload_to_filesystem" context="upload to. Then choose to browse the file system to choose a file">Pick from File System</string>
    <string name="upload_to_filesystem_from" context="upload to. Then choose to browse the file system to choose a file">Pick from</string>
    <!--
    <string name="upload_select_file_type" context="title of the dialog for choosing if a user wants to upload an image, an audio, a video or a file from the system">Select file type</string>
    -->
    <!--
    <string name="upload_uploading" context="status text">Uploading</string>
    -->
    <!--
    <string name="upload_touch_to_cancel" context="hint to how to cancel the upload (by touching the notification)">Touch to cancel upload</string>
    -->
    <!--
    <string name="upload_failed" context="error message">Upload failed</string>
    -->
    <string name="upload_uploaded" context="Label for the current uploaded size of a file. For example, 3 files, 50KB uploaded">uploaded</string>
    <!--
    <string name="upload_cancel_uploading" context="Confirmation text for cancelling an upload">Do you want to cancel the upload?</string>
    -->
    <string name="upload_prepare" context="Status text at the beginning of an upload, Status text at the beginning of an upload for 1 file">Processing file</string>
    <plurals name="upload_prepare">
        <item context="Status text at the beginning of an upload, Status text at the beginning of an upload for 1 file" quantity="one">Processing file</item>
        <item context="Status text at the beginning of an upload, Status text at the beginning of an upload for 2 or more files" quantity="other">Processing files</item>
    </plurals>
    <string name="error_temporary_unavaible" context="error message when downloading a file">Resource temporarily not available, please try again later</string>
    <string name="upload_can_not_open" context="Error message when the selected file cannot be opened">Cannot open selected file</string>
    <string name="upload_began" context="when an upload starts, a message is shown to the user">Upload has started</string>
    <string name="unzipping_process" context="when a zip file is downloaded and clicked, the app unzips the file. This is the status text while unzipping the file">Unzipping file</string>

    <string name="error_io_problem" context="error message while browsing the local filesystem">Filesystem problem</string>
    <string name="general_error" context="error message while browsing the local filesystem">Error happened when executing the action</string>

    <string name="full_screen_image_viewer_label" context="title of the image gallery">Image viewer</string>

    <!--
    <string name="manager_download_from_link_incorrect" context="Error message when the user entered an incorrect MEGA link format for importing">Incorrect link format</string>
    -->

    <!--
    <string name="my_account_activity" context="Title of the screen where the user account information is shown">Account</string>
    -->
    <!--
    <string name="my_account_total_space" context="Headline for the amount of total storage space">Storage Space</string>
    -->
    <!--
    <string name="my_account_free_space" context="Headline for the amount of storage space is remaining">Free Space</string>
    -->
    <string name="my_account_used_space" context="Headline for the amount of storage space is used">Used Space</string>
    <string name="my_account_change_password" context="menu item">Change password</string>
    <!--
    <string name="warning_out_space" context="Warning in Cloud drive when the user is runningut of space">You\'re running out of space!\n Do you want to upgrade your account?</string>
    -->
    <!--<string name="overquota_alert_title" context="Title dialog overquota error">Storage over quota</string>-->
    <string name="overquota_alert_text" context="Dialog text overquota error">You have exceeded your storage limit. Would you like to upgrade your account?</string>

    <!--
    <string name="op_not_allowed" context="Dialod text overquota error">Operation not allowed</string>
    -->
    <string name="my_account_last_session" context="when did the last session happen">Last session</string>
    <string name="my_account_connections" context="header for the social connections, showing the number of contacts the user has">Connections</string>

    <string name="my_account_changing_password" context="message displayed while the app is changing the password">Changing password</string>
    <string name="my_account_change_password_oldPassword" context="when changing the password, the first edittext is to enter the current password">Current password</string>
    <string name="my_account_change_password_newPassword1" context="when changing the password">New password</string>
    <string name="my_account_change_password_newPassword2" context="when changing the password">Confirm new password</string>
    <!--
    <string name="my_account_change_password_error" context="Error message when the user attempts to change his password (two potential reasons in one error message).">Incorrect current password or the new passwords you provided do not match. Please try again</string>
    -->
    <!--
    <string name="my_account_change_password_error_2" context="Error message when the user attempts to change his password (two potential reasons in one error message).">Incorrect current password. Please try again</string>
    -->
    <!--
    <string name="my_account_change_password_OK" context="Success text">Password changed successfully</string>
    -->
    <string name="my_account_change_password_dont_match" context="when changing the password or creating the account, the password is required twice and check that both times are the same">Password doesn’t match</string>

    <!--
    <string name="upgrade_activity" context="title of the Upgrade screen">PRO Membership</string>
    -->
    <string name="upgrade_select_pricing" context="title of the selection of the pro account wanted">Select membership</string>
    <string name="select_membership_1" context="the user has to decide the way of payment">Monthly or annually recurring</string>

    <!--<string name="select_membership_2" context="button to go to Google Play">Google Play subscription</string>-->

    <string name="no_available_payment_method" context="choose the payment method option when no method is available">At this moment, no method of payment is available for this plan</string>

    <string name="upgrade_per_month" context="button to decide monthly payment. The asterisk is needed">Monthly*</string>
    <string name="upgrade_per_year" context="button to decide annually payment. The asterisk is needed">Annually*</string>

    <string name="file_properties_get_link" context="the user can get the link and it’s copied to the clipboard">The link has been copied to the clipboard</string>
    <!--
    <string name="file_properties_remove_link" context="the user can remove the public link">The link has been removed</string>
    -->

    <string name="full_image_viewer_not_preview" context="before sharing an image, the preview has to be downloaded">The preview has not been downloaded yet. Please wait</string>
    <string name="not_load_preview_low_memory" context="due to device is low on memory, cannot load an image preview temporarily">The preview is not able to load due to insufficient memory available. Please try again later.</string>

    <string name="log_out_warning" context="alert when clicking a newsignup link being logged">Please log out before creating the account</string>

    <!--
    <string name="import_correct" context="success message after import a file">Imported successfully</string>
    -->

    <string name="transfers_empty" context="message shown in the screen when there are not any active transfer">No active transfers</string>
    <!--
    <string name="transfers_pause" context="File uploading or downloading has been paused (until the user continues at a later stage)">All transfers are paused</string>
    -->
    <string name="menu_pause_transfers" context="menu item">Pause transfers</string>
    <!--
    <string name="menu_restart_transfers" context="menu item">Restart transfers</string>
    -->
    <string name="menu_cancel_all_transfers" context="menu item">Delete all transfers</string>

    <string name="menu_take_picture" context="Option of the sliding panel to change the avatar by taking a new picture">Take picture</string>

    <string name="ask_for_display_over_title" context="Dialog title, to explain why MEGA needs the \'display over other apps\' permission" >Allow notifications of incoming MEGA calls</string>
    <string name="ask_for_display_over_msg" context="Dialog title, to explain why MEGA needs the \'display over other apps\' permission">MEGA needs your authorization to allow call interface to pop up from background.</string>
    <string name="ask_for_display_over_explain" context="Prompt text shows when the user doesn't want to make MEGA grant the \'display over other apps\' permission for now.">Don\'t worry, you can still manually set up on your device’s settings.</string>

    <string name="cam_sync_wifi" context="the options of how to upload, but in an array. needed for the settings, how to upload the camera images. only when Wi-Fi connected">Wi-Fi only</string>
    <string name="cam_sync_data" context="the options of how to upload, but in an array. needed for the settings, how to upload the camera images. when Wi-Fi connected and using data plan">Wi-Fi or mobile data</string>
    <string name="cam_sync_ok" context="Answer for confirmation dialog.">OK</string>
    <string name="cam_sync_skip" context="skip the step of camera upload">Skip</string>
    <string name="cam_sync_stop" context="skip the step of camera upload">Stop</string>
    <string name="cam_sync_syncing" context="The upload of the user’s photos orvideos from their specified album is in progress.">Camera Uploads in progress</string>
    <string name="cam_sync_cancel_sync" context="confirmation question for cancelling the camera uploads">Do you want to stop Camera Uploads?</string>
    <!--
    <string name="settings_camera_notif_error_no_folder" context="Error message when an unavailable destination folder was selected">Destination folder is unavailable</string>
    -->
    <string name="settings_camera_notif_title" context="title of the notification when camera upload is enabled">Uploading files of media folders</string>
	<string name="settings_camera_notif_checking_title" context="title of the notification when camera upload is checking files">Checking for files to be uploaded</string>
	<string name="settings_camera_notif_initializing_title" context="title of the notification when camera upload is initializing">Initializing Camera Uploads</string>
    <!--
    <string name="settings_camera_notif_error" context="notification error">Camera Uploads problem</string>
    -->
    <string name="settings_camera_notif_complete" context="notification camera uploads complete">Camera uploads complete</string>

    <string name="settings_storage" context="label of storage in upgrade/choose account page, it is being used with a variable, e.g. for LITE user it will show ‘200GB Storage’.">Storage</string>
    <string name="settings_pin_lock" context="settings of the pin lock">PIN Lock</string>
	<string name="settings_camera_upload_charging_helper_label" context="Helper text to explain why we have this `Require me to plug in` setting, placeholder - 100 to 1000 in MB">Video compression consumes a lot of power; MEGA will require you to be actively charging your device if the videos to be compressed are larger than %s.</string>
	<string name="settings_camera_upload_include_gps_helper_label" context="Helper text to explain the things to note if enable the feature of including GPS info">If enabled, you will upload information about where your pictures were taken, so be careful when sharing them.</string>

    <string name="settings_advanced_features" context="Settings category title for cache and offline files">Advanced</string>
    <string name="settings_advanced_features_cache" context="Settings preference title for cache">Clear Cache</string>
    <string name="settings_advanced_features_offline" context="Settings preference title for offline files">Clear Offline Files</string>

    <string name="settings_auto_play_label" context="description of switch ‘Open file when download is completed’">Open file when downloaded</string>
    <string name="settings_advanced_features_cancel_account" context="Settings preference title for canceling the account">Cancel your account</string>

    <string name="settings_advanced_features_size" context="Size of files in offline or cache folders">Currently using %s</string>
    <string name="settings_advanced_features_calculating" context="Calculating Size of files in offline or cache folders">Calculating</string>

    <string name="settings_storage_download_location" context="title of the setting to set the default download location">Default download location</string>
    <string name="settings_storage_ask_me_always" context="Whether to always ask the user each time.">Always ask for download location</string>
    <string name="settings_storage_advanced_devices" context="Whether to enable the storage in advanced devices">Display advanced devices (external SD)</string>
	<string name="add_phone_number_label" context="label of button on account page that ask user to add their phone number">Add phone number</string>
	<string name="verify_account_title" context="enter verification code page title">Verify your account</string>
	<string name="verify_account_helper_locked" context="Text to explain to user why to verify phone number (account suspended use case)">Your account has been suspended temporarily due to potential abuse. Please verify your phone number to unlock your account.</string>
    <string name="general_country_label" context="Hint text of the country edittext for billing purposes">Country</string>
	<string name="verify_account_phone_number_placeholder" context="place holder for enter mobile number field">Your phone number</string>
    <string name="general_back_button" context="Button label - go to previous page">Back</string>
	<string name="verify_account_not_now_button" context="button label - quite sms verification use case">Not now</string>
    <string name="general_confirm_button" context="Button label - confirm some action">Confirm</string>
	<string name="verify_account_invalid_country_code" context="On “add phone number” page, an error message will be shown if user click next button without select country code.">Please select a country code</string>
    <string name="verify_account_not_loading_country_code" context="On “Add phone number” page, a toast error message will be shown if the country code cannot be fetched from back end.">Country codes could not be fetched.</string>
	<string name="verify_account_invalid_phone_number" context="error message if user click next button without enter a valid phone number">Please supply a valid phone number.</string>
	<string name="verify_account_enter_txt_label" context="label tell user to enter received txt to below input boxes">Please type the verification code sent to</string>
	<string name="verify_account_enter_code_title" context="enter verification code page title">Verify your account</string>
	<string name="verify_account_incorrect_code" context="error message that will show to user when user entered invalid verification code">Wrong code. Please try again or resend.</string>
	<string name="verify_account_resend_label" context="text message to remind user to resend verification code">You didn’t receive a code?</string>
    <string name="general_resend_button" context="Button to resend the create account email to a new email address in case the previous email address was misspelled">Resend</string>
	<string name="verify_account_error_phone_number_register" context="error message that will show to user when host detected that the mobile number has been registered already">This number is already associated with a MEGA account.</string>
	<string name="verify_account_error_reach_limit" context="error message that will show to user when user reached the sms verification daily limit">You have reached the daily limit</string>
	<string name="verify_account_error_wrong_code" context="error message that will show to user when user reached the sms verification daily limit">The verification code doesn’t match.</string>
	<string name="verify_account_error_code_verified" context="error message that will show to user when code has been verified">The code has been verified</string>
	<string name="verify_account_error_invalid_code" context="error message that will show to user when user entered invalid verification code">Wrong code. Please try again or resend.</string>
	<string name="verify_account_successfully" context="verify phone number successfully">Your phone number has been verified successfully</string>

    <string-array name="settings_storage_download_location_array">
        <item context="if the user has an internal and an external SD card, it has to be set on the settings screen, internal storage option">Internal storage</item>
        <item context="if the user has an internal and an external SD card, it has to be set on the settings screen, external storage option">External storage</item>
    </string-array>

    <string-array name="add_contact_array">
        <item context="title of the dialog shown when sending or sharing a folder">Write the user’s email</item>
        <item context="choose the way the new user’s email is inserted, import from phone option">Import from device</item>
    </string-array>

    <string name="settings_camera_upload_on" context="settings option">Enable Camera Uploads</string>
    <string name="settings_camera_upload_turn_on" context="settings option">Turn on Camera Uploads</string>
    <string name="settings_camera_upload_off" context="settings option">Disable Camera Uploads</string>
    <string name="settings_camera_upload_how_to_upload" context="settings option. How to upload the camera images: via Wi-Fi only or via Wi-Fi and data plan">How to upload</string>

    <string name="settings_secondary_upload_on" context="The Secondary Media uploads allows to create a second Camera Folder synchronization. Enabling it would imply to choose a new local folder and then, a new destination folder in MEGA. This is the text that appears in the settings option to enable the second synchronization.">Enable Secondary Media uploads</string>
    <string name="settings_secondary_upload_off" context="The Secondary Media uploads allows to create a second Camera Folder synchronization. Disabling it would imply that the current second sync won’t be running anymore. This is the text that appears in the settings option to disable the second synchronization.">Disable Secondary Media uploads</string>

    <string name="settings_empty_folder" context="Title of shared folder explorer to choose a folder to perform an action">Choose folder</string>

    <string-array name="settings_camera_upload_how_to_entries">
        <item context="the options of how to upload, but in an array. needed for the settings, how to upload the camera images. when Wi-Fi connected and using data plan">Wi-Fi or mobile data</item>
        <item context="the options of how to upload, but in an array. needed for the settings, how to upload the camera images. only when Wi-Fi connected">Wi-Fi only</item>
    </string-array>

    <string name="settings_camera_upload_what_to_upload" context="What kind of files are going to be uploaded: images, videos or both">File Upload</string>

    <string-array name="settings_camera_upload_file_upload_entries">
        <item context="what kind of file are going to be uploaded. Needed for the settings summary">Photos only</item>
        <item context="what kind of file are going to be uploaded. Needed for the settings summary">Videos only</item>
        <item context="what kind of file are going to be uploaded. Needed for the settings summary">Photos and videos</item>
    </string-array>

    <string name="settings_camera_upload_charging" context="Option to choose that the camera sync will only be enable when the device is charging">Only when charging</string>
    <string name="settings_camera_upload_include_gps" context="Title of ‘Include location tags’ setting option. Once enabled, Camera Uploads will include the location info from pictures those are being uploaded">Include location tags</string>
    <string name="settings_camera_upload_require_plug_in" context="Option to choose that the video compression will only be enable when the device is charging">Require me to actively charge my device</string>
    <string name="settings_keep_file_names" context="Option to choose that the camera sync will maintain the local file names when uploading">Keep file names as in the device</string>

    <string name="settings_local_camera_upload_folder" context="The location of where the user photos or videos are stored in the device.">Local Camera folder</string>
    <string name="settings_mega_camera_upload_folder" context="The location of where the user photos or videos are stored in MEGA.">MEGA Camera Uploads folder</string>

    <string name="settings_local_secondary_folder" context="The location of where the user photos or videos of the secondary sync are stored in the device.">Local Secondary folder</string>
    <string name="settings_mega_secondary_folder" context="The location of where the user photos or videos of the secondary sync are stored in MEGA.">MEGA Secondary folder</string>

    <string name="settings_camera_upload_only_photos" context="what kind of file are going to be uploaded. Needed for the settings summary">Photos only</string>
    <string name="settings_camera_upload_only_videos" context="what kind of file are going to be uploaded. Needed for the settings summary">Videos only</string>
    <string name="settings_camera_upload_photos_and_videos" context="what kind of file are going to be uploaded. Needed for the settings summary">Photos and videos</string>

    <!--
    <string name="settings_pin_lock_on" context="settings of the pin lock">Enable PIN Lock</string>
    -->
    <!--
    <string name="settings_pin_lock_off" context="settings of the pin lock">Disable PIN Lock</string>
    -->
    <!--
    <string name="settings_pin_lock_code" context="settings of the pin lock">PIN Code</string>
    -->
    <string name="settings_pin_lock_code_not_set" context="status text when no custom photo sync folder has been set">Not set</string>
    <string name="settings_reset_lock_code" context="settings of the pin lock">Reset PIN code</string>
    <string name="settings_pin_lock_switch" context="settings of the pin lock">PIN Lock</string>

    <string name="pin_lock_enter" context="Button after the pin code input field">Enter</string>
    <string name="pin_lock_alert" context="error message when not typing the pin code correctly">Your local files will be deleted and you will be logged out after 10 failed attempts</string>
    <string name="pin_lock_incorrect" context="error message when not typing the pin code correctly">Incorrect code</string>
    <plurals name="pin_lock_incorrect_alert">
        <item context="Error message when not typing the pin code correctly and only have 1 attempt left." quantity="one">Wrong PIN code, please try again. You have 1 attempt left</item>
        <item context="Error message when not typing the pin code correctly and have several attempts left. The placeholder is to display the number of attempts left in runtime." quantity="other">Wrong PIN code, please try again. You have %2d attempts left</item>
    </plurals>
    <string name="pin_lock_not_match" context="error message when not typing the pin code correctly (two times)">PIN Codes don’t match</string>
    <string name="unlock_pin_title" context="title of the screen to unlock screen with pin code">Enter your PIN Code</string>
    <string name="unlock_pin_title_2" context="title of the screen to unlock screen with pin code in second round">Re-Enter your PIN Code</string>
    <string name="reset_pin_title" context="title of the screen to unlock screen with pin code">Enter your new PIN Code</string>
    <string name="reset_pin_title_2" context="title of the screen to unlock screen with pin code in second round">Re-Enter your new PIN Code</string>
    <string name="incorrect_pin_activity" context="text of the screen after 10 attemps with a wrong PIN" formatted="false">All your local data will be deleted and you will be logged out in %1d seconds</string>

    <string name="settings_about" context="Caption of a title, in the context of “About MEGA” or “About us”">About</string>
    <string name="settings_about_privacy_policy" context="App means “Application”">Privacy Policy</string>
    <string name="settings_about_terms_of_service" context="App means “Application”">Terms of Service</string>
    <string name="settings_about_gdpr" context="setting menu that links to the GDPR terms">Data Protection Regulation</string>
    <string name="settings_about_app_version" context="App means “Application”">App version</string>
    <string name="settings_about_sdk_version" context="Title of the label where the SDK version is shown">MEGA SDK version</string>
    <string name="settings_about_karere_version" context="Title of the label where the MEGAchat SDK version is shown">MEGAchat SDK version</string>
    <string name="settings_about_code_link_title" context="Link to the public code of the app">View source code</string>

    <string name="january">January</string>
    <string name="february">February</string>
    <string name="march">March</string>
    <string name="april">April</string>
    <string name="may">May</string>
    <string name="june">June</string>
    <string name="july">July</string>
    <string name="august">August</string>
    <string name="september">September</string>
    <string name="october">October</string>
    <string name="november">November</string>
    <string name="december">December</string>

    <string name="zip_browser_activity" context="title of the screen that shows the ZIP files">ZIP Browser</string>

    <!--
    <string name="new_account" context="in login screen to create a new account">Create account now!</string>
    -->

    <string name="my_account_title" context="title of the My Account screen">Account Type</string>
    <string name="renews_on" context="title of the Expiration Date">Renews on&#160;</string>
    <string name="expires_on" context="title of the Expiration Date">Expires on&#160;</string>
    <string name="free_account">FREE</string>

    <!--
    <string name="free_storage" context="Not translate">50 GB</string>
    -->
    <!--
    <string name="free_bandwidth" context="Free bandwich account details">Limited</string>
    -->

    <string name="camera_uploads_created" context="info message shown to the user when the Camera Uploads folder has been created">Camera Uploads folder created</string>

    <!--
    <string name="ZIP_download_permission" context="A compressed file will be downloaded and decompressed.">The ZIP file will be downloaded and unzipped</string>
    -->
    <!--
    <string name="ZIP_unzip_permission" context="A compressed file will be decompressed.">The ZIP file will be unzipped </string>
    -->

    <string name="sortby_owner_mail" context="category in sort by action">Owner’s Email</string>
    <string name="sortby_name" context="category in sort by action">Name</string>
    <string name="sortby_name_ascending" context="sort files alphabetically ascending">Ascending</string>
    <string name="sortby_name_descending" context="sort files alphabetically descending">Descending</string>

    <string name="sortby_date" context="category in sort by action">Date</string>
    <string name="sortby_creation_date" context="category in sort by action">Creation Date</string>
    <string name="sortby_modification_date" context="category in sort by action">Modification Date</string>
    <string name="sortby_date_newest" context="sort files by date newest first">Newest</string>
    <string name="sortby_date_oldest" context="sort files by date oldest first">Oldest</string>

    <string name="sortby_size" context="category in sort by action">Size</string>
    <string name="sortby_size_largest_first" context="sort files by size largest first">Largest</string>
    <string name="sortby_size_smallest_first" context="sort files by size smallest first">Smallest</string>

    <string name="sortby_type" context="title of sort by media type options">Media type</string>
    <string name="sortby_type_photo_first" context="sort option, sort media files by photos first">Photos</string>
    <string name="sortby_type_video_first" context="sort option, sort media files by videos first">Videos</string>

    <string name="per_month" context="in payments, for example: 4.99€ per month">per month</string>
    <string name="per_year" context="in payments, for example: 49.99€ per year">per year</string>

    <string name="billing_details" context="Contextual text in the beginning of the Credit Card Payment">Enter your billing details:</string>
    <string name="address1_cc" context="Hint text of the address1 edittext, which is the first line (of two) of the address">Address 1</string>
    <string name="address2_cc" context="Hint text of the address2 edittext, which is the second line (of two) of the address">Address 2 (optional)</string>
    <string name="city_cc" context="Hint text of the city edittext for billing purposes">City</string>
    <string name="state_cc" context="Hint text of the state or province edittext for billing purposes">State / Province</string>
    <string name="country_cc" context="Hint text of the country edittext for billing purposes">Country</string>
    <string name="postal_code_cc" context="Hint text of the postal code edittext for billing purposes">Postal code</string>

    <string name="payment_details" context="Contextual text in the beginning of the Credit Card Payment">Enter your payment details:</string>
    <string name="first_name_cc" context="Hint text of the first name of the credit card edittext for payment purposes">First name</string>
    <string name="last_name_cc" context="Hint text of the last name of the credit card edittext for payment purposes">Last name</string>
    <string name="credit_card_number_cc" context="Hint text of the credit card number edittext for payment purposes">Credit Card Number</string>
    <string name="month_cc" context="Hint text of the expiration month of the credit card for payment purposes">Month</string>
    <string name="year_cc" context="Hint text of the expiration year of the credit card for payment purposes">Year</string>
    <string name="cvv_cc" context="Hint text of the CVV edittext for payment purposes">CVV</string>

    <string name="proceed_cc" context="Text of the button which proceeds the payment">Proceed</string>

    <string name="account_successfully_upgraded" context="Message shown when the payment of an upgrade has been correct">Account successfully upgraded!</string>
    <string name="account_error_upgraded" context="Message shown when the payment of an upgrade has not been correct">The operation failed. Your credit card has not been charged</string>
    <string name="credit_card_information_error" context="Message shown when the credit card information is not correct">The credit card information was not correct. The credit card will not be charged</string>
    <!--
    <string name="not_upgrade_is_possible" context="Message shown when the user wants to upgrade an account that cannot be upgraded">Your account cannot be upgraded from the app. Please contact support@mega.nz to upgrade your account</string>
    -->

    <string name="pin_lock_type" context="title to choose the type of PIN code">PIN Code Type</string>
    <string name="four_pin_lock" context="PIN with 4 digits">4 digit PIN</string>
    <string name="six_pin_lock" context="PIN with 6 digits">6 digit PIN</string>
    <string name="AN_pin_lock" context="PIN alphanumeric">Alphanumeric PIN</string>

    <string name="settings_enable_logs" context="Confirmation message when enabling logs in the app">Logs are now enabled</string>
    <string name="settings_disable_logs" context="Confirmation message when disabling logs in the app">Logs are now disabled</string>

    <string name="search_open_location" context="Option in the sliding panel to open the folder which contains the file selected after performing a search">Open location</string>
    <string name="servers_busy" context="message when a temporary error on logging in is due to SDK is waiting for the server to complete a request due to an API lock">This process is taking longer than expected. Please wait.</string>

    <string name="my_account_free" context="Label in My Account section to show user account type">Free Account</string>
    <string name="my_account_prolite" context="Label in My Account section to show user account type">Lite Account</string>
    <string name="my_account_pro1" context="Label in My Account section to show user account type">PRO I Account</string>
    <string name="my_account_pro2" context="Label in My Account section to show user account type">PRO II Account</string>
    <string name="my_account_pro3" context="Label in My Account section to show user account type">PRO III Account</string>

    <string name="my_account_prolite_feedback_email" context="Type of account info added to the feedback email sent to support">PRO Lite Account</string>

    <string name="backup_title" context="">Backup your Recovery Key</string>
    <string name="backup_subtitle" context="Subtitle of the screen to backup the master key">Your password unlocks your Recovery Key</string>

    <string name="backup_first_paragraph" context="First paragraph of the screen to backup the master key">Your data is only readable through a chain of decryption operations that begins with your master encryption key, which we store encrypted with your password. This means that if you lose your password, your Recovery Key can no longer be decrypted, and you can no longer decrypt your data.</string>
    <string name="backup_second_paragraph" context="Summary of the preference Recovery key on Settings section">Exporting the Recovery Key and keeping it in a secure location enables you to set a new password without data loss.</string>
    <string name="backup_third_paragraph" context="Third paragraph of the screen to backup the master key">An external attacker cannot gain access to your account with just your key. A password reset requires both the key and access to your email.</string>
    <string name="backup_action" context="Sentence to inform the user the available actions in the screen to backup the master key">Copy the Recovery Key to clipboard or save it as text file</string>

    <string name="save_action" context="Action of a button to save something">Save</string>
    <string name="copy_MK_confirmation" context="Alert message when the master key has been successfully copied to the ClipBoard">The Recovery Key has been successfully copied</string>

    <string name="change_pass" context="Button to change the password">Change</string>

    <string name="general_positive_button" context="Positive button to perform a general action">YES</string>
    <string name="general_negative_button" context="Negative button to perform a general action">NO</string>

    <string name="forgot_pass_menu" context="Option of the overflow menu to show the screen info to reset the password">Forgot password?</string>
    <string name="forgot_pass" context="Button in the Login screen to reset the password">Forgot your password?</string>
    <string name="forgot_pass_first_paragraph" context="First paragraph of the screen when the password has been forgotten">If you have a backup of your Recovery Key, you can reset your password by selecting YES. No data will be lost.</string>
    <string name="forgot_pass_second_paragraph" context="Second paragraph of the screen when the password has been forgotten">You can still export your Recovery Key now if you have an active MEGA session in another browser on this or any other computer. If you don’t, you can no longer decrypt your existing account, but you can start a new one under the same email address by selecting NO.</string>
    <!--
    <string name="forgot_pass_second_paragraph_logged_in" context="Second paragraph of the screen when the password has been forgotten and the user is still logged in">If you don\&apos;t, you can still export your recovery key now in this MEGA session. Please, go back and backup your recovery key.</string>
    -->

    <string name="forgot_pass_action" context="Sentence to ask to the user if he has the master key in the screen when the password has been forgotten">Do you have a backup of your Recovery Key?</string>

    <string name="title_alert_reset_with_MK" context="Title of the alert message to ask for the link to reset the pass with the MK">Great!</string>
    <string name="edit_text_insert_mail" context="Hint of the text where the user can write his e-mail">email goes here</string>
    <string name="text_alert_reset_with_MK" context="Text of the alert message to ask for the link to reset the pass with the MK">Please enter your email address below. You will receive a recovery link that will allow you to submit your Recovery Key and reset your password.</string>

    <string name="edit_text_insert_mk" context="Hint of the text when the user can write his master key">Your Recovery Key goes here</string>

    <string name="edit_text_insert_pass" context="Hint of the text where the user can write his password">password goes here</string>
    <string name="delete_account_text_last_step" context="Text shown in the last alert dialog to confirm the cancellation of an account">This is the last step to cancel your account. You will permanently lose all the data stored in the cloud. Please enter your password below.</string>

    <string name="email_verification_title" context="Title of the alert dialog to inform the user that have to check the email">Email verification</string>
    <string name="email_verification_text" context="Text of the alert dialog to inform the user that have to check the email">Please check your email to proceed.</string>
    <string name="general_text_error" context="Text to inform the user when an error occurs">An error occurred, please try again.</string>


    <string name="alert_not_logged_in" context="Alert to inform the user that have to be logged in to perform the action">You must be logged in to perform this action.</string>
    <string name="invalid_string" context="Error when the user leaves empty the password field">Incorrect</string>

    <string name="invalid_email_title" context="Title of the alert dialog when the user tries to recover the pass of a non existing account">Invalid email address</string>
    <string name="invalid_email_text" context="Title of the alert dialog when the user tries to recover the pass of a non existing account">Please check the email address and try again.</string>
    <!--
    <string name="alert_not_logged_out" context="Alert to inform the user that have to be logged out to perform the action">You must be logged out to perform this action.</string>
    -->

    <string name="title_dialog_insert_MK" context="Title of the dialog to write MK after opening the recovery link">Password reset</string>
    <string name="text_dialog_insert_MK" context="Text of the dialog to write MK after opening the recovery link">Please enter your Recovery Key below</string>

    <string name="pass_changed_alert" context="Text of the alert when the pass has been correctly changed">Password changed!</string>

    <string name="park_account_dialog_title" context="Title of the dialog to park an account">Park account</string>
    <string name="park_account_button" context="Button to park an account">Park</string>
    <string name="park_account_title" context="Title of the screen to park an account">Oops!</string>
    <string name="park_account_first_paragraph" context="First paragraph of the screen to park an account">Due to our end-to-end encryption paradigm, you will not be able to access your data without either your password or a backup of your Recovery Key.</string>
    <string name="park_account_second_paragraph" context="Second paragraph of the screen to park an account">You can park your existing account and start a fresh one under the same email address. Your data will be retained for at least 60 days. In case that you recall your parked account’s password, please contact support&#64;mega.nz</string>

    <string name="dialog_park_account" context="Text of the dialog message to ask for the link to park the account">Please enter your email address below. You will receive a recovery link that will allow you to park your account.</string>
    <string name="park_account_text_last_step" context="Text shown in the last alert dialog to park an account">This is the last step to park your account, please enter your new password. Your data will be retained for at least 60 days. If you recall your parked account’s password, please contact support&#64;mega.nz</string>

    <string name="title_enter_new_password" context="Title of the screen to write the new password after opening the recovery link">Enter new password</string>
    <string name="recovery_link_expired" context="Message when the user tries to open a recovery pass link and it has expired">This recovery link has expired, please try again.</string>

    <string name="text_reset_pass_logged_in" context="Text of the alert after opening the recovery link to reset pass being logged.">Your Recovery Key will be used to reset your password. Please enter your new password.</string>
    <string name="email_verification_text_change_pass" context="Text of the alert dialog to inform the user that have to check the email after clicking the option forgot pass">You will receive a recovery link that will allow you to reset your password.</string>

    <string name="my_account_upgrade_pro" context="Button to upgrade the account to PRO account in My Account Section">Upgrade</string>
    <string name="my_account_upgrade_pro_panel" context="Button to upgrade the account to PRO account in the panel that appears randomly">Upgrade now</string>
    <string name="get_pro_account" context="Message to promote PRO accounts">Improve your cloud capacity![A]Get more space &amp; transfer quota with a PRO account!</string>
    <string name="toast_master_key" context="success message when the MasterKey file has been downloaded">The Recovery Key has been backed up into: %1s.[A]While the file remains in this path, you will find it at the Saved for Offline Section.[A]Note: It will be deleted if you log out, please store it in a safe place.</string>

    <!--
    <string name="next_ime_action" context="Action to pass focus to the next field in a form">Next</string>
    -->

    <string name="mail_already_used" context="Error shown when the user tries to change his mail to one that is already used">Error. This email address is already in use.</string>

    <string name="mail_changed_confirm_requested" context="Error shown when the user tries to change his mail while the user has already requested a confirmation link for that email address">You have already requested a confirmation link for that email address.</string>

    <string name="mail_same_as_old" context="Error shown when the user tries to change his mail while the email is the same as the old">The new and the old email must not match</string>
    <string name="change_mail_text_last_step" context="Text shown in the last alert dialog to change the email associated to an account">This is the last step to change your email. Please enter your password below.</string>
    <string name="change_mail_title_last_step" context="Title of the alert dialog to change the email associated to an account">Change email</string>

    <!--
    <string name="success_changing_user_mail" context="Message when the user email has been changed successfully">Your email has been correctly updated.</string>
    -->

    <string name="title_new_warning_out_space" context="Iitle of the warning when the user is running out of space">You’re running out of space!</string>
    <string name="new_warning_out_space" context="Text of the warning when the user is running out of space">Take full advantage of your MEGA account by upgrading to PRO.</string>

    <string name="title_options_avatar_panel" context="Iitle of sliding panel to choose the option to edit the profile picture">Edit profile picture</string>
    <string name="take_photo_avatar_panel" context="Option of the sliding panel to change the avatar by taking a new picture">Take picture</string>
    <string name="choose_photo_avatar_panel" context="Option of the sliding panel to change the avatar by choosing an existing picture">Choose picture</string>
    <string name="delete_avatar_panel" context="Option of the sliding panel to delete the existing avatar">Delete picture</string>

    <string name="incorrect_MK" context="Alert when the user introduces his MK to reset pass incorrectly">The key you supplied does not match this account. Please make sure you use the correct Recovery Key and try again.</string>
    <string name="incorrect_MK_title" context="Title of the alert when the user introduces his MK to reset pass incorrectly">Invalid Recovery Key</string>

    <string name="option_full_link" context="Alert Dialog to get link">Link with key</string>

    <string name="recovering_info" context="Message shown meanwhile the app is waiting for a request">Getting info&#8230;</string>

    <string name="email_verification_text_change_mail" context="Text of the alert dialog to inform the user that have to check the email to validate his new email">Your new email address needs to be validated. Please check your email to proceed.</string>

    <string name="confirmation_delete_avatar" context="Confirmation before deleting the avatar of the user’s profile">Delete your profile picture?</string>
    <string name="title_edit_profile_info" context="Title of the Dialog to edit the profile attributes of the user’s account">Edit</string>

    <string name="title_set_expiry_date" context="Alert Dialog to get link">Set expiry date</string>
    <string name="title_set_password_protection" context="Title of the dialog to get link with password">Set password protection</string>
    <string name="subtitle_set_expiry_date" context="Subtitle of the dialog to get link">(PRO ONLY)</string>
    <string name="set_password_protection_dialog" context="Alert Dialog to get link with password">Set password</string>
    <string name="hint_set_password_protection_dialog" context="Hint of the dialog to get link with password">Enter password</string>
    <string name="hint_confirm_password_protection_dialog" context="Hint of the confirmation dialog to get link with password">Confirm password</string>
    <string name="link_request_status" context="Status text at the beginning of getting a link">Processing&#8230;</string>

    <string name="edit_link_option" context="Option of the sliding panel to edit the link of a node">Manage link</string>

    <string name="old_password_provided_incorrect" context="Error alert dialog shown when changing the password the user provides an incorrect password">The current password you have provided is incorrect.</string>

    <string name="number_correctly_reinvite_contact_request" context="success message when reinviting multiple contacts">%d reinvite requests sent successfully.</string>

    <string name="number_correctly_delete_contact_request" context="success message when reinviting multiple contacts">%d requests deleted successfully.</string>
    <string name="number_no_delete_contact_request" context="error message when reinviting multiple contacts">%1$d requests successfully deleted but %2$d requests were not deleted.</string>

    <string name="confirmation_delete_contact_request" context="confirmation message before removing a contact request.">Do you want to remove the invitation request to %s?</string>
    <string name="confirmation_remove_multiple_contact_request" context="confirmation message before removing mutiple contact request">Do you want to remove these %d invitation requests?</string>

    <string name="number_correctly_invitation_reply_sent" context="success message when replying to multiple received request">%d request replies sent.</string>
    <string name="number_incorrectly_invitation_reply_sent" context="error message when replying to multiple received request">%1$d request replies successfully sent but %2$d were not sent.</string>

    <plurals name="general_num_request">
        <item context="referring to a invitation request in the Contacts section" quantity="one">request</item>
        <item context="referring to a invitation request in the Contacts section" quantity="other">requests</item>
    </plurals>

    <plurals name="confirmation_remove_outgoing_shares">
        <item context="Confirmation before removing the outgoing shares of a folder" quantity="one">The folder is shared with %1$d contact. Remove share?</item>
        <item context="Confirmation before removing the outgoing shares of a folder" quantity="other">The folder is shared with %1$d contacts. Remove all shares?</item>
    </plurals>

    <string name="error_incorrect_email_or_password" context="Error message when the credentials to login are incorrect.">Invalid email and/or password. Please try again.</string>
    <string name="error_account_suspended" context="Error message when trying to login and the account is suspended.">Your account has been suspended due to Terms of Service violations. Please contact support&#64;mega.nz</string>
    <string name="too_many_attempts_login" context="Error message when to many attempts to login.">Too many failed attempts to login, please wait for an hour.</string>
    <string name="account_not_validated_login" context="Error message when trying to login to an account not validated.">This account has not been validated yet. Please check your email.</string>

    <string name="general_error_folder_not_found" context="Error message shown when opening a folder link which doesn’t exist">Folder link unavailable</string>
    <string name="folder_link_unavaible_ToS_violation" context="Error message shown when opening a folder link which has been removed due to ToS/AUP violation">The folder link has been removed because of a ToS/AUP violation.</string>

    <string name="general_error_file_not_found" context="Error message shown when opening a file link which doesn’t exist">File link unavailable</string>
    <string name="file_link_unavaible_ToS_violation" context="Error message shown when opening a file link which has been removed due to ToS/AUP violation">The file link has been removed because of a ToS/AUP violation.</string>

    <string name="link_broken" context="Error message shown when opening a folder link or file link which has been corrupt or deformed">This URL is corrupt or deformed. The link you are trying to access does not exist.</string>

    <string name="confirm_email_text" context="Title of the screen after creating the account. That screen asks the user to confirm the account by checking the email">Awaiting email confirmation</string>
    <string name="confirm_email_explanation" context="Text below the title that explains the user should check the email and click the link to confirm the account">Please check your email and click the link to confirm your account.</string>

    <plurals name="general_num_items">
        <item context="Singular of items which contains a folder. 1 item" quantity="one">item</item>
        <item context="Plural of items which contains a folder. 2 items" quantity="other">items</item>
    </plurals>

    <string name="file_link_unavaible_delete_account" context="Error message shown when opening a file or folder link which account has been removed due to ToS/AUP violation">The associated user account has been terminated due to multiple violations of our Terms of Service.</string>

    <string name="general_error_invalid_decryption_key" context="Error message shown after login into a folder link with an invalid decryption key">The provided decryption key for the folder link is invalid.</string>

    <string name="my_account_my_credentials" context="Title of the label in the my account section. It shows the credentials of the current user so it can be used to be verified by other contacts">My credentials</string>
    <string name="limited_bandwith" context="Word to indicate the limited bandwidth of the free accounts">Limited</string>

    <string name="section_chat" context="Item of the navigation title for the chat section">Chat</string>
    <string name="section_chat_with_notification" context="Item of the navigation title for the chat section when there is any unread message">Chat [A](%1$d)[/A]</string>

    <string name="tab_archive_chat" context="Confirmation button of the dialog to archive a chat">Archive</string>
    <!--
    <string name="tab_recent_chat" context="Title of the recent chats tab. Capital letters">RECENT</string>
    -->

    <!--
    <string name="archive_chat_empty" context="Message shown when the user has no archived chats">No archived conversations</string>
    -->
    <string name="recent_chat_enable_chat" context="Message shown when the user has no archived chats">Chat is disabled</string>
    <string name="recent_chat_enable_chat_button" context="Message shown when the user has no archived chats">Enable chat</string>

    <!--
    <string name="get_started_button" context="Button to start using the chat">Get started</string>
    -->

    <string name="recent_chat_empty_invite" context="Message shown when the user has no recent chats">Invite your friends to join you on Chat and enjoy our encrypted platform with privacy and security.</string>
    <!--<string name="recent_chat_empty_enable_chat" context="Message shown when the user has no recent chats">Enable Chat[A]and enjoy our encrypted platform with privacy and security.</string>-->

    <!--
    <string name="videocall_title" context="Title shown in the list of main chat screen for a videocall">Video call</string>
    -->

    <!--
    <plurals name="general_minutes">
        <item context="Singular of minutes. 1 minute" quantity="one">minute</item>
        <item context="Plural of minutes. 2 minute" quantity="other">minutes</item>
    </plurals>
    -->

    <!--
    <plurals name="general_hours">
        <item context="Singular of hours. 1 hour" quantity="one">hour</item>
        <item context="Plural of hours. 2 hours" quantity="other">hours</item>
    </plurals>
    -->

    <!--
    <plurals name="general_seconds">
        <item context="Singular of seconds. 1 second" quantity="one">second</item>
        <item context="Plural of seconds. 2 second" quantity="other">seconds</item>
    </plurals>
    -->

    <string name="initial_hour" context="Initial of the word hour to show the duration of a video or audio call">h</string>
    <string name="initial_minute" context="Initial of the word minute to show the duration of a video or audio call">m</string>
    <string name="initial_second" context="Initial of the word second to show the duration of a video or audio call">s</string>

    <!--
    <string name="videocall_item" context="Info shown about the last action in a chat is a videocall">Video call</string>
    -->

    <string name="selected_items" context="Title shown when multiselection is enable in chat tabs">%d selected</string>

    <string name="remove_contact_shared_folder" context="Message to confirm if the user wants to delete a contact from a shared folder">The contact %s will be removed from the shared folder.</string>
    <string name="remove_multiple_contacts_shared_folder" context="Message to confirm if the user wants to delete a multiple contacts from a shared folder">%d contacts will be removed from the shared folder.</string>

    <string name="number_correctly_removed_from_shared" context="success message when removing a contact from a shared folder">%d contacts removed successfully from the shared folder</string>
    <string name="number_incorrectly_removed_from_shared" context="success message when removing a contact from a shared folder">%d contacts were not successfully removed</string>

	<string name="number_permission_correctly_changed_from_shared" context="success message when changing permissions of contacts for a shared folder, place holder: number of contacts effected">Successfully updated permissions for %d contacts</string>
	<string name="number_permission_incorrectly_changed_from_shared" context="success message when changing permissions of contacts for a shared folder, place holder: number of contacts effected">Failed to update permissions for %d contacts</string>

    <string name="contacts_list_empty_text_loading" context="Message shown while the contact list from the device is being read and then shown to the user">Loading contacts from the phone&#8230;</string>

    <string name="number_correctly_invite_contact_request" context="success message when reinviting multiple contacts">%d invite requests sent successfully.</string>
    <string name="number_no_invite_contact_request" context="error message when reinviting multiple contacts">%1$d invite requests successfully sent but %2$d requests were not sent.</string>

    <string name="chat_me_text_bracket" context="Word next to own user’s message in chat screen">%1s (Me)</string>
    <string name="type_message_hint" context="Hint shown in the field to write a message in the chat screen">Type a message</string>

    <string name="general_mute" context="button">Mute</string>
    <string name="general_unmute" context="button">Unmute</string>

    <string name="title_properties_chat_contact_notifications" context="Title of the section to enable notifications in the Contact Properties screen">Notifications</string>
    <string name="title_properties_chat_contact_message_sound" context="Title of the section to choose the sound of incoming messages in the Contact Properties screen">Message sound</string>
    <string name="title_properties_chat_clear_chat" context="Title of the section to clear the chat content in the Contact Properties screen">Clear chat</string>
    <string name="title_properties_chat_share_contact" context="Title of the section to share the contact in the Contact Properties screen">Share contact</string>

    <string name="call_ringtone_title" context="Title of the screen to select the ringtone of the calls">Call ringtone</string>
    <string name="notification_sound_title" context="Title of the screen to select the sound of the notifications">Notification sound</string>

    <string name="confirmation_clear_chat" context="Text of the confirmation dialog to clear the chat history">After cleared, neither %s nor you will be able to see messages of this chat.</string>

    <string name="general_clear" context="Button to clear the chat history">Clear</string>
    <!--
    <string name="login_initializing_chat" context="After login, initializing chat">Initializing chat</string>
    -->

    <string name="clear_history_success" context="Message show when the history of a chat has been successfully deleted">The history of the chat has been cleared</string>
    <string name="clear_history_error" context="Message show when the history of a chat hasn’t been successfully deleted">Error. The history of the chat has not been cleared successfully</string>

    <string name="add_participants_menu_item" context="Menu item to add participants to a chat">Add participants</string>
    <string name="remove_participant_menu_item" context="Menu item to remove a participants from a chat">Remove participant</string>

    <string name="mega_info_empty_screen" context="Message about MEGA when there are no message in the chat screen">Protects your chat with end-to-end (user controlled) encryption, providing essential safety assurances:</string>
    <string name="mega_authenticity_empty_screen" context="Message about MEGA when there are no message in the chat screen">The system ensures that the data received is truly from the specified sender, and its content has not been manipulated during transit.</string>
    <string name="mega_confidentiality_empty_screen" context="Message about MEGA when there are no message in the chat screen">Only the author and intended recipients are able to decipher and read the content.</string>

    <string name="title_mega_info_empty_screen" context="Message about MEGA when there are no message in the chat screen">MEGA</string>
    <string name="title_mega_authenticity_empty_screen" context="Message about MEGA when there are no message in the chat screen">Authenticity</string>
    <string name="title_mega_confidentiality_empty_screen" context="Message about MEGA when there are no message in the chat screen">Confidentiality</string>

    <string name="error_not_logged_with_correct_account" context="Error message shown when opening a cancel link with an account that not corresponds to the link">This link is not related to this account. Please log in with the correct account.</string>
    <string name="cancel_link_expired" context="Message when the user tries to open a cancel link and it has expired">This cancel link has expired, please try again.</string>

    <string name="no_results_found" context="Text shown after searching and no results found">No results were found</string>

    <string name="offline_status" context="the options of what to upload in an array. Needed for the settings, the options of what to upload.">Offline</string>
    <string name="online_status" context="the options of what to upload in an array. Needed for the settings, the options of what to upload.">Online</string>
    <string name="away_status" context="the options of what to upload in an array. Needed for the settings, the options of what to upload.">Away</string>
    <string name="busy_status" context="the options of what to upload in an array. Needed for the settings, the options of what to upload.">Busy</string>
    <string name="invalid_status" context="Info label about the status of the user">No connection</string>

    <string name="text_deleted_message" context="Text shown when a message has been deleted in the chat">This message has been deleted</string>
    <string name="text_deleted_message_by" context="Text shown when a message has been deleted in the chat">[A]This message has been deleted by [/A][B]%1$s[/B]</string>

    <string name="confirmation_delete_several_messages" context="Confirmation before deleting messages">Remove messages?</string>
    <string name="confirmation_delete_one_message" context="Confirmation before deleting one message">Remove message?</string>

    <!--
    <string name="text_cleared_history" context="Text shown when a user cleared the history of a chat"><![CDATA[<font color=\'#060000\'>%1$s</font> <font color=\'#868686\'> cleared the chat history</font>]]></string>
    -->

    <string name="group_chat_label" context="Label for the sliding panel of a group chat">Group chat</string>
    <string name="group_chat_info_label" context="Label for the option of the sliding panel to show the info of a chat group">Group info</string>
    <string name="group_chat_start_conversation_label" context="Label for the option of the sliding panel to start a one to one chat">Start conversation</string>
    <string name="group_chat_edit_profile_label" context="Label for the option of the sliding panel to edit the profile">Edit profile</string>
    <string name="title_properties_chat_leave_chat" context="Title of the section to leave a group content in the Contact Properties screen">Leave Group</string>
    <string name="participants_chat_label" context="Label for participants of a group chat">Participants</string>

    <string name="confirmation_remove_chat_contact" context="Text of the confirm dialog shown when it wants to remove a contact from a chat">Remove %s from this chat?</string>

    <string name="observer_permission_label_participants_panel" context="Refers to access rights for a file folder.">Read-only</string>
    <!--
    <string name="member_permission_label_participants_panel" context="Label to show the participant permission in the options panel of the group info screen">Member</string>
    -->
    <string name="standard_permission_label_participants_panel" context="Label to show the participant permission in the options panel of the group info screen">Standard</string>
    <string name="administrator_permission_label_participants_panel" context="Label to show the participant permission in the options panel of the group info screen">Moderator</string>

    <string name="edited_message_text" context="Text appended to a edited message.">(edited)</string>
    <string name="change_title_option" context="Option in menu to change title of a chat group.">Change title</string>

    <string name="confirmation_leave_group_chat" context="confirmation message before leaving a group chat">If you leave, you will no longer have access to read or send messages.</string>
    <string name="title_confirmation_leave_group_chat" context="title confirmation message before leaving a group chat">Leave group chat?</string>

    <string name="confirmation_clear_group_chat" context="Text of the confirmation dialog to clear a group chat history">All messages and media in this conversation will be cleared.</string>
    <string name="title_confirmation_clear_group_chat" context="Title of the confirmation dialog to clear a group chat history">Clear history?</string>


    <string name="add_participant_error_already_exists" context="Message show when a participant hasn’t been successfully invited to a group chat">The participant is already included in this group chat</string>

    <string name="number_correctly_add_participant" context="success message when inviting multiple contacts to a group chat">%d participants were successfully invited</string>
    <string name="number_no_add_participant_request" context="error message when inviting multiple contacts to a group chat">%1$d participants were successfully invited but %2$d participants were not invited.</string>

    <string name="message_permissions_changed" context="chat message when the permissions for a user has been changed">[A]%1$s[/A][B] was changed to [/B][C]%2$s[/C][D] by [/D][E]%3$s[/E]</string>
    <string name="message_add_participant" formatted="false" context="chat message when a participant was added to a group chat">[A]%1$s[/A][B] joined the group chat by invitation from [/B][C]%2$s[/C]</string>
    <string name="message_remove_participant" context="chat message when a participant was removed from a group chat">[A]%1$s[/A][B] was removed from group chat by [/B][C]%2$s[/C]</string>

    <string name="change_title_messages" context="Message shown when a participant change the title of a group chat.">[A]%1$s[/A][B] changed the group chat name to [/B][C]“%2$s”[/C]</string>

    <string name="message_participant_left_group_chat" context="chat message when a participant left a group chat">[A]%1$s[/A][B] left the group chat[/B]</string>

    <string name="manual_retry_alert" context="chat message alert when the message have to been manually">Message not sent. Tap for options</string>
    <!--
    <string name="settings_chat_summary_online" context="summary of the status online in settings">You can chat, share files and make calls with your contacts.</string>
    -->
    <!--
    <string name="settings_chat_summary_invisible" context="summary of the status invisible in settings">You can interact with your contacts but you will appear offline for them.</string>
    -->
    <!--
    <string name="settings_chat_summary_offline" context="summary of the status invisible in settings">You will appear offline to your contacts and you will not be able to chat with them.</string>
    -->

    <!--
    <string name="changing_status_to_online_success" context="message shown when the status of the user successfully changed to online">You\'re now online</string>
    -->
    <!--
    <string name="changing_status_to_invisible_success" context="message shown when the status of the user successfully changed to invisible">You\'re now away</string>
    -->

    <!--
    <string name="changing_status_to_offline_success" context="message shown when the status of the user successfully changed to offline">You\'re now offline</string>
    -->
    <!--
    <string name="changing_status_to_busy_success" context="message shown when the status of the user successfully changed to offline">You\'re now busy</string>
    -->
    <string name="changing_status_error" context="message shown when the status of the user coudn’t be changed">Error. Your status has not been changed</string>
    <string name="leave_chat_error" context="message shown when a user couldn’t leave chat">An error occurred when leaving the chat</string>
    <string name="create_chat_error" context="message shown when a chat has not been created">An error occurred when creating the chat</string>

    <string name="settings_chat_vibration" context="settings of the chat to choose the status">Vibration</string>

    <!--
    <string name="list_message_deleted" context="Text show in list of chats when the last message has been deleted">Message deleted</string>
    -->
    <string name="sms_logout" context="Button text shown on SMS verification page, if the user wants to logout current suspended account and login with another account, user can press this button to logout">[A]Logout[/A] to use MEGA with another account</string>
    <string name="confirm_logout_from_sms_verification" context="On SMS verification page, if the user presses the logout button, a dialog with this text will show to ask for user’s confirmation.">Are you sure that you want to log out of the current account?</string>
    <string name="non_format_text_deleted_message_by" context="Text shown when a message has been deleted in the chat">This message has been deleted by %1$s</string>
    <string name="history_cleared_message" context="Text shown when the chat history was cleared by me">Chat history was cleared</string>
    <string name="non_format_history_cleared_by" context="Text shown when the chat history was cleared by someone">Chat history cleared by %1$s</string>

    <!--
    <string name="non_format_text_cleared_history" context="Text shown when a user cleared the history of a chat">%1$s cleared the chat history</string>
    -->
    <string name="non_format_message_permissions_changed" context="chat message when the permissions for a user has been changed">%1$s was changed to %2$s by %3$s</string>
    <string name="non_format_message_add_participant" formatted="false" context="chat message when a participant was added to a group chat">%1$s was added to this group chat by invitation from %2$s</string>
    <string name="non_format_message_remove_participant" context="chat message when a participant was removed from a group chat">%1$s was removed from group chat by %2$s</string>

    <string name="non_format_change_title_messages" context="Message shown when a participant change the title of a group chat.">%1$s changed the group chat name to “%2$s”</string>

    <string name="non_format_message_participant_left_group_chat" context="chat message when a participant left a group chat">%1$s left the group chat</string>

    <string name="messages_copied_clipboard" context="success alert when the user copy some messages to the clipboard">Copied to the clipboard</string>

    <string name="chat_error_open_title" context="Title of the error dialog when opening a chat">Chat Error!</string>
    <string name="chat_error_open_message" context="Message of the error dialog when opening a chat">The chat could not be opened successfully</string>

    <string name="menu_choose_contact" context="Menu option to add a contact to your contact list.">Choose contact</string>

    <plurals name="general_selection_num_contacts">
        <item context="referring to a contact in the contact list of the user" quantity="one">%1$d contact</item>
        <item context="Title of the contact list" quantity="other">%1$d contacts</item>
    </plurals>

    <string name="error_sharing_folder" context="Message shown when the folder sharing process fails">Error sharing the folder. Please try again.</string>

    <plurals name="confirmation_remove_contact">
        <item context="confirmation message before removing a contact, Singular" quantity="one">All data associated with the selected contact will be permanently lost.</item>
        <item context="confirmation message before removing a contact, Plural" quantity="other">All data associated with the selected contacts will be permanently lost.</item>
    </plurals>

    <plurals name="title_confirmation_remove_contact">
        <item context="title of confirmation alert before removing a contact, Singular" quantity="one">Remove contact?</item>
        <item context="title of confirmation alert before removing a contact, Plural" quantity="other">Remove contacts?</item>
    </plurals>

    <!--
    <string name="chat_connection_error" context="error shown when the connection to the chat fails">Chat connection error</string>
    -->

    <string name="message_option_retry" context="option shown when a message could not be sent">Retry</string>

    <string name="title_message_not_sent_options" context="title of the menu for a non sent message">Message not sent</string>
    <string name="title_message_uploading_options" context="title of the menu for an uploading message with attachment">Uploading attachment</string>

    <string name="no_conversation_history" context="message shown when a chat has no messages">No conversation history</string>

    <plurals name="user_typing">
        <item context="title of confirmation alert before removing a contact, Singular" quantity="one">%1$s [A]is typing&#8230;[/A]</item>
        <item context="title of confirmation alert before removing a contact, Plural" quantity="other">%1$s [A]are typing&#8230;[/A]</item>
    </plurals>


    <string name="more_users_typing" context="text that appear when there are more than 2 people writing at that time in a chat. For example User1, user2 and more are typing&#8230;">%1$s [A]and more are typing&#8230;[/A]</string>
    <string name="label_more" context="More button in contact info page">More</string>
    <string name="label_close" context="Text button">Close</string>
    <string name="tab_my_account_general" context="Title of the general tab in My Account Section">General</string>
    <string name="tab_my_account_storage" context="label of storage in upgrade/choose account page, it is being used with a variable, e.g. for LITE user it will show ‘200GB Storage’.">Storage</string>
    <string name="label_storage_upgrade_account" context="label of storage in upgrade/choose account page, it is being used with a variable, e.g. for LITE user it will show ‘200GB Storage’.">Storage</string>
    <string name="label_transfer_quota_upgrade_account" context="Title of the section about the transfer quota in the storage tab in My Account Section">Transfer quota</string>
    <string name="label_transfer_quota_achievements" context="Title of the section about the transfer quota in the storage tab in My Account Section">Transfer quota</string>

    <string name="account_plan" context="Title of the section about the plan in the storage tab in My Account Section">Plan</string>
    <string name="storage_space" context="Title of the section about the storage space in the storage tab in My Account Section">Storage space</string>
    <string name="transfer_quota" context="Title of the section about the transfer quota in the storage tab in My Account Section">Transfer quota</string>

    <string name="available_space" context="Label in section the storage tab in My Account Section">Available</string>
    <string name="not_available" context="Label in section the storage tab in My Account Section when no info info is received">not available</string>

    <string name="no_bylling_cycle" context="Label in section the storage tab when the account is Free">No billing cycle</string>

    <string name="my_account_of_string" context="String to show the transfer quota and the used space in My Account section. Please, keep the placeholders, the first one is for the space consumed and the second one is for the total space available. For instance: 144.44 GB of 200 GB. Please, keep the markers ([A]...[/A], [B]...[/B]), they are for formatting the string setting a font style">[A]%1$s[/A] [B]of %2$s[/B]</string>

    <string name="confirmation_delete_from_save_for_offline" context="confirmation message before removing a something for the Save for offline section">Remove from Save for Offline?</string>

    <string name="recent_chat_empty_no_connection_text" context="Text of chat section when the app has no connection">Chat is disabled and it cannot be enabled without a connection.</string>

    <string name="set_status_option_label" context="Label for the option of action menu to change the chat status">Set status</string>
    <string name="general_dismiss" context="Answer for confirmation dialog.">Dismiss</string>

    <string name="context_invitacion_reply_accepted" context="Accepted request invitacion alert">Invitation accepted</string>
    <string name="context_invitacion_reply_declined" context="Declined request invitacion alert">Invitation declined</string>
    <string name="context_invitacion_reply_ignored" context="Ignored request invitacion alert">Invitation ignored</string>

    <string name="error_message_unrecognizable" context="Content of a normal message that cannot be recognized">Message unrecognizable</string>

    <string name="settings_autoaway_title" context="Title of the settings section to configure the autoaway of chat presence">Auto-away</string>
    <string name="settings_autoaway_subtitle" context="Subtitle of the settings section to configure the autoaway of chat presence">Show me away after an inactivity of</string>
    <string name="settings_autoaway_value" context="Value in the settings section of the autoaway chat presence">%1d minutes</string>

    <string name="settings_persistence_title" context="Title of the settings section to configure the status persistence of chat presence">Status persistence</string>
    <string name="settings_persistence_subtitle" context="Subtitle of the settings section to configure the status persistence of chat presence">Maintain my chosen status appearance even when I have no connected devices</string>

    <string name="title_dialog_set_autoaway_value" context="Title of the dialog to set the value of the auto away preference">Set time limit</string>
    <string name="button_set" context="Button to set a value">Set</string>
    <string name="hint_minutes" context="Button to set a value">minutes</string>

    <!--
    <string name="autoaway_disabled" context="Word to indicated the autoaway is disabled">Disabled</string>
    -->

    <string-array name="settings_status_entries">
        <item context="the options of what to upload in an array. Needed for the settings, the options of what to upload.">Online</item>
        <item context="the options of what to upload in an array. Needed for the settings, the options of what to upload.">Away</item>
        <item context="the options of what to upload in an array. Needed for the settings, the options of what to upload.">Busy</item>
        <item context="the options of what to upload in an array. Needed for the settings, the options of what to upload.">Offline</item>
    </string-array>

    <string name="offline_empty_folder" context="Text that indicates that a the offline section is currently empty">No files Saved for Offline</string>

    <string name="general_enable" context="Positive confirmation to enable logs">Enable</string>
    <string name="general_allow" context="Positive confirmation to allow MEGA to read contacts book.">Allow</string>
    <string name="enable_log_text_dialog" context="Dialog to confirm the action of enabling logs">Logs can contain information related to your account</string>

    <string name="confirmation_to_reconnect" context="Dialog to confirm the reconnect action">Network connection recovered. Connect to MEGA?</string>
    <string name="loading_status" context="Message shown meanwhile the app is waiting for a the chat status">Loading status&#8230;</string>

    <string name="error_editing_message" context="Error when a message cannot be edited">This message cannot be edited</string>

    <plurals name="text_number_transfers">
        <item context="Label to show the number of transfers in progress, Singular" quantity="one">%1$d of %2$d file</item>
        <item context="Label to show the number of transfers in progress, Plural" quantity="other">%1$d of %2$d files</item>
    </plurals>

	<string name="label_process_finishing" contest="Progress text shown when user stop upload/download and the app is waiting for async response">Process is finishing&#8230;</string>
    <string name="option_to_transfer_manager" context="positive button on dialog to view a contact" formatted="false">View</string>
    <string name="option_to_pause_transfers" context="Label of the modal bottom sheet to pause all transfers">Pause all transfers</string>
    <string name="option_to_resume_transfers" context="Label of the modal bottom sheet to resume all transfers">Resume all transfers</string>
    <string name="option_to_clear_transfers" context="Label of the modal bottom sheet to clear completed transfers">Clear completed</string>
    <string name="menu_pause_individual_transfer" context="Dialog to confirm the action of pausing one transfer">Pause transfer?</string>
    <string name="menu_resume_individual_transfer" context="Dialog to confirm the action of restarting one transfer">Resume transfer?</string>
    <string name="button_resume_individual_transfer" context="Button to confirm the action of restarting one transfer">Resume</string>

    <string name="confirmation_to_clear_completed_transfers" context="Dialog to confirm before removing completed transfers">Clear completed transfers?</string>

    <string name="title_tab_in_progress_transfers" context="Title of the tab section for transfers in progress">In progress</string>
    <string name="title_tab_completed_transfers" context="Title of the tab section for completed transfers">Completed</string>

    <string name="transfer_paused" context="Text shown in playlist subtitle item when a file is reproducing but it is paused">Paused</string>
    <string name="transfer_queued" context="Possible state of a transfer">Queued</string>
    <!--
    <string name="transfer_canceled" context="Possible state of a transfer">Canceled</string>
    -->
    <string name="transfer_unknown" context="Possible state of a transfer">Unknown</string>

    <string name="paused_transfers_title" context="Title of the panel where the progress of the transfers is shown">Paused transfers</string>

    <string name="completed_transfers_empty" context="message shown in the screen when there are not any active transfer">No completed transfers</string>

    <!--
    <string name="message_transfers_completed" context="Message shown when the pending transfers are completed">Transfers finished</string>
    -->

    <plurals name="upload_service_notification">
        <item context="Text of the notification shown when the upload service is running, Singular" quantity="one">Uploading %1$d of %2$d file</item>
        <item context="Text of the notification shown when the upload service is running, Plural" quantity="other">Uploading %1$d of %2$d files</item>
    </plurals>

	<plurals name="folder_upload_service_notification">
		<item context="Text of the notification shown when the folder upload service is running, Text of the notification shown when the folder upload service is running - singular e.g. Uploading 1 of 1 folder" quantity="one">Uploading %1$d of %2$d folder</item>
		<item context="Text of the notification shown when the folder upload service is running, Text of the notification shown when the folder upload service is running - plural e.g. Uploading 1 of 2 folders" quantity="other">Uploading %1$d of %2$d folders</item>
	</plurals>

    <plurals name="upload_service_final_notification">
        <item context="Text of the notification shown when the upload service has finished, Singular" quantity="one">Uploaded %1$d file</item>
        <item context="Text of the notification shown when the upload service has finished, Plural" quantity="other">Uploaded %1$d files</item>
    </plurals>

	<plurals name="folder_upload_service_final_notification">
		<item context="Text of the notification shown when the folder upload service has finished, Text of the notification shown when the folder upload service has finished - singular e.g. Uploaded 1 folder" quantity="one">Uploaded %1$d folder</item>
		<item context="Text of the notification shown when the folder upload service has finished, Text of the notification shown when the folder upload service has finished - plural  e.g. Uploaded 2 folders" quantity="other">Uploaded %1$d folders</item>
	</plurals>

    <string name="general_total_size" context="label for the total file size of multiple files and/or folders (no need to put the colon punctuation in the translation)" formatted="false">Total size: %1$s</string>

    <plurals name="upload_service_failed">
        <item context="Text of the notification shown when the upload service has finished with any transfer error, Singular" quantity="one">%1$d file not uploaded</item>
        <item context="Text of the notification shown when the upload service has finished with any transfer error, Plural" quantity="other">%1$d files not uploaded</item>
    </plurals>

    <plurals name="copied_service_upload">
        <item context="Text of the notification shown when the upload service has finished with any copied file instead uploaded, Singular" quantity="one">%1$d file copied</item>
        <item context="Text of the notification shown when the upload service has finished with any copied file instead uploaded, Plural" quantity="other">%1$d files copied</item>
    </plurals>

    <plurals name="already_downloaded_service">
        <item context="Text of the notification shown when the download service do not download because the file is already on the device, Singular" quantity="one">%1$d file previously downloaded</item>
        <item context="Text of the notification shown when the download service do not download because the file is already on the device, Plural" quantity="other">%1$d files previously downloaded</item>
    </plurals>

    <plurals name="download_service_final_notification">
        <item context="Text of the notification shown when the download service has finished, Singular" quantity="one">Downloaded %1$d file</item>
        <item context="Text of the notification shown when the download service has finished, Plural" quantity="other">Downloaded %1$d files</item>
    </plurals>

    <plurals name="download_service_final_notification_with_details">
        <item context="Text of the notification shown when the download service has finished with any error, Singular" quantity="one">Downloaded %1$d of %2$d file</item>
        <item context="Text of the notification shown when the download service has finished with any error, Plural" quantity="other">Downloaded %1$d of %2$d files</item>
    </plurals>

    <plurals name="download_service_failed">
        <item context="Text of the notification shown when the download service has finished with any transfer error, Singular" quantity="one">%1$d file not downloaded</item>
        <item context="Text of the notification shown when the download service has finished with any transfer error, Plural" quantity="other">%1$d files not downloaded</item>
    </plurals>

    <plurals name="download_service_notification">
        <item context="Text of the notification shown when the download service is running, Singular" quantity="one">Downloading %1$d of %2$d file</item>
        <item context="Text of the notification shown when the download service is running, Plural" quantity="other">Downloading %1$d of %2$d files</item>
    </plurals>

    <string name="title_depleted_transfer_overquota" context="Title of the alert when the transfer quota is depleted">Depleted transfer quota</string>
    <string name="text_depleted_transfer_overquota" context="Text of the alert when the transfer quota is depleted">Your queued transfer exceeds the current transfer quota available for your IP address and may therefore be interrupted.</string>
    <string name="plans_depleted_transfer_overquota" context="Button to show plans in the alert when the transfer quota is depleted">See our plans</string>
    <string name="continue_without_account_transfer_overquota" context="Button option of the alert when the transfer quota is depleted">Continue without account</string>

    <plurals name="new_general_num_files">
        <item context="this is used for example when downloading 1 file or 2 files, Singular of file. 1 file" quantity="one">%1$d file</item>
        <item context="this is used for example when downloading 1 file or 2 files, Plural of file. 2 files" quantity="other">%1$d files</item>
    </plurals>

    <string name="general_view" context="Menu option">View files</string>
    <string name="add_to_cloud" context="Menu option to choose to add file or folders to Cloud Drive">Import</string>
    <string name="save_for_offline" context="Menu option">Save for offline</string>

    <string name="general_view_contacts" context="Menu option">View contacts</string>

    <string name="import_success_message" context="Menu option">Succesfully added to Cloud Drive</string>
    <string name="import_success_error" context="Menu option">Error. Not added to Cloud Drive</string>

    <string name="chat_connecting" context="Label in login screen to inform about the chat initialization proccess">Connecting&#8230;</string>

    <string name="context_contact_already_invited" context="message when trying to invite a contact with a pending request">%s was already invited. Consult your pending requests.</string>

    <string name="confirm_email_misspelled" context="Hint text explaining that you can change the email and resend the create account link to the new email address">If you have misspelt your email address, correct it and click [A]Resend[A].</string>
    <string name="confirm_email_misspelled_resend" context="Button to resend the create account email to a new email address in case the previous email address was misspelled">Resend</string>
    <string name="confirm_email_misspelled_email_sent" context="Text shown after the confirmation email has been sent to the new email address">Email sent</string>

    <string name="copyright_alert_title" context="text_copyright_alert_title">Copyright warning to all users</string>
    <string name="copyright_alert_first_paragraph" context="text_copyright_alert_first_paragraph">MEGA respects the copyrights of others and requires that users of the MEGA cloud service comply with the laws of copyright.</string>
    <string name="copyright_alert_second_paragraph" context="text_copyright_alert_second_paragraph">You are strictly prohibited from using the MEGA cloud service to infringe copyrights. You may not upload, download, store, share, display, stream, distribute, email, link to, transmit or otherwise make available any files, data or content that infringes any copyright or other proprietary rights of any person or entity.</string>
    <string name="copyright_alert_agree_button" context="text of the Agree button">Agree</string>
    <string name="copyright_alert_disagree_button" context="text of the Disagree button">Disagree</string>

    <string name="download_show_info" context="Hint how to cancel the download">Show info</string>

    <string name="context_link_removal_error" context="error message">Link removal failed. Please try again later.</string>
    <string name="context_link_action_error" context="error message">Link action failed. Please try again later.</string>

    <string name="title_write_user_email" context="title of the dialog shown when sending or sharing a folder">Write the user’s email</string>

    <string name="activity_title_files_attached" context="title of the screen to see the details of several node attachments">Files attached</string>
    <string name="activity_title_contacts_attached" context="title of the screen to see the details of several contact attachments">Contacts attached</string>

    <string name="alert_user_is_not_contact">The user is not a contact</string>

    <string name="camera_uploads_cellular_connection">Use cellular connection</string>
    <string name="camera_uploads_upload_videos">Upload Videos</string>

    <string name="success_changing_user_avatar" context="Message when an user avatar has been changed successfully">Profile picture updated</string>
    <string name="error_changing_user_avatar_image_not_available" context="Message when an error ocurred when changing an user avatar">Error. Selected image does not exist</string>
    <string name="error_changing_user_avatar" context="Message when an error ocurred when changing an user avatar">Error when changing the profile picture</string>
    <string name="success_deleting_user_avatar" context="Message when an user avatar has been deleted successfully">Profile picture deleted</string>
    <string name="error_deleting_user_avatar" context="Message when an error ocurred when deleting an user avatar">Error when deleting the profile picture</string>

    <string name="error_changing_user_attributes" context="Message when an error ocurred when changing an user attribute">An error occurred when changing the name</string>
    <string name="success_changing_user_attributes" context="Message when an user attribute has been changed successfully">Your name has been successfully updated</string>

    <string name="add_participant_success" context="Message show when a participant has been successfully invited to a group chat">Participant added</string>
    <string name="add_participant_error" context="Message show when a participant hasn’t been successfully invited to a group chat">Error. Participant not added</string>

    <string name="remove_participant_success" context="Message show when a participant has been successfully removed from a group chat">Participant removed</string>
    <string name="remove_participant_error" context="Message show when a participant hasn’t been successfully removed from a group chat">Error. Participant not removed</string>

    <string name="no_files_selected_warning">No files selected</string>

    <string name="attachment_upload_panel_from_cloud">From Cloud Drive</string>
    <string name="attachment_upload_panel_contact">Contact</string>
    <string name="attachment_upload_panel_photo">From device</string>

    <string name="delete_account" context="Button and title of dialog shown when the user wants to delete permanently his account">Cancel Account</string>
    <string name="delete_account_text" context="Text shown in the alert dialog to confirm the cancellation of an account">If you cancel your account you will not be able to access your account data, your MEGA contacts or conversations.\nYou will not be able to undo this action.</string>
    <string name="delete_button" context="Button in My Account section to confirm the account deletion">Delete</string>

    <string name="file_properties_info_info_file">Info</string>
    <string name="file_properties_info_size" context="Refers to the size of a file.">Total size</string>
    <string name="file_properties_info_content" context="header of a status field for what content a user has shared to you">Contains</string>
    <string name="file_properties_shared_folder_public_link_name">Link</string>

    <string name="file_properties_shared_folder_full_access" context="Refers to access rights for a file folder.">Full access</string>
    <string name="file_properties_shared_folder_read_only" context="Refers to access rights for a file folder.">Read-only</string>
    <string name="file_properties_shared_folder_read_write" context="Refers to access rights for a file folder. (with the &amp; needed. Don’t use the symbol itself. Use &amp;)">Read and write</string>

    <string name="attachment_uploading_state_uploading">Uploading&#8230;</string>
    <string name="attachment_uploading_state_error">Error. Not sent.</string>

    <string name="already_downloaded_multiple" context="When a multiple download is started, some of the files could have already been downloaded before. This message shows the number of files that has already been downloaded and the number of files pending">%d files already downloaded.</string>
    <string name="pending_multiple" context="When a multiple download is started, some of the files could have already been downloaded before. This message shows the number of files that are pending in plural. placeholder: number of files">%d files pending.</string>

    <string name="contact_is_me">No options available, you have selected yourself</string>

    <string name="confirmation_delete_one_attachment" context="Confirmation before deleting one attachment">Remove attachment?</string>

    <string name="general_view_with_revoke" formatted="false" context="Menu option">View files (%1$d deleted)</string>

    <string name="success_attaching_node_from_cloud" context="Success message when the attachment has been sent to a chat">File sent to %1$s</string>
    <string name="success_attaching_node_from_cloud_chats" context="Success message when the attachment has been sent to a many chats">File sent to %1$d chats</string>
    <string name="error_attaching_node_from_cloud" context="Error message when the attachment cannot be sent">Error. The file has not been sent</string>
    <string name="error_attaching_node_from_cloud_chats" context="Error message when the attachment cannot be sent to any of the selected chats">Error. The file has not been sent to any of the selected chats</string>
    <string name="error_revoking_node" context="Error message when the attachment cannot be revoked">Error. The attachment has not been removed</string>

    <string name="settings_set_up_automatic_uploads" context="settings option">Set up automatic uploads</string>

    <string name="settings_chat_silent_sound_not" context="settings option for chat notification">Silent</string>

    <string name="messages_chat_notification" context="messages string in chat notification">messages</string>
    <string name="incoming_folder_notification" context="part of the string in incoming shared folder notification">from</string>
    <string name="title_incoming_folder_notification" context="title of incoming shared folder notification">New shared folder</string>
    <string name="title_contact_request_notification" context="title of the notification for a new incoming contact request">New contact request</string>

    <string name="title_properties_chat_clear" context="Title of the section to clear the chat content in the Contact Properties screen">Clear chat history</string>
    <string name="title_properties_remove_contact" context="Title of the section to remove contact in the Contact Properties screen">Remove contact</string>

    <string name="title_properties_chat_notifications_contact" context="Title of the section to enable notifications in the Contact Properties screen">Chat notifications</string>
    <string name="history_cleared_by" context="Text shown when the chat history was cleared by someone">[A]%1$s[/A][B] cleared the chat history[/B]</string>

    <string name="number_messages_chat_notification" formatted="false" context="Notification title to show the number of unread chats, unread messages">%1$d unread chats</string>

    <string name="context_permissions_changing_folder" context="Item menu option upon clicking on one or multiple files.">Changing permissions</string>
    <string name="context_removing_contact_folder" context="Item menu option upon clicking on one or multiple files.">Removing contact from shared folder</string>

    <string name="confirmation_move_to_rubbish" context="confirmation message before removing a file">Move to Rubbish Bin?</string>
    <string name="confirmation_move_to_rubbish_plural" context="confirmation message before removing a file">Move to Rubbish Bin?</string>
    <string name="confirmation_delete_from_mega" context="confirmation message before removing a file">Delete from MEGA?</string>
    <string name="confirmation_leave_share_folder" context="confirmation message before leaving an incoming shared folder">If you leave the folder, you will not be able to see it again.</string>
    <string name="attachment_uploading_state" context="label to indicate the state of an upload in chat">Uploading&#8230;</string>

    <string name="title_properties_contact_notifications_for_chat" context="Title of the section to enable notifications in the Contact Properties screen">Chat notifications</string>

    <string name="achievements_title" context="title of the section for achievements">Achievements</string>
    <string name="achievements_subtitle" context="subtitle of the section for achievements">Invite friends and get rewards</string>

    <string name="button_invite_friends" context="button to invite friends for getting achievements">Invite friends</string>

    <string name="figures_achievements_text_referrals" context="title of the introduction for the achievements screen">Get %1$s of storage and %2$s of transfers for each referral</string>

    <string name="figures_achievements_text" context="sentence to detail the figures of storage and transfer quota related to each achievement">Get %1$s of storage and %2$s of transfers</string>

    <string name="unlocked_rewards_title" context="title of the section for unlocked rewards">Unlocked rewards</string>

    <string name="unlocked_storage_title" context="title of the section for unlocked storage quota">Storage Quota</string>

    <string name="title_referral_bonuses" context="title of the section for referral bonuses in achivements section (maximum 24 chars)">Referral Bonuses</string>
    <string name="title_install_app" context="title of the section for install a mobile app in achivements section (maximum 24 chars)">Install a mobile app</string>
    <string name="title_add_phone" context="title of the section for add phone number in achivements section (maximum 24 chars)">Add mobile phone</string>
    <string name="title_regitration" context="title of the section for install megasync in achivements section (maximum 24 chars)">Registration bonus</string>
    <string name="title_install_desktop" context="title of the section for install a mobile app bonuses in achivements section (maximum 24 chars)">Install MEGA desktop app</string>
    <string name="title_base_quota" context="title of the section for base quota in achivements section">Account Base Quota</string>
    <string name="camera_uploads_empty" context="Text that indicates that no pictures have been uploaded to the Camera Uploads section">No files in Camera Uploads</string>
    <string name="general_num_days_left" context="indicates the number of days left related to a achievement">%1$d d left</string>
    <string name="expired_label" context="State to indicate something has expired (achivements of business status account for instance)">Expired</string>

    <string name="setting_title_use_https_only" context="title of the advanced setting to choose the use of https">Don’t use HTTP</string>
    <string name="setting_subtitle_use_https_only" context="subtitle of the advanced setting to choose the use of https">Enable this option only if your transfers don’t start. In normal circumstances HTTP is satisfactory as all transfers are already encrypted.</string>

    <string name="title_achievement_invite_friends" context="title of screen to invite friends and get an achievement">How it works</string>
    <string name="first_paragraph_achievement_invite_friends" context="first paragraph of screen to invite friends and get an achievement">Invite your friends to create a free MEGA account and install our mobile app. For every successful signup and app install you receive bonus storage and transfer quota.</string>
    <string name="second_paragraph_achievement_invite_friends" context="second paragraph of screen to invite friends and get an achievement">You will not receive credit for inviting someone who has used MEGA previously and you will not be notified about such a rejection. Invited contacts must install the MEGA mobile app or MEGA desktop app on their devices.</string>

    <string name="card_title_invite_friends" context="explanation of screen to invite friends and get an achievement">Select contacts from your phone contact list or enter multiple email addresses.</string>

    <string name="title_confirmation_invite_friends" context="title of the dialog to confirm the contact request">Invite friends to MEGA</string>
    <string name="subtitle_confirmation_invite_friends" context="Text shown when the user sends a contact invitation">Invite Sent</string>
    <string name="paragraph_confirmation_invite_friends" context="paragraph of the dialog to confirm the contact request">Encourage your friends to register and install a MEGA app. As long as your friend uses the same email address as you’ve entered, you will receive your transfer quota reward.</string>

    <string name="invalid_email_to_invite" context="Error shown when the user writes a email with an incorrect format">Email is malformed</string>

    <string name="paragraph_info_achievement_install_desktop" context="info paragraph about the achievement install megasync">When you install MEGAsync you get %1$s of complimentary storage space plus %2$s of transfer quota, both valid for 180 days. MEGA desktop app is available for Windows, macOS and most Linux distros.</string>
    <string name="paragraph_info_achievement_install_mobile_app" context="info paragraph about the achievement install mobile app">When you install our mobile app you get %1$s of complimentary storage space plus %2$s of transfer quota, both valid for 180 days. We provide mobiles apps for iOS, Android and Windows Phone.</string>
    <string name="paragraph_info_achievement_add_phone" context="info paragraph about the achievement ‘add phone number’. Placeholder 1: bonus storage space e.g. 20GB. Placeholder 2: bonus transfer quota e.g. 50GB">When you verify your phone number you get %1$s of complimentary storage space plus %2$s of transfer quota, both valid for 180 days.</string>

    <string name="result_paragraph_info_achievement_install_desktop" context="info paragraph about the completed achievement install megasync">You have received %1$s storage space and %2$s transfer quota for installing our MEGA desktop app.</string>
    <string name="result_paragraph_info_achievement_install_mobile_app" context="info paragraph about the completed achievement install mobile app">You have received %1$s storage space and %2$s transfer quota for installing our mobile app.</string>
    <string name="result_paragraph_info_achievement_add_phone" context="info paragraph about the completed achievement of ‘add phone number’. Placeholder 1: bonus storage space e.g. 20GB. Placeholder 2: bonus transfer quota e.g. 50GB">You have received %1$s storage space and %2$s transfer quota for verifying your phone number.</string>
    <string name="result_paragraph_info_achievement_registration" context="info paragraph about the completed achievement registration">You have received %1$s storage space as your free registration bonus.</string>

    <string name="expiration_date_for_achievements" context="info paragraph about the completed achievement registration">Bonus expires in %1$d days</string>

    <plurals name="context_share_folders">
        <item context="menu item" quantity="one">Share folder</item>
        <item context="menu items" quantity="other">Share folders</item>
    </plurals>

    <string name="no_folders_shared" context="Info of a contact if there is no folders shared with him">No folders shared</string>

    <string name="settings_help" context="Settings category title for Help">Help</string>
    <string name="settings_help_preference" context="Settings preference title for send feedback">Send Feedback</string>
    <string name="setting_feedback_subject" context="mail subject">Android feedback</string>
    <string name="setting_feedback_body" context="mail body">Please write your feedback here:</string>
    <string name="settings_feedback_body_device_model" context="mail body">Device model</string>
    <string name="settings_feedback_body_android_version" context="mail body">Android version</string>

    <string name="dialog_title_new_file" context="Title of the dialog to create a new file by inserting the name">New file</string>
    <string name="context_new_file_name" context="Input field description in the create file dialog.">File Name</string>

    <string name="dialog_title_new_link" context="Title of the dialog to create a new link by inserting the name">Link name</string>
    <string name="context_new_link_name" context="Input field description in the create link dialog.">Link URL</string>

    <string name="new_file_subject_when_uploading" context="Title of the field subject when a new file is created to upload">SUBJECT</string>
    <string name="new_file_content_when_uploading" context="Title of the field content when a new file is created to upload">CONTENT</string>
    <string name="new_file_email_when_uploading" context="Title of the field email when a new contact is created to upload">EMAIL</string>

    <string name="forward_menu_item" context="Item of a menu to forward a message chat to another chatroom">Forward</string>

    <string name="general_attach" context="name of the button to attach file from MEGA to another app">Attach</string>

    <string name="type_contact" context="when add or share a file with a new contact, it can type by name or mail">Contact’s name or email</string>

    <string name="max_add_contact" context="when add or share a file with a new contact, message displayed to warn that the maximum number has been reached">No more contacts can be added at this time</string>

    <string name="old_and_new_passwords_equals" context="when changing the password , the old password and new password are equals">The new password cannot be the same as the old password</string>

    <string name="action_search_by_date" context="Menu item">Search by date</string>
    <string name="general_apply" context="title of a button to apply search by date">Apply</string>ç
    <string name="general_search_month" context="title of a button to apply search by month">Last month</string>
    <string name="general_search_year" context="title of a button to apply search by year">Last year</string>

    <string name="label_set_day" context="title of a Search by date tag">Set day</string>
    <string name="snackbar_search_by_date" context="the user can’t choose this date">Date required is not valid</string>

    <string name="invalid_characters" context="Error when the user writes a character not allowed">Characters not allowed</string>

    <string name="audio_play" context="Label shown when audio file is playing">Audio File</string>

    <string name="corrupt_pdf_dialog_text" context="when open PDF Viewer, the pdf that it try to open is damaged or does not exist">Error. The pdf file is corrupted or does not exist.</string>

    <string name="user_account_feedback" context="Label to include info of the user email in the feedback form">User account</string>

    <string name="save_to_mega" context="Label shown in MEGA pdf-viewer when it open a PDF save in smartphone storage">Save to my \nCloud Drive</string>

    <string name="chat_already_exists" context="Error message when creating a chat one to one with a contact that already has a chat">The chat already exists</string>

    <string name="not_download" context="before sharing a file, has to be downloaded">The file has not been downloaded yet</string>

    <string name="not_permited_add_email_to_invite" context="Error shown when a user is starting a chat or adding new participants in a group chat and writes a contact mail that has not added">Only MEGA contacts can be added</string>

    <string name="invalid_connection_state" context="Info label about the connectivity state of an individual chat">Chat disconnected</string>

    <string name="call_error" context="Message show when a call cannot be established">Error. The call cannot be established</string>

    <string name="title_evaluate_the_app_panel" context="Title of dialog to evaluate the app">Are you happy with this app?</string>
    <string name="rate_the_app_panel" context="Label to show rate the app">Yes, rate the app</string>
    <string name="send_feedback_panel" context="Label to show send feedback">No, send feedback</string>

    <string name="link_advanced_options" context="title of the section advanced options on the get link screen">Advanced options</string>
    <string name="download_requires_permission" context="Message to show when users deny to permit the permissions to read and write on external storage on setting default download location">To download files MEGA needs your permission.</string>
    <string name="old_sdcard_unavailable" context="Default download location is on old sd card, but currently the user installed a new SD card, need user to reset download location.">Old SD Card is unavailable, please set a new download location.</string>
    <string name="title_select_download_location" context="Dialog title to ask download to internal storage or external storage.">Choose download location</string>

    <string name="no_contacts_permissions" context="Title of the section to invite contacts if the user has denied the contacts permmissions">No contact permissions granted</string>

    <string name="choose_qr_option_panel" context="Option of the sliding panel to go to QR code section">My QR code</string>
    <string name="section_qr_code" context="Title of the screen that shows the options to the QR code">QR Code</string>
    <string name="action_reset_qr" context="Option in menu of section  My QR code to reset the QR code">Reset QR code</string>
    <string name="action_delete_qr" context="Option in menu of section  My QR code to delete the QR code">Delete QR code</string>
    <string name="save_cloud_drive" context="Option shown in QR code bottom sheet dialog to save QR code in Cloud Drive">To Cloud Drive</string>
    <string name="save_file_system" context="Option shown in QR code bottom sheet dialog to save QR code in File System">To File System</string>
    <string name="section_my_code" context="Title of QR code section">My Code</string>
    <string name="section_scan_code" context="Title of QR code scan section">Scan Code</string>
    <string name="settings_qrcode_autoaccept" context="Title of QR code settings that permits or not contacts that scan my QR code will be automatically added to my contact list">Auto-Accept</string>
    <string name="setting_subtitle_qrcode_autoccept" context="Subtitle of QR code settings auto-accept">MEGA users who scan your QR code will be automatically added to your contact list.</string>
    <string name="setting_subtitle_qrcode_reset" context="Subtitle of QR code settings that reset the code">Previous QR code will no longer be valid</string>
    <string name="qrcode_link_copied" context="Text shown when it has been copied the QR code link">Link copied to the clipboard</string>
    <string name="qrcode_reset_successfully" context="Text shown when it has been reseted the QR code successfully">QR code successfully reset</string>
    <string name="qrcode_delete_successfully" context="Text shown when it has been deleted the QR code successfully">QR code successfully deleted</string>
    <string name="qrcode_reset_not_successfully" context="Text shown when it has not been reseted the QR code successfully">QR code not reset due to an error. Please try again.</string>
    <string name="qrcode_delete_not_successfully" context="Text shown when it has not been delete the QR code successfully">QR code not deleted due to an error. Please try again.</string>
    <string name="invite_sent" context="Title of dialog shown when a contact request has been sent with QR code">Invite sent</string>
    <string name="invite_sent_text" context="Text of dialog shown when a contact request has been sent with QR code">The user %s has been invited and will appear in your contact list once accepted.</string>
    <string name="invite_sent_text_multi" context="Text of dialog shown when multiple contacts request has been sent">The users have been invited and will appear in your contact list once accepted.</string>
    <string name="error_share_qr" context="Text shown when it tries to share the QR and occurs an error to process the action">An error occurred while trying to share the QR file. Perhaps the file does not exist. Please try again later.</string>
    <string name="error_upload_qr" context="Text shown when it tries to upload to Cloud Drive the QR and occurs an error to process the action">An error occurred while trying to upload the QR file. Perhaps the file does not exist. Please try again later.</string>
    <string name="error_download_qr" context="Text shown when it tries to download to File System the QR and occurs an error to process the action">An error occurred while trying to download the QR file. Perhaps the file does not exist. Please try again later.</string>
    <string name="success_download_qr" context="Text shown when it tries to download to File System the QR and the action has success">The QR Code has been downloaded successfully to %s</string>
    <string name="invite_not_sent" context="Title of dialog shown when a contact request has not been sent with QR code">Invite not sent</string>
    <string name="invite_not_sent_text" context="Text of dialog shown when a contact request has not been sent with QR code">The QR code or contact link is invalid. Please try to scan a valid code or to open a valid link.</string>
    <string name="invite_not_sent_text_already_contact" context="Text of dialog shown when a contact request has not been sent with QR code because of is already a contact">The invitation has not been sent. %s is already in your contacts list.</string>
    <string name="invite_not_sent_text_error" context="Text of dialog shown when a contact request has not been sent with QR code because of some error">The invitation has not been sent. An error occurred processing it.</string>
    <string name="generatin_qr" context="Text of alert dialog informing that the qr is generating">Generating QR Code&#8230;</string>
    <string name="menu_item_scan_code" context="Title of QR code scan menu item">Scan QR code</string>
    <string name="button_copy_link" context="get the contact link and copy it">Copy link</string>
    <string name="button_create_qr" context="Create QR code">Create QR code</string>
    <string name="qrcode_create_successfully" context="Text shown when it has been created the QR code successfully">QR code successfully created</string>
    <string name="qrcode_scan_help" context="Text shown in QR code scan fragment to help and guide the user in the action">Line up the QR code to scan it with your device’s camera</string>
    <string name="contact_view" context="positive button on dialog to view a contact">View</string>


    <string name="external_play" context="Item menu option to reproduce audio or video in external reproductors">Open with</string>

    <string name="context_share" context="to share a file using Facebook, Whatsapp, etc">Share using</string>

    <string name="error_enable_chat_before_login" context="Message shown if the user choose enable button and he is not logged in">Please log in before enabling the chat</string>

    <string name="label_set_period" context="title of a tag to search for a specific period within the search by date option in Camera upload">Set period</string>

    <string name="context_empty_chat_recent" context="Text of the empty screen when there are not chat conversations">[B]Invite friends to [/B][A]Chat[/A][B] and enjoy our encrypted platform with privacy and security.[/B]</string>
    <string name="recent_chat_empty_enable_chat" context="Message shown when the user has no recent chats">[C]Enable [/C][B]Chat[/B][A][C] and enjoy our encrypted platform with privacy and security.[/C]</string>

    <string name="context_empty_camera_uploads" context="Text of the empty screen when there are not elements in Camera Uploads">[B]No media on [/B][A]Camera Uploads[/A][B].[/B]</string>
    <string name="context_empty_rubbish_bin" context="Text of the empty screen when there are not elements in the Rubbish Bin">[B]Empty [/B][A]Rubbish Bin[/A][B].[/B]</string>

    <string name="context_empty_inbox" context="Text of the empty screen when there are not elements in  Inbox">[B]No files in your [/B][A]Inbox[/A][B].[/B]</string>
    <string name="context_empty_cloud_drive" context="Text of the empty screen when there are not elements in Cloud Drive">[B]No files in your [/B][A]Cloud Drive[/A][B].[/B]</string>
    <string name="context_empty_offline" context="Text of the empty screen when there are not elements in Saved for Offline">[B]No files [/B][A]Offline[/A][B].[/B]</string>
    <string name="context_empty_contacts" context="Text of the empty screen when there are not contacts">[B]No [/B][A]Contacts[/A][B].[/B]</string>

    <string name="recent_chat_empty" context="Message shown when the user has no chats">[A]No[/A] [B]Conversations[/B]</string>
    <string name="recent_chat_loading_conversations" context="Message shown when the chat is section is loading the conversations">[A]Loading[/A] [B]Conversations&#8230;[/B]</string>

    <string name="context_empty_incoming" context="Text of the empty screen when there are not elements in Incoming">[B]No [/B][A]Incoming Shared folders[/A][B].[/B]</string>
    <string name="context_empty_outgoing" context="Text of the empty screen when there are not elements in Outgoing">[B]No [/B][A]Outgoing Shared folders[/A][B].[/B]</string>

    <string name="tab_sent_requests" context="Title of the sent requests tab. Capital letters">Sent requests</string>
    <string name="tab_received_requests" context="Title of the received requests tab. Capital letters">Received requests</string>
    <string name="overquota_alert_title" context="Title dialog overquota error">Storage quota exceeded</string>

    <string name="invalid_link" context="error message shown when an account confirmation link or reset password link is invalid for unknown reasons">Invalid link, please ask for a new valid link</string>

    <string name="processing_link" context="Message shown when a link is being processing">Processing link&#8230;</string>

    <string name="passwd_weak" context="Message shown when it is creating an acount and it is been introduced a very weak or weak password">Your password is easily guessed. Try making your password longer. Combine uppercase and lowercase letters. Add special characters. Do not use names or dictionary words.</string>
    <string name="passwd_medium" context="Message shown when it is creating an acount and it is been introduced a medium password">Your password is good enough to proceed, but it is recommended to strengthen your password further.</string>
    <string name="passwd_good" context="Message shown when it is creating an acount and it is been introduced a good password">This password will withstand most typical brute-force attacks. Please ensure that you will remember it.</string>
    <string name="passwd_strong" context="Message shown when it is creating an acount and it is been introduced a strong password">This password will withstand most sophisticated brute-force attacks. Please ensure that you will remember it.</string>
    <string name="pass_very_weak" context="Password very weak">Very Weak</string>
    <string name="pass_weak" context="Password weak">Weak</string>
    <string name="pass_medium" context="Password medium">Medium</string>
    <string name="pass_good" context="Password good">Good</string>
    <string name="pass_strong" context="Password strong">Strong</string>

    <string name="title_notification_call_in_progress" context="Title of the notification shown on the action bar when there is a call in progress">Call in progress</string>
    <string name="action_notification_call_in_progress" context="Subtitle of the notification shown on the action bar when there is a call in progress">Click to go back to the call</string>
    <string name="button_notification_call_in_progress" context="Button in the notification shown on the action bar when there is a call in progress">Return to the call</string>

    <string name="contacts_mega" context="When it lists contacts of MEGA, the title of list’s header">On MEGA</string>
    <string name="contacts_phone" context="When it lists contacts of phone, the title of list’s header">Phone contacts</string>

    <string name="account_suspended_multiple_breaches_ToS" context="Message error shown when trying to log in on an account has been suspended due to multiple breaches of Terms of Service">Your account has been suspended due to multiple breaches of MEGA’s Terms of Service. Please check your email inbox.</string>
    <string name="account_suspended_breache_ToS" context="Message error shown when trying to log in on an account has been suspended due to breach of Terms of Service">Your account was terminated due to a breach of MEGA’s Terms of Service, such as abuse of rights of others; sharing and/or importing illegal data; or system abuse.</string>

    <string name="file_storage_empty_folder" context="In a chat conversation when you try to send device’s images but there aren’t available images">No files</string>
    <string name="label_file_size_byte" context="size in byte">B</string>
    <string name="label_file_size_kilo_byte" context="size in kilobyte">KB</string>
    <string name="label_file_size_mega_byte" context="size in megabyte">MB</string>
    <string name="label_file_size_giga_byte" context="size in gigabyte">GB</string>
    <string name="label_file_size_tera_byte" context="size in terabyte">TB</string>

    <plurals name="number_of_versions" formatted="false">
        <item context="Number of versions of a file shown on the screen info of the file, version item" quantity="one">%1$d version</item>
        <item context="Number of versions of a file shown on the screen info of the file, version items" quantity="other">%1$d versions</item>
    </plurals>

    <string name="title_section_versions" context="Title of the section Versions for files">Versions</string>

    <string name="header_current_section_item" context="Header of the item to show the current version of a file in a list">Current version</string>
    <plurals name="header_previous_section_item">
        <item context="Header of the item to show the previous versions of a file in a list, file item" quantity="one">Previous version</item>
        <item context="" quantity="other">Previous versions</item>
    </plurals>

    <string name="general_revert" context="option menu to revert a file version">Revert</string>
    <string name="menu_item_clear_versions" context="option menu to clear all the previous versions">Clear previous versions</string>
    <plurals name="title_dialog_delete_version">
        <item context="Title of the dialog to confirm that a version os going to be deleted, version item" quantity="one">Delete version?</item>
        <item context="Title of the dialog to confirm that a version os going to be deleted, version items" quantity="other">Delete versions?</item>
    </plurals>

    <string name="content_dialog_delete_version" context="Content of the dialog to confirm that a version is going to be deleted">This version will be permanently removed.</string>
    <string name="content_dialog_delete_multiple_version" context="Content of the dialog to confirm that several versions are going to be deleted">These %d versions will be permanently removed.</string>

    <string name="chat_upload_title_notification" context="Title of the notification shown when a file is uploading to a chat">Chat uploading</string>

    <string name="settings_chat_upload_quality" context="Label for the option on setting to set up the quality of multimedia files uploaded to the chat">Chat video quality</string>
	<string name="settings_video_upload_quality" context="Label for the option on setting to set up the quality of video files to be uploaded">Video Quality</string>
    <string name="on_refuse_storage_permission" context="Text shown when the user refuses to permit the storage permission when enable camera upload">Camera Uploads needs to access your photos and other media on your device. Please go to the settings page and grant permission.</string>
    <string-array name="settings_chat_upload_quality_entries">
        <item context="the options for the option on setting to set up the quality of multimedia files uploaded to the chat, the options of origin quality multimedia file to upload.">Original quality</item>
        <item context="the options for the option on setting to set up the quality of multimedia files uploaded to the chat, the options of medium quality multimedia file to  upload.">Medium quality</item>
    </string-array>

    <string name="missed_call_notification_title" context="Title of the notification for a missed call">Missed call</string>
    <string name="file_properties_info_location" cotext="Refers to a location of file">Location</string>

    <string name="file_properties_folder_current_versions" cotext="Title of the label to show the size of the current files inside a folder">Current versions</string>
    <string name="file_properties_folder_previous_versions" cotext="Title of the label to show the size of the versioned files inside a folder">Previous versions</string>

    <plurals name="number_of_versions_inside_folder" formatted="false">
        <item context="Number of versioned files inside a folder shown on the screen info of the folder, version item" quantity="one">%1$d versioned file</item>
        <item context="Number of versioned files inside a folder shown on the screen info of the folder, version items" quantity="other">%1$d versioned files</item>
    </plurals>

    <string name="messages_forwarded_success" context="Confirmation message after forwarding one or several messages, version items">Messages forwarded</string>
    <string name="messages_forwarded_error" context="Error message after forwarding one or several messages to several chats">Error. Not correctly forwarded</string>
    <plurals name="messages_forwarded_partial_error" formatted="false">
        <item context="Error message if any of the forwarded messages fails, message item" quantity="one">Error. %1$d message not successfully forwarded</item>
        <item context="Error message if any of the forwarded messages fails, message items" quantity="other">Error. %1$d messages not successfully forwarded</item>
    </plurals>
    <plurals name="messages_forwarded_error_not_available" formatted="false">
        <item context="Error non existing resource after forwarding one or several messages to several chats, message item" quantity="one">Error. The resource is no longer available</item>
        <item context="Error non existing resource after forwarding one or several messages to several chats, message items" quantity="other">Error. The resources are no longer available</item>
    </plurals>

    <string name="turn_on_notifications_title" context="The title of fragment Turn on Notifications">Turn on Notifications</string>
    <string name="turn_on_notifications_subtitle" context="The subtitle of fragment Turn on Notifications">This way, you will see new messages\non your Android phone instantly.</string>
    <string name="turn_on_notifications_first_step" context="First step to turn on notifications">Open Android device [A]Settings[/A]</string>
    <string name="turn_on_notifications_second_step" context="Second step to turn on notifications">Open [A]Apps &amp; notifications[/A]</string>
    <string name="turn_on_notifications_third_step" context="Third step to turn on notifications">Select [A]MEGA[/A]</string>
    <string name="turn_on_notifications_fourth_step" context="Fourth step to turn on notifications">Open [A]App notifications[/A]</string>
    <string name="turn_on_notifications_fifth_step" context="Fifth step to turn on notifications">Switch to On and select your preferences</string>

    <plurals name="files_send_to_chat_success">
        <item context="Alert message after sending to chat one or several messages to several chats, version item" quantity="one">File sent</item>
        <item context="Alert message after sending to chat one or several messages to several chats, version items" quantity="other">Files sent</item>
    </plurals>
    <string name="files_send_to_chat_error" context="Error message after sending to chat one or several messages to several chats">Error. Not correctly sent</string>

    <string name="context_send_file_to_chat" context="menu option to send a file to a chat">Send to chat</string>

    <string name="remember_pwd_dialog_title" context="Title of the dialog ‘Do you remember your password?’">Do you remember your password?</string>
    <string name="remember_pwd_dialog_text_logout" context="Text of the dialog ‘Recovery Key exported’ when the user wants logout">You are about to logout, please test your password to ensure you remember it.\nIf you lose your password, you will lose access to your MEGA data.</string>
    <string name="remember_pwd_dialog_text" context="Text of the dialog ‘Do you remember your password?’">Please test your password to ensure you remember it. If you lose your password, you will lose access to your MEGA data.</string>
    <string name="remember_pwd_dialog_do_not_show" context="‘Do you remember your password?’ dialog option that permits user do not show it again">Don’t show me again</string>
    <string name="remember_pwd_dialog_button_test" context="Button of the dialog ‘Do you remember your password?’ that permits user test his password">Test password</string>
    <string name="test_pwd_title" context="Title of the activity that permits user test his password">Test your password</string>
    <string name="test_pwd_accepted" context="Message shown to the user when is testing her password and it is correct">Password accepted</string>
    <string name="test_pwd_wrong" context="Message shown to the user when is testing her password and it is wrong">Wrong password.\nBackup your Recovery Key as soon as possible!</string>
    <string name="recovery_key_exported_dialog_title" context="Title of the dialog ‘Recovery Key exported’">Recovery Key exported</string>
    <string name="recovery_key_exported_dialog_text" context="Text of the dialog ‘Recovery Key exported’">The Recovery Key has been exported into the Offline section as MEGARecoveryKey.txt.\nNote: It will be deleted if you log out, please store it in a safe place.</string>
    <string name="recovery_key_exported_dialog_text_logout" context="Text of the dialog ‘Recovery Key exported’ when the user wants logout">You are about to logout, please test your password to ensure you remember it.\nIf you lose your password, you will lose access to your MEGA data.</string>
    <string name="option_copy_to_clipboard" context="Option that permits user copy to clipboard">Copy to clipboard</string>
    <string name="option_export_recovery_key" context="Option that permits user export his recovery key">Export Recovery Key</string>
    <string name="proceed_to_logout" context="Option that permits user logout">Proceed to logout</string>
    <string name="recovery_key_bottom_sheet" context="Title of the preference Recovery key on Settings section">Recovery Key</string>
    <string name="option_save_on_filesystem" context="Option that permits user save on File System">Save on File System</string>
    <string name="message_copied_to_clipboard" context="Message shown when something has been copied to clipboard">Copied to clipboard</string>

    <string name="message_jump_latest" context="text of the label to show that you have messages unread in the chat conversation">Jump to latest</string>
    <string name="message_new_messages" context="text of the label to show that you have new messages in the chat conversation">New messages</string>

    <string name="notification_subtitle_incoming" context="Title of the notification shown on the action bar when there is a incoming call">Incoming call</string>
    <string name="notification_incoming_action" context="notification action to launch the incoming call page">Go to the call</string>
    <string name="notification_enable_display" context="text explains why needs to go to system setting to enable allow display over other apps">MEGA background pop-ups are disabled.\nTap to change the settings.</string>

    <plurals name="number_unread_messages">
        <item context="Subtitle to show the number of unread messages on a chat, unread message" quantity="one">%1$s unread message</item>
        <item context="Subtitle to show the number of unread messages on a chat, unread messages" quantity="other">%1$s unread messages</item>
    </plurals>

    <plurals name="plural_number_messages_chat_notification">
        <item context="Notification title to show the number of unread chats, unread message" quantity="one">%1$d unread chat</item>
        <item context="Notification title to show the number of unread chats, unread messages" quantity="other">%1$d unread chats</item>
    </plurals>

    <string name="chat_loading_messages" context="Message shown when a chat is opened and the messages are being recovered">[A]Loading[/A] [B]Messages&#8230;[/B]</string>

    <string name="general_error_internal_node_not_found" context="Error message shown when opening a file link which doesn’t exist">File or folder not found. Are you logged in with a different account in your browser? You can only access files or folders from the account you are currently logged in with in the app</string>


    <string name="context_loop_video" context="menu option to loop video or audio file">Loop</string>

    <string name="settings_security_options_title" context="Title of the category Security options on Settings section">Security options</string>
    <string name="settings_recovery_key_title" context="Title of the preference Recovery key on Settings section">Recovery Key</string>
    <string name="settings_recovery_key_summary" context="Summary of the preference Recovery key on Settings section">Exporting the Recovery Key and keeping it in a secure location enables you to set a new password without data loss.</string>

    <string name="login_connectivity_issues" context="message when a temporary error on logging in is due to connectivity issues">Unable to reach MEGA. Please check your connectivity or try again later.</string>
    <string name="login_servers_busy" context="message when a temporary error on logging in is due to servers busy">Servers are too busy. Please wait.</string>
    <string name="login_API_lock" context="message when a temporary error on logging in is due to SDK is waiting for the server to complete a request due to an API lock">This process is taking longer than expected. Please wait.</string>
    <string name="login_API_rate" context="message when a temporary error on logging in is due to SDK is waiting for the server to complete a request due to a rate limit">Too many requests. Please wait.</string>
    <string name="login_in_progress" context="message when previous login is being canceled">Canceling login process. Please wait&#8230;</string>

    <string name="corrupt_video_dialog_text" context="when open audio video player, the file that it try to open is damaged or does not exist">Error. The file is corrupted or does not exist.</string>


    <string name="section_playlist" context="Title of the screen Playlist">Playlist</string>
    <string name="playlist_state_playing" context="Text shown in playlist subtitle item when a file is reproducing">Now playing&#8230;</string>
    <string name="playlist_state_paused" context="Text shown in playlist subtitle item when a file is reproducing but it is paused">Paused</string>

    <string name="context_option_print" context="Menu option to print the recovery key from Offline section">Print</string>

    <string name="save_MK_confirmation" context="Message when the recovery key has been successfully saved on the filesystem">The Recovery Key has been successfully saved</string>

    <string name="pending_outshare_indicator" context="label to indicate that a share is still pending on outgoing shares of a node">(Pending)</string>

    <string name="option_enable_chat_rich_preview" context="Title of the dialog to disable the rich links previews on chat">Rich URL Previews</string>

    <string name="button_always_rich_links" context="Button to allow the rich links previews on chat">Always Allow</string>
    <string name="button_not_now_rich_links" context="Button do not allow now the rich links previews on chat">Not Now</string>
    <string name="button_never_rich_links" context="Button do not allow the rich links previews on chat">Never</string>

    <string name="title_enable_rich_links" context="Title of the dialog to enable the rich links previews on chat">Enable rich URL previews</string>

    <string name="text_enable_rich_links" context="Text of the dialog to enable the rich links previews on chat">Enhance the MEGAchat experience. URL content will be retrieved without end-to-end encryption.</string>

    <string name="subtitle_mega_rich_link_no_key" context="Subtitle of a MEGA rich link without the decryption key">Tap to enter the Decryption Key</string>

    <string name="error_password" context="when the user tries to creates a MEGA account or tries to change his password and the password strength is very weak">Please enter a stronger password</string>

    <string name="title_acceptance_contact_request_notification" context="title of the notification for an acceptance of a contact request">New contact</string>
    <string name="title_storage_usage" context="title of usage storage section in Storage">Storage Usage</string>

    <plurals name="plural_number_contact_request_notification">
        <item context="Notification title to show the number of incoming contact request, contact request" quantity="one">%1$d pending contact request</item>
        <item context="Notification title to show the number of incoming contact request, contact requests" quantity="other">%1$d pending contact requests</item>
    </plurals>

    <string name="title_new_contact_request_notification" context="title of the notification for a new incoming contact request">New contact request</string>

    <string name="type_message_hint_with_title" context="Hint shown in the field to write a message in the chat screen (chat with customized title)">Write message to “%s”&#8230;</string>
    <string name="transfers_empty_new" context="message shown in the screen when there are not any active transfer">[B]No active[/B][A] Transfers[/A][B].[/B]</string>
    <string name="completed_transfers_empty_new" context="message shown in the screen when there are not any active transfer">[B]No completed[/B][A] Transfers[/A][B].[/B]</string>
    <string name="file_browser_empty_folder_new" context="Text that indicates that a folder is currently empty">[B]Empty[/B][A] Folder[/A][B].[/B]</string>

    <string name="type_message_hint_with_customized_title" context="Hint shown in the field to write a message in the chat screen (chat with customized title)">Write message to “%s”&#8230;</string>
    <string name="type_message_hint_with_default_title" context="Hint shown in the field to write a message in the chat screen (chat with default title)">Write message to %s&#8230;</string>

    <string name="settings_2fa" context="Title of setting Two-Factor Authentication">Two-Factor Authentication</string>
    <string name="setting_subtitle_2fa" context="Subtitle of setting Two-Factor Authentication when the preference is disabled">Two-Factor Authentication is a second layer of security for your account.</string>
    <string name="title_2fa" context="Title of the screen Two-Factor Authentication">Why do you need two-factor authentication?</string>
    <string name="two_factor_authentication_explain">Two-factor authentication is a second layer of security for your account. Which means that even if someone knows your password they cannot access it, without also having access to the six digit code only you have access to.</string>
    <string name="button_setup_2fa" context="Button that permits user begin with the process of enable Two-Factor Authentication">Begin Setup</string>
    <string name="explain_qr_seed_2fa_1" context="Text that explain how to do with Two-Factor Authentication QR">Scan or copy the seed to your Authenticator App.</string>
    <string name="explain_qr_seed_2fa_2" context="Text that explain how to do with Two-Factor Authentication seed">Be sure to backup this seed to a safe place in case you lose your device.</string>
    <string name="explain_confirm_2fa" context="Text that explain how to confirm Two-Factor Authentication">Please enter the 6-digit code generated by your Authenticator App.</string>
    <string name="general_verify" context="Text button">Verify</string>
    <string name="general_next" context="Text button">Next</string>
    <string name="qr_seed_text_error" context="Text of the alert dialog to inform the user when an error occurs when try to enable seed or QR of Two-Factor Authentication">An error occurred generating the seed or QR code, please try again.</string>
    <string name="title_2fa_enabled" context="Title of the screen shown when the user enabled correctly Two-Factor Authentication">Two-Factor Authentication Enabled</string>
    <string name="description_2fa_enabled" context="Description of the screen shown when the user enabled correctly Two-Factor Authentication">Next time you login to your account you will be asked to enter a 6-digit code provided by your Authenticator App.</string>
    <string name="recommendation_2fa_enabled">If you lose access to your account after enabling 2FA and you have not backed up your Recovery Key, MEGA can\'t help you gain access to it again.\n<b>Backup your Recovery Key</b></string>
    <string name="pin_error_2fa" context="Error shown when it is scanning a QR code and it is invalid">Invalid code</string>
    <string name="lost_your_authenticator_device" context="Title of screen Lost authenticator decive">Lost your Authenticator device?</string>
    <string name="login_verification" context="Title of screen Login verification with Two-Factor Authentication">Login Verification</string>
    <string name="change_password_verification" context="Title of screen Change password verification with Two-Factor Authentication">Two-Factor Authentication\nChange password</string>
    <string name="cancel_account_verification" context="Title of screen Cancel account verification with Two-Factor Authentication">Two-Factor Authentication\nCancel account</string>
    <string name="change_mail_verification" context="Title of screen Change mail verification with Two-Factor Authentication">Two-Factor Authentication\nChange email</string>
    <string name="disable_2fa_verification" context="Title of screen Disable Two-Factor Authentication">Disable Two-Factor Authentication</string>
    <string name="title_lost_authenticator_device" context="Title of screen Lost authenticator decive">Lost your Authenticator device?</string>
    <string name="error_disable_2fa" context="When the user tries to disable Two-Factor Authentication and some error ocurr in the process">An error occurred trying to disable Two-Factor Authentication. Please try again.</string>
    <string name="error_enable_2fa" context="When the user tries to enable Two-Factor Authentication and some error ocurr in the process">An error occurred trying to enable Two-Factor Authentication. Please try again.</string>
    <string name="title_enable_2fa" context="Title of the dialog shown when a new account is created to suggest user enable Two-Factor Authentication">Enable Two-Factor Authentication</string>
    <string name="label_2fa_disabled" context="Label shown when it disables the Two-Factor Authentication">Two-Factor Authentication Disabled</string>
    <string name="open_app_button" context="Text of the button which action is to show the authentication apps">Open in</string>
    <string name="intent_not_available_2fa" context="message when trying to open a link that contains the seed to enable Two-Factor Authentication but there isn’t any app that open it">There isn’t any available app to enable Two-Factor Authentication on your device</string>
    <string name="general_close" context="Text button">Close</string>

    <string name="backup_rk_2fa_end" context="Label shown when Two-Factor Authentication has been enabled to alert user that has to back up his Recovery Key before finish the process">Export your Recovery Key to finish</string>
    <string name="no_authentication_apps_title" context="Title of dialog shown when it tries to open an authentication app and there is no installed">Authenticator App</string>
    <string name="open_play_store_2fa" context="Message shown to ask user if wants to open Google Play to install some authenticator app">Would you want to open Google Play to install an Authenticator App?</string>
    <string name="play_store_label" context="Label Play Store">Play Store</string>
    <string name="text_2fa_help" context="Text shown in an alert explaining how to continue to enable Two-Factor Authentication">You need an authenticator app to enable 2FA on MEGA. You can download and install the Google Authenticator, Duo Mobile, Authy or Microsoft Authenticator app for your phone or tablet.</string>


    <string name="number_correctly_imported_from_chat" context="success message when importing multiple files from">%d files shared successfully</string>
    <string name="number_no_imported_from_chat" context="error message when importing multiple files from chat">%d files were not shared</string>
    <string name="preview_content" context="button’s text to open a full screen image">Preview Content</string>

    <string name="no_network_connection_on_play_file" context="message shown when the user clicks on media file chat message, there is no network connection and the file is not been downloaded">The streaming can not be executed and the file has not been downloaded</string>
    <string name="file_already_exists" context="message when trying to save for offline a file that already exists">File already exists in Saved for Offline</string>

    <plurals name="error_forwarding_messages">
        <item context="Error message if forwarding a message failed, one message" quantity="one">Message not forwarded</item>
        <item context="Error message if forwarding a message failed, many messages" quantity="other">Messages not forwarded</item>
    </plurals>

    <string name="title_confirmation_disable_rich_links" context="Title of the dialog to disable the rich links previews on chat">Rich URL Previews</string>
    <string name="text_confirmation_disable_rich_links" context="Text of the dialog to disable the rich links previews on chat">You are disabling rich URL previews permanently. You can re-enable rich URL previews in your settings. Do you want to proceed?</string>

    <string name="call_missed_messages" context="Message shown when a call ends.">[A]Missed call[/A]</string>
    <string name="call_rejected_messages" context="Message shown when a call ends.">[A]Call was rejected[/A]</string>
    <string name="call_cancelled_messages" context="Message shown when a call ends.">[A]Call was cancelled[/A]</string>
    <string name="call_failed_messages" context="Message shown when a call ends.">[A]Call failed[/A]</string>
    <string name="call_not_answered_messages" context="Message shown when a call ends.">[A]Call was not answered[/A]</string>

    <string name="contact_email" context="Indicates that can type a contact email">Contact’s email</string>
    <string name="contact_not_added" context="When it tries to add a contact in a list an is already added">You have already added this contact.</string>

    <string name="error_message_invalid_format" context="Content of a normal message that cannot be recognized">Invalid message format</string>
    <string name="error_message_invalid_signature" context="Content of a normal message that cannot be recognized">Invalid message signature</string>

    <string name="error_streaming" context="When the user tries to reproduce a file through streaming and ocurred an error creating it">An error occurred trying to create the stream</string>

    <string name="context_restore" context="Menu option to restore an item from the Rubbish bin">Restore</string>

    <string name="context_correctly_node_restored" context="success message when a node was restore from Rubbish bin">Restored to %s</string>
    <string name="context_no_restored" context="error message when a node was restore from Rubbish bin">Error. Not restored</string>

    <string name="context_send_message" context="menu item from contact section to send a message to a contact">Send Message</string>

    <plurals name="plural_contact_sent_to_chats">
        <item context="Message shown when a contact is successfully sent to several chats, one contact" quantity="one">Contact sent to chats successfully</item>
        <item context="Message shown when a contact is successfully sent to several chats, more contacts" quantity="other">Contacts sent to chats successfully</item>
    </plurals>

    <string name="error_MEGAdrop_not_supported" context="Error message on opening a MEGAdrop folder link">MEGAdrop folders are not supported yet</string>

    <string name="pre_overquota_alert_text" context="Pre overquota error dialog when trying to copy or import a file">This action cannot be completed as it would take you over your current storage limit. Would you like to upgrade your account?</string>

    <string name="archived_chats_title_section" context="Title of the section Archived chats">Archived chats</string>

    <string name="archived_chats_show_option" context="Text of the option to show the arhived chat, it shows the number of archived chats">Archived chats (%d)</string>

    <string name="archive_chat_option" context="Title of the option on the chat list to archive a chat">Archive Chat</string>
    <string name="unarchive_chat_option" context="Title of the option on the chat list to unarchive a chat">Unarchive Chat</string>

    <string name="general_archive" context="Confirmation button of the dialog to archive a chat">Archive</string>
    <string name="general_unarchive" context="Confirmation button of the dialog to unarchive a chat">Unarchive</string>

    <string name="success_archive_chat" context="Message shown when a chat is successfully archived, it shows the name of the chat">%s chat was archived.</string>
    <string name="error_archive_chat" context="Error message shown when a chat has not be archived, it shows the name of the chat">Error. %s chat was not archived.</string>

    <string name="success_unarchive_chat" context="Message shown when a chat is successfully unarchived, it shows the name of the chat">%s chat was unarchived.</string>
    <string name="error_unarchive_chat" context="Error message shown when a chat has not be unarchived, it shows the name of the chat">Error. %s chat was not able to be unarchived.</string>

    <string name="archived_chats_empty" context="Message shown when the user has no archived chats">[A]No[/A] [B]Archived Chats[/B]</string>

    <string name="inactive_chat" context="Subtitle of chat screen when the chat is inactive">Inactive chat</string>
    <string name="archived_chat" context="Subtitle of chat screen when the chat is archived">Archived chat</string>

    <string name="number_incorrectly_restored_from_rubbish" context="error message when restoring several nodes from rubbish">%d items were not restored successfully</string>
    <string name="number_correctly_restored_from_rubbish" context="success message when restoring several nodes from rubbish">%d items restored successfully</string>

    <string name="join_call_layout" context="Title of the layout to join a group call from the chat screen">Tap to join the call</string>

    <string name="invite_contacts" context="Label shown when the user wants to add contacts into his MEGA account">Invite contacts</string>
    <string name="share_with" cotext="Label shown when the user wants to share something with other contacts">Share with</string>
    <string name="contacts_list_empty_text_loading_share" context="Message shown while the contact list from the device and from MEGA is being read and then shown to the user">Loading contacts&#8230;</string>
    <string name="title_new_group" context="Title of the screen New Group">New Group</string>
    <string name="subtitle_new_group" context="Subtitle of the screen New Group">Type group name</string>
    <string name="hint_type_group" context="Hint of edittext shown when it is creating a new group to guide user to type the name of the group">Name your group</string>
    <string name="confirmation_delete_contact" context="Text of the confirm dialog shown when it wants to remove a contact from a chat">Remove %s from this chat?</string>

    <string name="settings_file_management_file_versions_title" context="Settings preference title to show file versions info of the account">File versions</string>
    <string name="settings_file_management_file_versions_subtitle" context="Settings preference subtitle to show file versions info of the account">%1$d file versions, taking a total of %2$s</string>

    <string name="settings_file_management_category" context="Title of the section File management on Settings section">File Management</string>

    <string name="settings_file_management_delete_versions" context="Option in Settings to delete all the versions of the account">Delete all older versions of my files</string>
    <string name="settings_file_management_subtitle_delete_versions" context="subtitle of the option in Settings to delete all the versions of the account">All current files will remain. Only historic versions of your files will be deleted.</string>

    <string name="text_confirmation_dialog_delete_versions" context="Text of the dialog to delete all the file versions of the account">You are about to delete the version histories of all files. Any file version shared to you from a contact will need to be deleted by them.\n\nPlease note that the current files will not be deleted.</string>

    <string name="success_delete_versions" context="success message when deleting all the versions of the account">File versions deleted successfully</string>
    <string name="error_delete_versions" context="error message when deleting all the versions of the account">An error occurred while trying to delete all previous versions of your files, please try again later.</string>

    <string name="settings_enable_file_versioning_title" context="Title of the option to enable or disable file versioning on Settings section">File Versioning</string>
    <string name="settings_enable_file_versioning_subtitle" context="Subtitle of the option to enable or disable file versioning on Settings section">Enable or disable file versioning for your entire account.\nDisabling file versioning does not prevent your contacts from creating new versions in shared folders.</string>
    <string name="choose_chat" context="section title to select a chat to send a file">Choose chat</string>

    <string name="type_mail" context="Hint shown to guide user on activity add contacts">Tap, enter name or email</string>

    <string name="confirmation_invite_contact" context="Text of the confirm dialog shown when it wants to add a contact from a QR scaned">Add %s to your contacts?</string>
    <string name="confirmation_not_invite_contact" context="Text of the confirm dialog shown when it wants to add a contact from a QR scaned and is already added before">You have already added the contact %s.</string>
    <string name="confirmation_invite_contact_already_added" context="Text of the confirm dialog shown when it wants to add a contact from a QR scaned and is already added before">You have already added the contact %s.</string>
    <string name="confirmation_share_contact" context="Text of the confirm dialog shown when it wants to add a contact from a QR scaned">Share with %s?</string>
    <string name="new_group_chat_label" context="Text button for init a group chat">New group chat</string>
    <string name="add_contacts" context="Label shown when the user wants to add contacts into a chat conversation">Add contacts</string>

    <string name="title_alert_logged_out" context="Title of the alert when the account have been logged out from another client">Logged out</string>
    <string name="account_confirmed" context="Text shown to indicate user that his account has already been confirmed">Your account has been activated. Please log in.</string>
    <string name="confirm_account" context="Text shown to indicate user that his account should be confirmed typing his password">Please enter your password to confirm your account</string>

    <string name="error_own_email_as_contact" context="Error shown if a user tries to add their own email address as a contact">There’s no need to add your own email address</string>

    <string name="invalid_code" context="Error shown when it is scanning a QR code and it is invalid">Invalid code</string>

    <string name="text_almost_full_warning" context="Text of the dialog shown when the storage of a FREE account is almost full">Cloud Drive is almost full. Upgrade to PRO and get up to %1$s of storage and %2$s of transfer quota.</string>
    <string name="text_almost_full_warning_pro_account" context="Text of the dialog shown when the storage of a PRO I or II account is almost full">Cloud Drive is almost full. Upgrade now and get up to %1$s of storage and %2$s of transfer quota.</string>
    <string name="text_almost_full_warning_pro3_account" context="Text of the dialog shown when the storage of a PRO III account is almost full">Cloud Drive is almost full. If you need more storage please contact MEGA support to get a custom plan.</string>
    <string name="text_storage_full_warning" context="Text of the dialog shown when the storage of a FREE account is full">Cloud Drive is full. Upgrade to PRO and get up to %1$s of storage and %2$s of transfer quota.</string>
    <string name="text_storage_full_warning_pro_account" context="Text of the dialog shown when the storage of a PRO I or II account is full">Cloud Drive is full. Upgrade now and get up to %1$s of storage and %2$s of transfer quota.</string>
    <string name="text_storage_full_warning_pro3_account" context="Text of the dialog shown when the storage of a PRO III account is full">Cloud Drive is full. If you need more storage please contact MEGA support to get a custom plan.</string>
    <string name="button_plans_almost_full_warning" context="Button of the dialog shown when the storage is almost full to see the available PRO plans">See plans</string>
    <string name="button_custom_almost_full_warning" context="Button of the dialog shown when the storage is almost full to custom a plan">Custom plan</string>
    <string name="button_bonus_almost_full_warning" context="Button of the dialog shown when the storage is almost full to get bonus">Get Bonus</string>

    <string name="title_mail_upgrade_plan" context="Mail title to upgrade to a custom plan">Upgrade to a custom plan</string>
    <string name="subject_mail_upgrade_plan" context="Mail subject to upgrade to a custom plan">Ask us how you can upgrade to a custom plan:</string>

    <string name="word_me" context="Used in chat list screen to indicate in a chat list item that the message was sent by me, followed by the message">Me:</string>

    <string name="call_button" context="Title of the button in the contact info screen to start an audio call">Call</string>
    <string name="message_button" context="Title of the button in the contact info screen to send a message">Message</string>
    <string name="video_button" context="Title of the button in the contact info screen to start a video call">Video</string>

    <string name="title_chat_explorer" context="Title of chat explorer to send a link or file to a chat">Send to&#8230;</string>
    <string name="title_cloud_explorer" context="Title of cloud explorer to upload a link or file">Upload to&#8230;</string>

    <string name="contact_info_button_more" context="More button in contact info page">More</string>

    <plurals name="plural_select_file">
        <item context="Section title to select a file to perform an action, one file" quantity="one">Choose File</item>
        <item context="Section title to select a file to perform an action, more files" quantity="other">Choose Files</item>
    </plurals>

    <string name="title_confirm_send_invitation" context="Title of confirmation dialog of sending invitation to a contact">Invite %1$s?</string>

    <string name="title_share_folder_explorer" context="Title of shared folder explorer to choose a folder to perform an action">Choose folder</string>

    <string name="login_warning_abort_transfers" context="Popup message shown if an user try to login while there is still living transfer">All transfers will be cancelled, do you want to login?</string>
    <string name="logout_warning_abort_transfers" context="Popup message shown if an user try to login while there is still living transfer">All transfers will be cancelled, do you want to logout?</string>

    <string name="subtitle_read_only_permissions" context="Label to explain the read only participant permission in the options panel of the group info screen">Read only</string>

    <string name="used_space" context="Label shown the total space and the used space in an account">[A]%1$s [/A][B]of %2$s used[/B]</string>

    <string name="staging_api_url_title" context="title of the alert dialog when the user is changing the API URL to staging">Change to a test server?</string>
    <string name="staging_api_url_text" context="text of the alert dialog when the user is changing the API URL to staging">Are you sure you want to change to a test server? Your account may suffer irrecoverable problems</string>

    <string name="title_confirmation_open_camera_on_chat" context="Title of the confirmation dialog to open the camera app and lose the relay of the local camera on the in progress call">Open camera?</string>
    <string name="confirmation_open_camera_on_chat" context="Text of the confirmation dialog to open the camera app and lose the relay of the local camera on the in progress call">If you open the camera, your video transmission will be paused in the current call.</string>

    <string name="notification_chat_undefined_title" context="Title of the notification when there is unknown activity on the Chat">Chat activity</string>
    <string name="notification_chat_undefined_content" context="Content of the notification when there is unknown activity on the Chat">You may have new messages</string>
    <string name="retrieving_message_title" context="When app is retrieving push message">Retrieving message</string>

    <string name="settings_rb_scheduler_enable_title" context="Title of Rubbish bin scheduler option in settings to enable or disable the functionality">Rubbish Bin Clearing Scheduler</string>
    <string name="settings_rb_scheduler_enable_subtitle" context="Subtitle of Rubbish bin scheduler option in settings to enable or disable the functionality in free accounts">The Rubbish Bin is cleared for you automatically.</string>

    <string name="settings_rb_scheduler_enable_period_PRO" context="Title of Rubbish bin scheduler option in settings to enable or disable the functionality in PRO accounts">The minimum period is 7 days.</string>
    <string name="settings_rb_scheduler_enable_period_FREE" context="Title of Rubbish bin scheduler option in settings to enable or disable the functionality in PRO accounts">The minimum period is 7 days and your maximum period is 30 days.</string>
	<string name="settings_compression_queue_subtitle" context="Sub title of compression queue notification option in settings indicating the size limits. Please keep the placeholders because are to show the size limits including units in runtime. For example: The minimum size is 100MB and the maximum size is 1000MB.">The minimum size is %1$s and the maximum size is %2$s.</string>

    <string name="settings_rb_scheduler_select_days_title" context="Title of Rubbish bin scheduler option in settings to set up the number of days of the rubbish bin scheduler">Remove files older than</string>
    <string name="settings_rb_scheduler_select_days_subtitle" context="Subtitle of Rubbish bin scheduler option in settings to show the number of days set up to the rubbish bin scheduler">%d days</string>
	<string name="settings_video_compression_queue_size_popup_title" context="Title of popup that userd to set compression queue size (in MB) in settings">Notify me when size is larger than</string>

	<string name="settings_video_compression_queue_size_title" context="Title of compression queue size option in settings">If videos to compress are larger than</string>

    <string name="settings_rb_scheduler_alert_disabling" context="Text of the alert when a FREE user tries to disable the RB scheduler">To disable the Rubbish Bin Clearing Scheduler or set a longer retention period, you need to subscribe to a PRO plan.</string>

    <string name="hint_days" context="Hint of the field to write the days of the rubbish bin scheduler">days</string>
    <string name="get_chat_link_option" context="Title of the option to generate a public chat link">Get chat link</string>
    <string name="manage_chat_link_option" context="Title of the option to manage a public chat link">Manage chat link</string>

    <string name="make_chat_private_option" context="Title of the option to make a public chat private">Enable Encrypted Key Rotation</string>
    <string name="make_chat_private_option_text" context="Text of the dialog to change a public chat to private (enable encrypted key rotation)">Key rotation is slightly more secure, but does not allow you to create a chat link and new participants will not see past messages.</string>

    <string name="message_created_chat_link" context="Text shown when a moderator of a chat create a chat link. Please keep the placeholder because is to show the moderator’s name in runtime.">[A]%1$s[/A][B] created a chat link.[/B]</string>
    <string name="message_deleted_chat_link" context="Text shown when a moderator of a chat delete a chat link. Please keep the placeholder because is to show the moderator’s name in runtime.">[A]%1$s[/A][B] deleted the chat link.[/B]</string>

    <string name="action_delete_link" context="Title of the option to delete a chat link">Delete chat link</string>

    <string name="title_alert_chat_link_error" context="Title of the alert when a chat link is invalid">Chat link</string>
    <string name="confirmation_close_sessions_text" context="Text of the dialog to confirm after closing all other sessions">This will log you out on all other active sessions except the current one.</string>
    <string name="confirmation_close_sessions_title" context="Title of the dialog to confirm after closing all other sessions">Do you want to close all other sessions?</string>

    <string name="number_of_participants" context="Subtitle chat screen for groups with permissions and not archived, Plural of participant. 2 participants">%d participants</string>

    <string name="action_join" context="Label of the button to join a chat by a chat link">Join</string>

    <string name="observers_chat_label" context="Label for observers of a group chat">Observers</string>

    <string name="error_chat_link" context="Message on the title of the chat screen if there were any error loading the chat link">Error loading the chat link.</string>

    <string name="error_chat_link_init_error" context="Message on the title of the chat screen if there were any error loading the chat link without logging">Error initialising chat when loading the chat link.</string>

    <string name="confirmation_rejoin_chat_link" context="Message on the alert to join a group chat that the user previously was part of">You are trying to preview a chat that you were previously a member of. Do you want to join the chat again?</string>
    <string name="alert_already_participant_chat_link" context="Message on the alert to preview a chat link if the user is already a participant">You are already participating in this chat.</string>

    <string name="alert_invalid_preview" context="Message on the alert to close a chat preview if the link is invalid">This chat preview is no longer available. If you leave the preview, you won’t be able to reopen it.</string>

    <string name="message_set_chat_private" context="Text shown when a moderator changes the chat to private. Please keep the placeholder because is to show the moderator’s name in runtime.">[A]%1$s[/A][B] enabled encrypted key rotation.[/B]</string>

    <string name="invalid_chat_link" context="error message shown when a chat link is invalid">This conversation is no longer available</string>
    <string name="invalid_chat_link_args" context="error message shown when a chat link is not well formed">Invalid chat link</string>

    <string name="ekr_label" context="When it is creating a new group chat, this option permits to establish it private or public">Encrypted Key Rotation</string>
    <string name="ekr_explanation" context="Text of the dialog to change a public chat to private (enable encrypted key rotation)">Key rotation is slightly more secure, but does not allow you to create a chat link and new participants will not see past messages.</string>

    <string name="subtitle_chat_message_enabled_ERK" context="Text of the dialog to change a public chat to private (enable encrypted key rotation)">Key rotation is slightly more secure, but does not allow you to create a chat link and new participants will not see past messages.</string>
    <string name="action_open_chat_link" context="Menu item">Open chat link</string>

    <string name="invite_not_sent_already_sent" context="Message shown when a contact request has not been sent because the invitation has been sent before">The invitation to contact %s has been sent before and can be consulted in the Sent Requests tab.</string>

    <string name="save_qr_cloud_drive" context="Label shown to indicate the QR is saving in Cloud Drive">Saving %s in Cloud Drive&#8230;</string>

    <string name="general_folders" context="General label for folders">Folders</string>
    <string name="general_files" context="General label for files">Files</string>
    <string name="general_save_to_device" context="Item menu option upon right click on one or multiple files">Save to device</string>

    <string name="title_upload_explorer" context="Title of cloud explorer to upload a file">Upload to MEGA</string>
    <string name="choose_destionation" context="Label choose destination">Choose destination</string>
    <string name="general_show_more" context="Label that indicates show more items">Show More</string>
    <string name="general_show_less" context="Label that indicates show less items">Show Less</string>

    <string name="notification_new_contact_request" context="Subtitle of the historic notification for a new contact request">[A]%s [/A][B]sent you a contact request.[/B]</string>
    <string name="notification_new_contact" context="Subtitle of the historic notification for a new contact">[A]%s [/A][B]is now a contact.[/B]</string>
    <string name="notification_new_shared_folder" context="Subtitle of the historic notification for a new shared folder">[B]New shared folder from [/B][A]%s.[/A]</string>

    <string name="notification_reminder_contact_request" context="Subtitle of the historic notification for a reminder new contact request">[A]Reminder: [/A][B]%s [/B][C]sent you a contact request.[/C]</string>

    <string name="title_contact_request_notification_cancelled" context="Title of the historic notification for a contact request cancelled">Contact request cancelled</string>
    <string name="subtitle_contact_request_notification_cancelled" context="Subtitle of the historic notification for contact request cancelled">[A]%s [/A][B]cancelled the contact request.[/B]</string>

    <string name="title_contact_notification_deleted" context="Title of the historic notification when an user deletes you as contact">Contact deleted</string>
    <string name="subtitle_contact_notification_deleted" context="Subtitle of the historic notification when an user deletes you as contact">[A]%s [/A][B]deleted you as a contact.[/B]</string>

    <string name="title_contact_notification_blocked" context="Title of the historic notification when an user blocks you as contact">Contact blocked</string>
    <string name="subtitle_contact_notification_blocked" context="Subtitle of the historic notification when an user blocks you as contact">[A]%s [/A][B]blocked you as a contact.[/B]</string>

    <string name="section_notification_with_unread" context="Item of the navigation title for the notification section when there is any unread">Notifications [A](%1$d)[/A]</string>

    <string name="title_account_notification_deleted" context="Title of the historic notification for an account deleted">Account deleted</string>
    <string name="subtitle_account_notification_deleted" context="Subtitle of the historic notification for an account deleted">[B]The account [/B][A]%s[/A][B] has been deleted.[/B]</string>

    <string name="subtitle_file_takedown_notification" context="Subtitle of file takedown historic notification">[A]Your publicly shared file [/A][B]%s[/B][C] has been taken down.[/C]</string>
    <string name="subtitle_folder_takedown_notification" context="Subtitle of folder takedown historic notification">[A]Your publicly shared folder [/A][B]%s[/B][C] has been taken down.[/C]</string>

    <string name="subtitle_file_takedown_reinstated_notification" context="Subtitle of a file takedown reinstated historic notification">[A]Your publicly shared file [/A][B]%s[/B][C] has been reinstated.[/C]</string>
    <string name="subtitle_folder_takedown_reinstated_notification" context="Subtitle of a folder takedown reinstated historic notification">[A]Your publicly shared folder [/A][B]%s[/B][C] has been reinstated.[/C]</string>

    <string name="title_outgoing_contact_request" context="Title of the historic notification for outgoing contact requests">Sent request</string>
    <string name="title_incoming_contact_request" context="Title of the historic notification for incoming contact requests">Received request</string>

    <string name="subtitle_outgoing_contact_request_denied" context="Subtitle of the historic notification for contact request denied">[A]%s [/A][B]denied your contact request.[/B]</string>
    <string name="subtitle_outgoing_contact_request_accepted" context="Subtitle of the historic notification for contact request accepted">[A]%s [/A][B]accepted your contact request.[/B]</string>

    <string name="notification_deleted_shared_folder" context="Subtitle of the historic notification for deleted shared folders (one or many)">[B]Access to folders shared by [/B][A]%s[/A][B] were removed.[/B]</string>
    <string name="notification_left_shared_folder" context="Subtitle of the historic notification when a contact leaves a shared folder">[A]%s[/A][B] has left a shared folder.[/B]</string>
    <string name="notification_left_shared_folder_with_name" context="Subtitle of the historic notification when a contact leaves a shared folder and the name of the folder is known">[A]%1$s[/A][B] has left the shared folder [/B][A]%2$s.[/A]</string>

    <string name="subtitle_incoming_contact_request_ignored" context="Subtitle of the historic notification for incoming contact request ignored">[B]Contact request from [/B][A]%s [/A][B]was ignored[/B]</string>
    <string name="subtitle_incoming_contact_request_accepted" context="Subtitle of the historic notification for incoming contact request accepted">[B]Contact request from [/B][A]%s [/A][B]was accepted[/B]</string>
    <string name="subtitle_incoming_contact_request_denied" context="Subtitle of the historic notification for incoming contact request declined">[B]Contact request from [/B][A]%s [/A][B]was declined[/B]</string>

    <string name="type_of_my_account" context="Subtitle of the Upgrade account section">Your current account is [A]%s[/A]</string>
    <string name="footnote_achievements" context="Footnote to clarify the storage space is subject to the achievement program">* Subject to your participation in our achievement program</string>
    <string name="select_payment_method" context="after choosing one PRO plan, the user have to choose the payment method: credit card, fortumo, etc">Select payment method</string>

    <string name="billing_period_title" context="title of billing period">Billing period</string>
    <string name="billed_monthly_text" context="option of billing period, monthly">[A]Billed monthly[/A] %s /month</string>
    <string name="billed_yearly_text" context="option of billing period, yearly">[A]Billed yearly[/A] %s /year</string>
    <string name="button_cancel" context="dialog option cancel in alert dialog">Cancel</string>
    <string name="button_continue" context="dialog option continue in alert dialog">Continue</string>

    <string name="payment_method_google_wallet" context="one of the payment methods">[A]Google Pay[/A] (subscription)</string>
    <string name="payment_method_credit_card" context="one of the payment methods">[A]Credit Card[/A] (subscription)</string>
    <string name="payment_method_fortumo" context="one of the payment methods">[A]Mobile Carrier[/A] (one-off)</string>
    <string name="payment_method_centili" context="one of the payment methods">[A]Mobile Carrier[/A] (one-off)</string>

    <string name="new_label_notification_item" context="Capital letters. Text of the label of a new historic notifications">NEW</string>

    <string name="context_new_file_name_hint" context="Input field description in the create file dialog.">file name</string>
    <string name="option_enable_last_green_chat" context="Option in Settings section to enable the last active connection in chat">Show Last seen&#8230;</string>
    <string name="subtitle_option_enable_last_green_chat" context="Subtitle of the option in Settings section to enable the last active connection in chat">Allow your contacts to see the last time you were active on MEGA.</string>

	<string name="title_out_of_space" context="title of notification when device is out of storage during camera upload">Not enough storage space</string>
	<string name="message_out_of_space" context="message will be shown when there is not enough space to perform camera upload.">Not enough storage space to perform video compression.</string>
	<string name="title_compression_size_over_limit" context="the title of the notification that displays when compression larger than setting">Video compression size is too large</string>
	<string name="message_compression_size_over_limit" context="the content message of the notification that displays when compression larger than setting, placeholder: size in MB">The total size of the videos to compress exceeds %s, please put your device on charge to continue.</string>
	<string name="message_keep_device_name" context="Message displayed when the user changes the ‘Keep file names as in the device’ setting">This setting will take effect the next time Camera Uploads runs</string>
	<string name="message_compress_video" context="Notification message when compressing video to show the compressed percentage. Please, keep the placeholder because it is for adding the percentage value at runtime.">%s has been compressed</string>
	<string name="title_compress_video" context="notification title when compressing video">Compressing Videos %1$d/%2$d</string>
	<string name="error_invalid_folder_selected" context="error message pops up when user selected an invalid folder for camera upload">Invalid folder selected</string>

    <plurals name="num_files_with_parameter">
        <item context="on the section notifications indicates the number of files added to a shared folder, Singular of file. 1 file" quantity="one">%d file</item>
        <item context="on the section notifications indicates the number of files added to a shared folder, Plural of file. 2 files" quantity="other">%d files</item>
    </plurals>

    <plurals name="num_folders_with_parameter">
        <item context="on the section notifications indicates the number of folder added to a shared folder, Singular of folder/directory. 1 folder" quantity="one">%d folder</item>
        <item context="on the section notifications indicates the number of folder added to a shared folder, Plural of folder/directory. 2 folders" quantity="other">%d folders</item>
    </plurals>

    <string name="subtitle_notification_added_folders_and_files" context="Subtitle of the historic notification for new additions inside an existing shared folder. Placeholders are: email who added the folders or files, number of folders added, number of files added">[A]%1$s[/A][B] added %2$s and %3$s[/B]</string>

    <plurals name="subtitle_notification_added_files">
        <item context="Subtitle of the historic notification for new additions inside an existing shared folder, Singular of file. 1 file" quantity="one">[A]%1$s [/A][B]added %2$d file.[/B]</item>
        <item context="Subtitle of the historic notification for new additions inside an existing shared folder, Plural of file. 2 files" quantity="other">[A]%1$s [/A][B]added %2$d files.[/B]</item>
    </plurals>

    <plurals name="subtitle_notification_deleted_items">
        <item context="Subtitle of the historic notification for deletions inside an existing shared folder, Singular of item. 1 item" quantity="one">[A]%1$s [/A][B]deleted %2$d item.[/B]</item>
        <item context="Subtitle of the historic notification for deletions inside an existing shared folder, Plural of item. 2 items" quantity="other">[A]%1$s [/A][B]deleted %2$d items.[/B]</item>
    </plurals>

    <plurals name="subtitle_notification_added_folders">
        <item context="Subtitle of the historic notification for new additions inside an existing shared folder, Singular of folder. 1 folder" quantity="one">[A]%1$s [/A][B]added %2$d folder.[/B]</item>
        <item context="Subtitle of the historic notification for new additions inside an existing shared folder, Plural of folder. 2 folders" quantity="other">[A]%1$s [/A][B]added %2$d folders.[/B]</item>
    </plurals>

    <plurals name="subtitle_of_group_chat">
        <item context="Subtitle chat screen for groups with permissions and not archived, Singular of participant. 1 participant" quantity="one">%d participant</item>
        <item context="Subtitle chat screen for groups with permissions and not archived, Plural of participant. 2 participants" quantity="other">%d participants</item>
    </plurals>

    <string name="message_error_set_title_get_link" context="Error when the user tries to get a public chat link for a chat with the default title">Before you can generate a link for this chat, you need to set a description:</string>

    <string name="chat_link_copied_clipboard" context="success alert when the user copy a chat link to the clipboard">Chat link copied to the clipboard</string>

    <string name="type_month" context="Label to show the price of each plan in the upgrade account section">[A]From[/A] %s / [A]month[/A] *</string>
    <string name="type_business_month" context="Label to show the price of business plan in the upgrade account section">[A]From[/A] %s per user / [A]month[/A] *</string>
    <string name="upgrade_comment" context="the meaning of the asterisk in monthly* and annually* payment">* Recurring subscription can be cancelled any time before the renewal date.</string>
    <string name="call_started_messages" context="Message shown when a call starts.">Call Started</string>

    <string name="ssl_error_dialog_title" context="Title of the dialog to inform about a SSL error">SSL key error</string>
    <string name="ssl_error_dialog_text" context="Text of the dialog to inform about a SSL error">MEGA is unable to connect securely through SSL. You might be on public Wi-Fi with additional requirements.</string>

    <string name="context_empty_notifications" context="Text of the empty screen for the notifications section">[B]No [/B][A]Notifications[/A][B].[/B]</string>

    <string name="general_setup_mega" context="Permissions screen title">Setup MEGA</string>
    <string name="setup_mega_explanation" context="Permissions screen explanation">MEGA needs access to your photos, media and files so you are able to share them with friends, exchange encrypted messages and make secure calls.</string>
    <string name="allow_acces_media_title" cotext="Title of the screen asking permissions for files">Allow access to photos, media and files.</string>
    <string name="allow_acces_media_subtitle" context="Subtitle of the screen asking permissions for files">To share photos, media and files MEGA needs your permission.</string>
    <string name="allow_acces_camera_title" cotext="Title of the screen asking permissions for camera">Enable camera</string>
    <string name="allow_acces_camera_subtitle" context="Subtitle of the screen asking permissions for camera">Allow access to your camera to scan documents, take pictures and make video calls.</string>
    <string name="allow_acces_calls_title" cotext="Title of the screen asking permissions for microphone and write in log calls">Enable calls</string>
    <string name="allow_acces_contact_title" cotext="Title of the screen asking permissions for contacts">Enable access to contacts</string>
    <string name="allow_acces_contact_subtitle" context="Subtitle of the screen asking permissions for contacts">MEGA needs access to your contacts to help you connect with other people on MEGA.</string>
    <string name="allow_acces_calls_subtitle_microphone" context="Subtitle of the screen asking permissions for microphone">Allow access to your microphone to make encrypted calls.</string>
    <string name="general_enable_access" context="General enable access">Enable access</string>
    <string name="title_chat_shared_files_info" context="Title of the option on chat info screen to list all the files sent to the chat">Shared Files</string>

    <string name="error_message_already_sent" context="Error mesage when trying to remove an uploading attachment that has already finished">Attachment already sent</string>

    <string name="call_ended_message" context="Message shown when a call ends.">[A]Call ended[/A][C]. Duration: [/C]</string>
    <plurals name="plural_call_ended_messages_hours">
        <item context="Message that shows the hours of a call when it ends, one hour" quantity="one">[B]%1$s hour[/B]</item>
        <item context="Message that shows the hours of a call when it ends, more hours" quantity="other">[B]%1$s hours[/B]</item>
    </plurals>
    <plurals name="plural_call_ended_messages_minutes">
        <item context="Message that shows the minutes of a call when it ends, one minute" quantity="one">[B]%1$s minute[/B]</item>
        <item context="Message that shows the minutes of a call when it ends, more minutes" quantity="other">[B]%1$s minutes[/B]</item>
    </plurals>
    <plurals name="plural_call_ended_messages_seconds">
        <item context="Message that shows the seconds of a call when it ends, one second" quantity="one">[B]%1$d second[/B]</item>
        <item context="Message that shows the seconds of a call when it ends, more seconds" quantity="other">[B]%1$d seconds[/B]</item>
    </plurals>

    <string name="last_seen_today" context="String that appears when we show the last activity of a contact, when the last activity was today. For example: Last seen today 11:34a.m.">[A]Last seen [/A]today %1$s</string>
    <string name="last_seen_long_time_ago" context="String that appears when we show the last activity of a contact, but it’s been a long time ago that we don’t see any activity from that user">[A]Last seen [/A]a long time ago</string>
    <string name="last_seen_general" context="String that appears when we show the last activity of a contact, when the last activity was before today. For example: Last seen March 14th,2018 11:34a.m.">[A]Last seen [/A]%1$s %2$s</string>

    <string name="label_today" context="label today">Today</string>
    <string name="label_yesterday" context="label yesterday">Yesterday</string>

    <string name="context_empty_shared_files" context="Text of the empty screen for the chat shared files">[B]No [/B][A]Shared Files[/A][B].[/B]</string>

    <string name="contact_joined_the_call" context="Text to indicate that a contact has joined a group call">%1$s joined the call</string>
    <string name="contact_left_the_call" context="Text to indicate that a contact has left a group call">%1$s left the call</string>

    <string name="call_error_too_many_participants" context="Message show when a call cannot be established because there are too many participants in the group call">You are not allowed to join this call as it has reached the maximum number of participants.</string>
    <string name="call_error_too_many_video" context="Message show when a user cannot activate the video in a group call because the max number of videos has been reached">You are not allowed to enable video as this call has reached the maximum number of participants using video.</string>

    <string name="error_open_file_with" context="Error message shown when a file cannot be opened by other app using the open with option menu">Error. The file cannot be opened.</string>
    <string name="incoming_call_starting" context="Subtitle of the call screen when a incoming call is just starting">Incoming call&#8230;</string>
    <string name="outgoing_call_starting" context="Subtitle of the call screen when a outgoing call is just starting">Calling&#8230;</string>

    <string name="error_meta_message_invalid" context="Content of a invalid meta message">Message contains invalid metadata</string>

    <string name="title_activity_maps" context="Title of the activity that sends a location">Send Location</string>
    <string name="current_location_label" context="Label layout on maps activity that permits send current location">Send your current location</string>
    <string name="current_location_landscape_label" context="Label layout on maps activity that permits send current location. Placeholder is the current location">Send your current location: [A]%1$s[/A]</string>
    <string name="nearby_places_label" context="Label layout on maps activity indicating nearby places">Nearby places</string>
    <string name="explanation_send_location" context="Message shown in a dialog explaining the consequences of accesing the location">This location will be opened using a third party maps provider outside the end-to-end encrypted MEGA platform.</string>
    <string name="title_marker_maps" context="Title of the location marker set by the user">Send This Location</string>
    <string name="no_places_found" context="Label shown when after a maps search and no places were found">No places were found</string>
    <string name="gps_disabled" context="Title of the dialog shown when the location is disabled">The GPS is disabled</string>
    <string name="open_location_settings" context="Text of the dialog shown when the location is disabled for open location settings">Would you like to open the location settings?</string>

    <string name="second_row_info_item_shared_file_chat" context="Info shown in the subtitle of each row of the shared files to chat: sender name . date">%1$s . %2$s</string>

    <plurals name="messages_forwarded_success_plural" formatted="false">
        <item context="Confirmation message after forwarding one or several messages, version item" quantity="one">Message forwarded</item>
        <item context="Confirmation message after forwarding one or several messages, version items" quantity="other">Messages forwarded</item>
    </plurals>

    <string name="title_geolocation_message" context="Title of a chat message that contains geolocation info">Pinned Location</string>
    <string name="attachment_upload_panel_from_device" context="Text of the button to indicate an attachment upload from file system">From File System</string>

    <plurals name="num_files_not_send">
        <item context="Alert shown when a num of files have not been sent because of any error occurs, Singular of file. 1 file" quantity="one">%d file was not sent to %d chats</item>
        <item context="Alert shown when a num of files have not been sent because of any error occurs, Plural of file. 2 files" quantity="other">%d files were not sent to %d chats</item>
    </plurals>

    <plurals name="num_contacts_not_send">
        <item context="Alert shown when a num of contacts have not been sent because of any error occurs, Singular of file. 1 file" quantity="one">%d contact was not sent to %d chats</item>
        <item context="Alert shown when a num of contacts have not been sent because of any error occurs, Plural of file. 2 files" quantity="other">%d contacts were not sent to %d chats</item>
    </plurals>

    <plurals name="num_messages_not_send">
        <item context="Alert shown when a num of messages have not been sent because of any error occurs, Singular of file. 1 file" quantity="one">%d message was not sent to %d chats</item>
        <item context="Alert shown when a num of messages have not been sent because of any error occurs, Plural of file. 2 files" quantity="other">%d messages were not sent to %d chats</item>
    </plurals>

    <plurals name="quantity_of_local_contact">
        <item context="How many local contacts have been on MEGA, Singular of local contact. 1 contact" quantity="one">%d contact found on MEGA</item>
        <item context="How many local contacts have been on MEGA, Plural of local contact. 2 contacts" quantity="other">%d contacts found on MEGA</item>
    </plurals>
    <string name="no_local_contacts_on_mega" context="None of your local contacts have benn on MEGA">Invite contact now?</string>
    <string name="see_local_contacts_on_mega" context="To see whom in your local contacts has been on MEGA">See who is already on MEGA</string>
    <string name="get_registered_contacts" context="Getting registered contacts">Loading contacts on MEGA&#8230;</string>


    <string name="content_not_send" context="Alert shown when some content have not been sent because of any error occurs">The content was not sent to %d chats</string>

    <string name="new_group_chat_created" context="Label shown when a new group chat has been created correctly">New group chat created successfully</string>
    <string name="preparing_chats" context="Alert shown when some content is sharing with chats and they are processing">Preparing files</string>
    <string name="sent_as_message" context="Label indicating some content has been sent as message">Sent as a message.</string>
    <string name="error_sent_as_message" context="Error message when the attachment cannot be sent to any of the selected chats">Error. The file has not been sent to any of the selected chats</string>
    <string name="chat_explorer_empty" context="Message shown when the user has no items to show in chat explorer">[A]No[/A] [B]Items[/B]</string>

    <string name="delete_versions" context="Action delete all file versions">Delete previous versions</string>
    <string name="title_delete_version_history" context="Title of the dialog shown when it wants to delete the version history of a file">Delete previous versions?</string>
    <string name="text_delete_version_history" context="Text of the dialog shown when it wants to delete the version history of a file">Please note that the current file will not be deleted.</string>
    <string name="version_history_deleted" context="Alert shown when the version history was deleted correctly">Previous versions deleted.</string>
    <string name="version_history_deleted_erroneously" context="Alert shown when the version history was deleted erroneously">Previous versions not deleted.</string>

    <plurals name="versions_deleted_succesfully" formatted="false">
        <item context="Confirmation message after deleted file versions, version item" quantity="one">%d version deleted successfully</item>
        <item context="Confirmation message after deleted file versions, version items" quantity="other">%d versions deleted successfully</item>
    </plurals>

    <plurals name="versions_not_deleted" formatted="false">
        <item context="Alert shown when some versions are not deleted successfully, version item" quantity="one">%d version not deleted</item>
        <item context="Alert shown when some versions are not deleted successfully, version items" quantity="other">%d versions not deleted</item>
    </plurals>

    <string name="no_contacts_invite" context="Alert shown when the user tries to realize some action in chat and has not contacts">You have no MEGA contacts. Please invite friends from the Contacts section.</string>
    <string name="invite_more" context="Invite button for chat top cell">Invite more&#8230;</string>

    <string name="title_tour_one" context="Title of first tour screen">You hold the keys</string>
    <string name="content_tour_one" cotext="Content of first tour screen">Security is why we exist, your files are safe with us behind a well oiled encryption machine where only you can access your files.</string>
    <string name="title_tour_two" cotext="Title of second tour screen">Encrypted chat</string>
    <string name="content_tour_two" cotext="Content of second tour screen">Fully encrypted chat with voice and video calls, group messaging and file sharing integration with your Cloud Drive.</string>
    <string name="title_tour_three" cotext="Title of third tour screen">Create your Network</string>
    <string name="content_tour_three" cotext="Content of third tour screen">Add contacts, create a network, collaborate, and make voice and video calls without ever leaving MEGA</string>
    <string name="title_tour_four" cotext="Title of fourth tour screen">Your Photos in the Cloud</string>
    <string name="content_tour_four" cotext="Content of fourth tour screen">Camera Uploads is an essential feature for any mobile device and we have got you covered. Create your account now.</string>

    <string name="title_pdf_password" context="Title of the dialog shown when a pdf required password">Enter your password</string>
    <string name="text_pdf_password" context="Text of the dialog shown when a pdf required password">%s is a password protected PDF document. Please enter the password to open the PDF.</string>
    <string name="error_pdf_password" context="Error of the dialog shown wen a pdf required password and the user types a wrong password">You have entered the wrong password, please try again.</string>
    <string name="error_max_pdf_password" context="Error of the dialog shown wen a pdf required password and the user has been typed three times a wrong password">The password you have entered is not valid.</string>

    <string name="unknownn_file" context="Alert shown when a user tries to open a file from a zip and the file is unknown or has not been possible to unzip correctly">It is not possible to open the file. It is an unknown file type or it has not been possible to unzip the file successfully.</string>

    <string name="not_allow_play_alert" context="Alert shown when exists some call and the user tries to play an audio or video">It is not possible to play media files while there is a call in progress.</string>
    <string name="ongoing_call_messages" context="Text shown in the list of chats when there is a call in progress but I am not on it">Ongoing Call</string>
    <string name="join_call_layout_in_group_call" context="Title of the layout to join a group call from the chat screen. The placeholder indicates the user who initiated the call">%s started a group call. Tap to join.</string>
    <string name="call_in_progress_layout" context="Title of the layout to return to a call">Tap to return to call</string>

    <string name="message_joined_public_chat_autoinvitation" formatted="false" context="chat message when a participant invites himself to a public chat using a chat link. Please keep the placeholder because is to show the participant’s name in runtime.">[A]%1$s[/A][B] joined the group chat.[/B]</string>

    <string name="context_remove_chat_link_warning_text" context="Warning that appears prior to remove a chat link on the group info screen.">This conversation will no longer be accessible through the chat link once it has been removed.</string>
    <string name="context_create_chat_link_warning_text" context="Description text of the dialog to generate a public chat link">Encrypted Key Rotation does not allow you to get a chat link without creating a new group chat.</string>
    <string name="context_create_chat_link_question_text" context="Question of the dialog to generate a public chat link">Do you want to create a new group chat and get a chat link?</string>

    <string name="context_make_private_chat_warning_text" context="Text of the dialog to change a public chat to private (enable encrypted key rotation)">Key rotation is slightly more secure, but does not allow you to create a chat link and new participants will not see past messages.</string>

    <string name="message_joined_successfully" context="Message shown when a user has joined to a public chat successfully">You have joined the chat successfully.</string>

    <string name="wizard_steps_indicator" context="Label that indicates the steps of a wizard">%1$d of %2$d</string>

    <string name="hint_action_search" context="Hint of the Search view">Search&#8230;</string>
    <string name="answer_call_incoming" context="The text of the notification button that is displayed when there is a call in progress, another call is received and answered.">Answer</string>
    <string name="ignore_call_incoming" context="The text of the notification button that is displayed when there is a call in progress, another call is received and ignored.">Ignore</string>
    <string name="muted_contact_micro" context="Subtitle of the call screen when a user muted the current individual call. The placeholder indicates the user who muted the call">%s muted this call</string>
    <string name="muted_own_micro" context="Subtitle of the call screen when I muted the current individual call">Muted</string>

    <string name="copy_already_downloaded" context="when trying to download a file that is already downloaded in the device and has to copy in another path">File already downloaded. Copied to the selected path.</string>

    <string name="title_join_call" context="Title of the dialog shown when you want to join a group call">Join call</string>
    <string name="text_join_call" context="Text of the dialog shown when you want to join a group call">To join this call you have to end your current call.</string>

    <string name="hint_enter_chat_link" context="Hint shown in the open chat link alert dialog">Enter chat link</string>

    <string name="hint_paste_link" context="Hint shown in the open link alert dialog">Paste link</string>
    <string name="invalid_file_folder_link" context="Error shown when it tries to open an invalid file or folder link">Invalid file or folder link</string>
    <string name="invalid_file_folder_link_empty" context="Error shown when it tries to open an invalid file or folder link and the text view is empty">Please enter a valid file or folder link</string>
    <string name="invalid_chat_link_empty" context="Error shown when it tries to open an invalid chat link and the text view is empty">Please enter a valid chat link</string>
    <string name="valid_chat_link" context="Error shown when it tries to open a chat link from the Cloud Drive section">You have pasted a chat link.</string>
    <string name="valid_contact_link" context="Error shown when it tries to open a contact link from the Cloud Drive section">You have pasted a contact link.</string>
    <string name="action_open_contact_link" context="Menu item">Open contact link</string>

    <string name="copy_link_explanation" context="Explanation of the dialog shown to share a chat link">People can join your group by using this link.</string>
    <string name="new_chat_link_label" context="Label that indicates the creation of a chat link">New chat link</string>
    <string name="enter_group_name" context="Title of the dialog shown when the user it is creating a chat link and the chat has not title">Enter group name</string>
    <string name="alert_enter_group_name" context="Alert shown when the user it is creating a chat link and the chat has not title">To create a chat link you must name the group.</string>
    <string name="invite_contacts_to_start_chat" context="Text shown when an account doesn’t have any contact added and it’s trying to start a new chat conversation">Invite contacts and start chatting securely with MEGA’s encrypted chat.</string>
    <string name="recent_chat_empty_text" context="Text of the empty screen when there are not chat conversations">Start chatting securely with your contacts using end-to-end encryption</string>

    <string name="invite_contacts_to_start_chat_text_message" context="Text sent to recipients to invite to be contact. Placeholder: contact link url.">Hi! Have secure conversations on MEGA with me and get up to 50GB free storage. %1$s</string>

    <string name="no_chat_link_available" context="In some cases, a user may try to get the link for a chat room, but if such is not set by an operator - it would say ‘not link available’ and not auto create it.">No chat link available.</string>
    <string name="chat_link_deleted" context="Alert shown when it has been deleted successfully a chat link">Chat link deleted successfully.</string>

    <string name="contact_request_status_accepted" context="The status of pending contact request (ACCEPTED), placeholder is contact request creation time">%1$s (ACCEPTED)</string>
    <string name="contact_request_status_deleted" context="The status of pending contact request (DELETED), placeholder is contact request creation time">%1$s (DELETED)</string>
    <string name="contact_request_status_denied" context="The status of pending contact request (DENIED), placeholder is contact request creation time">%1$s (DENIED)</string>
    <string name="contact_request_status_ignored" context="The status of pending contact request (IGNORED), placeholder is contact request creation time">%1$s (IGNORED)</string>
    <string name="contact_request_status_reminded" context="The status of pending contact request (REMINDED), placeholder is contact request creation time">%1$s (REMINDED)</string>
    <string name="contact_request_status_pending" context="The status of pending contact request (PENDING), placeholder is contact request creation time">%1$s (PENDING)</string>

    <string name="version_restored" context="Message shown when it restored successfully a file version">Version restored successfully.</string>

    <string name="recording_less_than_second" context="Text to inform that to make a recording you have to keep pressed the record button more than one second">Tap and hold to record, release to send.</string>
    <string name="slide_to_cancel" context="label shown when slide to cancel a voice messages">Slide to cancel</string>
    <string name="error_message_voice_clip" context="Error message when trying to play a voice message that it is not available">This voice message is not available</string>

    <string name="invite_contact_chooser_title" context="Title of popup when user click ‘Share’ button on invite contact page">Invite a friend via</string>
    <string name="invite_contact_action_button" context="Action button label">Invite a friend via&#8230;</string>
	<plurals name="file_already_downloaded">
		<item context="When a multiple download is started, some of the files could have already been downloaded before. This message shows the number of files that has already been downloaded in singular. placeholder: number of files" quantity="one">%d file already downloaded.&#160;</item>
		<item context="When a multiple download is started, some of the files could have already been downloaded before. This message shows the number of files that has already been downloaded in plural. placeholder: number of files" quantity="other">%d files already downloaded.&#160;</item>
	</plurals>

	<plurals name="file_pending_download">
		<item context="When a multiple download is started, some of the files could have already been downloaded before. This message shows the number of files that are pending in singular. placeholder: number of files" quantity="one">%d file pending.</item>
		<item context="When a multiple download is started, some of the files could have already been downloaded before. This message shows the number of files that are pending in plural. placeholder: number of files" quantity="other">%d files pending.</item>
	</plurals>

    <string name="login_to_mega" context="Title of the login screen">Login to MEGA</string>
    <string name="create_account_title" context="Title of the create account screen">Create your MEGA account</string>

    <string name="recents_label" context="Label to reference a recents section">Recents</string>
    <string name="chats_label" context="Label to reference a chats section">Chats</string>

    <string name="context_empty_recents" context="Text of the empty screen when there are not elements in Recents">[B]No file activity to show in [/B][A]Recents[/A][B].[/B]</string>
    <string name="title_bucket" cotext="Title of a recents bucket">%1$s and %2$d more</string>
    <string name="title_media_bucket_only_images" cotext="Title of a media recents bucket that only contains some images">%d Images</string>
    <string name="title_media_bucket_only_videos" cotext="Title of a media recents bucket that only contains some videos">%d Videos</string>
    <string name="title_media_bucket_images_and_videos" cotext="Title of a media recents bucket that contains some images and some videos">%1$d Images and %2$d Videos</string>
    <string name="title_media_bucket_images_and_video" cotext="Title of a media recents bucket that contains some images and a video">%d Images and 1 Video</string>
    <string name="title_media_bucket_image_and_videos" cotext="Title of a media recents bucket that contains an image and some videos">1 Image and %d Videos</string>
    <string name="title_media_bucket_image_and_video" cotext="Title of a media recents bucket that contains an image and a video">1 Image and 1 Video</string>
    <string name="create_action_bucket" context="Label that indicates who uploaded a file into a recents bucket">[A]created by [/A]%s</string>
    <string name="update_action_bucket" context="Label that indicates who updated a file into a recents bucket">[A]updated by [/A]%s</string>
    <string name="bucket_word_me" context="Used in recents list screen to indicate an action done by me">Me</string>

    <string name="sms_add_phone_number_dialog_msg_achievement_user" context="Text to explain the benefits of adding phone number to achievement enabled users. Placeholder 1: bonus storage space e.g. 20GB">Get %1$s free when you add your phone number. This makes it easier for your contacts to find you on MEGA.</string>
    <string name="sms_add_phone_number_dialog_msg_non_achievement_user" context="Text to explain the benefits of adding phone number to non achievement users">Add your phone number to MEGA. This makes it easier for your contacts to find you on MEGA.</string>
    <string name="not_allowed_recording_voice_clip" context="Error message when trying to record a voice message while on a call in progress">It is not possible to record voice messages while there is a call in progress.</string>
    <string name="error_upload_voice_clip" context="Text shown when it tries to upload a voice message and occurs an error to process the action">An error occurred while trying to upload the voice message.</string>

    <string name="title_notification_incoming_call" context="Title of the notification shown on the action bar when there is a incoming call">Incoming call</string>

    <string name="embed_web_browser_loading_title" context="The title of progress dialog when loading web content">Loading</string>
    <string name="embed_web_browser_loading_message" context="The message of progress dialog when loading web content">Please wait&#8230;</string>

    <string name="contacts_sent" context="Label showing the number of contacts attached in a chat conversation, placeholder is the number of contacts">Sent %1$d contacts</string>

    <string name="account_label" context="Head label to show the business account type">Account type</string>
    <string name="business_label" context="Label in My Account section to show user account type">Business</string>
    <string name="admin_label" context="Business user role">Admin</string>
    <string name="user_label" context="Business user role">User</string>
    <string name="status_label" context="General label to show the status of something or someone">Status</string>
    <string name="inactive_label" context="State to indicate something is inactive (business status account for instance)">Inactive</string>
    <string name="active_label" context="State to indicate something is active (business status account for instance)">Active</string>
    <string name="grace_label" context="State to indicate a business account is in grace period">Grace</string>
    <string name="business_management_alert" context="Alert shown to an admin user of a business account in My Account section">User management is only available in a desktop web browser.</string>
    <string name="tab_my_account_usage" context="Title of the usage tab in My Account Section">Usage</string>
    <string name="usage_storage_details_label" context="Title of usage storage details section in Storage">Usage storage details</string>
    <string name="overall_usage_label" context="Title of overall usage section in Storage">Overall usage</string>
    <string name="transfer_label" context="Title of transfer section in Storage">Transfer</string>

    <string name="error_remove_business_contact" context="Error shown when a Business account user (sub-user or admin) tries to remove a contact which is part of the same Business account. Please, keep the placeholder, it will be replaced with the name or email of the account, for example: Jane Appleseed or ja@mega.nz">You cannot remove %1$s as a contact as they are part of your Business account.</string>
    <string name="grace_period_admin_alert" context="When logging in during the grace period, the administrator of the Business account will be notified that their payment is overdue, indicating that they need to access MEGA using a desktop browser for more information">There has been a problem with your last payment. Please access MEGA in a desktop browser for more information.</string>
    <string name="expired_business_title" context="A dialog title shown to users when their business account is expired.">Your business account is expired</string>
    <string name="expired_admin_business_text" context="Details shown when a Business account is expired. Details for the administrator of the Business account">There has been a problem processing your payment. MEGA is limited to view only until this issue has been fixed in a desktop web browser.</string>
    <string name="expired_user_business_text" context="A message which is shown to sub-users of expired business accounts.">Your account is currently [B]suspended[/B]. You can only browse your data.</string>
    <string name="camera_uploads_business_alert" context="Message shown when users with a business account (no administrators of a business account) try to enable the Camera Uploads, to advise them that the administrator do have the ability to view their data.">While MEGA does not have access to your data, your organization administrators do have the ability to control and view your Camera Uploads in your user account</string>
    <string name="general_something_went_wrong_error" context="General label to alert user that somehting went wrong">Something went wrong</string>
    <string name="expired_user_business_text_2" context="A dialog message which is shown to sub-users of expired business accounts.">Contact your business account administrator to resolve the issue and activate your account.</string>
    <string name="business_account_clarification" context="">** For genuine business purposes.</string>
    <string name="unlimited_space" context="Label to indicate an unlimited space. Please, keep the placeholder is to indicate if the space is refered to storage or transfer quota. Please, keep [A] and [/A] is to format the string giving it a style, for instance bold style.">UNLIMITED [A]%1$s[/A] **</string>

    <string name="unknown_name_label" context="Label to indicate that a name has not been possible to obtain for some reason">Unknown name</string>

    <string name="logout_warning_offline" context="Warning shown to alert user when logout and has offline files">When you logout, files from your Offline section will be deleted from your device.</string>
    <string name="logout_warning_transfers" context="Warning shown to alert user when logout and has transfers in progress">When you logout, ongoing transfers will be cancelled.</string>
    <string name="logout_warning_offline_and_transfers" context="Warning shown to alert user when logout and has offline files and transfers in progress">When you logout, files from your Offline section will be deleted from your device and ongoing transfers will be cancelled.</string>

    <string name="title_long" context="Error when renaming a chat title and it is too long">Title too long</string>
    <string name="error_creating_group_and_attaching_file" context="Alert shown to the user when they is trying to create an empty group for attach a file">Please select one or more contacts.</string>

<<<<<<< HEAD
=======
    <string name="contacts_sent" context="Label showing the number of contacts attached in a chat conversation, placeholder is the number of contacts">Sent %s Contacts.</string>

    <string name="my_chat_files_folder" context="Name by default of the folder where the files sent to the chat are stored in the cloud">My chat files</string>
    <string name="error_creating_folder" context="Error shown when it was not possible to create a folder for any reason">Error. The folder %1$s was not created</string>

>>>>>>> 5446f541
    <string name="verify_email_label" context="Title of an alert screen indicating the user has to verify their email">Verify your email</string>
    <string name="account_temporarily_suspended" context="Text informing user that their account has been suspended">Your account has been temporarily suspended for your safety.</string>
    <string name="verify_email_and_follow_steps" context="Text informing user has to follow the steps of an email to unlock their account">Please [A]verify your email[/A] and follow its steps to unlock your account.</string>
    <string name="why_am_i_seeing_this" context="Question which takes the user to a help screen">Why am I seeing this?</string>
    <string name="resend_email_label" cotext="Label of a button which action is resend an email">Resend email</string>
    <string name="locked_accounts_label" context="Title of a helping view about locked accounts">Locked Accounts</string>
    <string name="locked_accounts_text_1" cotext="Locked accounts description text by an external data breach. This text is 1 of 2 paragraph of a description">It is possible that you are using the same password for your MEGA account as for other services, and that at least one of these other services has suffered a data breach.</string>
    <string name="locked_accounts_text_2" cotext="Locked accounts description text by bad use of user password. This text is 2 of 2 paragraph of a description">Your password leaked and is now being used by bad actors to log into your accounts, including, but not limited to, your MEGA account.</string>

    <string name="reconnecting_message" context="Text shown in a call when it is trying to reconnect after lose the internet connection">Reconnecting</string>
    <string name="connected_message" context="Text shown when the Internet connection is retrieved and there is a call is in progress">You are back!</string>
</resources><|MERGE_RESOLUTION|>--- conflicted
+++ resolved
@@ -2656,14 +2656,9 @@
     <string name="title_long" context="Error when renaming a chat title and it is too long">Title too long</string>
     <string name="error_creating_group_and_attaching_file" context="Alert shown to the user when they is trying to create an empty group for attach a file">Please select one or more contacts.</string>
 
-<<<<<<< HEAD
-=======
-    <string name="contacts_sent" context="Label showing the number of contacts attached in a chat conversation, placeholder is the number of contacts">Sent %s Contacts.</string>
-
     <string name="my_chat_files_folder" context="Name by default of the folder where the files sent to the chat are stored in the cloud">My chat files</string>
     <string name="error_creating_folder" context="Error shown when it was not possible to create a folder for any reason">Error. The folder %1$s was not created</string>
 
->>>>>>> 5446f541
     <string name="verify_email_label" context="Title of an alert screen indicating the user has to verify their email">Verify your email</string>
     <string name="account_temporarily_suspended" context="Text informing user that their account has been suspended">Your account has been temporarily suspended for your safety.</string>
     <string name="verify_email_and_follow_steps" context="Text informing user has to follow the steps of an email to unlock their account">Please [A]verify your email[/A] and follow its steps to unlock your account.</string>
