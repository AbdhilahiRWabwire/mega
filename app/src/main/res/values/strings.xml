<?xml version="1.0" encoding="utf-8"?>
<resources>
    <!-- Full description text of the app in the Google Play page of the app (character limit 4000) -->
    <string name="full_description_text">MEGA provides user controlled encrypted cloud storage and chat through standard web browsers, together with dedicated apps for mobile devices. Unlike other cloud storage providers, your data is encrypted and decrypted by your client devices only and never by us.\n\nUpload your files from your smartphone or tablet then search, store, download, stream, view, share, rename or delete your files any time, from any device, anywhere. Share folders with your contacts and see their updates in real time. The encryption process means we cannot access or reset your password so you MUST remember it (unless you have your Recovery Key backed up) or you will lose access to your stored files.\n\nEnd-to-end user encrypted MEGA video chat allows for total privacy, and has been available in web browsers since 2016. It has been extended to the Mega Mobile App, with chat history accessible across multiple devices. Users can also easily add files to a chat from their MEGA Cloud Drive.\n\nMEGA offers a generous 20 GB free storage for all registered users with bonus achievements, and offers paid plans with much higher limits:\n\n\nPro Lite subscription: 4.99 € per month or 49.99 € per year gives you 400 GB of storage space and 1 TB of transfer quota per month.\nPro I subscription: 9.99 € per month or 99.99 € per year gives you 2 TB of storage space and 2 TB of transfer quota per month.\nPro II subscription: 19.99 € per month or 199.99 € per year gives you 8 TB of storage space and 8 TB of transfer quota per month.\nPro III subscription: 29.99 € per month or 299.99 € per year gives you 16 TB of storage space and 16 TB of transfer quota per month.\n\nSubscriptions are renewed automatically for successive periods of the same duration, at the same price as the initial period chosen. To manage your subscriptions, simply tap the Play Store icon on your mobile device, sign in with your Google ID (if you haven’t already done so). Then tap on the MEGA app. You’ll be able to manage your subscription there.\n\nApp Permissions:\nWRITE_EXTERNAL_STORAGE -&gt; Download your files from MEGA to your device and upload files from your device to MEGA\nCAMERA -&gt; Take a picture and upload your photos to MEGA\nREAD_CONTACTS -&gt; Easily add contacts from your device as MEGA contacts\nRECORD_AUDIO and CAPTURE_VIDEO_OUTPUT (mic and camera) -&gt; MEGA provides for end-to-end encrypted audio/video calls\n\n\nTo enhance users’ confidence in the MEGA system, all of the client-side code is published, so interested security researchers can evaluate the encryption process. The code of our mobile app is located on: https://github.com/meganz/android \n\nFor more info, please check our website:\nSee https://mega.nz/terms \n\n\nDesktop - https://mega.nz/</string>
    <!-- Short description text of the app in the Google Play page of the app (character limit 80) -->
    <string name="short_description_text">MEGA is Cloud Storage with secure always-on privacy.</string>
    <!-- PRO Lite account -->
    <string name="prolite_account">Pro Lite</string>
    <!-- Name of the MEGA PDF Viewer. Keep uppercase. -->
    <string name="pdf_app_name">MEGA PDF Viewer</string>
    <!-- Answer for confirmation dialog. -->
    <string name="general_yes">Yes</string>
    <!-- Answer for confirmation dialog. -->
    <string name="general_no">No</string>
    <!-- dialog option cancel in alert dialog -->
    <string name="general_cancel">Cancel</string>
    <!-- When moving a file to a location in MEGA. This is the text of the button after selection the destination -->
    <string name="general_move_to">Move to</string>
    <!-- When copying a file to a location in MEGA. This is the text of the button after selection the destination -->
    <string name="general_copy_to">Copy to</string>
    <!-- Selecting a specific location in MEGA. This is the text of the button -->
    <string name="general_select">Select</string>
    <!-- Selecting a specific location in MEGA. This is the text of the button -->
    <string name="general_select_to_upload">Select files</string>
    <!-- Selecting a specific location in MEGA. This is the text of the button -->
    <string name="general_select_to_download">Select folder</string>
    <!-- This is the final button when creating a folder in the dialog where the user inserts the folder name -->
    <string name="general_create">Create</string>
    <!-- Item menu option upon right click on one or multiple files. -->
    <string name="general_download">Download</string>
    <!-- button -->
    <string name="general_add">Add</string>
    <!-- Item menu option upon right click on one or multiple files. -->
    <string name="general_move">Move</string>
    <!-- Menu option to delete one or multiple selected items. -->
    <string name="general_remove">Remove</string>
    <!-- button -->
    <string name="general_share">Share</string>
    <!-- Item menu option upon right click on one or multiple files. -->
    <string name="general_leave">Leave</string>
    <!-- button -->
    <string name="general_decryp">Decrypt</string>
    <!-- button -->
    <string name="general_export">Export</string>
    <!-- Answer for confirmation dialog. -->
    <string name="general_ok">OK</string>
    <!-- Skip a step of a configuration process. -->
    <string name="general_skip">Skip</string>
    <!-- Label for a button to stop some process. For example stop the Camera Uploads -->
    <string name="general_stop">Stop</string>
    <!-- option shown when a message could not be sent -->
    <string name="general_retry">Retry</string>
    <!-- Button to open the default web browser -->
    <string name="general_open_browser">Open browser</string>
    <!-- The title of progress dialog when loading web content -->
    <string name="general_loading">Loading</string>
    <!-- state while importing the file -->
    <string name="general_importing">Importing</string>
    <!-- state while importing the file -->
    <string name="general_forwarding">Forwarding</string>
    <!-- Menu option to choose to add file or folders to Cloud Drive -->
    <string name="general_import">Import</string>
    <!-- label of storage in upgrade/choose account page, it is being used with a variable, e.g. for LITE user it will show ‘200GB Storage’. -->
    <string name="general_storage">Storage</string>
    <!-- Text listed before the amount of bandwidth a user gets with a certain package. For example: “8TB Bandwidth”. Can also be translated as data transfer. -->
    <string name="general_bandwidth">Transfer Quota</string>
    <!-- Text placed inside the button the user clicks when upgrading to PRO. Meaning: subscribe to this plan -->
    <string name="general_subscribe">Subscribe</string>
    <!-- It will be followed by the error message -->
    <string name="general_error_word">Error</string>
    <!-- when clicking into a menu whose functionality is not yet implemented -->
    <string name="general_not_yet_implemented">Not yet implemented</string>
    <!-- when any file or folder is selected -->
    <string name="error_no_selection">No file or folder selected</string>
    <!-- when trying to download a file that is already downloaded in the device -->
    <string name="general_already_downloaded">Already downloaded</string>
    <!-- when trying to upload a file that is already uploaded in the folder -->
    <string name="general_already_uploaded">already uploaded</string>
    <!-- Label of the option menu. When clicking this button, the app shows the info of the file -->
    <string name="general_file_info">File info</string>
    <!-- Label of the option menu. When clicking this button, the app shows the info of the folder -->
    <string name="general_folder_info">Folder info</string>
    <!-- Hint how to cancel the download -->
    <string name="general_show_info">Show info</string>
    <!-- Error getting the root node -->
    <string name="error_general_nodes">Error. Please try again.</string>
    <!-- File name (without extension) of file exported with the recovery key -->
    <string name="general_rk">MEGA-RECOVERYKEY</string>
    <!-- Local folder error in Sync Service. There are two syncs for images and videos. This error appears when the secondary media local folder doesn’t exist -->
    <string name="secondary_media_service_error_local_folder">The secondary media folder does not exist, please choose a new folder</string>
    <!-- when no external card exists -->
    <string name="no_external_SD_card_detected">No external storage detected</string>
    <!-- On clicking menu item upload in a incoming shared folder read only -->
    <string name="no_permissions_upload">This folder is read-only. You do not have permission to upload</string>
    <!-- confirmation message before removing the previously downloaded MasterKey file -->
    <string name="remove_key_confirmation">You are removing the previously exported Recovery Key file</string>
    <!-- confirmation message before sending an invitation to a contact -->
    <string name="confirmation_add_contact">Do you want to send an invitation to %s?</string>
    <!-- Button where the user can sign off or logout -->
    <string name="action_logout">Logout</string>
    <!-- Item menu option upon right click on one or multiple files. -->
    <string name="action_add">Upload</string>
    <!-- Menu item -->
    <string name="action_create_folder">Create new folder</string>
    <!-- Option which allows create a new text file -->
    <string name="action_create_txt">Create new text file</string>
    <!-- Menu option to open a link. Also title of the dialog to open a link. -->
    <string name="action_open_link">Open link</string>
    <!-- Menu item -->
    <string name="action_settings">Settings</string>
    <!-- Search button -->
    <string name="action_search">Search</string>
    <!-- Select country page title -->
    <string name="action_search_country">Choose your region</string>
    <!-- Alternative text or description text for the “Play” button -->
    <string name="action_play">Play</string>
    <!-- Search button -->
    <string name="action_pause">Pause</string>
    <!-- Menu item -->
    <string name="action_refresh">Refresh</string>
    <!-- Menu item -->
    <string name="action_sort_by">Sort by</string>
    <!-- Menu item -->
    <string name="action_help">Help</string>
    <!-- Change from a free account to paying MEGA -->
    <string name="action_upgrade_account">Upgrade account</string>
    <!-- Message while proceeding to upgrade the account -->
    <string name="upgrading_account_message">Upgrading account</string>
    <!-- Menu item to select all the elements of a list -->
    <string name="action_select_all">Select all</string>
    <!-- Menu item to unselect all the elements of a list -->
    <string name="action_unselect_all">Clear selection</string>
    <!-- Menu item to change from list view to grid view -->
    <string name="action_grid">Thumbnail view</string>
    <!-- Menu item to change from grid view to list view -->
    <string name="action_list">List view</string>
    <!-- Title of the preference Recovery key on Settings section -->
    <string name="action_export_master_key">Backup Recovery Key</string>
    <!-- Menu item to let the user cancel subscriptions -->
    <string name="action_cancel_subscriptions">Cancel subscription</string>
    <!-- success message when the subscription has been canceled correctly -->
    <string name="cancel_subscription_ok">The subscription has been cancelled</string>
    <!-- error message when the subscription has not been canceled successfully -->
    <string name="cancel_subscription_error">We were unable to cancel your subscription. Please contact support&#64;mega.nz for assistance</string>
    <!-- Menu item to kill all opened sessions -->
    <string name="action_kill_all_sessions">Close other sessions</string>
    <!-- Message after kill all opened sessions -->
    <string name="success_kill_all_sessions">The remaining sessions have been closed</string>
    <!-- Message after kill all opened sessions -->
    <string name="error_kill_all_sessions">Error when closing the opened sessions</string>
    <!-- General label for files -->
    <plurals name="general_num_files">
        <item quantity="one">File</item>
        <item quantity="other">Files</item>
    </plurals>
    <!-- Indicates how many contacts a folder is shared with. Plural. e.g. Shared with 7 contacts -->
    <plurals name="general_num_shared_with">
        <item quantity="one">Shared with %1$s</item>
        <item quantity="other">Shared with %1$d contacts</item>
    </plurals>
    <!-- Alert text before download. Please do not modify the %s placeholder as it will be replaced by the size to be donwloaded -->
    <string name="alert_larger_file">%s will be downloaded.</string>
    <!-- Alert text before download -->
    <string name="alert_no_app">There is no app to open the file %s. Do you want to continue with the download?</string>
    <!-- Dialog option that permits user do not show it again -->
    <string name="checkbox_not_show_again">Do not show again</string>
    <!-- Press back while login to cancel current login process. -->
    <string name="confirm_cancel_login">Are you sure that you want to cancel the current login process?</string>
    <!-- Login button -->
    <string name="login_text">Log in</string>
    <!-- email label -->
    <string name="email_text">Email</string>
    <!-- password label -->
    <string name="password_text">Password</string>
    <!-- Hint of the confirmation dialog to get link with password -->
    <string name="confirm_password_text">Confirm password</string>
    <!-- in the password edittext the user can see the password or asterisks. ABC shows the letters of the password -->
    <string name="abc">ABC</string>
    <!-- This question applies to users that do not have an account on MEGA yet -->
    <string name="new_to_mega">New to MEGA?</string>
    <!-- button that allows the user to create an account -->
    <string name="create_account">Create account</string>
    <!-- when the user tries to log in MEGA without typing the email -->
    <string name="error_enter_email">Please enter your email address</string>
    <!-- Title of the alert dialog when the user tries to recover the pass of a non existing account -->
    <string name="error_invalid_email">Invalid email address</string>
    <!-- when the user tries to log in MEGA without typing the password -->
    <string name="error_enter_password">Please enter your password</string>
    <!-- when the user tries to log in to MEGA without a network connection -->
    <string name="error_server_connection_problem">No network connection</string>
    <!-- when the user tries to log in to MEGA without a valid session -->
    <string name="error_server_expired_session">You have been logged out on this device from another location</string>
    <!-- the first step when logging in is calculate the private and public encryption keys -->
    <string name="login_generating_key">Generating encryption keys</string>
    <!-- Message displayed while the app is connecting to a MEGA server -->
    <string name="login_connecting_to_server">Connecting to the server</string>
    <!-- Status text when updating the file manager -->
    <string name="download_updating_filelist">Updating file list</string>
    <!-- title of the screen after creating an account when the user has to confirm the password to confirm the account -->
    <string name="login_confirm_account">Confirm account</string>
    <!-- when the user clicks on the link sent by MEGA after creating the account, this message is shown -->
    <string name="login_querying_signup_link">Checking validation link</string>
    <!-- Attempting to activate a MEGA account for a user. -->
    <string name="login_confirming_account">Activating account</string>
    <!-- After login, updating the file list, the file list should be processed before showing it to the user -->
    <string name="login_preparing_filelist">Preparing file list</string>
    <!-- when the user tries to share something to MEGA without being logged -->
    <string name="login_before_share">Please log in to share with MEGA</string>
    <!-- This toast message is shown on the login page when an email confirm link is no longer valid. -->
    <string name="reg_link_expired">Your confirmation link is no longer valid. Your account may already be activated or you may have cancelled your registration.</string>
    <!--  -->
    <string name="tour_space_title">MEGA Space</string>
    <!--  -->
    <string name="tour_speed_title">MEGA Speed</string>
    <!--  -->
    <string name="tour_privacy_title">MEGA Privacy</string>
    <!--  -->
    <string name="tour_access_title">MEGA Access</string>
    <!-- Full description text of the app in the Google Play page of the app (character limit 4000) -->
    <string name="tour_space_text">Register now and get 20 GB of free storage</string>
    <!--  -->
    <string name="tour_speed_text">Uploads are fast. Quickly share files with everyone</string>
    <!--  -->
    <string name="tour_privacy_text">Keep all your files safe with MEGA’s end-to-end encryption</string>
    <!--  -->
    <string name="tour_access_text">Get fully encrypted access anywhere, anytime</string>
    <!-- button that allows the user to create an account -->
    <string name="create_account_text">Create account</string>
    <!-- category in sort by action -->
    <string name="name_text">Name</string>
    <!-- First Name of the user -->
    <string name="first_name_text">First Name</string>
    <!-- Last name of the user -->
    <string name="lastname_text">Last Name</string>
    <!-- text placed on the checkbox of acceptation of the Terms of Service -->
    <string name="tos">I agree with MEGA’s [A]Terms of Service[/A]</string>
    <!-- Text placed on the checkbox to make sure user agree that understand the danger of losing password -->
    <string name="top">I understand that [B]if I lose my password, I may lose my data[/B]. Read more about [A]MEGA’s end-to-end encryption[/A].</string>
    <!-- Does the user already have a MEGA account -->
    <string name="already_account">Already have an account?</string>
    <!-- warning dialog -->
    <string name="create_account_no_terms">You have to accept our Terms of Service</string>
    <!-- warning dialog, for user do not tick checkbox of understanding the danger of losing password -->
    <string name="create_account_no_top">You need to agree that you understand the danger of losing your password</string>
    <!-- Warning message when the first name is a required field to submit a form. For example during the create account process. -->
    <string name="error_enter_username">Please enter your first name</string>
    <!-- Warning dialog -->
    <string name="error_enter_userlastname">Please enter your last name.</string>
    <!-- when creating the account -->
    <string name="error_short_password">Password is too short</string>
    <!-- when creating the account -->
    <string name="error_passwords_dont_match">Passwords do not match</string>
    <!-- when creating the account -->
    <string name="error_email_registered">This email address has already registered an account with MEGA</string>
    <!--  -->
    <string name="create_account_creating_account">Connecting to the server: Creating account</string>
    <!--  -->
    <string name="cancel_transfer_confirmation">Cancel this transfer?</string>
    <!--  -->
    <string name="cancel_all_transfer_confirmation">Cancel all transfers?</string>
    <!-- Label for any ‘Cancel all’ button to cancel transfers - (String as short as possible). -->
    <string name="cancel_all_action">Cancel all</string>
    <!-- Warning to confirm remove selected transfers. Plural more than 1 transfer -->
    <plurals name="cancel_selected_transfers">
        <item quantity="one">The selected transfer will be cancelled.</item>
        <item quantity="other">The selected transfers will be cancelled.</item>
    </plurals>
    <!-- The name of every users root drive in the cloud of MEGA. -->
    <string name="section_cloud_drive">Cloud Drive</string>
    <!-- Label to reference a recents section -->
    <string name="section_recents">Recents</string>
    <!-- title of the screen where the secondary media images are uploaded, and name of the folder where the secondary media images are uploaded -->
    <string name="section_secondary_media_uploads">Media Uploads</string>
    <!-- Section name for the “Messages” section.Preferably one word. There is little space for this word. -->
    <string name="section_inbox">Inbox</string>
    <!-- title of the screen that shows the files saved for offline in the device -->
    <string name="section_saved_for_offline">Saved for Offline</string>
    <!-- the options of what to upload in an array. Needed for the settings, the options of what to upload. -->
    <string name="section_saved_for_offline_new">Offline</string>
    <!-- Label showing the location of a node which is not in root navigation level. The first placeholder is the name of the parent folder. The second placeholder is the name of the section in which the file is. e.g. PR reviews and tickets (Cloud Drive) -->
    <string name="location_label">%1$s (%2$s)</string>
    <!-- title of the screen that shows all the shared items -->
    <string name="title_shared_items">Shared items</string>
    <!-- title of the screen that shows all the shared items -->
    <string name="section_shared_items">Shared folders</string>
    <!-- The title of the trash bin in the tree of the file manager. -->
    <string name="section_rubbish_bin">Rubbish Bin</string>
    <!-- Section name for the “Contacts” section.Preferably one word. There is little space for this word. -->
    <string name="section_contacts">Contacts</string>
    <!-- Item of the navigation title for the contacts section when there is any pending incoming request -->
    <string name="section_contacts_with_notification">Contacts [A](%1$d)[/A]</string>
    <!-- Empty state when the user has not sent any contact request to other users -->
    <string name="sent_requests_empty">[B]No [/B][A]sent requests[/A]</string>
    <!-- Empty state when the user has not received any contact request from other users -->
    <string name="received_requests_empty">[B]No [/B][A]received requests[/A]</string>
    <!-- Title for the file transfer screen (with the up & download) -->
    <string name="section_transfers">Transfers</string>
    <!-- Section name for the “My Account” section.Preferably one or two words. There is little space for this. -->
    <string name="section_account">My Account</string>
    <!-- title of the screen where the camera images are uploaded, and name of the folder where camera images are uploaded -->
    <string name="section_photo_sync">Camera Uploads</string>
    <!-- Capital letters. Incoming shared folders. The title of a tab -->
    <string name="tab_incoming_shares">Incoming</string>
    <!-- Capital letters. Outgoing shared folders. The title of a tab -->
    <string name="tab_outgoing_shares">Outgoing</string>
    <!-- Capital letters. Files with link. The title of a tab -->
    <string name="tab_links_shares">Links</string>
    <!-- Label for any ‘Incoming shares’ button, link, text, title, etc. - (String as short as possible). -->
    <string name="title_incoming_shares_explorer">Incoming Shares</string>
    <!-- Title of the share with file explorer -->
    <string name="title_incoming_shares_with_explorer">Incoming shares with</string>
    <!-- message when there are no files in the Cloud drive -->
    <string name="file_browser_empty_cloud_drive">No files in your Cloud Drive</string>
    <!-- Text that indicates that a folder is currently empty -->
    <string name="file_browser_empty_folder">Empty Folder</string>
    <!-- Title of the fragment Choose Account -->
    <string name="choose_account_fragment">CHOOSE ACCOUNT</string>
    <!-- The file are available “offline” (without a network Wi-Fi mobile data connection) -->
    <string name="file_properties_available_offline">Available Offline</string>
    <!-- category in sort by action -->
    <string name="file_properties_info_size_file">Size</string>
    <!-- When the file/folder was last modified -->
    <string name="file_properties_info_last_modified">Last modified</string>
    <!-- Label to display the date and time when a file/folder has been added (uploaded) to MEGA. -->
    <string name="file_properties_info_added">Added</string>
    <!-- the label when a folder can be accesed by public users -->
    <string name="file_properties_shared_folder_public_link">Public link</string>
    <!-- Item menu option upon clicking on a file folder. Refers to the permissions of a file folder in the file manager. -->
    <string name="file_properties_shared_folder_permissions">Permissions</string>
    <!-- Title of the dialog to choose permissions when sharing. -->
    <string name="dialog_select_permissions">Share Permissions</string>
    <!-- menu item -->
    <string name="file_properties_shared_folder_change_permissions">Change permissions</string>
    <!-- when listing all the contacts that shares a folder -->
    <string name="file_properties_shared_folder_select_contact">Shared with</string>
    <!-- send a file to a MEGA user -->
    <string name="file_properties_send_file_select_contact">Send to</string>
    <!-- shows the owner of an incoming shared folder -->
    <string name="file_properties_owner">Owner</string>
    <!-- positive button on dialog to invite a contact -->
    <string name="contact_invite">Invite</string>
    <!-- option to reinvite a contact -->
    <string name="contact_reinvite">Reinvite</string>
    <!-- The text of the notification button that is displayed when there is a call in progress, another call is received and ignored. -->
    <string name="contact_ignore">Ignore</string>
    <!-- option to decline a contact invitation -->
    <string name="contact_decline">Decline</string>
    <!-- option to accept a contact invitation -->
    <string name="contact_accept">Accept</string>
    <!-- Label for the option of the sliding panel to show the contact info -->
    <string name="contact_properties_activity">Contact info</string>
    <!-- Adding new relationships (contacts) using the actions. -->
    <string name="contacts_list_empty_text">Add new contacts using the button below</string>
    <!-- Add new contacts before sharing. -->
    <string name="contacts_explorer_list_empty_text">Add a new contact to share</string>
    <!-- Error message -->
    <string name="error_not_enough_free_space">Not enough free space on your device</string>
    <!-- This is button text on the Get Link dialog. This lets the user get a public file/folder link without the decryption key e.g. https://mega.nz/#!Qo12lSpT. -->
    <string name="option_link_without_key">Link without key</string>
    <!-- Alert Dialog to get link -->
    <string name="option_decryption_key">Decryption key</string>
    <!-- Alert shown when some content is sharing with chats and they are processing -->
    <string name="download_preparing_files">Preparing files</string>
    <!-- Message when many downloads start. Plural more than 1 file. Placeholder is for include the number of downloads in runtime. -->
    <plurals name="download_began">
        <item quantity="one">Download has started</item>
        <item quantity="other">%1$d downloads have started</item>
    </plurals>
    <!-- Message when many downloads finish. Plural more than 1 file. Placeholder is for include the number of downloads in runtime. -->
    <plurals name="download_finish">
        <item quantity="one">Download has finished</item>
        <item quantity="other">%1$d downloads have finished</item>
    </plurals>
    <!-- Message when many uploads start. Plural more than 1 file. Placeholder is for include the number of uploads in runtime. -->
    <plurals name="upload_began">
        <item quantity="one">Upload has started</item>
        <item quantity="other">%1$d uploads have started</item>
    </plurals>
    <!-- Message when many downloads finish. Plural more than 1 file. Placeholder is for include the number of uploads in runtime. -->
    <plurals name="upload_finish">
        <item quantity="one">Upload has finished</item>
        <item quantity="other">%1$d uploads have finished</item>
    </plurals>
    <!-- Warning shown when it tries to download some empty folders. Plural -->
    <plurals name="empty_folders">
        <item quantity="one">Folder is empty.</item>
        <item quantity="other">Folders are empty.</item>
    </plurals>
    <!-- Hint how to cancel the download -->
    <string name="download_touch_to_cancel">Touch to cancel</string>
    <!-- Hint how to cancel the download -->
    <string name="download_touch_to_show">View transfers</string>
    <!-- Warning message -->
    <string name="error_file_size_greater_than_4gb">Most devices can’t download files greater than 4GB. Your download will probably fail</string>
    <!-- message when trying to open a downloaded file but there isn’t any app that open that file. Example: a user downloads a pdf but doesn’t have any app to read a pdf -->
    <string name="intent_not_available">There isn’t any available app to execute this file on your device</string>
    <!-- Message when trying to open a location message but there isn’t any app that open that location. -->
    <string name="intent_not_available_location">There are no apps available on your device to open this location</string>
    <!-- Message displayed when user tries to open a file with a 3rd party app using the option "Open with" but there isn't any app installed in the device which can open that file type, e.g. user tries to open a ".txt" but doesn’t have any installed 3rd party app which supports ".txt" files. -->
    <string name="intent_not_available_file">You may not have any apps installed which support this file type</string>
    <!-- to share an image using Facebook, Whatsapp, etc -->
    <string name="context_share_image">Share image using</string>
    <!-- create a link of a file and send it using an app from the device -->
    <string name="context_get_link">Share link</string>
    <!-- Delete a link label -->
    <string name="context_delete_link">Delete link</string>
    <!-- Item menu option upon right click on one or multiple files. -->
    <string name="context_leave_menu">Leave</string>
    <!-- Title alert before leaving a share. -->
    <string name="alert_leave_share">Leave share</string>
    <!-- Item menu option upon right click on one or multiple files. -->
    <string name="context_clean_shares_menu">Remove share</string>
    <!-- Item menu option upon right click on one or multiple files. -->
    <string name="context_remove_link_menu">Remove link</string>
    <!-- Warning that appears prior to remove a link of a file. Singular. -->
    <string name="context_remove_link_warning_text">This link will not be publicly available anymore.</string>
    <!-- Warning that appears prior to remove links of files. Plural. -->
    <plurals name="remove_links_warning_text">
        <item quantity="one">This link will not be publicly available anymore.</item>
        <item quantity="other">These links will not be publicly available anymore.</item>
    </plurals>
    <!-- Item menu option upon right click on one or multiple files. -->
    <string name="context_rename">Rename</string>
    <!-- Title of a dialog to rename a node. The place holder is to set the current name of the node. -->
    <string name="rename_dialog_title">Rename %1$s</string>
    <!-- Menu option to open a link. Also title of the dialog to open a link. -->
    <string name="context_open_link_title">Open link</string>
    <!-- Item menu option upon right click on one or multiple files. -->
    <string name="context_open_link">Open</string>
    <!-- while renaming a file or folder -->
    <string name="context_renaming">Renaming</string>
    <!-- while file provider is downloading a file -->
    <string name="context_preparing_provider">Preparing file</string>
    <!-- Item menu option upon right click on one or multiple files. -->
    <string name="context_download">Download</string>
    <!-- Item menu option upon right click on one or multiple files. -->
    <string name="context_move">Move</string>
    <!-- while moving a file or folder -->
    <string name="context_moving">Moving</string>
    <!-- Item menu option upon right click on one or multiple files. -->
    <string name="context_copy">Copy</string>
    <!-- Item menu option upon right click on one or multiple files. -->
    <string name="context_upload">Upload</string>
    <!-- while copying a file or folder -->
    <string name="context_copying">Copying</string>
    <!-- menu item -->
    <string name="context_move_to_trash">Move to Rubbish Bin</string>
    <!-- menu item -->
    <string name="context_delete_from_mega">Remove from MEGA</string>
    <!-- Input field description in the create folder dialog. -->
    <string name="context_new_folder_name">Folder Name</string>
    <!-- when adding a new contact. in the dialog -->
    <string name="context_new_contact_name">Contact email</string>
    <!-- status dialog when performing the action -->
    <string name="context_creating_folder">Creating folder</string>
    <!-- Menu item -->
    <string name="context_download_to">Save to</string>
    <!-- Menu option title -->
    <string name="context_clear_rubbish">Clear Rubbish Bin</string>
    <!-- Ask for confirmation before removing all the elements of the rubbish bin -->
    <string name="clear_rubbish_confirmation">You are about to permanently remove all items from your Rubbish Bin.</string>
    <!-- send cancel subscriptions dialog -->
    <string name="context_send">Send</string>
    <!-- send the file to inbox -->
    <string name="context_send_file_inbox">Send to contact</string>
    <!-- Menu option to delete one or multiple selected items. -->
    <string name="context_remove">Remove</string>
    <!-- Menu option to delete selected items of the offline state -->
    <string name="context_delete_offline">Remove from Offline</string>
    <!-- menu item -->
    <string name="context_share_folder">Share folder</string>
    <!-- menu item -->
    <string name="context_send_file">Send file to chat</string>
    <!-- menu item -->
    <string name="context_send_contact">Share contact to chat</string>
    <!-- open a shared folder -->
    <string name="context_view_shared_folders">View shared folders</string>
    <!-- Item menu option upon clicking on one or multiple files. -->
    <string name="context_sharing_folder">Sharing</string>
    <!-- Menu option to manage a shared folder. -->
    <string name="manage_share">Manage share</string>
    <!-- menu item -->
    <string name="context_delete">Delete</string>
    <!-- success message when removing a contact request -->
    <string name="context_contact_invitation_deleted">Request deleted</string>
    <!-- success message when reinvite a contact -->
    <string name="context_contact_invitation_resent">Request resent</string>
    <!-- success message when sending a contact request -->
    <string name="context_contact_request_sent">Request successfully sent to %s. View in Sent requests tab.</string>
    <!-- success message when removing a contact -->
    <string name="context_contact_removed">Contact removed</string>
    <!-- error message -->
    <string name="context_contact_not_removed">Error. Contact not removed</string>
    <!-- success message when chaning the permissionss -->
    <string name="context_permissions_changed">Permissions changed</string>
    <!-- error message -->
    <string name="context_permissions_not_changed">Error. Permissions not changed</string>
    <!-- message when trying to create a folder that already exists -->
    <string name="context_folder_already_exists">Folder already exists</string>
    <!-- message when trying to create a invite a contact already that is already added -->
    <string name="context_contact_already_exists">%s is already a contact</string>
    <!-- message when trying to send a file without full access -->
    <string name="context_send_no_permission">You do not have permission to send this file</string>
    <!-- success message when creating a folder -->
    <string name="context_folder_created">Folder created</string>
    <!-- error message when creating a folder -->
    <string name="context_folder_no_created">Error. Folder not created</string>
    <!-- success message when renaming a node -->
    <string name="context_correctly_renamed">Renamed successfully</string>
    <!-- error message -->
    <string name="context_no_renamed">Error. Not renamed</string>
    <!-- success message when copying a node -->
    <string name="context_correctly_copied">Copied successfully</string>
    <!-- success message when sending a node to Inbox -->
    <string name="context_correctly_sent_node">Sent to Inbox</string>
    <!-- error message when sending a node to Inbox -->
    <string name="context_no_sent_node">Error. Not sent to Inbox</string>
    <!-- error message -->
    <string name="context_no_copied">Error. Not copied</string>
    <!-- message that appears when a user tries to move/copy/upload a file but doesn’t choose a destination folder -->
    <string name="context_no_destination_folder">Please choose a destination folder</string>
    <!-- success message when moving a node -->
    <string name="context_correctly_moved">Moved successfully</string>
    <!-- success message when moving a node -->
    <string name="number_correctly_moved">%d items moved successfully.</string>
    <!-- success message when moving a node -->
    <string name="number_incorrectly_moved">%d items were not moved successfully</string>
    <!-- success message when moving a node -->
    <string name="context_correctly_moved_to_rubbish">Moved to the Rubbish Bin successfully</string>
    <!-- error message -->
    <string name="context_no_moved">Error. Not moved</string>
    <!-- success message when sharing a folder -->
    <string name="context_correctly_shared">Shared successfully</string>
    <!-- error message when sharing a folder -->
    <string name="context_no_shared_number">Error. %d shares were not completed</string>
    <!-- success message when sharing a folder -->
    <string name="context_correctly_shared_removed">Remove shares successfully</string>
    <!-- error message when sharing a folder -->
    <string name="context_no_shared_number_removed">Error. %d process of removing shares is not completed</string>
    <!-- error message -->
    <string name="context_no_shared">Error. Not shared</string>
    <!-- error message -->
    <string name="context_no_removed_shared">Error. Share failed to remove</string>
    <!-- success message when removing a sharing -->
    <string name="context_remove_sharing">Folder sharing removed</string>
    <!-- error message -->
    <string name="context_no_link">Link creation failed</string>
    <!-- success message when removing a node from MEGA -->
    <string name="context_correctly_removed">Deleted successfully</string>
    <!-- error message -->
    <string name="context_no_removed">Error. Deletion failed</string>
    <!-- success message when moving a node -->
    <string name="number_correctly_removed">%d items removed successfully from MEGA</string>
    <!-- error message when moving a node -->
    <string name="number_no_removed">%d items are not removed successfully</string>
    <!-- Success message when left shared folders -->
    <string name="number_correctly_leaved">%d folders left successfully.</string>
    <!-- Message shown when a share has been left -->
    <string name="share_left">Share left</string>
    <!-- error message when moving a node -->
    <string name="number_no_leaved">%d folders were not left successfully</string>
    <!-- success message when sending multiple files -->
    <string name="number_correctly_sent">File sent to %d contacts successfully</string>
    <!-- error message when sending multiple files -->
    <string name="number_no_sent">File was not sent to %d contacts</string>
    <!-- success message when sending multiple files -->
    <string name="number_correctly_sent_multifile">%d files sent successfully</string>
    <!-- error message when sending multiple files -->
    <string name="number_no_sent_multifile">%d files failed to send</string>
    <!-- success message when sending multiple files -->
    <string name="number_correctly_copied">%d items copied successfully</string>
    <!-- error message when sending multiple files -->
    <string name="number_no_copied">%d items were not copied</string>
    <!-- success message when removing several contacts -->
    <string name="number_contact_removed">%d contacts removed successfully</string>
    <!-- error message when removing several contacts -->
    <string name="number_contact_not_removed">%d contacts were not removed</string>
    <!-- success message when sharing a file with multiple contacts -->
    <string name="number_contact_file_shared_correctly">Folder shared with %d contacts successfully</string>
    <!-- success message when sharing multiple files -->
    <string name="number_correctly_shared">%d folders shared successfully</string>
    <!-- error message when sharing multiple files -->
    <string name="number_no_shared">%d folders were not shared</string>
    <!-- success message when sending a file to a contact -->
    <string name="context_correctly_copied_contact">Successfully sent to:</string>
    <!-- success message when removing all the contacts of a shared folder -->
    <string name="context_correctly_removed_sharing_contacts">The folder is no longer shared</string>
    <!-- error message when removing all the contacts of a shared folder -->
    <string name="context_no_removed_sharing_contacts">An error occurred. The folder is still shared with another contact</string>
    <!-- option available for just one file -->
    <string name="context_select_one_file">Select just one file</string>
    <!-- success message when emptying the RB -->
    <string name="rubbish_bin_emptied">Rubbish Bin emptied successfully</string>
    <!-- error message when emptying the RB -->
    <string name="rubbish_bin_no_emptied">An error occurred. The Rubbish Bin has not been emptied</string>
    <!-- dialog cancel subscriptions -->
    <string name="dialog_cancel_subscriptions">You are about to cancel your MEGA subscription. Please let us know if there is anything we can do to help change your mind.</string>
    <!-- hint cancel subscriptions dialog -->
    <string name="hint_cancel_subscriptions">Type feedback here</string>
    <!-- send cancel subscriptions dialog -->
    <string name="send_cancel_subscriptions">Send</string>
    <!-- confirmation cancel subscriptions dialog -->
    <string name="confirmation_cancel_subscriptions">Thank you for your feedback. Are you sure you want to cancel your MEGA subscription?</string>
    <!-- provide a reason to cancel subscriptions dialog -->
    <string name="reason_cancel_subscriptions">Your subscription has not been cancelled. Please provide a reason for your cancellation</string>
    <!-- Confirmation message of the dialog shown when a subscription has been processed successfully -->
    <string name="message_user_purchased_subscription">Thanks. Your payment is processing. Please email us at support&#64;mega.co.nz if you have not received your upgrade within 24 hours.</string>
    <!-- Pop up message shows when user purchased a lower level of subscription -->
    <string name="message_user_purchased_subscription_down_grade">Your new subscription will take effect once the current one expires, the new price will be charged at that time.</string>
    <!-- Pop up message shows when user purchased a subscription with a payment method that can not be processed in real time, e.g. voucher -->
    <string name="message_user_payment_pending">Your subscription will take effect once the payment is processed by Google.</string>
    <!--  -->
    <string name="subscription_type_monthly">Monthly</string>
    <!--  -->
    <string name="subscription_type_yearly">Yearly</string>
    <!-- success message after removing the public link of a folder -->
    <string name="context_node_private">The folder is now private</string>
    <!-- success message after removing a share of a folder. a contact has no access to the folder now -->
    <string name="context_share_correctly_removed">Share removed</string>
    <!-- Menu option to create a new folder in the file manager. -->
    <string name="menu_new_folder">New folder</string>
    <!-- Menu option to add a contact to your contact list. -->
    <string name="menu_add_contact">Add contact</string>
    <!-- Menu option to add a contact to your contact list. -->
    <string name="menu_add_contact_and_share">Add contact and share</string>
    <!-- Title of the alert to introduce the decryption key -->
    <string name="alert_decryption_key">Decryption Key</string>
    <!-- Message of the alert to introduce the decryption key -->
    <string name="message_decryption_key">Please enter the decryption key for the link</string>
    <!-- error message shown on the decryption key dialog if the key typed in was wrong -->
    <string name="invalid_decryption_key">Invalid decryption key</string>
    <!-- upload to. Then choose an Image file -->
    <string name="upload_to_image">Image</string>
    <!-- upload to. Then choose an Audio file -->
    <string name="upload_to_audio">Audio</string>
    <!-- Title of the button in the contact info screen to start a video call -->
    <string name="upload_to_video">Video</string>
    <!-- upload to. Then choose to browse the file system to choose a file -->
    <string name="upload_to_filesystem">Pick from File System</string>
    <!-- upload to. Then choose to browse the file system to choose a file -->
    <string name="upload_to_filesystem_from">Pick from</string>
    <!-- Label for the current uploaded size of a file. For example, 3 files, 50KB uploaded -->
    <string name="upload_uploaded">uploaded</string>
    <!-- Status text at the beginning of an upload, Status text at the beginning of an upload for 2 or more files -->
    <plurals name="upload_prepare">
        <item quantity="one">Processing file</item>
        <item quantity="other">Processing files</item>
    </plurals>
    <!-- error message when downloading a file -->
    <string name="error_temporary_unavaible">Resource temporarily not available, please try again later</string>
    <!-- Error message when the selected file cannot be opened -->
    <string name="upload_can_not_open">Cannot open selected file</string>
    <!-- when a zip file is downloaded and clicked, the app unzips the file. This is the status text while unzipping the file -->
    <string name="unzipping_process">Unzipping file</string>
    <!-- error message while browsing the local filesystem -->
    <string name="error_io_problem">File system problem</string>
    <!-- error message while browsing the local filesystem -->
    <string name="general_error">Error happened when executing the action</string>
    <!-- title of the image gallery -->
    <string name="full_screen_image_viewer_label">Image viewer</string>
    <!-- Headline for the amount of storage space is used -->
    <string name="my_account_used_space">Used storage space</string>
    <!-- menu item -->
    <string name="my_account_change_password">Change password</string>
    <!-- Dialog text overquota error -->
    <string name="overquota_alert_text">You have exceeded your storage limit. Would you like to upgrade your account?</string>
    <!-- when did the last session happen -->
    <string name="my_account_last_session">Last session</string>
    <!-- message displayed while the app is changing the password -->
    <string name="my_account_changing_password">Changing password</string>
    <!-- when changing the password, the first edittext is to enter the current password -->
    <string name="my_account_change_password_oldPassword">Current password</string>
    <!-- when changing the password -->
    <string name="my_account_change_password_newPassword1">New password</string>
    <!-- when changing the password -->
    <string name="my_account_change_password_newPassword2">Confirm new password</string>
    <!-- when changing the password or creating the account, the password is required twice and check that both times are the same -->
    <string name="my_account_change_password_dont_match">Passwords do not match</string>
    <!-- title of the selection of the pro account wanted -->
    <string name="upgrade_select_pricing">Select plan</string>
    <!-- the user has to decide the way of payment -->
    <string name="select_membership_1">Monthly or annually recurring</string>
    <!-- choose the payment method option when no method is available -->
    <string name="no_available_payment_method">There is no payment method set for this plan currently. Please select one.</string>
    <!-- button to decide monthly payment. The asterisk is needed -->
    <string name="upgrade_per_month">Monthly*</string>
    <!-- button to decide annually payment. The asterisk is needed -->
    <string name="upgrade_per_year">Annually*</string>
    <!-- the user can get the link and it’s copied to the clipboard -->
    <string name="file_properties_get_link">The link has been copied to the clipboard</string>
    <!-- before sharing an image, the preview has to be downloaded -->
    <string name="full_image_viewer_not_preview">The preview has not been downloaded yet. Please wait</string>
    <!-- due to device is low on memory, cannot load an image preview temporarily -->
    <string name="not_load_preview_low_memory">Not enough free memory to display preview. Please try again later.</string>
    <!-- alert when clicking a newsignup link being logged -->
    <string name="log_out_warning">Please log out before creating the account</string>
    <!-- message shown in the screen when there are not any active transfer -->
    <string name="transfers_empty">No active transfers</string>
    <!-- menu item -->
    <string name="menu_pause_transfers">Pause transfers</string>
    <!-- menu item -->
    <string name="menu_cancel_all_transfers">Cancel all transfers</string>
    <!-- Option of the sliding panel to capture a new picture to upload to Cloud Drive or to set as user avatar -->
    <string name="menu_take_picture">Capture</string>
    <!-- Dialog title, to explain why MEGA needs the ’display over other apps’ permission (Android 10) -->
    <string name="ask_for_display_over_title">Allow notifications for incoming MEGA calls</string>
    <!-- Dialog message, to explain why MEGA needs the ’display over other apps’ permission (Android 10) -->
    <string name="ask_for_display_over_msg">Please grant MEGA permission to display over other apps for calls.</string>
    <!-- Prompt text shows when the user doesn’t want to make MEGA grant the ’display over other apps’ permission for now (Android 10) -->
    <string name="ask_for_display_over_explain">You can still manually grant permissions in the device Settings.</string>
    <!-- the options of how to upload, but in an array. needed for the settings, how to upload the camera images. only when Wi-Fi connected -->
    <string name="cam_sync_wifi">Wi-Fi only</string>
    <!-- the options of how to upload, but in an array. needed for the settings, how to upload the camera images. when Wi-Fi connected and using data plan -->
    <string name="cam_sync_data">Wi-Fi or mobile data</string>
    <!-- The upload of the user’s photos orvideos from their specified album is in progress. -->
    <string name="cam_sync_syncing">Camera Uploads in progress</string>
    <!-- confirmation question for cancelling the camera uploads -->
    <string name="cam_sync_cancel_sync">Do you want to stop Camera Uploads?</string>
    <!-- title of the notification when camera upload is enabled -->
    <string name="settings_camera_notif_title">Uploading files of media folders</string>
    <!-- title of the notification when camera upload is checking files -->
    <string name="settings_camera_notif_checking_title">Checking for files to be uploaded</string>
    <!-- title of the notification when camera upload is initializing -->
    <string name="settings_camera_notif_initializing_title">Initialising Camera Uploads</string>
    <!-- title of the notification when camera upload’s primary local folder is unavailable. -->
    <string name="camera_notif_primary_local_unavailable">Camera Uploads have been disabled. Your local folder is unavailable.</string>
    <!-- title of the notification when camera upload’s secondary local folder is unavailable. -->
    <string name="camera_notif_secondary_local_unavailable">Media Uploads have been disabled. Your local folder is unavailable.</string>
    <!-- notification camera uploads complete -->
    <string name="settings_camera_notif_complete">Camera uploads complete</string>
    <!-- settings of the Appearance section -->
    <string name="settings_appearance">Appearance</string>
    <!-- settings of the Features section -->
    <string name="settings_features">Features</string>
    <!-- label of storage in upgrade/choose account page, it is being used with a variable, e.g. for LITE user it will show ‘200GB Storage’. -->
    <string name="settings_storage">Storage</string>
    <!-- Settings of the Passcode -->
    <string name="settings_passcode_lock">Passcode lock</string>
    <!-- Setting to allow the user to select the preferred passcode type -->
    <string name="settings_passcode_option">Passcode options</string>
    <!-- Helper text to explain why we have this `Require me to plug in` setting, placeholder - 100 to 1000 in MB -->
    <string name="settings_camera_upload_charging_helper_label">Video compression uses considerable amounts of power. Please plug in your device to charge if the videos to be compressed are larger than %s.</string>
    <!-- Helper text to explain the things to note if enable the feature of including GPS info -->
    <string name="settings_camera_upload_include_gps_helper_label">If enabled, location information will be included with your pictures. Please be careful when sharing them.</string>
    <!-- Settings category title for cache and offline files -->
    <string name="settings_advanced_features">Advanced</string>
    <!-- Settings preference title for cache -->
    <string name="settings_advanced_features_cache">Clear Cache</string>
    <!-- Settings preference title for offline files -->
    <string name="settings_advanced_features_offline">Clear Offline Files</string>
    <!-- description of switch ‘Open file when download is completed’ -->
    <string name="settings_auto_play_label">Open file when downloaded</string>
    <!-- Settings preference title for delete account -->
    <string name="settings_delete_account">Delete account</string>
    <!-- Size of files in offline or cache folders -->
    <string name="settings_advanced_features_size">Currently using %s</string>
    <!-- Calculating Size of files in offline or cache folders -->
    <string name="settings_advanced_features_calculating">Calculating</string>
    <!-- title of the setting to set the default download location -->
    <string name="settings_storage_download_location">Default download location</string>
    <!-- Whether to always ask the user each time. -->
    <string name="settings_storage_ask_me_always">Always ask for download location</string>
    <!-- Whether to enable the storage in advanced devices -->
    <string name="settings_storage_advanced_devices">Display advanced devices (external SD)</string>
    <!-- Label of button on account page that ask user to add their phone number -->
    <string name="add_phone_number_label">Add a phone number</string>
    <!-- enter verification code page title -->
    <string name="verify_account_title">Verify your account</string>
    <!-- Text to explain to user why to verify phone number (account suspended use case) -->
    <string name="verify_account_helper_locked">Your account has been locked temporarily due to potential abuse. Please verify your phone number to unlock your account.</string>
    <!-- Hint text of the country edittext for billing purposes -->
    <string name="general_country_label">Country</string>
    <!-- Hint text of the region edittext for choosing dial code. -->
    <string name="sms_region_label">Region</string>
    <!-- place holder for enter mobile number field -->
    <string name="verify_account_phone_number_placeholder">Your phone number</string>
    <!-- Button label - go to previous page -->
    <string name="general_back_button">Back</string>
    <!-- button label - quite sms verification use case -->
    <string name="verify_account_not_now_button">Not now</string>
    <!-- Button label - confirm some action -->
    <string name="general_confirm_button">Confirm</string>
    <!-- On “add phone number” page, an error message will be shown if user click next button without select country code. -->
    <string name="verify_account_invalid_country_code">Please select a region code</string>
    <!-- On “Add phone number” page, a toast error message will be shown if the country code cannot be fetched from back end. -->
    <string name="verify_account_not_loading_country_code">Region codes could not be fetched.</string>
    <!-- error message if user click next button without enter a valid phone number -->
    <string name="verify_account_invalid_phone_number">Please supply a valid phone number.</string>
    <!-- Label tell user to enter received txt to below input boxes -->
    <string name="verify_account_enter_txt_label">Please enter the verification code sent to</string>
    <!-- enter verification code page title -->
    <string name="verify_account_enter_code_title">Verify your account</string>
    <!-- error message that will show to user when user entered invalid verification code -->
    <string name="verify_account_incorrect_code">Wrong code. Please try again or resend.</string>
    <!-- text message to remind user to resend verification code -->
    <string name="verify_account_resend_label">Didn’t receive the code?</string>
    <!-- Button to resend the create account email to a new email address in case the previous email address was misspelled -->
    <string name="general_resend_button">Resend</string>
    <!-- error message that will show to user when host detected that the mobile number has been registered already -->
    <string name="verify_account_error_phone_number_register">This number is already associated with a MEGA account.</string>
    <!-- error message that will show to user when user reached the sms verification daily limit -->
    <string name="verify_account_error_reach_limit">You have reached the daily limit</string>
    <!-- error message that will show to user when user reached the sms verification daily limit -->
    <string name="verify_account_error_wrong_code">The verification code doesn’t match.</string>
    <!-- error message that will show to user when code has been verified -->
    <string name="verify_account_error_code_verified">The code has been verified</string>
    <!-- error message that will show to user when user entered invalid verification code -->
    <string name="verify_account_error_invalid_code">Wrong code. Please try again or resend.</string>
    <!-- verify phone number successfully -->
    <string name="verify_account_successfully">Your phone number has been verified successfully</string>
    <!-- If the user has an internal storage and an external SD card, it has to be set on the settings screen, external storage option -->
    <string-array name="settings_storage_download_location_array">
        <item>Internal storage</item>
        <item>External storage</item>
    </string-array>
    <!-- If the user has an internal storage and an external SD card, it has to be set on the settings screen, internal storage option -->
    <string name="internal_storage_label">Internal storage</string>
    <!-- If the user has an internal storage and an external SD card, it has to be set on the settings screen, external storage option -->
    <string name="external_storage_label">External storage</string>
    <!-- choose the way the new user’s email is inserted, import from phone option -->
    <string-array name="add_contact_array">
        <item>Write the user’s email</item>
        <item>Import from device</item>
    </string-array>
    <!-- settings option -->
    <string name="settings_camera_upload_on">Enable Camera Uploads</string>
    <!-- settings option -->
    <string name="settings_camera_upload_turn_on">Turn on Camera Uploads</string>
    <!-- settings option -->
    <string name="settings_camera_upload_off">Disable Camera Uploads</string>
    <!-- settings option. How to upload the camera images: via Wi-Fi only or via Wi-Fi and data plan -->
    <string name="settings_camera_upload_how_to_upload">How to upload</string>
    <!-- The Secondary Media uploads allows to create a second Camera Folder synchronization. Enabling it would imply to choose a new local folder and then, a new destination folder in MEGA. This is the text that appears in the settings option to enable the second synchronization. -->
    <string name="settings_secondary_upload_on">Enable Secondary Media uploads</string>
    <!-- The Secondary Media uploads allows to create a second Camera Folder synchronization. Disabling it would imply that the current second sync won’t be running anymore. This is the text that appears in the settings option to disable the second synchronization. -->
    <string name="settings_secondary_upload_off">Disable Secondary Media uploads</string>
    <!-- Title of shared folder explorer to choose a folder to perform an action -->
    <string name="settings_empty_folder">Choose folder</string>
    <!-- the options of how to upload, but in an array. needed for the settings, how to upload the camera images. only when Wi-Fi connected -->
    <string-array name="settings_camera_upload_how_to_entries">
        <item>Wi-Fi or mobile data</item>
        <item>Wi-Fi only</item>
    </string-array>
    <!-- What kind of files are going to be uploaded: images, videos or both -->
    <string name="settings_camera_upload_what_to_upload">File Upload</string>
    <!-- what kind of file are going to be uploaded. Needed for the settings summary -->
    <string-array name="settings_camera_upload_file_upload_entries">
        <item>Photos only</item>
        <item>Videos only</item>
        <item>Photos and videos</item>
    </string-array>
    <!-- Option to choose that the camera sync will only be enable when the device is charging -->
    <string name="settings_camera_upload_charging">Only when charging</string>
    <!-- Title of ‘Include location tags’ setting option. Once enabled, Camera Uploads will include the location info from pictures those are being uploaded -->
    <string name="settings_camera_upload_include_gps">Include location tags</string>
    <!-- Option to choose that the video compression will only be enable when the device is charging -->
    <string name="settings_camera_upload_require_plug_in">Require me to actively charge my device</string>
    <!-- Option to choose that the camera sync will maintain the local file names when uploading -->
    <string name="settings_keep_file_names">Keep file names as in the device</string>
    <!-- The location of where the user photos or videos are stored in the device. -->
    <string name="settings_local_camera_upload_folder">Local Camera folder</string>
    <!-- The location of where the user photos or videos are stored in MEGA. -->
    <string name="settings_mega_camera_upload_folder">MEGA Camera Uploads folder</string>
    <!-- The location of where the user photos or videos of the secondary sync are stored in the device. -->
    <string name="settings_local_secondary_folder">Local Secondary folder</string>
    <!-- The location of where the user photos or videos of the secondary sync are stored in MEGA. -->
    <string name="settings_mega_secondary_folder">MEGA Secondary folder</string>
    <!-- what kind of file are going to be uploaded. Needed for the settings summary -->
    <string name="settings_camera_upload_only_photos">Photos only</string>
    <!-- what kind of file are going to be uploaded. Needed for the settings summary -->
    <string name="settings_camera_upload_only_videos">Videos only</string>
    <!-- what kind of file are going to be uploaded. Needed for the settings summary -->
    <string name="settings_camera_upload_photos_and_videos">Photos and videos</string>
    <!-- status text when no custom photo sync folder has been set -->
    <string name="settings_pin_lock_code_not_set">Not set</string>
    <!-- Settings of the Passcode -->
    <string name="settings_passcode_lock_switch">Passcode Lock</string>
    <!-- Settings option to change Passcode. -->
    <string name="settings_change_passcode">Change passcode</string>
    <!-- Settings option screen to change Passcode. -->
    <string name="title_change_passcode">Change passcode lock</string>
    <!-- Settings option to set the timer to ask for passcode. -->
    <string name="settings_require_passcode">Require passcode</string>
    <!-- Option available to choose in some context to make an action immediately. -->
    <string name="action_immediately">Immediately</string>
    <!-- Button after the Passcode code input field -->
    <string name="pin_lock_enter">Enter</string>
    <!-- Error message when not typing the Passcode code correctly. Plural. The placeholder indicates the number of failed attempts. E.g. 7 failed passcode attempts -->
    <plurals name="passcode_lock_alert_attempts">
        <item quantity="one">1 failed passcode attempt</item>
        <item quantity="other">%1$d failed passcode attempts</item>
    </plurals>
    <!-- Error message when not typing the Passcode code correctly -->
    <string name="pin_lock_alert">You will be logged out and your offline files will be deleted after 10 failed attempts</string>
    <!-- error message when not typing the Passcode code correctly -->
    <string name="pin_lock_incorrect">Incorrect code</string>
    <!-- Error message when not typing the Passcode correctly and have several attempts left. The placeholder is to display the number of attempts left in runtime. -->
    <plurals name="pin_lock_incorrect_alert">
        <item quantity="one">Wrong Passcode, please try again. You have 1 attempt left</item>
        <item quantity="other">Wrong Passcode, please try again. You have %2d attempts left</item>
    </plurals>
    <!-- Error message when not typing the Passcode correctly (two times) -->
    <string name="pin_lock_not_match">Passcodes did not match. Try again.</string>
    <!-- Title of the screen to unlock screen with Passcode -->
    <string name="unlock_pin_title">Enter your passcode</string>
    <!-- Title of the screen to unlock screen with Passcode in second round -->
    <string name="unlock_pin_title_2">Re-enter your passcode</string>
    <!-- Title of the screen to unlock screen with Passcode -->
    <string name="reset_pin_title">Enter your new passcode</string>
    <!-- Title of the screen to unlock screen with Passcode in second round -->
    <string name="reset_pin_title_2">Re-enter your new passcode</string>
    <!-- Text of the screen after 10 attemps with a wrong Passcode -->
    <string name="incorrect_pin_activity">All your local data will be deleted and you will be logged out in %1d seconds</string>
    <!-- Caption of a title, in the context of “About MEGA” or “About us” -->
    <string name="settings_about">About</string>
    <!-- Preference screen item action button -->
    <string name="settings_about_privacy_policy">Privacy Policy</string>
    <!--  -->
    <string name="settings_about_terms_of_service">Terms of Service</string>
    <!-- App means “Application” -->
    <string name="settings_about_app_version">App version</string>
    <!-- Title of the label where the SDK version is shown -->
    <string name="settings_about_sdk_version">MEGA SDK Version</string>
    <!-- Title of the label where the MEGAchat SDK version is shown -->
    <string name="settings_about_karere_version">MEGAchat SDK Version</string>
    <!-- Link to the public code of the app -->
    <string name="settings_about_code_link_title">View source code</string>
    <!--  -->
    <string name="january">January</string>
    <!--  -->
    <string name="february">February</string>
    <!--  -->
    <string name="march">March</string>
    <!--  -->
    <string name="april">April</string>
    <!--  -->
    <string name="may">May</string>
    <!--  -->
    <string name="june">June</string>
    <!--  -->
    <string name="july">July</string>
    <!--  -->
    <string name="august">August</string>
    <!--  -->
    <string name="september">September</string>
    <!--  -->
    <string name="october">October</string>
    <!--  -->
    <string name="november">November</string>
    <!--  -->
    <string name="december">December</string>
    <!-- title of the screen that shows the ZIP files -->
    <string name="zip_browser_activity">ZIP Browser</string>
    <!-- title of the My Account screen -->
    <string name="my_account_title">Account Type</string>
    <!-- Label to indicate the date when the current subscription renews -->
    <string name="renews_on">Renews on&#160;</string>
    <!-- title of the Expiration Date -->
    <string name="expires_on">Expires on&#160;</string>
    <!--  -->
    <string name="free_account">Free</string>
    <!-- info message shown to the user when the Camera Uploads folder has been created -->
    <string name="camera_uploads_created">Camera Uploads folder created</string>
    <!-- category in sort by action -->
    <string name="sortby_name">Name</string>
    <!-- sort files alphabetically ascending -->
    <string name="sortby_name_ascending">Ascending</string>
    <!-- sort files alphabetically descending -->
    <string name="sortby_name_descending">Descending</string>
    <!-- category in sort by action -->
    <string name="sortby_date">Date</string>
    <!-- category in sort by action -->
    <string name="sortby_creation_date">Creation Date</string>
    <!-- category in sort by action -->
    <string name="sortby_modification_date">Modification Date</string>
    <!-- category in sort by action -->
    <string name="sortby_link_creation_date">Link creation date</string>
    <!-- sort files by date newest first -->
    <string name="sortby_date_newest">Newest</string>
    <!-- sort files by date oldest first -->
    <string name="sortby_date_oldest">Oldest</string>
    <!-- category in sort by action -->
    <string name="sortby_size">Size</string>
    <!-- sort files by size largest first -->
    <string name="sortby_size_largest_first">Largest</string>
    <!-- sort files by size smallest first -->
    <string name="sortby_size_smallest_first">Smallest</string>
    <!-- Title of sort by media type options -->
    <string name="sortby_type">Media type</string>
    <!-- sort option, sort media files by photos first -->
    <string name="sortby_type_photo_first">Photos</string>
    <!-- sort option, sort media files by videos first -->
    <string name="sortby_type_video_first">Videos</string>
    <!-- Title to choose the type of Passcode -->
    <string name="pin_lock_type">Passcode Type</string>
    <!-- Passcode with 4 digits -->
    <string name="four_pin_lock">4 digits</string>
    <!-- Passcode with 6 digits -->
    <string name="six_pin_lock">6 digits</string>
    <!-- Passcode alphanumeric -->
    <string name="AN_pin_lock">Alphanumeric</string>
    <!-- Confirmation message when enabling logs in the app -->
    <string name="settings_enable_logs">Logs are now enabled</string>
    <!-- Confirmation message when disabling logs in the app -->
    <string name="settings_disable_logs">Logs are now disabled</string>
    <!-- Snackbar error message triggered by host error when user is trying to setup MEGA Camera Uploads folder in settings page -->
    <string name="error_unable_to_setup_cloud_folder">Unable to setup MEGA Camera Uploads folder</string>
    <!-- Message displayed when the user denies the required permissions during the logs activation -->
    <string name="logs_not_enabled_permissions">Logs have not been enabled because you denied the required permissions</string>
    <!-- Option in the sliding panel to open the folder which contains the file selected after performing a search -->
    <string name="search_open_location">Open location</string>
    <!-- message when a temporary error on logging in is due to SDK is waiting for the server to complete a request due to an API lock -->
    <string name="servers_busy">This process is taking longer than expected. Please wait.</string>
    <!-- Label in My Account section to show user account type -->
    <string name="my_account_free">Free Account</string>
    <!-- Type of account info added to the feedback email sent to support -->
    <string name="my_account_prolite">Pro Lite Account</string>
    <!-- Label in My Account section to show user account type -->
    <string name="my_account_pro1">Pro I Account</string>
    <!-- Label in My Account section to show user account type -->
    <string name="my_account_pro2">Pro II Account</string>
    <!-- Label in My Account section to show user account type -->
    <string name="my_account_pro3">Pro III Account</string>
    <!-- Type of account info added to the feedback email sent to support -->
    <string name="my_account_prolite_feedback_email">Pro Lite Account</string>
    <!--  -->
    <string name="backup_title">Backup your Recovery Key</string>
    <!-- Subtitle of the screen to backup the master key -->
    <string name="backup_subtitle">Your password unlocks your Recovery Key</string>
    <!-- First paragraph of the screen to backup the master key -->
    <string name="backup_first_paragraph">Your data is only readable through a chain of decryption operations that begins with your master encryption key, which we store encrypted with your password. This means that if you lose your password, your Recovery Key can no longer be decrypted, and you can no longer decrypt your data.</string>
    <!-- Summary of the preference Recovery key on Settings section -->
    <string name="backup_second_paragraph">Exporting the Recovery Key and keeping it in a secure location enables you to set a new password without data loss.</string>
    <!-- Third paragraph of the screen to backup the master key -->
    <string name="backup_third_paragraph">An external attacker cannot gain access to your account with just your key. A password reset requires both the key and access to your email.</string>
    <!-- Sentence to inform the user the available actions in the screen to backup the master key -->
    <string name="backup_action">Copy the Recovery Key to clipboard or save it as text file</string>
    <!-- Action of a button to save something -->
    <string name="save_action">Save</string>
    <!-- Alert message when the master key has been successfully copied to the ClipBoard -->
    <string name="copy_MK_confirmation">The Recovery Key has been successfully copied</string>
    <!-- Button to change the password -->
    <string name="change_pass">Change</string>
    <!-- Positive button to perform a general action -->
    <string name="general_positive_button">YES</string>
    <!-- Negative button to perform a general action -->
    <string name="general_negative_button">NO</string>
    <!-- Option of the overflow menu to show the screen info to reset the password -->
    <string name="forgot_pass_menu">Forgot password?</string>
    <!-- Button in the Login screen to reset the password -->
    <string name="forgot_pass">Forgot your password?</string>
    <!-- First paragraph of the screen when the password has been forgotten -->
    <string name="forgot_pass_first_paragraph">If you have a backup of your Recovery Key, you can reset your password by selecting YES. No data will be lost.</string>
    <!-- Second paragraph of the screen when the password has been forgotten -->
    <string name="forgot_pass_second_paragraph">You can still export your Recovery Key now if you have an active MEGA session in another browser on this or any other computer. If you don’t, you can no longer decrypt your existing account, but you can start a new one under the same email address by selecting NO.</string>
    <!-- Sentence to ask to the user if he has the master key in the screen when the password has been forgotten -->
    <string name="forgot_pass_action">Do you have a backup of your Recovery Key?</string>
    <!-- Title of the alert message to ask for the link to reset the pass with the MK -->
    <string name="title_alert_reset_with_MK">Great!</string>
    <!-- Hint of the text where the user can write his e-mail -->
    <string name="edit_text_insert_mail">email goes here</string>
    <!-- Text of the alert message to ask for the link to reset the pass with the MK -->
    <string name="text_alert_reset_with_MK">Please enter your email address below. You will receive a recovery link that will allow you to submit your Recovery Key and reset your password.</string>
    <!-- Hint of the text when the user can write his master key -->
    <string name="edit_text_insert_mk">Your Recovery Key goes here</string>
    <!-- Hint of the text where the user can write his password -->
    <string name="edit_text_insert_pass">password goes here</string>
    <!-- Text shown in the last alert dialog to confirm delete user account -->
    <string name="delete_account_text_last_step">This is the last step to delete your account. You will permanently lose all the data stored in the cloud. Please enter your password below.</string>
    <!-- Title of the alert dialog to inform the user that have to check the email -->
    <string name="email_verification_title">Email verification</string>
    <!-- Text of the alert dialog to inform the user that have to check the email -->
    <string name="email_verification_text">Please check your email to proceed.</string>
    <!-- Text to inform the user when an error occurs -->
    <string name="general_text_error">An error occurred, please try again.</string>
    <!-- Alert to inform the user that have to be logged in to perform the action -->
    <string name="alert_not_logged_in">You must be logged in to perform this action.</string>
    <!-- Error message when a user attempts to change their email without an active login session. -->
    <string name="change_email_not_logged_in">You need to be logged in to complete your email change. Please log in again with your current email address and then tap on your confirmation link again.</string>
    <!-- Text displayed to inform that the email was successfully changed. Please keep the placeholder, it will be replaced with the new email address. -->
    <string name="email_changed">Congratulations, your new email address for this MEGA account is: %1$s</string>
    <!-- Error when the user leaves empty the password field -->
    <string name="invalid_string">Incorrect</string>
    <!-- Text of the toast when the user enters invalid text which is neither a valid phone number nor a valid email -->
    <string name="invalid_input">Invalid input</string>
    <!-- Title of the alert dialog when the user tries to recover the pass of a non existing account -->
    <string name="invalid_email_title">Invalid email address</string>
    <!-- Title of the alert dialog when the user tries to recover the pass of a non existing account -->
    <string name="invalid_email_text">Please check the email address and try again.</string>
    <!-- Title of the dialog to write the Recovery Key after opening the recovery link -->
    <string name="title_dialog_insert_MK">Password reset</string>
    <!-- Text of the dialog to write the Recovery Key after opening the recovery link -->
    <string name="text_dialog_insert_MK">Please enter your Recovery Key below</string>
    <!-- Text of the alert when the pass has been correctly changed -->
    <string name="pass_changed_alert">Your password has been changed.</string>
    <!-- Title of the dialog to park an account -->
    <string name="park_account_dialog_title">Park account</string>
    <!-- Button to park an account -->
    <string name="park_account_button">Park</string>
    <!-- Title of the screen to park an account -->
    <string name="park_account_title">Oops!</string>
    <!-- First paragraph of the screen to park an account -->
    <string name="park_account_first_paragraph">Due to our end-to-end encryption paradigm, you will not be able to access your data without either your password or a backup of your Recovery Key.</string>
    <!-- Second paragraph of the screen to park an account -->
    <string name="park_account_second_paragraph">You can park your existing account and start a fresh one under the same email address. Your data will be retained for at least 60 days. In case that you recall your parked account’s password, please contact support&#64;mega.nz</string>
    <!-- Text of the dialog message to ask for the link to park the account -->
    <string name="dialog_park_account">Please enter your email address below. You will receive a recovery link that will allow you to park your account.</string>
    <!-- Text shown in the last alert dialog to park an account -->
    <string name="park_account_text_last_step">This is the last step to park your account, please enter your new password. Your data will be retained for at least 60 days. If you recall your parked account’s password, please contact support&#64;mega.nz</string>
    <!-- Title of the screen to write the new password after opening the recovery link -->
    <string name="title_enter_new_password">Enter new password</string>
    <!-- Message when the user tries to open a recovery pass link and it has expired -->
    <string name="recovery_link_expired">This recovery link has expired, please try again.</string>
    <!-- Text of the alert after opening the recovery link to reset pass being logged. -->
    <string name="text_reset_pass_logged_in">Your Recovery Key will be used to reset your password. Please enter your new password.</string>
    <!-- Text of the alert dialog to inform the user that have to check the email after clicking the option forgot pass -->
    <string name="email_verification_text_change_pass">You will receive a recovery link that will allow you to reset your password.</string>
    <!-- Button to upgrade the account to PRO account in My Account Section -->
    <string name="my_account_upgrade_pro">Upgrade</string>
    <!-- Button to upgrade the account to PRO account in the panel that appears randomly -->
    <string name="my_account_upgrade_pro_panel">Upgrade now</string>
    <!-- Message to promote PRO accounts -->
    <string name="get_pro_account">Grow your cloud.[A]Get increased storage and transfer quotas with a Pro account.</string>
    <!-- success message when the MasterKey file has been downloaded -->
    <string name="toast_master_key">The MEGA account Recovery Key has been saved to: %1s. [A]You can find the file with your Recovery Key in the Saved for Offline section.[/A] Note: as the file with your Recovery Key will be deleted when you log out, please store it in a safe place outside your MEGA account.</string>
    <!-- Error shown when the user tries to change his mail to one that is already used -->
    <string name="mail_already_used">This email address is already in use. Please use another email address.</string>
    <!-- Error shown when the user tries to change his mail while the user has already requested a confirmation link for that email address -->
    <string name="mail_changed_confirm_requested">You have already requested a confirmation link for that email address.</string>
    <!-- Error shown when the user tries to change his mail while the email is the same as the old -->
    <string name="mail_same_as_old">This is your existing email address.</string>
    <!-- Text shown in the last alert dialog to change the email associated to an account -->
    <string name="change_mail_text_last_step">This is the last step to change your email. Please enter your password below.</string>
    <!-- Title of the alert dialog to change the email associated to an account -->
    <string name="change_mail_title_last_step">Change email</string>
    <!-- Iitle of the warning when the user is running out of space -->
    <string name="title_new_warning_out_space">You are running out of storage space.</string>
    <!-- Text of the warning when the user is running out of space -->
    <string name="new_warning_out_space">Take full advantage of your MEGA account by upgrading to Pro.</string>
    <!-- Iitle of sliding panel to choose the option to edit the profile picture -->
    <string name="title_options_avatar_panel">Edit profile picture</string>
    <!-- Option of the sliding panel to capture a new picture to upload to Cloud Drive or to set as user avatar -->
    <string name="take_photo_avatar_panel">Capture</string>
    <!-- Option of the sliding panel to change the avatar by choosing an existing picture -->
    <string name="choose_photo_avatar_panel">Choose picture</string>
    <!-- Option of the sliding panel to delete the existing avatar -->
    <string name="delete_avatar_panel">Delete picture</string>
    <!-- Alert when the user introduces his MK to reset pass incorrectly -->
    <string name="incorrect_MK">The key you supplied does not match this account. Please make sure you use the correct Recovery Key and try again.</string>
    <!-- Title of the alert when the user introduces his MK to reset pass incorrectly -->
    <string name="incorrect_MK_title">Invalid Recovery Key</string>
    <!-- Alert Dialog to get link -->
    <string name="option_full_link">Link with key</string>
    <!-- Message shown meanwhile the app is waiting for a request -->
    <string name="recovering_info">Getting info&#8230;</string>
    <!-- Text of the alert dialog to inform the user that have to check the email to validate his new email -->
    <string name="email_verification_text_change_mail">Your new email address needs to be validated. Please check your email to proceed.</string>
    <!-- Confirmation before deleting the avatar of the user’s profile -->
    <string name="confirmation_delete_avatar">Delete your profile picture?</string>
    <!-- Title of the Dialog to edit the profile attributes of the user’s account -->
    <string name="title_edit_profile_info">Edit</string>
    <!-- Alert Dialog to get link -->
    <string name="title_set_expiry_date">Set expiry date</string>
    <!-- Title of the dialog to get link with password -->
    <string name="title_set_password_protection">Set password protection</string>
    <!-- Subtitle of the dialog to get link -->
    <string name="subtitle_set_expiry_date">(PRO ONLY)</string>
    <!-- Alert Dialog to get link with password -->
    <string name="set_password_protection_dialog">Set password</string>
    <!-- Hint of the dialog to get link with password -->
    <string name="hint_set_password_protection_dialog">Enter password</string>
    <!-- Hint of the confirmation dialog to get link with password -->
    <string name="hint_confirm_password_protection_dialog">Confirm password</string>
    <!-- Status text at the beginning of getting a link -->
    <string name="link_request_status">Processing&#8230;</string>
    <!-- Option of the sliding panel to edit the link of a node -->
    <string name="edit_link_option">Manage link</string>
    <!-- Error alert dialog shown when changing the password the user provides an incorrect password -->
    <string name="old_password_provided_incorrect">The current password you have provided is incorrect.</string>
    <!-- success message when reinviting multiple contacts -->
    <string name="number_correctly_reinvite_contact_request">%d reinvite requests sent successfully.</string>
    <!-- success message when reinviting multiple contacts -->
    <string name="number_correctly_delete_contact_request">%d requests deleted successfully.</string>
    <!-- error message when reinviting multiple contacts -->
    <string name="number_no_delete_contact_request">%1$d requests successfully deleted but %2$d requests were not deleted.</string>
    <!-- confirmation message before removing a contact request. -->
    <string name="confirmation_delete_contact_request">Do you want to remove the invitation request to %s?</string>
    <!-- confirmation message before removing mutiple contact request -->
    <string name="confirmation_remove_multiple_contact_request">Do you want to remove these %d invitation requests?</string>
    <!-- success message when replying to multiple received request -->
    <string name="number_correctly_invitation_reply_sent">%d request replies sent.</string>
    <!-- error message when replying to multiple received request -->
    <string name="number_incorrectly_invitation_reply_sent">%1$d request replies successfully sent but %2$d were not sent.</string>
    <!-- Referring to a invitation request in the Contacts section. Plural. e.g. 5 requests -->
    <plurals name="general_num_request">
        <item quantity="one">1 request</item>
        <item quantity="other">%1$d requests</item>
    </plurals>
    <!-- Confirmation before removing the outgoing shares of a folder -->
    <plurals name="confirmation_remove_outgoing_shares">
        <item quantity="one">The folder is shared with %1$d contact. Remove share?</item>
        <item quantity="other">The folder is shared with %1$d contacts. Remove all shares?</item>
    </plurals>
    <!-- Error message when the credentials to login are incorrect. -->
    <string name="error_incorrect_email_or_password">Invalid email and/or password. Please try again.</string>
    <!-- Error message when trying to login and the account is suspended. -->
    <string name="error_account_suspended">Your account has been suspended due to Terms of Service violations. Please contact support&#64;mega.nz</string>
    <!-- Error message when to many attempts to login. -->
    <string name="too_many_attempts_login">Too many failed attempts to log in, please wait for an hour.</string>
    <!-- Error message when trying to login to an account not validated. -->
    <string name="account_not_validated_login">This account has not been validated yet. Please check your email.</string>
    <!-- Error message shown when opening a folder link which doesn’t exist -->
    <string name="general_error_folder_not_found">Folder link unavailable</string>
    <!-- Error message shown when opening a folder link which has been removed due to ToS/AUP violation -->
    <string name="folder_link_unavaible_ToS_violation">The folder link has been removed because of a ToS/AUP violation.</string>
    <!-- Error message shown when opening a file link which doesn’t exist -->
    <string name="general_error_file_not_found">File link unavailable</string>
    <!-- Error message shown when opening a file link which has been removed due to ToS/AUP violation -->
    <string name="file_link_unavaible_ToS_violation">The file link has been removed because of a ToS/AUP violation.</string>
    <!-- Error message shown when opening a folder link or file link which has been corrupt or deformed -->
    <string name="link_broken">This URL is corrupt or deformed. The link you are trying to access does not exist.</string>
    <!-- Title of the screen after creating the account. That screen asks the user to confirm the account by checking the email -->
    <string name="confirm_email_text">Awaiting email confirmation</string>
    <!-- Text below the title that explains the user should check the email and click the link to confirm the account -->
    <string name="confirm_email_explanation">Please check your email and tap the link to confirm your account.</string>
    <!-- Plural of items which contains a folder. 2 items -->
    <plurals name="general_num_items">
        <item quantity="one">1 item</item>
        <item quantity="other">%1$d items</item>
    </plurals>
    <!-- Error message shown when opening a file or folder link which account has been removed due to ToS/AUP violation -->
    <string name="file_link_unavaible_delete_account">The associated user account has been terminated due to multiple violations of our Terms of Service.</string>
    <!-- Error message shown after login into a folder link with an invalid decryption key -->
    <string name="general_error_invalid_decryption_key">The provided decryption key for the folder link is invalid.</string>
    <!-- Title of the label in the my account section. It shows the credentials of the current user so it can be used to be verified by other contacts -->
    <string name="my_account_my_credentials">My credentials</string>
    <!-- Word to indicate the limited bandwidth of the free accounts -->
    <string name="limited_bandwith">Limited</string>
    <!-- Item of the navigation title for the chat section -->
    <string name="section_chat">Chat</string>
    <!-- Item of the navigation title for the chat section when there is any unread message -->
    <string name="section_chat_with_notification">Chat [A](%1$d)[/A]</string>
    <!-- Confirmation button of the dialog to archive a chat -->
    <string name="tab_archive_chat">Archive</string>
    <!-- Message shown when the user has no recent chats -->
    <string name="recent_chat_empty_invite">Invite your friends to join you on Chat and enjoy our encrypted platform with privacy and security.</string>
    <!-- Initial of the word hour to show the duration of a video or audio call -->
    <string name="initial_hour">h</string>
    <!-- Initial of the word minute to show the duration of a video or audio call -->
    <string name="initial_minute">m</string>
    <!-- Initial of the word second to show the duration of a video or audio call -->
    <string name="initial_second">s</string>
    <!-- Title shown when multiselection is enable in chat tabs -->
    <string name="selected_items">%d selected</string>
    <!-- Message to confirm if the user wants to delete a contact from a shared folder -->
    <string name="remove_contact_shared_folder">The contact %s will be removed from the shared folder.</string>
    <!-- Message to confirm if the user wants to delete a multiple contacts from a shared folder -->
    <string name="remove_multiple_contacts_shared_folder">%d contacts will be removed from the shared folder.</string>
    <!-- success message when removing a contact from a shared folder -->
    <string name="number_correctly_removed_from_shared">%d contacts removed successfully from the shared folder</string>
    <!-- success message when removing a contact from a shared folder -->
    <string name="number_incorrectly_removed_from_shared">%d contacts were not successfully removed</string>
    <!-- success message when changing permissions of contacts for a shared folder, place holder: number of contacts effected -->
    <string name="number_permission_correctly_changed_from_shared">Successfully updated permissions for %d contacts</string>
    <!-- success message when changing permissions of contacts for a shared folder, place holder: number of contacts effected -->
    <string name="number_permission_incorrectly_changed_from_shared">Failed to update permissions for %d contacts</string>
    <!-- Message shown while the contact list from the device is being read and then shown to the user -->
    <string name="contacts_list_empty_text_loading">Loading contacts from the phone&#8230;</string>
    <!-- Warning message when reinviting multiple contacts -->
    <string name="number_existing_invite_contact_request">%d requests already sent.</string>
    <!-- success message when reinviting multiple contacts -->
    <string name="number_correctly_invite_contact_request">%d invite requests sent successfully.</string>
    <!-- error message when reinviting multiple contacts -->
    <string name="number_no_invite_contact_request">%1$d invite requests successfully sent but %2$d requests were not sent.</string>
    <!-- Word next to own user’s message in chat screen -->
    <string name="chat_me_text_bracket">%1s (Me)</string>
    <!-- Hint shown in the field to write a message in the chat screen -->
    <string name="type_message_hint">Type a message</string>
    <!-- button -->
    <string name="general_mute">Mute</string>
    <!-- button -->
    <string name="general_unmute">Unmute</string>
    <!-- Title of the dialogue to mute the general chat notifications. -->
    <string name="title_dialog_mute_chat_notifications">Do not disturb</string>
    <!-- Subtitle of the dialogue to mute the general chat notifications. -->
    <string name="subtitle_dialog_mute_chat_notifications">Mute chat notifications for</string>
    <!-- Title of the dialogue to mute the notifications of a specific chat. -->
    <string name="title_dialog_mute_chatroom_notifications">Mute notifications</string>
    <!-- Label for the setting option that indicates the general notifications are enabled. -->
    <string name="mute_chat_notification_option_on">On</string>
    <!-- Label for the dialog box option to mute a chat. This option will indicate that notifications for that chat are enabled. -->
    <string name="mute_chatroom_notification_option_off">Off</string>
    <!-- Label for the dialog box option to mute a chat. This option will indicate that chat notifications will be disabled until tomorrow at 8 a.m. -->
    <string name="mute_chatroom_notification_option_until_tomorrow_morning">Until tomorrow morning</string>
    <!-- Label for the dialog box option to mute a chat. This option will indicate that chat notifications will be disabled until today at 8 a.m. -->
    <string name="mute_chatroom_notification_option_until_this_morning">Until this morning</string>
    <!-- Label for the dialog box option to mute a chat. This option will indicate that chat notifications will be disabled until turn it off again. -->
    <string name="mute_chatroom_notification_option_forever">Until I turn them back on</string>
    <!-- Message when a chat has been silenced, for a specific time, successfully. For example: Chat notifications will be muted for 1 hour -->
    <string name="success_muting_a_chat_for_specific_time">Chat notifications will be muted for %s</string>
    <!-- Message to indicate the chat has been muted, until a specific time (24 hours format). Plural, used for any format different to 01:XX, e.g. 14:15 -->
    <plurals name="success_muting_chat_until_specific_time">
        <item quantity="one">Chat notifications will be muted until %1$s</item>
        <item quantity="other">Chat notifications will be muted until %1$s</item>
    </plurals>
    <!-- Message to indicate the chat has been muted, until a specific day and time (24 hours format). Plural, used for any format different to 01:XX, e.g. Chat notifications will be muted until tomorrow at 08:00 -->
    <plurals name="success_muting_chat_until_specific_date_and_time">
        <item quantity="one">Chat notifications will be muted until %1$s at %2$s</item>
        <item quantity="other">Chat notifications will be muted until %1$s at %2$s</item>
    </plurals>
    <!-- Message when select the option Do not disturb but the notifications are already muted -->
    <string name="notifications_are_already_muted">Chat notifications are muted</string>
    <!-- Message when a chat has been unmuted successfully. -->
    <string name="success_unmuting_a_chat">Chat notifications enabled</string>
    <!-- String to indicate the time in 24h format until which a specific chat is muted. Plural, used for any format different to 1:XX, e.g. 14:15 -->
    <plurals name="chat_notifications_muted_until_specific_time">
        <item quantity="one">Muted until %1$s</item>
        <item quantity="other">Muted until %1$s</item>
    </plurals>
    <!-- Title of the section to enable notifications in the Contact Properties screen -->
    <string name="title_properties_chat_contact_notifications">Notifications</string>
    <!-- Title of the section to choose the sound of incoming messages in the Contact Properties screen -->
    <string name="title_properties_chat_contact_message_sound">Message sound</string>
    <!-- Title of the section to clear the chat content in the Contact Properties screen -->
    <string name="title_properties_chat_clear_chat">Clear chat</string>
    <!-- Title of the section to share the contact in the Contact Properties screen -->
    <string name="title_properties_chat_share_contact">Share contact</string>
    <!-- Title of the screen to select the ringtone of the calls -->
    <string name="call_ringtone_title">Call ringtone</string>
    <!-- Title of the screen to select the sound of the notifications -->
    <string name="notification_sound_title">Notification sound</string>
    <!-- Button to clear the chat history -->
    <string name="general_clear">Clear</string>
    <!-- Message show when the history of a chat has been successfully deleted -->
    <string name="clear_history_success">Chat history has been cleared</string>
    <!-- Message show when the history of a chat hasn’t been successfully deleted -->
    <string name="clear_history_error">An error has occurred. The chat history has not been successfully cleared</string>
    <!-- Menu item to add participants to a chat -->
    <string name="add_participants_menu_item">Add participants</string>
    <!-- Menu item to remove a participants from a chat -->
    <string name="remove_participant_menu_item">Remove participant</string>
    <!-- Message about MEGA when there are no message in the chat screen -->
    <string name="mega_info_empty_screen">Protects your chat with end-to-end (user controlled) encryption, providing essential safety assurances:</string>
    <!-- Message about MEGA when there are no message in the chat screen -->
    <string name="mega_authenticity_empty_screen">The system ensures that the data received is truly from the specified sender, and its content has not been manipulated during transit.</string>
    <!-- Message about MEGA when there are no message in the chat screen -->
    <string name="mega_confidentiality_empty_screen">Only the author and intended recipients are able to decipher and read the content.</string>
    <!-- Message about MEGA when there are no message in the chat screen -->
    <string name="title_mega_info_empty_screen">MEGA</string>
    <!-- Message about MEGA when there are no message in the chat screen -->
    <string name="title_mega_authenticity_empty_screen">Authenticity</string>
    <!-- Message about MEGA when there are no message in the chat screen -->
    <string name="title_mega_confidentiality_empty_screen">Confidentiality</string>
    <!-- Error message shown when opening a cancel link with an account that not corresponds to the link -->
    <string name="error_not_logged_with_correct_account">This link is not related to this account. Please log in with the correct account.</string>
    <!-- Message when the user tries to open a cancel link and it has expired -->
    <string name="cancel_link_expired">This cancel link has expired, please try again.</string>
    <!-- Text shown after searching and no results found -->
    <string name="no_results_found">No results were found</string>
    <!-- the options of what to upload in an array. Needed for the settings, the options of what to upload. -->
    <string name="offline_status">Offline</string>
    <!-- the options of what to upload in an array. Needed for the settings, the options of what to upload. -->
    <string name="online_status">Online</string>
    <!-- the options of what to upload in an array. Needed for the settings, the options of what to upload. -->
    <string name="away_status">Away</string>
    <!-- the options of what to upload in an array. Needed for the settings, the options of what to upload. -->
    <string name="busy_status">Busy</string>
    <!-- Info label about the status of the user -->
    <string name="invalid_status">No connection</string>
    <!-- Text shown when a message has been deleted in the chat -->
    <string name="text_deleted_message">This message has been deleted</string>
    <!-- Text shown when a message has been deleted in the chat -->
    <string name="text_deleted_message_by">[A]This message has been deleted by [/A][B]%1$s[/B]</string>
    <!-- Confirmation before deleting messages -->
    <string name="confirmation_delete_several_messages">Remove messages?</string>
    <!-- Confirmation before deleting one message -->
    <string name="confirmation_delete_one_message">Remove message?</string>
    <!-- Label for the sliding panel of a group chat -->
    <string name="group_chat_label">Group chat</string>
    <!-- Label for the option of the sliding panel to show the info of a chat group -->
    <string name="group_chat_info_label">Group info</string>
    <!-- Label for the option of the sliding panel to start a one to one chat -->
    <string name="group_chat_start_conversation_label">Start conversation</string>
    <!-- Label for the option of the sliding panel to edit the profile -->
    <string name="group_chat_edit_profile_label">Edit profile</string>
    <!-- Title of the section to leave a group content in the Contact Properties screen -->
    <string name="title_properties_chat_leave_chat">Leave Group</string>
    <!-- Label for participants of a group chat -->
    <string name="participants_chat_label">Participants</string>
    <!-- Text of the confirm dialog shown when it wants to remove a contact from a chat -->
    <string name="confirmation_remove_chat_contact">Remove %s from this chat?</string>
    <!-- Label to explain the read only participant permission in the options panel of the group info screen -->
    <string name="observer_permission_label_participants_panel">Read-only</string>
    <!-- Label to show the participant permission in the options panel of the group info screen -->
    <string name="standard_permission_label_participants_panel">Standard</string>
    <!-- Label to show the participant permission in the options panel of the group info screen -->
    <string name="administrator_permission_label_participants_panel">Moderator</string>
    <!-- Text appended to a edited message. -->
    <string name="edited_message_text">(edited)</string>
    <!-- Option in menu to change title of a chat group. -->
    <string name="change_title_option">Change title</string>
    <!-- confirmation message before leaving a group chat -->
    <string name="confirmation_leave_group_chat">If you leave, you will no longer have access to read or send messages.</string>
    <!-- title confirmation message before leaving a group chat -->
    <string name="title_confirmation_leave_group_chat">Leave group chat?</string>
    <!-- Message show when a participant hasn’t been successfully invited to a group chat -->
    <string name="add_participant_error_already_exists">The participant is already included in this group chat</string>
    <!-- success message when inviting multiple contacts to a group chat -->
    <string name="number_correctly_add_participant">%d participants were successfully invited</string>
    <!-- error message when inviting multiple contacts to a group chat -->
    <string name="number_no_add_participant_request">%1$d participants were successfully invited but %2$d participants were not invited.</string>
    <!-- chat message when the permissions for a user has been changed -->
    <string name="message_permissions_changed">[A]%1$s[/A][B] was changed to [/B][C]%2$s[/C][D] by [/D][E]%3$s[/E]</string>
    <!-- chat message when a participant was added to a group chat -->
    <string name="message_add_participant">[A]%1$s[/A][B] joined the group chat by invitation from [/B][C]%2$s[/C]</string>
    <!-- chat message when a participant was removed from a group chat -->
    <string name="message_remove_participant">[A]%1$s[/A][B] was removed from group chat by [/B][C]%2$s[/C]</string>
    <!-- Message shown when a participant change the title of a group chat. -->
    <string name="change_title_messages">[A]%1$s[/A][B] changed the group chat name to [/B][C]“%2$s”[/C]</string>
    <!-- chat message when a participant left a group chat -->
    <string name="message_participant_left_group_chat">[A]%1$s[/A][B] left the group chat[/B]</string>
    <!-- chat message alert when the message have to been manually -->
    <string name="manual_retry_alert">Message not sent. Tap for options</string>
    <!-- Chat alert of an attachment message when the upload is in progress but the queue of transfers is paused. -->
    <string name="manual_resume_alert">Transfers paused. Tap to resume.</string>
    <!-- message shown when the status of the user coudn’t be changed -->
    <string name="changing_status_error">Error. Your status has not been changed</string>
    <!-- message shown when a user couldn’t leave chat -->
    <string name="leave_chat_error">An error occurred when leaving the chat</string>
    <!-- message shown when a chat has not been created -->
    <string name="create_chat_error">An error occurred when creating the chat</string>
    <!-- settings of the chat to choose the status -->
    <string name="settings_chat_vibration">Vibration</string>
    <!-- Button text shown on SMS verification page, if the user wants to logout current suspended account and login with another account, user can press this button to logout -->
    <string name="sms_logout">[A]Logout[/A] to use MEGA with another account</string>
    <!-- On SMS verification page, if the user presses the logout button, a dialog with this text will show to ask for user’s confirmation. -->
    <string name="confirm_logout_from_sms_verification">Are you sure that you want to log out of the current account?</string>
    <!-- Text shown when a message has been deleted in the chat -->
    <string name="non_format_text_deleted_message_by">This message has been deleted by %1$s</string>
    <!-- Text shown when the chat history has been successfully deleted. -->
    <string name="history_cleared_message">Chat history has been cleared</string>
    <!-- Text shown when the chat history was cleared by someone -->
    <string name="non_format_history_cleared_by">Chat history cleared by %1$s</string>
    <!-- chat message when the permissions for a user has been changed -->
    <string name="non_format_message_permissions_changed">%1$s was changed to %2$s by %3$s</string>
    <!-- chat message when a participant was added to a group chat -->
    <string name="non_format_message_add_participant">%1$s was added to this group chat by invitation from %2$s</string>
    <!-- chat message when a participant was removed from a group chat -->
    <string name="non_format_message_remove_participant">%1$s was removed from group chat by %2$s</string>
    <!-- Message shown when a participant change the title of a group chat. -->
    <string name="non_format_change_title_messages">%1$s changed the group chat name to “%2$s”</string>
    <!-- chat message when a participant left a group chat -->
    <string name="non_format_message_participant_left_group_chat">%1$s left the group chat</string>
    <!-- success alert when the user copy some messages to the clipboard -->
    <string name="messages_copied_clipboard">Copied to the clipboard</string>
    <!-- Title of the error dialog when opening a chat -->
    <string name="chat_error_open_title">Chat error</string>
    <!-- Message of the error dialog when opening a chat -->
    <string name="chat_error_open_message">The chat could not be opened successfully</string>
    <!-- Menu option to add a contact to your contact list. -->
    <string name="menu_choose_contact">Choose contact</string>
    <!-- Title of the contact list -->
    <plurals name="general_selection_num_contacts">
        <item quantity="one">%1$d contact</item>
        <item quantity="other">%1$d contacts</item>
    </plurals>
    <!-- Message shown when the folder sharing process fails -->
    <string name="error_sharing_folder">Error sharing the folder. Please try again.</string>
    <!-- confirmation message before removing a contact, Plural -->
    <plurals name="confirmation_remove_contact">
        <item quantity="one">All data associated with the selected contact will be permanently lost.</item>
        <item quantity="other">All data associated with the selected contacts will be permanently lost.</item>
    </plurals>
    <!-- title of confirmation alert before removing a contact, Plural -->
    <plurals name="title_confirmation_remove_contact">
        <item quantity="one">Remove contact?</item>
        <item quantity="other">Remove contacts?</item>
    </plurals>
    <!-- option shown when a message could not be sent -->
    <string name="message_option_retry">Retry</string>
    <!-- title of the menu for a non sent message -->
    <string name="title_message_not_sent_options">Message not sent</string>
    <!-- title of the menu for an uploading message with attachment -->
    <string name="title_message_uploading_options">Uploading attachment</string>
    <!-- message shown when a chat has no messages -->
    <string name="no_conversation_history">No conversation history</string>
    <!-- Text to indicate that one participant is typing or multiple participants are typing at the same time in a chat room. The "%1$s" placeholder is to put the name(s) of the participant(s). The [A][/A] format marks are to put the text in a different color. -->
    <plurals name="user_typing">
        <item quantity="one">%1$s [A]is typing&#8230;[/A]</item>
        <item quantity="other">%1$s [A]are typing&#8230;[/A]</item>
    </plurals>
    <!-- text that appear when there are more than 2 people writing at that time in a chat. For example User1, user2 and more are typing… -->
    <string name="more_users_typing">%1$s [A]and more are typing&#8230;[/A]</string>
    <!-- More button in contact info page -->
    <string name="label_more">More</string>
    <!-- Text button -->
    <string name="label_close">Close</string>
    <!-- Title of the general tab in My Account Section -->
    <string name="tab_my_account_general">General</string>
    <!-- label of storage in upgrade/choose account page, it is being used with a variable, e.g. for LITE user it will show ‘200GB Storage’. -->
    <string name="tab_my_account_storage">Storage</string>
    <!-- label of storage in upgrade/choose account page, it is being used with a variable, e.g. for LITE user it will show ‘200GB Storage’. -->
    <string name="label_storage_upgrade_account">Storage</string>
    <!-- Title of the section about the transfer quota in the storage tab in My Account Section -->
    <string name="label_transfer_quota_upgrade_account">Transfer quota</string>
    <!-- Title of the section about the transfer quota in the storage tab in My Account Section -->
    <string name="label_transfer_quota_achievements">Transfer quota</string>
    <!-- Title of the section about the plan in the storage tab in My Account Section -->
    <string name="account_plan">Plan</string>
    <!-- Title of the section about the storage space in the storage tab in My Account Section -->
    <string name="storage_space">Storage space</string>
    <!-- Title of the section about the transfer quota in the storage tab in My Account Section -->
    <string name="transfer_quota">Transfer quota</string>
    <!-- Label in section the storage tab in My Account Section -->
    <string name="available_space">Available</string>
    <!-- Label in section the storage tab in My Account Section when no info info is received -->
    <string name="not_available">not available</string>
    <!-- Label in section the storage tab when the account is Free -->
    <string name="no_bylling_cycle">No billing cycle</string>
    <!-- String to show the transfer quota and the used space in My Account section -->
    <string name="my_account_of_string">%1$s [A]of %2$s[/A]</string>
    <!-- Confirmation message before removing something from the Offline section. -->
    <string name="confirmation_delete_from_save_for_offline">Remove from Offline?</string>
    <!-- Label for the option of action menu to change the chat status -->
    <string name="set_status_option_label">Set status</string>
    <!-- Label for the option of setting to change the colour theme -->
    <string name="set_color_theme_label">Colour theme</string>
    <!-- Answer for confirmation dialog. -->
    <string name="general_dismiss">Dismiss</string>
    <!-- Label for any ‘Not available’ button, link, text, title, etc. - (String as short as possible). -->
    <string name="general_not_available">Not available</string>
    <!-- Accepted request invitacion alert -->
    <string name="context_invitacion_reply_accepted">Invitation accepted</string>
    <!-- Declined request invitacion alert -->
    <string name="context_invitacion_reply_declined">Invitation declined</string>
    <!-- Ignored request invitacion alert -->
    <string name="context_invitacion_reply_ignored">Invitation ignored</string>
    <!-- Content of a normal message that cannot be recognized -->
    <string name="error_message_unrecognizable">Message unrecognizable</string>
    <!-- Title of the settings section to configure the autoaway of chat presence -->
    <string name="settings_autoaway_title">Auto-away</string>
    <!-- Subtitle of the settings section to configure the autoaway of chat presence -->
    <string name="settings_autoaway_subtitle">Show me away after an inactivity of</string>
    <!-- Value in the settings section of the autoaway chat presence -->
    <string name="settings_autoaway_value">%1d minutes</string>
    <!-- Title of the settings section to configure the status persistence of chat presence -->
    <string name="settings_persistence_title">Status persistence</string>
    <!-- Subtitle of the settings section to configure the status persistence of chat presence -->
    <string name="settings_persistence_subtitle">Maintain my chosen status appearance even when I have no connected devices</string>
    <!-- Title of the dialog to set the value of the auto away preference -->
    <string name="title_dialog_set_autoaway_value">Set time limit</string>
    <!-- Button to set a value -->
    <string name="button_set">Set</string>
    <!-- Button to set a value -->
    <string name="hint_minutes">minutes</string>
    <!-- the options of what to upload in an array. Needed for the settings, the options of what to upload. -->
    <string-array name="settings_status_entries">
        <item>Online</item>
        <item>Away</item>
        <item>Busy</item>
        <item>Offline</item>
    </string-array>
    <!-- Text that indicates that a the offline section is currently empty -->
    <string name="offline_empty_folder">No files Saved for Offline</string>
    <!-- Positive confirmation to enable logs -->
    <string name="general_enable">Enable</string>
    <!-- Positive confirmation to allow MEGA to read contacts book. -->
    <string name="general_allow">Allow</string>
    <!-- Dialog to confirm the action of enabling logs -->
    <string name="enable_log_text_dialog">Logs can contain information related to your account</string>
    <!-- Dialog to confirm the reconnect action -->
    <string name="confirmation_to_reconnect">Network connection recovered. Connect to MEGA?</string>
    <!-- Message shown meanwhile the app is waiting for a the chat status -->
    <string name="loading_status">Loading status&#8230;</string>
    <!-- Error when a message cannot be edited -->
    <string name="error_editing_message">This message cannot be edited</string>
    <!-- Label to show the number of transfers in progress, Plural -->
    <plurals name="text_number_transfers">
        <item quantity="one">%1$d of %2$d file</item>
        <item quantity="other">%1$d of %2$d files</item>
    </plurals>
    <!-- Progress text shown when user stop upload/download and the app is waiting for async response -->
    <string name="label_process_finishing">Process is finishing&#8230;</string>
    <!-- positive button on dialog to view a contact -->
    <string name="option_to_transfer_manager">View</string>
    <!-- Label of the modal bottom sheet to pause all transfers -->
    <string name="option_to_pause_transfers">Pause all transfers</string>
    <!-- Label of the modal bottom sheet to resume all transfers -->
    <string name="option_to_resume_transfers">Resume all transfers</string>
    <!-- Label of the modal bottom sheet to clear completed transfers -->
    <string name="option_to_clear_transfers">Clear all transfers</string>
    <!-- Label indicating action to retry failed or cancelled transfers -->
    <string name="option_to_retry_transfers">Retry all transfers</string>
    <!-- Dialog to confirm the action of pausing one transfer -->
    <string name="menu_pause_individual_transfer">Pause transfer?</string>
    <!-- Dialog to confirm the action of restarting one transfer -->
    <string name="menu_resume_individual_transfer">Resume transfer?</string>
    <!-- Button to confirm the action of restarting one transfer -->
    <string name="button_resume_individual_transfer">Resume</string>
    <!-- Dialog to confirm before removing completed transfers -->
    <string name="confirmation_to_clear_completed_transfers">Clear all transfers?</string>
    <!-- Title of the tab section for transfers in progress -->
    <string name="title_tab_in_progress_transfers">In progress</string>
    <!-- Title of the tab section for completed transfers -->
    <string name="title_tab_completed_transfers">Completed</string>
    <!-- Text shown in playlist subtitle item when a file is reproducing but it is paused -->
    <string name="transfer_paused">Paused</string>
    <!-- Possible state of a transfer -->
    <string name="transfer_queued">Queued</string>
    <!-- Possible state of a transfer. When the transfer is finishing -->
    <string name="transfer_completing">Completing</string>
    <!-- Possible state of a transfer. When the transfer is retrying -->
    <string name="transfer_retrying">Retrying</string>
    <!-- Possible state of a transfer. When the transfer was cancelled -->
    <string name="transfer_cancelled">Cancelled</string>
    <!-- Possible state of a transfer -->
    <string name="transfer_unknown">Unknown</string>
    <!-- Title of the panel where the progress of the transfers is shown -->
    <string name="paused_transfers_title">Paused transfers</string>
    <!-- message shown in the screen when there are not any active transfer -->
    <string name="completed_transfers_empty">No completed transfers</string>
    <!-- Text of the notification shown when the upload service is running, Plural -->
    <plurals name="upload_service_notification">
        <item quantity="one">Uploading %1$d of %2$d file</item>
        <item quantity="other">Uploading %1$d of %2$d files</item>
    </plurals>
    <!-- Text of the notification shown when the upload service is running, Plural -->
    <plurals name="upload_service_paused_notification">
        <item quantity="one">Uploading %1$d of %2$d file (paused)</item>
        <item quantity="other">Uploading %1$d of %2$d files (paused)</item>
    </plurals>
    <!-- Text of the notification shown when the folder upload service is running, Text of the notification shown when the folder upload service is running - plural e.g. Uploading 1 of 2 folders -->
    <plurals name="folder_upload_service_notification">
        <item quantity="one">Uploading %1$d of %2$d folder</item>
        <item quantity="other">Uploading %1$d of %2$d folders</item>
    </plurals>
    <!-- Text of the notification shown when the folder upload service is running, Text of the notification shown when the folder upload service is running - plural e.g. Uploading 1 of 2 folders -->
    <plurals name="folder_upload_service_paused_notification">
        <item quantity="one">Uploading %1$d of %2$d folder (paused)</item>
        <item quantity="other">Uploading %1$d of %2$d folders (paused)</item>
    </plurals>
    <!-- Text of the notification shown when the upload service has finished, Plural -->
    <plurals name="upload_service_final_notification">
        <item quantity="one">Uploaded %1$d file</item>
        <item quantity="other">Uploaded %1$d files</item>
    </plurals>
    <!-- Text of the notification shown when the upload service has finished, Plural -->
    <plurals name="upload_service_notification_already_uploaded">
        <item quantity="one">1 file already uploaded</item>
        <item quantity="other">%1$d files already uploaded</item>
    </plurals>
    <!-- Text of the notification shown when the folder upload service has finished, Text of the notification shown when the folder upload service has finished - plural  e.g. Uploaded 2 folders -->
    <plurals name="folder_upload_service_final_notification">
        <item quantity="one">Uploaded %1$d folder</item>
        <item quantity="other">Uploaded %1$d folders</item>
    </plurals>
    <!-- label for the total file size of multiple files and/or folders (no need to put the colon punctuation in the translation) -->
    <string name="general_total_size">Total size: %1$s</string>
    <!-- Text of the notification shown when the upload service has finished with any transfer error, Plural -->
    <plurals name="upload_service_failed">
        <item quantity="one">%1$d file not uploaded</item>
        <item quantity="other">%1$d files not uploaded</item>
    </plurals>
    <!-- Text of the notification shown when the upload service has finished with any copied file instead uploaded, Plural -->
    <plurals name="copied_service_upload">
        <item quantity="one">%1$d file copied</item>
        <item quantity="other">%1$d files copied</item>
    </plurals>
    <!-- Text of the notification shown when the download service do not download because the file is already on the device, Plural -->
    <plurals name="already_downloaded_service">
        <item quantity="one">%1$d file previously downloaded</item>
        <item quantity="other">%1$d files previously downloaded</item>
    </plurals>
    <!-- Text of the notification shown when the download service has finished, Plural -->
    <plurals name="download_service_final_notification">
        <item quantity="one">Downloaded %1$d file</item>
        <item quantity="other">Downloaded %1$d files</item>
    </plurals>
    <!-- Text of the notification shown when the download service has finished with any error, Plural -->
    <plurals name="download_service_final_notification_with_details">
        <item quantity="one">Downloaded %1$d of %2$d file</item>
        <item quantity="other">Downloaded %1$d of %2$d files</item>
    </plurals>
    <!-- Text of the notification shown when the download service has finished with any transfer error, Plural -->
    <plurals name="download_service_failed">
        <item quantity="one">%1$d file not downloaded</item>
        <item quantity="other">%1$d files not downloaded</item>
    </plurals>
    <!-- Text of the notification shown when the download service is running, Plural -->
    <plurals name="download_service_notification">
        <item quantity="one">Downloading %1$d of %2$d file</item>
        <item quantity="other">Downloading %1$d of %2$d files</item>
    </plurals>
    <!-- Text of the notification shown when the download service is paused, Plural -->
    <plurals name="download_service_paused_notification">
        <item quantity="one">Downloading %1$d of %2$d file (paused)</item>
        <item quantity="other">Downloading %1$d of %2$d files (paused)</item>
    </plurals>
    <!-- Title of the alert when the transfer quota is exceeded. -->
    <string name="title_depleted_transfer_overquota">Insufficient transfer quota</string>
    <!-- Text of the alert when the transfer quota is depleted. The placeholder indicates the time left for the transfer quota to be reset. For instance: 30m 45s -->
    <string name="current_text_depleted_transfer_overquota">Your queued download exceeds the current transfer quota available for your IP address and has therefore been interrupted. Upgrade your account or wait %s to continue.</string>
    <!-- Text of the alert when the transfer quota is depleted. The placeholder indicates the time left for the transfer quota to be reset. For instance: 30m 45s -->
    <string name="text_depleted_transfer_overquota">The transfer quota for this IP address has been exceeded. Upgrade your account or wait %s to continue your download.</string>
    <!-- Button to show plans in the alert when the transfer quota is depleted -->
    <string name="plans_depleted_transfer_overquota">See our plans</string>
    <!-- Button option of the alert when the transfer quota is depleted -->
    <string name="continue_without_account_transfer_overquota">Continue without account</string>
    <!-- this is used for example when downloading 1 file or 2 files, Plural of file. 2 files -->
    <plurals name="new_general_num_files">
        <item quantity="one">%1$d file</item>
        <item quantity="other">%1$d files</item>
    </plurals>
    <!-- Menu option -->
    <string name="general_view">View files</string>
    <!-- Menu option to choose to add file or folders to Cloud Drive -->
    <string name="add_to_cloud">Import</string>
    <!-- Menu option to choose to add file to Cloud Drive in the chat -->
    <string name="add_to_cloud_node_chat">Add to Cloud Drive</string>
    <!-- Menu option -->
    <string name="general_view_contacts">View contacts</string>
    <!-- Message displayed when a file has been successfully imported to Cloud Drive -->
    <string name="import_success_message">Successfully added to Cloud Drive</string>
    <!-- Menu option -->
    <string name="import_success_error">Error. Not added to Cloud Drive</string>
    <!-- Label in login screen to inform about the chat initialization proccess -->
    <string name="chat_connecting">Connecting&#8230;</string>
    <!-- message when trying to invite a contact with a pending request -->
    <string name="context_contact_already_invited">%s was already invited. Consult your pending requests.</string>
    <!-- Hint text explaining that you can change the email and resend the create account link to the new email address -->
    <string name="confirm_email_misspelled">If you have misspelt your email address, correct it and tap [A]Resend[A].</string>
    <!-- Button to resend the create account email to a new email address in case the previous email address was misspelled -->
    <string name="confirm_email_misspelled_resend">Resend</string>
    <!-- Text shown after the confirmation email has been sent to the new email address -->
    <string name="confirm_email_misspelled_email_sent">Email sent</string>
    <!-- text_copyright_alert_title -->
    <string name="copyright_alert_title">Copyright warning to all users</string>
    <!-- text_copyright_alert_first_paragraph -->
    <string name="copyright_alert_first_paragraph">MEGA respects the copyrights of others and requires that users of the MEGA cloud service comply with the laws of copyright.</string>
    <!-- text_copyright_alert_second_paragraph -->
    <string name="copyright_alert_second_paragraph">You are strictly prohibited from using the MEGA cloud service to infringe copyrights. You may not upload, download, store, share, display, stream, distribute, email, link to, transmit or otherwise make available any files, data or content that infringes any copyright or other proprietary rights of any person or entity.</string>
    <!-- text of the Agree button -->
    <string name="copyright_alert_agree_button">Agree</string>
    <!-- text of the Disagree button -->
    <string name="copyright_alert_disagree_button">Disagree</string>
    <!-- Hint how to cancel the download -->
    <string name="download_show_info">Show info</string>
    <!-- Error message when removing public links of nodes. Plural. -->
    <plurals name="context_link_removal_error">
        <item quantity="one">Link removal failed. Please try again later.</item>
        <item quantity="other">Failed to remove some links. Please try again later.</item>
    </plurals>
    <!-- Error message when creating public links of nodes. Plural. -->
    <plurals name="context_link_export_error">
        <item quantity="one">Link creation failed. Please try again later.</item>
        <item quantity="other">Failed to create some links. Please try again later.</item>
    </plurals>
    <!-- Message when some public links were removed successfully. Plural. -->
    <plurals name="context_link_removal_success">
        <item quantity="one">Link removed successfully.</item>
        <item quantity="other">Links removed successfully.</item>
    </plurals>
    <!-- error message -->
    <string name="context_link_action_error">Link action failed. Please try again later.</string>
    <!-- title of the dialog shown when sending or sharing a folder -->
    <string name="title_write_user_email">Write the user’s email</string>
    <!-- title of the screen to see the details of several node attachments -->
    <string name="activity_title_files_attached">Files attached</string>
    <!-- title of the screen to see the details of several contact attachments -->
    <string name="activity_title_contacts_attached">Contacts attached</string>
    <!--  -->
    <string name="alert_user_is_not_contact">The user is not a contact</string>
    <!--  -->
    <string name="camera_uploads_cellular_connection">Use cellular connection</string>
    <!--  -->
    <string name="camera_uploads_upload_videos">Upload Videos</string>
    <!-- Message when an user avatar has been changed successfully -->
    <string name="success_changing_user_avatar">Profile picture updated</string>
    <!-- Message when an error ocurred when changing an user avatar -->
    <string name="error_changing_user_avatar_image_not_available">Error. Selected image does not exist</string>
    <!-- Message when an error ocurred when changing an user avatar -->
    <string name="error_changing_user_avatar">Error when changing the profile picture</string>
    <!-- Message when an user avatar has been deleted successfully -->
    <string name="success_deleting_user_avatar">Profile picture deleted</string>
    <!-- Message when an error ocurred when deleting an user avatar -->
    <string name="error_deleting_user_avatar">Error when deleting the profile picture</string>
    <!-- Message when an error ocurred when changing an user attribute -->
    <string name="error_changing_user_attributes">An error occurred when changing the name</string>
    <!-- Message when an user attribute has been changed successfully -->
    <string name="success_changing_user_attributes">Your name has been successfully updated</string>
    <!-- Message show when a participant has been successfully invited to a group chat -->
    <string name="add_participant_success">Participant added</string>
    <!-- Message show when a participant hasn’t been successfully invited to a group chat -->
    <string name="add_participant_error">Error. Participant not added</string>
    <!-- Message show when a participant has been successfully removed from a group chat -->
    <string name="remove_participant_success">Participant removed</string>
    <!-- Message show when a participant hasn’t been successfully removed from a group chat -->
    <string name="remove_participant_error">Error. Participant not removed</string>
    <!--  -->
    <string name="no_files_selected_warning">No files selected</string>
    <!--  -->
    <string name="attachment_upload_panel_from_cloud">From Cloud Drive</string>
    <!--  -->
    <string name="attachment_upload_panel_contact">Contact</string>
    <!--  -->
    <string name="attachment_upload_panel_photo">From device</string>
    <!-- Button and title of dialog shown when the user wants to delete permanently their account. -->
    <string name="delete_account">Delete account</string>
    <!-- Text shown in the alert dialog to confirm the deletion of an account -->
    <string name="delete_account_text">If you delete your account you will not be able to access your account data, your MEGA contacts or conversations.\nYou will not be able to undo this action.</string>
    <!-- menu item -->
    <string name="delete_button">Delete</string>
    <!--  -->
    <string name="file_properties_info_info_file">Info</string>
    <!-- Refers to the size of a file. -->
    <string name="file_properties_info_size">Total size</string>
    <!-- header of a status field for what content a user has shared to you -->
    <string name="file_properties_info_content">Contains</string>
    <!--  -->
    <string name="file_properties_shared_folder_public_link_name">Link</string>
    <!-- Refers to access rights for a file folder. -->
    <string name="file_properties_shared_folder_full_access">Full access</string>
    <!-- Label to explain the read only participant permission in the options panel of the group info screen -->
    <string name="file_properties_shared_folder_read_only">Read-only</string>
    <!-- Refers to access rights for a file folder. (with the & needed. Don’t use the symbol itself. Use &) -->
    <string name="file_properties_shared_folder_read_write">Read and write</string>
    <!-- State of an attachment message when the upload is in progress but the queue of transfers is paused. -->
    <string name="attachment_uploading_state_paused">Transfers paused</string>
    <!-- label to indicate the state of an upload in chat -->
    <string name="attachment_uploading_state_uploading">Uploading&#8230;</string>
    <!--  -->
    <string name="attachment_uploading_state_compressing">Compressing&#8230;</string>
    <!--  -->
    <string name="attachment_uploading_state_error">Error. Not sent.</string>
    <!-- When a multiple download is started, some of the files could have already been downloaded before. This message shows the number of files that has already been downloaded and the number of files pending -->
    <string name="already_downloaded_multiple">%d files already downloaded.</string>
    <!-- When a multiple download is started, some of the files could have already been downloaded before. This message shows the number of files that are pending in plural. placeholder: number of files -->
    <string name="pending_multiple">%d files pending.</string>
    <!--  -->
    <string name="contact_is_me">No options available, you have selected yourself</string>
    <!-- Confirmation before deleting one attachment -->
    <string name="confirmation_delete_one_attachment">Remove attachment?</string>
    <!-- Menu option -->
    <string name="general_view_with_revoke">View files (%1$d deleted)</string>
    <!-- Success message when the attachment has been sent to a chat -->
    <string name="success_attaching_node_from_cloud">File sent to %1$s</string>
    <!-- Success message when the attachment has been sent to a many chats -->
    <string name="success_attaching_node_from_cloud_chats">File sent to %1$d chats</string>
    <!-- Error message when the attachment cannot be sent -->
    <string name="error_attaching_node_from_cloud">Error. The file has not been sent</string>
    <!-- Error message when the attachment cannot be sent to any of the selected chats -->
    <string name="error_attaching_node_from_cloud_chats">Error. The file has not been sent to any of the selected chats</string>
    <!-- Error message when the attachment cannot be revoked -->
    <string name="error_revoking_node">Error. The attachment has not been removed</string>
    <!-- settings option -->
    <string name="settings_set_up_automatic_uploads">Set up automatic uploads</string>
    <!-- Message sound option when no sound has been selected for chat notifications -->
    <string name="settings_chat_silent_sound_not">Silent</string>
    <!-- messages string in chat notification -->
    <string name="messages_chat_notification">messages</string>
    <!-- part of the string in incoming shared folder notification -->
    <string name="incoming_folder_notification">from</string>
    <!-- title of incoming shared folder notification -->
    <string name="title_incoming_folder_notification">New shared folder</string>
    <!-- title of the notification for a new incoming contact request -->
    <string name="title_contact_request_notification">New contact request</string>
    <!-- Title of the section to clear the chat content in the Manage chat history screen -->
    <string name="title_properties_chat_clear">Clear chat history</string>
    <!-- Title of the section to remove contact in the Contact Properties screen -->
    <string name="title_properties_remove_contact">Remove contact</string>
    <!-- Title of the section to enable notifications in the Contact Properties screen -->
    <string name="title_properties_chat_notifications_contact">Chat notifications</string>
    <!-- Text shown when the chat history was cleared by someone -->
    <string name="history_cleared_by">[A]%1$s[/A][B] cleared the chat history[/B]</string>
    <!-- Notification title to show the number of unread chats, unread messages -->
    <string name="number_messages_chat_notification">%1$d unread chats</string>
    <!-- Item menu option upon clicking on one or multiple files. -->
    <string name="context_permissions_changing_folder">Changing permissions</string>
    <!-- Item menu option upon clicking on one or multiple files. -->
    <string name="context_removing_contact_folder">Removing contact from shared folder</string>
    <!-- confirmation message before removing a file -->
    <string name="confirmation_move_to_rubbish">Move to Rubbish Bin?</string>
    <!-- confirmation message before removing CU folder -->
    <string name="confirmation_move_cu_folder_to_rubbish">Are you sure you want to move this folder to the Rubbish Bin? This will disable Camera Uploads.</string>
    <!-- Confirmation message before removing MU folder -->
    <string name="confirmation_move_mu_folder_to_rubbish">Are you sure you want to move this folder to the Rubbish Bin? This will disable Secondary Media Uploads.</string>
    <!-- confirmation message before removing a file -->
    <string name="confirmation_move_to_rubbish_plural">Move to Rubbish Bin?</string>
    <!-- confirmation message before removing a file -->
    <string name="confirmation_delete_from_mega">Delete from MEGA?</string>
    <!-- label to indicate the state of an upload in chat -->
    <string name="attachment_uploading_state">Uploading&#8230;</string>
    <!-- Title of the section to enable notifications in the Contact Properties screen -->
    <string name="title_properties_contact_notifications_for_chat">Chat notifications</string>
    <!-- title of the section for achievements -->
    <string name="achievements_title">Achievements</string>
    <!-- subtitle of the section for achievements -->
    <string name="achievements_subtitle">Invite friends and get rewards</string>
    <!-- title of the introduction for the achievements screen -->
    <string name="figures_achievements_text_referrals">%1$s of storage for each successful invite. Valid for 365 days.</string>
    <!-- sentence to detail the figures of storage and transfer quota related to each achievement -->
    <string name="figures_achievements_text">%1$s of storage. Valid for 365 days.</string>
    <!-- title of the section for unlocked rewards -->
    <string name="unlocked_rewards_title">Unlocked rewards</string>
    <!-- title of the section for unlocked storage quota -->
    <string name="unlocked_storage_title">Storage quota</string>
    <!-- title of the section for referral bonuses in achivements section (maximum 24 chars) -->
    <string name="title_referral_bonuses">Invitation bonuses</string>
    <!-- Title of the section for install a mobile app in achivements section (maximum 31 chars) -->
    <string name="title_install_app">Install a MEGA Mobile App</string>
    <!-- Title of the section for add phone number in achivements section (maximum 30 chars) -->
    <string name="title_add_phone">Add phone number</string>
    <!-- title of the section for install megasync in achivements section (maximum 24 chars) -->
    <string name="title_regitration">Registration bonus</string>
    <!-- title of the section for install a mobile app bonuses in achivements section (maximum 24 chars) -->
    <string name="title_install_desktop">Get a MEGA Desktop App</string>
    <!-- Text that indicates that no pictures have been uploaded to the Camera Uploads section -->
    <string name="camera_uploads_empty">No files in Camera Uploads</string>
    <!-- indicates the number of days left related to a achievement -->
    <string name="general_num_days_left">%1$d d left</string>
    <!-- State to indicate an achievement has expired -->
    <string name="expired_label">Expired</string>
    <!-- title of the advanced setting to choose the use of https -->
    <string name="setting_title_use_https_only">Don’t use HTTP</string>
    <!-- subtitle of the advanced setting to choose the use of https -->
    <string name="setting_subtitle_use_https_only">Enable this option only if your transfers don’t start. In normal circumstances HTTP is satisfactory as all transfers are already encrypted.</string>
    <!-- title of screen to invite friends and get an achievement -->
    <string name="title_achievement_invite_friends">How it works</string>
    <!-- first paragraph of screen to invite friends and get an achievement -->
    <string name="first_paragraph_achievement_invite_friends">Invite your friends to create a MEGA Free account and to install a MEGA Mobile App. You will receive free storage as a bonus for every successful signup and app installation.</string>
    <!-- second paragraph of screen to invite friends and get an achievement -->
    <string name="second_paragraph_achievement_invite_friends">Free storage bonus applicable to new invitations only and where MEGA Mobile App or MEGA Desktop App is installed.</string>
    <!-- explanation of screen to invite friends and get an achievement -->
    <string name="card_title_invite_friends">Select contacts from your phone contact list or enter multiple email addresses.</string>
    <!-- title of the dialog to confirm the contact request -->
    <string name="title_confirmation_invite_friends">Invite friends to MEGA</string>
    <!-- Text shown when the user sends a contact invitation -->
    <string name="subtitle_confirmation_invite_friends">Invite sent</string>
    <!-- paragraph of the dialog to confirm the contact request -->
    <string name="paragraph_confirmation_invite_friends">Encourage your friends to register and install a MEGA app. As long as your friend uses the same email address as you’ve entered, you will receive your transfer quota reward.</string>
    <!-- Error shown when the user writes a email with an incorrect format -->
    <string name="invalid_email_to_invite">Email is malformed</string>
    <!-- info paragraph about the achievement install megasync -->
    <string name="paragraph_info_achievement_install_desktop">When you install MEGA desktop app you get %1$s of complimentary storage space, valid for 365 days. MEGA desktop app is available for Windows, macOS and most Linux distros.</string>
    <!-- info paragraph about the achievement install mobile app -->
    <string name="paragraph_info_achievement_install_mobile_app">When you install the MEGA Mobile App you get %1$s of complimentary storage space, valid for 365 days. We provide mobile apps for iOS and Android.</string>
    <!-- info paragraph about the achievement ‘add phone number’. Placeholder 1: bonus storage space e.g. 20GB. Placeholder 2: bonus transfer quota e.g. 50GB -->
    <string name="paragraph_info_achievement_add_phone">When you verify your phone number you get %1$s of complimentary storage space, valid for 365 days.</string>
    <!-- info paragraph about the completed achievement install megasync -->
    <string name="result_paragraph_info_achievement_install_desktop">You have received %1$s storage space for installing our MEGA desktop app.</string>
    <!-- info paragraph about the completed achievement install mobile app -->
    <string name="result_paragraph_info_achievement_install_mobile_app">You have received %1$s storage space for installing the MEGA Mobile App.</string>
    <!-- info paragraph about the completed achievement of ‘add phone number’. Placeholder 1: bonus storage space e.g. 20GB. Placeholder 2: bonus transfer quota e.g. 50GB -->
    <string name="result_paragraph_info_achievement_add_phone">You have received %1$s storage space for verifying your phone number.</string>
    <!-- info paragraph about the completed achievement registration -->
    <string name="result_paragraph_info_achievement_registration">You have received %1$s storage space as your free registration bonus.</string>
    <!-- info paragraph about the completed achievement registration -->
    <string name="expiration_date_for_achievements">Bonus expires in %1$d days</string>
    <!-- menu items -->
    <plurals name="context_share_folders">
        <item quantity="one">Share folder</item>
        <item quantity="other">Share folders</item>
    </plurals>
    <!-- confirmation message before leaving some incoming shared folders -->
    <plurals name="confirmation_leave_share_folder">
        <item quantity="one">If you leave the folder, you will not be able to see it again.</item>
        <item quantity="other">If you leave these folders, you will not be able to see them again.</item>
    </plurals>
    <!-- Info of a contact if there is no folders shared with him -->
    <string name="no_folders_shared">No folders shared</string>
    <!-- Menu item -->
    <string name="settings_help">Help</string>
    <!-- Settings preference title for help centre -->
    <string name="settings_help_centre">Help Centre</string>
    <!-- Settings preference title for send feedback -->
    <string name="settings_help_preference">Send feedback</string>
    <!-- mail subject -->
    <string name="setting_feedback_subject">Android feedback</string>
    <!-- mail body -->
    <string name="setting_feedback_body">Please provide your feedback here:</string>
    <!-- mail body -->
    <string name="settings_feedback_body_device_model">Device model</string>
    <!-- mail body -->
    <string name="settings_feedback_body_android_version">Android version</string>
    <!-- Title of the dialog to create a new text file by inserting the name -->
    <string name="dialog_title_new_text_file">New text file</string>
    <!-- Title of the dialog to create a new file by inserting the name -->
    <string name="dialog_title_new_file">New file</string>
    <!-- Input field description in the create file dialog. -->
    <string name="context_new_file_name">File Name</string>
    <!-- Title of the dialog to create a new link by inserting the name, e.g. when try to share a web link to your Cloud Drive or incoming shares. -->
    <string name="dialog_title_new_link">Link name</string>
    <!-- Input field description in the create link dialog, e.g. when try to share a web link to your Cloud Drive or incoming shares. -->
    <string name="context_new_link_name">Link URL</string>
    <!-- Title of the field subject when a new file is created to upload -->
    <string name="new_file_subject_when_uploading">SUBJECT</string>
    <!-- Title of the field content when a new file is created to upload -->
    <string name="new_file_content_when_uploading">CONTENT</string>
    <!-- Title of the field email when a new contact is created to upload -->
    <string name="new_file_email_when_uploading">EMAIL</string>
    <!-- Item of a menu to forward a message chat to another chatroom -->
    <string name="forward_menu_item">Forward</string>
    <!-- name of the button to attach file from MEGA to another app -->
    <string name="general_attach">Attach</string>
    <!-- when add or share a file with a new contact, it can type by name or mail -->
    <string name="type_contact">Contact’s name or email</string>
    <!-- when add or share a file with a new contact, message displayed to warn that the maximum number has been reached -->
    <string name="max_add_contact">No more contacts can be added at this time</string>
    <!-- when changing the password , the old password and new password are equals -->
    <string name="old_and_new_passwords_equals">The new password cannot be the same as the old password</string>
    <!-- Menu item -->
    <string name="action_search_by_date">Search by date</string>
    <!-- title of a button to apply search by date -->
    <string name="general_apply">Apply</string>
    <!-- title of a button to apply search by month -->
    <string name="general_search_month">Last month</string>
    <!-- title of a button to apply search by year -->
    <string name="general_search_year">Last year</string>
    <!-- title of a Search by date tag -->
    <string name="label_set_day">Set day</string>
    <!-- the user can’t choose this date -->
    <string name="snackbar_search_by_date">Date required is not valid</string>
    <!-- Error shown when the user left a name empty -->
    <string name="empty_name">Invalid name</string>
    <!-- Error shown when the user left names empty and names typed with not allowed characters -->
    <string name="general_incorrect_names">Please correct your filenames before proceeding</string>
    <!-- Error text for invalid characters -->
    <string name="invalid_characters">Invalid characters</string>
    <!-- Error shown when the user writes a character not allowed -->
    <string name="invalid_characters_defined">The following characters are not allowed: ” * / : &lt; &gt; ? \ |</string>
    <!-- Warning show to the user after try to import files to MEGA with empty names. Plural. When more than one file name have this error. -->
    <plurals name="empty_names">
        <item quantity="one">File name cannot be empty.</item>
        <item quantity="other">File names cannot be empty.</item>
    </plurals>
    <!-- Label shown when audio file is playing -->
    <string name="audio_play">Audio File</string>
    <!-- when open PDF Viewer, the pdf that it try to open is damaged or does not exist -->
    <string name="corrupt_pdf_dialog_text">Error. The pdf file is corrupted or does not exist.</string>
    <!-- Label to include info of the user email in the feedback form -->
    <string name="user_account_feedback">User account</string>
    <!-- Label shown in MEGA pdf-viewer when it open a PDF save in smartphone storage -->
    <string name="save_to_mega">Save to my \nCloud Drive</string>
    <!-- Error message when creating a chat one to one with a contact that already has a chat -->
    <string name="chat_already_exists">The chat already exists</string>
    <!-- before sharing a file, has to be downloaded -->
    <string name="not_download">The file has not been downloaded yet</string>
    <!-- Error shown when a user is starting a chat or adding new participants in a group chat and writes a contact mail that has not added -->
    <string name="not_permited_add_email_to_invite">Only MEGA contacts can be added</string>
    <!-- Info label about the connectivity state of the chat -->
    <string name="invalid_connection_state">Reconnecting to chat</string>
    <!-- Message show when a call cannot be established -->
    <string name="call_error">An error has occurred and the call cannot be connected.</string>
    <!-- Title of dialog to evaluate the app -->
    <string name="title_evaluate_the_app_panel">Like the MEGA Mobile App?</string>
    <!-- Label to show rate the app -->
    <string name="rate_the_app_panel">Yes, rate the app</string>
    <!-- Label to show send feedback -->
    <string name="send_feedback_panel">No, send feedback</string>
    <!-- title of the section advanced options on the get link screen -->
    <string name="link_advanced_options">Advanced options</string>
    <!-- Message to show when users deny to permit the permissions to read and write on external storage on setting default download location -->
    <string name="download_requires_permission">MEGA needs read and write permissions to your external storage to download files there.</string>
    <!-- Default download location is on old sd card, but currently the user installed a new SD card, need user to reset download location. -->
    <string name="old_sdcard_unavailable">The old SD card is not available, please set a new download location.</string>
    <!-- Dialog title to ask download to internal storage or external storage. -->
    <string name="title_select_download_location">Choose download location</string>
    <!-- Title of the section to invite contacts if the user has denied the contacts permmissions -->
    <string name="no_contacts_permissions">No contact permissions granted</string>
    <!-- Option of the sliding panel to go to QR code section -->
    <string name="choose_qr_option_panel">My QR code</string>
    <!-- Title of the screen that shows the options to the QR code -->
    <string name="section_qr_code">QR code</string>
    <!-- Option in menu of section  My QR code to reset the QR code -->
    <string name="action_reset_qr">Reset QR code</string>
    <!-- Option in menu of section  My QR code to delete the QR code -->
    <string name="action_delete_qr">Delete QR code</string>
    <!-- Option shown in QR code bottom sheet dialog to save QR code in Cloud Drive -->
    <string name="save_cloud_drive">To Cloud Drive</string>
    <!-- Option shown in QR code bottom sheet dialog to save QR code in File System -->
    <string name="save_file_system">To file system</string>
    <!-- Title of QR code section -->
    <string name="section_my_code">My code</string>
    <!-- Title of QR code scan section -->
    <string name="section_scan_code">Scan code</string>
    <!-- Title of QR code settings that permits or not contacts that scan my QR code will be automatically added to my contact list -->
    <string name="settings_qrcode_autoaccept">Auto-accept</string>
    <!-- Subtitle of QR code settings auto-accept -->
    <string name="setting_subtitle_qrcode_autoccept">MEGA users who scan your QR code will be automatically added to your contact list.</string>
    <!-- Subtitle of QR code settings that reset the code -->
    <string name="setting_subtitle_qrcode_reset">Previous QR code will no longer be valid</string>
    <!-- Text shown when it has been copied the QR code link -->
    <string name="qrcode_link_copied">Link copied to the clipboard</string>
    <!-- Text shown when it has been reseted the QR code successfully -->
    <string name="qrcode_reset_successfully">QR code successfully reset</string>
    <!-- Text shown when it has been deleted the QR code successfully -->
    <string name="qrcode_delete_successfully">QR code successfully deleted</string>
    <!-- Text shown when it has not been reseted the QR code successfully -->
    <string name="qrcode_reset_not_successfully">QR code not reset due to an error. Please try again.</string>
    <!-- Text shown when it has not been delete the QR code successfully -->
    <string name="qrcode_delete_not_successfully">QR code not deleted due to an error. Please try again.</string>
    <!-- Title of dialog shown when a contact request has been sent with QR code -->
    <string name="invite_sent">Invite sent</string>
    <!-- Text of dialog shown when a contact request has been sent. -->
    <string name="invite_sent_text">The user has been invited and will appear in your contact list once accepted.</string>
    <!-- Text of dialog shown when multiple contacts request has been sent -->
    <string name="invite_sent_text_multi">The users have been invited and will appear in your contact list once accepted.</string>
    <!-- Text shown when it tries to share the QR and occurs an error to process the action -->
    <string name="error_share_qr">An error occurred while trying to share the QR file. Perhaps the file does not exist. Please try again later.</string>
    <!-- Text shown when it tries to upload to Cloud Drive the QR and occurs an error to process the action -->
    <string name="error_upload_qr">An error occurred while trying to upload the QR file. Perhaps the file does not exist. Please try again later.</string>
    <!-- Text shown when it tries to download to File System the QR and occurs an error to process the action -->
    <string name="error_download_qr">An error occurred while trying to download the QR file. Perhaps the file does not exist. Please try again later.</string>
    <!-- Text shown when it tries to download to File System the QR and the action has success -->
    <string name="success_download_qr">The QR Code has been downloaded successfully to %s</string>
    <!-- Title of dialog shown when a contact request has not been sent with QR code -->
    <string name="invite_not_sent">Invite not sent</string>
    <!-- Text of dialog shown when a contact request has not been sent with QR code -->
    <string name="invite_not_sent_text">The QR code or contact link is invalid. Please try to scan a valid code or to open a valid link.</string>
    <!-- Text of dialog shown when a contact request has not been sent with QR code because of is already a contact -->
    <string name="invite_not_sent_text_already_contact">The invitation has not been sent. %s is already in your contacts list.</string>
    <!-- Text of dialog shown when a contact request has not been sent with QR code because of some error -->
    <string name="invite_not_sent_text_error">An error occurred and the invitation has not been sent.</string>
    <!-- Text of alert dialog informing that the qr is generating -->
    <string name="generatin_qr">Generating QR code&#8230;</string>
    <!-- Title of QR code scan menu item -->
    <string name="menu_item_scan_code">Scan QR code</string>
    <!-- get the contact link and copy it -->
    <string name="button_copy_link">Copy link</string>
    <!-- Create QR code -->
    <string name="button_create_qr">Create QR code</string>
    <!-- Text shown when it has been created the QR code successfully -->
    <string name="qrcode_create_successfully">QR code successfully created</string>
    <!-- Text shown in QR code scan fragment to help and guide the user in the action -->
    <string name="qrcode_scan_help">Line up the QR code to scan it with your device’s camera</string>
    <!-- positive button on dialog to view a contact -->
    <string name="contact_view">View</string>
    <!-- Item menu option to reproduce audio or video in external reproductors -->
    <string name="external_play">Open with</string>
    <!-- to share a file using Facebook, Whatsapp, etc -->
    <string name="context_share">Share using</string>
    <!-- Message shown if the user choose enable button and he is not logged in -->
    <string name="error_enable_chat_before_login">Please log in before enabling the chat</string>
    <!-- title of a tag to search for a specific period within the search by date option in Camera upload -->
    <string name="label_set_period">Set period</string>
    <!-- Text of the empty screen when there are not chat conversations -->
    <string name="context_empty_chat_recent">[B]Invite friends to [/B][A]Chat[/A][B] and enjoy our encrypted platform with privacy and security[/B]</string>
    <!-- Text of the empty screen when there are not elements in the Rubbish Bin -->
    <string name="context_empty_rubbish_bin">[B]Empty [/B][A]Rubbish Bin[/A]</string>
    <!-- Text of the empty screen when there are not elements in  Inbox -->
    <string name="context_empty_inbox">[B]No files in your [/B][A]Inbox[/A]</string>
    <!-- Text of the empty screen when there are not elements in Cloud Drive -->
    <string name="context_empty_cloud_drive">[B]No files in your [/B][A]Cloud Drive[/A]</string>
    <!-- Text of the empty screen when there are not elements in Saved for Offline -->
    <string name="context_empty_offline">[B]No files [/B][A]Saved for Offline[/A]</string>
    <!-- Text of the empty screen when there are not contacts. No dot at the end because is for an empty state. The format placeholders are to showing it in different colors. -->
    <string name="context_empty_contacts">[B]No [/B][A]Contacts[/A]</string>
    <!-- Message shown when the user has no chats -->
    <string name="recent_chat_empty">[A]No[/A] [B]Conversations[/B]</string>
    <!-- Message shown when the chat is section is loading the conversations -->
    <string name="recent_chat_loading_conversations">[A]Loading[/A] [B]Conversations&#8230;[/B]</string>
    <!-- Text of the empty screen when there are not elements in Incoming -->
    <string name="context_empty_incoming">[B]No [/B][A]Incoming Shared folders[/A]</string>
    <!-- Text of the empty screen when there are not elements in Outgoing -->
    <string name="context_empty_outgoing">[B]No [/B][A]Outgoing Shared folders[/A]</string>
    <!-- Text of the empty screen when there are not elements in Links. Please, keep the place holders to format the string -->
    <string name="context_empty_links">[B]No [/B][A]Public Links[/A][B][/B]</string>
    <!-- Title of the sent requests tab. Capital letters -->
    <string name="tab_sent_requests">Sent requests</string>
    <!-- Title of the received requests tab. Capital letters -->
    <string name="tab_received_requests">Received requests</string>
    <!-- Title dialog overquota error -->
    <string name="overquota_alert_title">Storage quota exceeded</string>
    <!-- error message shown when an account confirmation link or reset password link is invalid for unknown reasons -->
    <string name="invalid_link">Invalid link, please ask for a new valid link</string>
    <!-- error message shown on the link password dialog if the password typed in was wrong -->
    <string name="invalid_link_password">Invalid link password</string>
    <!-- Error message shown when user tries to open a not valid MEGA link -->
    <string name="open_link_not_valid_link">The link you are trying to open is not a valid MEGA link.</string>
    <!-- Message shown when a link is being processing -->
    <string name="processing_link">Processing link&#8230;</string>
    <!-- Message shown when it is creating an acount and it is been introduced a very weak or weak password -->
    <string name="passwd_weak">Your password is easily guessed. Try making your password longer. Combine uppercase and lowercase letters. Add special characters. Do not use names or dictionary words.</string>
    <!-- Message shown when it is creating an acount and it is been introduced a medium password -->
    <string name="passwd_medium">Your password is good enough to proceed, but it is recommended to strengthen your password further.</string>
    <!-- Message shown when it is creating an acount and it is been introduced a good password -->
    <string name="passwd_good">This password will withstand most typical brute-force attacks. Please ensure that you will remember it.</string>
    <!-- Message shown when it is creating an acount and it is been introduced a strong password -->
    <string name="passwd_strong">This password will withstand most sophisticated brute-force attacks. Please ensure that you will remember it.</string>
    <!-- Password very weak -->
    <string name="pass_very_weak">Very weak</string>
    <!-- Password weak -->
    <string name="pass_weak">Weak</string>
    <!-- Password medium -->
    <string name="pass_medium">Medium</string>
    <!-- Password good -->
    <string name="pass_good">Good</string>
    <!-- Password strong -->
    <string name="pass_strong">Strong</string>
    <!-- Text displayed in several parts when there is a call in progress (notification, recent chats list, etc). -->
    <string name="title_notification_call_in_progress">Call in progress</string>
    <!-- Subtitle of the notification shown on the action bar when there is a call in progress -->
    <string name="action_notification_call_in_progress">Tap to go back to the call</string>
    <!-- Button in the notification shown on the action bar when there is a call in progress -->
    <string name="button_notification_call_in_progress">Return to the call</string>
    <!-- When it lists contacts of MEGA, the title of list’s header -->
    <string name="contacts_mega">On MEGA</string>
    <!-- When it lists contacts of phone, the title of list’s header -->
    <string name="contacts_phone">Phone contacts</string>
    <!-- Message error shown when trying to log in on an account has been suspended due to multiple breaches of Terms of Service -->
    <string name="account_suspended_multiple_breaches_ToS">Your account has been suspended due to multiple breaches of MEGA’s Terms of Service. Please check your email inbox.</string>
    <!-- Message error shown when trying to log in on an account has been suspended due to breach of Terms of Service -->
    <string name="account_suspended_breache_ToS">Your account was terminated due to a breach of MEGA’s Terms of Service including, but not limited to, clause 15.</string>
    <!-- In a chat conversation when you try to send device’s images but images are still loading -->
    <string name="file_storage_loading">Loading files</string>
    <!-- In a chat conversation when you try to send device’s images but there aren’t available images -->
    <string name="file_storage_empty_folder">No files</string>
    <!-- Size in bytes. The placeholder is for the size value, please adjust the position based on linguistics -->
    <string name="label_file_size_byte">%s B</string>
    <!-- Size in kilobytes. The placeholder is for the size value, please adjust the position based on linguistics -->
    <string name="label_file_size_kilo_byte">%s KB</string>
    <!-- Size in megabytes. The placeholder is for the size value, please adjust the position based on linguistics -->
    <string name="label_file_size_mega_byte">%s MB</string>
    <!-- Size in gigabytes. The placeholder is for the size value, please adjust the position based on linguistics -->
    <string name="label_file_size_giga_byte">%s GB</string>
    <!-- Size in terabytes. The placeholder is for the size value, please adjust the position based on linguistics -->
    <string name="label_file_size_tera_byte">%s TB</string>
    <!-- Speed in bytes. The placeholder is for the speed value, please adjust the position based on linguistics -->
    <string name="label_file_speed_byte">%s B/s</string>
    <!-- Speed in kilobytes. The placeholder is for the speed value, please adjust the position based on linguistics -->
    <string name="label_file_speed_kilo_byte">%s KB/s</string>
    <!-- Speed in megabytes. The placeholder is for the speed value, please adjust the position based on linguistics -->
    <string name="label_file_speed_mega_byte">%s MB/s</string>
    <!-- Speed in gigabytes. The placeholder is for the speed value, please adjust the position based on linguistics -->
    <string name="label_file_speed_giga_byte">%s GB/s</string>
    <!-- Speed in terabytes. The placeholder is for the speed value, please adjust the position based on linguistics -->
    <string name="label_file_speed_tera_byte">%s TB/s</string>
    <!-- Size in megabytes. -->
    <string name="label_mega_byte">MB</string>
    <!-- Number of versions of a file shown on the screen info of the file, version items -->
    <plurals name="number_of_versions">
        <item quantity="one">%1$d version</item>
        <item quantity="other">%1$d versions</item>
    </plurals>
    <!-- Title of the section Versions for files -->
    <string name="title_section_versions">Versions</string>
    <!-- Header of the item to show the current version of a file in a list -->
    <string name="header_current_section_item">Current version</string>
    <!--  -->
    <plurals name="header_previous_section_item">
        <item quantity="one">Previous version</item>
        <item quantity="other">Previous versions</item>
    </plurals>
    <!-- option menu to revert a file version -->
    <string name="general_revert">Revert</string>
    <!-- option menu to clear all the previous versions -->
    <string name="menu_item_clear_versions">Clear previous versions</string>
    <!-- Title of the dialog to confirm that a version os going to be deleted, version items -->
    <plurals name="title_dialog_delete_version">
        <item quantity="one">Delete version?</item>
        <item quantity="other">Delete versions?</item>
    </plurals>
    <!-- Content of the dialog to confirm that a version is going to be deleted -->
    <string name="content_dialog_delete_version">This version will be permanently removed.</string>
    <!-- Content of the dialog to confirm that several versions are going to be deleted -->
    <string name="content_dialog_delete_multiple_version">These %d versions will be permanently removed.</string>
    <!-- Title of the notification shown when a file is uploading to a chat -->
    <string name="chat_upload_title_notification">Chat uploading</string>
    <!-- Label for the option on setting to set up the quality of multimedia files uploaded to the chat -->
    <string name="settings_chat_upload_quality">Video quality</string>
    <!-- Label for the option on setting to set up the quality of video files to be uploaded -->
    <string name="settings_video_upload_quality">Video Quality</string>
    <!-- Text shown when the user refuses to permit the storage permission when enable camera upload -->
    <string name="on_refuse_storage_permission">Camera Uploads needs to access your photos and other media on your device. Please go to the settings page and grant permission.</string>
    <!-- Available options for the setting to set up the quality of multimedia files uploaded to the chat or the Camera Uploads -->
    <string-array name="settings_chat_upload_quality_entries">
        <item>Low</item>
        <item>Medium</item>
        <item>High</item>
        <item>Original</item>
    </string-array>
    <!-- Title of the notification for a missed call -->
    <string name="missed_call_notification_title">Missed call</string>
    <!-- Refers to a location of file -->
    <string name="file_properties_info_location">Location</string>
    <!-- Title of the label to show the size of the current files inside a folder -->
    <string name="file_properties_folder_current_versions">Current versions</string>
    <!-- Title of the label to show the size of the versioned files inside a folder -->
    <string name="file_properties_folder_previous_versions">Previous versions</string>
    <!-- Number of versioned files inside a folder shown on the screen info of the folder, version items -->
    <plurals name="number_of_versions_inside_folder">
        <item quantity="one">%1$d versioned file</item>
        <item quantity="other">%1$d versioned files</item>
    </plurals>
    <!-- Confirmation message after forwarding one or several messages, version items -->
    <string name="messages_forwarded_success">Messages forwarded</string>
    <!-- Error message after forwarding one or several messages to several chats -->
    <string name="messages_forwarded_error">Error. Not correctly forwarded</string>
    <!-- Error message if any of the forwarded messages fails, message items -->
    <plurals name="messages_forwarded_partial_error">
        <item quantity="one">Error. %1$d message not successfully forwarded</item>
        <item quantity="other">Error. %1$d messages not successfully forwarded</item>
    </plurals>
    <!-- Error non existing resource after forwarding one or several messages to several chats, message items -->
    <plurals name="messages_forwarded_error_not_available">
        <item quantity="one">Error. The resource is no longer available</item>
        <item quantity="other">Error. The resources are no longer available</item>
    </plurals>
    <!-- The title of fragment Turn on Notifications -->
    <string name="turn_on_notifications_title">Turn on Notifications</string>
    <!-- The subtitle of fragment Turn on Notifications -->
    <string name="turn_on_notifications_subtitle">This way, you will see new messages\non your Android phone instantly.</string>
    <!-- First step to turn on notifications -->
    <string name="turn_on_notifications_first_step">Open Android device [A]Settings[/A]</string>
    <!-- Second step to turn on notifications -->
    <string name="turn_on_notifications_second_step">Open [A]Apps &amp; notifications[/A]</string>
    <!-- Third step to turn on notifications -->
    <string name="turn_on_notifications_third_step">Select [A]MEGA[/A]</string>
    <!-- Fourth step to turn on notifications -->
    <string name="turn_on_notifications_fourth_step">Open [A]App notifications[/A]</string>
    <!-- Fifth step to turn on notifications -->
    <string name="turn_on_notifications_fifth_step">Switch to On and select your preferences</string>
    <!-- Alert message after sending to chat one or several messages to several chats, version items -->
    <plurals name="files_send_to_chat_success">
        <item quantity="one">File sent</item>
        <item quantity="other">Files sent</item>
    </plurals>
    <!-- Error message after sending to chat one or several messages to several chats -->
    <string name="files_send_to_chat_error">Error. Not correctly sent</string>
    <!-- menu option to send a file to a chat -->
    <string name="context_send_file_to_chat">Send to chat</string>
    <!-- Title of the dialog ‘Do you remember your password?’ -->
    <string name="remember_pwd_dialog_title">Do you remember your password?</string>
    <!-- Text of the dialog ‘Recovery Key exported’ when the user wants logout -->
    <string name="remember_pwd_dialog_text_logout">You are about to log out, please test your password to ensure you remember it.\nIf you lose your password, you will lose access to your MEGA data.</string>
    <!-- Text of the dialog ‘Do you remember your password?’ -->
    <string name="remember_pwd_dialog_text">Please test your password to ensure you remember it. If you lose your password, you will lose access to your MEGA data.</string>
    <!-- Dialog option that permits user do not show it again -->
    <string name="general_do_not_show">Do not show again</string>
    <!-- Button of the dialog ‘Do you remember your password?’ that permits user test his password -->
    <string name="remember_pwd_dialog_button_test">Test password</string>
    <!-- Title of the activity that permits user test his password -->
    <string name="test_pwd_title">Test your password</string>
    <!-- Message shown to the user when is testing her password and it is correct -->
    <string name="test_pwd_accepted">Password accepted</string>
    <!-- Message shown to the user when is testing her password and it is wrong -->
    <string name="test_pwd_wrong">Wrong password.\nBackup your Recovery Key as soon as possible!</string>
    <!-- Text of the dialog ‘Recovery Key exported’ when the user wants logout -->
    <string name="recovery_key_exported_dialog_text_logout">You are about to log out, please test your password to ensure you remember it.\nIf you lose your password, you will lose access to your MEGA data.</string>
    <!-- Option that permits user copy to clipboard -->
    <string name="option_copy_to_clipboard">Copy to clipboard</string>
    <!-- Option that permits user export his recovery key -->
    <string name="option_export_recovery_key">Export Recovery Key</string>
    <!-- Option that permits user logout -->
    <string name="proceed_to_logout">Proceed to logout</string>
    <!-- Title of the preference Recovery key on Settings section -->
    <string name="recovery_key_bottom_sheet">Recovery Key</string>
    <!-- Option that permits user save on File System -->
    <string name="option_save_on_filesystem">Save on File System</string>
    <!-- Message shown when something has been copied to clipboard -->
    <string name="message_copied_to_clipboard">Copied to clipboard</string>
    <!-- text of the label to show that you have messages unread in the chat conversation -->
    <string name="message_jump_latest">Jump to latest</string>
    <!-- text of the label to show that you have new messages in the chat conversation -->
    <string name="message_new_messages">New messages</string>
    <!-- Title of the notification shown on the action bar when there is a incoming call -->
    <string name="notification_subtitle_incoming">Incoming call</string>
    <!-- Text for the notification action to launch the incoming call page -->
    <string name="notification_incoming_action">Go to the call</string>
    <!-- Text asking to go to system setting to enable allow display over other apps (needed for calls in Android 10) -->
    <string name="notification_enable_display">MEGA background pop-ups are disabled.\nTap to change the settings.</string>
    <!-- Subtitle to show the number of unread messages on a chat, unread messages -->
    <plurals name="number_unread_messages">
        <item quantity="one">%1$s unread message</item>
        <item quantity="other">%1$s unread messages</item>
    </plurals>
    <!-- Notification title to show the number of unread chats, unread messages -->
    <plurals name="plural_number_messages_chat_notification">
        <item quantity="one">%1$d unread chat</item>
        <item quantity="other">%1$d unread chats</item>
    </plurals>
    <!-- Message shown when a chat is opened and the messages are being recovered -->
    <string name="chat_loading_messages">[A]Loading[/A] [B]Messages&#8230;[/B]</string>
    <!-- Error message shown when opening a file link which doesn’t exist -->
    <string name="general_error_internal_node_not_found">File or folder not found. Are you logged in with a different account in your browser? You can only access files or folders from the account you are currently logged in with in the app</string>
    <!-- menu option to loop video or audio file -->
    <string name="context_loop_video">Loop</string>
    <!-- Title of the category Security options on Settings section -->
    <string name="settings_security_options_title">Security</string>
    <!-- Title of the preference Recovery key on Settings section -->
    <string name="settings_recovery_key_title">Backup Recovery Key</string>
    <!-- Summary of the preference Recovery key on Settings section -->
    <string name="settings_recovery_key_summary">Exporting the Recovery Key and keeping it in a secure location enables you to set a new password without data loss.</string>
    <!-- message when a temporary error on logging in is due to connectivity issues -->
    <string name="login_connectivity_issues">Unable to reach MEGA. Please check your connectivity or try again later.</string>
    <!-- message when a temporary error on logging in is due to servers busy -->
    <string name="login_servers_busy">Servers are too busy. Please wait.</string>
    <!-- message when a temporary error on logging in is due to SDK is waiting for the server to complete a request due to an API lock -->
    <string name="login_API_lock">This process is taking longer than expected. Please wait.</string>
    <!-- message when a temporary error on logging in is due to SDK is waiting for the server to complete a request due to a rate limit -->
    <string name="login_API_rate">Too many requests. Please wait.</string>
    <!-- Message when previous login is being cancelled -->
    <string name="login_in_progress">Cancelling login process. Please wait&#8230;</string>
    <!-- when open audio video player, the file that it try to open is not supported -->
    <string name="unsupported_file_type">Unsupported file type.</string>
    <!-- when open audio video player, the file that it try to open is damaged or does not exist -->
    <string name="corrupt_video_dialog_text">Error. The file is corrupted or does not exist.</string>
    <!-- Title of the screen Playlist -->
    <string name="section_playlist">Playlist</string>
    <!-- Text shown in playlist subtitle item when a file is reproducing -->
    <string name="playlist_state_playing">Now playing&#8230;</string>
    <!-- Text shown in playlist subtitle item when a file is reproducing but it is paused -->
    <string name="playlist_state_paused">Paused</string>
    <!-- Menu option to print the recovery key from Offline section -->
    <string name="context_option_print">Print</string>
    <!-- Message when the recovery key has been successfully saved on the filesystem -->
    <string name="save_MK_confirmation">The Recovery Key has been successfully saved</string>
    <!-- label to indicate that a share is still pending on outgoing shares of a node -->
    <string name="pending_outshare_indicator">(Pending)</string>
    <!-- Title of the dialog to disable the rich links previews on chat -->
    <string name="option_enable_chat_rich_preview">Rich URL Previews</string>
    <!-- Button to allow the rich links previews on chat -->
    <string name="button_always_rich_links">Always Allow</string>
    <!-- Button do not allow now the rich links previews on chat -->
    <string name="button_not_now_rich_links">Not Now</string>
    <!-- Button do not allow the rich links previews on chat -->
    <string name="button_never_rich_links">Never</string>
    <!-- Title of the dialog to enable the rich links previews on chat -->
    <string name="title_enable_rich_links">Enable rich URL previews</string>
    <!-- Text of the dialog to enable the rich links previews on chat -->
    <string name="text_enable_rich_links">Enhance the MEGAchat experience. URL content will be retrieved without end-to-end encryption.</string>
    <!-- Subtitle of a MEGA rich link without the decryption key -->
    <string name="subtitle_mega_rich_link_no_key">Tap to enter the Decryption Key</string>
    <!-- when the user tries to creates a MEGA account or tries to change his password and the password strength is very weak -->
    <string name="error_password">Please enter a stronger password</string>
    <!-- title of the notification for an acceptance of a contact request -->
    <string name="title_acceptance_contact_request_notification">New contact</string>
    <!-- Notification title to show the number of incoming contact request, contact requests -->
    <plurals name="plural_number_contact_request_notification">
        <item quantity="one">%1$d pending contact request</item>
        <item quantity="other">%1$d pending contact requests</item>
    </plurals>
    <!-- title of the notification for a new incoming contact request -->
    <string name="title_new_contact_request_notification">New contact request</string>
    <!-- Hint shown in the field to write a message in the chat screen (chat with customized title) -->
    <string name="type_message_hint_with_title">Write message to “%s”&#8230;</string>
    <!-- Empty state message shown in the screen when there are not any active transfer -->
    <string name="transfers_empty_new">[B]No active[/B][A] Transfers[/A]</string>
    <!-- Empty state message shown in the screen when there are not any active transfer -->
    <string name="completed_transfers_empty_new">[B]No completed[/B][A] Transfers[/A]</string>
    <!-- Empty state text that indicates that a folder is currently empty -->
    <string name="file_browser_empty_folder_new">[B]Empty[/B][A] Folder[/A]</string>
    <!-- Hint shown in the field to write a message in the chat screen (chat with customized title) -->
    <string name="type_message_hint_with_customized_title">Write message to “%s”&#8230;</string>
    <!-- Hint shown in the field to write a message in the chat screen (chat with default title) -->
    <string name="type_message_hint_with_default_title">Write message to %s&#8230;</string>
    <!-- Title of setting Two-Factor Authentication -->
    <string name="settings_2fa">Two-Factor Authentication</string>
    <!-- Subtitle of setting Two-Factor Authentication when the preference is disabled -->
    <string name="setting_subtitle_2fa">Two-Factor Authentication is a second layer of security for your account.</string>
    <!-- Title of the screen Two-Factor Authentication -->
    <string name="title_2fa">Why do you need two-factor authentication?</string>
    <!--  -->
    <string name="two_factor_authentication_explain">Two-factor authentication is a second layer of security for your account. Which means that even if someone knows your password they cannot access it, without also having access to the six digit code only you have access to.</string>
    <!-- Button that permits user begin with the process of enable Two-Factor Authentication -->
    <string name="button_setup_2fa">Begin Setup</string>
    <!-- Text that explain how to do with Two-Factor Authentication QR -->
    <string name="explain_qr_seed_2fa_1">Scan or copy the seed to your Authenticator App.</string>
    <!-- Text that explain how to do with Two-Factor Authentication seed -->
    <string name="explain_qr_seed_2fa_2">Be sure to backup this seed to a safe place in case you lose your device.</string>
    <!-- Text that explain how to confirm Two-Factor Authentication -->
    <string name="explain_confirm_2fa">Please enter the 6-digit code generated by your Authenticator App.</string>
    <!-- Text button -->
    <string name="general_verify">Verify</string>
    <!-- Text button -->
    <string name="general_next">Next</string>
    <!-- Text button -->
    <string name="general_previous">Previous</string>
    <!-- Text of the alert dialog to inform the user when an error occurs when try to enable seed or QR of Two-Factor Authentication -->
    <string name="qr_seed_text_error">An error occurred generating the seed or QR code, please try again.</string>
    <!-- Title of the screen shown when the user enabled correctly Two-Factor Authentication -->
    <string name="title_2fa_enabled">Two-Factor Authentication Enabled</string>
    <!-- Description of the screen shown when the user enabled correctly Two-Factor Authentication -->
    <string name="description_2fa_enabled">Next time you log in to your account you will be asked to enter a 6-digit code provided by your Authenticator App.</string>
    <!-- Recommendation displayed after enable Two-Factor Authentication -->
    <string name="recommendation_2fa_enabled">Please save your <b>Recovery Key</b> in a safe location, to avoid issues in case you lose access to your app, or if you want to disable Two-Factor Authentication.</string>
    <!-- Error shown when a user tries to enable Two-Factor Authentication and introduce an invalid code -->
    <string name="pin_error_2fa">Invalid code</string>
    <!-- Title of screen Lost authenticator decive -->
    <string name="lost_your_authenticator_device">Lost your Authenticator device?</string>
    <!-- Title of screen Login verification with Two-Factor Authentication -->
    <string name="login_verification">Login Verification</string>
    <!-- Subtitle of screen verify Two-Factor Authentication for changing password -->
    <string name="verify_2fa_subtitle_change_password">Change password</string>
    <!-- Subtitle of screen verify Two-Factor Authentication for changing email -->
    <string name="verify_2fa_subtitle_change_email">Change email</string>
    <!-- Subtitle of screen verify Two-Factor Authentication for cancelling account -->
    <string name="verify_2fa_subtitle_delete_account">Delete account</string>
    <!-- Subtitle of screen verify Two-Factor Authentication for disabling Two-Factor Authentication -->
    <string name="verify_2fa_subtitle_diable_2fa">Disable</string>
    <!-- Title of screen Lost authenticator decive -->
    <string name="title_lost_authenticator_device">Lost your Authenticator device?</string>
    <!-- When the user tries to disable Two-Factor Authentication and some error ocurr in the process -->
    <string name="error_disable_2fa">An error occurred trying to disable Two-Factor Authentication. Please try again.</string>
    <!-- When the user tries to enable Two-Factor Authentication and some error ocurr in the process -->
    <string name="error_enable_2fa">An error occurred trying to enable Two-Factor Authentication. Please try again.</string>
    <!-- Title of the dialog shown when a new account is created to suggest user enable Two-Factor Authentication -->
    <string name="title_enable_2fa">Enable Two-Factor Authentication</string>
    <!-- Label shown when it disables the Two-Factor Authentication -->
    <string name="label_2fa_disabled">Two-Factor Authentication Disabled</string>
    <!-- Text of the button which action is to show the authentication apps -->
    <string name="open_app_button">Open in</string>
    <!-- message when trying to open a link that contains the seed to enable Two-Factor Authentication but there isn’t any app that open it -->
    <string name="intent_not_available_2fa">There isn’t any available app to enable Two-Factor Authentication on your device</string>
    <!-- Text button -->
    <string name="general_close">Close</string>
    <!-- Label shown when Two-Factor Authentication has been enabled to alert user that has to back up his Recovery Key before finish the process -->
    <string name="backup_rk_2fa_end">Export your Recovery Key to finish</string>
    <!-- Title of dialog shown when it tries to open an authentication app and there is no installed -->
    <string name="no_authentication_apps_title">Two-Factor Authentication App</string>
    <!-- Message shown to ask user if wants to open Google Play to install some authenticator app -->
    <string name="open_play_store_2fa">Would you like to open Google Play so you can install an Authenticator App?</string>
    <!-- Label Play Store -->
    <string name="play_store_label">Play Store</string>
    <!-- Text shown in an alert explaining how to continue to enable Two-Factor Authentication -->
    <string name="text_2fa_help">You need an authenticator app to enable 2FA on MEGA. You can download and install the Google Authenticator, Duo Mobile, Authy or Microsoft Authenticator app for your phone or tablet.</string>
    <!-- success message when importing multiple files from -->
    <string name="number_correctly_imported_from_chat">%d files shared successfully</string>
    <!-- error message when importing multiple files from chat -->
    <string name="number_no_imported_from_chat">%d files were not shared</string>
    <!-- button’s text to open a full screen image -->
    <string name="preview_content">Preview content</string>
    <!-- message shown when the user clicks on media file chat message, there is no network connection and the file is not been downloaded -->
    <string name="no_network_connection_on_play_file">No network connection. File has not been downloaded and cannot be streamed.</string>
    <!-- message shown when the user open a file, the file is not been opened due to unknown reason -->
    <string name="error_fail_to_open_file_general">Unable to open file.</string>
    <!-- message shown when the user open a file, there is no network connection and the file is not been downloaded -->
    <string name="error_fail_to_open_file_no_network">No network connection. Please reconnect to open the file.</string>
    <!-- message when trying to save for offline a file that already exists -->
    <string name="file_already_exists">File already exists in Saved for Offline</string>
    <!-- Error message if forwarding a message failed, many messages -->
    <plurals name="error_forwarding_messages">
        <item quantity="one">Message not forwarded</item>
        <item quantity="other">Messages not forwarded</item>
    </plurals>
    <!-- Title of the dialog to disable the rich links previews on chat -->
    <string name="title_confirmation_disable_rich_links">Rich URL previews</string>
    <!-- Text of the dialog to disable the rich links previews on chat -->
    <string name="text_confirmation_disable_rich_links">You are disabling rich URL previews. You can re-enable them in Settings. Do you want to continue?</string>
    <!-- Message shown when a call ends. -->
    <string name="call_missed_messages">[A]Missed call[/A]</string>
    <!-- Message shown when a call ends. -->
    <string name="call_rejected_messages">[A]Call was rejected[/A]</string>
    <!-- Message shown when a call ends. -->
    <string name="call_cancelled_messages">[A]Call was cancelled[/A]</string>
    <!-- Message shown when a call ends. -->
    <string name="call_failed_messages">[A]Call failed[/A]</string>
    <!-- Message shown when a call ends. -->
    <string name="call_not_answered_messages">[A]Call was not answered[/A]</string>
    <!-- Indicates that can type a contact email -->
    <string name="contact_email">Contact email</string>
    <!-- When it tries to add a contact in a list an is already added -->
    <string name="contact_not_added">You have already added this contact.</string>
    <!-- Content of a normal message that cannot be recognized -->
    <string name="error_message_invalid_format">Invalid message format</string>
    <!-- Content of a normal message that cannot be recognized -->
    <string name="error_message_invalid_signature">Invalid message signature</string>
    <!-- When the user tries to reproduce a file through streaming and ocurred an error creating it -->
    <string name="error_streaming">An error occurred trying to create the stream</string>
    <!-- Menu option to restore an item from the Rubbish bin -->
    <string name="context_restore">Restore</string>
    <!-- success message when a node was restore from Rubbish bin -->
    <string name="context_correctly_node_restored">Restored to %s</string>
    <!-- error message when a node was restore from Rubbish bin -->
    <string name="context_no_restored">An error occurred. Item not restored.</string>
    <!-- menu item from contact section to send a message to a contact -->
    <string name="context_send_message">Send Message</string>
    <!-- Error message on opening a MEGAdrop folder link -->
    <string name="error_MEGAdrop_not_supported">MEGAdrop folders are not supported yet</string>
    <!-- Pre overquota error dialog when trying to copy or import a file -->
    <string name="pre_overquota_alert_text">This action cannot be completed as it would take you over your current storage limit. Would you like to upgrade your account?</string>
    <!-- Title of the section Archived chats -->
    <string name="archived_chats_title_section">Archived chats</string>
    <!-- Text of the option to show the arhived chat, it shows the number of archived chats -->
    <string name="archived_chats_show_option">Archived chats (%d)</string>
    <!-- Title of the option on the chat list to archive a chat -->
    <string name="archive_chat_option">Archive chat</string>
    <!-- Title of the option on the chat list to unarchive a chat -->
    <string name="unarchive_chat_option">Unarchive chat</string>
    <!-- Confirmation button of the dialog to archive a chat -->
    <string name="general_archive">Archive</string>
    <!-- Confirmation button of the dialog to unarchive a chat -->
    <string name="general_unarchive">Unarchive</string>
    <!-- Message shown when a chat is successfully archived, it shows the name of the chat -->
    <string name="success_archive_chat">%s chat was archived.</string>
    <!-- Error message shown when a chat has not be archived, it shows the name of the chat -->
    <string name="error_archive_chat">Error. %s chat was not archived.</string>
    <!-- Message shown when a chat is successfully unarchived, it shows the name of the chat -->
    <string name="success_unarchive_chat">%s chat was unarchived.</string>
    <!-- Error message shown when a chat has not be unarchived, it shows the name of the chat -->
    <string name="error_unarchive_chat">Error. %s chat was not able to be unarchived.</string>
    <!-- Message shown when the user has no archived chats -->
    <string name="archived_chats_empty">[A]No[/A] [B]Archived Chats[/B]</string>
    <!-- Subtitle of chat screen when the chat is inactive -->
    <string name="inactive_chat">Inactive chat</string>
    <!-- Subtitle of chat screen when the chat is archived -->
    <string name="archived_chat">Archived chat</string>
    <!-- Title of the layout to join a group call from the chat screen -->
    <string name="join_call_layout">Tap to join the call</string>
    <!-- Label shown when the user wants to add contacts into his MEGA account -->
    <string name="invite_contacts">Invite contacts</string>
    <!-- Label shown when the user wants to share something with other contacts -->
    <string name="share_with">Share with</string>
    <!-- Message shown while the contact list from the device and from MEGA is being read and then shown to the user -->
    <string name="contacts_list_empty_text_loading_share">Loading contacts&#8230;</string>
    <!-- Title of the screen New Group -->
    <string name="title_new_group">New group</string>
    <!-- Subtitle of the screen New Group -->
    <string name="subtitle_new_group">Type group name</string>
    <!-- Hint of edittext shown when it is creating a new group to guide user to type the name of the group -->
    <string name="hint_type_group">Name your group</string>
    <!-- Text of the confirm dialog shown when it wants to remove a contact from a chat -->
    <string name="confirmation_delete_contact">Remove %s from this chat?</string>
    <!-- Settings preference title to show file versions info of the account -->
    <string name="settings_file_management_file_versions_title">File versions</string>
    <!-- Settings preference subtitle to show file versions info of the account -->
    <string name="settings_file_management_file_versions_subtitle">%1$d file versions, taking a total of %2$s</string>
    <!-- Title of the section File management on Settings section -->
    <string name="settings_file_management_category">File Management</string>
    <!-- Option in Settings to delete all the versions of the account -->
    <string name="settings_file_management_delete_versions">Delete all older versions of my files</string>
    <!-- subtitle of the option in Settings to delete all the versions of the account -->
    <string name="settings_file_management_subtitle_delete_versions">All current files will remain. Only historic versions of your files will be deleted.</string>
    <!-- Text of the dialog to delete all the file versions of the account -->
    <string name="text_confirmation_dialog_delete_versions">You are about to delete the version histories of all files. Any file version shared to you from a contact will need to be deleted by them.\n\nPlease note that the current files will not be deleted.</string>
    <!-- success message when deleting all the versions of the account -->
    <string name="success_delete_versions">File versions successfully deleted</string>
    <!-- error message when deleting all the versions of the account -->
    <string name="error_delete_versions">An error occurred while trying to delete all previous versions of your files, please try again later.</string>
    <!-- Title of the option to enable or disable file versioning on Settings section -->
    <string name="settings_enable_file_versioning_title">File Versioning</string>
    <!-- Subtitle of the option to enable or disable file versioning on Settings section -->
    <string name="settings_enable_file_versioning_subtitle">Enable or disable file versioning for your entire account.\nDisabling file versioning does not prevent your contacts from creating new versions in shared folders.</string>
    <!-- section title to select a chat to send a file -->
    <string name="choose_chat">Choose chat</string>
    <!-- Hint shown to guide user on activity add contacts -->
    <string name="type_mail">Tap, enter name or email</string>
    <!-- Text of the confirm dialog shown when it wants to add a contact from a QR scaned -->
    <string name="confirmation_invite_contact">Add %s to your contacts?</string>
    <!-- Text of the confirm dialog shown when it wants to add a contact from a QR scaned and is already added before -->
    <string name="confirmation_not_invite_contact">You have already added the contact %s.</string>
    <!-- Text of the confirm dialog shown when it wants to add a contact from a QR scaned and is already added before -->
    <string name="confirmation_invite_contact_already_added">You have already added the contact %s.</string>
    <!-- Text of the confirm dialog shown when it wants to add a contact from a QR scaned -->
    <string name="confirmation_share_contact">Share with %s?</string>
    <!-- Text button for init a group chat -->
    <string name="new_group_chat_label">New group chat</string>
    <!-- Label shown when the user wants to add contacts into a chat conversation -->
    <string name="send_contacts">Send contacts</string>
    <!-- Title of the alert when the account have been logged out from another client -->
    <string name="title_alert_logged_out">Logged out</string>
    <!-- Text shown to indicate user that his account has already been confirmed -->
    <string name="account_confirmed">Your account has been activated. Please log in.</string>
    <!-- Text shown to indicate user that his account should be confirmed typing his password -->
    <string name="confirm_account">Please enter your password to confirm your account</string>
    <!-- Error shown if a user tries to add their own email address as a contact -->
    <string name="error_own_email_as_contact">There’s no need to add your own email address</string>
    <!-- Error shown when a user tries to enable Two-Factor Authentication and introduce an invalid code -->
    <string name="invalid_code">Invalid code</string>
    <!-- Text of the dialog shown when the storage of a FREE account is almost full -->
    <string name="text_almost_full_warning">Cloud Drive is almost full. Upgrade to Pro and get up to %1$s of storage and %2$s of transfer quota.</string>
    <!-- Text of the dialog shown when the storage of a PRO I or II account is almost full -->
    <string name="text_almost_full_warning_pro_account">Cloud Drive is almost full. Upgrade now and get up to %1$s of storage and %2$s of transfer quota.</string>
    <!-- Text of the dialog shown when the storage of a PRO III account is almost full -->
    <string name="text_almost_full_warning_pro3_account">Cloud Drive is almost full. If you need more storage please contact MEGA support to get a custom plan.</string>
    <!-- Text of the dialog shown when the storage of a FREE account is full -->
    <string name="text_storage_full_warning">Cloud Drive is full. Upgrade to Pro and get up to %1$s of storage and %2$s of transfer quota.</string>
    <!-- Text of the dialog shown when the storage of a PRO I or II account is full -->
    <string name="text_storage_full_warning_pro_account">Cloud Drive is full. Upgrade now and get up to %1$s of storage and %2$s of transfer quota.</string>
    <!-- Text of the dialog shown when the storage of a PRO III account is full -->
    <string name="text_storage_full_warning_pro3_account">Cloud Drive is full. If you need more storage please contact MEGA support to get a custom plan.</string>
    <!-- Button of the dialog shown when the storage is almost full to see the available PRO plans -->
    <string name="button_plans_almost_full_warning">See plans</string>
    <!-- Button of the dialog shown when the storage is almost full to custom a plan -->
    <string name="button_custom_almost_full_warning">Custom plan</string>
    <!-- Button of the dialog shown when the storage is almost full to get bonus -->
    <string name="button_bonus_almost_full_warning">Get Bonus</string>
    <!-- Mail title to upgrade to a custom plan -->
    <string name="title_mail_upgrade_plan">Upgrade to a custom plan</string>
    <!-- Mail subject to upgrade to a custom plan -->
    <string name="subject_mail_upgrade_plan">Ask us how you can upgrade to a custom plan:</string>
    <!-- Used in chat list screen to indicate in a chat list item that the message was sent by me, followed by the message -->
    <string name="word_me">Me:</string>
    <!-- Title of the button in the contact info screen to start an audio call -->
    <string name="call_button">Call</string>
    <!-- Title of the button in the contact info screen to send a message -->
    <string name="message_button">Message</string>
    <!-- Title of the button in the contact info screen to start a video call -->
    <string name="video_button">Video</string>
    <!-- Title of file explorer to send a link -->
    <string name="title_file_explorer_send_link">Send link to&#8230;</string>
    <!-- Title of chat explorer to send a link or file to a chat -->
    <string name="title_chat_explorer">Send to&#8230;</string>
    <!-- Title of cloud explorer to upload a link or file -->
    <string name="title_cloud_explorer">Upload to&#8230;</string>
    <!-- More button in contact info page -->
    <string name="contact_info_button_more">More</string>
    <!-- Section title to select a file to perform an action, more files -->
    <plurals name="plural_select_file">
        <item quantity="one">Choose File</item>
        <item quantity="other">Choose Files</item>
    </plurals>
    <!-- Title of confirmation dialog of sending invitation to a contact -->
    <string name="title_confirm_send_invitation">Invite %1$s?</string>
    <!-- Title of shared folder explorer to choose a folder to perform an action -->
    <string name="title_share_folder_explorer">Choose folder</string>
    <!-- Popup message shown if an user try to login while there is still living transfer -->
    <string name="login_warning_abort_transfers">All transfers will be cancelled, do you want to log in?</string>
    <!-- Popup message shown if an user try to login while there is still living transfer -->
    <string name="logout_warning_abort_transfers">All transfers will be cancelled, do you want to log out?</string>
    <!-- Label to explain the read only participant permission in the options panel of the group info screen -->
    <string name="subtitle_read_only_permissions">Read-only</string>
    <!-- Label shown the total space and the used space in an account -->
    <string name="used_space">[A]%1$s [/A][B]of %2$s used[/B]</string>
    <!-- title of the alert dialog when the user is changing the API URL to staging -->
    <string name="staging_api_url_title">Change to a test server?</string>
    <!-- Text of the alert dialog when the user is changing the API URL to staging -->
    <string name="staging_api_url_text">Are you sure you want to change to a test server? Your account may suffer irrecoverable problems.</string>
    <!-- Title of the confirmation dialog to open the camera app and lose the relay of the local camera on the in progress call -->
    <string name="title_confirmation_open_camera_on_chat">Open camera?</string>
    <!-- Text of the confirmation dialog to open the camera app and lose the relay of the local camera on the in progress call -->
    <string name="confirmation_open_camera_on_chat">If you open the camera, your video transmission will be paused in the current call.</string>
    <!-- Title of the notification when there is unknown activity on the Chat -->
    <string name="notification_chat_undefined_title">Chat activity</string>
    <!-- Content of the notification when there is unknown activity on the Chat -->
    <string name="notification_chat_undefined_content">You may have new messages</string>
    <!-- When app is retrieving push message -->
    <string name="retrieving_message_title">Retrieving message</string>
    <!-- Title of Rubbish bin scheduler option in settings to enable or disable the functionality -->
    <string name="settings_rb_scheduler_enable_title">Rubbish Bin Clearing Scheduler</string>
    <!-- Subtitle of Rubbish bin scheduler option in settings to enable or disable the functionality in free accounts -->
    <string name="settings_rb_scheduler_enable_subtitle">The Rubbish Bin is cleared for you automatically.</string>
    <!-- Title of Rubbish bin scheduler option in settings to enable or disable the functionality in PRO accounts -->
    <string name="settings_rb_scheduler_enable_period_PRO">The minimum period is 7 days.</string>
    <!-- Title of Rubbish bin scheduler option in settings to enable or disable the functionality in PRO accounts -->
    <string name="settings_rb_scheduler_enable_period_FREE">The minimum period is 7 days and your maximum period is 30 days.</string>
    <!-- Sub title of compression queue notification option in settings indicating the size limits. Please keep the placeholders because are to show the size limits including units in runtime. For example: The minimum size is 100MB and the maximum size is 1000MB. -->
    <string name="settings_compression_queue_subtitle">The minimum size is %1$s and the maximum size is %2$s.</string>
    <!-- Title of Rubbish bin scheduler option in settings to set up the number of days of the rubbish bin scheduler -->
    <string name="settings_rb_scheduler_select_days_title">Remove files older than</string>
    <!-- Time in days (plural). The placeholder is for the time value, please adjust the position based on linguistics -->
    <string name="settings_rb_scheduler_select_days_subtitle">%d days</string>
    <!-- Title of popup that userd to set compression queue size (in MB) in settings -->
    <string name="settings_video_compression_queue_size_popup_title">Notify me when size is larger than</string>
    <!-- Title of compression queue size option in settings -->
    <string name="settings_video_compression_queue_size_title">If videos to compress are larger than</string>
    <!-- Text of the alert when a FREE user tries to disable the RB scheduler -->
    <string name="settings_rb_scheduler_alert_disabling">To disable the Rubbish Bin clearing scheduler or set a longer retention period, please subscribe to a Pro plan.</string>
    <!-- Picker text to choose custom retention time. This option indicates several days -->
    <string name="hint_days">days</string>
    <!-- Title of the option to generate a public chat link -->
    <string name="get_chat_link_option">Get chat link</string>
    <!-- Title of the option to manage a public chat link -->
    <string name="manage_chat_link_option">Manage chat link</string>
    <!-- Title of the option to make a public chat private -->
    <string name="make_chat_private_option">Enable Encryption Key Rotation</string>
    <!-- Title of the view to inform that a chat is private -->
    <string name="private_chat">Encryption key rotation enabled</string>
    <!-- Text of the dialog to change a public chat to private (enable encryption key rotation) -->
    <string name="make_chat_private_option_text">Encryption key rotation is slightly more secure, but does not allow you to create a chat link and new participants will not see past messages.</string>
    <!-- Text of the option to change a public chat to private (enable encrypted key rotation) -->
    <string name="make_chat_private_not_available_text">Encryption key rotation is disabled for conversations with more than 100 participants.</string>
    <!-- Warning show to the user when tries to make private a public chat and the chat has more than 100 participants -->
    <string name="warning_make_chat_private">Unable to convert this chat to private because the participants limit has been exceeded.</string>
    <!-- Text shown when a moderator of a chat create a chat link. Please keep the placeholder because is to show the moderator’s name in runtime. -->
    <string name="message_created_chat_link">[A]%1$s[/A][B] created a chat link.[/B]</string>
    <!-- Text shown when a moderator of a chat delete a chat link. Please keep the placeholder because is to show the moderator’s name in runtime. -->
    <string name="message_deleted_chat_link">[A]%1$s[/A][B] removed the chat link.[/B]</string>
    <!-- Title of the option to delete a chat link -->
    <string name="action_delete_link">Delete chat link</string>
    <!-- Title of the alert when a chat link is invalid -->
    <string name="title_alert_chat_link_error">Chat link</string>
    <!-- Text of the dialog to confirm after closing all other sessions -->
    <string name="confirmation_close_sessions_text">This will log you out on all other active sessions except the current one.</string>
    <!-- Title of the dialog to confirm after closing all other sessions -->
    <string name="confirmation_close_sessions_title">Do you want to close all other sessions?</string>
    <!-- Subtitle chat screen for groups with permissions and not archived, Plural of participant. 2 participants -->
    <string name="number_of_participants">%d participants</string>
    <!-- Label of the button to join a chat by a chat link -->
    <string name="action_join">Join</string>
    <!-- Label for observers of a group chat -->
    <string name="observers_chat_label">Observers</string>
    <!-- Message on the title of the chat screen if there were any error loading the chat link -->
    <string name="error_chat_link">Error loading the chat link.</string>
    <!-- Message on the title of the chat screen if there were any error loading the chat link without logging -->
    <string name="error_chat_link_init_error">Error initialising chat when loading the chat link.</string>
    <!-- Message on the alert to preview a chat link if the user is already a participant -->
    <string name="alert_already_participant_chat_link">You are already participating in this chat.</string>
    <!-- Message on the alert to close a chat preview if the link is invalid -->
    <string name="alert_invalid_preview">This chat preview is no longer available. If you leave the preview, you won’t be able to reopen it.</string>
    <!-- Text shown when a moderator changes the chat to private. Please keep the placeholder because is to show the moderator’s name in runtime. -->
    <string name="message_set_chat_private">[A]%1$s[/A][B] enabled encryption key rotation.[/B]</string>
    <!-- error message shown when a chat link is invalid -->
    <string name="invalid_chat_link">This conversation is no longer available</string>
    <!-- error message shown when a chat link is not well formed -->
    <string name="invalid_chat_link_args">Invalid chat link</string>
    <!-- When it is creating a new group chat, this option permits to establish it private or public -->
    <string name="ekr_label">Encryption key rotation</string>
    <!-- Text of the dialog to change a public chat to private (enable encryption key rotation) -->
    <string name="ekr_explanation">Encryption key rotation is slightly more secure, but does not allow you to create a chat link and new participants will not see past messages.</string>
    <!-- Text of the dialog to change a public chat to private (enable encryption key rotation) -->
    <string name="subtitle_chat_message_enabled_ERK">Encryption key rotation is slightly more secure, but does not allow you to create a chat link and new participants will not see past messages.</string>
    <!-- Menu item -->
    <string name="action_open_chat_link">Open chat link</string>
    <!-- Message shown when a contact request has not been sent because the invitation has been sent before -->
    <string name="invite_not_sent_already_sent">The invitation to contact %s has been sent before and can be consulted in the Sent Requests tab.</string>
    <!-- Label shown to indicate the QR is saving in Cloud Drive -->
    <string name="save_qr_cloud_drive">Saving %s in Cloud Drive&#8230;</string>
    <!-- General label for folders -->
    <string name="general_folders">Folders</string>
    <!-- General label for files -->
    <string name="general_files">Files</string>
    <!-- Item menu option upon right click on one or multiple files -->
    <string name="general_save_to_device">Save to device</string>
    <!-- Title of cloud explorer to upload a file -->
    <string name="title_upload_explorer">Upload to MEGA</string>
    <!-- Label choose destination -->
    <string name="choose_destionation">Choose destination</string>
    <!-- Label that indicates show more items -->
    <string name="general_show_more">Show More</string>
    <!-- Label that indicates show less items -->
    <string name="general_show_less">Show Less</string>
    <!-- Subtitle of the historic notification for a new contact request -->
    <string name="notification_new_contact_request">[A]%s [/A][B]sent you a contact request.[/B]</string>
    <!-- Subtitle of the historic notification for a new contact -->
    <string name="notification_new_contact">[A]%s [/A][B]is now a contact.[/B]</string>
    <!-- Subtitle of the historic notification for a new shared folder -->
    <string name="notification_new_shared_folder">[B]New shared folder from [/B][A]%s.[/A]</string>
    <!-- Subtitle of the historic notification for a reminder new contact request -->
    <string name="notification_reminder_contact_request">[A]Reminder: [/A][B]%s [/B][C]sent you a contact request.[/C]</string>
    <!-- Title of the historic notification for a contact request cancelled -->
    <string name="title_contact_request_notification_cancelled">Contact request cancelled</string>
    <!-- Subtitle of the historic notification for contact request cancelled -->
    <string name="subtitle_contact_request_notification_cancelled">[A]%s [/A][B]cancelled the contact request.[/B]</string>
    <!-- Title of the historic notification when an user deletes you as contact -->
    <string name="title_contact_notification_deleted">Contact deleted</string>
    <!-- Subtitle of the historic notification when an user deletes you as contact -->
    <string name="subtitle_contact_notification_deleted">[A]%s [/A][B]deleted you as a contact.[/B]</string>
    <!-- Title of the historic notification when an user blocks you as contact -->
    <string name="title_contact_notification_blocked">Contact blocked</string>
    <!-- Subtitle of the historic notification when an user blocks you as contact -->
    <string name="subtitle_contact_notification_blocked">[A]%s [/A][B]blocked you as a contact.[/B]</string>
    <!-- Item of the navigation title for the notification section when there is any unread -->
    <string name="section_notification_with_unread">Notifications [A](%1$d)[/A]</string>
    <!-- Text shown in the notifications section. When a contact has nickname, nickname (email) will be shown -->
    <string name="section_notification_user_with_nickname">[A]%1$s (%2$s)[/A]</string>
    <!-- Title of the historic notification for an account deleted -->
    <string name="title_account_notification_deleted">Account deleted</string>
    <!-- Subtitle of the historic notification for an account deleted -->
    <string name="subtitle_account_notification_deleted">[B]The account [/B][A]%s[/A][B] has been deleted.[/B]</string>
    <!-- Subtitle of file takedown historic notification -->
    <string name="subtitle_file_takedown_notification">[A]Your publicly shared file [/A][B]%s[/B][C] has been taken down.[/C]</string>
    <!-- Subtitle of folder takedown historic notification -->
    <string name="subtitle_folder_takedown_notification">[A]Your publicly shared folder [/A][B]%s[/B][C] has been taken down.[/C]</string>
    <!-- Popup notification text on mouse-over of taken down file. -->
    <string name="message_file_takedown_pop_out_notification">This file has been the subject of a takedown notice.</string>
    <!-- Popup notification text on mouse-over taken down folder. -->
    <string name="message_folder_takedown_pop_out_notification">This folder has been the subject of a takedown notice.</string>
    <!-- option to dispute taken down file or folder -->
    <string name="dispute_takendown_file">Dispute Takedown</string>
    <!-- Error shown when download a file that has violated ToS/AUP. -->
    <string name="error_download_takendown_node">Not accessible due to ToS/AUP violation</string>
    <!-- Alert shown when some files were not downloaded due to ToS/AUP violation, Plural of taken down files. 2 files -->
    <plurals name="alert_taken_down_files">
        <item quantity="one">%d file was not downloaded due to ToS/AUP violation.</item>
        <item quantity="other">%d files were not downloaded due to ToS/AUP violation.</item>
    </plurals>
    <!-- Subtitle of a file takedown reinstated historic notification -->
    <string name="subtitle_file_takedown_reinstated_notification">[A]Your publicly shared file [/A][B]%s[/B][C] has been reinstated.[/C]</string>
    <!-- Subtitle of a folder takedown reinstated historic notification -->
    <string name="subtitle_folder_takedown_reinstated_notification">[A]Your publicly shared folder [/A][B]%s[/B][C] has been reinstated.[/C]</string>
    <!-- Title of the historic notification for outgoing contact requests -->
    <string name="title_outgoing_contact_request">Sent request</string>
    <!-- Title of the historic notification for incoming contact requests -->
    <string name="title_incoming_contact_request">Received request</string>
    <!-- Subtitle of the historic notification for contact request denied -->
    <string name="subtitle_outgoing_contact_request_denied">[A]%s [/A][B]denied your contact request.[/B]</string>
    <!-- Subtitle of the historic notification for contact request accepted -->
    <string name="subtitle_outgoing_contact_request_accepted">[A]%s [/A][B]accepted your contact request.[/B]</string>
    <!-- Subtitle of the historic notification for deleted shared folders (one or many) -->
    <string name="notification_deleted_shared_folder">[B]Access to folders shared by [/B][A]%s[/A][B] were removed.[/B]</string>
    <!-- Subtitle of the historic notification when a contact leaves a shared folder -->
    <string name="notification_left_shared_folder">[A]%s[/A][B] has left a shared folder.[/B]</string>
    <!-- Subtitle of the historic notification when a contact leaves a shared folder and the name of the folder is known -->
    <string name="notification_left_shared_folder_with_name">[A]%1$s[/A][B] has left the shared folder [/B][A]%2$s.[/A]</string>
    <!-- Subtitle of the historic notification for incoming contact request ignored -->
    <string name="subtitle_incoming_contact_request_ignored">[B]Contact request from [/B][A]%s [/A][B]was ignored[/B]</string>
    <!-- Subtitle of the historic notification for incoming contact request accepted -->
    <string name="subtitle_incoming_contact_request_accepted">[B]Contact request from [/B][A]%s [/A][B]was accepted[/B]</string>
    <!-- Subtitle of the historic notification for incoming contact request declined -->
    <string name="subtitle_incoming_contact_request_denied">[B]Contact request from [/B][A]%s [/A][B]was declined[/B]</string>
    <!-- Subtitle of the Upgrade account section -->
    <string name="type_of_my_account">Your current account is [A]%s[/A]</string>
    <!-- Footnote to clarify the storage space is subject to the achievement program -->
    <string name="footnote_achievements">Subject to your participation in our achievements program.</string>
    <!-- Title label for the current payment method during account upgrading -->
    <string name="payment_method">Payment method</string>
    <!-- title of billing period -->
    <string name="billing_period_title">Billing period</string>
    <!-- Option of one-off (month) billing. Placeholder: purchase price. -->
    <string name="billed_one_off_month">[A]One-off (month)[/A] %s</string>
    <!-- Option of one-off (year) billing. Placeholder: purchase price. -->
    <string name="billed_one_off_year">[A]One-off (year)[/A] %s</string>
    <!-- Option of monthly billing period. Placeholder: purchase price -->
    <string name="billed_monthly_text">[A]Monthly[/A] %s/month</string>
    <!-- Option of yearly billing period. Placeholder: purchase price -->
    <string name="billed_yearly_text">[A]Yearly[/A] %s/year</string>
    <!-- dialog option cancel in alert dialog -->
    <string name="button_cancel">Cancel</string>
    <!-- dialog option continue in alert dialog -->
    <string name="button_continue">Continue</string>
    <!-- one of the payment methods -->
    <string name="payment_method_google_wallet">[A]Google Pay[/A] (subscription)</string>
    <!-- one of the payment methods -->
    <string name="payment_method_huawei_wallet">[A]HUAWEI Pay[/A] (subscription)</string>
    <!-- Capital letters. Text of the label of a new historic notifications -->
    <string name="new_label_notification_item">NEW</string>
    <!-- When user is on PRO 3 plan, we will display an extra label to notify user that they can still contact support to have a customised plan. -->
    <string name="label_custom_plan">To upgrade your current subscription, please contact our support team for a [A]custom plan[/A].</string>
    <!-- Input field description in the create file dialog. -->
    <string name="context_new_file_name_hint">file name</string>
    <!-- Option in Settings section to enable the last active connection in chat -->
    <string name="option_enable_last_green_chat">Show Last seen&#8230;</string>
    <!-- Subtitle of the option in Settings section to enable the last active connection in chat -->
    <string name="subtitle_option_enable_last_green_chat">Allow your contacts to see the last time you were active on MEGA.</string>
    <!-- title of notification when device is out of storage during camera upload -->
    <string name="title_out_of_space">Not enough storage space</string>
    <!-- message will be shown when there is not enough space to perform camera upload. -->
    <string name="message_out_of_space">Not enough storage space to perform video compression.</string>
    <!-- the title of the notification that displays when compression larger than setting -->
    <string name="title_compression_size_over_limit">Video compression size is too large</string>
    <!-- the content message of the notification that displays when compression larger than setting, placeholder: size in MB -->
    <string name="message_compression_size_over_limit">The total size of the videos to compress exceeds %s, please put your device on charge to continue.</string>
    <!-- Message displayed when the user changes the ‘Keep file names as in the device’ setting -->
    <string name="message_keep_device_name">This setting will take effect the next time Camera Uploads runs</string>
    <!-- Notification message when compressing video to show the compressed percentage. Please, keep the placeholder because it is for adding the percentage value at runtime. -->
    <string name="message_compress_video">%s has been compressed</string>
    <!-- notification title when compressing video -->
    <string name="title_compress_video">Compressing Videos %1$d/%2$d</string>
    <!-- error message pops up when user selected an invalid folder for camera upload -->
    <string name="error_invalid_folder_selected">Invalid folder selected</string>
    <!-- Indicates the content of a folder is 1 folder and 1 file. Middle height point is to separate two fragments of text and it was not to be considered a punctuation mark. -->
    <string name="one_folder_one_file">1 folder · 1 file</string>
    <!-- Indicates the content of a folder is 1 folder and some files. The placeholder is to set the number of files. e.g. 1 folder · 7 files. Middle height point is to separate two fragments of text and it was not to be considered a punctuation mark. -->
    <string name="one_folder_several_files">1 folder · %1$d files</string>
    <!-- on the section notifications indicates the number of files added to a shared folder, Plural of file. 2 files -->
    <plurals name="num_files_with_parameter">
        <item quantity="one">%d file</item>
        <item quantity="other">%d files</item>
    </plurals>
    <!-- on the section notifications indicates the number of folder added to a shared folder, Plural of folder/directory. 2 folders -->
    <plurals name="num_folders_with_parameter">
        <item quantity="one">%d folder</item>
        <item quantity="other">%d folders</item>
    </plurals>
    <!-- Indicates the content of a folder is some folders and some files. Plural of files. e.g. 7 folders · 2 files. Middle height point is to separate two fragments of text and it was not to be considered a punctuation mark. -->
    <plurals name="num_folders_num_files">
        <item quantity="one">%1$d folders · 1 file</item>
        <item quantity="other">%1$d folders · %2$d files</item>
    </plurals>
    <!-- Subtitle of the historic notification for new additions inside an existing shared folder. Placeholders are: email who added the folders or files, number of folders added, number of files added -->
    <string name="subtitle_notification_added_folders_and_files">[A]%1$s[/A][B] added %2$s and %3$s[/B]</string>
    <!-- Subtitle of the historic notification for new additions inside an existing shared folder, Plural of file. 2 files -->
    <plurals name="subtitle_notification_added_files">
        <item quantity="one">[A]%1$s [/A][B]added %2$d file.[/B]</item>
        <item quantity="other">[A]%1$s [/A][B]added %2$d files.[/B]</item>
    </plurals>
    <!-- Subtitle of the historic notification for deletions inside an existing shared folder, Plural of item. 2 items -->
    <plurals name="subtitle_notification_deleted_items">
        <item quantity="one">[A]%1$s [/A][B]deleted %2$d item.[/B]</item>
        <item quantity="other">[A]%1$s [/A][B]deleted %2$d items.[/B]</item>
    </plurals>
    <!-- Subtitle of the historic notification for new additions inside an existing shared folder, Plural of folder. 2 folders -->
    <plurals name="subtitle_notification_added_folders">
        <item quantity="one">[A]%1$s [/A][B]added %2$d folder.[/B]</item>
        <item quantity="other">[A]%1$s [/A][B]added %2$d folders.[/B]</item>
    </plurals>
    <!-- Subtitle chat screen for groups with permissions and not archived, Plural of participant. 2 participants -->
    <plurals name="subtitle_of_group_chat">
        <item quantity="one">%d participant</item>
        <item quantity="other">%d participants</item>
    </plurals>
    <!--  -->
    <string name="custom_subtitle_of_group_chat">%1$s and %2$d more</string>
    <!-- Error when the user tries to get a public chat link for a chat with the default title -->
    <string name="message_error_set_title_get_link">Before you can generate a link for this chat, you need to set a description:</string>
    <!-- success alert when the user copy a chat link to the clipboard -->
    <string name="chat_link_copied_clipboard">Chat link copied to the clipboard</string>
    <!-- Label to show the price of each plan in the upgrade account section -->
    <string name="type_month">[A]From[/A] %s / [A]month[/A] *</string>
    <!-- the meaning of the asterisk in monthly* and annually* payment -->
    <string name="upgrade_comment">* Recurring subscription can be cancelled any time before the renewal date.</string>
    <!-- Message shown when a call starts. -->
    <string name="call_started_messages">Call Started</string>
    <!-- Title of the dialog to inform about a SSL error -->
    <string name="ssl_error_dialog_title">SSL key error</string>
    <!-- Text of the dialog to inform about a SSL error -->
    <string name="ssl_error_dialog_text">MEGA is unable to establish a secure connection using SSL. You may be on a public Wi-Fi network with additional requirements.</string>
    <!-- Text of the empty screen for the notifications section -->
    <string name="context_empty_notifications">[B]No [/B][A]Notifications[/A]</string>
    <!-- Permissions screen title -->
    <string name="general_setup_mega">Setup MEGA</string>
    <!-- Permissions screen explanation -->
    <string name="setup_mega_explanation">MEGA needs your permission to access your media and files for sharing. Other access permissions may be needed for exchanging encrypted messages and to make secure calls.</string>
    <!-- Title of the screen asking permissions for files -->
    <string name="allow_acces_media_title">Allow access to photos, media and files.</string>
    <!-- Subtitle of the screen asking permissions for files -->
    <string name="allow_acces_media_subtitle">MEGA needs your permission to access files for sharing.</string>
    <!-- Title of the screen asking permissions for camera -->
    <string name="allow_acces_camera_title">Enable camera</string>
    <!-- Subtitle of the screen asking permissions for camera -->
    <string name="allow_acces_camera_subtitle">Allow access to your camera to scan documents, take pictures and make video calls.</string>
    <!-- Title of the screen asking permissions for microphone and write in log calls -->
    <string name="allow_acces_calls_title">Enable calls</string>
    <!-- Title of the screen asking permissions for contacts -->
    <string name="allow_acces_contact_title">Grant access to your address book</string>
    <!-- Subtitle of the screen asking permissions for contacts -->
    <string name="allow_acces_contact_subtitle">Easily discover contacts from your address book on MEGA.</string>
    <!-- Explanation under the subtitle of asking permissions for contacts to explain that MEGA will never use the address book data for any other purpose -->
    <string name="allow_access_contact_explanation">MEGA will not use this data for any other purpose and will never interact with your contacts without your consent.</string>
    <!-- Subtitle of the screen asking permissions for microphone -->
    <string name="allow_acces_calls_subtitle_microphone">Allow access to your microphone to make encrypted calls.</string>
    <!-- General enable access -->
    <string name="general_enable_access">Grant access</string>
    <!-- Title of the option on chat info screen to list all the files sent to the chat -->
    <string name="title_chat_shared_files_info">Shared files</string>
    <!-- Error mesage when trying to remove an uploading attachment that has already finished -->
    <string name="error_message_already_sent">Attachment already sent</string>
    <!-- Message shown when a group call ends. -->
    <string name="group_call_ended_message">[A]Group call ended[/A][C]. Duration: [/C]</string>
    <!-- Message to indicate a call has ended and indicate the call duration. -->
    <string name="call_ended_message">[A]Call ended[/A][C]. Duration: [/C]</string>
    <!-- Message that shows the hours of a call when it ends, more hours -->
    <plurals name="plural_call_ended_messages_hours">
        <item quantity="one">[B]%1$s hour[/B]</item>
        <item quantity="other">[B]%1$s hours[/B]</item>
    </plurals>
    <!-- Message that shows the minutes of a call when it ends, more minutes -->
    <plurals name="plural_call_ended_messages_minutes">
        <item quantity="one">[B]%1$s minute[/B]</item>
        <item quantity="other">[B]%1$s minutes[/B]</item>
    </plurals>
    <!-- Message that shows the seconds of a call when it ends, more seconds -->
    <plurals name="plural_call_ended_messages_seconds">
        <item quantity="one">[B]%1$d second[/B]</item>
        <item quantity="other">[B]%1$d seconds[/B]</item>
    </plurals>
    <!-- Message to indicate a call has ended without indicate the call duration. -->
    <string name="call_ended_no_duration_message">[A]Call ended[/A]</string>
    <!-- Message to indicate a group call has ended without indicate the call duration. -->
    <string name="group_call_ended_no_duration_message">[A]Group call ended[/A]</string>
    <!-- String that appears when we show the last activity of a contact, when the last activity was today. For example: Last seen today 11:34a.m. -->
    <string name="last_seen_today">[A]Last seen [/A]today %1$s</string>
    <!-- String that appears when we show the last activity of a contact, but it’s been a long time ago that we don’t see any activity from that user -->
    <string name="last_seen_long_time_ago">[A]Last seen [/A]a long time ago</string>
    <!-- String that appears when we show the last activity of a contact, when the last activity was before today. For example: Last seen March 14th,2018 11:34a.m. -->
    <string name="last_seen_general">[A]Last seen [/A]%1$s %2$s</string>
    <!-- label today -->
    <string name="label_today">Today</string>
    <!-- label yesterday -->
    <string name="label_yesterday">Yesterday</string>
    <!-- label tomorrow -->
    <string name="label_tomorrow">Tomorrow</string>
    <!-- Text of the empty screen for the chat shared files -->
    <string name="context_empty_shared_files">[B]No [/B][A]Shared Files[/A]</string>
    <!-- Text to indicate that a contact has joined a group call -->
    <string name="contact_joined_the_call">%1$s joined the call</string>
    <!-- Text to indicate that a contact has left a group call -->
    <string name="contact_left_the_call">%1$s left the call</string>
    <!-- Warning show when a call cannot start because there are too many participants in the group chat -->
    <string name="call_error_too_many_participants_start">Call cannot start because the maximum number of participants has been exceeded.</string>
    <!-- Message show when a call cannot be established because there are too many participants in the group call -->
    <string name="call_error_too_many_participants">Call cannot be joined as the maximum number of participants has been exceeded.</string>
    <!-- Message show when a call cannot be established because there are too many participants in the group -->
    <string name="call_error_too_many_participants_join">Unable to join the group call due to the maximum number of participants reached</string>
    <!-- Message show when a user cannot activate the video in a group call because the max number of videos has been reached -->
    <string name="call_error_too_many_video">Video call cannot be joined as the maximum number of participants has been exceeded.</string>
    <!-- Message show when a user cannot put the call on hold -->
    <string name="call_error_call_on_hold">Call cannot be put on hold.</string>
    <!-- Error message shown when a file cannot be opened by other app using the open with option menu -->
    <string name="error_open_file_with">An error has occurred and the file cannot be opened with this app.</string>
    <!-- Subtitle of the call screen when a incoming call is just starting -->
    <string name="incoming_call_starting">Incoming call&#8230;</string>
    <!-- Subtitle of the call screen when a outgoing call is just starting -->
    <string name="outgoing_call_starting">Calling&#8230;</string>
    <!-- Content of a invalid meta message -->
    <string name="error_meta_message_invalid">Message contains invalid metadata</string>
    <!-- Title of the activity that sends a location -->
    <string name="title_activity_maps">Send location</string>
    <!-- Label layout on maps activity that permits send current location -->
    <string name="current_location_label">Send your current location</string>
    <!-- Label layout on maps activity that permits send current location. Placeholder is the current location -->
    <string name="current_location_landscape_label">Send your current location: [A]%1$s[/A]</string>
    <!-- Label layout on maps activity indicating nearby places -->
    <string name="nearby_places_label">Nearby places</string>
    <!-- Message shown in a dialog explaining the consequences of accesing the location -->
    <string name="explanation_send_location">This location will be opened using a third party maps provider outside the end-to-end encrypted MEGA platform.</string>
    <!-- Title of the location marker set by the user -->
    <string name="title_marker_maps">Send This Location</string>
    <!-- Label shown when after a maps search and no places were found -->
    <string name="no_places_found">No places were found</string>
    <!-- Title of the dialog shown when the location is disabled -->
    <string name="gps_disabled">The GPS is disabled</string>
    <!-- Text of the dialog shown when the location is disabled for open location settings -->
    <string name="open_location_settings">Would you like to open the location settings?</string>
    <!-- Info shown in the subtitle of each row of the shared files to chat: sender name . date -->
    <string name="second_row_info_item_shared_file_chat">%1$s . %2$s</string>
    <!-- After the user ticketed ’Don’t ask again’ on permission request dialog and denied, tell the user, he/she can still grant MEGA the permission in system settings. -->
    <string name="on_permanently_denied">You still can grant MEGA permissions in your device’s settings</string>
    <!-- Explain why MEGA needs the reading contacts permission when users deny to grant MEGA the permission. -->
    <string name="explanation_for_contacts_permission">If you allow MEGA to access your address book, you will be able to discover your contacts more easily. MEGA will not use this data for any other purpose and will never interact with your contacts without your consent.</string>
    <!-- Confirmation message after forwarding one or several messages, version items -->
    <plurals name="messages_forwarded_success_plural">
        <item quantity="one">Message forwarded</item>
        <item quantity="other">Messages forwarded</item>
    </plurals>
    <!-- Title of a chat message that contains geolocation info -->
    <string name="title_geolocation_message">Pinned Location</string>
    <!-- Text of the button to indicate an attachment upload from file system -->
    <string name="attachment_upload_panel_from_device">From File System</string>
    <!-- Alert shown when a num of files have not been sent because of any error occurs, Plural of file. 2 files -->
    <plurals name="num_files_not_send">
        <item quantity="one">%d file was not sent to %d chats</item>
        <item quantity="other">%d files were not sent to %d chats</item>
    </plurals>
    <!-- Alert shown when a num of contacts have not been sent because of any error occurs, Plural of file. 2 files -->
    <plurals name="num_contacts_not_send">
        <item quantity="one">%d contact was not sent to %d chats</item>
        <item quantity="other">%d contacts were not sent to %d chats</item>
    </plurals>
    <!-- Alert shown when a num of messages have not been sent because of any error occurs, Plural of file. 2 files -->
    <plurals name="num_messages_not_send">
        <item quantity="one">%d message was not sent to %d chats</item>
        <item quantity="other">%d messages were not sent to %d chats</item>
    </plurals>
    <!-- How many local contacts have been on MEGA, Plural of local contact. 2 contacts -->
    <plurals name="quantity_of_local_contact">
        <item quantity="one">%d contact found on MEGA</item>
        <item quantity="other">%d contacts found on MEGA</item>
    </plurals>
    <!-- Label displayed on the top of the chat list if none of user’s phone contacts have a MEGA account. In other case here would appear all the user’s phone contacts that have a MEGA account. -->
    <string name="no_local_contacts_on_mega">Invite contact now?</string>
    <!-- To see whom in your local contacts has been on MEGA -->
    <string name="see_local_contacts_on_mega">Discover your contacts on MEGA</string>
    <!-- In APP, text used to ask for access to contacts -->
    <string name="grant_mega_access_contacts">Grant MEGA access to your address book to discover your contacts on MEGA.</string>
    <!-- Getting registered contacts -->
    <string name="get_registered_contacts">Loading contacts on MEGA&#8230;</string>
    <!-- Alert shown when some content have not been sent because of any error occurs -->
    <string name="content_not_send">The content was not sent to %d chats</string>
    <!-- Label shown when a new group chat has been created correctly -->
    <string name="new_group_chat_created">New group chat created successfully</string>
    <!-- Alert shown when some content is sharing with chats and they are processing -->
    <string name="preparing_chats">Preparing files</string>
    <!-- Label indicating some content has been sent as message -->
    <string name="sent_as_message">Sent as a message.</string>
    <!-- Error message when the attachment cannot be sent to any of the selected chats -->
    <string name="error_sent_as_message">Error. The file has not been sent to any of the selected chats</string>
    <!-- Action delete all file versions -->
    <string name="delete_versions">Delete previous versions</string>
    <!-- Title of the dialog shown when it wants to delete the version history of a file -->
    <string name="title_delete_version_history">Delete previous versions?</string>
    <!-- Text of the dialog shown when it wants to delete the version history of a file -->
    <string name="text_delete_version_history">Please note that the current file will not be deleted.</string>
    <!-- Alert shown when the version history was deleted correctly -->
    <string name="version_history_deleted">Previous versions deleted.</string>
    <!-- Alert shown when the version history was deleted erroneously -->
    <string name="version_history_deleted_erroneously">Previous versions not deleted.</string>
    <!-- Confirmation message after deleted file versions, version items -->
    <plurals name="versions_deleted_succesfully">
        <item quantity="one">%d version deleted successfully</item>
        <item quantity="other">%d versions deleted successfully</item>
    </plurals>
    <!-- Alert shown when several versions are not deleted successfully -->
    <plurals name="versions_not_deleted">
        <item quantity="one">%d version not deleted</item>
        <item quantity="other">%d versions not deleted</item>
    </plurals>
    <!-- Alert shown when the user tries to realize some action in chat and has not contacts -->
    <string name="no_contacts_invite">You have no MEGA contacts. Please invite friends from the Contacts section.</string>
    <!-- Invite button for chat top cell -->
    <string name="invite_more">Invite more</string>
    <!-- Title of first tour screen -->
    <string name="title_tour_one">You hold the keys</string>
    <!-- Content of first tour screen -->
    <string name="content_tour_one">Security is why we exist, your files are safe with us behind a well oiled encryption machine where only you can access your files.</string>
    <!-- Title of second tour screen -->
    <string name="title_tour_two">Encrypted chat</string>
    <!-- Content of second tour screen -->
    <string name="content_tour_two">Fully encrypted chat with voice and video calls, group messaging and file sharing integration with your Cloud Drive.</string>
    <!-- Title of third tour screen -->
    <string name="title_tour_three">Create your Network</string>
    <!-- Content of third tour screen -->
    <string name="content_tour_three">Add contacts, create a network, collaborate, and make voice and video calls without ever leaving MEGA</string>
    <!-- Title of fourth tour screen -->
    <string name="title_tour_four">Your Photos in the Cloud</string>
    <!-- Content of fourth tour screen -->
    <string name="content_tour_four">Camera Uploads is an essential feature for any mobile device and we have got you covered. Create your account now.</string>
    <!-- Title of the dialog shown when a pdf required password -->
    <string name="title_pdf_password">Enter your password</string>
    <!-- Text of the dialog shown when a pdf required password -->
    <string name="text_pdf_password">%s is a password protected PDF document. Please enter the password to open the PDF.</string>
    <!-- Error of the dialog shown wen a pdf required password and the user types a wrong password -->
    <string name="error_pdf_password">You have entered the wrong password, please try again.</string>
    <!-- Error of the dialog shown wen a pdf required password and the user has been typed three times a wrong password -->
    <string name="error_max_pdf_password">The password you have entered is not valid.</string>
    <!-- Alert shown when a user tries to open a file from a zip and the file is unknown or has not been possible to unzip correctly -->
    <string name="unknownn_file">It is not possible to open the file. It is an unknown file type or it has not been possible to unzip the file successfully.</string>
    <!-- Alert shown when exists some call and the user tries to play an audio or video -->
    <string name="not_allow_play_alert">It is not possible to play media files while there is a call in progress.</string>
    <!-- Text shown in the list of chats when there is a call in progress but I am not on it -->
    <string name="ongoing_call_messages">Ongoing Call</string>
    <!-- Title of the layout to join a group call from the chat screen. The placeholder indicates the user who initiated the call -->
    <string name="join_call_layout_in_group_call">%s started a group call. Tap to join.</string>
    <!-- Title of the layout to return to a call -->
    <string name="call_in_progress_layout">Tap to return to call</string>
    <!-- message displayed when you try to start a call but it is not possible because you are already on a call -->
    <string name="not_allowed_to_start_call">You are currently on a call</string>
    <!-- chat message when a participant invites himself to a public chat using a chat link. Please keep the placeholder because is to show the participant’s name in runtime. -->
    <string name="message_joined_public_chat_autoinvitation">[A]%1$s[/A][B] joined the group chat.[/B]</string>
    <!-- Warning that appears prior to remove a chat link on the group info screen. -->
    <string name="context_remove_chat_link_warning_text">This conversation will no longer be accessible through the chat link once it has been removed.</string>
    <!-- Description text of the dialog to generate a public chat link -->
    <string name="context_create_chat_link_warning_text">Encrypted Key Rotation does not allow you to get a chat link without creating a new group chat.</string>
    <!-- Question of the dialog to generate a public chat link -->
    <string name="context_create_chat_link_question_text">Do you want to create a new group chat and get a chat link?</string>
    <!-- Text of the dialog to change a public chat to private (enable encryption key rotation) -->
    <string name="context_make_private_chat_warning_text">Encryption key rotation is slightly more secure, but does not allow you to create a chat link and new participants will not see past messages.</string>
    <!-- Message shown when a user has joined to a public chat successfully -->
    <string name="message_joined_successfully">You have joined the chat successfully.</string>
    <!-- Label that indicates the steps of a wizard -->
    <string name="wizard_steps_indicator">%1$d of %2$d</string>
    <!-- Hint of the Search view -->
    <string name="hint_action_search">Search&#8230;</string>
    <!-- Notification button which is displayed to answer an incoming call if the call screen is not displayed for some reason. -->
    <string name="answer_call_incoming">Answer</string>
    <!-- The text of the notification button that is displayed when there is a call in progress, another call is received and ignored. -->
    <string name="ignore_call_incoming">Ignore</string>
    <!-- Subtitle of the call screen when a user muted the current individual call. The placeholder indicates the user who muted the call -->
    <string name="muted_contact_micro">%s muted this call</string>
    <!-- Subtitle of the call screen when I muted the current individual call -->
    <string name="muted_own_micro">Muted</string>
    <!-- Subtitle of the call screen when the call is on hold -->
    <string name="call_on_hold">Call on hold</string>
    <!-- Subtitle of the call screen when a participant puts the call on hold. The placeholder indicates the user who put the call on hold -->
    <string name="session_on_hold">%s is on hold</string>
    <!-- The text of the notification button that is displayed when I receive a individual call and put the current one on hold and answer the other. -->
    <string name="hold_and_answer_call_incoming">Hold and Answer</string>
    <!-- The text of the notification button that is displayed when I receive a group call and put the current one on hold and answer the other. -->
    <string name="hold_and_join_call_incoming">Hold and Join</string>
    <!-- The text of the notification button that is displayed when I receive a individual call and hang the current one and answer the other. -->
    <string name="end_and_answer_call_incoming">End and Answer</string>
    <!-- The text of the notification button that is displayed when I receive a group call and hand the current one and answer the other. -->
    <string name="end_and_join_call_incoming">End and Join</string>
    <!-- when trying to download a file that is already downloaded in the device and has to copy in another path -->
    <string name="copy_already_downloaded">File already downloaded. Copied to the selected path.</string>
    <!-- Title of the dialog shown when you want to join a group call -->
    <string name="title_join_call">Join call</string>
    <!-- Text of the dialog shown when you want to join a group call -->
    <string name="text_join_call">To join this call you have to end your current call.</string>
    <!-- Text of the dialog shown when you want to join a group call but you are in another active call -->
    <string name="text_join_another_call">To join this call you have to end or hold the current call.</string>
    <!-- Hint shown in the open chat link alert dialog -->
    <string name="hint_enter_chat_link">Enter chat link</string>
    <!-- Hint shown in the open link alert dialog -->
    <string name="hint_paste_link">Paste link</string>
    <!-- Error shown when it tries to open an invalid file or folder link -->
    <string name="invalid_file_folder_link">Invalid file or folder link</string>
    <!-- Error shown when it tries to open an invalid file or folder link and the text view is empty -->
    <string name="invalid_file_folder_link_empty">Please enter a valid file or folder link</string>
    <!-- Error shown when it tries to open an invalid chat link and the text view is empty -->
    <string name="invalid_chat_link_empty">Please enter a valid chat link</string>
    <!-- Error shown when it tries to open a chat link from the Cloud Drive section -->
    <string name="valid_chat_link">You have pasted a chat link.</string>
    <!-- Error shown when it tries to open a contact link from the Cloud Drive section -->
    <string name="valid_contact_link">You have pasted a contact link.</string>
    <!-- Menu item -->
    <string name="action_open_contact_link">Open contact link</string>
    <!-- Explanation of the dialog shown to share a chat link -->
    <string name="copy_link_explanation">People can join your group by using this link.</string>
    <!-- Label that indicates the creation of a chat link -->
    <string name="new_chat_link_label">New chat link</string>
    <!-- Title of the dialog shown when the user it is creating a chat link and the chat has not title -->
    <string name="enter_group_name">Enter group name</string>
    <!-- Alert shown when the user it is creating a chat link and the chat has not title -->
    <string name="alert_enter_group_name">To create a chat link you must name the group.</string>
    <!-- Text shown when an account doesn’t have any contact added and it’s trying to start a new chat conversation -->
    <string name="invite_contacts_to_start_chat">Invite contacts and start chatting securely with MEGA’s encrypted chat.</string>
    <!-- Text of the empty screen when there are not chat conversations -->
    <string name="recent_chat_empty_text">Start chatting securely with your contacts using end-to-end encryption</string>
    <!-- Text sent to recipients to invite to be contact. Placeholder: contact link url. -->
    <string name="invite_contacts_to_start_chat_text_message">Hi. Have secure conversations on MEGA with me and get 20 GB of free cloud storage. %1$s</string>
    <!-- In some cases, a user may try to get the link for a chat room, but if such is not set by an operator - it would say ‘not link available’ and not auto create it. -->
    <string name="no_chat_link_available">No chat link available.</string>
    <!-- Alert shown when it has been deleted successfully a chat link -->
    <string name="chat_link_deleted">Chat link deleted successfully.</string>
    <!-- The status of pending contact request (ACCEPTED), placeholder is contact request creation time -->
    <string name="contact_request_status_accepted">%1$s (ACCEPTED)</string>
    <!-- The status of pending contact request (DELETED), placeholder is contact request creation time -->
    <string name="contact_request_status_deleted">%1$s (DELETED)</string>
    <!-- The status of pending contact request (DENIED), placeholder is contact request creation time -->
    <string name="contact_request_status_denied">%1$s (DENIED)</string>
    <!-- The status of pending contact request (IGNORED), placeholder is contact request creation time -->
    <string name="contact_request_status_ignored">%1$s (IGNORED)</string>
    <!-- The status of pending contact request (REMINDED), placeholder is contact request creation time -->
    <string name="contact_request_status_reminded">%1$s (REMINDED)</string>
    <!-- The status of pending contact request (PENDING), placeholder is contact request creation time -->
    <string name="contact_request_status_pending">%1$s (PENDING)</string>
    <!-- Message shown when it restored successfully a file version -->
    <string name="version_restored">Version restored successfully.</string>
    <!-- Text to inform that to make a recording you have to keep pressed the record button more than one second -->
    <string name="recording_less_than_second">Tap and hold to record, release to send.</string>
    <!-- label shown when slide to cancel a voice messages -->
    <string name="slide_to_cancel">Slide to cancel</string>
    <!-- Error message when trying to play a voice message that it is not available -->
    <string name="error_message_voice_clip">This voice message is not available</string>
    <!-- Title of popup when user click ‘Share’ button on invite contact page -->
    <string name="invite_contact_chooser_title">Invite a friend via</string>
    <!-- Action button label -->
    <string name="invite_contact_action_button">Invite a friend via&#8230;</string>
    <!-- Message displayed when multiple download starts and all files has already been downloaded before. Placeholder: number of files -->
    <plurals name="file_already_downloaded">
        <item quantity="one">1 file already downloaded.</item>
        <item quantity="other">%d files already downloaded.</item>
    </plurals>
    <!-- When a multiple download is started, some of the files could have already been downloaded before. This message shows the number of files that are pending. Placeholder: number of files -->
    <plurals name="file_pending_download">
        <item quantity="one">1 file pending.</item>
        <item quantity="other">%d files pending.</item>
    </plurals>
    <!-- Title of the login screen -->
    <string name="login_to_mega">Log in to MEGA</string>
    <!-- Title of the create account screen -->
    <string name="create_account_title">Create your MEGA account</string>
    <!-- Label to reference a recents section -->
    <string name="recents_label">Recents</string>
    <!-- Label to reference a chats section -->
    <string name="chats_label">Chats</string>
    <!-- Text of the empty screen when there are not elements in Recents -->
    <string name="context_empty_recents">[B]No files in [/B][A]Recents[/A]</string>
    <!-- Title of a recents bucket -->
    <string name="title_bucket">%1$s and %2$d more</string>
    <!-- Title of a media recents bucket that only contains some images -->
    <string name="title_media_bucket_only_images">%d Images</string>
    <!-- Title of a media recents bucket that only contains some videos -->
    <string name="title_media_bucket_only_videos">%d Videos</string>
    <!-- Title of a media recents bucket that contains some images and some videos -->
    <string name="title_media_bucket_images_and_videos">%1$d Images and %2$d Videos</string>
    <!-- Title of a media recents bucket that contains some images and a video -->
    <string name="title_media_bucket_images_and_video">%d Images and 1 Video</string>
    <!-- Title of a media recents bucket that contains an image and some videos -->
    <string name="title_media_bucket_image_and_videos">1 Image and %d Videos</string>
    <!-- Title of a media recents bucket that contains an image and a video -->
    <string name="title_media_bucket_image_and_video">1 Image and 1 Video</string>
    <!-- Label that indicates who uploaded a file into a recents bucket -->
    <string name="create_action_bucket">[A]created by [/A]%s</string>
    <!-- Label that indicates who updated a file into a recents bucket -->
    <string name="update_action_bucket">[A]updated by [/A]%s</string>
    <!-- Used in recents list screen to indicate an action done by me -->
    <string name="bucket_word_me">Me</string>
    <!-- Text to explain the benefits of adding phone number to achievement enabled users. Placeholder 1: bonus storage space e.g. 20GB -->
    <string name="sms_add_phone_number_dialog_msg_achievement_user">Get %1$s free when you add your phone number. This makes it easier for your contacts to find you on MEGA.</string>
    <!-- Text to explain the benefits of adding phone number to non achievement users -->
    <string name="sms_add_phone_number_dialog_msg_non_achievement_user">Add your phone number to MEGA. This makes it easier for your contacts to find you on MEGA.</string>
    <!-- Error message when trying to record a voice message while on a call in progress -->
    <string name="not_allowed_recording_voice_clip">It is not possible to record voice messages while there is a call in progress.</string>
    <!-- Text shown when it tries to upload a voice message and occurs an error to process the action -->
    <string name="error_upload_voice_clip">An error occurred while trying to upload the voice message.</string>
    <!-- Title of the notification shown on the action bar when there is a incoming call -->
    <string name="title_notification_incoming_call">Incoming call</string>
    <!-- Title of the notification shown on the action bar when there is a incoming group call -->
    <string name="title_notification_incoming_group_call">Incoming group call</string>
    <!-- Title of the notification shown on the action bar when there is an individual incoming video call -->
    <string name="title_notification_incoming_individual_video_call">Incoming video call</string>
    <!-- Title of the notification shown on the action bar when there is an individual incoming audio call -->
    <string name="title_notification_incoming_individual_audio_call">Incoming audio call</string>
    <!-- The title of progress dialog when loading web content -->
    <string name="embed_web_browser_loading_title">Loading</string>
    <!-- The message of progress dialog when loading web content -->
    <string name="embed_web_browser_loading_message">Please wait&#8230;</string>
    <!-- Head label to show the business account type -->
    <string name="account_label">Account type</string>
    <!-- Label in My Account section to show user account type -->
    <string name="business_label">Business</string>
    <!-- Business user role -->
    <string name="admin_label">Admin</string>
    <!-- Business user role -->
    <string name="user_label">User</string>
    <!-- General label to show the status of something or someone -->
    <string name="status_label">Status</string>
    <!-- State to indicate something is active (business status account for instance) -->
    <string name="active_label">Active</string>
    <!-- Business account status. Payment is overdue, but the account still active in grace period -->
    <string name="payment_required_label">Payment required</string>
    <!-- Business expired account Overdue payment page header. -->
    <string name="payment_overdue_label">Payment overdue</string>
    <!-- Alert shown to an admin user of a business account in My Account section -->
    <string name="business_management_alert">User management is only available from a desktop web browser.</string>
    <!-- Title of the usage tab in My Account Section -->
    <string name="tab_my_account_usage">Usage</string>
    <!-- Title of usage storage details section in My Account -->
    <string name="usage_storage_details_label">Storage usage breakdown</string>
    <!-- Title of overall usage section in Storage -->
    <string name="overall_usage_label">Overall usage</string>
    <!-- Title of transfer section in Storage -->
    <string name="transfer_label">Transfer</string>
    <!-- Error shown when a Business account user (sub-user or admin) tries to remove a contact which is part of the same Business account. Please, keep the placeholder, it will be replaced with the name or email of the account, for example: Jane Appleseed or ja@mega.nz -->
    <string name="error_remove_business_contact">You cannot remove %1$s as a contact because they are part of your Business account.</string>
    <!-- When logging in during the grace period, the administrator of the Business account will be notified that their payment is overdue, indicating that they need to access MEGA using a desktop browser for more information -->
    <string name="grace_period_admin_alert">A problem occurred with your last payment. Please access MEGA using a desktop browser for more information.</string>
    <!-- A dialog title shown to users when their business account is expired. -->
    <string name="expired_business_title">Your Business account has expired</string>
    <!-- Details shown when a Business account is expired due a payment issue. The account is opened in a view-only mode. -->
    <string name="expired_admin_business_text">There has been a problem processing your payment. MEGA is limited to view only until this issue has been fixed in a desktop web browser.</string>
    <!-- A message which is shown to sub-users of expired business accounts. -->
    <string name="expired_user_business_text">Your account is currently [B]suspended[/B]. You can only browse your data.</string>
    <!-- Message shown when users with a business account (no administrators of a business account) try to enable the Camera Uploads, to advise them that the administrator do have the ability to view their data. -->
    <string name="camera_uploads_business_alert">MEGA cannot access your data. However, your business account administrator can access your Camera Uploads.</string>
    <!-- General label to alert user that somehting went wrong -->
    <string name="general_something_went_wrong_error">Something went wrong</string>
    <!-- A dialog message which is shown to sub-users of expired business accounts. -->
    <string name="expired_user_business_text_2">Contact your business account administrator to resolve the issue and activate your account.</string>
    <!-- Warning message to alert user about logout in My Account section if has offline files. -->
    <string name="logout_warning_offline">When you log out, files from your Offline section will be deleted from your device.</string>
    <!-- Warning message to alert user about logout in My Account section if has transfers in progress. -->
    <string name="logout_warning_transfers">When you log out, ongoing transfers will be cancelled.</string>
    <!-- Warning message to alert user about logout in My Account section if has offline files and transfers in progress. -->
    <string name="logout_warning_offline_and_transfers">When you log out, files from your Offline section will be deleted from your device and ongoing transfers will be cancelled.</string>
    <!-- Label to indicate that a name has not been possible to obtain for some reason -->
    <string name="unknown_name_label">Unknown name</string>
    <!-- Error when renaming a chat title and it is too long -->
    <string name="title_long">Title too long</string>
    <!-- Alert shown to the user when they is trying to create an empty group for attach a file -->
    <string name="error_creating_group_and_attaching_file">Please select one or more contacts.</string>
    <!-- Label showing the number of contacts attached in a chat conversation, placeholder is the number of contacts -->
    <string name="contacts_sent">Sent %s Contacts.</string>
    <!-- Name by default of the folder where the files sent to the chat are stored in the cloud -->
    <string name="my_chat_files_folder">My chat files</string>
    <!-- Error shown when it was not possible to create a folder for any reason -->
    <string name="error_creating_folder">Error. The folder %1$s was not created</string>
    <!-- Title of an alert screen indicating the user has to verify their email -->
    <string name="verify_email_label">Verify your email address</string>
    <!-- Text informing user that their account has been suspended -->
    <string name="account_temporarily_suspended">Your account has been temporarily locked for your safety.</string>
    <!-- Text informing user has to follow the steps of an email to unlock their account -->
    <string name="verify_email_and_follow_steps">Please follow the steps in the [A]verification email[/A] to unlock your account.</string>
    <!-- Question which takes the user to a help screen -->
    <string name="why_am_i_seeing_this">Why am I seeing this?</string>
    <!-- Label of a button which action is resend an email -->
    <string name="resend_email_label">Resend email</string>
    <!-- Error shown when the user tries to resend the email to unblock their account before the time needed to permit send it again -->
    <string name="resend_email_error">Email already sent. Please wait a few minutes before trying again.</string>
    <!-- Title of a helping view about locked accounts -->
    <string name="locked_accounts_label">Locked Accounts</string>
    <!-- Locked accounts description text by an external data breach. This text is 1 of 2 paragraph of a description -->
    <string name="locked_accounts_text_1">It is possible that you are using the same password for your MEGA account as for other services, and that at least one of these other services has suffered a data breach.</string>
    <!-- Locked accounts description text by bad use of user password. This text is 2 of 2 paragraph of a description -->
    <string name="locked_accounts_text_2">Your password leaked and is now being used by bad actors to log into your accounts, including, but not limited to, your MEGA account.</string>
    <!-- Button to add a nickname for a user -->
    <string name="add_nickname">Set Nickname</string>
    <!-- Button to update a nickname for a user -->
    <string name="edit_nickname">Edit Nickname</string>
    <!-- Label showing that a nickname has been added -->
    <string name="snackbar_nickname_added">Nickname added</string>
    <!-- Label showing that a nickname has been added -->
    <string name="snackbar_nickname_removed">Nickname removed</string>
    <!-- Label showing that a nickname has not been added -->
    <string name="error_snackbar_nickname_added">An error occurred while trying to add the nickname</string>
    <!-- title of a dialog to edit or remove the nickname -->
    <string name="nickname_title">Nickname</string>
    <!-- Text related to verified phone number. Used as title or cell description. -->
    <string name="phonenumber_title">Phone number</string>
    <!-- Text shown in a call when it is trying to reconnect after lose the internet connection -->
    <string name="reconnecting_message">Reconnecting</string>
    <!-- Text shown when the Internet connection is retrieved and there is a call is in progress -->
    <string name="connected_message">You are back.</string>
    <!-- Text shown in a call when the own internet connection is of low quality -->
    <string name="poor_internet_connection_message">Poor Internet connection</string>
    <!-- Text is displayed while a voice clip is being recorded -->
    <string name="recording_layout">Recording&#8230;</string>
    <!-- Text shown for the action create new file -->
    <string name="create_new_file_action">Create new file</string>
    <!-- Error title shown when you are trying to do an action with a file or folder and you don’t have the necessary permissions -->
    <string name="permissions_error_label">Permission error</string>
    <!-- Confirmation dialog shown to user when they try to revert a node in an incoming ReadWrite share. -->
    <string name="alert_not_enough_permissions_revert">You do not have the correct permissions to amend this file. Would you like to create a new file?</string>
    <!-- Text shown when the creation of a version as a new file was successful -->
    <string name="version_as_new_file_created">Version was created as a new file successfully.</string>
    <!-- Label indicating a date. Keep the placeholder, is to set the date. -->
    <string name="general_date_label">on %1$s</string>
    <!-- Confirmation before removing the outgoing shares of several folders. Please keep the placeholder is to set the number of folders -->
    <string name="alert_remove_several_shares">Are you sure you want to stop sharing these %1$d folders?</string>
    <!-- Download location label -->
    <string name="download_location">Download location</string>
    <!-- Text asking confirmation for download location -->
    <string name="confirmation_download_location">Always save to this location?</string>
    <!-- Action to show any file in its location -->
    <string name="view_in_folder_label">View in folder</string>
    <!-- Title of a screen to browse files -->
    <string name="browse_files_label">Browse files</string>
    <!-- Title of the File Provider activity -->
    <string name="file_provider_title">Attach from&#8230;</string>
    <!-- Title of an inactive chat which was recently created (today or yesterday). Placeholder is to show the specific creation day. e.g. Chat created today -->
    <string name="inactive_chat_title_2">Chat created %s</string>
    <!-- Title of an inactive chat. Placeholder is to show the creation date and time -->
    <string name="inactive_chat_title">Chat created on %s</string>
    <!-- Title of the chat when multi-selection is activated -->
    <string name="select_message_title">Select messages</string>
    <!-- Storage root label -->
    <string name="storage_root_label">Storage root</string>
    <!-- The label that describes that a transfer failed. -->
    <string name="failed_label">Failed</string>
    <!-- Text warning of transfer over quota -->
    <string name="warning_transfer_over_quota">Your transfers have been interrupted. Upgrade your account or wait %s to continue.</string>
    <!-- Label indicating transfer over quota -->
    <string name="label_transfer_over_quota">Transfer quota exceeded</string>
    <!-- Label indicating storage over quota -->
    <string name="label_storage_over_quota">Storage quota exceeded</string>
    <!-- Label indicating the action ‘upgrate account’ to get more transfer quota -->
    <string name="label_get_more_transfer_quota">Get more transfer quota</string>
    <!-- Warning show to the user when a folder does not exist -->
    <string name="warning_folder_not_exists">The folder does not exist.</string>
    <!-- Warning show to the user when a node does not exist in cloud -->
    <string name="warning_node_not_exists_in_cloud">The file cannot be found in your Cloud Drive.</string>
    <!-- Header text of the Over Disk Quota Paywall warning -->
    <string name="over_disk_quota_paywall_header">Storage Full</string>
    <!-- Title of the Over Disk Quota Paywall warning -->
    <string name="over_disk_quota_paywall_title">Your data is at risk!</string>
    <!-- Text of the Over Disk Quota Paywall warning with multiple email notification. Placeholders: 1 user email, 2 and 3 list of email notification dates, 4 number of files, 5 files size (including units) and 6 required PRO plan -->
    <plurals name="over_disk_quota_paywall_text">
        <item quantity="one">We have contacted you by email to %1$s on %2$s, but you still have %3$s files taking up %4$s in your MEGA account, which requires you to have %5$s.</item>
        <item quantity="other">We have contacted you by email to %1$s on %2$s and %3$s, but you still have %4$s files taking up %5$s in your MEGA account, which requires you to have %6$s.</item>
    </plurals>
    <!-- Text of the Over Disk Quota Paywall warning with no email notification info. Placeholders: 1 user email, 2 number of files, 3 files size (including units) and 4 required PRO plan -->
    <string name="over_disk_quota_paywall_text_no_warning_dates_info">We have contacted you by email to %1$s, but you still have %2$s files taking up %3$s in your MEGA account, which requires you to have %4$s.</string>
    <!-- Text of deletion alert of the Over Disk Quota Paywall warning. Placeholder is for include the time left (including units) in MEGA red color -->
    <string name="over_disk_quota_paywall_deletion_warning">[B]You have [M]%s[/M] left to upgrade[/B]. After that, your data is subject to deletion.</string>
    <!-- Text of deletion alert of the Over Disk Quota Paywall warning if no data available -->
    <string name="over_disk_quota_paywall_deletion_warning_no_data">[B]You have to upgrade[/B]. Your data is currently subject to deletion.</string>
    <!-- Text of deletion alert of the Over Disk Quota Paywall warning if no time left. “save” here means safeguard, protect, and not write to disk. -->
    <string name="over_disk_quota_paywall_deletion_warning_no_time_left">[B]You must act immediately to save your data.[/B]</string>
    <!-- Time in days (plural). The placeholder is for the time value, please adjust the position based on linguistics -->
    <plurals name="label_time_in_days_full">
        <item quantity="one">1 day</item>
        <item quantity="other">%d days</item>
    </plurals>
    <!-- Time in hours. The placeholder is for the time value, please adjust the position based on linguistics -->
    <string name="label_time_in_hours">%dh</string>
    <!-- Time in minutes. The placeholder is for the time value, please adjust the position based on linguistics -->
    <string name="label_time_in_minutes">%dm</string>
    <!-- Time in seconds. The placeholder is for the time value, please adjust the position based on linguistics -->
    <string name="label_time_in_seconds">%ds</string>
    <!-- Title for a section on the fingerprint warning dialog. Below it is a button which will allow the user to verify their contact’s fingerprint credentials. -->
    <string name="label_verify_credentials">Verify credentials</string>
    <!-- Label to indicate that contact’s credentials are not verified. -->
    <string name="label_not_verified">Not verified</string>
    <!-- Label indicating the authenticity credentials of a contact have been verified -->
    <string name="label_verified">Verified</string>
    <!-- ”Verify user” dialog title -->
    <string name="authenticity_credentials_label">Authenticity Credentials</string>
    <!-- ”Verify user” dialog description -->
    <string name="authenticity_credentials_explanation">This is best done in real life by meeting face to face. If you have another already-verified channel such as verified OTR or PGP, you may also use that.</string>
    <!-- Label title above your fingerprint credentials.  A credential in this case is a stored piece of information representing your identity -->
    <string name="label_your_credentials">Your Credentials</string>
    <!-- Button to reset credentials -->
    <string name="action_reset">Reset</string>
    <!-- Warning shown to the user when tries to approve/reset contact credentials and another request of this type is already running. -->
    <string name="already_verifying_credentials">Updating credentials. Please try again later.</string>
    <!-- Info message displayed when the user is joining a chat conversation -->
    <string name="joining_label">Joining&#8230;</string>
    <!-- Info message displayed when the user is leaving a chat conversation -->
    <string name="leaving_label">Leaving&#8230;</string>
    <!-- Text in the confirmation dialog for removing the associated phone number of current account. -->
    <string name="remove_phone_number">Remove your phone number?</string>
    <!-- Text show in a snackbar when phone has successfully reset. -->
    <string name="remove_phone_number_success">Your phone number has been removed successfully.</string>
    <!-- Text show in a snackbar when reset phone number failed. -->
    <string name="remove_phone_number_fail">Failed to remove your phone number.</string>
    <!-- Text hint shown in the global search box which sits on the top of the Homepage screen -->
    <string name="search_hint">Search in MEGA</string>
    <!-- Alert shown when a user tries to reset an account wich is bloqued. -->
    <string name="error_reset_account_blocked">The account you’re trying to reset is blocked.</string>
    <!-- Error message when trying to login and the account is blocked -->
    <string name="error_account_blocked">Your account has been blocked. Please contact support&#64;mega.nz</string>
    <!-- Error message appears to sub-users of a business account when they try to login and they are disabled. -->
    <string name="error_business_disabled">Your account has been deactivated by your administrator. Please contact your business account administrator for further details.</string>
    <!-- An error message which appears to sub-users of a business account when they try to login and they are deleted. -->
    <string name="error_business_removed">Your account has been removed by your administrator. Please contact your business account administrator for further details.</string>
    <!-- Option in bottom sheet dialog for modifying the associated phone number of current account. -->
    <string name="option_modify_phone_number">Modify</string>
    <!-- Option in bottom sheet dialog for modifying the associated phone number of current account. -->
    <string name="title_modify_phone_number">Modify phone number</string>
    <!-- Option in bottom sheet dialog for removing the associated phone number of current account. -->
    <string name="title_remove_phone_number">Remove phone number</string>
    <!-- Message showing to explain what will happen when the operation of -->
    <string name="modify_phone_number_message">This operation will remove your current phone number and start the process of associating a new phone number with your account.</string>
    <!-- Message for action to remove the registered phone number. -->
    <string name="remove_phone_number_message">This will remove your associated phone number from your account. If you later choose to add a phone number you will be required to verify it.</string>
    <!-- Text of an action button indicating something was successful and it can checks it by pressing it -->
    <string name="action_see">See</string>
    <!-- “Verify user” dialog description. Please, keep the placeholder, is to set the name of a contact: Joana’s credentials -->
    <string name="label_contact_credentials">%s’s credentials</string>
    <!-- The label under the button of opening all-documents screen. The space is reduced, so please translate this string as short as possible. -->
    <string name="category_documents">Docs</string>
    <!-- The label under the button of opening all-documents screen -->
    <string name="section_documents">Documents</string>
    <!-- Label of the floating action button of opening the new chat conversation -->
    <string name="fab_label_new_chat">New chat</string>
    <!-- Text that indicates that there’s no photo to show -->
    <string name="homepage_empty_hint_photos">No photos found</string>
    <!-- Text that indicates that there’s no document to show -->
    <string name="homepage_empty_hint_documents">No documents found</string>
    <!-- Text that indicates that there’s no audio to show -->
    <string name="homepage_empty_hint_audio">No audio files found</string>
    <!-- Text that indicates that there’s no video to show -->
    <string name="homepage_empty_hint_video">No videos found</string>
    <!-- Title of the screen to attach GIFs -->
    <string name="search_giphy_title">Search GIPHY</string>
    <!-- Label indicating an empty search of GIFs. The format placeholders are to showing it in different colors. -->
    <string name="empty_search_giphy">No [A]GIFs[/A] found</string>
    <!-- Label indicating there is not available GIFs due to down server -->
    <string name="server_down_giphy">No available GIFs. Please try again later</string>
    <!-- Label indicating the end of Giphy list. The format placeholders are to showing it in different colors. -->
    <string name="end_of_results_giphy">[A]End of[/A] results</string>
    <!-- Title of a dialog to confirm the action of resume all transfers -->
    <string name="warning_resume_transfers">Resume transfers?</string>
    <!-- Option to  resume all transfers -->
    <string name="option_resume_transfers">Resume transfers</string>
    <!-- Option to  cancel a transfer -->
    <string name="option_cancel_transfer">Cancel transfer</string>
    <!-- Message of a dialog to confirm the action of resume all transfers -->
    <string name="warning_message_resume_transfers">Unpause transfers to proceed with your upload.</string>
    <!-- Indicator of the progress in a download/upload. Please, don’t remove the place holders: the first one is to set the percentage, the second one is to set the size of the file. Example 33% of 33.3 MB -->
    <string name="progress_size_indicator">%1$d%% of %2$s</string>
    <!-- Message showing when enable the mode for showing the special information in the chat messages. This action is performed from the settings section, clicking 5 times on the App version option -->
    <string name="show_info_chat_msg_enabled">Debugging info for chat messages enabled</string>
    <!-- Message showing when disable the mode for showing the special information in the chat messages.. This action is performed from the settings section, clicking 5 times on the App version option -->
    <string name="show_info_chat_msg_disabled">Debugging info for chat messages disabled</string>
    <!-- Shows the error when the limit of reactions per user is reached and the user tries to add one more. Keep the placeholder because is to show limit number in runtime. -->
    <string name="limit_reaction_per_user">You have reached the maximum limit of %d reactions.</string>
    <!-- Shows the error when the limit of reactions per message is reached and a user tries to add one more. Keep the placeholder because is to show limit number in runtime. -->
    <string name="limit_reaction_per_message">This message has reached the maximum limit of %d reactions.</string>
    <!-- System message displayed to all chat participants when one of them enables retention history -->
    <string name="retention_history_changed_by">[A]%1$s[/A][B] changed the message clearing time to [/B][A]%2$s[/A][B].[/B]</string>
    <!-- Title of the section to clear the chat content in the Manage chat history screen -->
    <string name="title_properties_clear_chat_history">Clear chat history</string>
    <!-- System message that is shown to all chat participants upon disabling the Retention history -->
    <string name="retention_history_disabled">[A]%1$s[/A][B] disabled message clearing.[/B]</string>
    <!-- Subtitle of the section to clear the chat content in the Manage chat history screen -->
    <string name="subtitle_properties_chat_clear">Delete all messages and files shared in this conversation. This action is irreversible.</string>
    <!-- Title of the history retention option -->
    <string name="title_properties_history_retention">History clearing</string>
    <!-- Subtitle of the history retention option when history retention is disabled -->
    <string name="subtitle_properties_history_retention">Automatically delete messages older than a certain amount of time.</string>
    <!-- Label for the dialog box option to configure history retention. This option will indicate that history retention option is disabled -->
    <string name="history_retention_option_disabled">Disabled</string>
    <!-- Label for the dialog box option to configure history retention. This option will indicate that automatically deleted messages older than one day -->
    <string name="history_retention_option_one_day">One day</string>
    <!-- SLabel for the dialog box option to configure history retention. This option will indicate that automatically deleted messages older than one week -->
    <string name="history_retention_option_one_week">One week</string>
    <!-- Label for the dialog box option to configure history retention. This option will indicate that automatically deleted messages older than one month -->
    <string name="history_retention_option_one_month">One month</string>
    <!-- Label for the dialog box option to configure history retention. This option will indicate that messages older than a custom date will be deleted -->
    <string name="history_retention_option_custom">Custom</string>
    <!-- Title of the Manage chat history screen -->
    <string name="title_properties_manage_chat">Manage chat history</string>
    <!-- Subtitle of the dialogue to select a retention time -->
    <string name="subtitle_properties_manage_chat">Automatically delete messages older than:</string>
    <!-- Text of the confirmation dialog to clear the chat history from Manage chat history section -->
    <string name="confirmation_clear_chat_history">Are you sure you want to clear the full message history of this conversation?</string>
    <!-- Text on the label indicating that the oldest messages of a year will be automatically deleted. -->
    <string name="subtitle_properties_manage_chat_label_year">1 year</string>
    <!-- Picker text to choose custom retention time. This option indicates several hours -->
    <plurals name="retention_time_picker_hours">
        <item quantity="one">hour</item>
        <item quantity="other">hours</item>
    </plurals>
    <!-- Picker text to choose custom retention time. This option indicates several days -->
    <plurals name="retention_time_picker_days">
        <item quantity="one">day</item>
        <item quantity="other">days</item>
    </plurals>
    <!-- Picker text to choose custom retention time. This option indicates several weeks -->
    <plurals name="retention_time_picker_weeks">
        <item quantity="one">week</item>
        <item quantity="other">weeks</item>
    </plurals>
    <!-- Picker text to choose custom retention time. This option indicates several months -->
    <plurals name="retention_time_picker_months">
        <item quantity="one">month</item>
        <item quantity="other">months</item>
    </plurals>
    <!-- Picker text to choose custom retention time. This option indicates a year -->
    <string name="retention_time_picker_year">year</string>
    <!-- Text on the label indicating that That the oldest messages of several hours will be automatically deleted. -->
    <plurals name="subtitle_properties_manage_chat_label_hours">
        <item quantity="one">1 hour</item>
        <item quantity="other">%1$d hours</item>
    </plurals>
    <!-- Text on the label indicating that That the oldest messages of several weeks will be automatically deleted. -->
    <plurals name="subtitle_properties_manage_chat_label_weeks">
        <item quantity="one">1 week</item>
        <item quantity="other">%1$d weeks</item>
    </plurals>
    <!-- Text on the label indicating that That the oldest messages of several months will be automatically deleted. -->
    <plurals name="subtitle_properties_manage_chat_label_months">
        <item quantity="one">1 month</item>
        <item quantity="other">%1$d months</item>
    </plurals>
    <!-- Title indicating the select mode is enabled and ready to select transfers on Transfers section, In progress tab -->
    <string name="title_select_transfers">Select transfers</string>
    <!-- Error shown to inform the priority change of a transfer failed. Please don’t remove the place holder, it’s to set the name of the transfer. Example: The priority change of the transfer “video.mp4” failed. -->
    <string name="change_of_transfer_priority_failed">Unable to change priority of the transfer “%1$s”</string>
    <!-- Title option to send separated the link and decryption key -->
    <string name="option_send_decryption_key_separately">Send decryption key separately</string>
    <!-- Explanation option to send separated the link and decryption key -->
    <string name="explanation_send_decryption_key_separately">Export link and decryption key separately.</string>
    <!-- Label option indicating if it is pressed, an explanation will be shown with more details -->
    <string name="learn_more_option">Learn more</string>
    <!-- Label key referring to a link decryption key -->
    <string name="key_label">Key</string>
    <!-- Button which action is share the decryption key of a link -->
    <string name="button_share_key">Share key</string>
    <!-- Button which action is copy the decryption key of a link -->
    <string name="button_copy_key">Copy key</string>
    <!-- Button which action is copy the password of a link -->
    <string name="button_copy_password">Copy password</string>
    <!-- Confirmation shown informing a key link it’s copied to the clipboard -->
    <string name="key_copied_clipboard">Key copied to the clipboard.</string>
    <!-- Confirmation shown informing a password link it’s copied to the clipboard -->
    <string name="password_copied_clipboard">Password copied to the clipboard.</string>
    <!-- Confirmation shown informing a key link it’s copied to the clipboard -->
    <string name="link_and_key_sent">Link and key successfully sent.</string>
    <!-- Confirmation shown informing a key link it’s copied to the clipboard -->
    <string name="link_and_password_sent">Link and password successfully sent.</string>
    <!-- Title of a warning recommending upgrade to Pro -->
    <string name="upgrade_pro">Upgrade to Pro</string>
    <!-- Explanation of a warning recommending upgrade to Pro in relation to link available options -->
    <string name="link_upgrade_pro_explanation">MEGA Pro users have exclusive access to additional link safety features making your account even more secure.</string>
    <!-- Meaning of links decryption key -->
    <string name="decryption_key_explanation">Our end-to-end encryption system requires a unique key automatically generated for this file. A link with this key is created by default, but you can export the decryption key separately for an added layer of security.</string>
    <!-- Reset password label -->
    <string name="reset_password_label">Reset password</string>
    <!-- Warning show to the user when has enable to send the decryption key of a link separately and tries to share the link -->
    <string name="share_key_warning">Share the key for this link?</string>
    <!-- Warning show to the user when has set a password protection of a link and tries to share the link -->
    <string name="share_password_warning">Share the password for this link?</string>
    <!-- Button which action is share the password of a link -->
    <string name="button_share_password">Share password</string>
    <!-- String to share a link with its decryption key separately. Please keep the place holders, are to set the link and the key. Example: Link: https://mega.nz/file/kC42xRSK#Ud2QsvpIVYmCd1a9QUhk42wXv10jCSyPSWnXEwYX2VE Key: asfAFG3345g -->
    <string name="share_link_with_key">Link: %1$s\n\nKey: %2$s</string>
    <!-- String to share a link protected with password with its password.Please keep the place holders, are to set the link and the password. Example: Link: https://mega.nz/file/kC42xRSK#Ud2QsvpIVYmCd1a9QUhk42wXv10jCSyPSWnXEwYX2VE Password: asfAFG3345g -->
    <string name="share_link_with_password">Link: %1$s\n\nPassword: %2$s</string>
    <!-- Warning show to the user when the app needs permissions to share files and the user has denied them. -->
    <string name="files_required_permissions_warning">MEGA needs your permission to access your files for sharing.</string>
    <!-- Context menu item. Allows user to add file/folder to favourites -->
    <string name="file_properties_favourite">Favourite</string>
    <!-- Context menu item. Allows user to delete file/folder from favourites -->
    <string name="file_properties_unfavourite">Remove favourite</string>
    <!-- Context menu item. Allows to mark file/folder with own color label -->
    <string name="file_properties_label">Label&#8230;</string>
    <!-- Information text to let’s the user know that they can remove a colour from a folder or file that was already marked. -->
    <string name="action_remove_label">Remove label</string>
    <!-- Title text to show label selector. -->
    <string name="title_label">Label</string>
    <!-- A user can mark a folder or file with red colour. -->
    <string name="label_red">Red</string>
    <!-- A user can mark a folder or file with orange colour. -->
    <string name="label_orange">Orange</string>
    <!-- A user can mark a folder or file with yellow colour. -->
    <string name="label_yellow">Yellow</string>
    <!-- A user can mark a folder or file with green colour. -->
    <string name="label_green">Green</string>
    <!-- A user can mark a folder or file with blue colour. -->
    <string name="label_blue">Blue</string>
    <!-- A user can mark a folder or file with purple colour. -->
    <string name="label_purple">Purple</string>
    <!-- A user can mark a folder or file with grey colour. -->
    <string name="label_grey">Grey</string>
    <!-- Text that indicates the song is now playing -->
    <string name="audio_player_now_playing">Now playing</string>
    <!-- Text that indicates the song is now playing, but paused -->
    <string name="audio_player_now_playing_paused">Now playing (paused)</string>
    <!-- Title of the song info screen -->
    <string name="audio_track_info">Track info</string>
    <!-- Action to get more information -->
    <string name="action_more_information">More Information</string>
    <!-- Preferences screen item title for Cookie Policy -->
    <string name="settings_about_cookie_policy">Cookie Policy</string>
    <!-- Preferences screen item title for cookie settings -->
    <string name="settings_about_cookie_settings">Cookie Settings</string>
    <!-- Cookie dialog title -->
    <string name="dialog_cookie_alert_title">Before you continue</string>
    <!-- Cookie dialog message. Please, keep the placeholders to format the string. -->
    <string name="dialog_cookie_alert_message">We use local storage and similar technologies (’Cookies’) to provide our services to you, enhance your experience with our services and customize the adverts you see, including through third parties. Accept our use of Cookies from the beginning of your visit or customise Cookies in Cookie Settings. Read more in our [A]Cookie Policy[/A].</string>
    <!-- Cookie dialog message showed when there are unsaved settings. -->
    <string name="dialog_cookie_alert_unsaved">Cookie Settings unsaved.</string>
    <!-- Snackbar message showed when there settings has been saved successfully. -->
    <string name="dialog_cookie_snackbar_saved">Cookie Settings changes have been saved</string>
    <!-- Cookie dialog third party first subtitle -->
    <string name="dialog_cookie_thirdparty_subtitle1">Google Advertising Cookies</string>
    <!-- Cookie dialog third party second subtitle -->
    <string name="dialog_cookie_thirdparty_subtitle2">Category: Advertising Cookies</string>
    <!-- Cookie dialog third party message. Please, keep the placeholders to format the string. -->
    <string name="dialog_cookie_thirdparty_message">Used by Google to:\n• customise the adverts Google shows on ours and other services and websites, based on such things as your location and other websites you’ve previously visited;\n• monitor how often you are displayed certain adverts;\n• provide fraud prevention; and\n• determine when you tap on a particular advert and then to track the following actions you take in response to that advert.\nhttps://policies.google.com/technologies/partner-sites</string>
    <!-- Preference screen item title -->
    <string name="preference_cookies_accept">Accept Cookies</string>
    <!-- Preference screen item title -->
    <string name="preference_cookies_essential_title">Essential Cookies</string>
    <!-- Preference screen item summary -->
    <string name="preference_cookies_essential_summary">Essential for providing you important functionality and secure access to our services. For this reason, they do not require consent.</string>
    <!-- Preference screen item title -->
    <string name="preference_cookies_preference_title">Preference Cookies</string>
    <!-- Preference screen item summary -->
    <string name="preference_cookies_preference_summary">Allow us to remember certain display and formatting settings you choose. Not accepting these Cookies will mean we won’t be able to remember some things for you such as your preferred screen layout.</string>
    <!-- Preference screen item title -->
    <string name="preference_cookies_performance_title">Performance and Analytics Cookies</string>
    <!-- Preference screen item summary -->
    <string name="preference_cookies_performance_summary">Help us to understand how you use our services and provide us data that we can use to make improvements. Not accepting these Cookies will mean we will have less data available to us to help design improvements.</string>
    <!-- Preference screen item title -->
    <string name="preference_cookies_advertising_title">Advertising Cookies</string>
    <!-- Preference screen item summary -->
    <string name="preference_cookies_advertising_summary">Used by us and our approved advertising partners to customise the adverts you see on our services and on other websites based on your browsing history. Not accepting these Cookies means we may show advertisements that are less relevant.</string>
    <!-- Preference screen item title -->
    <string name="preference_cookies_thirdparty_title">Third Party Cookies</string>
    <!-- Preference screen item summary. Please, keep the placeholders to format the string. -->
    <string name="preference_cookies_thirdparty_summary">These are Cookies which are controlled by someone other than us; we use these Cookies to provide the types of functionality described above. Not accepting these Cookies will have different implications depending on what type of Cookie each third party Cookie is. Tap on “More Information” below for details on all the third party Cookies we use.</string>
    <!-- Preference screen item state description -->
    <string name="preference_cookies_always_on">Always On</string>
    <!-- Menu option that allows the user to scan document and upload it directly to MEGA. -->
    <string name="menu_scan_document">Scan document</string>
    <!-- Message displayed when clicking on a contact attached to the chat that is not my contact -->
    <string name="user_is_not_contact">%s is not in your contact list</string>
    <!-- Option of color theme, light mode. -->
    <string name="theme_light">Light</string>
    <!-- Option of color theme, dark mode. -->
    <string name="theme_dark">Dark</string>
    <!-- Option of color theme, follow the system setting. -->
    <string name="theme_system_default">System default</string>
    <!-- Option of color theme, follow the system battery saver settings. -->
    <string name="theme_battery_saver">Set by Battery Saver</string>
    <!-- Prompt text shows when need to user select SD card root from SAF(Storage Access Framework, a system app). -->
    <string name="ask_for_select_sdcard_root">Please select SD card root.</string>
    <!-- Cloud Drive screen subtitle indicating a destination is required to be selected -->
    <string name="cloud_drive_select_destination">Select destination</string>
    <!-- Warning which alerts the user before discard changes -->
    <string name="discard_changes_warning">Discard changes and close the editor?</string>
    <!-- Action discard -->
    <string name="discard_close_action">Discard and close</string>
    <!-- Label indicating saving a file is in progress -->
    <string name="saving_file">Saving file&#8230;</string>
    <!-- Label indicating a file was created successfully -->
    <string name="file_created">File created</string>
    <!-- Warning indicating a file was not created successfully -->
    <string name="file_creation_failed">File creation failed. Please try again.</string>
    <!-- Label indicating a file was saved to some folder. e.g.: File saved to Cloud Drive -->
    <string name="file_saved_to">File saved to %1$s</string>
    <!-- Warning indicating a file was not saved to some folder. e.g.: File not saved to Cloud Drive. Try again -->
    <string name="file_saved_to_failed">File not saved to %1$s. Try again.</string>
    <!-- Label indicating a file was updated successfully -->
    <string name="file_updated">File updated</string>
    <!-- Warning indicating a file was not updated successfully -->
    <string name="file_update_failed">File update failed. Please try again.</string>
    <!-- Warning which alerts the user a file cannot be opened -->
    <string name="error_opening_file">File is too large and can’t be opened or previewed.</string>
    <!-- Error shown when the user writes a file name without extension. The placeholder shows the file extension. e. g. File without extension (.jpg)-->
    <string name="file_without_extension">File without extension (.%1$s)</string>
    <!-- Error shown when the user writes a file name without extension -->
    <string name="file_without_extension_warning">To proceed you need to type a file extension</string>
    <!-- Title of the warning dialog indicating the renamed name file extension is not the same -->
    <string name="file_extension_change_title">File extension change</string>
    <!-- Text of the warning dialog indicating the renamed name file extension is not the same. -->
    <string name="file_extension_change_warning">You might not be able to open this file if you change its extension.</string>
    <!-- Warning which alerts the user a file cannot be created because there is already one with the same name-->
    <string name="same_file_name_warning">There is already a file with the same name</string>
    <!-- Warning which alerts the user an item cannot be created because there is already one with the same name -->
    <string name="same_item_name_warning">There is already an item with the same name</string>
    <!-- Label of the option menu. When clicking this button, the app shows the info of the related item, e.g. file, folder, contact, chat, etc. -->
    <string name="general_info">Info</string>
    <!-- Item menu option upon right click on one image or video to save it to device gallery -->
    <string name="general_save_to_gallery">Save to gallery</string>
    <!-- settings of the Media section -->
    <string name="settings_media">Media</string>
    <!-- settings title of the Media section -->
    <string name="settings_media_audio_files">Audio files</string>
    <!-- Settings hint that indicates the audio will still be played in background if the app is backgrounded -->
    <string name="settings_background_play_hint">Playing on the background</string>
    <!-- Text of the empty screen when there are no elements in Photos -->
    <string name="photos_empty">[B]No[/B] [A]Photos[/A]</string>
    <!-- Text to show as subtitle of Enable camera uploads screen -->
    <string name="enable_cu_subtitle">Automatically backup your photos and videos to your Cloud Drive.</string>
    <!-- Text of a button on Camera Uploads section to show all the content of the section-->
    <string name="all_view_button">All</string>
    <!-- Text of a button on Camera Uploads section to show the content of the section organized by days-->
    <string name="days_view_button">Days</string>
    <!-- Text of a button on Camera Uploads section to show the content of the section organized by months-->
    <string name="months_view_button">Months</string>
    <!-- Text of a button on Camera Uploads section to show the content of the section organized by years-->
    <string name="years_view_button">Years</string>
    <!-- Text to show as a date on Camera Uploads section. Placeholders: [B][/B] are for formatting text; %1$s is for the month; %2$s is for the year. E.g.: "June 2020". -->
    <string name="cu_month_year_date">[B]%1$s[/B] %2$s</string>
    <!-- Text to show as a date on Camera Uploads section. Placeholders: [B][/B] are for formatting text; %1$s is for the day; %2$s is for the month; %3$s is for the year. E.g.: "30 December 2020". -->
    <string name="cu_day_month_year_date">[B]%1$s %2$s[/B] %3$s</string>
    <!-- Text to show on Camera Uploads section, indicating the upload progress. The placeholder %1$d is for set the number of pending uploads. E.g.: "Upload in progress, 300 files pending". -->
    <plurals name="cu_upload_progress">
        <item quantity="one">Upload in progress, 1 file pending</item>
        <item quantity="other">Upload in progress, %1$d files pending</item>
    </plurals>
    <!-- Text to show as production api server option -->
    <string name="production_api_server">Production</string>
    <!-- Title to show in a dialog to change api server -->
    <string name="title_change_server">Change server</string>
    <!-- Show line numbers action -->
    <string name="action_show_line_numbers">Show line numbers</string>
    <!-- Hide line numbers action -->
    <string name="action_hide_line_numbers">Hide line numbers</string>
    <!-- Indicates pagination progress. E.g.: 3/49 -->
    <string name="pagination_progress">%1$s/%2$s</string>
    <!-- An error shown as transfer error when uploading something to an incoming share and the owner’s account is over its storage quota. -->
    <string name="error_share_owner_storage_quota">Share owner is over storage quota.</string>
    <!-- A message shown when uploading, copying or moving something to an incoming share and the owner’s account is over its storage quota. -->
    <string name="warning_share_owner_storage_quota">The file cannot be sent as the target user is over their storage quota.</string>
    <!-- Content to show in a Snackbar to tip the incompatibility-->
    <string name="version_incompatibility">We are upgrading MEGAchat. Your calls might not be connected due to version incompatibility unless all parties update their MEGA apps to the latest version.</string>
    <!-- Message displayed when multiple download starts and 1 file has already been downloaded before and 1 file is being downloaded -->
    <string name="file_already_downloaded_and_file_pending_download">1 file already downloaded. 1 file pending.</string>
    <!-- Message displayed when multiple download starts and 1 file has already been downloaded before and multiple files are being downloaded. Placeholder: number of files -->
    <string name="file_already_downloaded_and_files_pending_download">1 file already downloaded. %d files pending.</string>
    <!-- Message displayed when multiple download starts and multiple files have already been downloaded before and 1 file is being downloaded. Placeholder: number of files -->
    <string name="files_already_downloaded_and_file_pending_download">%d files already downloaded. 1 file pending.</string>
    <!-- Message displayed when multiple download starts and multiple files have already been downloaded before and multiple files are being downloaded. Placeholders: number of files -->
    <string name="files_already_downloaded_and_files_pending_download">%1$d files already downloaded. %2$d files pending.</string>
    <!-- Message displayed when 1 node (file or folder) has been successfully moved to the rubbish bin and 1 node has not been moved successfully -->
    <string name="node_correctly_and_node_incorrectly_moved_to_rubbish">1 item moved to the Rubbish Bin successfully and 1 item was not sent successfully</string>
    <!-- Message displayed when 1 node (file or folder) has been successfully moved to the rubbish bin and multiple nodes have not been moved successfully. Placeholder: number of nodes -->
    <string name="node_correctly_and_nodes_incorrectly_moved_to_rubbish">1 item moved to the Rubbish Bin successfully and %d items were not sent successfully</string>
    <!-- Message displayed when multiple nodes (files and folders) have been successfully moved to the rubbish bin and 1 node has not been moved successfully. Placeholder: number of nodes -->
    <string name="nodes_correctly_and_node_incorrectly_moved_to_rubbish">%d items moved to the Rubbish Bin successfully and 1 item was not sent successfully</string>
    <!-- Message displayed when multiple nodes (files and folders) have been successfully moved to the rubbish bin and multiple nodes have not been moved successfully. Placeholders: number of nodes -->
    <string name="nodes_correctly_and_nodes_incorrectly_moved_to_rubbish">%1$d items moved to the Rubbish Bin successfully and %2$d items were not sent successfully</string>
    <!-- Message displayed when 1 node (file or folder) has been successfully restored from the rubbish bin and 1 node has not been restored successfully -->
    <string name="node_correctly_and_node_incorrectly_restored_from_rubbish">1 item restored successfully and 1 item was not restored successfully</string>
    <!-- Message displayed when 1 node (file or folder) has been successfully restored from the rubbish bin and multiple nodes have not been restored successfully. Placeholder: number of nodes -->
    <string name="node_correctly_and_nodes_incorrectly_restored_from_rubbish">1 item restored successfully and %d items were not restored successfully</string>
    <!-- Message displayed when multiple nodes (files and folders) have been successfully restored from the rubbish bin and 1 node has not been restored successfully. Placeholder: number of nodes -->
    <string name="nodes_correctly_and_node_incorrectly_restored_from_rubbish">%d items restored successfully and 1 item was not restored successfully</string>
    <!-- Message displayed when multiple nodes (files and folders) have been successfully restored from the rubbish bin and multiple nodes have not been restored successfully. Placeholders: number of nodes -->
    <string name="nodes_correctly_and_nodes_incorrectly_restored_from_rubbish">%1$d items restored successfully and %2$d items were not restored successfully</string>
    <!-- Message displayed when nodes (files and folders) are being moved to the rubbish bin and all nodes have been successfully moved. Placeholder: number of nodes -->
    <plurals name="number_correctly_moved_to_rubbish">
        <item quantity="one">1 item moved to the Rubbish Bin successfully</item>
        <item quantity="other">%d items moved to the Rubbish Bin successfully</item>
    </plurals>
    <!-- Message displayed when nodes (files and folders) are being moved to the rubbish bin and all nodes have not been successfully moved. Placeholder: number of nodes -->
    <plurals name="number_incorrectly_moved_to_rubbish">
        <item quantity="one">1 item was not moved to the Rubbish Bin successfully</item>
        <item quantity="other">%d items were not moved to the Rubbish Bin successfully</item>
    </plurals>
    <!-- Message displayed when nodes (files and folders) are being restored from the rubbish bin and all nodes have been successfully restored. Placeholder: number of nodes -->
    <plurals name="number_correctly_restored_from_rubbish">
        <item quantity="one">1 item restored successfully</item>
        <item quantity="other">%d items restored successfully</item>
    </plurals>
    <!-- Message displayed when nodes (files and folders) are being restored from the rubbish bin and all nodes have not been successfully restored. Placeholder: number of nodes -->
    <plurals name="number_incorrectly_restored_from_rubbish">
        <item quantity="one">1 item was not restored successfully</item>
        <item quantity="other">%d items were not restored successfully</item>
    </plurals>
    <!-- Button of the warning dialog indicating the renamed name file extension is not the same to confirm the change. -->
    <string name="action_change_anyway">Change anyway</string>
    <!-- Snackbar text to display if the user doesn't grant the permission to access all files on a device with Android 11 or higher -->
    <string name="snackbar_storage_permission_denied_android_11">Permission needed to access storage.</string>
    <!-- String to show the transfer quota and the used space in My Account section. E.g.: -->
    <string name="used_storage_transfer">%1$s / %2$s</string>
    <!-- String to show the transfer quota and the used space in My Account section -->
    <string name="used_storage_transfer_percentage">%1$s%%</string>
    <!-- Size in petabytes. The placeholder is for the size value, please adjust the position based on linguistics -->
    <string name="label_file_size_peta_byte">%1$s PB</string>
    <!-- Size in exabytes. The placeholder is for the size value, please adjust the position based on linguistics -->
    <string name="label_file_size_exa_byte">%1$s EB</string>
    <!-- Title of Add phone number option in My account section -->
    <string name="add_phone_label">Add your phone number</string>
    <!-- Text of the option Backup Recovery Key in My account section -->
    <string name="backup_recovery_key_subtitle">Do you remember your password?\nMEGA cannot reset your password if you forget it.</string>
    <!-- Action to change name -->
    <string name="change_name_action">Change name</string>
    <!-- Action to add photo -->
    <string name="add_photo_action">Add photo</string>
    <!-- Action to add phone number -->
    <string name="add_phone_number_action">Add phone number</string>
    <!-- Warning indicating the app needs write permissions to do any action -->
    <string name="denied_write_permissions">MEGA needs write permissions to your device storage to continue.</string>
    <!-- Date indicating is tomorrow. E.g: Tomorrow, 3 Jul 2021 -->
    <string name="tomorrow_date">Tomorrow, %1$s</string>
    <!-- Title of the confirmation dialog shown when a subscription has been processed successfully -->
    <string name="title_user_purchased_subscription">Awaiting confirmation</string>
    <!-- Number of social connections, showing the number of contacts the user has. E.g.: 37 connections -->
    <plurals name="my_account_connections">
        <item quantity="one">1 connection</item>
        <item quantity="other">%1$d connections</item>
    </plurals>
    <!-- Section name for the “Recently Added Contacts” section. Preferably one word. -->
    <string name="section_recently_added">Recently Added</string>
    <!-- Text of the empty screen when there are not groups. No dot at the end because is for an empty state. The format placeholders are to showing it in different colors. -->
    <string name="context_empty_groups">[B]No [/B][A]Groups[/A]</string>
    <!-- Section name for the “Contact Requests” section. Preferably one word. -->
    <string name="section_requests">Requests</string>
    <!-- Section name for the “Groups” section. Preferably one word. -->
    <string name="section_groups">Groups</string>
    <!-- Text informing links management is only available for single items. -->
    <string name="warning_get_links">Options such as “Send decryption key separately”, “Set expiry date” or “Set password protection” are only available for single items.</string>
    <!-- Action which allows to copy all the links showed in the list. -->
    <string name="action_copy_all">Copy all</string>
    <!-- Confirmation shown informing links have been sent to the selected chats -->
    <plurals name="links_sent">
        <item quantity="one">Link successfully sent.</item>
        <item quantity="other">Links successfully sent.</item>
    </plurals>
    <!-- Confirmation shown informing links have been copied to the clipboard -->
    <plurals name="links_copied_clipboard">
        <item quantity="one">Link copied to the clipboard.</item>
        <item quantity="other">Links copied to the clipboard.</item>
    </plurals>
    <!-- Plural string used as button label or title of the screen to get only one or several links at the same time. -->
    <plurals name="get_links">
        <item quantity="one">Get Link</item>
        <item quantity="other">Get Links</item>
    </plurals>
    <!-- Ask for confirmation before clear offline files -->
    <string name="clear_offline_confirmation">Clear all offline files?</string>
    <!-- Banner text when the call is in progress and I'm the only participant. -->
    <string name="banner_alone_on_the_call">You are the only one here</string>
    <!-- Item menu option upon right click on meeting. -->
    <string name="context_meeting">Meeting</string>
    <!-- Menu option that allows the user to start/join meeting. -->
    <string name="start_join_meeting">Start/Join meeting</string>
    <!-- Label that create a meeting -->
    <string name="new_meeting">New meeting</string>
    <!-- Label that join a meeting -->
    <string name="join_meeting">Join meeting</string>
    <!-- Button that create a meeting -->
    <string name="btn_start_meeting">Start meeting</string>
    <!-- Button that join a meeting as guest -->
    <string name="btn_join_meeting_as_guest">Join as a guest</string>
    <!-- Hint shown to guide user on meeting name -->
    <string name="type_meeting_name">%s’s meeting</string>
    <!-- General label for reject the call. -->
    <string name="general_reject">Hang up</string>
    <!-- General label for microphone -->
    <string name="general_mic">Mic</string>
    <!-- General label for microphone muted -->
    <string name="general_mic_mute">Your microphone is muted</string>
    <!-- General label for microphone unmuted -->
    <string name="general_mic_unmute">Your microphone is unmuted</string>
    <!-- General label for camera -->
    <string name="general_camera">Camera</string>
    <!-- General label for camera enable -->
    <string name="general_camera_enable">Your camera is turned on.</string>
    <!-- General label for camera disable -->
    <string name="general_camera_disable">Your camera is turned off.</string>
    <!-- Label for hold meeting -->
    <string name="meeting_hold">Hold</string>
    <!-- General label for speaker -->
    <string name="general_speaker">Speaker</string>
    <!-- General label for headphone-->
    <string name="general_headphone">Headphones</string>
    <!-- General label for headphone on-->
    <string name="general_headphone_on">Headphones are active</string>
    <!-- General label for speaker on-->
    <string name="general_speaker_on">Speaker is on</string>
    <!-- General label for speaker off-->
    <string name="general_speaker_off">Speaker is off</string>
    <!-- Label for end meeting-->
    <string name="meeting_end">End</string>
    <!-- Invite contacts as participants of the meeting-->
    <string name="invite_participants">Invite participants</string>
    <!-- The number of participants in the meeting-->
    <string name="participants_number">Participants (%d)</string>
    <!-- Pin the participant to speaker view in the meeting-->
    <string name="pin_to_speaker">Display in main view</string>
    <!-- Make the participant as moderator in the meeting-->
    <string name="make_moderator">Make moderator</string>
    <!-- The title of dialog for end meeting confirmation-->
    <string name="title_end_meeting">Leave meeting now?</string>
    <!-- no moderator when the moderator leave meeting-->
    <string name="no_moderator">No moderator</string>
    <!-- assign moderator message when the moderator leave meeting-->
    <string name="assign_moderator_message">Before leaving, please assign one or more new moderators for the meeting.</string>
    <!-- assign moderator option when the moderator leave meeting-->
    <string name="assign_moderator">Make moderator</string>
    <!-- leave anyway option when the moderator leave meeting-->
    <string name="leave_anyway">Leave anyway</string>
    <!-- The message alert user to pick new moderator on assign moderator page-->
    <string name="pick_new_moderator_message">Please assign one or more new moderators.</string>
    <!-- The title of dialog for changing meeting name-->
    <string name="change_meeting_name">Change the meeting name</string>
    <!-- The number of participants in the meeting on meeting info page-->
    <string name="info_participants_number">Participants: %d</string>
    <!-- The name of moderators in the meeting on meeting info page-->
    <string name="info_moderator_name">Moderator: %s</string>
    <!-- The literal meeting link text-->
    <string name="meeting_link">Meeting link</string>
    <!-- Subtitle of the meeting screen-->
    <string name="duration_meeting">Duration</string>
    <!-- The question in on-boarding screen asking if the user is going to join meeting as guest-->
    <string name="join_meeting_as_guest">Join meeting as guest</string>
    <!-- The title of the paste meeting link dialog for guest-->
    <string name="paste_meeting_link_guest_dialog_title">You are invited to a meeting.</string>
    <!-- Tell the guest to paste the meeting link in the edit box-->
    <string name="paste_meeting_link_guest_instruction">Tap the Meeting link sent to you or paste it here</string>
    <!-- Banner text to indicate poor network quality-->
    <string name="slow_connection_meeting">Poor connection quality</string>
    <!-- the message in the alert dialog for notifying the meeting has ended-->
    <string name="meeting_has_ended">Meeting has ended</string>
    <!-- error message shown when a meeting link is not well formed-->
    <string name="invalid_meeting_link_args">Invalid meeting link</string>
    <!-- Warning show to the user when the app needs permissions to start a meeting.-->
    <string name="meeting_permission_info">Access permissions needed for MEGA</string>
    <!-- Message of a dialog to show user the permissions that needed-->
    <string name="meeting_permission_info_message">MEGA needs access to your microphone and camera for meetings.</string>
    <!-- Button to confirm the action of restarting one transfer-->
    <string name="button_permission_info">Got it</string>
    <!-- Warning show to the user when the app needs permissions to get the best meeting experience and the user has denied them.-->
    <string name="meeting_required_permissions_warning">Go to Settings to allow MEGA to access your camera and microphone.</string>
    <!-- The button text in the meeting ended alert dialog. Click the button to open the group chat screen of the meeting-->
    <string name="view_meeting_chat">View meeting chat</string>
    <!-- the content of tips when the user uses the meeting first time-->
    <string name="tip_invite_more_participants">Invite more participants to the meeting. Swipe up to invite.</string>
    <!-- the content of tips when the user enters recent chat page first time-->
    <string name="tip_create_meeting">Tap to create a new meeting</string>
    <!-- the content of tips when the user enters start conversation page first time-->
    <string name="tip_setup_meeting">Quickly set up a MEGA meeting with our new encrypted meeting feature</string>
    <!-- the content of snack bar when the user be the new moderator-->
    <string name="be_new_moderator">You are the new moderator.</string>
    <!-- the content of snack bar when copied meeting link-->
    <string name="copied_meeting_link">Copied meeting link.</string>
    <!-- Title of the layout to join a meeting from the chat screen. The placeholder indicates the user who initiated the meeting -->
    <string name="join_meeting_layout_in_group_call">%s started a meeting. Tap to join.</string>
    <!-- Title of fifth tour screen -->
    <string name="title_tour_five">MEGA Meeting</string>
    <!-- Content of fourth tour screen -->
    <string name="content_tour_five">End-to-end encrypted video meeting</string>
    <!-- Error shown when it tries to open an invalid meeting link and the text view is empty -->
    <string name="invalid_meeting_link_empty">Please enter a valid meeting link</string>
    <!-- Guest leave call-->
    <string name="more_than_meeting">More than just meetings</string>
    <!-- the title of join without account on left meeting page-->
    <string name="left_meeting_join_title">Your privacy matters</string>
    <!-- the content of join without account on left meeting page-->
    <string name="left_meeting_join_content">Join the largest secure cloud storage and collaboration platform in the world.</string>
    <!-- the bonus title of join without account on left meeting page-->
    <string name="left_meeting_bonus_title">Get 20 GB for free</string>
    <!-- the bonus content of join without account on left meeting page-->
    <string name="left_meeting_bonus_content">Sign up now and enjoy advanced collaboration features for free.</string>
    <!-- Content of ongoing call for MaterialAlertDialog-->
    <string name="ongoing_call_content">Another call in progress. Please end your current call before making another.</string>
    <!-- The hint text when changing meeting name-->
    <string name="new_meeting_name">New meeting name</string>
    <!-- The content of dialog when failed for creating meeting-->
    <string name="meeting_is_failed_content">Failed to create meeting.</string>
    <!-- Word next to own user’s name on participant list -->
    <string name="meeting_me_text_bracket">%1s [A](me)[/A]</string>
    <!-- Menu item to change from thumbnail view to main view in meeting-->
    <string name="main_view">Main view</string>
    <!-- Warning in Offline section alerting all the Offline files will be deleted after logout. -->
    <string name="offline_warning">Logging out deletes your offline content.</string>
    <!-- Settings category which contains all preferences related to user interface. -->
    <string name="user_interface_setting">User interface</string>
    <!-- Setting which allows to choose the start screen. -->
    <string name="start_screen_setting">Start screen</string>
    <!-- Setting which allows to hide or show the recent activity. -->
    <string name="hide_recent_setting">Hide recent activity</string>
    <!-- Context of a setting which allows to hide or show the recent activity. -->
    <string name="hide_recent_setting_context">Hide recent activity in Home section.</string>
    <!-- Title of a dialog informing the start screen can be modified. -->
    <string name="choose_start_screen_title">Choose your start screen</string>
    <!-- Test of a dialog informing the start screen can be modified. -->
    <string name="choose_start_screen_text">Change settings to choose which screen opens when you next launch the MEGA app.</string>
    <!-- Action button which allows to change a setting. -->
    <string name="change_setting_action">Change setting</string>
    <!-- Subtitle of the settings page where the start screen can be chosen. -->
    <string name="configure_start_screen">Configure default start screen</string>
    <!-- Homepage section. -->
    <string name="home_section">Home</string>
    <!-- Action button which allows to show the recent activity. -->
    <string name="show_activity_action">Show activity</string>
    <!-- Text informing the recent activity is hidden. -->
    <string name="recents_activity_hidden">[B]Recents[/B] activity hidden</string>
<<<<<<< HEAD
    <!-- Title of the scanning folder dialog, which informs a folder is scanning to be uploaded or downloaded. -->
    <string name="title_scanning_folder">Scanning folder</string>
    <!-- Warning of the scanning folder dialog. It warns about not closing the app because the transfer will be lost. -->
    <string name="warning_scanning_folder">Please do not close the application.</string>
    <!-- Stage of the scanning folder dialog indicating a folder is scanning. -->
    <string name="scanning_folder_stage">Scanning&#8230;</string>
    <!-- Stage of the scanning folder dialog indicating the folder structure is creating. -->
    <string name="creating_tree_folder_stage">Creating folder structure&#8230;</string>
    <!-- Stage of the scanning folder dialog indicating the folder transfer is starting. -->
    <string name="starting_transfer_folder_stage">Starting transfer&#8230;</string>
    <!-- Warning shown after close the scanning folder dialog, informing the folder transfer was cancelled. -->
    <string name="warning_transfer_cancelled">Transfer was cancelled.</string>
=======
    <!-- Alert informing the user can choose the video quality for Camera Uploads Videos -->
    <string name="video_quality_info">You can save space by decreasing the video quality in Camera Uploads settings.</string>
    <!-- Label indicating video original quality -->
    <string name="original_quality">Original quality</string>
>>>>>>> 17788a32
</resources><|MERGE_RESOLUTION|>--- conflicted
+++ resolved
@@ -4196,7 +4196,10 @@
     <string name="show_activity_action">Show activity</string>
     <!-- Text informing the recent activity is hidden. -->
     <string name="recents_activity_hidden">[B]Recents[/B] activity hidden</string>
-<<<<<<< HEAD
+    <!-- Alert informing the user can choose the video quality for Camera Uploads Videos -->
+    <string name="video_quality_info">You can save space by decreasing the video quality in Camera Uploads settings.</string>
+    <!-- Label indicating video original quality -->
+    <string name="original_quality">Original quality</string>
     <!-- Title of the scanning folder dialog, which informs a folder is scanning to be uploaded or downloaded. -->
     <string name="title_scanning_folder">Scanning folder</string>
     <!-- Warning of the scanning folder dialog. It warns about not closing the app because the transfer will be lost. -->
@@ -4209,10 +4212,4 @@
     <string name="starting_transfer_folder_stage">Starting transfer&#8230;</string>
     <!-- Warning shown after close the scanning folder dialog, informing the folder transfer was cancelled. -->
     <string name="warning_transfer_cancelled">Transfer was cancelled.</string>
-=======
-    <!-- Alert informing the user can choose the video quality for Camera Uploads Videos -->
-    <string name="video_quality_info">You can save space by decreasing the video quality in Camera Uploads settings.</string>
-    <!-- Label indicating video original quality -->
-    <string name="original_quality">Original quality</string>
->>>>>>> 17788a32
 </resources>