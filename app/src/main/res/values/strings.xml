--- conflicted
+++ resolved
@@ -4147,13 +4147,8 @@
     <string name="disable_versioning_warning">Our file versioning feature ensures that we keep older copies of your files around if you replace them with newer versions. If you disable File Versioning you will no longer have this protection; the old copy will be lost when you replace it.</string>
     <!-- Warning informing the user the folder location is trying to open no longer exists. -->
     <string name="location_not_exist">This location no longer exists.</string>
-<<<<<<< HEAD
-    <!-- Description shown when the user has no chats -->
-    <string name="description_recent_chat_empty">[A]Invite friends to[/A] [B]Chat[/B][A] and enjoy our encrypted platform with privacy and security[/A]</string>
-=======
     <!-- Warning shown informing the contact has been previously invited. The placeholder is to show the name of the contact. -->
     <string name="contact_already_invited">%1$s previously invited.</string>
     <!-- Warning shown informing the contact request has been sent and can be managed in sent requests section. -->
     <string name="contact_invited">Invite sent successfully. See sent requests.</string>
->>>>>>> d0f446f5
-</resources>+</resources>
