--- conflicted
+++ resolved
@@ -3980,10 +3980,8 @@
     <string name="meeting_call_screen_title_of_bottom_panel_to_assign_another_host">Make host</string>
     <!-- Description of the dialog that indicates you are the only host of the meeting, displayed on meeting screen -->
     <string name="meeting_call_screen_description_of_bottom_panel_to_assign_another_host">You’re the only host on the call. Do you want to assign another one before leaving?</string>
-<<<<<<< HEAD
     <!-- Label to indicate you have started a meeting or a group call and are waiting for others to join in -->
     <string name="calls_call_screen_waiting_for_participants">Waiting for others to join</string>
-=======
     <!-- Yes button for the confirmation dialog before removing the outgoing shares of several folders. -->
     <string name="shared_items_outgoing_unshare_confirm_dialog_button_yes">Yes</string>
     <!-- No button for the confirmation dialog before removing the outgoing shares of several folders. -->
@@ -4028,5 +4026,4 @@
     <string name="chat_chats_list_last_message_permissions_changed_to_standard">%1$s was changed to standard role by %2$s</string>
     <!-- Last chat log message in chats list when the permissions for a user has been changed to host -->
     <string name="chat_chats_list_last_message_permissions_changed_to_host">%1$s was changed to host role by %2$s</string>
->>>>>>> bb801862
 </resources>