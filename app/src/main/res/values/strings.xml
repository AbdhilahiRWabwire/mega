--- conflicted
+++ resolved
@@ -4045,20 +4045,6 @@
     </plurals>
     <!-- Ask for confirmation before clear offline files -->
     <string name="clear_offline_confirmation">Clear all offline files?</string>
-<<<<<<< HEAD
-    <!-- Title of the scanning folder dialog, which informs a folder is scanning to be uploaded or downloaded. -->
-    <string name="title_scanning_folder">Scanning folder</string>
-    <!-- Warning of the scanning folder dialog. It warns about not closing the app because the transfer will be lost. -->
-    <string name="warning_scanning_folder">Please do not close the application.</string>
-    <!-- Stage of the scanning folder dialog indicating a folder is scanning. -->
-    <string name="scanning_folder_stage">Scanning&#8230;</string>
-    <!-- Stage of the scanning folder dialog indicating the folder structure is creating. -->
-    <string name="creating_tree_folder_stage">Creating folder structure&#8230;</string>
-    <!-- Stage of the scanning folder dialog indicating the folder transfer is starting. -->
-    <string name="starting_transfer_folder_stage">Starting transfer&#8230;</string>
-    <!-- Warning shown after close the scanning folder dialog, informing the folder transfer was cancelled. -->
-    <string name="warning_transfer_cancelled">Transfer was cancelled.</string>
-=======
     <!-- Banner text when the call is in progress and I'm the only participant. -->
     <string name="banner_alone_on_the_call">You are the only one here</string>
     <!-- Item menu option upon right click on meeting. -->
@@ -4193,5 +4179,16 @@
     <string name="meeting_me_text_bracket">%1s [A](me)[/A]</string>
     <!-- Menu item to change from thumbnail view to main view in meeting-->
     <string name="main_view">Main view</string>
->>>>>>> 3d626675
+    <!-- Title of the scanning folder dialog, which informs a folder is scanning to be uploaded or downloaded. -->
+    <string name="title_scanning_folder">Scanning folder</string>
+    <!-- Warning of the scanning folder dialog. It warns about not closing the app because the transfer will be lost. -->
+    <string name="warning_scanning_folder">Please do not close the application.</string>
+    <!-- Stage of the scanning folder dialog indicating a folder is scanning. -->
+    <string name="scanning_folder_stage">Scanning&#8230;</string>
+    <!-- Stage of the scanning folder dialog indicating the folder structure is creating. -->
+    <string name="creating_tree_folder_stage">Creating folder structure&#8230;</string>
+    <!-- Stage of the scanning folder dialog indicating the folder transfer is starting. -->
+    <string name="starting_transfer_folder_stage">Starting transfer&#8230;</string>
+    <!-- Warning shown after close the scanning folder dialog, informing the folder transfer was cancelled. -->
+    <string name="warning_transfer_cancelled">Transfer was cancelled.</string>
 </resources>