<?xml version="1.0" encoding="utf-8"?>
<resources>
    <!-- Full description text of the app in the Google Play page of the app (character limit 4000) -->
    <string name="full_description_text">MEGA provides user controlled encrypted cloud storage and chat through standard web browsers, together with dedicated apps for mobile devices. Unlike other cloud storage providers, your data is encrypted and decrypted by your client devices only and never by us.\n\nUpload your files from your smartphone or tablet then search, store, download, stream, view, share, rename or delete your files any time, from any device, anywhere. Share folders with your contacts and see their updates in real time. The encryption process means we cannot access or reset your password so you MUST remember it (unless you have your Recovery Key backed up) or you will lose access to your stored files.\n\nEnd-to-end user encrypted MEGA video chat allows for total privacy, and has been available in web browsers since 2016. It has been extended to the Mega Mobile App, with chat history accessible across multiple devices. Users can also easily add files to a chat from their MEGA Cloud Drive.\n\nMEGA offers a generous 20 GB free storage for all registered users with bonus achievements, and offers paid plans with much higher limits:\n\n\nPro Lite subscription: 4.99 € per month or 49.99 € per year gives you 400 GB of storage space and 1 TB of transfer quota per month.\nPro I subscription: 9.99 € per month or 99.99 € per year gives you 2 TB of storage space and 2 TB of transfer quota per month.\nPro II subscription: 19.99 € per month or 199.99 € per year gives you 8 TB of storage space and 8 TB of transfer quota per month.\nPro III subscription: 29.99 € per month or 299.99 € per year gives you 16 TB of storage space and 16 TB of transfer quota per month.\n\nSubscriptions are renewed automatically for successive periods of the same duration, at the same price as the initial period chosen. To manage your subscriptions, simply tap the Play Store icon on your mobile device, sign in with your Google ID (if you haven’t already done so). Then tap on the MEGA app. You’ll be able to manage your subscription there.\n\nApp Permissions:\nWRITE_EXTERNAL_STORAGE -&gt; Download your files from MEGA to your device and upload files from your device to MEGA\nCAMERA -&gt; Take a picture and upload your photos to MEGA\nREAD_CONTACTS -&gt; Easily add contacts from your device as MEGA contacts\nRECORD_AUDIO and CAPTURE_VIDEO_OUTPUT (mic and camera) -&gt; MEGA provides for end-to-end encrypted audio/video calls\n\n\nTo enhance users’ confidence in the MEGA system, all of the client-side code is published, so interested security researchers can evaluate the encryption process. The code of our mobile app is located on: https://github.com/meganz/android \n\nFor more info, please check our website:\nSee https://mega.nz/terms \n\n\nDesktop - https://mega.nz/</string>
    <!-- Short description text of the app in the Google Play page of the app (character limit 80) -->
    <string name="short_description_text">MEGA is Cloud Storage with secure always-on privacy.</string>
    <!-- PRO Lite account -->
    <string name="prolite_account">Pro Lite</string>
    <!-- Name of the MEGA PDF Viewer. Keep uppercase. -->
    <string name="pdf_app_name">MEGA PDF Viewer</string>
    <!-- Answer for confirmation dialog. -->
    <string name="general_yes">Yes</string>
    <!-- Answer for confirmation dialog. -->
    <string name="general_no">No</string>
    <!-- dialog option cancel in alert dialog -->
    <string name="general_cancel">Cancel</string>
    <!-- When moving a file to a location in MEGA. This is the text of the button after selection the destination -->
    <string name="general_move_to">Move to</string>
    <!-- When copying a file to a location in MEGA. This is the text of the button after selection the destination -->
    <string name="general_copy_to">Copy to</string>
    <!-- Selecting a specific location in MEGA. This is the text of the button -->
    <string name="general_select">Select</string>
    <!-- Selecting a specific location in MEGA. This is the text of the button -->
    <string name="general_select_to_upload">Select files</string>
    <!-- Selecting a specific location in MEGA. This is the text of the button -->
    <string name="general_select_to_download">Select folder</string>
    <!-- This is the final button when creating a folder in the dialog where the user inserts the folder name -->
    <string name="general_create">Create</string>
    <!-- Item menu option upon right click on one or multiple files. -->
    <string name="general_download">Download</string>
    <!-- button -->
    <string name="general_add">Add</string>
    <!-- Item menu option upon right click on one or multiple files. -->
    <string name="general_move">Move</string>
    <!-- Menu option to delete one or multiple selected items. -->
    <string name="general_remove">Remove</string>
    <!-- button -->
    <string name="general_share">Share</string>
    <!-- Item menu option upon right click on one or multiple files. -->
    <string name="general_leave">Leave</string>
    <!-- button -->
    <string name="general_decryp">Decrypt</string>
    <!-- button -->
    <string name="general_export">Export</string>
    <!-- Answer for confirmation dialog. -->
    <string name="general_ok">OK</string>
    <!-- Skip a step of a configuration process. -->
    <string name="general_skip">Skip</string>
    <!-- Label for a button to stop some process. For example stop the Camera Uploads -->
    <string name="general_stop">Stop</string>
    <!-- option shown when a message could not be sent -->
    <string name="general_retry">Retry</string>
    <!-- Button to open the default web browser -->
    <string name="general_open_browser">Open browser</string>
    <!-- The title of progress dialog when loading web content -->
    <string name="general_loading">Loading</string>
    <!-- state while importing the file -->
    <string name="general_importing">Importing</string>
    <!-- state while importing the file -->
    <string name="general_forwarding">Forwarding</string>
    <!-- Menu option to choose to add file or folders to Cloud Drive -->
    <string name="general_import">Import</string>
    <!-- label of storage in upgrade/choose account page, it is being used with a variable, e.g. for LITE user it will show ‘200GB Storage’. -->
    <string name="general_storage">Storage</string>
    <!-- Text listed before the amount of bandwidth a user gets with a certain package. For example: “8TB Bandwidth”. Can also be translated as data transfer. -->
    <string name="general_bandwidth">Transfer Quota</string>
    <!-- Text placed inside the button the user clicks when upgrading to PRO. Meaning: subscribe to this plan -->
    <string name="general_subscribe">Subscribe</string>
    <!-- It will be followed by the error message -->
    <string name="general_error_word">Error</string>
    <!-- when clicking into a menu whose functionality is not yet implemented -->
    <string name="general_not_yet_implemented">Not yet implemented</string>
    <!-- when any file or folder is selected -->
    <string name="error_no_selection">No file or folder selected</string>
    <!-- when trying to download a file that is already downloaded in the device -->
    <string name="general_already_downloaded">Already downloaded</string>
    <!-- when trying to upload a file that is already uploaded in the folder -->
    <string name="general_already_uploaded">already uploaded</string>
    <!-- Label of the option menu. When clicking this button, the app shows the info of the file -->
    <string name="general_file_info">File info</string>
    <!-- Label of the option menu. When clicking this button, the app shows the info of the folder -->
    <string name="general_folder_info">Folder info</string>
    <!-- Hint how to cancel the download -->
    <string name="general_show_info">Show info</string>
    <!-- Error getting the root node -->
    <string name="error_general_nodes">Error. Please try again.</string>
    <!-- File name (without extension) of file exported with the recovery key -->
    <string name="general_rk">MEGA-RECOVERYKEY</string>
    <!-- Local folder error in Sync Service. There are two syncs for images and videos. This error appears when the secondary media local folder doesn’t exist -->
    <string name="secondary_media_service_error_local_folder">The secondary media folder does not exist, please choose a new folder</string>
    <!-- when no external card exists -->
    <string name="no_external_SD_card_detected">No external storage detected</string>
    <!-- On clicking menu item upload in a incoming shared folder read only -->
    <string name="no_permissions_upload">This folder is read-only. You do not have permission to upload</string>
    <!-- confirmation message before removing the previously downloaded MasterKey file -->
    <string name="remove_key_confirmation">You are removing the previously exported Recovery Key file</string>
    <!-- confirmation message before sending an invitation to a contact -->
    <string name="confirmation_add_contact">Do you want to send an invitation to %s?</string>
    <!-- Button where the user can sign off or logout -->
    <string name="action_logout">Logout</string>
    <!-- Item menu option upon right click on one or multiple files. -->
    <string name="action_add">Upload</string>
    <!-- Menu item -->
    <string name="action_create_folder">Create new folder</string>
    <!-- Option which allows create a new text file -->
    <string name="action_create_txt">Create new text file</string>
    <!-- Menu option to open a link. Also title of the dialog to open a link. -->
    <string name="action_open_link">Open link</string>
    <!-- Menu item -->
    <string name="action_settings">Settings</string>
    <!-- Search button -->
    <string name="action_search">Search</string>
    <!-- Select country page title -->
    <string name="action_search_country">Choose your region</string>
    <!-- Alternative text or description text for the “Play” button -->
    <string name="action_play">Play</string>
    <!-- Search button -->
    <string name="action_pause">Pause</string>
    <!-- Menu item -->
    <string name="action_refresh">Refresh</string>
    <!-- Menu item -->
    <string name="action_sort_by">Sort by</string>
    <!-- Menu item -->
    <string name="action_help">Help</string>
    <!-- Change from a free account to paying MEGA -->
    <string name="action_upgrade_account">Upgrade account</string>
    <!-- Message while proceeding to upgrade the account -->
    <string name="upgrading_account_message">Upgrading account</string>
    <!-- Menu item to select all the elements of a list -->
    <string name="action_select_all">Select all</string>
    <!-- Menu item to unselect all the elements of a list -->
    <string name="action_unselect_all">Clear selection</string>
    <!-- Menu item to change from list view to grid view -->
    <string name="action_grid">Thumbnail view</string>
    <!-- Menu item to change from grid view to list view -->
    <string name="action_list">List view</string>
    <!-- Title of the preference Recovery key on Settings section -->
    <string name="action_export_master_key">Backup Recovery Key</string>
    <!-- Menu item to let the user cancel subscriptions -->
    <string name="action_cancel_subscriptions">Cancel subscription</string>
    <!-- success message when the subscription has been canceled correctly -->
    <string name="cancel_subscription_ok">The subscription has been cancelled</string>
    <!-- error message when the subscription has not been canceled successfully -->
    <string name="cancel_subscription_error">We were unable to cancel your subscription. Please contact support&#64;mega.nz for assistance</string>
    <!-- Menu item to kill all opened sessions -->
    <string name="action_kill_all_sessions">Close other sessions</string>
    <!-- Message after kill all opened sessions -->
    <string name="success_kill_all_sessions">The remaining sessions have been closed</string>
    <!-- Message after kill all opened sessions -->
    <string name="error_kill_all_sessions">Error when closing the opened sessions</string>
    <!-- General label for files -->
    <plurals name="general_num_files">
        <item quantity="one">File</item>
        <item quantity="other">Files</item>
    </plurals>
    <!-- Indicates how many contacts a folder is shared with. Plural. e.g. Shared with 7 contacts -->
    <plurals name="general_num_shared_with">
        <item quantity="one">Shared with %1$s</item>
        <item quantity="other">Shared with %1$d contacts</item>
    </plurals>
    <!-- Alert text before download. Please do not modify the %s placeholder as it will be replaced by the size to be donwloaded -->
    <string name="alert_larger_file">%s will be downloaded.</string>
    <!-- Alert text before download -->
    <string name="alert_no_app">There is no app to open the file %s. Do you want to continue with the download?</string>
    <!-- Dialog option that permits user do not show it again -->
    <string name="checkbox_not_show_again">Do not show again</string>
    <!-- Press back while login to cancel current login process. -->
    <string name="confirm_cancel_login">Are you sure that you want to cancel the current login process?</string>
    <!-- Login button -->
    <string name="login_text">Log in</string>
    <!-- email label -->
    <string name="email_text">Email</string>
    <!-- password label -->
    <string name="password_text">Password</string>
    <!-- Hint of the confirmation dialog to get link with password -->
    <string name="confirm_password_text">Confirm password</string>
    <!-- in the password edittext the user can see the password or asterisks. ABC shows the letters of the password -->
    <string name="abc">ABC</string>
    <!-- This question applies to users that do not have an account on MEGA yet -->
    <string name="new_to_mega">New to MEGA?</string>
    <!-- button that allows the user to create an account -->
    <string name="create_account">Create account</string>
    <!-- when the user tries to log in MEGA without typing the email -->
    <string name="error_enter_email">Please enter your email address</string>
    <!-- Title of the alert dialog when the user tries to recover the pass of a non existing account -->
    <string name="error_invalid_email">Invalid email address</string>
    <!-- when the user tries to log in MEGA without typing the password -->
    <string name="error_enter_password">Please enter your password</string>
    <!-- when the user tries to log in to MEGA without a network connection -->
    <string name="error_server_connection_problem">No network connection</string>
    <!-- when the user tries to log in to MEGA without a valid session -->
    <string name="error_server_expired_session">You have been logged out on this device from another location</string>
    <!-- the first step when logging in is calculate the private and public encryption keys -->
    <string name="login_generating_key">Generating encryption keys</string>
    <!-- Message displayed while the app is connecting to a MEGA server -->
    <string name="login_connecting_to_server">Connecting to the server</string>
    <!-- Status text when updating the file manager -->
    <string name="download_updating_filelist">Updating file list</string>
    <!-- title of the screen after creating an account when the user has to confirm the password to confirm the account -->
    <string name="login_confirm_account">Confirm account</string>
    <!-- when the user clicks on the link sent by MEGA after creating the account, this message is shown -->
    <string name="login_querying_signup_link">Checking validation link</string>
    <!-- Attempting to activate a MEGA account for a user. -->
    <string name="login_confirming_account">Activating account</string>
    <!-- After login, updating the file list, the file list should be processed before showing it to the user -->
    <string name="login_preparing_filelist">Preparing file list</string>
    <!-- when the user tries to share something to MEGA without being logged -->
    <string name="login_before_share">Please log in to share with MEGA</string>
    <!-- This toast message is shown on the login page when an email confirm link is no longer valid. -->
    <string name="reg_link_expired">Your confirmation link is no longer valid. Your account may already be activated or you may have cancelled your registration.</string>
    <!--  -->
    <string name="tour_space_title">MEGA Space</string>
    <!--  -->
    <string name="tour_speed_title">MEGA Speed</string>
    <!--  -->
    <string name="tour_privacy_title">MEGA Privacy</string>
    <!--  -->
    <string name="tour_access_title">MEGA Access</string>
    <!-- Full description text of the app in the Google Play page of the app (character limit 4000) -->
    <string name="tour_space_text">Register now and get 20 GB of free storage</string>
    <!--  -->
    <string name="tour_speed_text">Uploads are fast. Quickly share files with everyone</string>
    <!--  -->
    <string name="tour_privacy_text">Keep all your files safe with MEGA’s end-to-end encryption</string>
    <!--  -->
    <string name="tour_access_text">Get fully encrypted access anywhere, anytime</string>
    <!-- button that allows the user to create an account -->
    <string name="create_account_text">Create account</string>
    <!-- category in sort by action -->
    <string name="name_text">Name</string>
    <!-- First Name of the user -->
    <string name="first_name_text">First Name</string>
    <!-- Last name of the user -->
    <string name="lastname_text">Last Name</string>
    <!-- text placed on the checkbox of acceptation of the Terms of Service -->
    <string name="tos">I agree with MEGA’s [A]Terms of Service[/A]</string>
    <!-- Text placed on the checkbox to make sure user agree that understand the danger of losing password -->
    <string name="top">I understand that [B]if I lose my password, I may lose my data[/B]. Read more about [A]MEGA’s end-to-end encryption[/A].</string>
    <!-- Does the user already have a MEGA account -->
    <string name="already_account">Already have an account?</string>
    <!-- warning dialog -->
    <string name="create_account_no_terms">You have to accept our Terms of Service</string>
    <!-- warning dialog, for user do not tick checkbox of understanding the danger of losing password -->
    <string name="create_account_no_top">You need to agree that you understand the danger of losing your password</string>
    <!-- Warning message when the first name is a required field to submit a form. For example during the create account process. -->
    <string name="error_enter_username">Please enter your first name</string>
    <!-- Warning dialog -->
    <string name="error_enter_userlastname">Please enter your last name.</string>
    <!-- when creating the account -->
    <string name="error_short_password">Password is too short</string>
    <!-- when creating the account -->
    <string name="error_passwords_dont_match">Passwords do not match</string>
    <!-- when creating the account -->
    <string name="error_email_registered">This email address has already registered an account with MEGA</string>
    <!--  -->
    <string name="create_account_creating_account">Connecting to the server: Creating account</string>
    <!--  -->
    <string name="cancel_transfer_confirmation">Cancel this transfer?</string>
    <!--  -->
    <string name="cancel_all_transfer_confirmation">Cancel all transfers?</string>
    <!-- Label for any ‘Cancel all’ button to cancel transfers - (String as short as possible). -->
    <string name="cancel_all_action">Cancel all</string>
    <!-- Warning to confirm remove selected transfers. Plural more than 1 transfer -->
    <plurals name="cancel_selected_transfers">
        <item quantity="one">The selected transfer will be cancelled.</item>
        <item quantity="other">The selected transfers will be cancelled.</item>
    </plurals>
    <!-- The name of every users root drive in the cloud of MEGA. -->
    <string name="section_cloud_drive">Cloud Drive</string>
    <!-- Label to reference a recents section -->
    <string name="section_recents">Recents</string>
    <!-- title of the screen where the secondary media images are uploaded, and name of the folder where the secondary media images are uploaded -->
    <string name="section_secondary_media_uploads">Media Uploads</string>
    <!-- Section name for the “Messages” section.Preferably one word. There is little space for this word. -->
    <string name="section_inbox">Inbox</string>
    <!-- title of the screen that shows the files saved for offline in the device -->
    <string name="section_saved_for_offline">Saved for Offline</string>
    <!-- the options of what to upload in an array. Needed for the settings, the options of what to upload. -->
    <string name="section_saved_for_offline_new">Offline</string>
    <!-- Label showing the location of a node which is not in root navigation level. The first placeholder is the name of the parent folder. The second placeholder is the name of the section in which the file is. e.g. PR reviews and tickets (Cloud Drive) -->
    <string name="location_label">%1$s (%2$s)</string>
    <!-- title of the screen that shows all the shared items -->
    <string name="title_shared_items">Shared items</string>
    <!-- title of the screen that shows all the shared items -->
    <string name="section_shared_items">Shared folders</string>
    <!-- The title of the trash bin in the tree of the file manager. -->
    <string name="section_rubbish_bin">Rubbish Bin</string>
    <!-- Section name for the “Contacts” section.Preferably one word. There is little space for this word. -->
    <string name="section_contacts">Contacts</string>
    <!-- Item of the navigation title for the contacts section when there is any pending incoming request -->
    <string name="section_contacts_with_notification">Contacts [A](%1$d)[/A]</string>
    <!-- Empty state when the user has not sent any contact request to other users -->
    <string name="sent_requests_empty">[B]No [/B][A]sent requests[/A]</string>
    <!-- Empty state when the user has not received any contact request from other users -->
    <string name="received_requests_empty">[B]No [/B][A]received requests[/A]</string>
    <!-- Title for the file transfer screen (with the up & download) -->
    <string name="section_transfers">Transfers</string>
    <!-- Section name for the “My Account” section.Preferably one or two words. There is little space for this. -->
    <string name="section_account">My Account</string>
    <!-- title of the screen where the camera images are uploaded, and name of the folder where camera images are uploaded -->
    <string name="section_photo_sync">Camera Uploads</string>
    <!-- Capital letters. Incoming shared folders. The title of a tab -->
    <string name="tab_incoming_shares">Incoming</string>
    <!-- Capital letters. Outgoing shared folders. The title of a tab -->
    <string name="tab_outgoing_shares">Outgoing</string>
    <!-- Capital letters. Files with link. The title of a tab -->
    <string name="tab_links_shares">Links</string>
    <!-- Label for any ‘Incoming shares’ button, link, text, title, etc. - (String as short as possible). -->
    <string name="title_incoming_shares_explorer">Incoming Shares</string>
    <!-- Title of the share with file explorer -->
    <string name="title_incoming_shares_with_explorer">Incoming shares with</string>
    <!-- message when there are no files in the Cloud drive -->
    <string name="file_browser_empty_cloud_drive">No files in your Cloud Drive</string>
    <!-- Text that indicates that a folder is currently empty -->
    <string name="file_browser_empty_folder">Empty Folder</string>
    <!-- Title of the fragment Choose Account -->
    <string name="choose_account_fragment">CHOOSE ACCOUNT</string>
    <!-- The file are available “offline” (without a network Wi-Fi mobile data connection) -->
    <string name="file_properties_available_offline">Available Offline</string>
    <!-- category in sort by action -->
    <string name="file_properties_info_size_file">Size</string>
    <!-- When the file/folder was last modified -->
    <string name="file_properties_info_last_modified">Last modified</string>
    <!-- Label to display the date and time when a file/folder has been added (uploaded) to MEGA. -->
    <string name="file_properties_info_added">Added</string>
    <!-- the label when a folder can be accesed by public users -->
    <string name="file_properties_shared_folder_public_link">Public link</string>
    <!-- Item menu option upon clicking on a file folder. Refers to the permissions of a file folder in the file manager. -->
    <string name="file_properties_shared_folder_permissions">Permissions</string>
    <!-- Title of the dialog to choose permissions when sharing. -->
    <string name="dialog_select_permissions">Share Permissions</string>
    <!-- menu item -->
    <string name="file_properties_shared_folder_change_permissions">Change permissions</string>
    <!-- when listing all the contacts that shares a folder -->
    <string name="file_properties_shared_folder_select_contact">Shared with</string>
    <!-- send a file to a MEGA user -->
    <string name="file_properties_send_file_select_contact">Send to</string>
    <!-- shows the owner of an incoming shared folder -->
    <string name="file_properties_owner">Owner</string>
    <!-- positive button on dialog to invite a contact -->
    <string name="contact_invite">Invite</string>
    <!-- option to reinvite a contact -->
    <string name="contact_reinvite">Reinvite</string>
    <!-- The text of the notification button that is displayed when there is a call in progress, another call is received and ignored. -->
    <string name="contact_ignore">Ignore</string>
    <!-- option to decline a contact invitation -->
    <string name="contact_decline">Decline</string>
    <!-- option to accept a contact invitation -->
    <string name="contact_accept">Accept</string>
    <!-- Label for the option of the sliding panel to show the contact info -->
    <string name="contact_properties_activity">Contact info</string>
    <!-- Adding new relationships (contacts) using the actions. -->
    <string name="contacts_list_empty_text">Add new contacts using the button below</string>
    <!-- Add new contacts before sharing. -->
    <string name="contacts_explorer_list_empty_text">Add a new contact to share</string>
    <!-- Error message -->
    <string name="error_not_enough_free_space">Not enough free space on your device</string>
    <!-- This is button text on the Get Link dialog. This lets the user get a public file/folder link without the decryption key e.g. https://mega.nz/#!Qo12lSpT. -->
    <string name="option_link_without_key">Link without key</string>
    <!-- Alert Dialog to get link -->
    <string name="option_decryption_key">Decryption key</string>
    <!-- Alert shown when some content is sharing with chats and they are processing -->
    <string name="download_preparing_files">Preparing files</string>
    <!-- Message when many downloads start. Plural more than 1 file. Placeholder is for include the number of downloads in runtime. -->
    <plurals name="download_began">
        <item quantity="one">Download has started</item>
        <item quantity="other">%1$d downloads have started</item>
    </plurals>
    <!-- Message when many downloads finish. Plural more than 1 file. Placeholder is for include the number of downloads in runtime. -->
    <plurals name="download_finish">
        <item quantity="one">Download has finished</item>
        <item quantity="other">%1$d downloads have finished</item>
    </plurals>
    <!-- Message when many uploads start. Plural more than 1 file. Placeholder is for include the number of uploads in runtime. -->
    <plurals name="upload_began">
        <item quantity="one">Upload has started</item>
        <item quantity="other">%1$d uploads have started</item>
    </plurals>
    <!-- Message when many downloads finish. Plural more than 1 file. Placeholder is for include the number of uploads in runtime. -->
    <plurals name="upload_finish">
        <item quantity="one">Upload has finished</item>
        <item quantity="other">%1$d uploads have finished</item>
    </plurals>
    <!-- Warning shown when it tries to download some empty folders. Plural -->
    <plurals name="empty_folders">
        <item quantity="one">Folder is empty.</item>
        <item quantity="other">Folders are empty.</item>
    </plurals>
    <!-- Hint how to cancel the download -->
    <string name="download_touch_to_cancel">Touch to cancel</string>
    <!-- Hint how to cancel the download -->
    <string name="download_touch_to_show">View transfers</string>
    <!-- Warning message -->
    <string name="error_file_size_greater_than_4gb">Most devices can’t download files greater than 4GB. Your download will probably fail</string>
    <!-- message when trying to open a downloaded file but there isn’t any app that open that file. Example: a user downloads a pdf but doesn’t have any app to read a pdf -->
    <string name="intent_not_available">There isn’t any available app to execute this file on your device</string>
    <!-- Message when trying to open a location message but there isn’t any app that open that location. -->
    <string name="intent_not_available_location">There are no apps available on your device to open this location</string>
    <!-- Message displayed when user tries to open a file with a 3rd party app using the option "Open with" but there isn't any app installed in the device which can open that file type, e.g. user tries to open a ".txt" but doesn’t have any installed 3rd party app which supports ".txt" files. -->
    <string name="intent_not_available_file">You may not have any apps installed which support this file type</string>
    <!-- to share an image using Facebook, Whatsapp, etc -->
    <string name="context_share_image">Share image using</string>
    <!-- create a link of a file and send it using an app from the device -->
    <string name="context_get_link">Share link</string>
    <!-- Delete a link label -->
    <string name="context_delete_link">Delete link</string>
    <!-- Item menu option upon right click on one or multiple files. -->
    <string name="context_leave_menu">Leave</string>
    <!-- Title alert before leaving a share. -->
    <string name="alert_leave_share">Leave share</string>
    <!-- Item menu option upon right click on one or multiple files. -->
    <string name="context_clean_shares_menu">Remove share</string>
    <!-- Item menu option upon right click on one or multiple files. -->
    <string name="context_remove_link_menu">Remove link</string>
    <!-- Warning that appears prior to remove a link of a file. Singular. -->
    <string name="context_remove_link_warning_text">This link will not be publicly available anymore.</string>
    <!-- Warning that appears prior to remove links of files. Plural. -->
    <plurals name="remove_links_warning_text">
        <item quantity="one">This link will not be publicly available anymore.</item>
        <item quantity="other">These links will not be publicly available anymore.</item>
    </plurals>
    <!-- Item menu option upon right click on one or multiple files. -->
    <string name="context_rename">Rename</string>
    <!-- Title of a dialog to rename a node. The place holder is to set the current name of the node. -->
    <string name="rename_dialog_title">Rename %1$s</string>
    <!-- Menu option to open a link. Also title of the dialog to open a link. -->
    <string name="context_open_link_title">Open link</string>
    <!-- Item menu option upon right click on one or multiple files. -->
    <string name="context_open_link">Open</string>
    <!-- while renaming a file or folder -->
    <string name="context_renaming">Renaming</string>
    <!-- while file provider is downloading a file -->
    <string name="context_preparing_provider">Preparing file</string>
    <!-- Item menu option upon right click on one or multiple files. -->
    <string name="context_download">Download</string>
    <!-- Item menu option upon right click on one or multiple files. -->
    <string name="context_move">Move</string>
    <!-- while moving a file or folder -->
    <string name="context_moving">Moving</string>
    <!-- Item menu option upon right click on one or multiple files. -->
    <string name="context_copy">Copy</string>
    <!-- Item menu option upon right click on one or multiple files. -->
    <string name="context_upload">Upload</string>
    <!-- while copying a file or folder -->
    <string name="context_copying">Copying</string>
    <!-- menu item -->
    <string name="context_move_to_trash">Move to Rubbish Bin</string>
    <!-- menu item -->
    <string name="context_delete_from_mega">Remove from MEGA</string>
    <!-- Input field description in the create folder dialog. -->
    <string name="context_new_folder_name">Folder Name</string>
    <!-- when adding a new contact. in the dialog -->
    <string name="context_new_contact_name">Contact email</string>
    <!-- status dialog when performing the action -->
    <string name="context_creating_folder">Creating folder</string>
    <!-- Menu item -->
    <string name="context_download_to">Save to</string>
    <!-- Menu option title -->
    <string name="context_clear_rubbish">Clear Rubbish Bin</string>
    <!-- Ask for confirmation before removing all the elements of the rubbish bin -->
    <string name="clear_rubbish_confirmation">You are about to permanently remove all items from your Rubbish Bin.</string>
    <!-- send cancel subscriptions dialog -->
    <string name="context_send">Send</string>
    <!-- send the file to inbox -->
    <string name="context_send_file_inbox">Send to contact</string>
    <!-- Menu option to delete one or multiple selected items. -->
    <string name="context_remove">Remove</string>
    <!-- Menu option to delete selected items of the offline state -->
    <string name="context_delete_offline">Remove from Offline</string>
    <!-- menu item -->
    <string name="context_share_folder">Share folder</string>
    <!-- menu item -->
    <string name="context_send_file">Send file to chat</string>
    <!-- menu item -->
    <string name="context_send_contact">Share contact to chat</string>
    <!-- open a shared folder -->
    <string name="context_view_shared_folders">View shared folders</string>
    <!-- Item menu option upon clicking on one or multiple files. -->
    <string name="context_sharing_folder">Sharing</string>
    <!-- Menu option to manage a shared folder. -->
    <string name="manage_share">Manage share</string>
    <!-- menu item -->
    <string name="context_delete">Delete</string>
    <!-- success message when removing a contact request -->
    <string name="context_contact_invitation_deleted">Request deleted</string>
    <!-- success message when reinvite a contact -->
    <string name="context_contact_invitation_resent">Request resent</string>
    <!-- success message when sending a contact request -->
    <string name="context_contact_request_sent">Request successfully sent to %s. View in Sent requests tab.</string>
    <!-- success message when removing a contact -->
    <string name="context_contact_removed">Contact removed</string>
    <!-- error message -->
    <string name="context_contact_not_removed">Error. Contact not removed</string>
    <!-- success message when chaning the permissionss -->
    <string name="context_permissions_changed">Permissions changed</string>
    <!-- error message -->
    <string name="context_permissions_not_changed">Error. Permissions not changed</string>
    <!-- message when trying to create a folder that already exists -->
    <string name="context_folder_already_exists">Folder already exists</string>
    <!-- message when trying to create a invite a contact already that is already added -->
    <string name="context_contact_already_exists">%s is already a contact</string>
    <!-- message when trying to send a file without full access -->
    <string name="context_send_no_permission">You do not have permission to send this file</string>
    <!-- success message when creating a folder -->
    <string name="context_folder_created">Folder created</string>
    <!-- error message when creating a folder -->
    <string name="context_folder_no_created">Error. Folder not created</string>
    <!-- success message when renaming a node -->
    <string name="context_correctly_renamed">Renamed successfully</string>
    <!-- error message -->
    <string name="context_no_renamed">Error. Not renamed</string>
    <!-- success message when copying a node -->
    <string name="context_correctly_copied">Copied successfully</string>
    <!-- success message when sending a node to Inbox -->
    <string name="context_correctly_sent_node">Sent to Inbox</string>
    <!-- error message when sending a node to Inbox -->
    <string name="context_no_sent_node">Error. Not sent to Inbox</string>
    <!-- error message -->
    <string name="context_no_copied">Error. Not copied</string>
    <!-- message that appears when a user tries to move/copy/upload a file but doesn’t choose a destination folder -->
    <string name="context_no_destination_folder">Please choose a destination folder</string>
    <!-- success message when moving a node -->
    <string name="context_correctly_moved">Moved successfully</string>
    <!-- success message when moving a node -->
    <string name="number_correctly_moved">%d items moved successfully.</string>
    <!-- success message when moving a node -->
    <string name="number_incorrectly_moved">%d items were not moved successfully</string>
    <!-- success message when moving a node -->
    <string name="context_correctly_moved_to_rubbish">Moved to the Rubbish Bin successfully</string>
    <!-- error message -->
    <string name="context_no_moved">Error. Not moved</string>
    <!-- success message when sharing a folder -->
    <string name="context_correctly_shared">Shared successfully</string>
    <!-- error message when sharing a folder -->
    <string name="context_no_shared_number">Error. %d shares were not completed</string>
    <!-- success message when sharing a folder -->
    <string name="context_correctly_shared_removed">Remove shares successfully</string>
    <!-- error message when sharing a folder -->
    <string name="context_no_shared_number_removed">Error. %d process of removing shares is not completed</string>
    <!-- error message -->
    <string name="context_no_shared">Error. Not shared</string>
    <!-- error message -->
    <string name="context_no_removed_shared">Error. Share failed to remove</string>
    <!-- success message when removing a sharing -->
    <string name="context_remove_sharing">Folder sharing removed</string>
    <!-- error message -->
    <string name="context_no_link">Link creation failed</string>
    <!-- success message when removing a node from MEGA -->
    <string name="context_correctly_removed">Deleted successfully</string>
    <!-- error message -->
    <string name="context_no_removed">Error. Deletion failed</string>
    <!-- success message when moving a node -->
    <string name="number_correctly_removed">%d items removed successfully from MEGA</string>
    <!-- error message when moving a node -->
    <string name="number_no_removed">%d items are not removed successfully</string>
    <!-- Success message when left shared folders -->
    <string name="number_correctly_leaved">%d folders left successfully.</string>
    <!-- Message shown when a share has been left -->
    <string name="share_left">Share left</string>
    <!-- error message when moving a node -->
    <string name="number_no_leaved">%d folders were not left successfully</string>
    <!-- success message when sending multiple files -->
    <string name="number_correctly_sent">File sent to %d contacts successfully</string>
    <!-- error message when sending multiple files -->
    <string name="number_no_sent">File was not sent to %d contacts</string>
    <!-- success message when sending multiple files -->
    <string name="number_correctly_sent_multifile">%d files sent successfully</string>
    <!-- error message when sending multiple files -->
    <string name="number_no_sent_multifile">%d files failed to send</string>
    <!-- success message when sending multiple files -->
    <string name="number_correctly_copied">%d items copied successfully</string>
    <!-- error message when sending multiple files -->
    <string name="number_no_copied">%d items were not copied</string>
    <!-- success message when removing several contacts -->
    <string name="number_contact_removed">%d contacts removed successfully</string>
    <!-- error message when removing several contacts -->
    <string name="number_contact_not_removed">%d contacts were not removed</string>
    <!-- success message when sharing a file with multiple contacts -->
    <string name="number_contact_file_shared_correctly">Folder shared with %d contacts successfully</string>
    <!-- success message when sharing multiple files -->
    <string name="number_correctly_shared">%d folders shared successfully</string>
    <!-- error message when sharing multiple files -->
    <string name="number_no_shared">%d folders were not shared</string>
    <!-- success message when sending a file to a contact -->
    <string name="context_correctly_copied_contact">Successfully sent to:</string>
    <!-- success message when removing all the contacts of a shared folder -->
    <string name="context_correctly_removed_sharing_contacts">The folder is no longer shared</string>
    <!-- error message when removing all the contacts of a shared folder -->
    <string name="context_no_removed_sharing_contacts">An error occurred. The folder is still shared with another contact</string>
    <!-- option available for just one file -->
    <string name="context_select_one_file">Select just one file</string>
    <!-- success message when emptying the RB -->
    <string name="rubbish_bin_emptied">Rubbish Bin emptied successfully</string>
    <!-- error message when emptying the RB -->
    <string name="rubbish_bin_no_emptied">An error occurred. The Rubbish Bin has not been emptied</string>
    <!-- dialog cancel subscriptions -->
    <string name="dialog_cancel_subscriptions">You are about to cancel your MEGA subscription. Please let us know if there is anything we can do to help change your mind.</string>
    <!-- hint cancel subscriptions dialog -->
    <string name="hint_cancel_subscriptions">Type feedback here</string>
    <!-- send cancel subscriptions dialog -->
    <string name="send_cancel_subscriptions">Send</string>
    <!-- confirmation cancel subscriptions dialog -->
    <string name="confirmation_cancel_subscriptions">Thank you for your feedback. Are you sure you want to cancel your MEGA subscription?</string>
    <!-- provide a reason to cancel subscriptions dialog -->
    <string name="reason_cancel_subscriptions">Your subscription has not been cancelled. Please provide a reason for your cancellation</string>
    <!-- Confirmation message of the dialog shown when a subscription has been processed successfully -->
    <string name="message_user_purchased_subscription">Thanks. Your payment is processing. Please email us at support&#64;mega.co.nz if you have not received your upgrade within 24 hours.</string>
    <!-- Pop up message shows when user purchased a lower level of subscription -->
    <string name="message_user_purchased_subscription_down_grade">Your new subscription will take effect once the current one expires, the new price will be charged at that time.</string>
    <!-- Pop up message shows when user purchased a subscription with a payment method that can not be processed in real time, e.g. voucher -->
    <string name="message_user_payment_pending">Your subscription will take effect once the payment is processed by Google.</string>
    <!--  -->
    <string name="subscription_type_monthly">Monthly</string>
    <!--  -->
    <string name="subscription_type_yearly">Yearly</string>
    <!-- success message after removing the public link of a folder -->
    <string name="context_node_private">The folder is now private</string>
    <!-- success message after removing a share of a folder. a contact has no access to the folder now -->
    <string name="context_share_correctly_removed">Share removed</string>
    <!-- Menu option to create a new folder in the file manager. -->
    <string name="menu_new_folder">New folder</string>
    <!-- Menu option to add a contact to your contact list. -->
    <string name="menu_add_contact">Add contact</string>
    <!-- Menu option to add a contact to your contact list. -->
    <string name="menu_add_contact_and_share">Add contact and share</string>
    <!-- Title of the alert to introduce the decryption key -->
    <string name="alert_decryption_key">Decryption Key</string>
    <!-- Message of the alert to introduce the decryption key -->
    <string name="message_decryption_key">Please enter the decryption key for the link</string>
    <!-- error message shown on the decryption key dialog if the key typed in was wrong -->
    <string name="invalid_decryption_key">Invalid decryption key</string>
    <!-- upload to. Then choose an Image file -->
    <string name="upload_to_image">Image</string>
    <!-- upload to. Then choose an Audio file -->
    <string name="upload_to_audio">Audio</string>
    <!-- Title of the button in the contact info screen to start a video call -->
    <string name="upload_to_video">Video</string>
    <!-- upload to. Then choose to browse the file system to choose a file -->
    <string name="upload_to_filesystem">Pick from File System</string>
    <!-- upload to. Then choose to browse the file system to choose a file -->
    <string name="upload_to_filesystem_from">Pick from</string>
    <!-- Label for the current uploaded size of a file. For example, 3 files, 50KB uploaded -->
    <string name="upload_uploaded">uploaded</string>
    <!-- Status text at the beginning of an upload, Status text at the beginning of an upload for 2 or more files -->
    <plurals name="upload_prepare">
        <item quantity="one">Processing file</item>
        <item quantity="other">Processing files</item>
    </plurals>
    <!-- error message when downloading a file -->
    <string name="error_temporary_unavaible">Resource temporarily not available, please try again later</string>
    <!-- Error message when the selected file cannot be opened -->
    <string name="upload_can_not_open">Cannot open selected file</string>
    <!-- when a zip file is downloaded and clicked, the app unzips the file. This is the status text while unzipping the file -->
    <string name="unzipping_process">Unzipping file</string>
    <!-- error message while browsing the local filesystem -->
    <string name="error_io_problem">File system problem</string>
    <!-- error message while browsing the local filesystem -->
    <string name="general_error">Error happened when executing the action</string>
    <!-- title of the image gallery -->
    <string name="full_screen_image_viewer_label">Image viewer</string>
    <!-- Headline for the amount of storage space is used -->
    <string name="my_account_used_space">Used storage space</string>
    <!-- menu item -->
    <string name="my_account_change_password">Change password</string>
    <!-- Dialog text overquota error -->
    <string name="overquota_alert_text">You have exceeded your storage limit. Would you like to upgrade your account?</string>
    <!-- when did the last session happen -->
    <string name="my_account_last_session">Last session</string>
    <!-- message displayed while the app is changing the password -->
    <string name="my_account_changing_password">Changing password</string>
    <!-- when changing the password, the first edittext is to enter the current password -->
    <string name="my_account_change_password_oldPassword">Current password</string>
    <!-- when changing the password -->
    <string name="my_account_change_password_newPassword1">New password</string>
    <!-- when changing the password -->
    <string name="my_account_change_password_newPassword2">Confirm new password</string>
    <!-- when changing the password or creating the account, the password is required twice and check that both times are the same -->
    <string name="my_account_change_password_dont_match">Passwords do not match</string>
    <!-- title of the selection of the pro account wanted -->
    <string name="upgrade_select_pricing">Select plan</string>
    <!-- the user has to decide the way of payment -->
    <string name="select_membership_1">Monthly or annually recurring</string>
    <!-- choose the payment method option when no method is available -->
    <string name="no_available_payment_method">There is no payment method set for this plan currently. Please select one.</string>
    <!-- button to decide monthly payment. The asterisk is needed -->
    <string name="upgrade_per_month">Monthly*</string>
    <!-- button to decide annually payment. The asterisk is needed -->
    <string name="upgrade_per_year">Annually*</string>
    <!-- the user can get the link and it’s copied to the clipboard -->
    <string name="file_properties_get_link">The link has been copied to the clipboard</string>
    <!-- before sharing an image, the preview has to be downloaded -->
    <string name="full_image_viewer_not_preview">The preview has not been downloaded yet. Please wait</string>
    <!-- due to device is low on memory, cannot load an image preview temporarily -->
    <string name="not_load_preview_low_memory">Not enough free memory to display preview. Please try again later.</string>
    <!-- alert when clicking a newsignup link being logged -->
    <string name="log_out_warning">Please log out before creating the account</string>
    <!-- message shown in the screen when there are not any active transfer -->
    <string name="transfers_empty">No active transfers</string>
    <!-- menu item -->
    <string name="menu_pause_transfers">Pause transfers</string>
    <!-- menu item -->
    <string name="menu_cancel_all_transfers">Cancel all transfers</string>
    <!-- Option of the sliding panel to capture a new picture to upload to Cloud Drive or to set as user avatar -->
    <string name="menu_take_picture">Capture</string>
    <!-- Dialog title, to explain why MEGA needs the ’display over other apps’ permission (Android 10) -->
    <string name="ask_for_display_over_title">Allow notifications for incoming MEGA calls</string>
    <!-- Dialog message, to explain why MEGA needs the ’display over other apps’ permission (Android 10) -->
    <string name="ask_for_display_over_msg">Please grant MEGA permission to display over other apps for calls.</string>
    <!-- Prompt text shows when the user doesn’t want to make MEGA grant the ’display over other apps’ permission for now (Android 10) -->
    <string name="ask_for_display_over_explain">You can still manually grant permissions in the device Settings.</string>
    <!-- the options of how to upload, but in an array. needed for the settings, how to upload the camera images. only when Wi-Fi connected -->
    <string name="cam_sync_wifi">Wi-Fi only</string>
    <!-- the options of how to upload, but in an array. needed for the settings, how to upload the camera images. when Wi-Fi connected and using data plan -->
    <string name="cam_sync_data">Wi-Fi or mobile data</string>
    <!-- The upload of the user’s photos orvideos from their specified album is in progress. -->
    <string name="cam_sync_syncing">Camera Uploads in progress</string>
    <!-- confirmation question for cancelling the camera uploads -->
    <string name="cam_sync_cancel_sync">Do you want to stop Camera Uploads?</string>
    <!-- title of the notification when camera upload is enabled -->
    <string name="settings_camera_notif_title">Uploading files of media folders</string>
    <!-- title of the notification when camera upload is checking files -->
    <string name="settings_camera_notif_checking_title">Checking for files to be uploaded</string>
    <!-- title of the notification when camera upload is initializing -->
    <string name="settings_camera_notif_initializing_title">Initialising Camera Uploads</string>
    <!-- title of the notification when camera upload’s primary local folder is unavailable. -->
    <string name="camera_notif_primary_local_unavailable">Camera Uploads have been disabled. Your local folder is unavailable.</string>
    <!-- title of the notification when camera upload’s secondary local folder is unavailable. -->
    <string name="camera_notif_secondary_local_unavailable">Media Uploads have been disabled. Your local folder is unavailable.</string>
    <!-- notification camera uploads complete -->
    <string name="settings_camera_notif_complete">Camera uploads complete</string>
    <!-- settings of the Appearance section -->
    <string name="settings_appearance">Appearance</string>
    <!-- settings of the Features section -->
    <string name="settings_features">Features</string>
    <!-- label of storage in upgrade/choose account page, it is being used with a variable, e.g. for LITE user it will show ‘200GB Storage’. -->
    <string name="settings_storage">Storage</string>
    <!-- Settings of the Passcode -->
    <string name="settings_passcode_lock">Passcode lock</string>
    <!-- Setting to allow the user to select the preferred passcode type -->
    <string name="settings_passcode_option">Passcode options</string>
    <!-- Helper text to explain why we have this `Require me to plug in` setting, placeholder - 100 to 1000 in MB -->
    <string name="settings_camera_upload_charging_helper_label">Video compression uses considerable amounts of power. Please plug in your device to charge if the videos to be compressed are larger than %s.</string>
    <!-- Helper text to explain the things to note if enable the feature of including GPS info -->
    <string name="settings_camera_upload_include_gps_helper_label">If enabled, location information will be included with your pictures. Please be careful when sharing them.</string>
    <!-- Settings category title for cache and offline files -->
    <string name="settings_advanced_features">Advanced</string>
    <!-- Settings preference title for cache -->
    <string name="settings_advanced_features_cache">Clear Cache</string>
    <!-- Settings preference title for offline files -->
    <string name="settings_advanced_features_offline">Clear Offline Files</string>
    <!-- description of switch ‘Open file when download is completed’ -->
    <string name="settings_auto_play_label">Open file when downloaded</string>
    <!-- Settings preference title for delete account -->
    <string name="settings_delete_account">Delete account</string>
    <!-- Size of files in offline or cache folders -->
    <string name="settings_advanced_features_size">Currently using %s</string>
    <!-- Calculating Size of files in offline or cache folders -->
    <string name="settings_advanced_features_calculating">Calculating</string>
    <!-- title of the setting to set the default download location -->
    <string name="settings_storage_download_location">Default download location</string>
    <!-- Whether to always ask the user each time. -->
    <string name="settings_storage_ask_me_always">Always ask for download location</string>
    <!-- Whether to enable the storage in advanced devices -->
    <string name="settings_storage_advanced_devices">Display advanced devices (external SD)</string>
    <!-- Label of button on account page that ask user to add their phone number -->
    <string name="add_phone_number_label">Add a phone number</string>
    <!-- enter verification code page title -->
    <string name="verify_account_title">Verify your account</string>
    <!-- Text to explain to user why to verify phone number (account suspended use case) -->
    <string name="verify_account_helper_locked">Your account has been locked temporarily due to potential abuse. Please verify your phone number to unlock your account.</string>
    <!-- Hint text of the country edittext for billing purposes -->
    <string name="general_country_label">Country</string>
    <!-- Hint text of the region edittext for choosing dial code. -->
    <string name="sms_region_label">Region</string>
    <!-- place holder for enter mobile number field -->
    <string name="verify_account_phone_number_placeholder">Your phone number</string>
    <!-- Button label - go to previous page -->
    <string name="general_back_button">Back</string>
    <!-- button label - quite sms verification use case -->
    <string name="verify_account_not_now_button">Not now</string>
    <!-- Button label - confirm some action -->
    <string name="general_confirm_button">Confirm</string>
    <!-- On “add phone number” page, an error message will be shown if user click next button without select country code. -->
    <string name="verify_account_invalid_country_code">Please select a region code</string>
    <!-- On “Add phone number” page, a toast error message will be shown if the country code cannot be fetched from back end. -->
    <string name="verify_account_not_loading_country_code">Region codes could not be fetched.</string>
    <!-- error message if user click next button without enter a valid phone number -->
    <string name="verify_account_invalid_phone_number">Please supply a valid phone number.</string>
    <!-- Label tell user to enter received txt to below input boxes -->
    <string name="verify_account_enter_txt_label">Please enter the verification code sent to</string>
    <!-- enter verification code page title -->
    <string name="verify_account_enter_code_title">Verify your account</string>
    <!-- error message that will show to user when user entered invalid verification code -->
    <string name="verify_account_incorrect_code">Wrong code. Please try again or resend.</string>
    <!-- text message to remind user to resend verification code -->
    <string name="verify_account_resend_label">Didn’t receive the code?</string>
    <!-- Button to resend the create account email to a new email address in case the previous email address was misspelled -->
    <string name="general_resend_button">Resend</string>
    <!-- error message that will show to user when host detected that the mobile number has been registered already -->
    <string name="verify_account_error_phone_number_register">This number is already associated with a MEGA account.</string>
    <!-- error message that will show to user when user reached the sms verification daily limit -->
    <string name="verify_account_error_reach_limit">You have reached the daily limit</string>
    <!-- error message that will show to user when user reached the sms verification daily limit -->
    <string name="verify_account_error_wrong_code">The verification code doesn’t match.</string>
    <!-- error message that will show to user when code has been verified -->
    <string name="verify_account_error_code_verified">The code has been verified</string>
    <!-- error message that will show to user when user entered invalid verification code -->
    <string name="verify_account_error_invalid_code">Wrong code. Please try again or resend.</string>
    <!-- verify phone number successfully -->
    <string name="verify_account_successfully">Your phone number has been verified successfully</string>
    <!-- If the user has an internal storage and an external SD card, it has to be set on the settings screen, external storage option -->
    <string-array name="settings_storage_download_location_array">
        <item>Internal storage</item>
        <item>External storage</item>
    </string-array>
    <!-- If the user has an internal storage and an external SD card, it has to be set on the settings screen, internal storage option -->
    <string name="internal_storage_label">Internal storage</string>
    <!-- If the user has an internal storage and an external SD card, it has to be set on the settings screen, external storage option -->
    <string name="external_storage_label">External storage</string>
    <!-- choose the way the new user’s email is inserted, import from phone option -->
    <string-array name="add_contact_array">
        <item>Write the user’s email</item>
        <item>Import from device</item>
    </string-array>
    <!-- settings option -->
    <string name="settings_camera_upload_on">Enable Camera Uploads</string>
    <!-- settings option -->
    <string name="settings_camera_upload_turn_on">Turn on Camera Uploads</string>
    <!-- settings option -->
    <string name="settings_camera_upload_off">Disable Camera Uploads</string>
    <!-- settings option. How to upload the camera images: via Wi-Fi only or via Wi-Fi and data plan -->
    <string name="settings_camera_upload_how_to_upload">How to upload</string>
    <!-- The Secondary Media uploads allows to create a second Camera Folder synchronization. Enabling it would imply to choose a new local folder and then, a new destination folder in MEGA. This is the text that appears in the settings option to enable the second synchronization. -->
    <string name="settings_secondary_upload_on">Enable Secondary Media uploads</string>
    <!-- The Secondary Media uploads allows to create a second Camera Folder synchronization. Disabling it would imply that the current second sync won’t be running anymore. This is the text that appears in the settings option to disable the second synchronization. -->
    <string name="settings_secondary_upload_off">Disable Secondary Media uploads</string>
    <!-- Title of shared folder explorer to choose a folder to perform an action -->
    <string name="settings_empty_folder">Choose folder</string>
    <!-- the options of how to upload, but in an array. needed for the settings, how to upload the camera images. only when Wi-Fi connected -->
    <string-array name="settings_camera_upload_how_to_entries">
        <item>Wi-Fi or mobile data</item>
        <item>Wi-Fi only</item>
    </string-array>
    <!-- What kind of files are going to be uploaded: images, videos or both -->
    <string name="settings_camera_upload_what_to_upload">File Upload</string>
    <!-- what kind of file are going to be uploaded. Needed for the settings summary -->
    <string-array name="settings_camera_upload_file_upload_entries">
        <item>Photos only</item>
        <item>Videos only</item>
        <item>Photos and videos</item>
    </string-array>
    <!-- Option to choose that the camera sync will only be enable when the device is charging -->
    <string name="settings_camera_upload_charging">Only when charging</string>
    <!-- Title of ‘Include location tags’ setting option. Once enabled, Camera Uploads will include the location info from pictures those are being uploaded -->
    <string name="settings_camera_upload_include_gps">Include location tags</string>
    <!-- Option to choose that the video compression will only be enable when the device is charging -->
    <string name="settings_camera_upload_require_plug_in">Require me to actively charge my device</string>
    <!-- Option to choose that the camera sync will maintain the local file names when uploading -->
    <string name="settings_keep_file_names">Keep file names as in the device</string>
    <!-- The location of where the user photos or videos are stored in the device. -->
    <string name="settings_local_camera_upload_folder">Local Camera folder</string>
    <!-- The location of where the user photos or videos are stored in MEGA. -->
    <string name="settings_mega_camera_upload_folder">MEGA Camera Uploads folder</string>
    <!-- The location of where the user photos or videos of the secondary sync are stored in the device. -->
    <string name="settings_local_secondary_folder">Local Secondary folder</string>
    <!-- The location of where the user photos or videos of the secondary sync are stored in MEGA. -->
    <string name="settings_mega_secondary_folder">MEGA Secondary folder</string>
    <!-- what kind of file are going to be uploaded. Needed for the settings summary -->
    <string name="settings_camera_upload_only_photos">Photos only</string>
    <!-- what kind of file are going to be uploaded. Needed for the settings summary -->
    <string name="settings_camera_upload_only_videos">Videos only</string>
    <!-- what kind of file are going to be uploaded. Needed for the settings summary -->
    <string name="settings_camera_upload_photos_and_videos">Photos and videos</string>
    <!-- status text when no custom photo sync folder has been set -->
    <string name="settings_pin_lock_code_not_set">Not set</string>
    <!-- Settings of the Passcode -->
    <string name="settings_passcode_lock_switch">Passcode Lock</string>
    <!-- Settings option to change Passcode. -->
    <string name="settings_change_passcode">Change passcode</string>
    <!-- Settings option screen to change Passcode. -->
    <string name="title_change_passcode">Change passcode lock</string>
    <!-- Settings option to set the timer to ask for passcode. -->
    <string name="settings_require_passcode">Require passcode</string>
    <!-- Option available to choose in some context to make an action immediately. -->
    <string name="action_immediately">Immediately</string>
    <!-- Button after the Passcode code input field -->
    <string name="pin_lock_enter">Enter</string>
    <!-- Error message when not typing the Passcode code correctly. Plural. The placeholder indicates the number of failed attempts. E.g. 7 failed passcode attempts -->
    <plurals name="passcode_lock_alert_attempts">
        <item quantity="one">1 failed passcode attempt</item>
        <item quantity="other">%1$d failed passcode attempts</item>
    </plurals>
    <!-- Error message when not typing the Passcode code correctly -->
    <string name="pin_lock_alert">You will be logged out and your offline files will be deleted after 10 failed attempts</string>
    <!-- error message when not typing the Passcode code correctly -->
    <string name="pin_lock_incorrect">Incorrect code</string>
    <!-- Error message when not typing the Passcode correctly and have several attempts left. The placeholder is to display the number of attempts left in runtime. -->
    <plurals name="pin_lock_incorrect_alert">
        <item quantity="one">Wrong Passcode, please try again. You have 1 attempt left</item>
        <item quantity="other">Wrong Passcode, please try again. You have %2d attempts left</item>
    </plurals>
    <!-- Error message when not typing the Passcode correctly (two times) -->
    <string name="pin_lock_not_match">Passcodes did not match. Try again.</string>
    <!-- Title of the screen to unlock screen with Passcode -->
    <string name="unlock_pin_title">Enter your passcode</string>
    <!-- Title of the screen to unlock screen with Passcode in second round -->
    <string name="unlock_pin_title_2">Re-enter your passcode</string>
    <!-- Title of the screen to unlock screen with Passcode -->
    <string name="reset_pin_title">Enter your new passcode</string>
    <!-- Title of the screen to unlock screen with Passcode in second round -->
    <string name="reset_pin_title_2">Re-enter your new passcode</string>
    <!-- Text of the screen after 10 attemps with a wrong Passcode -->
    <string name="incorrect_pin_activity">All your local data will be deleted and you will be logged out in %1d seconds</string>
    <!-- Caption of a title, in the context of “About MEGA” or “About us” -->
    <string name="settings_about">About</string>
    <!-- Preference screen item action button -->
    <string name="settings_about_privacy_policy">Privacy Policy</string>
    <!--  -->
    <string name="settings_about_terms_of_service">Terms of Service</string>
    <!-- App means “Application” -->
    <string name="settings_about_app_version">App version</string>
    <!-- Title of the label where the SDK version is shown -->
    <string name="settings_about_sdk_version">MEGA SDK Version</string>
    <!-- Title of the label where the MEGAchat SDK version is shown -->
    <string name="settings_about_karere_version">MEGAchat SDK Version</string>
    <!-- Link to the public code of the app -->
    <string name="settings_about_code_link_title">View source code</string>
    <!--  -->
    <string name="january">January</string>
    <!--  -->
    <string name="february">February</string>
    <!--  -->
    <string name="march">March</string>
    <!--  -->
    <string name="april">April</string>
    <!--  -->
    <string name="may">May</string>
    <!--  -->
    <string name="june">June</string>
    <!--  -->
    <string name="july">July</string>
    <!--  -->
    <string name="august">August</string>
    <!--  -->
    <string name="september">September</string>
    <!--  -->
    <string name="october">October</string>
    <!--  -->
    <string name="november">November</string>
    <!--  -->
    <string name="december">December</string>
    <!-- title of the screen that shows the ZIP files -->
    <string name="zip_browser_activity">ZIP Browser</string>
    <!-- title of the My Account screen -->
    <string name="my_account_title">Account Type</string>
    <!-- Label to indicate the date when the current subscription renews -->
    <string name="renews_on">Renews on&#160;</string>
    <!-- title of the Expiration Date -->
    <string name="expires_on">Expires on&#160;</string>
    <!--  -->
    <string name="free_account">Free</string>
    <!-- info message shown to the user when the Camera Uploads folder has been created -->
    <string name="camera_uploads_created">Camera Uploads folder created</string>
    <!-- category in sort by action -->
    <string name="sortby_name">Name</string>
    <!-- sort files alphabetically ascending -->
    <string name="sortby_name_ascending">Ascending</string>
    <!-- sort files alphabetically descending -->
    <string name="sortby_name_descending">Descending</string>
    <!-- category in sort by action -->
    <string name="sortby_date">Date</string>
    <!-- category in sort by action -->
    <string name="sortby_creation_date">Creation Date</string>
    <!-- category in sort by action -->
    <string name="sortby_modification_date">Modification Date</string>
    <!-- category in sort by action -->
    <string name="sortby_link_creation_date">Link creation date</string>
    <!-- sort files by date newest first -->
    <string name="sortby_date_newest">Newest</string>
    <!-- sort files by date oldest first -->
    <string name="sortby_date_oldest">Oldest</string>
    <!-- category in sort by action -->
    <string name="sortby_size">Size</string>
    <!-- sort files by size largest first -->
    <string name="sortby_size_largest_first">Largest</string>
    <!-- sort files by size smallest first -->
    <string name="sortby_size_smallest_first">Smallest</string>
    <!-- Title of sort by media type options -->
    <string name="sortby_type">Media type</string>
    <!-- sort option, sort media files by photos first -->
    <string name="sortby_type_photo_first">Photos</string>
    <!-- sort option, sort media files by videos first -->
    <string name="sortby_type_video_first">Videos</string>
    <!-- Title to choose the type of Passcode -->
    <string name="pin_lock_type">Passcode Type</string>
    <!-- Passcode with 4 digits -->
    <string name="four_pin_lock">4 digits</string>
    <!-- Passcode with 6 digits -->
    <string name="six_pin_lock">6 digits</string>
    <!-- Passcode alphanumeric -->
    <string name="AN_pin_lock">Alphanumeric</string>
    <!-- Confirmation message when enabling logs in the app -->
    <string name="settings_enable_logs">Logs are now enabled</string>
    <!-- Confirmation message when disabling logs in the app -->
    <string name="settings_disable_logs">Logs are now disabled</string>
    <!-- Snackbar error message triggered by host error when user is trying to setup MEGA Camera Uploads folder in settings page -->
    <string name="error_unable_to_setup_cloud_folder">Unable to setup MEGA Camera Uploads folder</string>
    <!-- Message displayed when the user denies the required permissions during the logs activation -->
    <string name="logs_not_enabled_permissions">Logs have not been enabled because you denied the required permissions</string>
    <!-- Option in the sliding panel to open the folder which contains the file selected after performing a search -->
    <string name="search_open_location">Open location</string>
    <!-- message when a temporary error on logging in is due to SDK is waiting for the server to complete a request due to an API lock -->
    <string name="servers_busy">This process is taking longer than expected. Please wait.</string>
    <!-- Label in My Account section to show user account type -->
    <string name="my_account_free">Free Account</string>
    <!-- Type of account info added to the feedback email sent to support -->
    <string name="my_account_prolite">Pro Lite Account</string>
    <!-- Label in My Account section to show user account type -->
    <string name="my_account_pro1">Pro I Account</string>
    <!-- Label in My Account section to show user account type -->
    <string name="my_account_pro2">Pro II Account</string>
    <!-- Label in My Account section to show user account type -->
    <string name="my_account_pro3">Pro III Account</string>
    <!-- Type of account info added to the feedback email sent to support -->
    <string name="my_account_prolite_feedback_email">Pro Lite Account</string>
    <!--  -->
    <string name="backup_title">Backup your Recovery Key</string>
    <!-- Subtitle of the screen to backup the master key -->
    <string name="backup_subtitle">Your password unlocks your Recovery Key</string>
    <!-- First paragraph of the screen to backup the master key -->
    <string name="backup_first_paragraph">Your data is only readable through a chain of decryption operations that begins with your master encryption key, which we store encrypted with your password. This means that if you lose your password, your Recovery Key can no longer be decrypted, and you can no longer decrypt your data.</string>
    <!-- Summary of the preference Recovery key on Settings section -->
    <string name="backup_second_paragraph">Exporting the Recovery Key and keeping it in a secure location enables you to set a new password without data loss.</string>
    <!-- Third paragraph of the screen to backup the master key -->
    <string name="backup_third_paragraph">An external attacker cannot gain access to your account with just your key. A password reset requires both the key and access to your email.</string>
    <!-- Sentence to inform the user the available actions in the screen to backup the master key -->
    <string name="backup_action">Copy the Recovery Key to clipboard or save it as text file</string>
    <!-- Action of a button to save something -->
    <string name="save_action">Save</string>
    <!-- Alert message when the master key has been successfully copied to the ClipBoard -->
    <string name="copy_MK_confirmation">The Recovery Key has been successfully copied</string>
    <!-- Button to change the password -->
    <string name="change_pass">Change</string>
    <!-- Positive button to perform a general action -->
    <string name="general_positive_button">YES</string>
    <!-- Negative button to perform a general action -->
    <string name="general_negative_button">NO</string>
    <!-- Option of the overflow menu to show the screen info to reset the password -->
    <string name="forgot_pass_menu">Forgot password?</string>
    <!-- Button in the Login screen to reset the password -->
    <string name="forgot_pass">Forgot your password?</string>
    <!-- First paragraph of the screen when the password has been forgotten -->
    <string name="forgot_pass_first_paragraph">If you have a backup of your Recovery Key, you can reset your password by selecting YES. No data will be lost.</string>
    <!-- Second paragraph of the screen when the password has been forgotten -->
    <string name="forgot_pass_second_paragraph">You can still export your Recovery Key now if you have an active MEGA session in another browser on this or any other computer. If you don’t, you can no longer decrypt your existing account, but you can start a new one under the same email address by selecting NO.</string>
    <!-- Sentence to ask to the user if he has the master key in the screen when the password has been forgotten -->
    <string name="forgot_pass_action">Do you have a backup of your Recovery Key?</string>
    <!-- Title of the alert message to ask for the link to reset the pass with the MK -->
    <string name="title_alert_reset_with_MK">Great!</string>
    <!-- Hint of the text where the user can write his e-mail -->
    <string name="edit_text_insert_mail">email goes here</string>
    <!-- Text of the alert message to ask for the link to reset the pass with the MK -->
    <string name="text_alert_reset_with_MK">Please enter your email address below. You will receive a recovery link that will allow you to submit your Recovery Key and reset your password.</string>
    <!-- Hint of the text when the user can write his master key -->
    <string name="edit_text_insert_mk">Your Recovery Key goes here</string>
    <!-- Hint of the text where the user can write his password -->
    <string name="edit_text_insert_pass">password goes here</string>
    <!-- Text shown in the last alert dialog to confirm delete user account -->
    <string name="delete_account_text_last_step">This is the last step to delete your account. You will permanently lose all the data stored in the cloud. Please enter your password below.</string>
    <!-- Title of the alert dialog to inform the user that have to check the email -->
    <string name="email_verification_title">Email verification</string>
    <!-- Text of the alert dialog to inform the user that have to check the email -->
    <string name="email_verification_text">Please check your email to proceed.</string>
    <!-- Text to inform the user when an error occurs -->
    <string name="general_text_error">An error occurred, please try again.</string>
    <!-- Alert to inform the user that have to be logged in to perform the action -->
    <string name="alert_not_logged_in">You must be logged in to perform this action.</string>
    <!-- Error message when a user attempts to change their email without an active login session. -->
    <string name="change_email_not_logged_in">You need to be logged in to complete your email change. Please log in again with your current email address and then tap on your confirmation link again.</string>
    <!-- Text displayed to inform that the email was successfully changed. Please keep the placeholder, it will be replaced with the new email address. -->
    <string name="email_changed">Congratulations, your new email address for this MEGA account is: %1$s</string>
    <!-- Error when the user leaves empty the password field -->
    <string name="invalid_string">Incorrect</string>
    <!-- Text of the toast when the user enters invalid text which is neither a valid phone number nor a valid email -->
    <string name="invalid_input">Invalid input</string>
    <!-- Title of the alert dialog when the user tries to recover the pass of a non existing account -->
    <string name="invalid_email_title">Invalid email address</string>
    <!-- Title of the alert dialog when the user tries to recover the pass of a non existing account -->
    <string name="invalid_email_text">Please check the email address and try again.</string>
    <!-- Title of the dialog to write the Recovery Key after opening the recovery link -->
    <string name="title_dialog_insert_MK">Password reset</string>
    <!-- Text of the dialog to write the Recovery Key after opening the recovery link -->
    <string name="text_dialog_insert_MK">Please enter your Recovery Key below</string>
    <!-- Text of the alert when the pass has been correctly changed -->
    <string name="pass_changed_alert">Your password has been changed.</string>
    <!-- Title of the dialog to park an account -->
    <string name="park_account_dialog_title">Park account</string>
    <!-- Button to park an account -->
    <string name="park_account_button">Park</string>
    <!-- Title of the screen to park an account -->
    <string name="park_account_title">Oops!</string>
    <!-- First paragraph of the screen to park an account -->
    <string name="park_account_first_paragraph">Due to our end-to-end encryption paradigm, you will not be able to access your data without either your password or a backup of your Recovery Key.</string>
    <!-- Second paragraph of the screen to park an account -->
    <string name="park_account_second_paragraph">You can park your existing account and start a fresh one under the same email address. Your data will be retained for at least 60 days. In case that you recall your parked account’s password, please contact support&#64;mega.nz</string>
    <!-- Text of the dialog message to ask for the link to park the account -->
    <string name="dialog_park_account">Please enter your email address below. You will receive a recovery link that will allow you to park your account.</string>
    <!-- Text shown in the last alert dialog to park an account -->
    <string name="park_account_text_last_step">This is the last step to park your account, please enter your new password. Your data will be retained for at least 60 days. If you recall your parked account’s password, please contact support&#64;mega.nz</string>
    <!-- Title of the screen to write the new password after opening the recovery link -->
    <string name="title_enter_new_password">Enter new password</string>
    <!-- Message when the user tries to open a recovery pass link and it has expired -->
    <string name="recovery_link_expired">This recovery link has expired, please try again.</string>
    <!-- Text of the alert after opening the recovery link to reset pass being logged. -->
    <string name="text_reset_pass_logged_in">Your Recovery Key will be used to reset your password. Please enter your new password.</string>
    <!-- Text of the alert dialog to inform the user that have to check the email after clicking the option forgot pass -->
    <string name="email_verification_text_change_pass">You will receive a recovery link that will allow you to reset your password.</string>
    <!-- Button to upgrade the account to PRO account in My Account Section -->
    <string name="my_account_upgrade_pro">Upgrade</string>
    <!-- Button to upgrade the account to PRO account in the panel that appears randomly -->
    <string name="my_account_upgrade_pro_panel">Upgrade now</string>
    <!-- Message to promote PRO accounts -->
    <string name="get_pro_account">Grow your cloud.[A]Get increased storage and transfer quotas with a Pro account.</string>
    <!-- success message when the MasterKey file has been downloaded -->
    <string name="toast_master_key">The MEGA account Recovery Key has been saved to: %1s. [A]You can find the file with your Recovery Key in the Saved for Offline section.[/A] Note: as the file with your Recovery Key will be deleted when you log out, please store it in a safe place outside your MEGA account.</string>
    <!-- Error shown when the user tries to change his mail to one that is already used -->
    <string name="mail_already_used">This email address is already in use. Please use another email address.</string>
    <!-- Error shown when the user tries to change his mail while the user has already requested a confirmation link for that email address -->
    <string name="mail_changed_confirm_requested">You have already requested a confirmation link for that email address.</string>
    <!-- Error shown when the user tries to change his mail while the email is the same as the old -->
    <string name="mail_same_as_old">This is your existing email address.</string>
    <!-- Text shown in the last alert dialog to change the email associated to an account -->
    <string name="change_mail_text_last_step">This is the last step to change your email. Please enter your password below.</string>
    <!-- Title of the alert dialog to change the email associated to an account -->
    <string name="change_mail_title_last_step">Change email</string>
    <!-- Iitle of the warning when the user is running out of space -->
    <string name="title_new_warning_out_space">You are running out of storage space.</string>
    <!-- Text of the warning when the user is running out of space -->
    <string name="new_warning_out_space">Take full advantage of your MEGA account by upgrading to Pro.</string>
    <!-- Iitle of sliding panel to choose the option to edit the profile picture -->
    <string name="title_options_avatar_panel">Edit profile picture</string>
    <!-- Option of the sliding panel to capture a new picture to upload to Cloud Drive or to set as user avatar -->
    <string name="take_photo_avatar_panel">Capture</string>
    <!-- Option of the sliding panel to change the avatar by choosing an existing picture -->
    <string name="choose_photo_avatar_panel">Choose picture</string>
    <!-- Option of the sliding panel to delete the existing avatar -->
    <string name="delete_avatar_panel">Delete picture</string>
    <!-- Alert when the user introduces his MK to reset pass incorrectly -->
    <string name="incorrect_MK">The key you supplied does not match this account. Please make sure you use the correct Recovery Key and try again.</string>
    <!-- Title of the alert when the user introduces his MK to reset pass incorrectly -->
    <string name="incorrect_MK_title">Invalid Recovery Key</string>
    <!-- Alert Dialog to get link -->
    <string name="option_full_link">Link with key</string>
    <!-- Message shown meanwhile the app is waiting for a request -->
    <string name="recovering_info">Getting info&#8230;</string>
    <!-- Text of the alert dialog to inform the user that have to check the email to validate his new email -->
    <string name="email_verification_text_change_mail">Your new email address needs to be validated. Please check your email to proceed.</string>
    <!-- Confirmation before deleting the avatar of the user’s profile -->
    <string name="confirmation_delete_avatar">Delete your profile picture?</string>
    <!-- Title of the Dialog to edit the profile attributes of the user’s account -->
    <string name="title_edit_profile_info">Edit</string>
    <!-- Alert Dialog to get link -->
    <string name="title_set_expiry_date">Set expiry date</string>
    <!-- Title of the dialog to get link with password -->
    <string name="title_set_password_protection">Set password protection</string>
    <!-- Subtitle of the dialog to get link -->
    <string name="subtitle_set_expiry_date">(PRO ONLY)</string>
    <!-- Alert Dialog to get link with password -->
    <string name="set_password_protection_dialog">Set password</string>
    <!-- Hint of the dialog to get link with password -->
    <string name="hint_set_password_protection_dialog">Enter password</string>
    <!-- Hint of the confirmation dialog to get link with password -->
    <string name="hint_confirm_password_protection_dialog">Confirm password</string>
    <!-- Status text at the beginning of getting a link -->
    <string name="link_request_status">Processing&#8230;</string>
    <!-- Option of the sliding panel to edit the link of a node -->
    <string name="edit_link_option">Manage link</string>
    <!-- Error alert dialog shown when changing the password the user provides an incorrect password -->
    <string name="old_password_provided_incorrect">The current password you have provided is incorrect.</string>
    <!-- success message when reinviting multiple contacts -->
    <string name="number_correctly_reinvite_contact_request">%d reinvite requests sent successfully.</string>
    <!-- success message when reinviting multiple contacts -->
    <string name="number_correctly_delete_contact_request">%d requests deleted successfully.</string>
    <!-- error message when reinviting multiple contacts -->
    <string name="number_no_delete_contact_request">%1$d requests successfully deleted but %2$d requests were not deleted.</string>
    <!-- confirmation message before removing a contact request. -->
    <string name="confirmation_delete_contact_request">Do you want to remove the invitation request to %s?</string>
    <!-- confirmation message before removing mutiple contact request -->
    <string name="confirmation_remove_multiple_contact_request">Do you want to remove these %d invitation requests?</string>
    <!-- success message when replying to multiple received request -->
    <string name="number_correctly_invitation_reply_sent">%d request replies sent.</string>
    <!-- error message when replying to multiple received request -->
    <string name="number_incorrectly_invitation_reply_sent">%1$d request replies successfully sent but %2$d were not sent.</string>
    <!-- Referring to a invitation request in the Contacts section. Plural. e.g. 5 requests -->
    <plurals name="general_num_request">
        <item quantity="one">1 request</item>
        <item quantity="other">%1$d requests</item>
    </plurals>
    <!-- Confirmation before removing the outgoing shares of a folder -->
    <plurals name="confirmation_remove_outgoing_shares">
        <item quantity="one">The folder is shared with %1$d contact. Remove share?</item>
        <item quantity="other">The folder is shared with %1$d contacts. Remove all shares?</item>
    </plurals>
    <!-- Error message when the credentials to login are incorrect. -->
    <string name="error_incorrect_email_or_password">Invalid email and/or password. Please try again.</string>
    <!-- Error message when trying to login and the account is suspended. -->
    <string name="error_account_suspended">Your account has been suspended due to Terms of Service violations. Please contact support&#64;mega.nz</string>
    <!-- Error message when to many attempts to login. -->
    <string name="too_many_attempts_login">Too many failed attempts to log in, please wait for an hour.</string>
    <!-- Error message when trying to login to an account not validated. -->
    <string name="account_not_validated_login">This account has not been validated yet. Please check your email.</string>
    <!-- Error message shown when opening a folder link which doesn’t exist -->
    <string name="general_error_folder_not_found">Folder link unavailable</string>
    <!-- Error message shown when opening a folder link which has been removed due to ToS/AUP violation -->
    <string name="folder_link_unavaible_ToS_violation">The folder link has been removed because of a ToS/AUP violation.</string>
    <!-- Error message shown when opening a file link which doesn’t exist -->
    <string name="general_error_file_not_found">File link unavailable</string>
    <!-- Error message shown when opening a file link which has been removed due to ToS/AUP violation -->
    <string name="file_link_unavaible_ToS_violation">The file link has been removed because of a ToS/AUP violation.</string>
    <!-- Error message shown when opening a folder link or file link which has been corrupt or deformed -->
    <string name="link_broken">This URL is corrupt or deformed. The link you are trying to access does not exist.</string>
    <!-- Title of the screen after creating the account. That screen asks the user to confirm the account by checking the email -->
    <string name="confirm_email_text">Awaiting email confirmation</string>
    <!-- Text below the title that explains the user should check the email and click the link to confirm the account -->
    <string name="confirm_email_explanation">Please check your email and tap the link to confirm your account.</string>
    <!-- Plural of items which contains a folder. 2 items -->
    <plurals name="general_num_items">
        <item quantity="one">1 item</item>
        <item quantity="other">%1$d items</item>
    </plurals>
    <!-- Error message shown when opening a file or folder link which account has been removed due to ToS/AUP violation -->
    <string name="file_link_unavaible_delete_account">The associated user account has been terminated due to multiple violations of our Terms of Service.</string>
    <!-- Error message shown after login into a folder link with an invalid decryption key -->
    <string name="general_error_invalid_decryption_key">The provided decryption key for the folder link is invalid.</string>
    <!-- Title of the label in the my account section. It shows the credentials of the current user so it can be used to be verified by other contacts -->
    <string name="my_account_my_credentials">My credentials</string>
    <!-- Word to indicate the limited bandwidth of the free accounts -->
    <string name="limited_bandwith">Limited</string>
    <!-- Item of the navigation title for the chat section -->
    <string name="section_chat">Chat</string>
    <!-- Item of the navigation title for the chat section when there is any unread message -->
    <string name="section_chat_with_notification">Chat [A](%1$d)[/A]</string>
    <!-- Confirmation button of the dialog to archive a chat -->
    <string name="tab_archive_chat">Archive</string>
    <!-- Message shown when the user has no recent chats -->
    <string name="recent_chat_empty_invite">Invite your friends to join you on Chat and enjoy our encrypted platform with privacy and security.</string>
    <!-- Initial of the word hour to show the duration of a video or audio call -->
    <string name="initial_hour">h</string>
    <!-- Initial of the word minute to show the duration of a video or audio call -->
    <string name="initial_minute">m</string>
    <!-- Initial of the word second to show the duration of a video or audio call -->
    <string name="initial_second">s</string>
    <!-- Title shown when multiselection is enable in chat tabs -->
    <string name="selected_items">%d selected</string>
    <!-- Message to confirm if the user wants to delete a contact from a shared folder -->
    <string name="remove_contact_shared_folder">The contact %s will be removed from the shared folder.</string>
    <!-- Message to confirm if the user wants to delete a multiple contacts from a shared folder -->
    <string name="remove_multiple_contacts_shared_folder">%d contacts will be removed from the shared folder.</string>
    <!-- success message when removing a contact from a shared folder -->
    <string name="number_correctly_removed_from_shared">%d contacts removed successfully from the shared folder</string>
    <!-- success message when removing a contact from a shared folder -->
    <string name="number_incorrectly_removed_from_shared">%d contacts were not successfully removed</string>
    <!-- success message when changing permissions of contacts for a shared folder, place holder: number of contacts effected -->
    <string name="number_permission_correctly_changed_from_shared">Successfully updated permissions for %d contacts</string>
    <!-- success message when changing permissions of contacts for a shared folder, place holder: number of contacts effected -->
    <string name="number_permission_incorrectly_changed_from_shared">Failed to update permissions for %d contacts</string>
    <!-- Message shown while the contact list from the device is being read and then shown to the user -->
    <string name="contacts_list_empty_text_loading">Loading contacts from the phone&#8230;</string>
    <!-- Warning message when reinviting multiple contacts -->
    <string name="number_existing_invite_contact_request">%d requests already sent.</string>
    <!-- success message when reinviting multiple contacts -->
    <string name="number_correctly_invite_contact_request">%d invite requests sent successfully.</string>
    <!-- error message when reinviting multiple contacts -->
    <string name="number_no_invite_contact_request">%1$d invite requests successfully sent but %2$d requests were not sent.</string>
    <!-- Word next to own user’s message in chat screen -->
    <string name="chat_me_text_bracket">%1s (Me)</string>
    <!-- Hint shown in the field to write a message in the chat screen -->
    <string name="type_message_hint">Type a message</string>
    <!-- button -->
    <string name="general_mute">Mute</string>
    <!-- button -->
    <string name="general_unmute">Unmute</string>
    <!-- Title of the dialogue to mute the general chat notifications. -->
    <string name="title_dialog_mute_chat_notifications">Do not disturb</string>
    <!-- Subtitle of the dialogue to mute the general chat notifications. -->
    <string name="subtitle_dialog_mute_chat_notifications">Mute chat notifications for</string>
    <!-- Title of the dialogue to mute the notifications of a specific chat. -->
    <string name="title_dialog_mute_chatroom_notifications">Mute notifications</string>
    <!-- Label for the setting option that indicates the general notifications are enabled. -->
    <string name="mute_chat_notification_option_on">On</string>
    <!-- Label for the dialog box option to mute a chat. This option will indicate that notifications for that chat are enabled. -->
    <string name="mute_chatroom_notification_option_off">Off</string>
    <!-- Label for the dialog box option to mute a chat. This option will indicate that chat notifications will be disabled until tomorrow at 8 a.m. -->
    <string name="mute_chatroom_notification_option_until_tomorrow_morning">Until tomorrow morning</string>
    <!-- Label for the dialog box option to mute a chat. This option will indicate that chat notifications will be disabled until today at 8 a.m. -->
    <string name="mute_chatroom_notification_option_until_this_morning">Until this morning</string>
    <!-- Label for the dialog box option to mute a chat. This option will indicate that chat notifications will be disabled until turn it off again. -->
    <string name="mute_chatroom_notification_option_forever">Until I turn them back on</string>
    <!-- Message when a chat has been silenced, for a specific time, successfully. For example: Chat notifications will be muted for 1 hour -->
    <string name="success_muting_a_chat_for_specific_time">Chat notifications will be muted for %s</string>
    <!-- Message to indicate the chat has been muted, until a specific time (24 hours format). Plural, used for any format different to 01:XX, e.g. 14:15 -->
    <plurals name="success_muting_chat_until_specific_time">
        <item quantity="one">Chat notifications will be muted until %1$s</item>
        <item quantity="other">Chat notifications will be muted until %1$s</item>
    </plurals>
    <!-- Message to indicate the chat has been muted, until a specific day and time (24 hours format). Plural, used for any format different to 01:XX, e.g. Chat notifications will be muted until tomorrow at 08:00 -->
    <plurals name="success_muting_chat_until_specific_date_and_time">
        <item quantity="one">Chat notifications will be muted until %1$s at %2$s</item>
        <item quantity="other">Chat notifications will be muted until %1$s at %2$s</item>
    </plurals>
    <!-- Message when select the option Do not disturb but the notifications are already muted -->
    <string name="notifications_are_already_muted">Chat notifications are muted</string>
    <!-- Message when a chat has been unmuted successfully. -->
    <string name="success_unmuting_a_chat">Chat notifications enabled</string>
    <!-- String to indicate the time in 24h format until which a specific chat is muted. Plural, used for any format different to 1:XX, e.g. 14:15 -->
    <plurals name="chat_notifications_muted_until_specific_time">
        <item quantity="one">Muted until %1$s</item>
        <item quantity="other">Muted until %1$s</item>
    </plurals>
    <!-- Title of the section to enable notifications in the Contact Properties screen -->
    <string name="title_properties_chat_contact_notifications">Notifications</string>
    <!-- Title of the section to choose the sound of incoming messages in the Contact Properties screen -->
    <string name="title_properties_chat_contact_message_sound">Message sound</string>
    <!-- Title of the section to clear the chat content in the Contact Properties screen -->
    <string name="title_properties_chat_clear_chat">Clear chat</string>
    <!-- Title of the section to share the contact in the Contact Properties screen -->
    <string name="title_properties_chat_share_contact">Share contact</string>
    <!-- Title of the screen to select the ringtone of the calls -->
    <string name="call_ringtone_title">Call ringtone</string>
    <!-- Title of the screen to select the sound of the notifications -->
    <string name="notification_sound_title">Notification sound</string>
    <!-- Button to clear the chat history -->
    <string name="general_clear">Clear</string>
    <!-- Message show when the history of a chat has been successfully deleted -->
    <string name="clear_history_success">Chat history has been cleared</string>
    <!-- Message show when the history of a chat hasn’t been successfully deleted -->
    <string name="clear_history_error">An error has occurred. The chat history has not been successfully cleared</string>
    <!-- Menu item to add participants to a chat -->
    <string name="add_participants_menu_item">Add participants</string>
    <!-- Menu item to remove a participants from a chat -->
    <string name="remove_participant_menu_item">Remove participant</string>
    <!-- Message about MEGA when there are no message in the chat screen -->
    <string name="mega_info_empty_screen">Protects your chat with end-to-end (user controlled) encryption, providing essential safety assurances:</string>
    <!-- Message about MEGA when there are no message in the chat screen -->
    <string name="mega_authenticity_empty_screen">The system ensures that the data received is truly from the specified sender, and its content has not been manipulated during transit.</string>
    <!-- Message about MEGA when there are no message in the chat screen -->
    <string name="mega_confidentiality_empty_screen">Only the author and intended recipients are able to decipher and read the content.</string>
    <!-- Message about MEGA when there are no message in the chat screen -->
    <string name="title_mega_info_empty_screen">MEGA</string>
    <!-- Message about MEGA when there are no message in the chat screen -->
    <string name="title_mega_authenticity_empty_screen">Authenticity</string>
    <!-- Message about MEGA when there are no message in the chat screen -->
    <string name="title_mega_confidentiality_empty_screen">Confidentiality</string>
    <!-- Error message shown when opening a cancel link with an account that not corresponds to the link -->
    <string name="error_not_logged_with_correct_account">This link is not related to this account. Please log in with the correct account.</string>
    <!-- Message when the user tries to open a cancel link and it has expired -->
    <string name="cancel_link_expired">This cancel link has expired, please try again.</string>
    <!-- Text shown after searching and no results found -->
    <string name="no_results_found">No results were found</string>
    <!-- the options of what to upload in an array. Needed for the settings, the options of what to upload. -->
    <string name="offline_status">Offline</string>
    <!-- the options of what to upload in an array. Needed for the settings, the options of what to upload. -->
    <string name="online_status">Online</string>
    <!-- the options of what to upload in an array. Needed for the settings, the options of what to upload. -->
    <string name="away_status">Away</string>
    <!-- the options of what to upload in an array. Needed for the settings, the options of what to upload. -->
    <string name="busy_status">Busy</string>
    <!-- Info label about the status of the user -->
    <string name="invalid_status">No connection</string>
    <!-- Text shown when a message has been deleted in the chat -->
    <string name="text_deleted_message">This message has been deleted</string>
    <!-- Text shown when a message has been deleted in the chat -->
    <string name="text_deleted_message_by">[A]This message has been deleted by [/A][B]%1$s[/B]</string>
    <!-- Confirmation before deleting messages -->
    <string name="confirmation_delete_several_messages">Remove messages?</string>
    <!-- Confirmation before deleting one message -->
    <string name="confirmation_delete_one_message">Remove message?</string>
    <!-- Label for the sliding panel of a group chat -->
    <string name="group_chat_label">Group chat</string>
    <!-- Label for the option of the sliding panel to show the info of a chat group -->
    <string name="group_chat_info_label">Group info</string>
    <!-- Label for the option of the sliding panel to start a one to one chat -->
    <string name="group_chat_start_conversation_label">Start conversation</string>
    <!-- Label for the option of the sliding panel to edit the profile -->
    <string name="group_chat_edit_profile_label">Edit profile</string>
    <!-- Title of the section to leave a group content in the Contact Properties screen -->
    <string name="title_properties_chat_leave_chat">Leave Group</string>
    <!-- Label for participants of a group chat -->
    <string name="participants_chat_label">Participants</string>
    <!-- Text of the confirm dialog shown when it wants to remove a contact from a chat -->
    <string name="confirmation_remove_chat_contact">Remove %s from this chat?</string>
    <!-- Label to explain the read only participant permission in the options panel of the group info screen -->
    <string name="observer_permission_label_participants_panel">Read-only</string>
    <!-- Label to show the participant permission in the options panel of the group info screen -->
    <string name="standard_permission_label_participants_panel">Standard</string>
    <!-- Label to show the participant permission in the options panel of the group info screen -->
    <string name="administrator_permission_label_participants_panel">Moderator</string>
    <!-- Text appended to a edited message. -->
    <string name="edited_message_text">(edited)</string>
    <!-- Option in menu to change title of a chat group. -->
    <string name="change_title_option">Change title</string>
    <!-- confirmation message before leaving a group chat -->
    <string name="confirmation_leave_group_chat">If you leave, you will no longer have access to read or send messages.</string>
    <!-- title confirmation message before leaving a group chat -->
    <string name="title_confirmation_leave_group_chat">Leave group chat?</string>
    <!-- Message show when a participant hasn’t been successfully invited to a group chat -->
    <string name="add_participant_error_already_exists">The participant is already included in this group chat</string>
    <!-- success message when inviting multiple contacts to a group chat -->
    <string name="number_correctly_add_participant">%d participants were successfully invited</string>
    <!-- error message when inviting multiple contacts to a group chat -->
    <string name="number_no_add_participant_request">%1$d participants were successfully invited but %2$d participants were not invited.</string>
    <!-- chat message when the permissions for a user has been changed -->
    <string name="message_permissions_changed">[A]%1$s[/A][B] was changed to [/B][C]%2$s[/C][D] by [/D][E]%3$s[/E]</string>
    <!-- chat message when a participant was added to a group chat -->
    <string name="message_add_participant">[A]%1$s[/A][B] joined the group chat by invitation from [/B][C]%2$s[/C]</string>
    <!-- chat message when a participant was removed from a group chat -->
    <string name="message_remove_participant">[A]%1$s[/A][B] was removed from group chat by [/B][C]%2$s[/C]</string>
    <!-- Message shown when a participant change the title of a group chat. -->
    <string name="change_title_messages">[A]%1$s[/A][B] changed the group chat name to [/B][C]“%2$s”[/C]</string>
    <!-- chat message when a participant left a group chat -->
    <string name="message_participant_left_group_chat">[A]%1$s[/A][B] left the group chat[/B]</string>
    <!-- chat message alert when the message have to been manually -->
    <string name="manual_retry_alert">Message not sent. Tap for options</string>
    <!-- Chat alert of an attachment message when the upload is in progress but the queue of transfers is paused. -->
    <string name="manual_resume_alert">Transfers paused. Tap to resume.</string>
    <!-- message shown when the status of the user coudn’t be changed -->
    <string name="changing_status_error">Error. Your status has not been changed</string>
    <!-- message shown when a user couldn’t leave chat -->
    <string name="leave_chat_error">An error occurred when leaving the chat</string>
    <!-- message shown when a chat has not been created -->
    <string name="create_chat_error">An error occurred when creating the chat</string>
    <!-- settings of the chat to choose the status -->
    <string name="settings_chat_vibration">Vibration</string>
    <!-- Button text shown on SMS verification page, if the user wants to logout current suspended account and login with another account, user can press this button to logout -->
    <string name="sms_logout">[A]Logout[/A] to use MEGA with another account</string>
    <!-- On SMS verification page, if the user presses the logout button, a dialog with this text will show to ask for user’s confirmation. -->
    <string name="confirm_logout_from_sms_verification">Are you sure that you want to log out of the current account?</string>
    <!-- Text shown when a message has been deleted in the chat -->
    <string name="non_format_text_deleted_message_by">This message has been deleted by %1$s</string>
    <!-- Text shown when the chat history has been successfully deleted. -->
    <string name="history_cleared_message">Chat history has been cleared</string>
    <!-- Text shown when the chat history was cleared by someone -->
    <string name="non_format_history_cleared_by">Chat history cleared by %1$s</string>
    <!-- chat message when the permissions for a user has been changed -->
    <string name="non_format_message_permissions_changed">%1$s was changed to %2$s by %3$s</string>
    <!-- chat message when a participant was added to a group chat -->
    <string name="non_format_message_add_participant">%1$s was added to this group chat by invitation from %2$s</string>
    <!-- chat message when a participant was removed from a group chat -->
    <string name="non_format_message_remove_participant">%1$s was removed from group chat by %2$s</string>
    <!-- Message shown when a participant change the title of a group chat. -->
    <string name="non_format_change_title_messages">%1$s changed the group chat name to “%2$s”</string>
    <!-- chat message when a participant left a group chat -->
    <string name="non_format_message_participant_left_group_chat">%1$s left the group chat</string>
    <!-- success alert when the user copy some messages to the clipboard -->
    <string name="messages_copied_clipboard">Copied to the clipboard</string>
    <!-- Title of the error dialog when opening a chat -->
    <string name="chat_error_open_title">Chat error</string>
    <!-- Message of the error dialog when opening a chat -->
    <string name="chat_error_open_message">The chat could not be opened successfully</string>
    <!-- Menu option to add a contact to your contact list. -->
    <string name="menu_choose_contact">Choose contact</string>
    <!-- Title of the contact list -->
    <plurals name="general_selection_num_contacts">
        <item quantity="one">%1$d contact</item>
        <item quantity="other">%1$d contacts</item>
    </plurals>
    <!-- Message shown when the folder sharing process fails -->
    <string name="error_sharing_folder">Error sharing the folder. Please try again.</string>
    <!-- confirmation message before removing a contact, Plural -->
    <plurals name="confirmation_remove_contact">
        <item quantity="one">All data associated with the selected contact will be permanently lost.</item>
        <item quantity="other">All data associated with the selected contacts will be permanently lost.</item>
    </plurals>
    <!-- title of confirmation alert before removing a contact, Plural -->
    <plurals name="title_confirmation_remove_contact">
        <item quantity="one">Remove contact?</item>
        <item quantity="other">Remove contacts?</item>
    </plurals>
    <!-- option shown when a message could not be sent -->
    <string name="message_option_retry">Retry</string>
    <!-- title of the menu for a non sent message -->
    <string name="title_message_not_sent_options">Message not sent</string>
    <!-- title of the menu for an uploading message with attachment -->
    <string name="title_message_uploading_options">Uploading attachment</string>
    <!-- message shown when a chat has no messages -->
    <string name="no_conversation_history">No conversation history</string>
    <!-- Text to indicate that one participant is typing or multiple participants are typing at the same time in a chat room. The "%1$s" placeholder is to put the name(s) of the participant(s). The [A][/A] format marks are to put the text in a different color. -->
    <plurals name="user_typing">
        <item quantity="one">%1$s [A]is typing&#8230;[/A]</item>
        <item quantity="other">%1$s [A]are typing&#8230;[/A]</item>
    </plurals>
    <!-- text that appear when there are more than 2 people writing at that time in a chat. For example User1, user2 and more are typing… -->
    <string name="more_users_typing">%1$s [A]and more are typing&#8230;[/A]</string>
    <!-- More button in contact info page -->
    <string name="label_more">More</string>
    <!-- Text button -->
    <string name="label_close">Close</string>
    <!-- Title of the general tab in My Account Section -->
    <string name="tab_my_account_general">General</string>
    <!-- label of storage in upgrade/choose account page, it is being used with a variable, e.g. for LITE user it will show ‘200GB Storage’. -->
    <string name="tab_my_account_storage">Storage</string>
    <!-- label of storage in upgrade/choose account page, it is being used with a variable, e.g. for LITE user it will show ‘200GB Storage’. -->
    <string name="label_storage_upgrade_account">Storage</string>
    <!-- Title of the section about the transfer quota in the storage tab in My Account Section -->
    <string name="label_transfer_quota_upgrade_account">Transfer quota</string>
    <!-- Title of the section about the transfer quota in the storage tab in My Account Section -->
    <string name="label_transfer_quota_achievements">Transfer quota</string>
    <!-- Title of the section about the plan in the storage tab in My Account Section -->
    <string name="account_plan">Plan</string>
    <!-- Title of the section about the storage space in the storage tab in My Account Section -->
    <string name="storage_space">Storage space</string>
    <!-- Title of the section about the transfer quota in the storage tab in My Account Section -->
    <string name="transfer_quota">Transfer quota</string>
    <!-- Label in section the storage tab in My Account Section -->
    <string name="available_space">Available</string>
    <!-- Label in section the storage tab in My Account Section when no info info is received -->
    <string name="not_available">not available</string>
    <!-- Label in section the storage tab when the account is Free -->
    <string name="no_bylling_cycle">No billing cycle</string>
    <!-- String to show the transfer quota and the used space in My Account section -->
    <string name="my_account_of_string">%1$s [A]of %2$s[/A]</string>
    <!-- Confirmation message before removing something from the Offline section. -->
    <string name="confirmation_delete_from_save_for_offline">Remove from Offline?</string>
    <!-- Label for the option of action menu to change the chat status -->
    <string name="set_status_option_label">Set status</string>
    <!-- Label for the option of setting to change the colour theme -->
    <string name="set_color_theme_label">Colour theme</string>
    <!-- Answer for confirmation dialog. -->
    <string name="general_dismiss">Dismiss</string>
    <!-- Label for any ‘Not available’ button, link, text, title, etc. - (String as short as possible). -->
    <string name="general_not_available">Not available</string>
    <!-- Accepted request invitacion alert -->
    <string name="context_invitacion_reply_accepted">Invitation accepted</string>
    <!-- Declined request invitacion alert -->
    <string name="context_invitacion_reply_declined">Invitation declined</string>
    <!-- Ignored request invitacion alert -->
    <string name="context_invitacion_reply_ignored">Invitation ignored</string>
    <!-- Content of a normal message that cannot be recognized -->
    <string name="error_message_unrecognizable">Message unrecognizable</string>
    <!-- Title of the settings section to configure the autoaway of chat presence -->
    <string name="settings_autoaway_title">Auto-away</string>
    <!-- Subtitle of the settings section to configure the autoaway of chat presence -->
    <string name="settings_autoaway_subtitle">Show me away after an inactivity of</string>
    <!-- Value in the settings section of the autoaway chat presence -->
    <string name="settings_autoaway_value">%1d minutes</string>
    <!-- Title of the settings section to configure the status persistence of chat presence -->
    <string name="settings_persistence_title">Status persistence</string>
    <!-- Subtitle of the settings section to configure the status persistence of chat presence -->
    <string name="settings_persistence_subtitle">Maintain my chosen status appearance even when I have no connected devices</string>
    <!-- Title of the dialog to set the value of the auto away preference -->
    <string name="title_dialog_set_autoaway_value">Set time limit</string>
    <!-- Button to set a value -->
    <string name="button_set">Set</string>
    <!-- Button to set a value -->
    <string name="hint_minutes">minutes</string>
    <!-- the options of what to upload in an array. Needed for the settings, the options of what to upload. -->
    <string-array name="settings_status_entries">
        <item>Online</item>
        <item>Away</item>
        <item>Busy</item>
        <item>Offline</item>
    </string-array>
    <!-- Text that indicates that a the offline section is currently empty -->
    <string name="offline_empty_folder">No files Saved for Offline</string>
    <!-- Positive confirmation to enable logs -->
    <string name="general_enable">Enable</string>
    <!-- Positive confirmation to allow MEGA to read contacts book. -->
    <string name="general_allow">Allow</string>
    <!-- Dialog to confirm the action of enabling logs -->
    <string name="enable_log_text_dialog">Logs can contain information related to your account</string>
    <!-- Dialog to confirm the reconnect action -->
    <string name="confirmation_to_reconnect">Network connection recovered. Connect to MEGA?</string>
    <!-- Message shown meanwhile the app is waiting for a the chat status -->
    <string name="loading_status">Loading status&#8230;</string>
    <!-- Error when a message cannot be edited -->
    <string name="error_editing_message">This message cannot be edited</string>
    <!-- Label to show the number of transfers in progress, Plural -->
    <plurals name="text_number_transfers">
        <item quantity="one">%1$d of %2$d file</item>
        <item quantity="other">%1$d of %2$d files</item>
    </plurals>
    <!-- Progress text shown when user stop upload/download and the app is waiting for async response -->
    <string name="label_process_finishing">Process is finishing&#8230;</string>
    <!-- positive button on dialog to view a contact -->
    <string name="option_to_transfer_manager">View</string>
    <!-- Label of the modal bottom sheet to pause all transfers -->
    <string name="option_to_pause_transfers">Pause all transfers</string>
    <!-- Label of the modal bottom sheet to resume all transfers -->
    <string name="option_to_resume_transfers">Resume all transfers</string>
    <!-- Label of the modal bottom sheet to clear completed transfers -->
    <string name="option_to_clear_transfers">Clear all transfers</string>
    <!-- Label indicating action to retry failed or cancelled transfers -->
    <string name="option_to_retry_transfers">Retry all transfers</string>
    <!-- Dialog to confirm the action of pausing one transfer -->
    <string name="menu_pause_individual_transfer">Pause transfer?</string>
    <!-- Dialog to confirm the action of restarting one transfer -->
    <string name="menu_resume_individual_transfer">Resume transfer?</string>
    <!-- Button to confirm the action of restarting one transfer -->
    <string name="button_resume_individual_transfer">Resume</string>
    <!-- Dialog to confirm before removing completed transfers -->
    <string name="confirmation_to_clear_completed_transfers">Clear all transfers?</string>
    <!-- Title of the tab section for transfers in progress -->
    <string name="title_tab_in_progress_transfers">In progress</string>
    <!-- Title of the tab section for completed transfers -->
    <string name="title_tab_completed_transfers">Completed</string>
    <!-- Text shown in playlist subtitle item when a file is reproducing but it is paused -->
    <string name="transfer_paused">Paused</string>
    <!-- Possible state of a transfer -->
    <string name="transfer_queued">Queued</string>
    <!-- Possible state of a transfer. When the transfer is finishing -->
    <string name="transfer_completing">Completing</string>
    <!-- Possible state of a transfer. When the transfer is retrying -->
    <string name="transfer_retrying">Retrying</string>
    <!-- Possible state of a transfer. When the transfer was cancelled -->
    <string name="transfer_cancelled">Cancelled</string>
    <!-- Possible state of a transfer -->
    <string name="transfer_unknown">Unknown</string>
    <!-- Title of the panel where the progress of the transfers is shown -->
    <string name="paused_transfers_title">Paused transfers</string>
    <!-- message shown in the screen when there are not any active transfer -->
    <string name="completed_transfers_empty">No completed transfers</string>
    <!-- Text of the notification shown when the upload service is running, Plural -->
    <plurals name="upload_service_notification">
        <item quantity="one">Uploading %1$d of %2$d file</item>
        <item quantity="other">Uploading %1$d of %2$d files</item>
    </plurals>
    <!-- Text of the notification shown when the upload service is running, Plural -->
    <plurals name="upload_service_paused_notification">
        <item quantity="one">Uploading %1$d of %2$d file (paused)</item>
        <item quantity="other">Uploading %1$d of %2$d files (paused)</item>
    </plurals>
    <!-- Text of the notification shown when the folder upload service is running, Text of the notification shown when the folder upload service is running - plural e.g. Uploading 1 of 2 folders -->
    <plurals name="folder_upload_service_notification">
        <item quantity="one">Uploading %1$d of %2$d folder</item>
        <item quantity="other">Uploading %1$d of %2$d folders</item>
    </plurals>
    <!-- Text of the notification shown when the folder upload service is running, Text of the notification shown when the folder upload service is running - plural e.g. Uploading 1 of 2 folders -->
    <plurals name="folder_upload_service_paused_notification">
        <item quantity="one">Uploading %1$d of %2$d folder (paused)</item>
        <item quantity="other">Uploading %1$d of %2$d folders (paused)</item>
    </plurals>
    <!-- Text of the notification shown when the upload service has finished, Plural -->
    <plurals name="upload_service_final_notification">
        <item quantity="one">Uploaded %1$d file</item>
        <item quantity="other">Uploaded %1$d files</item>
    </plurals>
    <!-- Text of the notification shown when the upload service has finished, Plural -->
    <plurals name="upload_service_notification_already_uploaded">
        <item quantity="one">1 file already uploaded</item>
        <item quantity="other">%1$d files already uploaded</item>
    </plurals>
    <!-- Text of the notification shown when the folder upload service has finished, Text of the notification shown when the folder upload service has finished - plural  e.g. Uploaded 2 folders -->
    <plurals name="folder_upload_service_final_notification">
        <item quantity="one">Uploaded %1$d folder</item>
        <item quantity="other">Uploaded %1$d folders</item>
    </plurals>
    <!-- label for the total file size of multiple files and/or folders (no need to put the colon punctuation in the translation) -->
    <string name="general_total_size">Total size: %1$s</string>
    <!-- Text of the notification shown when the upload service has finished with any transfer error, Plural -->
    <plurals name="upload_service_failed">
        <item quantity="one">%1$d file not uploaded</item>
        <item quantity="other">%1$d files not uploaded</item>
    </plurals>
    <!-- Text of the notification shown when the upload service has finished with any copied file instead uploaded, Plural -->
    <plurals name="copied_service_upload">
        <item quantity="one">%1$d file copied</item>
        <item quantity="other">%1$d files copied</item>
    </plurals>
    <!-- Text of the notification shown when the download service do not download because the file is already on the device, Plural -->
    <plurals name="already_downloaded_service">
        <item quantity="one">%1$d file previously downloaded</item>
        <item quantity="other">%1$d files previously downloaded</item>
    </plurals>
    <!-- Text of the notification shown when the download service has finished, Plural -->
    <plurals name="download_service_final_notification">
        <item quantity="one">Downloaded %1$d file</item>
        <item quantity="other">Downloaded %1$d files</item>
    </plurals>
    <!-- Text of the notification shown when the download service has finished with any error, Plural -->
    <plurals name="download_service_final_notification_with_details">
        <item quantity="one">Downloaded %1$d of %2$d file</item>
        <item quantity="other">Downloaded %1$d of %2$d files</item>
    </plurals>
    <!-- Text of the notification shown when the download service has finished with any transfer error, Plural -->
    <plurals name="download_service_failed">
        <item quantity="one">%1$d file not downloaded</item>
        <item quantity="other">%1$d files not downloaded</item>
    </plurals>
    <!-- Text of the notification shown when the download service is running, Plural -->
    <plurals name="download_service_notification">
        <item quantity="one">Downloading %1$d of %2$d file</item>
        <item quantity="other">Downloading %1$d of %2$d files</item>
    </plurals>
    <!-- Text of the notification shown when the download service is paused, Plural -->
    <plurals name="download_service_paused_notification">
        <item quantity="one">Downloading %1$d of %2$d file (paused)</item>
        <item quantity="other">Downloading %1$d of %2$d files (paused)</item>
    </plurals>
    <!-- Title of the alert when the transfer quota is exceeded. -->
    <string name="title_depleted_transfer_overquota">Insufficient transfer quota</string>
    <!-- Text of the alert when the transfer quota is depleted. The placeholder indicates the time left for the transfer quota to be reset. For instance: 30m 45s -->
    <string name="current_text_depleted_transfer_overquota">Your queued download exceeds the current transfer quota available for your IP address and has therefore been interrupted. Upgrade your account or wait %s to continue.</string>
    <!-- Text of the alert when the transfer quota is depleted. The placeholder indicates the time left for the transfer quota to be reset. For instance: 30m 45s -->
    <string name="text_depleted_transfer_overquota">The transfer quota for this IP address has been exceeded. Upgrade your account or wait %s to continue your download.</string>
    <!-- Button to show plans in the alert when the transfer quota is depleted -->
    <string name="plans_depleted_transfer_overquota">See our plans</string>
    <!-- Button option of the alert when the transfer quota is depleted -->
    <string name="continue_without_account_transfer_overquota">Continue without account</string>
    <!-- this is used for example when downloading 1 file or 2 files, Plural of file. 2 files -->
    <plurals name="new_general_num_files">
        <item quantity="one">%1$d file</item>
        <item quantity="other">%1$d files</item>
    </plurals>
    <!-- Menu option -->
    <string name="general_view">View files</string>
    <!-- Menu option to choose to add file or folders to Cloud Drive -->
    <string name="add_to_cloud">Import</string>
    <!-- Menu option to choose to add file to Cloud Drive in the chat -->
    <string name="add_to_cloud_node_chat">Add to Cloud Drive</string>
    <!-- Menu option -->
    <string name="general_view_contacts">View contacts</string>
    <!-- Message displayed when a file has been successfully imported to Cloud Drive -->
    <string name="import_success_message">Successfully added to Cloud Drive</string>
    <!-- Menu option -->
    <string name="import_success_error">Error. Not added to Cloud Drive</string>
    <!-- Label in login screen to inform about the chat initialization proccess -->
    <string name="chat_connecting">Connecting&#8230;</string>
    <!-- message when trying to invite a contact with a pending request -->
    <string name="context_contact_already_invited">%s was already invited. Consult your pending requests.</string>
    <!-- Hint text explaining that you can change the email and resend the create account link to the new email address -->
    <string name="confirm_email_misspelled">If you have misspelt your email address, correct it and tap [A]Resend[A].</string>
    <!-- Button to resend the create account email to a new email address in case the previous email address was misspelled -->
    <string name="confirm_email_misspelled_resend">Resend</string>
    <!-- Text shown after the confirmation email has been sent to the new email address -->
    <string name="confirm_email_misspelled_email_sent">Email sent</string>
    <!-- text_copyright_alert_title -->
    <string name="copyright_alert_title">Copyright warning to all users</string>
    <!-- text_copyright_alert_first_paragraph -->
    <string name="copyright_alert_first_paragraph">MEGA respects the copyrights of others and requires that users of the MEGA cloud service comply with the laws of copyright.</string>
    <!-- text_copyright_alert_second_paragraph -->
    <string name="copyright_alert_second_paragraph">You are strictly prohibited from using the MEGA cloud service to infringe copyrights. You may not upload, download, store, share, display, stream, distribute, email, link to, transmit or otherwise make available any files, data or content that infringes any copyright or other proprietary rights of any person or entity.</string>
    <!-- text of the Agree button -->
    <string name="copyright_alert_agree_button">Agree</string>
    <!-- text of the Disagree button -->
    <string name="copyright_alert_disagree_button">Disagree</string>
    <!-- Hint how to cancel the download -->
    <string name="download_show_info">Show info</string>
    <!-- Error message when removing public links of nodes. Plural. -->
    <plurals name="context_link_removal_error">
        <item quantity="one">Link removal failed. Please try again later.</item>
        <item quantity="other">Failed to remove some links. Please try again later.</item>
    </plurals>
    <!-- Error message when creating public links of nodes. Plural. -->
    <plurals name="context_link_export_error">
        <item quantity="one">Link creation failed. Please try again later.</item>
        <item quantity="other">Failed to create some links. Please try again later.</item>
    </plurals>
    <!-- Message when some public links were removed successfully. Plural. -->
    <plurals name="context_link_removal_success">
        <item quantity="one">Link removed successfully.</item>
        <item quantity="other">Links removed successfully.</item>
    </plurals>
    <!-- error message -->
    <string name="context_link_action_error">Link action failed. Please try again later.</string>
    <!-- title of the dialog shown when sending or sharing a folder -->
    <string name="title_write_user_email">Write the user’s email</string>
    <!-- title of the screen to see the details of several node attachments -->
    <string name="activity_title_files_attached">Files attached</string>
    <!-- title of the screen to see the details of several contact attachments -->
    <string name="activity_title_contacts_attached">Contacts attached</string>
    <!--  -->
    <string name="alert_user_is_not_contact">The user is not a contact</string>
    <!--  -->
    <string name="camera_uploads_cellular_connection">Use cellular connection</string>
    <!--  -->
    <string name="camera_uploads_upload_videos">Upload Videos</string>
    <!-- Message when an user avatar has been changed successfully -->
    <string name="success_changing_user_avatar">Profile picture updated</string>
    <!-- Message when an error ocurred when changing an user avatar -->
    <string name="error_changing_user_avatar_image_not_available">Error. Selected image does not exist</string>
    <!-- Message when an error ocurred when changing an user avatar -->
    <string name="error_changing_user_avatar">Error when changing the profile picture</string>
    <!-- Message when an user avatar has been deleted successfully -->
    <string name="success_deleting_user_avatar">Profile picture deleted</string>
    <!-- Message when an error ocurred when deleting an user avatar -->
    <string name="error_deleting_user_avatar">Error when deleting the profile picture</string>
    <!-- Message when an error ocurred when changing an user attribute -->
    <string name="error_changing_user_attributes">An error occurred when changing the name</string>
    <!-- Message when an user attribute has been changed successfully -->
    <string name="success_changing_user_attributes">Your name has been successfully updated</string>
    <!-- Message show when a participant has been successfully invited to a group chat -->
    <string name="add_participant_success">Participant added</string>
    <!-- Message show when a participant hasn’t been successfully invited to a group chat -->
    <string name="add_participant_error">Error. Participant not added</string>
    <!-- Message show when a participant has been successfully removed from a group chat -->
    <string name="remove_participant_success">Participant removed</string>
    <!-- Message show when a participant hasn’t been successfully removed from a group chat -->
    <string name="remove_participant_error">Error. Participant not removed</string>
    <!--  -->
    <string name="no_files_selected_warning">No files selected</string>
    <!--  -->
    <string name="attachment_upload_panel_from_cloud">From Cloud Drive</string>
    <!--  -->
    <string name="attachment_upload_panel_contact">Contact</string>
    <!--  -->
    <string name="attachment_upload_panel_photo">From device</string>
    <!-- Button and title of dialog shown when the user wants to delete permanently their account. -->
    <string name="delete_account">Delete account</string>
    <!-- Text shown in the alert dialog to confirm the deletion of an account -->
    <string name="delete_account_text">If you delete your account you will not be able to access your account data, your MEGA contacts or conversations.\nYou will not be able to undo this action.</string>
    <!-- menu item -->
    <string name="delete_button">Delete</string>
    <!--  -->
    <string name="file_properties_info_info_file">Info</string>
    <!-- Refers to the size of a file. -->
    <string name="file_properties_info_size">Total size</string>
    <!-- header of a status field for what content a user has shared to you -->
    <string name="file_properties_info_content">Contains</string>
    <!--  -->
    <string name="file_properties_shared_folder_public_link_name">Link</string>
    <!-- Refers to access rights for a file folder. -->
    <string name="file_properties_shared_folder_full_access">Full access</string>
    <!-- Label to explain the read only participant permission in the options panel of the group info screen -->
    <string name="file_properties_shared_folder_read_only">Read-only</string>
    <!-- Refers to access rights for a file folder. (with the & needed. Don’t use the symbol itself. Use &) -->
    <string name="file_properties_shared_folder_read_write">Read and write</string>
    <!-- State of an attachment message when the upload is in progress but the queue of transfers is paused. -->
    <string name="attachment_uploading_state_paused">Transfers paused</string>
    <!-- label to indicate the state of an upload in chat -->
    <string name="attachment_uploading_state_uploading">Uploading&#8230;</string>
    <!--  -->
    <string name="attachment_uploading_state_compressing">Compressing&#8230;</string>
    <!--  -->
    <string name="attachment_uploading_state_error">Error. Not sent.</string>
    <!-- When a multiple download is started, some of the files could have already been downloaded before. This message shows the number of files that has already been downloaded and the number of files pending -->
    <string name="already_downloaded_multiple">%d files already downloaded.</string>
    <!-- When a multiple download is started, some of the files could have already been downloaded before. This message shows the number of files that are pending in plural. placeholder: number of files -->
    <string name="pending_multiple">%d files pending.</string>
    <!--  -->
    <string name="contact_is_me">No options available, you have selected yourself</string>
    <!-- Confirmation before deleting one attachment -->
    <string name="confirmation_delete_one_attachment">Remove attachment?</string>
    <!-- Menu option -->
    <string name="general_view_with_revoke">View files (%1$d deleted)</string>
    <!-- Success message when the attachment has been sent to a chat -->
    <string name="success_attaching_node_from_cloud">File sent to %1$s</string>
    <!-- Success message when the attachment has been sent to a many chats -->
    <string name="success_attaching_node_from_cloud_chats">File sent to %1$d chats</string>
    <!-- Error message when the attachment cannot be sent -->
    <string name="error_attaching_node_from_cloud">Error. The file has not been sent</string>
    <!-- Error message when the attachment cannot be sent to any of the selected chats -->
    <string name="error_attaching_node_from_cloud_chats">Error. The file has not been sent to any of the selected chats</string>
    <!-- Error message when the attachment cannot be revoked -->
    <string name="error_revoking_node">Error. The attachment has not been removed</string>
    <!-- settings option -->
    <string name="settings_set_up_automatic_uploads">Set up automatic uploads</string>
    <!-- Message sound option when no sound has been selected for chat notifications -->
    <string name="settings_chat_silent_sound_not">Silent</string>
    <!-- messages string in chat notification -->
    <string name="messages_chat_notification">messages</string>
    <!-- part of the string in incoming shared folder notification -->
    <string name="incoming_folder_notification">from</string>
    <!-- title of incoming shared folder notification -->
    <string name="title_incoming_folder_notification">New shared folder</string>
    <!-- title of the notification for a new incoming contact request -->
    <string name="title_contact_request_notification">New contact request</string>
    <!-- Title of the section to clear the chat content in the Manage chat history screen -->
    <string name="title_properties_chat_clear">Clear chat history</string>
    <!-- Title of the section to remove contact in the Contact Properties screen -->
    <string name="title_properties_remove_contact">Remove contact</string>
    <!-- Title of the section to enable notifications in the Contact Properties screen -->
    <string name="title_properties_chat_notifications_contact">Chat notifications</string>
    <!-- Text shown when the chat history was cleared by someone -->
    <string name="history_cleared_by">[A]%1$s[/A][B] cleared the chat history[/B]</string>
    <!-- Notification title to show the number of unread chats, unread messages -->
    <string name="number_messages_chat_notification">%1$d unread chats</string>
    <!-- Item menu option upon clicking on one or multiple files. -->
    <string name="context_permissions_changing_folder">Changing permissions</string>
    <!-- Item menu option upon clicking on one or multiple files. -->
    <string name="context_removing_contact_folder">Removing contact from shared folder</string>
    <!-- confirmation message before removing a file -->
    <string name="confirmation_move_to_rubbish">Move to Rubbish Bin?</string>
    <!-- confirmation message before removing CU folder -->
    <string name="confirmation_move_cu_folder_to_rubbish">Are you sure you want to move this folder to the Rubbish Bin? This will disable Camera Uploads.</string>
    <!-- Confirmation message before removing MU folder -->
    <string name="confirmation_move_mu_folder_to_rubbish">Are you sure you want to move this folder to the Rubbish Bin? This will disable Secondary Media Uploads.</string>
    <!-- confirmation message before removing a file -->
    <string name="confirmation_move_to_rubbish_plural">Move to Rubbish Bin?</string>
    <!-- confirmation message before removing a file -->
    <string name="confirmation_delete_from_mega">Delete from MEGA?</string>
    <!-- label to indicate the state of an upload in chat -->
    <string name="attachment_uploading_state">Uploading&#8230;</string>
    <!-- Title of the section to enable notifications in the Contact Properties screen -->
    <string name="title_properties_contact_notifications_for_chat">Chat notifications</string>
    <!-- title of the section for achievements -->
    <string name="achievements_title">Achievements</string>
    <!-- subtitle of the section for achievements -->
    <string name="achievements_subtitle">Invite friends and get rewards</string>
    <!-- title of the introduction for the achievements screen -->
    <string name="figures_achievements_text_referrals">%1$s of storage for each successful invite. Valid for 365 days.</string>
    <!-- sentence to detail the figures of storage and transfer quota related to each achievement -->
    <string name="figures_achievements_text">%1$s of storage. Valid for 365 days.</string>
    <!-- title of the section for unlocked rewards -->
    <string name="unlocked_rewards_title">Unlocked rewards</string>
    <!-- title of the section for unlocked storage quota -->
    <string name="unlocked_storage_title">Storage quota</string>
    <!-- title of the section for referral bonuses in achivements section (maximum 24 chars) -->
    <string name="title_referral_bonuses">Invitation bonuses</string>
    <!-- Title of the section for install a mobile app in achivements section (maximum 31 chars) -->
    <string name="title_install_app">Install a MEGA Mobile App</string>
    <!-- Title of the section for add phone number in achivements section (maximum 30 chars) -->
    <string name="title_add_phone">Add phone number</string>
    <!-- title of the section for install megasync in achivements section (maximum 24 chars) -->
    <string name="title_regitration">Registration bonus</string>
    <!-- title of the section for install a mobile app bonuses in achivements section (maximum 24 chars) -->
    <string name="title_install_desktop">Get a MEGA Desktop App</string>
    <!-- Text that indicates that no pictures have been uploaded to the Camera Uploads section -->
    <string name="camera_uploads_empty">No files in Camera Uploads</string>
    <!-- indicates the number of days left related to a achievement -->
    <string name="general_num_days_left">%1$d d left</string>
    <!-- State to indicate an achievement has expired -->
    <string name="expired_label">Expired</string>
    <!-- title of the advanced setting to choose the use of https -->
    <string name="setting_title_use_https_only">Don’t use HTTP</string>
    <!-- subtitle of the advanced setting to choose the use of https -->
    <string name="setting_subtitle_use_https_only">Enable this option only if your transfers don’t start. In normal circumstances HTTP is satisfactory as all transfers are already encrypted.</string>
    <!-- title of screen to invite friends and get an achievement -->
    <string name="title_achievement_invite_friends">How it works</string>
    <!-- first paragraph of screen to invite friends and get an achievement -->
    <string name="first_paragraph_achievement_invite_friends">Invite your friends to create a MEGA Free account and to install a MEGA Mobile App. You will receive free storage as a bonus for every successful signup and app installation.</string>
    <!-- second paragraph of screen to invite friends and get an achievement -->
    <string name="second_paragraph_achievement_invite_friends">Free storage bonus applicable to new invitations only and where MEGA Mobile App or MEGA Desktop App is installed.</string>
    <!-- explanation of screen to invite friends and get an achievement -->
    <string name="card_title_invite_friends">Select contacts from your phone contact list or enter multiple email addresses.</string>
    <!-- title of the dialog to confirm the contact request -->
    <string name="title_confirmation_invite_friends">Invite friends to MEGA</string>
    <!-- Text shown when the user sends a contact invitation -->
    <string name="subtitle_confirmation_invite_friends">Invite sent</string>
    <!-- paragraph of the dialog to confirm the contact request -->
    <string name="paragraph_confirmation_invite_friends">Encourage your friends to register and install a MEGA app. As long as your friend uses the same email address as you’ve entered, you will receive your transfer quota reward.</string>
    <!-- Error shown when the user writes a email with an incorrect format -->
    <string name="invalid_email_to_invite">Email is malformed</string>
    <!-- info paragraph about the achievement install megasync -->
    <string name="paragraph_info_achievement_install_desktop">When you install MEGA desktop app you get %1$s of complimentary storage space, valid for 365 days. MEGA desktop app is available for Windows, macOS and most Linux distros.</string>
    <!-- info paragraph about the achievement install mobile app -->
    <string name="paragraph_info_achievement_install_mobile_app">When you install the MEGA Mobile App you get %1$s of complimentary storage space, valid for 365 days. We provide mobile apps for iOS and Android.</string>
    <!-- info paragraph about the achievement ‘add phone number’. Placeholder 1: bonus storage space e.g. 20GB. Placeholder 2: bonus transfer quota e.g. 50GB -->
    <string name="paragraph_info_achievement_add_phone">When you verify your phone number you get %1$s of complimentary storage space, valid for 365 days.</string>
    <!-- info paragraph about the completed achievement install megasync -->
    <string name="result_paragraph_info_achievement_install_desktop">You have received %1$s storage space for installing our MEGA desktop app.</string>
    <!-- info paragraph about the completed achievement install mobile app -->
    <string name="result_paragraph_info_achievement_install_mobile_app">You have received %1$s storage space for installing the MEGA Mobile App.</string>
    <!-- info paragraph about the completed achievement of ‘add phone number’. Placeholder 1: bonus storage space e.g. 20GB. Placeholder 2: bonus transfer quota e.g. 50GB -->
    <string name="result_paragraph_info_achievement_add_phone">You have received %1$s storage space for verifying your phone number.</string>
    <!-- info paragraph about the completed achievement registration -->
    <string name="result_paragraph_info_achievement_registration">You have received %1$s storage space as your free registration bonus.</string>
    <!-- info paragraph about the completed achievement registration -->
    <string name="expiration_date_for_achievements">Bonus expires in %1$d days</string>
    <!-- menu items -->
    <plurals name="context_share_folders">
        <item quantity="one">Share folder</item>
        <item quantity="other">Share folders</item>
    </plurals>
    <!-- confirmation message before leaving some incoming shared folders -->
    <plurals name="confirmation_leave_share_folder">
        <item quantity="one">If you leave the folder, you will not be able to see it again.</item>
        <item quantity="other">If you leave these folders, you will not be able to see them again.</item>
    </plurals>
    <!-- Info of a contact if there is no folders shared with him -->
    <string name="no_folders_shared">No folders shared</string>
    <!-- Menu item -->
    <string name="settings_help">Help</string>
    <!-- Settings preference title for help centre -->
    <string name="settings_help_centre">Help Centre</string>
    <!-- Settings preference title for send feedback -->
    <string name="settings_help_preference">Send feedback</string>
    <!-- mail subject -->
    <string name="setting_feedback_subject">Android feedback</string>
    <!-- mail body -->
    <string name="setting_feedback_body">Please provide your feedback here:</string>
    <!-- mail body -->
    <string name="settings_feedback_body_device_model">Device model</string>
    <!-- mail body -->
    <string name="settings_feedback_body_android_version">Android version</string>
    <!-- Title of the dialog to create a new text file by inserting the name -->
    <string name="dialog_title_new_text_file">New text file</string>
    <!-- Title of the dialog to create a new file by inserting the name -->
    <string name="dialog_title_new_file">New file</string>
    <!-- Input field description in the create file dialog. -->
    <string name="context_new_file_name">File Name</string>
    <!-- Title of the dialog to create a new link by inserting the name, e.g. when try to share a web link to your Cloud Drive or incoming shares. -->
    <string name="dialog_title_new_link">Link name</string>
    <!-- Input field description in the create link dialog, e.g. when try to share a web link to your Cloud Drive or incoming shares. -->
    <string name="context_new_link_name">Link URL</string>
    <!-- Title of the field subject when a new file is created to upload -->
    <string name="new_file_subject_when_uploading">SUBJECT</string>
    <!-- Title of the field content when a new file is created to upload -->
    <string name="new_file_content_when_uploading">CONTENT</string>
    <!-- Title of the field email when a new contact is created to upload -->
    <string name="new_file_email_when_uploading">EMAIL</string>
    <!-- Item of a menu to forward a message chat to another chatroom -->
    <string name="forward_menu_item">Forward</string>
    <!-- name of the button to attach file from MEGA to another app -->
    <string name="general_attach">Attach</string>
    <!-- when add or share a file with a new contact, it can type by name or mail -->
    <string name="type_contact">Contact’s name or email</string>
    <!-- when add or share a file with a new contact, message displayed to warn that the maximum number has been reached -->
    <string name="max_add_contact">No more contacts can be added at this time</string>
    <!-- when changing the password , the old password and new password are equals -->
    <string name="old_and_new_passwords_equals">The new password cannot be the same as the old password</string>
    <!-- Menu item -->
    <string name="action_search_by_date">Search by date</string>
    <!-- title of a button to apply search by date -->
    <string name="general_apply">Apply</string>
    <!-- title of a button to apply search by month -->
    <string name="general_search_month">Last month</string>
    <!-- title of a button to apply search by year -->
    <string name="general_search_year">Last year</string>
    <!-- title of a Search by date tag -->
    <string name="label_set_day">Set day</string>
    <!-- the user can’t choose this date -->
    <string name="snackbar_search_by_date">Date required is not valid</string>
    <!-- Error shown when the user left a name empty -->
    <string name="empty_name">Invalid name</string>
    <!-- Error shown when the user left names empty and names typed with not allowed characters -->
    <string name="general_incorrect_names">Please correct your filenames before proceeding</string>
    <!-- Error text for invalid characters -->
    <string name="invalid_characters">Invalid characters</string>
    <!-- Error shown when the user writes a character not allowed -->
    <string name="invalid_characters_defined">The following characters are not allowed: ” * / : &lt; &gt; ? \ |</string>
    <!-- Warning show to the user after try to import files to MEGA with empty names. Plural. When more than one file name have this error. -->
    <plurals name="empty_names">
        <item quantity="one">File name cannot be empty.</item>
        <item quantity="other">File names cannot be empty.</item>
    </plurals>
    <!-- Label shown when audio file is playing -->
    <string name="audio_play">Audio File</string>
    <!-- when open PDF Viewer, the pdf that it try to open is damaged or does not exist -->
    <string name="corrupt_pdf_dialog_text">Error. The pdf file is corrupted or does not exist.</string>
    <!-- Label to include info of the user email in the feedback form -->
    <string name="user_account_feedback">User account</string>
    <!-- Label shown in MEGA pdf-viewer when it open a PDF save in smartphone storage -->
    <string name="save_to_mega">Save to my \nCloud Drive</string>
    <!-- Error message when creating a chat one to one with a contact that already has a chat -->
    <string name="chat_already_exists">The chat already exists</string>
    <!-- before sharing a file, has to be downloaded -->
    <string name="not_download">The file has not been downloaded yet</string>
    <!-- Error shown when a user is starting a chat or adding new participants in a group chat and writes a contact mail that has not added -->
    <string name="not_permited_add_email_to_invite">Only MEGA contacts can be added</string>
    <!-- Info label about the connectivity state of the chat -->
    <string name="invalid_connection_state">Reconnecting to chat</string>
    <!-- Message show when a call cannot be established -->
    <string name="call_error">An error has occurred and the call cannot be connected.</string>
    <!-- Title of dialog to evaluate the app -->
    <string name="title_evaluate_the_app_panel">Like the MEGA Mobile App?</string>
    <!-- Label to show rate the app -->
    <string name="rate_the_app_panel">Yes, rate the app</string>
    <!-- Label to show send feedback -->
    <string name="send_feedback_panel">No, send feedback</string>
    <!-- title of the section advanced options on the get link screen -->
    <string name="link_advanced_options">Advanced options</string>
    <!-- Message to show when users deny to permit the permissions to read and write on external storage on setting default download location -->
    <string name="download_requires_permission">MEGA needs read and write permissions to your external storage to download files there.</string>
    <!-- Default download location is on old sd card, but currently the user installed a new SD card, need user to reset download location. -->
    <string name="old_sdcard_unavailable">The old SD card is not available, please set a new download location.</string>
    <!-- Dialog title to ask download to internal storage or external storage. -->
    <string name="title_select_download_location">Choose download location</string>
    <!-- Title of the section to invite contacts if the user has denied the contacts permmissions -->
    <string name="no_contacts_permissions">No contact permissions granted</string>
    <!-- Option of the sliding panel to go to QR code section -->
    <string name="choose_qr_option_panel">My QR code</string>
    <!-- Title of the screen that shows the options to the QR code -->
    <string name="section_qr_code">QR code</string>
    <!-- Option in menu of section  My QR code to reset the QR code -->
    <string name="action_reset_qr">Reset QR code</string>
    <!-- Option in menu of section  My QR code to delete the QR code -->
    <string name="action_delete_qr">Delete QR code</string>
    <!-- Option shown in QR code bottom sheet dialog to save QR code in Cloud Drive -->
    <string name="save_cloud_drive">To Cloud Drive</string>
    <!-- Option shown in QR code bottom sheet dialog to save QR code in File System -->
    <string name="save_file_system">To file system</string>
    <!-- Title of QR code section -->
    <string name="section_my_code">My code</string>
    <!-- Title of QR code scan section -->
    <string name="section_scan_code">Scan code</string>
    <!-- Title of QR code settings that permits or not contacts that scan my QR code will be automatically added to my contact list -->
    <string name="settings_qrcode_autoaccept">Auto-accept</string>
    <!-- Subtitle of QR code settings auto-accept -->
    <string name="setting_subtitle_qrcode_autoccept">MEGA users who scan your QR code will be automatically added to your contact list.</string>
    <!-- Subtitle of QR code settings that reset the code -->
    <string name="setting_subtitle_qrcode_reset">Previous QR code will no longer be valid</string>
    <!-- Text shown when it has been copied the QR code link -->
    <string name="qrcode_link_copied">Link copied to the clipboard</string>
    <!-- Text shown when it has been reseted the QR code successfully -->
    <string name="qrcode_reset_successfully">QR code successfully reset</string>
    <!-- Text shown when it has been deleted the QR code successfully -->
    <string name="qrcode_delete_successfully">QR code successfully deleted</string>
    <!-- Text shown when it has not been reseted the QR code successfully -->
    <string name="qrcode_reset_not_successfully">QR code not reset due to an error. Please try again.</string>
    <!-- Text shown when it has not been delete the QR code successfully -->
    <string name="qrcode_delete_not_successfully">QR code not deleted due to an error. Please try again.</string>
    <!-- Title of dialog shown when a contact request has been sent with QR code -->
    <string name="invite_sent">Invite sent</string>
    <!-- Text of dialog shown when a contact request has been sent. -->
    <string name="invite_sent_text">The user has been invited and will appear in your contact list once accepted.</string>
    <!-- Text of dialog shown when multiple contacts request has been sent -->
    <string name="invite_sent_text_multi">The users have been invited and will appear in your contact list once accepted.</string>
    <!-- Text shown when it tries to share the QR and occurs an error to process the action -->
    <string name="error_share_qr">An error occurred while trying to share the QR file. Perhaps the file does not exist. Please try again later.</string>
    <!-- Text shown when it tries to upload to Cloud Drive the QR and occurs an error to process the action -->
    <string name="error_upload_qr">An error occurred while trying to upload the QR file. Perhaps the file does not exist. Please try again later.</string>
    <!-- Text shown when it tries to download to File System the QR and occurs an error to process the action -->
    <string name="error_download_qr">An error occurred while trying to download the QR file. Perhaps the file does not exist. Please try again later.</string>
    <!-- Text shown when it tries to download to File System the QR and the action has success -->
    <string name="success_download_qr">The QR Code has been downloaded successfully to %s</string>
    <!-- Title of dialog shown when a contact request has not been sent with QR code -->
    <string name="invite_not_sent">Invite not sent</string>
    <!-- Text of dialog shown when a contact request has not been sent with QR code -->
    <string name="invite_not_sent_text">The QR code or contact link is invalid. Please try to scan a valid code or to open a valid link.</string>
    <!-- Text of dialog shown when a contact request has not been sent with QR code because of is already a contact -->
    <string name="invite_not_sent_text_already_contact">The invitation has not been sent. %s is already in your contacts list.</string>
    <!-- Text of dialog shown when a contact request has not been sent with QR code because of some error -->
    <string name="invite_not_sent_text_error">An error occurred and the invitation has not been sent.</string>
    <!-- Text of alert dialog informing that the qr is generating -->
    <string name="generatin_qr">Generating QR code&#8230;</string>
    <!-- Title of QR code scan menu item -->
    <string name="menu_item_scan_code">Scan QR code</string>
    <!-- get the contact link and copy it -->
    <string name="button_copy_link">Copy link</string>
    <!-- Create QR code -->
    <string name="button_create_qr">Create QR code</string>
    <!-- Text shown when it has been created the QR code successfully -->
    <string name="qrcode_create_successfully">QR code successfully created</string>
    <!-- Text shown in QR code scan fragment to help and guide the user in the action -->
    <string name="qrcode_scan_help">Line up the QR code to scan it with your device’s camera</string>
    <!-- positive button on dialog to view a contact -->
    <string name="contact_view">View</string>
    <!-- Item menu option to reproduce audio or video in external reproductors -->
    <string name="external_play">Open with</string>
    <!-- to share a file using Facebook, Whatsapp, etc -->
    <string name="context_share">Share using</string>
    <!-- Message shown if the user choose enable button and he is not logged in -->
    <string name="error_enable_chat_before_login">Please log in before enabling the chat</string>
    <!-- title of a tag to search for a specific period within the search by date option in Camera upload -->
    <string name="label_set_period">Set period</string>
    <!-- Text of the empty screen when there are not chat conversations -->
    <string name="context_empty_chat_recent">[B]Invite friends to [/B][A]Chat[/A][B] and enjoy our encrypted platform with privacy and security[/B]</string>
    <!-- Text of the empty screen when there are not elements in the Rubbish Bin -->
    <string name="context_empty_rubbish_bin">[B]Empty [/B][A]Rubbish Bin[/A]</string>
    <!-- Text of the empty screen when there are not elements in  Inbox -->
    <string name="context_empty_inbox">[B]No files in your [/B][A]Inbox[/A]</string>
    <!-- Text of the empty screen when there are not elements in Cloud Drive -->
    <string name="context_empty_cloud_drive">[B]No files in your [/B][A]Cloud Drive[/A]</string>
    <!-- Text of the empty screen when there are not elements in Saved for Offline -->
    <string name="context_empty_offline">[B]No files [/B][A]Saved for Offline[/A]</string>
    <!-- Text of the empty screen when there are not contacts. No dot at the end because is for an empty state. The format placeholders are to showing it in different colors. -->
    <string name="context_empty_contacts">[B]No [/B][A]Contacts[/A]</string>
    <!-- Message shown when the user has no chats -->
    <string name="recent_chat_empty">[A]No[/A] [B]Conversations[/B]</string>
    <!-- Message shown when the chat is section is loading the conversations -->
    <string name="recent_chat_loading_conversations">[A]Loading[/A] [B]Conversations&#8230;[/B]</string>
    <!-- Text of the empty screen when there are not elements in Incoming -->
    <string name="context_empty_incoming">[B]No [/B][A]Incoming Shared folders[/A]</string>
    <!-- Text of the empty screen when there are not elements in Outgoing -->
    <string name="context_empty_outgoing">[B]No [/B][A]Outgoing Shared folders[/A]</string>
    <!-- Text of the empty screen when there are not elements in Links. Please, keep the place holders to format the string -->
    <string name="context_empty_links">[B]No [/B][A]Public Links[/A][B][/B]</string>
    <!-- Title of the sent requests tab. Capital letters -->
    <string name="tab_sent_requests">Sent requests</string>
    <!-- Title of the received requests tab. Capital letters -->
    <string name="tab_received_requests">Received requests</string>
    <!-- Title dialog overquota error -->
    <string name="overquota_alert_title">Storage quota exceeded</string>
    <!-- error message shown when an account confirmation link or reset password link is invalid for unknown reasons -->
    <string name="invalid_link">Invalid link, please ask for a new valid link</string>
    <!-- error message shown on the link password dialog if the password typed in was wrong -->
    <string name="invalid_link_password">Invalid link password</string>
    <!-- Error message shown when user tries to open a not valid MEGA link -->
    <string name="open_link_not_valid_link">The link you are trying to open is not a valid MEGA link.</string>
    <!-- Message shown when a link is being processing -->
    <string name="processing_link">Processing link&#8230;</string>
    <!-- Message shown when it is creating an acount and it is been introduced a very weak or weak password -->
    <string name="passwd_weak">Your password is easily guessed. Try making your password longer. Combine uppercase and lowercase letters. Add special characters. Do not use names or dictionary words.</string>
    <!-- Message shown when it is creating an acount and it is been introduced a medium password -->
    <string name="passwd_medium">Your password is good enough to proceed, but it is recommended to strengthen your password further.</string>
    <!-- Message shown when it is creating an acount and it is been introduced a good password -->
    <string name="passwd_good">This password will withstand most typical brute-force attacks. Please ensure that you will remember it.</string>
    <!-- Message shown when it is creating an acount and it is been introduced a strong password -->
    <string name="passwd_strong">This password will withstand most sophisticated brute-force attacks. Please ensure that you will remember it.</string>
    <!-- Password very weak -->
    <string name="pass_very_weak">Very weak</string>
    <!-- Password weak -->
    <string name="pass_weak">Weak</string>
    <!-- Password medium -->
    <string name="pass_medium">Medium</string>
    <!-- Password good -->
    <string name="pass_good">Good</string>
    <!-- Password strong -->
    <string name="pass_strong">Strong</string>
    <!-- Text displayed in several parts when there is a call in progress (notification, recent chats list, etc). -->
    <string name="title_notification_call_in_progress">Call in progress</string>
    <!-- Subtitle of the notification shown on the action bar when there is a call in progress -->
    <string name="action_notification_call_in_progress">Tap to go back to the call</string>
    <!-- Button in the notification shown on the action bar when there is a call in progress -->
    <string name="button_notification_call_in_progress">Return to the call</string>
    <!-- When it lists contacts of MEGA, the title of list’s header -->
    <string name="contacts_mega">On MEGA</string>
    <!-- When it lists contacts of phone, the title of list’s header -->
    <string name="contacts_phone">Phone contacts</string>
    <!-- Message error shown when trying to log in on an account has been suspended due to multiple breaches of Terms of Service -->
    <string name="account_suspended_multiple_breaches_ToS">Your account has been suspended due to multiple breaches of MEGA’s Terms of Service. Please check your email inbox.</string>
    <!-- Message error shown when trying to log in on an account has been suspended due to breach of Terms of Service -->
    <string name="account_suspended_breache_ToS">Your account was terminated due to a breach of MEGA’s Terms of Service including, but not limited to, clause 15.</string>
    <!-- In a chat conversation when you try to send device’s images but images are still loading -->
    <string name="file_storage_loading">Loading files</string>
    <!-- In a chat conversation when you try to send device’s images but there aren’t available images -->
    <string name="file_storage_empty_folder">No files</string>
    <!-- Size in bytes. The placeholder is for the size value, please adjust the position based on linguistics -->
    <string name="label_file_size_byte">%s B</string>
    <!-- Size in kilobytes. The placeholder is for the size value, please adjust the position based on linguistics -->
    <string name="label_file_size_kilo_byte">%s KB</string>
    <!-- Size in megabytes. The placeholder is for the size value, please adjust the position based on linguistics -->
    <string name="label_file_size_mega_byte">%s MB</string>
    <!-- Size in gigabytes. The placeholder is for the size value, please adjust the position based on linguistics -->
    <string name="label_file_size_giga_byte">%s GB</string>
    <!-- Size in terabytes. The placeholder is for the size value, please adjust the position based on linguistics -->
    <string name="label_file_size_tera_byte">%s TB</string>
    <!-- Speed in bytes. The placeholder is for the speed value, please adjust the position based on linguistics -->
    <string name="label_file_speed_byte">%s B/s</string>
    <!-- Speed in kilobytes. The placeholder is for the speed value, please adjust the position based on linguistics -->
    <string name="label_file_speed_kilo_byte">%s KB/s</string>
    <!-- Speed in megabytes. The placeholder is for the speed value, please adjust the position based on linguistics -->
    <string name="label_file_speed_mega_byte">%s MB/s</string>
    <!-- Speed in gigabytes. The placeholder is for the speed value, please adjust the position based on linguistics -->
    <string name="label_file_speed_giga_byte">%s GB/s</string>
    <!-- Speed in terabytes. The placeholder is for the speed value, please adjust the position based on linguistics -->
    <string name="label_file_speed_tera_byte">%s TB/s</string>
    <!-- Size in megabytes. -->
    <string name="label_mega_byte">MB</string>
    <!-- Number of versions of a file shown on the screen info of the file, version items -->
    <plurals name="number_of_versions">
        <item quantity="one">%1$d version</item>
        <item quantity="other">%1$d versions</item>
    </plurals>
    <!-- Title of the section Versions for files -->
    <string name="title_section_versions">Versions</string>
    <!-- Header of the item to show the current version of a file in a list -->
    <string name="header_current_section_item">Current version</string>
    <!--  -->
    <plurals name="header_previous_section_item">
        <item quantity="one">Previous version</item>
        <item quantity="other">Previous versions</item>
    </plurals>
    <!-- option menu to revert a file version -->
    <string name="general_revert">Revert</string>
    <!-- option menu to clear all the previous versions -->
    <string name="menu_item_clear_versions">Clear previous versions</string>
    <!-- Title of the dialog to confirm that a version os going to be deleted, version items -->
    <plurals name="title_dialog_delete_version">
        <item quantity="one">Delete version?</item>
        <item quantity="other">Delete versions?</item>
    </plurals>
    <!-- Content of the dialog to confirm that a version is going to be deleted -->
    <string name="content_dialog_delete_version">This version will be permanently removed.</string>
    <!-- Content of the dialog to confirm that several versions are going to be deleted -->
    <string name="content_dialog_delete_multiple_version">These %d versions will be permanently removed.</string>
    <!-- Title of the notification shown when a file is uploading to a chat -->
    <string name="chat_upload_title_notification">Chat uploading</string>
    <!-- Label for the option on setting to set up the quality of multimedia files uploaded to the chat -->
    <string name="settings_chat_upload_quality">Video quality</string>
    <!-- Label for the option on setting to set up the quality of video files to be uploaded -->
    <string name="settings_video_upload_quality">Video Quality</string>
    <!-- Text shown when the user refuses to permit the storage permission when enable camera upload -->
    <string name="on_refuse_storage_permission">Camera Uploads needs to access your photos and other media on your device. Please go to the settings page and grant permission.</string>
    <!-- Available options for the setting to set up the quality of multimedia files uploaded to the chat or the Camera Uploads -->
    <string-array name="settings_chat_upload_quality_entries">
        <item>Low</item>
        <item>Medium</item>
        <item>High</item>
        <item>Original</item>
    </string-array>
    <!-- Title of the notification for a missed call -->
    <string name="missed_call_notification_title">Missed call</string>
    <!-- Refers to a location of file -->
    <string name="file_properties_info_location">Location</string>
    <!-- Title of the label to show the size of the current files inside a folder -->
    <string name="file_properties_folder_current_versions">Current versions</string>
    <!-- Title of the label to show the size of the versioned files inside a folder -->
    <string name="file_properties_folder_previous_versions">Previous versions</string>
    <!-- Number of versioned files inside a folder shown on the screen info of the folder, version items -->
    <plurals name="number_of_versions_inside_folder">
        <item quantity="one">%1$d versioned file</item>
        <item quantity="other">%1$d versioned files</item>
    </plurals>
    <!-- Confirmation message after forwarding one or several messages, version items -->
    <string name="messages_forwarded_success">Messages forwarded</string>
    <!-- Error message after forwarding one or several messages to several chats -->
    <string name="messages_forwarded_error">Error. Not correctly forwarded</string>
    <!-- Error message if any of the forwarded messages fails, message items -->
    <plurals name="messages_forwarded_partial_error">
        <item quantity="one">Error. %1$d message not successfully forwarded</item>
        <item quantity="other">Error. %1$d messages not successfully forwarded</item>
    </plurals>
    <!-- Error non existing resource after forwarding one or several messages to several chats, message items -->
    <plurals name="messages_forwarded_error_not_available">
        <item quantity="one">Error. The resource is no longer available</item>
        <item quantity="other">Error. The resources are no longer available</item>
    </plurals>
    <!-- The title of fragment Turn on Notifications -->
    <string name="turn_on_notifications_title">Turn on Notifications</string>
    <!-- The subtitle of fragment Turn on Notifications -->
    <string name="turn_on_notifications_subtitle">This way, you will see new messages\non your Android phone instantly.</string>
    <!-- First step to turn on notifications -->
    <string name="turn_on_notifications_first_step">Open Android device [A]Settings[/A]</string>
    <!-- Second step to turn on notifications -->
    <string name="turn_on_notifications_second_step">Open [A]Apps &amp; notifications[/A]</string>
    <!-- Third step to turn on notifications -->
    <string name="turn_on_notifications_third_step">Select [A]MEGA[/A]</string>
    <!-- Fourth step to turn on notifications -->
    <string name="turn_on_notifications_fourth_step">Open [A]App notifications[/A]</string>
    <!-- Fifth step to turn on notifications -->
    <string name="turn_on_notifications_fifth_step">Switch to On and select your preferences</string>
    <!-- Alert message after sending to chat one or several messages to several chats, version items -->
    <plurals name="files_send_to_chat_success">
        <item quantity="one">File sent</item>
        <item quantity="other">Files sent</item>
    </plurals>
    <!-- Error message after sending to chat one or several messages to several chats -->
    <string name="files_send_to_chat_error">Error. Not correctly sent</string>
    <!-- menu option to send a file to a chat -->
    <string name="context_send_file_to_chat">Send to chat</string>
    <!-- Title of the dialog ‘Do you remember your password?’ -->
    <string name="remember_pwd_dialog_title">Do you remember your password?</string>
    <!-- Text of the dialog ‘Recovery Key exported’ when the user wants logout -->
    <string name="remember_pwd_dialog_text_logout">You are about to log out, please test your password to ensure you remember it.\nIf you lose your password, you will lose access to your MEGA data.</string>
    <!-- Text of the dialog ‘Do you remember your password?’ -->
    <string name="remember_pwd_dialog_text">Please test your password to ensure you remember it. If you lose your password, you will lose access to your MEGA data.</string>
    <!-- Dialog option that permits user do not show it again -->
    <string name="general_do_not_show">Do not show again</string>
    <!-- Button of the dialog ‘Do you remember your password?’ that permits user test his password -->
    <string name="remember_pwd_dialog_button_test">Test password</string>
    <!-- Title of the activity that permits user test his password -->
    <string name="test_pwd_title">Test your password</string>
    <!-- Message shown to the user when is testing her password and it is correct -->
    <string name="test_pwd_accepted">Password accepted</string>
    <!-- Message shown to the user when is testing her password and it is wrong -->
    <string name="test_pwd_wrong">Wrong password.\nBackup your Recovery Key as soon as possible!</string>
    <!-- Text of the dialog ‘Recovery Key exported’ when the user wants logout -->
    <string name="recovery_key_exported_dialog_text_logout">You are about to log out, please test your password to ensure you remember it.\nIf you lose your password, you will lose access to your MEGA data.</string>
    <!-- Option that permits user copy to clipboard -->
    <string name="option_copy_to_clipboard">Copy to clipboard</string>
    <!-- Option that permits user export his recovery key -->
    <string name="option_export_recovery_key">Export Recovery Key</string>
    <!-- Option that permits user logout -->
    <string name="proceed_to_logout">Proceed to logout</string>
    <!-- Title of the preference Recovery key on Settings section -->
    <string name="recovery_key_bottom_sheet">Recovery Key</string>
    <!-- Option that permits user save on File System -->
    <string name="option_save_on_filesystem">Save on File System</string>
    <!-- Message shown when something has been copied to clipboard -->
    <string name="message_copied_to_clipboard">Copied to clipboard</string>
    <!-- text of the label to show that you have messages unread in the chat conversation -->
    <string name="message_jump_latest">Jump to latest</string>
    <!-- text of the label to show that you have new messages in the chat conversation -->
    <string name="message_new_messages">New messages</string>
    <!-- Title of the notification shown on the action bar when there is a incoming call -->
    <string name="notification_subtitle_incoming">Incoming call</string>
    <!-- Text for the notification action to launch the incoming call page -->
    <string name="notification_incoming_action">Go to the call</string>
    <!-- Text asking to go to system setting to enable allow display over other apps (needed for calls in Android 10) -->
    <string name="notification_enable_display">MEGA background pop-ups are disabled.\nTap to change the settings.</string>
    <!-- Subtitle to show the number of unread messages on a chat, unread messages -->
    <plurals name="number_unread_messages">
        <item quantity="one">%1$s unread message</item>
        <item quantity="other">%1$s unread messages</item>
    </plurals>
    <!-- Notification title to show the number of unread chats, unread messages -->
    <plurals name="plural_number_messages_chat_notification">
        <item quantity="one">%1$d unread chat</item>
        <item quantity="other">%1$d unread chats</item>
    </plurals>
    <!-- Message shown when a chat is opened and the messages are being recovered -->
    <string name="chat_loading_messages">[A]Loading[/A] [B]Messages&#8230;[/B]</string>
    <!-- Error message shown when opening a file link which doesn’t exist -->
    <string name="general_error_internal_node_not_found">File or folder not found. Are you logged in with a different account in your browser? You can only access files or folders from the account you are currently logged in with in the app</string>
    <!-- menu option to loop video or audio file -->
    <string name="context_loop_video">Loop</string>
    <!-- Title of the category Security options on Settings section -->
    <string name="settings_security_options_title">Security</string>
    <!-- Title of the preference Recovery key on Settings section -->
    <string name="settings_recovery_key_title">Backup Recovery Key</string>
    <!-- Summary of the preference Recovery key on Settings section -->
    <string name="settings_recovery_key_summary">Exporting the Recovery Key and keeping it in a secure location enables you to set a new password without data loss.</string>
    <!-- message when a temporary error on logging in is due to connectivity issues -->
    <string name="login_connectivity_issues">Unable to reach MEGA. Please check your connectivity or try again later.</string>
    <!-- message when a temporary error on logging in is due to servers busy -->
    <string name="login_servers_busy">Servers are too busy. Please wait.</string>
    <!-- message when a temporary error on logging in is due to SDK is waiting for the server to complete a request due to an API lock -->
    <string name="login_API_lock">This process is taking longer than expected. Please wait.</string>
    <!-- message when a temporary error on logging in is due to SDK is waiting for the server to complete a request due to a rate limit -->
    <string name="login_API_rate">Too many requests. Please wait.</string>
    <!-- Message when previous login is being cancelled -->
    <string name="login_in_progress">Cancelling login process. Please wait&#8230;</string>
    <!-- when open audio video player, the file that it try to open is not supported -->
    <string name="unsupported_file_type">Unsupported file type.</string>
    <!-- when open audio video player, the file that it try to open is damaged or does not exist -->
    <string name="corrupt_video_dialog_text">Error. The file is corrupted or does not exist.</string>
    <!-- Title of the screen Playlist -->
    <string name="section_playlist">Playlist</string>
    <!-- Text shown in playlist subtitle item when a file is reproducing -->
    <string name="playlist_state_playing">Now playing&#8230;</string>
    <!-- Text shown in playlist subtitle item when a file is reproducing but it is paused -->
    <string name="playlist_state_paused">Paused</string>
    <!-- Menu option to print the recovery key from Offline section -->
    <string name="context_option_print">Print</string>
    <!-- Message when the recovery key has been successfully saved on the filesystem -->
    <string name="save_MK_confirmation">The Recovery Key has been successfully saved</string>
    <!-- label to indicate that a share is still pending on outgoing shares of a node -->
    <string name="pending_outshare_indicator">(Pending)</string>
    <!-- Title of the dialog to disable the rich links previews on chat -->
    <string name="option_enable_chat_rich_preview">Rich URL Previews</string>
    <!-- Button to allow the rich links previews on chat -->
    <string name="button_always_rich_links">Always Allow</string>
    <!-- Button do not allow now the rich links previews on chat -->
    <string name="button_not_now_rich_links">Not Now</string>
    <!-- Button do not allow the rich links previews on chat -->
    <string name="button_never_rich_links">Never</string>
    <!-- Title of the dialog to enable the rich links previews on chat -->
    <string name="title_enable_rich_links">Enable rich URL previews</string>
    <!-- Text of the dialog to enable the rich links previews on chat -->
    <string name="text_enable_rich_links">Enhance the MEGAchat experience. URL content will be retrieved without end-to-end encryption.</string>
    <!-- Subtitle of a MEGA rich link without the decryption key -->
    <string name="subtitle_mega_rich_link_no_key">Tap to enter the Decryption Key</string>
    <!-- when the user tries to creates a MEGA account or tries to change his password and the password strength is very weak -->
    <string name="error_password">Please enter a stronger password</string>
    <!-- title of the notification for an acceptance of a contact request -->
    <string name="title_acceptance_contact_request_notification">New contact</string>
    <!-- Notification title to show the number of incoming contact request, contact requests -->
    <plurals name="plural_number_contact_request_notification">
        <item quantity="one">%1$d pending contact request</item>
        <item quantity="other">%1$d pending contact requests</item>
    </plurals>
    <!-- title of the notification for a new incoming contact request -->
    <string name="title_new_contact_request_notification">New contact request</string>
    <!-- Hint shown in the field to write a message in the chat screen (chat with customized title) -->
    <string name="type_message_hint_with_title">Write message to “%s”&#8230;</string>
    <!-- Empty state message shown in the screen when there are not any active transfer -->
    <string name="transfers_empty_new">[B]No active[/B][A] Transfers[/A]</string>
    <!-- Empty state message shown in the screen when there are not any active transfer -->
    <string name="completed_transfers_empty_new">[B]No completed[/B][A] Transfers[/A]</string>
    <!-- Empty state text that indicates that a folder is currently empty -->
    <string name="file_browser_empty_folder_new">[B]Empty[/B][A] Folder[/A]</string>
    <!-- Hint shown in the field to write a message in the chat screen (chat with customized title) -->
    <string name="type_message_hint_with_customized_title">Write message to “%s”&#8230;</string>
    <!-- Hint shown in the field to write a message in the chat screen (chat with default title) -->
    <string name="type_message_hint_with_default_title">Write message to %s&#8230;</string>
    <!-- Title of setting Two-Factor Authentication -->
    <string name="settings_2fa">Two-Factor Authentication</string>
    <!-- Subtitle of setting Two-Factor Authentication when the preference is disabled -->
    <string name="setting_subtitle_2fa">Two-Factor Authentication is a second layer of security for your account.</string>
    <!-- Title of the screen Two-Factor Authentication -->
    <string name="title_2fa">Why do you need two-factor authentication?</string>
    <!--  -->
    <string name="two_factor_authentication_explain">Two-factor authentication is a second layer of security for your account. Which means that even if someone knows your password they cannot access it, without also having access to the six digit code only you have access to.</string>
    <!-- Button that permits user begin with the process of enable Two-Factor Authentication -->
    <string name="button_setup_2fa">Begin Setup</string>
    <!-- Text that explain how to do with Two-Factor Authentication QR -->
    <string name="explain_qr_seed_2fa_1">Scan or copy the seed to your Authenticator App.</string>
    <!-- Text that explain how to do with Two-Factor Authentication seed -->
    <string name="explain_qr_seed_2fa_2">Be sure to backup this seed to a safe place in case you lose your device.</string>
    <!-- Text that explain how to confirm Two-Factor Authentication -->
    <string name="explain_confirm_2fa">Please enter the 6-digit code generated by your Authenticator App.</string>
    <!-- Text button -->
    <string name="general_verify">Verify</string>
    <!-- Text button -->
    <string name="general_next">Next</string>
    <!-- Text button -->
    <string name="general_previous">Previous</string>
    <!-- Text of the alert dialog to inform the user when an error occurs when try to enable seed or QR of Two-Factor Authentication -->
    <string name="qr_seed_text_error">An error occurred generating the seed or QR code, please try again.</string>
    <!-- Title of the screen shown when the user enabled correctly Two-Factor Authentication -->
    <string name="title_2fa_enabled">Two-Factor Authentication Enabled</string>
    <!-- Description of the screen shown when the user enabled correctly Two-Factor Authentication -->
    <string name="description_2fa_enabled">Next time you log in to your account you will be asked to enter a 6-digit code provided by your Authenticator App.</string>
    <!-- Recommendation displayed after enable Two-Factor Authentication -->
    <string name="recommendation_2fa_enabled">Please save your <b>Recovery Key</b> in a safe location, to avoid issues in case you lose access to your app, or if you want to disable Two-Factor Authentication.</string>
    <!-- Error shown when a user tries to enable Two-Factor Authentication and introduce an invalid code -->
    <string name="pin_error_2fa">Invalid code</string>
    <!-- Title of screen Lost authenticator decive -->
    <string name="lost_your_authenticator_device">Lost your Authenticator device?</string>
    <!-- Title of screen Login verification with Two-Factor Authentication -->
    <string name="login_verification">Login Verification</string>
    <!-- Subtitle of screen verify Two-Factor Authentication for changing password -->
    <string name="verify_2fa_subtitle_change_password">Change password</string>
    <!-- Subtitle of screen verify Two-Factor Authentication for changing email -->
    <string name="verify_2fa_subtitle_change_email">Change email</string>
    <!-- Subtitle of screen verify Two-Factor Authentication for cancelling account -->
    <string name="verify_2fa_subtitle_delete_account">Delete account</string>
    <!-- Subtitle of screen verify Two-Factor Authentication for disabling Two-Factor Authentication -->
    <string name="verify_2fa_subtitle_diable_2fa">Disable</string>
    <!-- Title of screen Lost authenticator decive -->
    <string name="title_lost_authenticator_device">Lost your Authenticator device?</string>
    <!-- When the user tries to disable Two-Factor Authentication and some error ocurr in the process -->
    <string name="error_disable_2fa">An error occurred trying to disable Two-Factor Authentication. Please try again.</string>
    <!-- When the user tries to enable Two-Factor Authentication and some error ocurr in the process -->
    <string name="error_enable_2fa">An error occurred trying to enable Two-Factor Authentication. Please try again.</string>
    <!-- Title of the dialog shown when a new account is created to suggest user enable Two-Factor Authentication -->
    <string name="title_enable_2fa">Enable Two-Factor Authentication</string>
    <!-- Label shown when it disables the Two-Factor Authentication -->
    <string name="label_2fa_disabled">Two-Factor Authentication Disabled</string>
    <!-- Text of the button which action is to show the authentication apps -->
    <string name="open_app_button">Open in</string>
    <!-- message when trying to open a link that contains the seed to enable Two-Factor Authentication but there isn’t any app that open it -->
    <string name="intent_not_available_2fa">There isn’t any available app to enable Two-Factor Authentication on your device</string>
    <!-- Text button -->
    <string name="general_close">Close</string>
    <!-- Label shown when Two-Factor Authentication has been enabled to alert user that has to back up his Recovery Key before finish the process -->
    <string name="backup_rk_2fa_end">Export your Recovery Key to finish</string>
    <!-- Title of dialog shown when it tries to open an authentication app and there is no installed -->
    <string name="no_authentication_apps_title">Two-Factor Authentication App</string>
    <!-- Message shown to ask user if wants to open Google Play to install some authenticator app -->
    <string name="open_play_store_2fa">Would you like to open Google Play so you can install an Authenticator App?</string>
    <!-- Label Play Store -->
    <string name="play_store_label">Play Store</string>
    <!-- Text shown in an alert explaining how to continue to enable Two-Factor Authentication -->
    <string name="text_2fa_help">You need an authenticator app to enable 2FA on MEGA. You can download and install the Google Authenticator, Duo Mobile, Authy or Microsoft Authenticator app for your phone or tablet.</string>
    <!-- success message when importing multiple files from -->
    <string name="number_correctly_imported_from_chat">%d files shared successfully</string>
    <!-- error message when importing multiple files from chat -->
    <string name="number_no_imported_from_chat">%d files were not shared</string>
    <!-- button’s text to open a full screen image -->
    <string name="preview_content">Preview content</string>
    <!-- message shown when the user clicks on media file chat message, there is no network connection and the file is not been downloaded -->
    <string name="no_network_connection_on_play_file">No network connection. File has not been downloaded and cannot be streamed.</string>
    <!-- message shown when the user open a file, the file is not been opened due to unknown reason -->
    <string name="error_fail_to_open_file_general">Unable to open file.</string>
    <!-- message shown when the user open a file, there is no network connection and the file is not been downloaded -->
    <string name="error_fail_to_open_file_no_network">No network connection. Please reconnect to open the file.</string>
    <!-- message when trying to save for offline a file that already exists -->
    <string name="file_already_exists">File already exists in Saved for Offline</string>
    <!-- Error message if forwarding a message failed, many messages -->
    <plurals name="error_forwarding_messages">
        <item quantity="one">Message not forwarded</item>
        <item quantity="other">Messages not forwarded</item>
    </plurals>
    <!-- Title of the dialog to disable the rich links previews on chat -->
    <string name="title_confirmation_disable_rich_links">Rich URL previews</string>
    <!-- Text of the dialog to disable the rich links previews on chat -->
    <string name="text_confirmation_disable_rich_links">You are disabling rich URL previews. You can re-enable them in Settings. Do you want to continue?</string>
    <!-- Message shown when a call ends. -->
    <string name="call_missed_messages">[A]Missed call[/A]</string>
    <!-- Message shown when a call ends. -->
    <string name="call_rejected_messages">[A]Call was rejected[/A]</string>
    <!-- Message shown when a call ends. -->
    <string name="call_cancelled_messages">[A]Call was cancelled[/A]</string>
    <!-- Message shown when a call ends. -->
    <string name="call_failed_messages">[A]Call failed[/A]</string>
    <!-- Message shown when a call ends. -->
    <string name="call_not_answered_messages">[A]Call was not answered[/A]</string>
    <!-- Indicates that can type a contact email -->
    <string name="contact_email">Contact email</string>
    <!-- When it tries to add a contact in a list an is already added -->
    <string name="contact_not_added">You have already added this contact.</string>
    <!-- Content of a normal message that cannot be recognized -->
    <string name="error_message_invalid_format">Invalid message format</string>
    <!-- Content of a normal message that cannot be recognized -->
    <string name="error_message_invalid_signature">Invalid message signature</string>
    <!-- When the user tries to reproduce a file through streaming and ocurred an error creating it -->
    <string name="error_streaming">An error occurred trying to create the stream</string>
    <!-- Menu option to restore an item from the Rubbish bin -->
    <string name="context_restore">Restore</string>
    <!-- success message when a node was restore from Rubbish bin -->
    <string name="context_correctly_node_restored">Restored to %s</string>
    <!-- error message when a node was restore from Rubbish bin -->
    <string name="context_no_restored">An error occurred. Item not restored.</string>
    <!-- menu item from contact section to send a message to a contact -->
    <string name="context_send_message">Send Message</string>
    <!-- Error message on opening a MEGAdrop folder link -->
    <string name="error_MEGAdrop_not_supported">MEGAdrop folders are not supported yet</string>
    <!-- Pre overquota error dialog when trying to copy or import a file -->
    <string name="pre_overquota_alert_text">This action cannot be completed as it would take you over your current storage limit. Would you like to upgrade your account?</string>
    <!-- Title of the section Archived chats -->
    <string name="archived_chats_title_section">Archived chats</string>
    <!-- Text of the option to show the arhived chat, it shows the number of archived chats -->
    <string name="archived_chats_show_option">Archived chats (%d)</string>
    <!-- Title of the option on the chat list to archive a chat -->
    <string name="archive_chat_option">Archive chat</string>
    <!-- Title of the option on the chat list to unarchive a chat -->
    <string name="unarchive_chat_option">Unarchive chat</string>
    <!-- Confirmation button of the dialog to archive a chat -->
    <string name="general_archive">Archive</string>
    <!-- Confirmation button of the dialog to unarchive a chat -->
    <string name="general_unarchive">Unarchive</string>
    <!-- Message shown when a chat is successfully archived, it shows the name of the chat -->
    <string name="success_archive_chat">%s chat was archived.</string>
    <!-- Error message shown when a chat has not be archived, it shows the name of the chat -->
    <string name="error_archive_chat">Error. %s chat was not archived.</string>
    <!-- Message shown when a chat is successfully unarchived, it shows the name of the chat -->
    <string name="success_unarchive_chat">%s chat was unarchived.</string>
    <!-- Error message shown when a chat has not be unarchived, it shows the name of the chat -->
    <string name="error_unarchive_chat">Error. %s chat was not able to be unarchived.</string>
    <!-- Message shown when the user has no archived chats -->
    <string name="archived_chats_empty">[A]No[/A] [B]Archived Chats[/B]</string>
    <!-- Subtitle of chat screen when the chat is inactive -->
    <string name="inactive_chat">Inactive chat</string>
    <!-- Subtitle of chat screen when the chat is archived -->
    <string name="archived_chat">Archived chat</string>
    <!-- Title of the layout to join a group call from the chat screen -->
    <string name="join_call_layout">Tap to join the call</string>
    <!-- Label shown when the user wants to add contacts into his MEGA account -->
    <string name="invite_contacts">Invite contacts</string>
    <!-- Label shown when the user wants to share something with other contacts -->
    <string name="share_with">Share with</string>
    <!-- Message shown while the contact list from the device and from MEGA is being read and then shown to the user -->
    <string name="contacts_list_empty_text_loading_share">Loading contacts&#8230;</string>
    <!-- Title of the screen New Group -->
    <string name="title_new_group">New group</string>
    <!-- Subtitle of the screen New Group -->
    <string name="subtitle_new_group">Type group name</string>
    <!-- Hint of edittext shown when it is creating a new group to guide user to type the name of the group -->
    <string name="hint_type_group">Name your group</string>
    <!-- Text of the confirm dialog shown when it wants to remove a contact from a chat -->
    <string name="confirmation_delete_contact">Remove %s from this chat?</string>
    <!-- Settings preference title to show file versions info of the account -->
    <string name="settings_file_management_file_versions_title">File versions</string>
    <!-- Settings preference subtitle to show file versions info of the account -->
    <string name="settings_file_management_file_versions_subtitle">%1$d file versions, taking a total of %2$s</string>
    <!-- Title of the section File management on Settings section -->
    <string name="settings_file_management_category">File Management</string>
    <!-- Option in Settings to delete all the versions of the account -->
    <string name="settings_file_management_delete_versions">Delete all older versions of my files</string>
    <!-- subtitle of the option in Settings to delete all the versions of the account -->
    <string name="settings_file_management_subtitle_delete_versions">All current files will remain. Only historic versions of your files will be deleted.</string>
    <!-- Text of the dialog to delete all the file versions of the account -->
    <string name="text_confirmation_dialog_delete_versions">You are about to delete the version histories of all files. Any file version shared to you from a contact will need to be deleted by them.\n\nPlease note that the current files will not be deleted.</string>
    <!-- success message when deleting all the versions of the account -->
    <string name="success_delete_versions">File versions successfully deleted</string>
    <!-- error message when deleting all the versions of the account -->
    <string name="error_delete_versions">An error occurred while trying to delete all previous versions of your files, please try again later.</string>
    <!-- Title of the option to enable or disable file versioning on Settings section -->
    <string name="settings_enable_file_versioning_title">File Versioning</string>
    <!-- Subtitle of the option to enable or disable file versioning on Settings section -->
    <string name="settings_enable_file_versioning_subtitle">Enable or disable file versioning for your entire account.\nDisabling file versioning does not prevent your contacts from creating new versions in shared folders.</string>
    <!-- section title to select a chat to send a file -->
    <string name="choose_chat">Choose chat</string>
    <!-- Hint shown to guide user on activity add contacts -->
    <string name="type_mail">Tap, enter name or email</string>
    <!-- Text of the confirm dialog shown when it wants to add a contact from a QR scaned -->
    <string name="confirmation_invite_contact">Add %s to your contacts?</string>
    <!-- Text of the confirm dialog shown when it wants to add a contact from a QR scaned and is already added before -->
    <string name="confirmation_not_invite_contact">You have already added the contact %s.</string>
    <!-- Text of the confirm dialog shown when it wants to add a contact from a QR scaned and is already added before -->
    <string name="confirmation_invite_contact_already_added">You have already added the contact %s.</string>
    <!-- Text of the confirm dialog shown when it wants to add a contact from a QR scaned -->
    <string name="confirmation_share_contact">Share with %s?</string>
    <!-- Text button for init a group chat -->
    <string name="new_group_chat_label">New group chat</string>
    <!-- Label shown when the user wants to add contacts into a chat conversation -->
    <string name="send_contacts">Send contacts</string>
    <!-- Title of the alert when the account have been logged out from another client -->
    <string name="title_alert_logged_out">Logged out</string>
    <!-- Text shown to indicate user that his account has already been confirmed -->
    <string name="account_confirmed">Your account has been activated. Please log in.</string>
    <!-- Text shown to indicate user that his account should be confirmed typing his password -->
    <string name="confirm_account">Please enter your password to confirm your account</string>
    <!-- Error shown if a user tries to add their own email address as a contact -->
    <string name="error_own_email_as_contact">There’s no need to add your own email address</string>
    <!-- Error shown when a user tries to enable Two-Factor Authentication and introduce an invalid code -->
    <string name="invalid_code">Invalid code</string>
    <!-- Text of the dialog shown when the storage of a FREE account is almost full -->
    <string name="text_almost_full_warning">Cloud Drive is almost full. Upgrade to Pro and get up to %1$s of storage and %2$s of transfer quota.</string>
    <!-- Text of the dialog shown when the storage of a PRO I or II account is almost full -->
    <string name="text_almost_full_warning_pro_account">Cloud Drive is almost full. Upgrade now and get up to %1$s of storage and %2$s of transfer quota.</string>
    <!-- Text of the dialog shown when the storage of a PRO III account is almost full -->
    <string name="text_almost_full_warning_pro3_account">Cloud Drive is almost full. If you need more storage please contact MEGA support to get a custom plan.</string>
    <!-- Text of the dialog shown when the storage of a FREE account is full -->
    <string name="text_storage_full_warning">Cloud Drive is full. Upgrade to Pro and get up to %1$s of storage and %2$s of transfer quota.</string>
    <!-- Text of the dialog shown when the storage of a PRO I or II account is full -->
    <string name="text_storage_full_warning_pro_account">Cloud Drive is full. Upgrade now and get up to %1$s of storage and %2$s of transfer quota.</string>
    <!-- Text of the dialog shown when the storage of a PRO III account is full -->
    <string name="text_storage_full_warning_pro3_account">Cloud Drive is full. If you need more storage please contact MEGA support to get a custom plan.</string>
    <!-- Button of the dialog shown when the storage is almost full to see the available PRO plans -->
    <string name="button_plans_almost_full_warning">See plans</string>
    <!-- Button of the dialog shown when the storage is almost full to custom a plan -->
    <string name="button_custom_almost_full_warning">Custom plan</string>
    <!-- Button of the dialog shown when the storage is almost full to get bonus -->
    <string name="button_bonus_almost_full_warning">Get Bonus</string>
    <!-- Mail title to upgrade to a custom plan -->
    <string name="title_mail_upgrade_plan">Upgrade to a custom plan</string>
    <!-- Mail subject to upgrade to a custom plan -->
    <string name="subject_mail_upgrade_plan">Ask us how you can upgrade to a custom plan:</string>
    <!-- Used in chat list screen to indicate in a chat list item that the message was sent by me, followed by the message -->
    <string name="word_me">Me:</string>
    <!-- Title of the button in the contact info screen to start an audio call -->
    <string name="call_button">Call</string>
    <!-- Title of the button in the contact info screen to send a message -->
    <string name="message_button">Message</string>
    <!-- Title of the button in the contact info screen to start a video call -->
    <string name="video_button">Video</string>
    <!-- Title of file explorer to send a link -->
    <string name="title_file_explorer_send_link">Send link to&#8230;</string>
    <!-- Title of chat explorer to send a link or file to a chat -->
    <string name="title_chat_explorer">Send to&#8230;</string>
    <!-- Title of cloud explorer to upload a link or file -->
    <string name="title_cloud_explorer">Upload to&#8230;</string>
    <!-- More button in contact info page -->
    <string name="contact_info_button_more">More</string>
    <!-- Section title to select a file to perform an action, more files -->
    <plurals name="plural_select_file">
        <item quantity="one">Choose File</item>
        <item quantity="other">Choose Files</item>
    </plurals>
    <!-- Title of confirmation dialog of sending invitation to a contact -->
    <string name="title_confirm_send_invitation">Invite %1$s?</string>
    <!-- Title of shared folder explorer to choose a folder to perform an action -->
    <string name="title_share_folder_explorer">Choose folder</string>
    <!-- Popup message shown if an user try to login while there is still living transfer -->
    <string name="login_warning_abort_transfers">All transfers will be cancelled, do you want to log in?</string>
    <!-- Popup message shown if an user try to login while there is still living transfer -->
    <string name="logout_warning_abort_transfers">All transfers will be cancelled, do you want to log out?</string>
    <!-- Label to explain the read only participant permission in the options panel of the group info screen -->
    <string name="subtitle_read_only_permissions">Read-only</string>
    <!-- Label shown the total space and the used space in an account -->
    <string name="used_space">[A]%1$s [/A][B]of %2$s used[/B]</string>
    <!-- title of the alert dialog when the user is changing the API URL to staging -->
    <string name="staging_api_url_title">Change to a test server?</string>
    <!-- Text of the alert dialog when the user is changing the API URL to staging -->
    <string name="staging_api_url_text">Are you sure you want to change to a test server? Your account may suffer irrecoverable problems.</string>
    <!-- Title of the confirmation dialog to open the camera app and lose the relay of the local camera on the in progress call -->
    <string name="title_confirmation_open_camera_on_chat">Open camera?</string>
    <!-- Text of the confirmation dialog to open the camera app and lose the relay of the local camera on the in progress call -->
    <string name="confirmation_open_camera_on_chat">If you open the camera, your video transmission will be paused in the current call.</string>
    <!-- Title of the notification when there is unknown activity on the Chat -->
    <string name="notification_chat_undefined_title">Chat activity</string>
    <!-- Content of the notification when there is unknown activity on the Chat -->
    <string name="notification_chat_undefined_content">You may have new messages</string>
    <!-- When app is retrieving push message -->
    <string name="retrieving_message_title">Retrieving message</string>
    <!-- Title of Rubbish bin scheduler option in settings to enable or disable the functionality -->
    <string name="settings_rb_scheduler_enable_title">Rubbish Bin Clearing Scheduler</string>
    <!-- Subtitle of Rubbish bin scheduler option in settings to enable or disable the functionality in free accounts -->
    <string name="settings_rb_scheduler_enable_subtitle">The Rubbish Bin is cleared for you automatically.</string>
    <!-- Title of Rubbish bin scheduler option in settings to enable or disable the functionality in PRO accounts -->
    <string name="settings_rb_scheduler_enable_period_PRO">The minimum period is 7 days.</string>
    <!-- Title of Rubbish bin scheduler option in settings to enable or disable the functionality in PRO accounts -->
    <string name="settings_rb_scheduler_enable_period_FREE">The minimum period is 7 days and your maximum period is 30 days.</string>
    <!-- Sub title of compression queue notification option in settings indicating the size limits. Please keep the placeholders because are to show the size limits including units in runtime. For example: The minimum size is 100MB and the maximum size is 1000MB. -->
    <string name="settings_compression_queue_subtitle">The minimum size is %1$s and the maximum size is %2$s.</string>
    <!-- Title of Rubbish bin scheduler option in settings to set up the number of days of the rubbish bin scheduler -->
    <string name="settings_rb_scheduler_select_days_title">Remove files older than</string>
    <!-- Time in days (plural). The placeholder is for the time value, please adjust the position based on linguistics -->
    <string name="settings_rb_scheduler_select_days_subtitle">%d days</string>
    <!-- Title of popup that userd to set compression queue size (in MB) in settings -->
    <string name="settings_video_compression_queue_size_popup_title">Notify me when size is larger than</string>
    <!-- Title of compression queue size option in settings -->
    <string name="settings_video_compression_queue_size_title">If videos to compress are larger than</string>
    <!-- Text of the alert when a FREE user tries to disable the RB scheduler -->
    <string name="settings_rb_scheduler_alert_disabling">To disable the Rubbish Bin clearing scheduler or set a longer retention period, please subscribe to a Pro plan.</string>
    <!-- Picker text to choose custom retention time. This option indicates several days -->
    <string name="hint_days">days</string>
    <!-- Title of the option to generate a public chat link -->
    <string name="get_chat_link_option">Get chat link</string>
    <!-- Title of the option to manage a public chat link -->
    <string name="manage_chat_link_option">Manage chat link</string>
    <!-- Title of the option to make a public chat private -->
    <string name="make_chat_private_option">Enable Encryption Key Rotation</string>
    <!-- Title of the view to inform that a chat is private -->
    <string name="private_chat">Encryption key rotation enabled</string>
    <!-- Text of the dialog to change a public chat to private (enable encryption key rotation) -->
    <string name="make_chat_private_option_text">Encryption key rotation is slightly more secure, but does not allow you to create a chat link and new participants will not see past messages.</string>
    <!-- Text of the option to change a public chat to private (enable encrypted key rotation) -->
    <string name="make_chat_private_not_available_text">Encryption key rotation is disabled for conversations with more than 100 participants.</string>
    <!-- Warning show to the user when tries to make private a public chat and the chat has more than 100 participants -->
    <string name="warning_make_chat_private">Unable to convert this chat to private because the participants limit has been exceeded.</string>
    <!-- Text shown when a moderator of a chat create a chat link. Please keep the placeholder because is to show the moderator’s name in runtime. -->
    <string name="message_created_chat_link">[A]%1$s[/A][B] created a chat link.[/B]</string>
    <!-- Text shown when a moderator of a chat delete a chat link. Please keep the placeholder because is to show the moderator’s name in runtime. -->
    <string name="message_deleted_chat_link">[A]%1$s[/A][B] removed the chat link.[/B]</string>
    <!-- Title of the option to delete a chat link -->
    <string name="action_delete_link">Delete chat link</string>
    <!-- Title of the alert when a chat link is invalid -->
    <string name="title_alert_chat_link_error">Chat link</string>
    <!-- Text of the dialog to confirm after closing all other sessions -->
    <string name="confirmation_close_sessions_text">This will log you out on all other active sessions except the current one.</string>
    <!-- Title of the dialog to confirm after closing all other sessions -->
    <string name="confirmation_close_sessions_title">Do you want to close all other sessions?</string>
    <!-- Subtitle chat screen for groups with permissions and not archived, Plural of participant. 2 participants -->
    <string name="number_of_participants">%d participants</string>
    <!-- Label of the button to join a chat by a chat link -->
    <string name="action_join">Join</string>
    <!-- Label for observers of a group chat -->
    <string name="observers_chat_label">Observers</string>
    <!-- Message on the title of the chat screen if there were any error loading the chat link -->
    <string name="error_chat_link">Error loading the chat link.</string>
    <!-- Message on the title of the chat screen if there were any error loading the chat link without logging -->
    <string name="error_chat_link_init_error">Error initialising chat when loading the chat link.</string>
    <!-- Message on the alert to preview a chat link if the user is already a participant -->
    <string name="alert_already_participant_chat_link">You are already participating in this chat.</string>
    <!-- Message on the alert to close a chat preview if the link is invalid -->
    <string name="alert_invalid_preview">This chat preview is no longer available. If you leave the preview, you won’t be able to reopen it.</string>
    <!-- Text shown when a moderator changes the chat to private. Please keep the placeholder because is to show the moderator’s name in runtime. -->
    <string name="message_set_chat_private">[A]%1$s[/A][B] enabled encryption key rotation.[/B]</string>
    <!-- error message shown when a chat link is invalid -->
    <string name="invalid_chat_link">This conversation is no longer available</string>
    <!-- error message shown when a chat link is not well formed -->
    <string name="invalid_chat_link_args">Invalid chat link</string>
    <!-- When it is creating a new group chat, this option permits to establish it private or public -->
    <string name="ekr_label">Encryption key rotation</string>
    <!-- Text of the dialog to change a public chat to private (enable encryption key rotation) -->
    <string name="ekr_explanation">Encryption key rotation is slightly more secure, but does not allow you to create a chat link and new participants will not see past messages.</string>
    <!-- Text of the dialog to change a public chat to private (enable encryption key rotation) -->
    <string name="subtitle_chat_message_enabled_ERK">Encryption key rotation is slightly more secure, but does not allow you to create a chat link and new participants will not see past messages.</string>
    <!-- Menu item -->
    <string name="action_open_chat_link">Open chat link</string>
    <!-- Message shown when a contact request has not been sent because the invitation has been sent before -->
    <string name="invite_not_sent_already_sent">The invitation to contact %s has been sent before and can be consulted in the Sent Requests tab.</string>
    <!-- Label shown to indicate the QR is saving in Cloud Drive -->
    <string name="save_qr_cloud_drive">Saving %s in Cloud Drive&#8230;</string>
    <!-- General label for folders -->
    <string name="general_folders">Folders</string>
    <!-- General label for files -->
    <string name="general_files">Files</string>
    <!-- Item menu option upon right click on one or multiple files -->
    <string name="general_save_to_device">Save to device</string>
    <!-- Title of cloud explorer to upload a file -->
    <string name="title_upload_explorer">Upload to MEGA</string>
    <!-- Label choose destination -->
    <string name="choose_destionation">Choose destination</string>
    <!-- Label that indicates show more items -->
    <string name="general_show_more">Show More</string>
    <!-- Label that indicates show less items -->
    <string name="general_show_less">Show Less</string>
    <!-- Subtitle of the historic notification for a new contact request -->
    <string name="notification_new_contact_request">[A]%s [/A][B]sent you a contact request.[/B]</string>
    <!-- Subtitle of the historic notification for a new contact -->
    <string name="notification_new_contact">[A]%s [/A][B]is now a contact.[/B]</string>
    <!-- Subtitle of the historic notification for a new shared folder -->
    <string name="notification_new_shared_folder">[B]New shared folder from [/B][A]%s.[/A]</string>
    <!-- Subtitle of the historic notification for a reminder new contact request -->
    <string name="notification_reminder_contact_request">[A]Reminder: [/A][B]%s [/B][C]sent you a contact request.[/C]</string>
    <!-- Title of the historic notification for a contact request cancelled -->
    <string name="title_contact_request_notification_cancelled">Contact request cancelled</string>
    <!-- Subtitle of the historic notification for contact request cancelled -->
    <string name="subtitle_contact_request_notification_cancelled">[A]%s [/A][B]cancelled the contact request.[/B]</string>
    <!-- Title of the historic notification when an user deletes you as contact -->
    <string name="title_contact_notification_deleted">Contact deleted</string>
    <!-- Subtitle of the historic notification when an user deletes you as contact -->
    <string name="subtitle_contact_notification_deleted">[A]%s [/A][B]deleted you as a contact.[/B]</string>
    <!-- Title of the historic notification when an user blocks you as contact -->
    <string name="title_contact_notification_blocked">Contact blocked</string>
    <!-- Subtitle of the historic notification when an user blocks you as contact -->
    <string name="subtitle_contact_notification_blocked">[A]%s [/A][B]blocked you as a contact.[/B]</string>
    <!-- Item of the navigation title for the notification section when there is any unread -->
    <string name="section_notification_with_unread">Notifications [A](%1$d)[/A]</string>
    <!-- Text shown in the notifications section. When a contact has nickname, nickname (email) will be shown -->
    <string name="section_notification_user_with_nickname">[A]%1$s (%2$s)[/A]</string>
    <!-- Title of the historic notification for an account deleted -->
    <string name="title_account_notification_deleted">Account deleted</string>
    <!-- Subtitle of the historic notification for an account deleted -->
    <string name="subtitle_account_notification_deleted">[B]The account [/B][A]%s[/A][B] has been deleted.[/B]</string>
    <!-- Subtitle of file takedown historic notification -->
    <string name="subtitle_file_takedown_notification">[A]Your publicly shared file [/A][B]%s[/B][C] has been taken down.[/C]</string>
    <!-- Subtitle of folder takedown historic notification -->
    <string name="subtitle_folder_takedown_notification">[A]Your publicly shared folder [/A][B]%s[/B][C] has been taken down.[/C]</string>
    <!-- Popup notification text on mouse-over of taken down file. -->
    <string name="message_file_takedown_pop_out_notification">This file has been the subject of a takedown notice.</string>
    <!-- Popup notification text on mouse-over taken down folder. -->
    <string name="message_folder_takedown_pop_out_notification">This folder has been the subject of a takedown notice.</string>
    <!-- option to dispute taken down file or folder -->
    <string name="dispute_takendown_file">Dispute Takedown</string>
    <!-- Error shown when download a file that has violated ToS/AUP. -->
    <string name="error_download_takendown_node">Not accessible due to ToS/AUP violation</string>
    <!-- Alert shown when some files were not downloaded due to ToS/AUP violation, Plural of taken down files. 2 files -->
    <plurals name="alert_taken_down_files">
        <item quantity="one">%d file was not downloaded due to ToS/AUP violation.</item>
        <item quantity="other">%d files were not downloaded due to ToS/AUP violation.</item>
    </plurals>
    <!-- Subtitle of a file takedown reinstated historic notification -->
    <string name="subtitle_file_takedown_reinstated_notification">[A]Your publicly shared file [/A][B]%s[/B][C] has been reinstated.[/C]</string>
    <!-- Subtitle of a folder takedown reinstated historic notification -->
    <string name="subtitle_folder_takedown_reinstated_notification">[A]Your publicly shared folder [/A][B]%s[/B][C] has been reinstated.[/C]</string>
    <!-- Title of the historic notification for outgoing contact requests -->
    <string name="title_outgoing_contact_request">Sent request</string>
    <!-- Title of the historic notification for incoming contact requests -->
    <string name="title_incoming_contact_request">Received request</string>
    <!-- Subtitle of the historic notification for contact request denied -->
    <string name="subtitle_outgoing_contact_request_denied">[A]%s [/A][B]denied your contact request.[/B]</string>
    <!-- Subtitle of the historic notification for contact request accepted -->
    <string name="subtitle_outgoing_contact_request_accepted">[A]%s [/A][B]accepted your contact request.[/B]</string>
    <!-- Subtitle of the historic notification for deleted shared folders (one or many) -->
    <string name="notification_deleted_shared_folder">[B]Access to folders shared by [/B][A]%s[/A][B] were removed.[/B]</string>
    <!-- Subtitle of the historic notification when a contact leaves a shared folder -->
    <string name="notification_left_shared_folder">[A]%s[/A][B] has left a shared folder.[/B]</string>
    <!-- Subtitle of the historic notification when a contact leaves a shared folder and the name of the folder is known -->
    <string name="notification_left_shared_folder_with_name">[A]%1$s[/A][B] has left the shared folder [/B][A]%2$s.[/A]</string>
    <!-- Subtitle of the historic notification for incoming contact request ignored -->
    <string name="subtitle_incoming_contact_request_ignored">[B]Contact request from [/B][A]%s [/A][B]was ignored[/B]</string>
    <!-- Subtitle of the historic notification for incoming contact request accepted -->
    <string name="subtitle_incoming_contact_request_accepted">[B]Contact request from [/B][A]%s [/A][B]was accepted[/B]</string>
    <!-- Subtitle of the historic notification for incoming contact request declined -->
    <string name="subtitle_incoming_contact_request_denied">[B]Contact request from [/B][A]%s [/A][B]was declined[/B]</string>
    <!-- Subtitle of the Upgrade account section -->
    <string name="type_of_my_account">Your current account is [A]%s[/A]</string>
    <!-- Footnote to clarify the storage space is subject to the achievement program -->
    <string name="footnote_achievements">Subject to your participation in our achievements program.</string>
    <!-- Title label for the current payment method during account upgrading -->
    <string name="payment_method">Payment method</string>
    <!-- title of billing period -->
    <string name="billing_period_title">Billing period</string>
    <!-- Option of one-off (month) billing. Placeholder: purchase price. -->
    <string name="billed_one_off_month">[A]One-off (month)[/A] %s</string>
    <!-- Option of one-off (year) billing. Placeholder: purchase price. -->
    <string name="billed_one_off_year">[A]One-off (year)[/A] %s</string>
    <!-- Option of monthly billing period. Placeholder: purchase price -->
    <string name="billed_monthly_text">[A]Monthly[/A] %s/month</string>
    <!-- Option of yearly billing period. Placeholder: purchase price -->
    <string name="billed_yearly_text">[A]Yearly[/A] %s/year</string>
    <!-- dialog option cancel in alert dialog -->
    <string name="button_cancel">Cancel</string>
    <!-- dialog option continue in alert dialog -->
    <string name="button_continue">Continue</string>
    <!-- one of the payment methods -->
    <string name="payment_method_google_wallet">[A]Google Pay[/A] (subscription)</string>
    <!-- one of the payment methods -->
    <string name="payment_method_huawei_wallet">[A]HUAWEI Pay[/A] (subscription)</string>
    <!-- Capital letters. Text of the label of a new historic notifications -->
    <string name="new_label_notification_item">NEW</string>
    <!-- When user is on PRO 3 plan, we will display an extra label to notify user that they can still contact support to have a customised plan. -->
    <string name="label_custom_plan">To upgrade your current subscription, please contact our support team for a [A]custom plan[/A].</string>
    <!-- Input field description in the create file dialog. -->
    <string name="context_new_file_name_hint">file name</string>
    <!-- Option in Settings section to enable the last active connection in chat -->
    <string name="option_enable_last_green_chat">Show Last seen&#8230;</string>
    <!-- Subtitle of the option in Settings section to enable the last active connection in chat -->
    <string name="subtitle_option_enable_last_green_chat">Allow your contacts to see the last time you were active on MEGA.</string>
    <!-- title of notification when device is out of storage during camera upload -->
    <string name="title_out_of_space">Not enough storage space</string>
    <!-- message will be shown when there is not enough space to perform camera upload. -->
    <string name="message_out_of_space">Not enough storage space to perform video compression.</string>
    <!-- the title of the notification that displays when compression larger than setting -->
    <string name="title_compression_size_over_limit">Video compression size is too large</string>
    <!-- the content message of the notification that displays when compression larger than setting, placeholder: size in MB -->
    <string name="message_compression_size_over_limit">The total size of the videos to compress exceeds %s, please put your device on charge to continue.</string>
    <!-- Message displayed when the user changes the ‘Keep file names as in the device’ setting -->
    <string name="message_keep_device_name">This setting will take effect the next time Camera Uploads runs</string>
    <!-- Notification message when compressing video to show the compressed percentage. Please, keep the placeholder because it is for adding the percentage value at runtime. -->
    <string name="message_compress_video">%s has been compressed</string>
    <!-- notification title when compressing video -->
    <string name="title_compress_video">Compressing Videos %1$d/%2$d</string>
    <!-- error message pops up when user selected an invalid folder for camera upload -->
    <string name="error_invalid_folder_selected">Invalid folder selected</string>
    <!-- Indicates the content of a folder is 1 folder and 1 file. Middle height point is to separate two fragments of text and it was not to be considered a punctuation mark. -->
    <string name="one_folder_one_file">1 folder · 1 file</string>
    <!-- Indicates the content of a folder is 1 folder and some files. The placeholder is to set the number of files. e.g. 1 folder · 7 files. Middle height point is to separate two fragments of text and it was not to be considered a punctuation mark. -->
    <string name="one_folder_several_files">1 folder · %1$d files</string>
    <!-- on the section notifications indicates the number of files added to a shared folder, Plural of file. 2 files -->
    <plurals name="num_files_with_parameter">
        <item quantity="one">%d file</item>
        <item quantity="other">%d files</item>
    </plurals>
    <!-- on the section notifications indicates the number of folder added to a shared folder, Plural of folder/directory. 2 folders -->
    <plurals name="num_folders_with_parameter">
        <item quantity="one">%d folder</item>
        <item quantity="other">%d folders</item>
    </plurals>
    <!-- Indicates the content of a folder is some folders and some files. Plural of files. e.g. 7 folders · 2 files. Middle height point is to separate two fragments of text and it was not to be considered a punctuation mark. -->
    <plurals name="num_folders_num_files">
        <item quantity="one">%1$d folders · 1 file</item>
        <item quantity="other">%1$d folders · %2$d files</item>
    </plurals>
    <!-- Subtitle of the historic notification for new additions inside an existing shared folder. Placeholders are: email who added the folders or files, number of folders added, number of files added -->
    <string name="subtitle_notification_added_folders_and_files">[A]%1$s[/A][B] added %2$s and %3$s[/B]</string>
    <!-- Subtitle of the historic notification for new additions inside an existing shared folder, Plural of file. 2 files -->
    <plurals name="subtitle_notification_added_files">
        <item quantity="one">[A]%1$s [/A][B]added %2$d file.[/B]</item>
        <item quantity="other">[A]%1$s [/A][B]added %2$d files.[/B]</item>
    </plurals>
    <!-- Subtitle of the historic notification for deletions inside an existing shared folder, Plural of item. 2 items -->
    <plurals name="subtitle_notification_deleted_items">
        <item quantity="one">[A]%1$s [/A][B]deleted %2$d item.[/B]</item>
        <item quantity="other">[A]%1$s [/A][B]deleted %2$d items.[/B]</item>
    </plurals>
    <!-- Subtitle of the historic notification for new additions inside an existing shared folder, Plural of folder. 2 folders -->
    <plurals name="subtitle_notification_added_folders">
        <item quantity="one">[A]%1$s [/A][B]added %2$d folder.[/B]</item>
        <item quantity="other">[A]%1$s [/A][B]added %2$d folders.[/B]</item>
    </plurals>
    <!-- Subtitle chat screen for groups with permissions and not archived, Plural of participant. 2 participants -->
    <plurals name="subtitle_of_group_chat">
        <item quantity="one">%d participant</item>
        <item quantity="other">%d participants</item>
    </plurals>
    <!--  -->
    <string name="custom_subtitle_of_group_chat">%1$s and %2$d more</string>
    <!-- Error when the user tries to get a public chat link for a chat with the default title -->
    <string name="message_error_set_title_get_link">Before you can generate a link for this chat, you need to set a description:</string>
    <!-- success alert when the user copy a chat link to the clipboard -->
    <string name="chat_link_copied_clipboard">Chat link copied to the clipboard</string>
    <!-- Label to show the price of each plan in the upgrade account section -->
    <string name="type_month">[A]From[/A] %s / [A]month[/A] *</string>
    <!-- the meaning of the asterisk in monthly* and annually* payment -->
    <string name="upgrade_comment">* Recurring subscription can be cancelled any time before the renewal date.</string>
    <!-- Message shown when a call starts. -->
    <string name="call_started_messages">Call Started</string>
    <!-- Title of the dialog to inform about a SSL error -->
    <string name="ssl_error_dialog_title">SSL key error</string>
    <!-- Text of the dialog to inform about a SSL error -->
    <string name="ssl_error_dialog_text">MEGA is unable to establish a secure connection using SSL. You may be on a public Wi-Fi network with additional requirements.</string>
    <!-- Text of the empty screen for the notifications section -->
    <string name="context_empty_notifications">[B]No [/B][A]Notifications[/A]</string>
    <!-- Permissions screen title -->
    <string name="general_setup_mega">Setup MEGA</string>
    <!-- Permissions screen explanation -->
    <string name="setup_mega_explanation">MEGA needs your permission to access your media and files for sharing. Other access permissions may be needed for exchanging encrypted messages and to make secure calls.</string>
    <!-- Title of the screen asking permissions for files -->
    <string name="allow_acces_media_title">Allow access to photos, media and files.</string>
    <!-- Subtitle of the screen asking permissions for files -->
    <string name="allow_acces_media_subtitle">MEGA needs your permission to access files for sharing.</string>
    <!-- Title of the screen asking permissions for camera -->
    <string name="allow_acces_camera_title">Enable camera</string>
    <!-- Subtitle of the screen asking permissions for camera -->
    <string name="allow_acces_camera_subtitle">Allow access to your camera to scan documents, take pictures and make video calls.</string>
    <!-- Title of the screen asking permissions for microphone and write in log calls -->
    <string name="allow_acces_calls_title">Enable calls</string>
    <!-- Title of the screen asking permissions for contacts -->
    <string name="allow_acces_contact_title">Grant access to your address book</string>
    <!-- Subtitle of the screen asking permissions for contacts -->
    <string name="allow_acces_contact_subtitle">Easily discover contacts from your address book on MEGA.</string>
    <!-- Explanation under the subtitle of asking permissions for contacts to explain that MEGA will never use the address book data for any other purpose -->
    <string name="allow_access_contact_explanation">MEGA will not use this data for any other purpose and will never interact with your contacts without your consent.</string>
    <!-- Subtitle of the screen asking permissions for microphone -->
    <string name="allow_acces_calls_subtitle_microphone">Allow access to your microphone to make encrypted calls.</string>
    <!-- General enable access -->
    <string name="general_enable_access">Grant access</string>
    <!-- Title of the option on chat info screen to list all the files sent to the chat -->
    <string name="title_chat_shared_files_info">Shared files</string>
    <!-- Error mesage when trying to remove an uploading attachment that has already finished -->
    <string name="error_message_already_sent">Attachment already sent</string>
    <!-- Message shown when a group call ends. -->
    <string name="group_call_ended_message">[A]Group call ended[/A][C]. Duration: [/C]</string>
    <!-- Message to indicate a call has ended and indicate the call duration. -->
    <string name="call_ended_message">[A]Call ended[/A][C]. Duration: [/C]</string>
    <!-- Message that shows the hours of a call when it ends, more hours -->
    <plurals name="plural_call_ended_messages_hours">
        <item quantity="one">[B]%1$s hour[/B]</item>
        <item quantity="other">[B]%1$s hours[/B]</item>
    </plurals>
    <!-- Message that shows the minutes of a call when it ends, more minutes -->
    <plurals name="plural_call_ended_messages_minutes">
        <item quantity="one">[B]%1$s minute[/B]</item>
        <item quantity="other">[B]%1$s minutes[/B]</item>
    </plurals>
    <!-- Message that shows the seconds of a call when it ends, more seconds -->
    <plurals name="plural_call_ended_messages_seconds">
        <item quantity="one">[B]%1$d second[/B]</item>
        <item quantity="other">[B]%1$d seconds[/B]</item>
    </plurals>
    <!-- Message to indicate a call has ended without indicate the call duration. -->
    <string name="call_ended_no_duration_message">[A]Call ended[/A]</string>
    <!-- Message to indicate a group call has ended without indicate the call duration. -->
    <string name="group_call_ended_no_duration_message">[A]Group call ended[/A]</string>
    <!-- String that appears when we show the last activity of a contact, when the last activity was today. For example: Last seen today 11:34a.m. -->
    <string name="last_seen_today">[A]Last seen [/A]today %1$s</string>
    <!-- String that appears when we show the last activity of a contact, but it’s been a long time ago that we don’t see any activity from that user -->
    <string name="last_seen_long_time_ago">[A]Last seen [/A]a long time ago</string>
    <!-- String that appears when we show the last activity of a contact, when the last activity was before today. For example: Last seen March 14th,2018 11:34a.m. -->
    <string name="last_seen_general">[A]Last seen [/A]%1$s %2$s</string>
    <!-- label today -->
    <string name="label_today">Today</string>
    <!-- label yesterday -->
    <string name="label_yesterday">Yesterday</string>
    <!-- label tomorrow -->
    <string name="label_tomorrow">Tomorrow</string>
    <!-- Text of the empty screen for the chat shared files -->
    <string name="context_empty_shared_files">[B]No [/B][A]Shared Files[/A]</string>
    <!-- Text to indicate that a contact has joined a group call -->
    <string name="contact_joined_the_call">%1$s joined the call</string>
    <!-- Text to indicate that a contact has left a group call -->
    <string name="contact_left_the_call">%1$s left the call</string>
    <!-- Warning show when a call cannot start because there are too many participants in the group chat -->
    <string name="call_error_too_many_participants_start">Call cannot start because the maximum number of participants has been exceeded.</string>
    <!-- Message show when a call cannot be established because there are too many participants in the group call -->
    <string name="call_error_too_many_participants">Call cannot be joined as the maximum number of participants has been exceeded.</string>
    <!-- Message show when a call cannot be established because there are too many participants in the group -->
    <string name="call_error_too_many_participants_join">Unable to join the group call due to the maximum number of participants reached</string>
    <!-- Message show when a user cannot activate the video in a group call because the max number of videos has been reached -->
    <string name="call_error_too_many_video">Video call cannot be joined as the maximum number of participants has been exceeded.</string>
    <!-- Message show when a user cannot put the call on hold -->
    <string name="call_error_call_on_hold">Call cannot be put on hold.</string>
    <!-- Error message shown when a file cannot be opened by other app using the open with option menu -->
    <string name="error_open_file_with">An error has occurred and the file cannot be opened with this app.</string>
    <!-- Subtitle of the call screen when a incoming call is just starting -->
    <string name="incoming_call_starting">Incoming call&#8230;</string>
    <!-- Subtitle of the call screen when a outgoing call is just starting -->
    <string name="outgoing_call_starting">Calling&#8230;</string>
    <!-- Content of a invalid meta message -->
    <string name="error_meta_message_invalid">Message contains invalid metadata</string>
    <!-- Title of the activity that sends a location -->
    <string name="title_activity_maps">Send location</string>
    <!-- Label layout on maps activity that permits send current location -->
    <string name="current_location_label">Send your current location</string>
    <!-- Label layout on maps activity that permits send current location. Placeholder is the current location -->
    <string name="current_location_landscape_label">Send your current location: [A]%1$s[/A]</string>
    <!-- Label layout on maps activity indicating nearby places -->
    <string name="nearby_places_label">Nearby places</string>
    <!-- Message shown in a dialog explaining the consequences of accesing the location -->
    <string name="explanation_send_location">This location will be opened using a third party maps provider outside the end-to-end encrypted MEGA platform.</string>
    <!-- Title of the location marker set by the user -->
    <string name="title_marker_maps">Send This Location</string>
    <!-- Label shown when after a maps search and no places were found -->
    <string name="no_places_found">No places were found</string>
    <!-- Title of the dialog shown when the location is disabled -->
    <string name="gps_disabled">The GPS is disabled</string>
    <!-- Text of the dialog shown when the location is disabled for open location settings -->
    <string name="open_location_settings">Would you like to open the location settings?</string>
    <!-- Info shown in the subtitle of each row of the shared files to chat: sender name . date -->
    <string name="second_row_info_item_shared_file_chat">%1$s . %2$s</string>
    <!-- After the user ticketed ’Don’t ask again’ on permission request dialog and denied, tell the user, he/she can still grant MEGA the permission in system settings. -->
    <string name="on_permanently_denied">You still can grant MEGA permissions in your device’s settings</string>
    <!-- Explain why MEGA needs the reading contacts permission when users deny to grant MEGA the permission. -->
    <string name="explanation_for_contacts_permission">If you allow MEGA to access your address book, you will be able to discover your contacts more easily. MEGA will not use this data for any other purpose and will never interact with your contacts without your consent.</string>
    <!-- Confirmation message after forwarding one or several messages, version items -->
    <plurals name="messages_forwarded_success_plural">
        <item quantity="one">Message forwarded</item>
        <item quantity="other">Messages forwarded</item>
    </plurals>
    <!-- Title of a chat message that contains geolocation info -->
    <string name="title_geolocation_message">Pinned Location</string>
    <!-- Text of the button to indicate an attachment upload from file system -->
    <string name="attachment_upload_panel_from_device">From File System</string>
    <!-- Alert shown when a num of files have not been sent because of any error occurs, Plural of file. 2 files -->
    <plurals name="num_files_not_send">
        <item quantity="one">%d file was not sent to %d chats</item>
        <item quantity="other">%d files were not sent to %d chats</item>
    </plurals>
    <!-- Alert shown when a num of contacts have not been sent because of any error occurs, Plural of file. 2 files -->
    <plurals name="num_contacts_not_send">
        <item quantity="one">%d contact was not sent to %d chats</item>
        <item quantity="other">%d contacts were not sent to %d chats</item>
    </plurals>
    <!-- Alert shown when a num of messages have not been sent because of any error occurs, Plural of file. 2 files -->
    <plurals name="num_messages_not_send">
        <item quantity="one">%d message was not sent to %d chats</item>
        <item quantity="other">%d messages were not sent to %d chats</item>
    </plurals>
    <!-- How many local contacts have been on MEGA, Plural of local contact. 2 contacts -->
    <plurals name="quantity_of_local_contact">
        <item quantity="one">%d contact found on MEGA</item>
        <item quantity="other">%d contacts found on MEGA</item>
    </plurals>
    <!-- Label displayed on the top of the chat list if none of user’s phone contacts have a MEGA account. In other case here would appear all the user’s phone contacts that have a MEGA account. -->
    <string name="no_local_contacts_on_mega">Invite contact now?</string>
    <!-- To see whom in your local contacts has been on MEGA -->
    <string name="see_local_contacts_on_mega">Discover your contacts on MEGA</string>
    <!-- In APP, text used to ask for access to contacts -->
    <string name="grant_mega_access_contacts">Grant MEGA access to your address book to discover your contacts on MEGA.</string>
    <!-- Getting registered contacts -->
    <string name="get_registered_contacts">Loading contacts on MEGA&#8230;</string>
    <!-- Alert shown when some content have not been sent because of any error occurs -->
    <string name="content_not_send">The content was not sent to %d chats</string>
    <!-- Label shown when a new group chat has been created correctly -->
    <string name="new_group_chat_created">New group chat created successfully</string>
    <!-- Alert shown when some content is sharing with chats and they are processing -->
    <string name="preparing_chats">Preparing files</string>
    <!-- Label indicating some content has been sent as message -->
    <string name="sent_as_message">Sent as a message.</string>
    <!-- Error message when the attachment cannot be sent to any of the selected chats -->
    <string name="error_sent_as_message">Error. The file has not been sent to any of the selected chats</string>
    <!-- Action delete all file versions -->
    <string name="delete_versions">Delete previous versions</string>
    <!-- Title of the dialog shown when it wants to delete the version history of a file -->
    <string name="title_delete_version_history">Delete previous versions?</string>
    <!-- Text of the dialog shown when it wants to delete the version history of a file -->
    <string name="text_delete_version_history">Please note that the current file will not be deleted.</string>
    <!-- Alert shown when the version history was deleted correctly -->
    <string name="version_history_deleted">Previous versions deleted.</string>
    <!-- Alert shown when the version history was deleted erroneously -->
    <string name="version_history_deleted_erroneously">Previous versions not deleted.</string>
    <!-- Confirmation message after deleted file versions, version items -->
    <plurals name="versions_deleted_succesfully">
        <item quantity="one">%d version deleted successfully</item>
        <item quantity="other">%d versions deleted successfully</item>
    </plurals>
    <!-- Alert shown when several versions are not deleted successfully -->
    <plurals name="versions_not_deleted">
        <item quantity="one">%d version not deleted</item>
        <item quantity="other">%d versions not deleted</item>
    </plurals>
    <!-- Alert shown when the user tries to realize some action in chat and has not contacts -->
    <string name="no_contacts_invite">You have no MEGA contacts. Please invite friends from the Contacts section.</string>
    <!-- Invite button for chat top cell -->
    <string name="invite_more">Invite more</string>
    <!-- Title of first tour screen -->
    <string name="title_tour_one">You hold the keys</string>
    <!-- Content of first tour screen -->
    <string name="content_tour_one">Security is why we exist, your files are safe with us behind a well oiled encryption machine where only you can access your files.</string>
    <!-- Title of second tour screen -->
    <string name="title_tour_two">Encrypted chat</string>
    <!-- Content of second tour screen -->
    <string name="content_tour_two">Fully encrypted chat with voice and video calls, group messaging and file sharing integration with your Cloud Drive.</string>
    <!-- Title of third tour screen -->
    <string name="title_tour_three">Create your Network</string>
    <!-- Content of third tour screen -->
    <string name="content_tour_three">Add contacts, create a network, collaborate, and make voice and video calls without ever leaving MEGA</string>
    <!-- Title of fourth tour screen -->
    <string name="title_tour_four">Your Photos in the Cloud</string>
    <!-- Content of fourth tour screen -->
    <string name="content_tour_four">Camera Uploads is an essential feature for any mobile device and we have got you covered. Create your account now.</string>
    <!-- Title of the dialog shown when a pdf required password -->
    <string name="title_pdf_password">Enter your password</string>
    <!-- Text of the dialog shown when a pdf required password -->
    <string name="text_pdf_password">%s is a password protected PDF document. Please enter the password to open the PDF.</string>
    <!-- Error of the dialog shown wen a pdf required password and the user types a wrong password -->
    <string name="error_pdf_password">You have entered the wrong password, please try again.</string>
    <!-- Error of the dialog shown wen a pdf required password and the user has been typed three times a wrong password -->
    <string name="error_max_pdf_password">The password you have entered is not valid.</string>
    <!-- Alert shown when a user tries to open a file from a zip and the file is unknown or has not been possible to unzip correctly -->
    <string name="unknownn_file">It is not possible to open the file. It is an unknown file type or it has not been possible to unzip the file successfully.</string>
    <!-- Alert shown when exists some call and the user tries to play an audio or video -->
    <string name="not_allow_play_alert">It is not possible to play media files while there is a call in progress.</string>
    <!-- Text shown in the list of chats when there is a call in progress but I am not on it -->
    <string name="ongoing_call_messages">Ongoing Call</string>
    <!-- Title of the layout to join a group call from the chat screen. The placeholder indicates the user who initiated the call -->
    <string name="join_call_layout_in_group_call">%s started a group call. Tap to join.</string>
    <!-- Title of the layout to return to a call -->
    <string name="call_in_progress_layout">Tap to return to call</string>
    <!-- message displayed when you try to start a call but it is not possible because you are already on a call -->
    <string name="not_allowed_to_start_call">You are currently on a call</string>
    <!-- chat message when a participant invites himself to a public chat using a chat link. Please keep the placeholder because is to show the participant’s name in runtime. -->
    <string name="message_joined_public_chat_autoinvitation">[A]%1$s[/A][B] joined the group chat.[/B]</string>
    <!-- Warning that appears prior to remove a chat link on the group info screen. -->
    <string name="context_remove_chat_link_warning_text">This conversation will no longer be accessible through the chat link once it has been removed.</string>
    <!-- Description text of the dialog to generate a public chat link -->
    <string name="context_create_chat_link_warning_text">Encrypted Key Rotation does not allow you to get a chat link without creating a new group chat.</string>
    <!-- Question of the dialog to generate a public chat link -->
    <string name="context_create_chat_link_question_text">Do you want to create a new group chat and get a chat link?</string>
    <!-- Text of the dialog to change a public chat to private (enable encryption key rotation) -->
    <string name="context_make_private_chat_warning_text">Encryption key rotation is slightly more secure, but does not allow you to create a chat link and new participants will not see past messages.</string>
    <!-- Message shown when a user has joined to a public chat successfully -->
    <string name="message_joined_successfully">You have joined the chat successfully.</string>
    <!-- Label that indicates the steps of a wizard -->
    <string name="wizard_steps_indicator">%1$d of %2$d</string>
    <!-- Hint of the Search view -->
    <string name="hint_action_search">Search&#8230;</string>
    <!-- Notification button which is displayed to answer an incoming call if the call screen is not displayed for some reason. -->
    <string name="answer_call_incoming">Answer</string>
    <!-- The text of the notification button that is displayed when there is a call in progress, another call is received and ignored. -->
    <string name="ignore_call_incoming">Ignore</string>
    <!-- Subtitle of the call screen when a user muted the current individual call. The placeholder indicates the user who muted the call -->
    <string name="muted_contact_micro">%s muted this call</string>
    <!-- Subtitle of the call screen when I muted the current individual call -->
    <string name="muted_own_micro">Muted</string>
    <!-- Subtitle of the call screen when the call is on hold -->
    <string name="call_on_hold">Call on hold</string>
    <!-- Subtitle of the call screen when a participant puts the call on hold. The placeholder indicates the user who put the call on hold -->
    <string name="session_on_hold">%s is on hold</string>
    <!-- The text of the notification button that is displayed when I receive a individual call and put the current one on hold and answer the other. -->
    <string name="hold_and_answer_call_incoming">Hold and Answer</string>
    <!-- The text of the notification button that is displayed when I receive a group call and put the current one on hold and answer the other. -->
    <string name="hold_and_join_call_incoming">Hold and Join</string>
    <!-- The text of the notification button that is displayed when I receive a individual call and hang the current one and answer the other. -->
    <string name="end_and_answer_call_incoming">End and Answer</string>
    <!-- The text of the notification button that is displayed when I receive a group call and hand the current one and answer the other. -->
    <string name="end_and_join_call_incoming">End and Join</string>
    <!-- when trying to download a file that is already downloaded in the device and has to copy in another path -->
    <string name="copy_already_downloaded">File already downloaded. Copied to the selected path.</string>
    <!-- Title of the dialog shown when you want to join a group call -->
    <string name="title_join_call">Join call</string>
    <!-- Text of the dialog shown when you want to join a group call -->
    <string name="text_join_call">To join this call you have to end your current call.</string>
    <!-- Text of the dialog shown when you want to join a group call but you are in another active call -->
    <string name="text_join_another_call">To join this call you have to end or hold the current call.</string>
    <!-- Hint shown in the open chat link alert dialog -->
    <string name="hint_enter_chat_link">Enter chat link</string>
    <!-- Hint shown in the open link alert dialog -->
    <string name="hint_paste_link">Paste link</string>
    <!-- Error shown when it tries to open an invalid file or folder link -->
    <string name="invalid_file_folder_link">Invalid file or folder link</string>
    <!-- Error shown when it tries to open an invalid file or folder link and the text view is empty -->
    <string name="invalid_file_folder_link_empty">Please enter a valid file or folder link</string>
    <!-- Error shown when it tries to open an invalid chat link and the text view is empty -->
    <string name="invalid_chat_link_empty">Please enter a valid chat link</string>
    <!-- Error shown when it tries to open a chat link from the Cloud Drive section -->
    <string name="valid_chat_link">You have pasted a chat link.</string>
    <!-- Error shown when it tries to open a contact link from the Cloud Drive section -->
    <string name="valid_contact_link">You have pasted a contact link.</string>
    <!-- Menu item -->
    <string name="action_open_contact_link">Open contact link</string>
    <!-- Explanation of the dialog shown to share a chat link -->
    <string name="copy_link_explanation">People can join your group by using this link.</string>
    <!-- Label that indicates the creation of a chat link -->
    <string name="new_chat_link_label">New chat link</string>
    <!-- Title of the dialog shown when the user it is creating a chat link and the chat has not title -->
    <string name="enter_group_name">Enter group name</string>
    <!-- Alert shown when the user it is creating a chat link and the chat has not title -->
    <string name="alert_enter_group_name">To create a chat link you must name the group.</string>
    <!-- Text shown when an account doesn’t have any contact added and it’s trying to start a new chat conversation -->
    <string name="invite_contacts_to_start_chat">Invite contacts and start chatting securely with MEGA’s encrypted chat.</string>
    <!-- Text of the empty screen when there are not chat conversations -->
    <string name="recent_chat_empty_text">Start chatting securely with your contacts using end-to-end encryption</string>
    <!-- Text sent to recipients to invite to be contact. Placeholder: contact link url. -->
    <string name="invite_contacts_to_start_chat_text_message">Hi. Have secure conversations on MEGA with me and get 20 GB of free cloud storage. %1$s</string>
    <!-- In some cases, a user may try to get the link for a chat room, but if such is not set by an operator - it would say ‘not link available’ and not auto create it. -->
    <string name="no_chat_link_available">No chat link available.</string>
    <!-- Alert shown when it has been deleted successfully a chat link -->
    <string name="chat_link_deleted">Chat link deleted successfully.</string>
    <!-- The status of pending contact request (ACCEPTED), placeholder is contact request creation time -->
    <string name="contact_request_status_accepted">%1$s (ACCEPTED)</string>
    <!-- The status of pending contact request (DELETED), placeholder is contact request creation time -->
    <string name="contact_request_status_deleted">%1$s (DELETED)</string>
    <!-- The status of pending contact request (DENIED), placeholder is contact request creation time -->
    <string name="contact_request_status_denied">%1$s (DENIED)</string>
    <!-- The status of pending contact request (IGNORED), placeholder is contact request creation time -->
    <string name="contact_request_status_ignored">%1$s (IGNORED)</string>
    <!-- The status of pending contact request (REMINDED), placeholder is contact request creation time -->
    <string name="contact_request_status_reminded">%1$s (REMINDED)</string>
    <!-- The status of pending contact request (PENDING), placeholder is contact request creation time -->
    <string name="contact_request_status_pending">%1$s (PENDING)</string>
    <!-- Message shown when it restored successfully a file version -->
    <string name="version_restored">Version restored successfully.</string>
    <!-- Text to inform that to make a recording you have to keep pressed the record button more than one second -->
    <string name="recording_less_than_second">Tap and hold to record, release to send.</string>
    <!-- label shown when slide to cancel a voice messages -->
    <string name="slide_to_cancel">Slide to cancel</string>
    <!-- Error message when trying to play a voice message that it is not available -->
    <string name="error_message_voice_clip">This voice message is not available</string>
    <!-- Title of popup when user click ‘Share’ button on invite contact page -->
    <string name="invite_contact_chooser_title">Invite a friend via</string>
    <!-- Action button label -->
    <string name="invite_contact_action_button">Invite a friend via&#8230;</string>
    <!-- Message displayed when multiple download starts and all files has already been downloaded before. Placeholder: number of files -->
    <plurals name="file_already_downloaded">
        <item quantity="one">1 file already downloaded.</item>
        <item quantity="other">%d files already downloaded.</item>
    </plurals>
    <!-- When a multiple download is started, some of the files could have already been downloaded before. This message shows the number of files that are pending. Placeholder: number of files -->
    <plurals name="file_pending_download">
        <item quantity="one">1 file pending.</item>
        <item quantity="other">%d files pending.</item>
    </plurals>
    <!-- Title of the login screen -->
    <string name="login_to_mega">Log in to MEGA</string>
    <!-- Title of the create account screen -->
    <string name="create_account_title">Create your MEGA account</string>
    <!-- Label to reference a recents section -->
    <string name="recents_label">Recents</string>
    <!-- Label to reference a chats section -->
    <string name="chats_label">Chats</string>
    <!-- Text of the empty screen when there are not elements in Recents -->
    <string name="context_empty_recents">[B]No files in [/B][A]Recents[/A]</string>
    <!-- Title of a recents bucket -->
    <string name="title_bucket">%1$s and %2$d more</string>
    <!-- Title of a media recents bucket that only contains some images -->
    <string name="title_media_bucket_only_images">%d Images</string>
    <!-- Title of a media recents bucket that only contains some videos -->
    <string name="title_media_bucket_only_videos">%d Videos</string>
    <!-- Title of a media recents bucket that contains some images and some videos -->
    <string name="title_media_bucket_images_and_videos">%1$d Images and %2$d Videos</string>
    <!-- Title of a media recents bucket that contains some images and a video -->
    <string name="title_media_bucket_images_and_video">%d Images and 1 Video</string>
    <!-- Title of a media recents bucket that contains an image and some videos -->
    <string name="title_media_bucket_image_and_videos">1 Image and %d Videos</string>
    <!-- Title of a media recents bucket that contains an image and a video -->
    <string name="title_media_bucket_image_and_video">1 Image and 1 Video</string>
    <!-- Label that indicates who uploaded a file into a recents bucket -->
    <string name="create_action_bucket">[A]created by [/A]%s</string>
    <!-- Label that indicates who updated a file into a recents bucket -->
    <string name="update_action_bucket">[A]updated by [/A]%s</string>
    <!-- Used in recents list screen to indicate an action done by me -->
    <string name="bucket_word_me">Me</string>
    <!-- Text to explain the benefits of adding phone number to achievement enabled users. Placeholder 1: bonus storage space e.g. 20GB -->
    <string name="sms_add_phone_number_dialog_msg_achievement_user">Get %1$s free when you add your phone number. This makes it easier for your contacts to find you on MEGA.</string>
    <!-- Text to explain the benefits of adding phone number to non achievement users -->
    <string name="sms_add_phone_number_dialog_msg_non_achievement_user">Add your phone number to MEGA. This makes it easier for your contacts to find you on MEGA.</string>
    <!-- Error message when trying to record a voice message while on a call in progress -->
    <string name="not_allowed_recording_voice_clip">It is not possible to record voice messages while there is a call in progress.</string>
    <!-- Text shown when it tries to upload a voice message and occurs an error to process the action -->
    <string name="error_upload_voice_clip">An error occurred while trying to upload the voice message.</string>
    <!-- Title of the notification shown on the action bar when there is a incoming call -->
    <string name="title_notification_incoming_call">Incoming call</string>
    <!-- Title of the notification shown on the action bar when there is a incoming group call -->
    <string name="title_notification_incoming_group_call">Incoming group call</string>
    <!-- Title of the notification shown on the action bar when there is an individual incoming video call -->
    <string name="title_notification_incoming_individual_video_call">Incoming video call</string>
    <!-- Title of the notification shown on the action bar when there is an individual incoming audio call -->
    <string name="title_notification_incoming_individual_audio_call">Incoming audio call</string>
    <!-- The title of progress dialog when loading web content -->
    <string name="embed_web_browser_loading_title">Loading</string>
    <!-- The message of progress dialog when loading web content -->
    <string name="embed_web_browser_loading_message">Please wait&#8230;</string>
    <!-- Head label to show the business account type -->
    <string name="account_label">Account type</string>
    <!-- Label in My Account section to show user account type -->
    <string name="business_label">Business</string>
    <!-- Business user role -->
    <string name="admin_label">Admin</string>
    <!-- Business user role -->
    <string name="user_label">User</string>
    <!-- General label to show the status of something or someone -->
    <string name="status_label">Status</string>
    <!-- State to indicate something is active (business status account for instance) -->
    <string name="active_label">Active</string>
    <!-- Business account status. Payment is overdue, but the account still active in grace period -->
    <string name="payment_required_label">Payment required</string>
    <!-- Business expired account Overdue payment page header. -->
    <string name="payment_overdue_label">Payment overdue</string>
    <!-- Alert shown to an admin user of a business account in My Account section -->
    <string name="business_management_alert">User management is only available from a desktop web browser.</string>
    <!-- Title of the usage tab in My Account Section -->
    <string name="tab_my_account_usage">Usage</string>
    <!-- Title of usage storage details section in My Account -->
    <string name="usage_storage_details_label">Storage usage breakdown</string>
    <!-- Title of overall usage section in Storage -->
    <string name="overall_usage_label">Overall usage</string>
    <!-- Title of transfer section in Storage -->
    <string name="transfer_label">Transfer</string>
    <!-- Error shown when a Business account user (sub-user or admin) tries to remove a contact which is part of the same Business account. Please, keep the placeholder, it will be replaced with the name or email of the account, for example: Jane Appleseed or ja@mega.nz -->
    <string name="error_remove_business_contact">You cannot remove %1$s as a contact because they are part of your Business account.</string>
    <!-- When logging in during the grace period, the administrator of the Business account will be notified that their payment is overdue, indicating that they need to access MEGA using a desktop browser for more information -->
    <string name="grace_period_admin_alert">A problem occurred with your last payment. Please access MEGA using a desktop browser for more information.</string>
    <!-- A dialog title shown to users when their business account is expired. -->
    <string name="expired_business_title">Your Business account has expired</string>
    <!-- Details shown when a Business account is expired due a payment issue. The account is opened in a view-only mode. -->
    <string name="expired_admin_business_text">There has been a problem processing your payment. MEGA is limited to view only until this issue has been fixed in a desktop web browser.</string>
    <!-- A message which is shown to sub-users of expired business accounts. -->
    <string name="expired_user_business_text">Your account is currently [B]suspended[/B]. You can only browse your data.</string>
    <!-- Message shown when users with a business account (no administrators of a business account) try to enable the Camera Uploads, to advise them that the administrator do have the ability to view their data. -->
    <string name="camera_uploads_business_alert">MEGA cannot access your data. However, your business account administrator can access your Camera Uploads.</string>
    <!-- General label to alert user that somehting went wrong -->
    <string name="general_something_went_wrong_error">Something went wrong</string>
    <!-- A dialog message which is shown to sub-users of expired business accounts. -->
    <string name="expired_user_business_text_2">Contact your business account administrator to resolve the issue and activate your account.</string>
    <!-- Warning message to alert user about logout in My Account section if has offline files. -->
    <string name="logout_warning_offline">When you log out, files from your Offline section will be deleted from your device.</string>
    <!-- Warning message to alert user about logout in My Account section if has transfers in progress. -->
    <string name="logout_warning_transfers">When you log out, ongoing transfers will be cancelled.</string>
    <!-- Warning message to alert user about logout in My Account section if has offline files and transfers in progress. -->
    <string name="logout_warning_offline_and_transfers">When you log out, files from your Offline section will be deleted from your device and ongoing transfers will be cancelled.</string>
    <!-- Label to indicate that a name has not been possible to obtain for some reason -->
    <string name="unknown_name_label">Unknown name</string>
    <!-- Error when renaming a chat title and it is too long -->
    <string name="title_long">Title too long</string>
    <!-- Alert shown to the user when they is trying to create an empty group for attach a file -->
    <string name="error_creating_group_and_attaching_file">Please select one or more contacts.</string>
    <!-- Label showing the number of contacts attached in a chat conversation, placeholder is the number of contacts -->
    <string name="contacts_sent">Sent %s Contacts.</string>
    <!-- Name by default of the folder where the files sent to the chat are stored in the cloud -->
    <string name="my_chat_files_folder">My chat files</string>
    <!-- Error shown when it was not possible to create a folder for any reason -->
    <string name="error_creating_folder">Error. The folder %1$s was not created</string>
    <!-- Title of an alert screen indicating the user has to verify their email -->
    <string name="verify_email_label">Verify your email address</string>
    <!-- Text informing user that their account has been suspended -->
    <string name="account_temporarily_suspended">Your account has been temporarily locked for your safety.</string>
    <!-- Text informing user has to follow the steps of an email to unlock their account -->
    <string name="verify_email_and_follow_steps">Please follow the steps in the [A]verification email[/A] to unlock your account.</string>
    <!-- Question which takes the user to a help screen -->
    <string name="why_am_i_seeing_this">Why am I seeing this?</string>
    <!-- Label of a button which action is resend an email -->
    <string name="resend_email_label">Resend email</string>
    <!-- Error shown when the user tries to resend the email to unblock their account before the time needed to permit send it again -->
    <string name="resend_email_error">Email already sent. Please wait a few minutes before trying again.</string>
    <!-- Title of a helping view about locked accounts -->
    <string name="locked_accounts_label">Locked Accounts</string>
    <!-- Locked accounts description text by an external data breach. This text is 1 of 2 paragraph of a description -->
    <string name="locked_accounts_text_1">It is possible that you are using the same password for your MEGA account as for other services, and that at least one of these other services has suffered a data breach.</string>
    <!-- Locked accounts description text by bad use of user password. This text is 2 of 2 paragraph of a description -->
    <string name="locked_accounts_text_2">Your password leaked and is now being used by bad actors to log into your accounts, including, but not limited to, your MEGA account.</string>
    <!-- Button to add a nickname for a user -->
    <string name="add_nickname">Set Nickname</string>
    <!-- Button to update a nickname for a user -->
    <string name="edit_nickname">Edit Nickname</string>
    <!-- Label showing that a nickname has been added -->
    <string name="snackbar_nickname_added">Nickname added</string>
    <!-- Label showing that a nickname has been added -->
    <string name="snackbar_nickname_removed">Nickname removed</string>
    <!-- Label showing that a nickname has not been added -->
    <string name="error_snackbar_nickname_added">An error occurred while trying to add the nickname</string>
    <!-- title of a dialog to edit or remove the nickname -->
    <string name="nickname_title">Nickname</string>
    <!-- Text related to verified phone number. Used as title or cell description. -->
    <string name="phonenumber_title">Phone number</string>
    <!-- Text shown in a call when it is trying to reconnect after lose the internet connection -->
    <string name="reconnecting_message">Reconnecting</string>
    <!-- Text shown when the Internet connection is retrieved and there is a call is in progress -->
    <string name="connected_message">You are back.</string>
    <!-- Text shown in a call when the own internet connection is of low quality -->
    <string name="poor_internet_connection_message">Poor Internet connection</string>
    <!-- Text is displayed while a voice clip is being recorded -->
    <string name="recording_layout">Recording&#8230;</string>
    <!-- Text shown for the action create new file -->
    <string name="create_new_file_action">Create new file</string>
    <!-- Error title shown when you are trying to do an action with a file or folder and you don’t have the necessary permissions -->
    <string name="permissions_error_label">Permission error</string>
    <!-- Confirmation dialog shown to user when they try to revert a node in an incoming ReadWrite share. -->
    <string name="alert_not_enough_permissions_revert">You do not have the correct permissions to amend this file. Would you like to create a new file?</string>
    <!-- Text shown when the creation of a version as a new file was successful -->
    <string name="version_as_new_file_created">Version was created as a new file successfully.</string>
    <!-- Label indicating a date. Keep the placeholder, is to set the date. -->
    <string name="general_date_label">on %1$s</string>
    <!-- Confirmation before removing the outgoing shares of several folders. Please keep the placeholder is to set the number of folders -->
    <string name="alert_remove_several_shares">Are you sure you want to stop sharing these %1$d folders?</string>
    <!-- Download location label -->
    <string name="download_location">Download location</string>
    <!-- Text asking confirmation for download location -->
    <string name="confirmation_download_location">Always save to this location?</string>
    <!-- Action to show any file in its location -->
    <string name="view_in_folder_label">View in folder</string>
    <!-- Title of a screen to browse files -->
    <string name="browse_files_label">Browse files</string>
    <!-- Title of the File Provider activity -->
    <string name="file_provider_title">Attach from&#8230;</string>
    <!-- Title of an inactive chat which was recently created (today or yesterday). Placeholder is to show the specific creation day. e.g. Chat created today -->
    <string name="inactive_chat_title_2">Chat created %s</string>
    <!-- Title of an inactive chat. Placeholder is to show the creation date and time -->
    <string name="inactive_chat_title">Chat created on %s</string>
    <!-- Title of the chat when multi-selection is activated -->
    <string name="select_message_title">Select messages</string>
    <!-- Storage root label -->
    <string name="storage_root_label">Storage root</string>
    <!-- The label that describes that a transfer failed. -->
    <string name="failed_label">Failed</string>
    <!-- Text warning of transfer over quota -->
    <string name="warning_transfer_over_quota">Your transfers have been interrupted. Upgrade your account or wait %s to continue.</string>
    <!-- Label indicating transfer over quota -->
    <string name="label_transfer_over_quota">Transfer quota exceeded</string>
    <!-- Label indicating storage over quota -->
    <string name="label_storage_over_quota">Storage quota exceeded</string>
    <!-- Label indicating the action ‘upgrate account’ to get more transfer quota -->
    <string name="label_get_more_transfer_quota">Get more transfer quota</string>
    <!-- Warning show to the user when a folder does not exist -->
    <string name="warning_folder_not_exists">The folder does not exist.</string>
    <!-- Warning show to the user when a node does not exist in cloud -->
    <string name="warning_node_not_exists_in_cloud">The file cannot be found in your Cloud Drive.</string>
    <!-- Header text of the Over Disk Quota Paywall warning -->
    <string name="over_disk_quota_paywall_header">Storage Full</string>
    <!-- Title of the Over Disk Quota Paywall warning -->
    <string name="over_disk_quota_paywall_title">Your data is at risk!</string>
    <!-- Text of the Over Disk Quota Paywall warning with multiple email notification. Placeholders: 1 user email, 2 and 3 list of email notification dates, 4 number of files, 5 files size (including units) and 6 required PRO plan -->
    <plurals name="over_disk_quota_paywall_text">
        <item quantity="one">We have contacted you by email to %1$s on %2$s, but you still have %3$s files taking up %4$s in your MEGA account, which requires you to have %5$s.</item>
        <item quantity="other">We have contacted you by email to %1$s on %2$s and %3$s, but you still have %4$s files taking up %5$s in your MEGA account, which requires you to have %6$s.</item>
    </plurals>
    <!-- Text of the Over Disk Quota Paywall warning with no email notification info. Placeholders: 1 user email, 2 number of files, 3 files size (including units) and 4 required PRO plan -->
    <string name="over_disk_quota_paywall_text_no_warning_dates_info">We have contacted you by email to %1$s, but you still have %2$s files taking up %3$s in your MEGA account, which requires you to have %4$s.</string>
    <!-- Text of deletion alert of the Over Disk Quota Paywall warning. Placeholder is for include the time left (including units) in MEGA red color -->
    <string name="over_disk_quota_paywall_deletion_warning">[B]You have [M]%s[/M] left to upgrade[/B]. After that, your data is subject to deletion.</string>
    <!-- Text of deletion alert of the Over Disk Quota Paywall warning if no data available -->
    <string name="over_disk_quota_paywall_deletion_warning_no_data">[B]You have to upgrade[/B]. Your data is currently subject to deletion.</string>
    <!-- Text of deletion alert of the Over Disk Quota Paywall warning if no time left. “save” here means safeguard, protect, and not write to disk. -->
    <string name="over_disk_quota_paywall_deletion_warning_no_time_left">[B]You must act immediately to save your data.[/B]</string>
    <!-- Time in days (plural). The placeholder is for the time value, please adjust the position based on linguistics -->
    <plurals name="label_time_in_days_full">
        <item quantity="one">1 day</item>
        <item quantity="other">%d days</item>
    </plurals>
    <!-- Time in hours. The placeholder is for the time value, please adjust the position based on linguistics -->
    <string name="label_time_in_hours">%dh</string>
    <!-- Time in minutes. The placeholder is for the time value, please adjust the position based on linguistics -->
    <string name="label_time_in_minutes">%dm</string>
    <!-- Time in seconds. The placeholder is for the time value, please adjust the position based on linguistics -->
    <string name="label_time_in_seconds">%ds</string>
    <!-- Title for a section on the fingerprint warning dialog. Below it is a button which will allow the user to verify their contact’s fingerprint credentials. -->
    <string name="label_verify_credentials">Verify credentials</string>
    <!-- Label to indicate that contact’s credentials are not verified. -->
    <string name="label_not_verified">Not verified</string>
    <!-- Label indicating the authenticity credentials of a contact have been verified -->
    <string name="label_verified">Verified</string>
    <!-- ”Verify user” dialog title -->
    <string name="authenticity_credentials_label">Authenticity Credentials</string>
    <!-- ”Verify user” dialog description -->
    <string name="authenticity_credentials_explanation">This is best done in real life by meeting face to face. If you have another already-verified channel such as verified OTR or PGP, you may also use that.</string>
    <!-- Label title above your fingerprint credentials.  A credential in this case is a stored piece of information representing your identity -->
    <string name="label_your_credentials">Your Credentials</string>
    <!-- Button to reset credentials -->
    <string name="action_reset">Reset</string>
    <!-- Warning shown to the user when tries to approve/reset contact credentials and another request of this type is already running. -->
    <string name="already_verifying_credentials">Updating credentials. Please try again later.</string>
    <!-- Info message displayed when the user is joining a chat conversation -->
    <string name="joining_label">Joining&#8230;</string>
    <!-- Info message displayed when the user is leaving a chat conversation -->
    <string name="leaving_label">Leaving&#8230;</string>
    <!-- Text in the confirmation dialog for removing the associated phone number of current account. -->
    <string name="remove_phone_number">Remove your phone number?</string>
    <!-- Text show in a snackbar when phone has successfully reset. -->
    <string name="remove_phone_number_success">Your phone number has been removed successfully.</string>
    <!-- Text show in a snackbar when reset phone number failed. -->
    <string name="remove_phone_number_fail">Failed to remove your phone number.</string>
    <!-- Text hint shown in the global search box which sits on the top of the Homepage screen -->
    <string name="search_hint">Search in MEGA</string>
    <!-- Alert shown when a user tries to reset an account wich is bloqued. -->
    <string name="error_reset_account_blocked">The account you’re trying to reset is blocked.</string>
    <!-- Error message when trying to login and the account is blocked -->
    <string name="error_account_blocked">Your account has been blocked. Please contact support&#64;mega.nz</string>
    <!-- Error message appears to sub-users of a business account when they try to login and they are disabled. -->
    <string name="error_business_disabled">Your account has been deactivated by your administrator. Please contact your business account administrator for further details.</string>
    <!-- An error message which appears to sub-users of a business account when they try to login and they are deleted. -->
    <string name="error_business_removed">Your account has been removed by your administrator. Please contact your business account administrator for further details.</string>
    <!-- Option in bottom sheet dialog for modifying the associated phone number of current account. -->
    <string name="option_modify_phone_number">Modify</string>
    <!-- Option in bottom sheet dialog for modifying the associated phone number of current account. -->
    <string name="title_modify_phone_number">Modify phone number</string>
    <!-- Option in bottom sheet dialog for removing the associated phone number of current account. -->
    <string name="title_remove_phone_number">Remove phone number</string>
    <!-- Message showing to explain what will happen when the operation of -->
    <string name="modify_phone_number_message">This operation will remove your current phone number and start the process of associating a new phone number with your account.</string>
    <!-- Message for action to remove the registered phone number. -->
    <string name="remove_phone_number_message">This will remove your associated phone number from your account. If you later choose to add a phone number you will be required to verify it.</string>
    <!-- Text of an action button indicating something was successful and it can checks it by pressing it -->
    <string name="action_see">See</string>
    <!-- “Verify user” dialog description. Please, keep the placeholder, is to set the name of a contact: Joana’s credentials -->
    <string name="label_contact_credentials">%s’s credentials</string>
    <!-- The label under the button of opening all-documents screen. The space is reduced, so please translate this string as short as possible. -->
    <string name="category_documents">Docs</string>
    <!-- The label under the button of opening all-documents screen -->
    <string name="section_documents">Documents</string>
    <!-- Label of the floating action button of opening the new chat conversation -->
    <string name="fab_label_new_chat">New chat</string>
    <!-- Text that indicates that there’s no photo to show -->
    <string name="homepage_empty_hint_photos">No photos found</string>
    <!-- Text that indicates that there’s no document to show -->
    <string name="homepage_empty_hint_documents">No documents found</string>
    <!-- Text that indicates that there’s no audio to show -->
    <string name="homepage_empty_hint_audio">No audio files found</string>
    <!-- Text that indicates that there’s no video to show -->
    <string name="homepage_empty_hint_video">No videos found</string>
    <!-- Title of the screen to attach GIFs -->
    <string name="search_giphy_title">Search GIPHY</string>
    <!-- Label indicating an empty search of GIFs. The format placeholders are to showing it in different colors. -->
    <string name="empty_search_giphy">No [A]GIFs[/A] found</string>
    <!-- Label indicating there is not available GIFs due to down server -->
    <string name="server_down_giphy">No available GIFs. Please try again later</string>
    <!-- Label indicating the end of Giphy list. The format placeholders are to showing it in different colors. -->
    <string name="end_of_results_giphy">[A]End of[/A] results</string>
    <!-- Title of a dialog to confirm the action of resume all transfers -->
    <string name="warning_resume_transfers">Resume transfers?</string>
    <!-- Option to  resume all transfers -->
    <string name="option_resume_transfers">Resume transfers</string>
    <!-- Option to  cancel a transfer -->
    <string name="option_cancel_transfer">Cancel transfer</string>
    <!-- Message of a dialog to confirm the action of resume all transfers -->
    <string name="warning_message_resume_transfers">Unpause transfers to proceed with your upload.</string>
    <!-- Indicator of the progress in a download/upload. Please, don’t remove the place holders: the first one is to set the percentage, the second one is to set the size of the file. Example 33% of 33.3 MB -->
    <string name="progress_size_indicator">%1$d%% of %2$s</string>
    <!-- Message showing when enable the mode for showing the special information in the chat messages. This action is performed from the settings section, clicking 5 times on the App version option -->
    <string name="show_info_chat_msg_enabled">Debugging info for chat messages enabled</string>
    <!-- Message showing when disable the mode for showing the special information in the chat messages.. This action is performed from the settings section, clicking 5 times on the App version option -->
    <string name="show_info_chat_msg_disabled">Debugging info for chat messages disabled</string>
    <!-- Shows the error when the limit of reactions per user is reached and the user tries to add one more. Keep the placeholder because is to show limit number in runtime. -->
    <string name="limit_reaction_per_user">You have reached the maximum limit of %d reactions.</string>
    <!-- Shows the error when the limit of reactions per message is reached and a user tries to add one more. Keep the placeholder because is to show limit number in runtime. -->
    <string name="limit_reaction_per_message">This message has reached the maximum limit of %d reactions.</string>
    <!-- System message displayed to all chat participants when one of them enables retention history -->
    <string name="retention_history_changed_by">[A]%1$s[/A][B] changed the message clearing time to [/B][A]%2$s[/A][B].[/B]</string>
    <!-- Title of the section to clear the chat content in the Manage chat history screen -->
    <string name="title_properties_clear_chat_history">Clear chat history</string>
    <!-- System message that is shown to all chat participants upon disabling the Retention history -->
    <string name="retention_history_disabled">[A]%1$s[/A][B] disabled message clearing.[/B]</string>
    <!-- Subtitle of the section to clear the chat content in the Manage chat history screen -->
    <string name="subtitle_properties_chat_clear">Delete all messages and files shared in this conversation. This action is irreversible.</string>
    <!-- Title of the history retention option -->
    <string name="title_properties_history_retention">History clearing</string>
    <!-- Subtitle of the history retention option when history retention is disabled -->
    <string name="subtitle_properties_history_retention">Automatically delete messages older than a certain amount of time.</string>
    <!-- Label for the dialog box option to configure history retention. This option will indicate that history retention option is disabled -->
    <string name="history_retention_option_disabled">Disabled</string>
    <!-- Label for the dialog box option to configure history retention. This option will indicate that automatically deleted messages older than one day -->
    <string name="history_retention_option_one_day">One day</string>
    <!-- SLabel for the dialog box option to configure history retention. This option will indicate that automatically deleted messages older than one week -->
    <string name="history_retention_option_one_week">One week</string>
    <!-- Label for the dialog box option to configure history retention. This option will indicate that automatically deleted messages older than one month -->
    <string name="history_retention_option_one_month">One month</string>
    <!-- Label for the dialog box option to configure history retention. This option will indicate that messages older than a custom date will be deleted -->
    <string name="history_retention_option_custom">Custom</string>
    <!-- Title of the Manage chat history screen -->
    <string name="title_properties_manage_chat">Manage chat history</string>
    <!-- Subtitle of the dialogue to select a retention time -->
    <string name="subtitle_properties_manage_chat">Automatically delete messages older than:</string>
    <!-- Text of the confirmation dialog to clear the chat history from Manage chat history section -->
    <string name="confirmation_clear_chat_history">Are you sure you want to clear the full message history of this conversation?</string>
    <!-- Text on the label indicating that the oldest messages of a year will be automatically deleted. -->
    <string name="subtitle_properties_manage_chat_label_year">1 year</string>
    <!-- Picker text to choose custom retention time. This option indicates several hours -->
    <plurals name="retention_time_picker_hours">
        <item quantity="one">hour</item>
        <item quantity="other">hours</item>
    </plurals>
    <!-- Picker text to choose custom retention time. This option indicates several days -->
    <plurals name="retention_time_picker_days">
        <item quantity="one">day</item>
        <item quantity="other">days</item>
    </plurals>
    <!-- Picker text to choose custom retention time. This option indicates several weeks -->
    <plurals name="retention_time_picker_weeks">
        <item quantity="one">week</item>
        <item quantity="other">weeks</item>
    </plurals>
    <!-- Picker text to choose custom retention time. This option indicates several months -->
    <plurals name="retention_time_picker_months">
        <item quantity="one">month</item>
        <item quantity="other">months</item>
    </plurals>
    <!-- Picker text to choose custom retention time. This option indicates a year -->
    <string name="retention_time_picker_year">year</string>
    <!-- Text on the label indicating that That the oldest messages of several hours will be automatically deleted. -->
    <plurals name="subtitle_properties_manage_chat_label_hours">
        <item quantity="one">1 hour</item>
        <item quantity="other">%1$d hours</item>
    </plurals>
    <!-- Text on the label indicating that That the oldest messages of several weeks will be automatically deleted. -->
    <plurals name="subtitle_properties_manage_chat_label_weeks">
        <item quantity="one">1 week</item>
        <item quantity="other">%1$d weeks</item>
    </plurals>
    <!-- Text on the label indicating that That the oldest messages of several months will be automatically deleted. -->
    <plurals name="subtitle_properties_manage_chat_label_months">
        <item quantity="one">1 month</item>
        <item quantity="other">%1$d months</item>
    </plurals>
    <!-- Title indicating the select mode is enabled and ready to select transfers on Transfers section, In progress tab -->
    <string name="title_select_transfers">Select transfers</string>
    <!-- Error shown to inform the priority change of a transfer failed. Please don’t remove the place holder, it’s to set the name of the transfer. Example: The priority change of the transfer “video.mp4” failed. -->
    <string name="change_of_transfer_priority_failed">Unable to change priority of the transfer “%1$s”</string>
    <!-- Title option to send separated the link and decryption key -->
    <string name="option_send_decryption_key_separately">Send decryption key separately</string>
    <!-- Explanation option to send separated the link and decryption key -->
    <string name="explanation_send_decryption_key_separately">Export link and decryption key separately.</string>
    <!-- Label option indicating if it is pressed, an explanation will be shown with more details -->
    <string name="learn_more_option">Learn more</string>
    <!-- Label key referring to a link decryption key -->
    <string name="key_label">Key</string>
    <!-- Button which action is share the decryption key of a link -->
    <string name="button_share_key">Share key</string>
    <!-- Button which action is copy the decryption key of a link -->
    <string name="button_copy_key">Copy key</string>
    <!-- Button which action is copy the password of a link -->
    <string name="button_copy_password">Copy password</string>
    <!-- Confirmation shown informing a key link it’s copied to the clipboard -->
    <string name="key_copied_clipboard">Key copied to the clipboard.</string>
    <!-- Confirmation shown informing a password link it’s copied to the clipboard -->
    <string name="password_copied_clipboard">Password copied to the clipboard.</string>
    <!-- Confirmation shown informing a key link it’s copied to the clipboard -->
    <string name="link_and_key_sent">Link and key successfully sent.</string>
    <!-- Confirmation shown informing a key link it’s copied to the clipboard -->
    <string name="link_and_password_sent">Link and password successfully sent.</string>
    <!-- Title of a warning recommending upgrade to Pro -->
    <string name="upgrade_pro">Upgrade to Pro</string>
    <!-- Explanation of a warning recommending upgrade to Pro in relation to link available options -->
    <string name="link_upgrade_pro_explanation">MEGA Pro users have exclusive access to additional link safety features making your account even more secure.</string>
    <!-- Meaning of links decryption key -->
    <string name="decryption_key_explanation">Our end-to-end encryption system requires a unique key automatically generated for this file. A link with this key is created by default, but you can export the decryption key separately for an added layer of security.</string>
    <!-- Reset password label -->
    <string name="reset_password_label">Reset password</string>
    <!-- Warning show to the user when has enable to send the decryption key of a link separately and tries to share the link -->
    <string name="share_key_warning">Share the key for this link?</string>
    <!-- Warning show to the user when has set a password protection of a link and tries to share the link -->
    <string name="share_password_warning">Share the password for this link?</string>
    <!-- Button which action is share the password of a link -->
    <string name="button_share_password">Share password</string>
    <!-- String to share a link with its decryption key separately. Please keep the place holders, are to set the link and the key. Example: Link: https://mega.nz/file/kC42xRSK#Ud2QsvpIVYmCd1a9QUhk42wXv10jCSyPSWnXEwYX2VE Key: asfAFG3345g -->
    <string name="share_link_with_key">Link: %1$s\n\nKey: %2$s</string>
    <!-- String to share a link protected with password with its password.Please keep the place holders, are to set the link and the password. Example: Link: https://mega.nz/file/kC42xRSK#Ud2QsvpIVYmCd1a9QUhk42wXv10jCSyPSWnXEwYX2VE Password: asfAFG3345g -->
    <string name="share_link_with_password">Link: %1$s\n\nPassword: %2$s</string>
    <!-- Warning show to the user when the app needs permissions to share files and the user has denied them. -->
    <string name="files_required_permissions_warning">MEGA needs your permission to access your files for sharing.</string>
    <!-- Context menu item. Allows user to add file/folder to favourites -->
    <string name="file_properties_favourite">Favourite</string>
    <!-- Context menu item. Allows user to delete file/folder from favourites -->
    <string name="file_properties_unfavourite">Remove favourite</string>
    <!-- Context menu item. Allows to mark file/folder with own color label -->
    <string name="file_properties_label">Label&#8230;</string>
    <!-- Information text to let’s the user know that they can remove a colour from a folder or file that was already marked. -->
    <string name="action_remove_label">Remove label</string>
    <!-- Title text to show label selector. -->
    <string name="title_label">Label</string>
    <!-- A user can mark a folder or file with red colour. -->
    <string name="label_red">Red</string>
    <!-- A user can mark a folder or file with orange colour. -->
    <string name="label_orange">Orange</string>
    <!-- A user can mark a folder or file with yellow colour. -->
    <string name="label_yellow">Yellow</string>
    <!-- A user can mark a folder or file with green colour. -->
    <string name="label_green">Green</string>
    <!-- A user can mark a folder or file with blue colour. -->
    <string name="label_blue">Blue</string>
    <!-- A user can mark a folder or file with purple colour. -->
    <string name="label_purple">Purple</string>
    <!-- A user can mark a folder or file with grey colour. -->
    <string name="label_grey">Grey</string>
    <!-- Text that indicates the song is now playing -->
    <string name="audio_player_now_playing">Now playing</string>
    <!-- Text that indicates the song is now playing, but paused -->
    <string name="audio_player_now_playing_paused">Now playing (paused)</string>
    <!-- Title of the song info screen -->
    <string name="audio_track_info">Track info</string>
    <!-- Action to get more information -->
    <string name="action_more_information">More Information</string>
    <!-- Preferences screen item title for Cookie Policy -->
    <string name="settings_about_cookie_policy">Cookie Policy</string>
    <!-- Preferences screen item title for cookie settings -->
    <string name="settings_about_cookie_settings">Cookie Settings</string>
    <!-- Cookie dialog title -->
    <string name="dialog_cookie_alert_title">Before you continue</string>
    <!-- Cookie dialog message. Please, keep the placeholders to format the string. -->
    <string name="dialog_cookie_alert_message">We use local storage and similar technologies (’Cookies’) to provide our services to you, enhance your experience with our services and customize the adverts you see, including through third parties. Accept our use of Cookies from the beginning of your visit or customise Cookies in Cookie Settings. Read more in our [A]Cookie Policy[/A].</string>
    <!-- Cookie dialog message showed when there are unsaved settings. -->
    <string name="dialog_cookie_alert_unsaved">Cookie Settings unsaved.</string>
    <!-- Snackbar message showed when there settings has been saved successfully. -->
    <string name="dialog_cookie_snackbar_saved">Cookie Settings changes have been saved</string>
    <!-- Cookie dialog third party first subtitle -->
    <string name="dialog_cookie_thirdparty_subtitle1">Google Advertising Cookies</string>
    <!-- Cookie dialog third party second subtitle -->
    <string name="dialog_cookie_thirdparty_subtitle2">Category: Advertising Cookies</string>
    <!-- Cookie dialog third party message. Please, keep the placeholders to format the string. -->
    <string name="dialog_cookie_thirdparty_message">Used by Google to:\n• customise the adverts Google shows on ours and other services and websites, based on such things as your location and other websites you’ve previously visited;\n• monitor how often you are displayed certain adverts;\n• provide fraud prevention; and\n• determine when you tap on a particular advert and then to track the following actions you take in response to that advert.\nhttps://policies.google.com/technologies/partner-sites</string>
    <!-- Preference screen item title -->
    <string name="preference_cookies_accept">Accept Cookies</string>
    <!-- Preference screen item title -->
    <string name="preference_cookies_essential_title">Essential Cookies</string>
    <!-- Preference screen item summary -->
    <string name="preference_cookies_essential_summary">Essential for providing you important functionality and secure access to our services. For this reason, they do not require consent.</string>
    <!-- Preference screen item title -->
    <string name="preference_cookies_preference_title">Preference Cookies</string>
    <!-- Preference screen item summary -->
    <string name="preference_cookies_preference_summary">Allow us to remember certain display and formatting settings you choose. Not accepting these Cookies will mean we won’t be able to remember some things for you such as your preferred screen layout.</string>
    <!-- Preference screen item title -->
    <string name="preference_cookies_performance_title">Performance and Analytics Cookies</string>
    <!-- Preference screen item summary -->
    <string name="preference_cookies_performance_summary">Help us to understand how you use our services and provide us data that we can use to make improvements. Not accepting these Cookies will mean we will have less data available to us to help design improvements.</string>
    <!-- Preference screen item title -->
    <string name="preference_cookies_advertising_title">Advertising Cookies</string>
    <!-- Preference screen item summary -->
    <string name="preference_cookies_advertising_summary">Used by us and our approved advertising partners to customise the adverts you see on our services and on other websites based on your browsing history. Not accepting these Cookies means we may show advertisements that are less relevant.</string>
    <!-- Preference screen item title -->
    <string name="preference_cookies_thirdparty_title">Third Party Cookies</string>
    <!-- Preference screen item summary. Please, keep the placeholders to format the string. -->
    <string name="preference_cookies_thirdparty_summary">These are Cookies which are controlled by someone other than us; we use these Cookies to provide the types of functionality described above. Not accepting these Cookies will have different implications depending on what type of Cookie each third party Cookie is. Tap on “More Information” below for details on all the third party Cookies we use.</string>
    <!-- Preference screen item state description -->
    <string name="preference_cookies_always_on">Always On</string>
    <!-- Menu option that allows the user to scan document and upload it directly to MEGA. -->
    <string name="menu_scan_document">Scan document</string>
    <!-- Message displayed when clicking on a contact attached to the chat that is not my contact -->
    <string name="user_is_not_contact">%s is not in your contact list</string>
    <!-- Option of color theme, light mode. -->
    <string name="theme_light">Light</string>
    <!-- Option of color theme, dark mode. -->
    <string name="theme_dark">Dark</string>
    <!-- Option of color theme, follow the system setting. -->
    <string name="theme_system_default">System default</string>
    <!-- Option of color theme, follow the system battery saver settings. -->
    <string name="theme_battery_saver">Set by Battery Saver</string>
    <!-- Prompt text shows when need to user select SD card root from SAF(Storage Access Framework, a system app). -->
    <string name="ask_for_select_sdcard_root">Please select SD card root.</string>
    <!-- Cloud Drive screen subtitle indicating a destination is required to be selected -->
    <string name="cloud_drive_select_destination">Select destination</string>
    <!-- Warning which alerts the user before discard changes -->
    <string name="discard_changes_warning">Discard changes and close the editor?</string>
    <!-- Action discard -->
    <string name="discard_close_action">Discard and close</string>
    <!-- Label indicating saving a file is in progress -->
    <string name="saving_file">Saving file&#8230;</string>
    <!-- Label indicating a file was created successfully -->
    <string name="file_created">File created</string>
    <!-- Warning indicating a file was not created successfully -->
    <string name="file_creation_failed">File creation failed. Please try again.</string>
    <!-- Label indicating a file was saved to some folder. e.g.: File saved to Cloud Drive -->
    <string name="file_saved_to">File saved to %1$s</string>
    <!-- Warning indicating a file was not saved to some folder. e.g.: File not saved to Cloud Drive. Try again -->
    <string name="file_saved_to_failed">File not saved to %1$s. Try again.</string>
    <!-- Label indicating a file was updated successfully -->
    <string name="file_updated">File updated</string>
    <!-- Warning indicating a file was not updated successfully -->
    <string name="file_update_failed">File update failed. Please try again.</string>
    <!-- Warning which alerts the user a file cannot be opened -->
    <string name="error_opening_file">File is too large and can’t be opened or previewed.</string>
    <!-- Error shown when the user writes a file name without extension. The placeholder shows the file extension. e. g. File without extension (.jpg)-->
    <string name="file_without_extension">File without extension (.%1$s)</string>
    <!-- Error shown when the user writes a file name without extension -->
    <string name="file_without_extension_warning">To proceed you need to type a file extension</string>
    <!-- Title of the warning dialog indicating the renamed name file extension is not the same -->
    <string name="file_extension_change_title">File extension change</string>
    <!-- Text of the warning dialog indicating the renamed name file extension is not the same. -->
    <string name="file_extension_change_warning">You might not be able to open this file if you change its extension.</string>
    <!-- Warning which alerts the user a file cannot be created because there is already one with the same name-->
    <string name="same_file_name_warning">There is already a file with the same name</string>
    <!-- Warning which alerts the user an item cannot be created because there is already one with the same name -->
    <string name="same_item_name_warning">There is already an item with the same name</string>
    <!-- Label of the option menu. When clicking this button, the app shows the info of the related item, e.g. file, folder, contact, chat, etc. -->
    <string name="general_info">Info</string>
    <!-- Item menu option upon right click on one image or video to save it to device gallery -->
    <string name="general_save_to_gallery">Save to gallery</string>
    <!-- settings of the Media section -->
    <string name="settings_media">Media</string>
    <!-- settings title of the Media section -->
    <string name="settings_media_audio_files">Audio files</string>
    <!-- Settings hint that indicates the audio will still be played in background if the app is backgrounded -->
    <string name="settings_background_play_hint">Playing on the background</string>
    <!-- Text of the empty screen when there are no elements in Photos -->
    <string name="photos_empty">[B]No[/B] [A]Photos[/A]</string>
    <!-- Text to show as subtitle of Enable camera uploads screen -->
    <string name="enable_cu_subtitle">Automatically backup your photos and videos to your Cloud Drive.</string>
    <!-- Text of a button on Camera Uploads section to show all the content of the section-->
    <string name="all_view_button">All</string>
    <!-- Text of a button on Camera Uploads section to show the content of the section organized by days-->
    <string name="days_view_button">Days</string>
    <!-- Text of a button on Camera Uploads section to show the content of the section organized by months-->
    <string name="months_view_button">Months</string>
    <!-- Text of a button on Camera Uploads section to show the content of the section organized by years-->
    <string name="years_view_button">Years</string>
    <!-- Text to show as a date on Camera Uploads section. Placeholders: [B][/B] are for formatting text; %1$s is for the month; %2$s is for the year. E.g.: "June 2020". -->
    <string name="cu_month_year_date">[B]%1$s[/B] %2$s</string>
    <!-- Text to show as a date on Camera Uploads section. Placeholders: [B][/B] are for formatting text; %1$s is for the day; %2$s is for the month; %3$s is for the year. E.g.: "30 December 2020". -->
    <string name="cu_day_month_year_date">[B]%1$s %2$s[/B] %3$s</string>
    <!-- Text to show on Camera Uploads section, indicating the upload progress. The placeholder %1$d is for set the number of pending uploads. E.g.: "Upload in progress, 300 files pending". -->
    <plurals name="cu_upload_progress">
        <item quantity="one">Upload in progress, 1 file pending</item>
        <item quantity="other">Upload in progress, %1$d files pending</item>
    </plurals>
    <!-- Text to show as production api server option -->
    <string name="production_api_server">Production</string>
    <!-- Title to show in a dialog to change api server -->
    <string name="title_change_server">Change server</string>
    <!-- Show line numbers action -->
    <string name="action_show_line_numbers">Show line numbers</string>
    <!-- Hide line numbers action -->
    <string name="action_hide_line_numbers">Hide line numbers</string>
    <!-- Indicates pagination progress. E.g.: 3/49 -->
    <string name="pagination_progress">%1$s/%2$s</string>
    <!-- An error shown as transfer error when uploading something to an incoming share and the owner’s account is over its storage quota. -->
    <string name="error_share_owner_storage_quota">Share owner is over storage quota.</string>
    <!-- A message shown when uploading, copying or moving something to an incoming share and the owner’s account is over its storage quota. -->
    <string name="warning_share_owner_storage_quota">The file cannot be sent as the target user is over their storage quota.</string>
    <!-- Content to show in a Snackbar to tip the incompatibility-->
    <string name="version_incompatibility">We are upgrading MEGAchat. Your calls might not be connected due to version incompatibility unless all parties update their MEGA apps to the latest version.</string>
    <!-- Message displayed when multiple download starts and 1 file has already been downloaded before and 1 file is being downloaded -->
    <string name="file_already_downloaded_and_file_pending_download">1 file already downloaded. 1 file pending.</string>
    <!-- Message displayed when multiple download starts and 1 file has already been downloaded before and multiple files are being downloaded. Placeholder: number of files -->
    <string name="file_already_downloaded_and_files_pending_download">1 file already downloaded. %d files pending.</string>
    <!-- Message displayed when multiple download starts and multiple files have already been downloaded before and 1 file is being downloaded. Placeholder: number of files -->
    <string name="files_already_downloaded_and_file_pending_download">%d files already downloaded. 1 file pending.</string>
    <!-- Message displayed when multiple download starts and multiple files have already been downloaded before and multiple files are being downloaded. Placeholders: number of files -->
    <string name="files_already_downloaded_and_files_pending_download">%1$d files already downloaded. %2$d files pending.</string>
    <!-- Message displayed when 1 node (file or folder) has been successfully moved to the rubbish bin and 1 node has not been moved successfully -->
    <string name="node_correctly_and_node_incorrectly_moved_to_rubbish">1 item moved to the Rubbish Bin successfully and 1 item was not sent successfully</string>
    <!-- Message displayed when 1 node (file or folder) has been successfully moved to the rubbish bin and multiple nodes have not been moved successfully. Placeholder: number of nodes -->
    <string name="node_correctly_and_nodes_incorrectly_moved_to_rubbish">1 item moved to the Rubbish Bin successfully and %d items were not sent successfully</string>
    <!-- Message displayed when multiple nodes (files and folders) have been successfully moved to the rubbish bin and 1 node has not been moved successfully. Placeholder: number of nodes -->
    <string name="nodes_correctly_and_node_incorrectly_moved_to_rubbish">%d items moved to the Rubbish Bin successfully and 1 item was not sent successfully</string>
    <!-- Message displayed when multiple nodes (files and folders) have been successfully moved to the rubbish bin and multiple nodes have not been moved successfully. Placeholders: number of nodes -->
    <string name="nodes_correctly_and_nodes_incorrectly_moved_to_rubbish">%1$d items moved to the Rubbish Bin successfully and %2$d items were not sent successfully</string>
    <!-- Message displayed when 1 node (file or folder) has been successfully restored from the rubbish bin and 1 node has not been restored successfully -->
    <string name="node_correctly_and_node_incorrectly_restored_from_rubbish">1 item restored successfully and 1 item was not restored successfully</string>
    <!-- Message displayed when 1 node (file or folder) has been successfully restored from the rubbish bin and multiple nodes have not been restored successfully. Placeholder: number of nodes -->
    <string name="node_correctly_and_nodes_incorrectly_restored_from_rubbish">1 item restored successfully and %d items were not restored successfully</string>
    <!-- Message displayed when multiple nodes (files and folders) have been successfully restored from the rubbish bin and 1 node has not been restored successfully. Placeholder: number of nodes -->
    <string name="nodes_correctly_and_node_incorrectly_restored_from_rubbish">%d items restored successfully and 1 item was not restored successfully</string>
    <!-- Message displayed when multiple nodes (files and folders) have been successfully restored from the rubbish bin and multiple nodes have not been restored successfully. Placeholders: number of nodes -->
    <string name="nodes_correctly_and_nodes_incorrectly_restored_from_rubbish">%1$d items restored successfully and %2$d items were not restored successfully</string>
    <!-- Message displayed when nodes (files and folders) are being moved to the rubbish bin and all nodes have been successfully moved. Placeholder: number of nodes -->
    <plurals name="number_correctly_moved_to_rubbish">
        <item quantity="one">1 item moved to the Rubbish Bin successfully</item>
        <item quantity="other">%d items moved to the Rubbish Bin successfully</item>
    </plurals>
    <!-- Message displayed when nodes (files and folders) are being moved to the rubbish bin and all nodes have not been successfully moved. Placeholder: number of nodes -->
    <plurals name="number_incorrectly_moved_to_rubbish">
        <item quantity="one">1 item was not moved to the Rubbish Bin successfully</item>
        <item quantity="other">%d items were not moved to the Rubbish Bin successfully</item>
    </plurals>
    <!-- Message displayed when nodes (files and folders) are being restored from the rubbish bin and all nodes have been successfully restored. Placeholder: number of nodes -->
    <plurals name="number_correctly_restored_from_rubbish">
        <item quantity="one">1 item restored successfully</item>
        <item quantity="other">%d items restored successfully</item>
    </plurals>
    <!-- Message displayed when nodes (files and folders) are being restored from the rubbish bin and all nodes have not been successfully restored. Placeholder: number of nodes -->
    <plurals name="number_incorrectly_restored_from_rubbish">
        <item quantity="one">1 item was not restored successfully</item>
        <item quantity="other">%d items were not restored successfully</item>
    </plurals>
    <!-- Button of the warning dialog indicating the renamed name file extension is not the same to confirm the change. -->
    <string name="action_change_anyway">Change anyway</string>
    <!-- Snackbar text to display if the user doesn't grant the permission to access all files on a device with Android 11 or higher -->
    <string name="snackbar_storage_permission_denied_android_11">Permission needed to access storage.</string>
    <!-- String to show the transfer quota and the used space in My Account section. E.g.: -->
    <string name="used_storage_transfer">%1$s / %2$s</string>
    <!-- String to show the transfer quota and the used space in My Account section -->
    <string name="used_storage_transfer_percentage">%1$s%%</string>
    <!-- Size in petabytes. The placeholder is for the size value, please adjust the position based on linguistics -->
    <string name="label_file_size_peta_byte">%1$s PB</string>
    <!-- Size in exabytes. The placeholder is for the size value, please adjust the position based on linguistics -->
    <string name="label_file_size_exa_byte">%1$s EB</string>
    <!-- Title of Add phone number option in My account section -->
    <string name="add_phone_label">Add your phone number</string>
    <!-- Text of the option Backup Recovery Key in My account section -->
    <string name="backup_recovery_key_subtitle">Do you remember your password?\nMEGA cannot reset your password if you forget it.</string>
    <!-- Action to change name -->
    <string name="change_name_action">Change name</string>
    <!-- Action to add photo -->
    <string name="add_photo_action">Add photo</string>
    <!-- Action to add phone number -->
    <string name="add_phone_number_action">Add phone number</string>
    <!-- Warning indicating the app needs write permissions to do any action -->
    <string name="denied_write_permissions">MEGA needs write permissions to your device storage to continue.</string>
    <!-- Date indicating is tomorrow. E.g: Tomorrow, 3 Jul 2021 -->
    <string name="tomorrow_date">Tomorrow, %1$s</string>
    <!-- Title of the confirmation dialog shown when a subscription has been processed successfully -->
    <string name="title_user_purchased_subscription">Awaiting confirmation</string>
    <!-- Number of social connections, showing the number of contacts the user has. E.g.: 37 connections -->
    <plurals name="my_account_connections">
        <item quantity="one">1 connection</item>
        <item quantity="other">%1$d connections</item>
    </plurals>
    <!-- Section name for the “Recently Added Contacts” section. Preferably one word. -->
    <string name="section_recently_added">Recently Added</string>
    <!-- Text of the empty screen when there are not groups. No dot at the end because is for an empty state. The format placeholders are to showing it in different colors. -->
    <string name="context_empty_groups">[B]No [/B][A]Groups[/A]</string>
    <!-- Section name for the “Contact Requests” section. Preferably one word. -->
    <string name="section_requests">Requests</string>
    <!-- Section name for the “Groups” section. Preferably one word. -->
    <string name="section_groups">Groups</string>
    <!-- Text informing links management is only available for single items. -->
    <string name="warning_get_links">Options such as “Send decryption key separately”, “Set expiry date” or “Set password protection” are only available for single items.</string>
    <!-- Action which allows to copy all the links showed in the list. -->
    <string name="action_copy_all">Copy all</string>
    <!-- Confirmation shown informing links have been sent to the selected chats -->
    <plurals name="links_sent">
        <item quantity="one">Link successfully sent.</item>
        <item quantity="other">Links successfully sent.</item>
    </plurals>
    <!-- Confirmation shown informing links have been copied to the clipboard -->
    <plurals name="links_copied_clipboard">
        <item quantity="one">Link copied to the clipboard.</item>
        <item quantity="other">Links copied to the clipboard.</item>
    </plurals>
    <!-- Plural string used as button label or title of the screen to get only one or several links at the same time. -->
    <plurals name="get_links">
        <item quantity="one">Get Link</item>
        <item quantity="other">Get Links</item>
    </plurals>
    <!-- Ask for confirmation before clear offline files -->
    <string name="clear_offline_confirmation">Clear all offline files?</string>
    <!-- Banner text when the call is in progress and I'm the only participant. -->
    <string name="banner_alone_on_the_call">You are the only one here</string>
    <!-- Item menu option upon right click on meeting. -->
    <string name="context_meeting">Meeting</string>
    <!-- Menu option that allows the user to start/join meeting. -->
    <string name="start_join_meeting">Start/Join meeting</string>
    <!-- Label that create a meeting -->
    <string name="new_meeting">New meeting</string>
    <!-- Label that join a meeting -->
    <string name="join_meeting">Join meeting</string>
    <!-- Button that create a meeting -->
    <string name="btn_start_meeting">Start meeting</string>
    <!-- Button that join a meeting as guest -->
    <string name="btn_join_meeting_as_guest">Join as a guest</string>
    <!-- Hint shown to guide user on meeting name -->
    <string name="type_meeting_name">%s’s meeting</string>
    <!-- General label for reject the call. -->
    <string name="general_reject">Hang up</string>
    <!-- General label for microphone -->
    <string name="general_mic">Mic</string>
    <!-- General label for microphone muted -->
    <string name="general_mic_mute">Your microphone is muted</string>
    <!-- General label for microphone unmuted -->
    <string name="general_mic_unmute">Your microphone is unmuted</string>
    <!-- General label for camera -->
    <string name="general_camera">Camera</string>
    <!-- General label for camera enable -->
    <string name="general_camera_enable">Your camera is turned on.</string>
    <!-- General label for camera disable -->
    <string name="general_camera_disable">Your camera is turned off.</string>
    <!-- Label for hold meeting -->
    <string name="meeting_hold">Hold</string>
    <!-- General label for speaker -->
    <string name="general_speaker">Speaker</string>
    <!-- General label for headphone-->
    <string name="general_headphone">Headphones</string>
    <!-- General label for headphone on-->
    <string name="general_headphone_on">Headphones are active</string>
    <!-- General label for speaker on-->
    <string name="general_speaker_on">Speaker is on</string>
    <!-- General label for speaker off-->
    <string name="general_speaker_off">Speaker is off</string>
    <!-- Label for end meeting-->
    <string name="meeting_end">End</string>
    <!-- Invite contacts as participants of the meeting-->
    <string name="invite_participants">Invite participants</string>
    <!-- The number of participants in the meeting-->
    <string name="participants_number">Participants (%d)</string>
    <!-- Pin the participant to speaker view in the meeting-->
    <string name="pin_to_speaker">Display in main view</string>
    <!-- Make the participant as moderator in the meeting-->
    <string name="make_moderator">Make moderator</string>
    <!-- The title of dialog for end meeting confirmation-->
    <string name="title_end_meeting">Leave meeting now?</string>
    <!-- no moderator when the moderator leave meeting-->
    <string name="no_moderator">No moderator</string>
    <!-- assign moderator message when the moderator leave meeting-->
    <string name="assign_moderator_message">Before leaving, please assign one or more new moderators for the meeting.</string>
    <!-- assign moderator option when the moderator leave meeting-->
    <string name="assign_moderator">Make moderator</string>
    <!-- leave anyway option when the moderator leave meeting-->
    <string name="leave_anyway">Leave anyway</string>
    <!-- The message alert user to pick new moderator on assign moderator page-->
    <string name="pick_new_moderator_message">Please assign one or more new moderators.</string>
    <!-- The title of dialog for changing meeting name-->
    <string name="change_meeting_name">Change the meeting name</string>
    <!-- The number of participants in the meeting on meeting info page-->
    <string name="info_participants_number">Participants: %d</string>
    <!-- The name of moderators in the meeting on meeting info page-->
    <string name="info_moderator_name">Moderator: %s</string>
    <!-- The literal meeting link text-->
    <string name="meeting_link">Meeting link</string>
    <!-- Subtitle of the meeting screen-->
    <string name="duration_meeting">Duration</string>
    <!-- The question in on-boarding screen asking if the user is going to join meeting as guest-->
    <string name="join_meeting_as_guest">Join meeting as guest</string>
    <!-- The title of the paste meeting link dialog for guest-->
    <string name="paste_meeting_link_guest_dialog_title">You are invited to a meeting.</string>
    <!-- Tell the guest to paste the meeting link in the edit box-->
    <string name="paste_meeting_link_guest_instruction">Tap the Meeting link sent to you or paste it here</string>
    <!-- Banner text to indicate poor network quality-->
    <string name="slow_connection_meeting">Poor connection quality</string>
    <!-- the message in the alert dialog for notifying the meeting has ended-->
    <string name="meeting_has_ended">Meeting has ended</string>
    <!-- error message shown when a meeting link is not well formed-->
    <string name="invalid_meeting_link_args">Invalid meeting link</string>
    <!-- Warning show to the user when the app needs permissions to start a meeting.-->
    <string name="meeting_permission_info">Access permissions needed for MEGA</string>
    <!-- Message of a dialog to show user the permissions that needed-->
    <string name="meeting_permission_info_message">MEGA needs access to your microphone and camera for meetings.</string>
    <!-- Button to confirm the action of restarting one transfer-->
    <string name="button_permission_info">Got it</string>
    <!-- Warning show to the user when the app needs permissions to get the best meeting experience and the user has denied them.-->
    <string name="meeting_required_permissions_warning">Go to Settings to allow MEGA to access your camera and microphone.</string>
    <!-- The button text in the meeting ended alert dialog. Click the button to open the group chat screen of the meeting-->
    <string name="view_meeting_chat">View meeting chat</string>
    <!-- the content of tips when the user uses the meeting first time-->
    <string name="tip_invite_more_participants">Invite more participants to the meeting. Swipe up to invite.</string>
    <!-- the content of tips when the user enters recent chat page first time-->
    <string name="tip_create_meeting">Tap to create a new meeting</string>
    <!-- the content of tips when the user enters start conversation page first time-->
    <string name="tip_setup_meeting">Quickly set up a MEGA meeting with our new encrypted meeting feature</string>
    <!-- the content of snack bar when the user be the new moderator-->
    <string name="be_new_moderator">You are the new moderator.</string>
    <!-- the content of snack bar when copied meeting link-->
    <string name="copied_meeting_link">Copied meeting link.</string>
    <!-- Title of the layout to join a meeting from the chat screen. The placeholder indicates the user who initiated the meeting -->
    <string name="join_meeting_layout_in_group_call">%s started a meeting. Tap to join.</string>
    <!-- Title of fifth tour screen -->
    <string name="title_tour_five">MEGA Meeting</string>
    <!-- Content of fourth tour screen -->
    <string name="content_tour_five">End-to-end encrypted video meeting</string>
    <!-- Error shown when it tries to open an invalid meeting link and the text view is empty -->
    <string name="invalid_meeting_link_empty">Please enter a valid meeting link</string>
    <!-- Guest leave call-->
    <string name="more_than_meeting">More than just meetings</string>
    <!-- the title of join without account on left meeting page-->
    <string name="left_meeting_join_title">Your privacy matters</string>
    <!-- the content of join without account on left meeting page-->
    <string name="left_meeting_join_content">Join the largest secure cloud storage and collaboration platform in the world.</string>
    <!-- the bonus title of join without account on left meeting page-->
    <string name="left_meeting_bonus_title">Get 20 GB for free</string>
    <!-- the bonus content of join without account on left meeting page-->
    <string name="left_meeting_bonus_content">Sign up now and enjoy advanced collaboration features for free.</string>
    <!-- Content of ongoing call for MaterialAlertDialog-->
    <string name="ongoing_call_content">Another call in progress. Please end your current call before making another.</string>
    <!-- The hint text when changing meeting name-->
    <string name="new_meeting_name">New meeting name</string>
    <!-- The content of dialog when failed for creating meeting-->
    <string name="meeting_is_failed_content">Failed to create meeting.</string>
    <!-- Word next to own user’s name on participant list -->
    <string name="meeting_me_text_bracket">%1s [A](me)[/A]</string>
    <!-- Menu item to change from thumbnail view to main view in meeting-->
    <string name="main_view">Main view</string>
    <!-- Warning in Offline section alerting all the Offline files will be deleted after logout. -->
    <string name="offline_warning">Logging out deletes your offline content.</string>
<<<<<<< HEAD
    <!-- Alert informing the user can choose the video quality for Camera Upload Videos -->
    <string name="video_quality_info">You can save space by decreasing the video quality in Camera Upload settings.</string>
    <!-- Label indicating video original quality -->
    <string name="original_quality">Original quality</string>
=======
    <!-- Settings category which contains all preferences related to user interface. -->
    <string name="user_interface_setting">User interface</string>
    <!-- Setting which allows to choose the start screen. -->
    <string name="start_screen_setting">Start screen</string>
    <!-- Setting which allows to hide or show the recent activity. -->
    <string name="hide_recent_setting">Hide recent activity</string>
    <!-- Context of a setting which allows to hide or show the recent activity. -->
    <string name="hide_recent_setting_context">Hide recent activity in Home section.</string>
    <!-- Title of a dialog informing the start screen can be modified. -->
    <string name="choose_start_screen_title">Choose your start screen</string>
    <!-- Test of a dialog informing the start screen can be modified. -->
    <string name="choose_start_screen_text">Change settings to choose which screen opens when you next launch the MEGA app.</string>
    <!-- Action button which allows to change a setting. -->
    <string name="change_setting_action">Change setting</string>
    <!-- Subtitle of the settings page where the start screen can be chosen. -->
    <string name="configure_start_screen">Configure default start screen</string>
    <!-- Homepage section. -->
    <string name="home_section">Home</string>
    <!-- Action button which allows to show the recent activity. -->
    <string name="show_activity_action">Show activity</string>
    <!-- Text informing the recent activity is hidden. -->
    <string name="recents_activity_hidden">[B]Recents[/B] activity hidden</string>
>>>>>>> a7640752
</resources><|MERGE_RESOLUTION|>--- conflicted
+++ resolved
@@ -4174,12 +4174,6 @@
     <string name="main_view">Main view</string>
     <!-- Warning in Offline section alerting all the Offline files will be deleted after logout. -->
     <string name="offline_warning">Logging out deletes your offline content.</string>
-<<<<<<< HEAD
-    <!-- Alert informing the user can choose the video quality for Camera Upload Videos -->
-    <string name="video_quality_info">You can save space by decreasing the video quality in Camera Upload settings.</string>
-    <!-- Label indicating video original quality -->
-    <string name="original_quality">Original quality</string>
-=======
     <!-- Settings category which contains all preferences related to user interface. -->
     <string name="user_interface_setting">User interface</string>
     <!-- Setting which allows to choose the start screen. -->
@@ -4202,5 +4196,8 @@
     <string name="show_activity_action">Show activity</string>
     <!-- Text informing the recent activity is hidden. -->
     <string name="recents_activity_hidden">[B]Recents[/B] activity hidden</string>
->>>>>>> a7640752
+    <!-- Alert informing the user can choose the video quality for Camera Upload Videos -->
+    <string name="video_quality_info">You can save space by decreasing the video quality in Camera Upload settings.</string>
+    <!-- Label indicating video original quality -->
+    <string name="original_quality">Original quality</string>
 </resources>