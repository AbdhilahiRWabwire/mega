--- conflicted
+++ resolved
@@ -4142,32 +4142,6 @@
     <string name="contact_already_invited">%1$s previously invited.</string>
     <!-- Warning shown informing the contact request has been sent and can be managed in sent requests section. -->
     <string name="contact_invited">Invite sent successfully. See sent requests.</string>
-<<<<<<< HEAD
-    <!-- Title of the Payments screen -->
-    <string name="payment">Payment</string>
-    <!-- Label indicating payment methods -->
-    <string name="payment_methods">Payment methods</string>
-    <!-- Button to proceed with a payment -->
-    <string name="proceed">Proceed</string>
-    <!-- Message informing the upgrade was processed correctly. Placeholder: type of subscription e.g: Pro Lite monthly -->
-    <string name="successful_upgrade">Thank you for subscribing to %1$s!</string>
-    <!-- Pro Lite monthly subscription -->
-    <string name="pro_lite_monthly">Pro Lite monthly</string>
-    <!-- Pro Lite yearly subscription -->
-    <string name="pro_lite_yearly">Pro Lite yearly</string>
-    <!-- Pro I monthly subscription -->
-    <string name="pro_i_monthly">Pro I monthly</string>
-    <!-- Pro I yearly subscription -->
-    <string name="pro_i_yearly">Pro I yearly</string>
-    <!-- Pro II monthly subscription -->
-    <string name="pro_ii_monthly">Pro II monthly</string>
-    <!-- Pro II yearly subscription -->
-    <string name="pro_ii_yearly">Pro II yearly</string>
-    <!-- Pro III monthly subscription -->
-    <string name="pro_iii_monthly">Pro III monthly</string>
-    <!-- Pro III yearly subscription -->
-    <string name="pro_iii_yearly">Pro III yearly</string>
-=======
     <!-- Message when file available offline. -->
     <string name="file_available_offline">File available Offline</string>
     <!-- Message when file removed from offline. -->
@@ -4194,5 +4168,28 @@
     <string name="valid_contact_link">You have pasted a contact link.</string>
     <!-- Action button to open a contact link.-->
     <string name="action_open_contact_link">Open contact link</string>
->>>>>>> e98f1f8c
+    <!-- Title of the Payments screen -->
+    <string name="payment">Payment</string>
+    <!-- Label indicating payment methods -->
+    <string name="payment_methods">Payment methods</string>
+    <!-- Button to proceed with a payment -->
+    <string name="proceed">Proceed</string>
+    <!-- Message informing the upgrade was processed correctly. Placeholder: type of subscription e.g: Pro Lite monthly -->
+    <string name="successful_upgrade">Thank you for subscribing to %1$s!</string>
+    <!-- Pro Lite monthly subscription -->
+    <string name="pro_lite_monthly">Pro Lite monthly</string>
+    <!-- Pro Lite yearly subscription -->
+    <string name="pro_lite_yearly">Pro Lite yearly</string>
+    <!-- Pro I monthly subscription -->
+    <string name="pro_i_monthly">Pro I monthly</string>
+    <!-- Pro I yearly subscription -->
+    <string name="pro_i_yearly">Pro I yearly</string>
+    <!-- Pro II monthly subscription -->
+    <string name="pro_ii_monthly">Pro II monthly</string>
+    <!-- Pro II yearly subscription -->
+    <string name="pro_ii_yearly">Pro II yearly</string>
+    <!-- Pro III monthly subscription -->
+    <string name="pro_iii_monthly">Pro III monthly</string>
+    <!-- Pro III yearly subscription -->
+    <string name="pro_iii_yearly">Pro III yearly</string>
 </resources>