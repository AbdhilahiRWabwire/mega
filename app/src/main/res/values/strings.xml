<?xml version="1.0" encoding="utf-8"?>
<resources>

    <string name="app_name" context="Not translate">MEGA</string>
    <string name="app_version" context="Not translate">3.0.11</string>
    <string name="sdk_version" context="Not translate">27e7492</string>
    
    <string name="full_description_text" context="Full description text of the app in the Google Play page of the app">MEGA is a secure cloud storage service that gives you 50 GB free storage space. Unlike other cloud storage providers, your data is encrypted and decrypted by your client devices only and never by us.\nUpload your files from your smartphone or tablet then search, store, download, stream, view, share, rename or delete your files any time, from any device, anywhere. Share folders with your contacts and see their updates in real time.\nThe encryption process means we cannot access or reset your password so you MUST remember it (unless you have your Master Key backed up) or you will lose access to your stored files.\nInside the app you can upgrade your storage space and bandwidth quota with a monthly or yearly subscription.\nPRO LITE subscription: 4.99 € per month or 49.99 € per year gives you 200 GB of storage space and 1 TB of bandwidth per month.\nPRO I subscription: 9.99 € per month or 99.99 € per year gives you 500 GB of storage space and 2 TB of bandwidth per month.\nPRO II subscription: 19.99 € per month or 199.99 € per year gives you 2 TB of storage space and 4 TB of bandwidth per month.\nPRO III subscription: 29.99 € per month or 299.99 € per year gives you 4 TB of storage space and 8 TB of bandwidth per month.\nSubscriptions are renewed automatically for successive subscription periods of the same duration and at the same price as the initial period chosen. To manage your subscriptions, simply click on the Play Store icon on your handset, sign in with your Google ID (if you haven\'t already done so) and then click on the MEGA app. You\'ll be able to manage your subscription there.\nFor more info, please check our website: \n https://mega.nz/mobile_terms.html \n https://mega.nz/mobile_privacy.html \nNew Terms of Service apply effective from 20 February 2016. See https://mega.nz/TermsOfService2016.pdf \n Note: For desktop access to your files Mega needs to use HTML5 compatible browsers to handle our advanced features. We recommend Mozilla Firefox and Google Chrome. However the mobile versions of browsers cannot access the Mega cloud storage system.</string>
    <string name="short_description_text" context="Short description text of the app in the Google Play page of the app">MEGA is Cloud Storage with Powerful Always-On Privacy. 50GB for free</string>
    
    <string name="general_total_size" context="label for the total file size of multiple files and/or folders (no need to put the colon punctuation in the translation)">Total size</string>
    <string name="general_x_of_x" context="Showing progress of elements. Example: 2 of 10."> of </string>
    <string name="general_yes" context="Answer for confirmation dialog.">Yes</string>
    <string name="general_no" context="Answer for confirmation dialog.">No</string>
    <string name="general_cancel" context="Answer for confirmation dialog.">Cancel</string>
    <string name="general_move_to" context="When moving a file to a location in MEGA. This is the text of the button after selection the destination">Move to</string>
    <string name="general_copy_to" context="When copying a file to a location in MEGA. This is the text of the button after selection the destination">Copy to</string>
    <string name="general_import_to" context="When importing a file to a location in MEGA. This is the text of the button after selection the destination">Import to</string>
    <string name="general_select" context="Selecting a specific location in MEGA. This is the text of the button">Select</string>
    <string name="general_select_to_upload" context="Selecting a specific location in MEGA. This is the text of the button">Select files</string>
    <string name="general_select_to_download" context="Selecting a specific location in MEGA. This is the text of the button">Select folder</string>
    <string name="general_create" context="This is the final button when creating a folder in the dialog where the user inserts the folder name">Create</string>
    <string name="general_upload" context="Button text when uploading a file to a previously selected location in MEGA">Upload File</string>
    <string name="general_download" context="Item menu option upon right click on one or multiple files.">Download</string>
    <string name="general_add" context="button">Add</string>
    <string name="general_move" context="button">Move</string>
    <string name="general_remove" context="button">Remove</string>
    <string name="general_share" context="button">Share</string>
   	<string name="general_confirm" context="button">Confirm</string>
   	<string name="general_leave" context="button">Leave</string>
   	<string name="general_decryp" context="button">Decrypt</string>
   	<string name="general_export" context="button">Export</string>

    <string name="general_empty" context="Button to delete the contents of the trashbin. Can also be translated as &quot;clear&quot;">Empty</string>
    <string name="general_loading" context="state previous to import a file">Loading</string>
    <string name="general_importing" context="state while importing the file">Importing</string>
    <string name="general_import" context="Import button. When the user clicks this button the file will be imported to his account.">Import</string>
    <string name="general_storage" context="Text listed before the amount of storage a user gets with a certain package. For example: &quot;1TB Storage&quot;.">Storage</string>
    <string name="general_bandwidth" context="Text listed before the amount of bandwidth a user gets with a certain package. For example: &quot;8TB Bandwidth&quot;. Can also be translated as data transfer.">Bandwidth</string>
    <string name="general_subscribe" context="Text placed inside the button the user clicks when upgrading to PRO. Meaning: subscribe to this plan">Subscribe</string>
    <string name="general_continue" context="Text placed inside the button the user clicks when clicking into the FREE account. Meaning: Continue to the main screen">Continue</string>  
    <string name="general_error_word" context="It will be followed by the error message">Error</string> 
    <string name="general_error_file_not_found" context="Message shown when a file doesn't exist">File link not found</string>
    <string name="general_error_folder_not_found" context="Message shown when a folder doesn't exist">Folder link not found</string>
    <string name="general_not_yet_implemented" context="when clicking into a menu whose functionality is not yet implemented">Not yet implemented</string>
    <string name="error_no_selection" context="when any file or folder is selected">No file or folder selected</string>
    <string name="general_already_downloaded" context="when trying to download a file that is already downloaded in the device">Already downloaded</string>
    <string name="general_already_uploaded" context="when trying to upload a file that is already uploaded in the folder">already uploaded</string>
    <string name="general_file_info" context="Label of the option menu. When clicking this button, the app shows the info of the file">File info</string>
    <string name="general_folder_info" context="Label of the option menu. When clicking this button, the app shows the info of the folder">Folder info</string>
    <string name="general_menu" context="Title when the left menu is opened">Menu</string>

    <string name="error_general_nodes" context="Error getting the root node">Error. Please, try again.</string>
 
    <string name="secondary_media_service_error_local_folder" context="Local folder error in Sync Service. There are two syncs for images and videos. This error appears when the secondary media local folder doesn't exist">The secondary media folder does not exist, please choose a new folder</string>   
    <string name="no_external_SD_card_detected" context="when no external card exists">No external storage detected</string>
    <string name="no_permissions_upload" context="On clicking menu item upload in a incoming shared folder read only">This folder is read only. You have no permissions to upload</string>
    
    <string name="remove_key_confirmation" context="confirmation message before removing the previously downloaded MasterKey file">You are removing the exported recovery key file</string>
    <string name="export_key_confirmation" context="confirmation message before downloading to the device the MasterKey file">Security warning! This is a high risk operation. Do you want to continue?</string> 
     
    <string name="more_options_overflow" context="title of the menu for more options for each file (rename, share, copy, move, etc)">More options</string>
    <string name="confirmation_add_contact" context="confirmation message before sending an invitation to a contact">Do you want to send an invitation to %s?</string>
    <string name="confirmation_remove_contact" context="confirmation message before removing a contact. Do not write question mark">Do you want to remove the contact %s?</string>
    <string name="confirmation_remove_multiple_contacts" context="confirmation message before removing mutiple contacts">Do you want to remove this %d contacts?</string>
    <string name="confirmation_move_to_rubbish" context="confirmation message before removing a file">Move to the Rubbish Bin?</string>
    <string name="confirmation_move_to_rubbish_plural" context="confirmation message before removing a file">Are you sure you want to move these items to the Rubbish Bin?</string>
    <string name="confirmation_delete_from_mega" context="confirmation message before removing a file">Delete from MEGA?</string>
    <string name="confirmation_delete_from_mega_plural" context="confirmation message before removing a file">Are you sure you want to delete these items permanently?</string>
    <string name="title_delete_from_mega" context="confirmation message before removing a file">Delete from MEGA</string>
    <string name="confirmation_leave_share_folder" context="confirmation message before leaving an incoming shared folder">If you leave the folder, you will not be able to see it again</string>
    
    <string name="confirmation_alert" context="confirmation message before removing a file">Please confirm</string>

    <string name="delete_account" context="Button in My Account section where the user can delete permanently his account">Delete account</string>
    <string name="action_logout" context="Button where the user can sign off or logout">Logout</string>
    <string name="action_add" context="Menu item">Upload</string>
    <string name="action_create_folder" context="Menu item">Create new folder</string>
    <string name="action_open_link" context="Menu item">Open link</string>
    <string name="action_upload" context="Button text when choosing the destination location in MEGA">Upload to</string>
    <string name="action_settings" context="Menu item">Settings</string>
    <string name="action_search" context="Search button">Search</string>
    <string name="action_play" context="Search button">Play</string>
    <string name="action_pause" context="Search button">Pause</string>
    <string name="action_refresh" context="Menu item">Refresh</string>
    <string name="action_sort_by" context="Menu item">Sort by</string>
    <string name="action_help" context="Menu item">Help</string>
    <string name="action_upgrade_account" context="Change from a free account to paying MEGA">Upgrade your account</string>
    <string name="upgrading_account_message" context="Message while proceeding to upgrade the account">Upgrading account</string>
    <string name="action_select_all" context="Menu item to select all the elements of a list">Select All</string>
    <string name="action_unselect_all" context="Menu item to unselect all the elements of a list">Unselect All</string>
    <string name="action_grid" context="Menu item to change from list view to grid view">Thumbnail view</string>
    <string name="action_list" context="Menu item to change from grid view to list view">List view</string>
    <string name="action_export_master_key" context="Menu item to let the user export the MasterKey">Backup recovery key</string>
    <string name="action_remove_master_key" context="Menu item to let the user remove the MasterKey (previously downloaded)">Remove recovery key</string>
    <string name="action_cancel_subscriptions" context="Menu item to let the user cancel subscriptions">Cancel subscription</string>
    <string name="toast_master_key_removed" context="success message when the MasterKey file has been removed">The recovery key file has been removed</string>
    <string name="cancel_subscription_ok" context="success message when the subscription has been canceled correctly">The subscription has been cancelled</string>
    <string name="cancel_subscription_error" context="error message when the subscription has not been canceled successfully">We were unable to cancel your subscription. Please contact support@mega.nz for assistance</string>
    <string name="action_kill_all_sessions" context="Menu item to kill all opened sessions">Close other sessions</string>
    <string name="success_kill_all_sessions" context="Message after kill all opened sessions">The remaining sessions have been closed</string>
    <string name="error_kill_all_sessions" context="Message after kill all opened sessions">Error when closing the opened sessions</string>    
    
     <plurals name="general_num_files" context="this is used for example when downloading 1 file or 2 files">
        <item context="Singular of file. 1 file" quantity="one">file</item>
        <item context="Plural of file. 2 files" quantity="other">files</item>
    </plurals>
    
     <plurals name="general_num_contacts">
        <item quantity="one" context="referring to a contact in the contact list of the user">contact</item>
        <item quantity="other" context="Title of the contact list">contacts</item>
    </plurals>
    
    <plurals name="general_num_folders">
        <item quantity="one" context="Singular of folder/directory. 1 folder">folder</item>
        <item quantity="other" context="Plural of folder/directory. 2 folders">folders</item>
    </plurals>
    
   <plurals name="general_num_shared_folders">
        <item quantity="one" context="Title of the incoming shared folders of a user in singular">shared folder</item>
        <item quantity="other" context="Title of the incoming shared folders of a user in plural.">shared folders</item>
    </plurals>
    
    <plurals name="general_num_downloads" context="in the notification. When downloading the notification is like 3 downloads.">
        <item quantity="one" context="Item menu option upon clicking on one or multiple files. Singular">download</item>
        <item quantity="other" context="Item menu option upon clicking on one or multiple files. Plural">downloads</item>
    </plurals>
    
    <plurals name="general_num_uploads">
        <item quantity="one" context="Transfer type description in the active file transfer panel, can either be upload or download. Singular">upload</item>
        <item quantity="other" context="Transfer type description in the active file transfer panel, can either be upload or download. Plural">uploads</item>
    </plurals>
    
     <plurals name="general_num_users" context="used for example when a folder is shared with 1 user or 2 users">
        <item quantity="one" context="used for example when a folder is shared with 1 user">contact</item>
        <item quantity="other" context="used for example when a folder is shared with 2 or more users">contacts</item>
    </plurals>
    
    <string name="confirmation_required" context="Alert title before download">Confirmation required</string>
    <string name="alert_larger_file" context="Alert text before download"> %s will be downloaded. Are you sure?</string>
    <string name="alert_no_app" context="Alert text before download"> There is no app to open the file %s. Do you want to continue with the download?</string>
    <string name="checkbox_not_show_again" context="Alert checkbox before download">Do not show again</string>
     
    <string name="login_text" context="Login button">Login</string>
    <string name="email_text" context="email label">E-mail</string>
    <string name="password_text" context="password label">Password</string>
    <string name="confirm_password_text" context="label shown in the confirmation of the password when creating an account">Confirm password</string>
    <string name="abc" context="in the password edittext the user can see the password or asterisks. ABC shows the letters of the password">ABC</string>
    <string name="dots" context="in the password edittext the user can see the password or asterisks. ··· shows asterisks instead of letters">···</string>
    <string name="new_to_mega" context="This question applies to users that do not have an account on MEGA yet">New to MEGA?</string>
    <string name="create_account" context="label and text button when creating the account">Create an account</string>
    <string name="error_enter_email" context="when the user tries to log in MEGA without typing the email">Please enter your email address</string>
    <string name="error_invalid_email" context="error when logging in to MEGA with an invalid email">Invalid email address</string>
    <string name="error_enter_password" context="when the user tries to log in MEGA without typing the password">Please enter your password</string>
    <string name="error_server_connection_problem" context="when the user tries to log in to MEGA without a network connection">Network connection problem, please try again later</string>
    <string name="error_server_expired_session" context="when the user tries to log in to MEGA without a valid session">You have been logged out on this device from another location</string>
    <string name="login_generating_key" context="the first step when logging in is calculate the private and public encryption keys">Calculating encryption keys</string>
    <string name="login_connecting_to_server" context="Message displayed while the app is connecting to a MEGA server">Connecting to the server</string>
    <string name="error_incorrect_email_or_password" context="Error message when a login attempt fails.">Incorrect email or password. Have you validated your email account?</string>    
    <string name="download_updating_filelist" context="Status text when updating the file manager">Updating file list</string>
    <string name="login_confirm_account" context="title of the screen after creating an account when the user has to confirm the password to confirm the account">Confirm account</string>
    <string name="login_querying_signup_link" context="when the user clicks on the link sent by MEGA after creating the account, this message is shown">Checking validation link</string>
    <string name="login_confirming_account" context="Attempting to activate a MEGA account for a user.">Activating account</string>
    <string name="login_preparing_filelist" context="After login, updating the file list, the file list should be processed before showing it to the user">Preparing file list</string>
    <string name="login_before_share" context="when the user tries to share something to MEGA without being logged">Please log in to share with MEGA</string>
    <string name="session_problem" context="if a link to a folder cannot be fetched">Problem of retrieving files from the folder</string>

    <string name="tour_space_title">MEGA SPACE</string>
    <string name="tour_speed_title">MEGA SPEED</string>
    <string name="tour_privacy_title">MEGA PRIVACY</string>
    <string name="tour_access_title">MEGA ACCESS</string>
    <string name="tour_space_text">Register now and get 50 GB of free space</string>
    <string name="tour_speed_text">Uploads are fast. Quickly share files with everyone</string>
    <string name="tour_privacy_text">Keep all your files safe with MEGA\'s end-to-end encryption</string>
    <string name="tour_access_text">Get fully encrypted access anywhere, anytime</string>
    
    <string name="create_account_text" context="button that allows the user to create an account">Create account</string>
    <string name="name_text" context="Name of the user">Name</string>
    <string name="lastname_text" context="Last name of the user">Last Name</string>
    <string name="tos" context="text placed on the checkbox of acceptation of the Terms of Service">I agree with MEGA\'s Terms of Service</string>
    <string name="already_account" context="Does the user already have a MEGA account">Already have an account?</string>
    
    <string name="create_account_no_terms" context="warning dialog">You have to accept our Terms of Service</string>
	<string name="error_enter_username" context="Warning dialog">Please enter your name</string>
    <string name="error_short_password" context="when creating the account">Password is too short</string>
    <string name="error_passwords_dont_match" context="when creating the account">Passwords do not match</string>
    <string name="error_email_registered" contect="when creating the account">This e-mail address has already registered an account with MEGA</string>
    
    <string name="create_account_confirm_title" context="Title that is shown when e-mail confirmation is still required for the account">Confirmation required</string>
    <string name="create_account_confirm" context="">Please check your e-mail and click the link to login and confirm your account</string>
    <string name="create_account_creating_account">Connecting to the server: Creating account</string>
    
    <string name="cancel_transfer_title">Cancel Transfer</string>
    <string name="cancel_transfer_confirmation">The transfer will be cancelled, are you sure you want to continue?</string>
    <string name="cancel_all_transfer_confirmation">All transfers will be cancelled, are you sure you want to continue?</string>

    <string name="section_cloud_drive" context="The name of every users root drive in the cloud of MEGA. The term \'cloud\' is a new computer term and can probably not be translated. Do not translate &quot;cloud&quot; literal unless your language allows this. Please see http://en.wikipedia.org/wiki/Cloud_computing for your reference.">Cloud Drive</string>
	<string name="section_secondary_media_uploads" context="title of the screen where the secondary media images are uploaded">Media Uploads</string>
	<string name="section_inbox" context="title of the screen that show the inbox">Inbox</string>
	<string name="section_saved_for_offline" context="title of the screen that shows the files saved for offline in the device">Saved for Offline</string>
	<string name="section_shared_with_me" context="title of the screen that shows all the folders that the user shares with other users and viceversa">Shared with me</string>
	<string name="section_shared_items" context="title of the screen that shows all the shared items">Shared items</string>
	<string name="section_rubbish_bin" context="The title of the trash bin in the tree of the file manager.">Rubbish Bin</string>
	<string name="section_contacts" context="Title of the contact list">Contacts</string>
	<string name="tab_sent_requests" context="Title of the sent requests tab. Capital letters">SENT REQUESTS</string>
	<string name="tab_received_requests" context="Title of the received requests tab. Capital letters">RECEIVED REQUESTS</string>
	<string name="sent_requests_empty" context="the user has not sent any contact request to other users">No sent requests</string>
	<string name="received_requests_empty" context="the user has not received any contact request from other users">No received requests</string>
	<string name="section_transfers" context="Title for the file transfer screen (with the up &amp; download)">Transfers</string>

	<string name="section_account" context="button to the settings of the user\'s account">My Account</string>
	<string name="section_photo_sync" context="title of the screen where the camera images are uploaded">Camera Uploads</string>
	<string name="used_space" context="Used space &quot;5MB of 100MB&quot;.">%1$s of %2$s</string>
	<string name="tab_incoming_shares" context="Capital letters. Incoming shared folders. The title of a tab">INCOMING</string>
	<string name="tab_outgoing_shares" context="Capital letters. Outgoing shared folders. The title of a tab">OUTGOING</string>
	
	<string name="title_incoming_shares_explorer" context="Title of the file explorer in tab INCOMING">Incoming Shares</string>
	<string name="choose_folder_explorer" context="Title of the button in Incoming Shares tabs">Choose folder</string>
	
	<string name="file_browser_empty_cloud_drive" context="message when there are no files in the Cloud Drive">No files in your Cloud Drive</string>
	<string name="file_browser_empty_rubbish_bin" context="option to empty rubbish bin">Empty Rubbish Bin</string>
	<string name="empty_rubbish_bin" context="message when there are no files in the Rubbish Bin">Empty Rubbish Bin</string>
	<string name="file_browser_empty_incoming_shares" context="message when there are no incoming shared folders">No incoming shared folders</string>
	<string name="file_browser_empty_outgoing_shares" context="message when there are no outgoing shared folders">No outgoing shared folders</string>
    <string name="file_browser_empty_folder" context="Text that indicates that a folder is currently empty">Empty Folder</string>
    <string name="empty_inbox" context="Text that indicates that Inbox is empty">Empty Folder</string>
    
    <string name="choose_account_activity" context="Title of the activity Choose Account">Choose Account</string>
	
	<string name="file_properties_activity" context="Menu item to show the properties dialog of files and or folders.">Properties</string>
	<string name="file_properties_available_offline" context="The files are available &quot;offline&quot; (without a network Wi-Fi mobile data connection)">Available offline</string>
	<string name="file_properties_available_offline_on" context="Button state when a file can be saved for offline.(Capital letters)">ON</string>
	<string name="file_properties_available_offline_off" context="Button state when a file is already saved for offline. (Capital letters)">OFF</string>
	<string name="file_properties_info_size_file" context="Refers to the size of a file.">Size: </string>
	<string name="file_properties_info_content" context="header of a status field for what content a user has shared to you">Content: </string>
	<string name="file_properties_info_added" context="when was the file added in MEGA">Added: </string>
	<string name="file_properties_info_modified" context="when was the file modified">Modified: </string>
	<string name="file_properties_shared_folder_private_folder" context="the folder is private. A public user can\'t access the folder">No public link</string>
	<string name="file_properties_shared_folder_public_link" context="the label when a folder can be accesed by public users">Public link</string>
	<string name="file_properties_shared_folder_full_access" context="Refers to access rights for a file folder.">Full access</string>
	<string name="file_properties_shared_folder_read_write" context="Refers to access rights for a file folder. (with the &amp; needed. Don\'t use the symbol itself. Use &amp;)">Read &amp; write</string>
	<string name="file_properties_shared_folder_read_only" context="Refers to access rights for a file folder.">Read-only</string>
	<string name="file_properties_shared_folder_shared_with" context="title of the screen that shows the users with whom the user has shared a folder">Shared with: </string>
	<string name="file_properties_shared_folder_permissions" context="Item menu option upon clicking on a file folder. Refers to the permissions of a file folder in the file manager.">Permissions:</string>
	<string name="dialog_select_permissions" context="Title of the dialog to choose permissions when sharing.">Share Permissions</string>
	<string name="file_properties_shared_folder_change_permissions" context="menu item">Change permissions</string>
	<string name="file_properties_shared_folder_select_contact" context="when listing all the contacts that shares a folder">Shared with</string>
	<string name="file_properties_send_file_select_contact" context="send a file to a MEGA user">Send to</string>
	<string name="file_properties_owner" context="shows the owner of an incoming shared folder">Owner</string>
    <string name="contact_invite" context="positive button on dialog to invite a contact">Invite</string>
    <string name="contact_reinvite" context="option to reinvite a contact">Reinvite</string>
	<string name="contact_ignore" context="option to ignore a contact invitation">Ignore</string>
	<string name="contact_decline" context="option to decline a contact invitation">Decline</string>
	<string name="contact_accept" context="option to accept a contact invitation">Accept</string>
	<string name="contact_properties_activity" context="title of the contact properties screen">Contact Info</string>	
	<string name="contact_file_list_activity" context="header of a status field for what content a user has shared to you">Content</string>	
	<string name="contact_shared_files" context="title of the screen where the folders are shown with the contact owner of those folders">Shared Folders with:</string>	
	<string name="contacts_list_empty_text" context="Adding new relationships (contacts) using the actions.">Add new contacts using the button below</string>	
	<string name="no_contacts" context="When an user wants to share a folder but has not any contact yet">There are not contacts in the account. Please add them on the Contacts screen</string>
	<string name="contacts_explorer_list_empty_text" context="Add new contacts before sharing.">Add a new contact to share</string>
	
	<string name="error_not_enough_free_space" context="Error message">Not enough free space</string>

	<string name="option_link_without_key" context="Alert Dialog to get link">Link without key</string>
	<string name="option_decryption_key" context="Alert Dialog to get link">Decryption key</string>
	
	<string name="download_failed" context="Error message">Download failed</string>
	<string name="download_downloaded" context="notification message. Example: 1 file downloaded">downloaded</string>
	<string name="download_downloading" context="Title header on the download page while the file is downloading.">Downloading</string>
	<string name="text_downloading" context="Text located in each fragment when a download is in progress">Transferring</string>
	<string name="download_preparing_files" context="message before the download or upload start ">Preparing files</string>
    <string name="download_began" context="message when the download starts">Download has started</string>
    <string name="download_cancel_downloading" context="Confirmation text when attempting to cancel the download">Do you want to cancel the download?</string>
    <string name="download_touch_to_cancel" context="Hint how to cancel the download">Touch to cancel download</string>
    <string name="download_touch_to_show" context="Hint how to cancel the download">Touch to show all the transfers</string>
    <string name="error_file_size_greater_than_4gb" context="Warning message">Most devices can\'t download files greater than 4GB. Your download will probably fail</string>
    <string name="intent_not_available" context="message when trying to open a downloaded file but there isn\'t any app that open that file. Example: a user downloads a pdf but doesn\'t have any app to read a pdf">There isn\'t any available app to execute this file on your device</string>
	
    <string name="context_share_image" context="to share an image using Facebook, Whatsapp, etc">Share image using</string>
    <string name="context_get_link" context="create a link of a file and send it using an app from the device">Share link</string>
    <string name="context_get_link_menu" context="Item menu option upon right click on one or multiple files.">Get link</string>
    <string name="context_manage_link_menu" context="Item menu option upon right click on one or multiple files.">Get link</string>
    <string name="context_leave_menu" context="Item menu option upon right click on one or multiple files.">Leave</string>
    <string name="alert_leave_share" context="Title alert before leaving a share.">Leave share</string>
    <string name="context_clean_shares_menu" context="Item menu option upon right click on one or multiple files.">Remove shares</string>
    <string name="context_remove_link_menu" context="Item menu option upon right click on one or multiple files.">Remove link</string>
    <string name="context_remove_link_warning_text" context="Warning that appears prior to remove a link of a file.">This link will not be publicly available anymore</string>
    <string name="context_rename" context="Item menu option upon right click on one or multiple files.">Rename</string>
    <string name="context_open_link" context="Item menu option upon right click on one or multiple files.">Open</string>
    <string name="context_open_link_title" context="Item menu option upon right click on one or multiple files.">Open link</string>
    <string name="context_renaming" context="while renaming a file or folder">Renaming</string>
    <string name="context_preparing_provider" context="while file provider is downloading a file">Preparing file</string>
    <string name="context_download" context="Item menu option upon right click on one or multiple files.">Download</string>
    <string name="download_folder" context="Item menu option upon right click on one or multiple files.">Download folder</string>
    <string name="import_folder" context="Item menu option upon right click on one or multiple files.">Import folder</string>
    <string name="context_move" context="Item menu option upon right click on one or multiple files.">Move</string>
    <string name="context_moving" context="while moving a file or folder">Moving</string>
    <string name="context_sharing" context="while sharing a folder">Sharing folder</string>
    <string name="context_copy" context="Item menu option upon right click on one or multiple files.">Copy</string>
    <string name="context_upload" context="Item menu option upon right click on one or multiple files.">Upload</string>
    <string name="context_copying" context="while copying a file or folder">Copying</string>
    <string name="context_creating_link" context="status text">Creating link</string>
    <string name="context_moving_to_trash" context="status text">Moving to Rubbish Bin</string>
    <string name="context_move_to_trash" context="menu item">Move to Rubbish Bin</string>
    <string name="context_delete_from_mega" context="menu item">Delete from MEGA</string>
    <string name="context_new_folder_name" context="Input field description in the create folder dialog.">Folder Name</string>
    <string name="context_new_contact_name" context="when adding a new contact. in the dialog">Contact email</string>
    <string name="context_creating_folder" context="status dialog when performing the action">Creating folder</string>
    <string name="context_adding_contact" context="Adding a new relationship (contact)">Adding contact</string>
    <string name="context_download_to" context="Menu item">Save to</string>
    <string name="context_clear_rubbish" context="Menu option title">Empty Rubbish Bin</string>
    <string name="clear_rubbish_confirmation" context="Ask for confirmation before removing all the elements of the rubbish bin">All items inside Rubbish Bin will be deleted.</string>
    <string name="context_send_link" context="get the link and send it">Send link</string>
    <string name="context_send" context="get the link and send it">Send</string>
    <string name="context_send_file_inbox" context="send the file to inbox">Send to Inbox</string>
    <string name="context_copy_link" context="get the link and copy it">Copy link</string>
    <string name="context_remove" context="Menu option to delete one or multiple selected items.">Remove</string>
    <string name="context_delete_offline" context="Menu option to delete selected items of the offline state">Remove from Offline</string>
    <string name="context_share_folder" context="menu item">Share folder</string>
    <string name="context_send_file" context="menu item">Send file</string>
    <string name="context_view_shared_folders" context="open a shared folder">View shared folders</string>
    <string name="context_sharing_folder" context="Item menu option upon clicking on one or multiple files.">Sharing</string>
    <string name="remove_all_sharing" context="status text">Removing all sharing contacts</string>
	<string name="leave_incoming_share" context="status text">Leaving shared folder</string>
    <string name="context_camera_folder" context="The location of where the user has the photos/videos stored.">Camera folder</string>
    <string name="context_mega_contacts" context="when sharing a folder, the user can choose a contact from MEGA">MEGA Contacts</string>
    <string name="context_phone_contacts" context="when sharing a folder, the user chan choose a contact from the device">Phone Contacts</string>
    <string name="context_delete" context="menu item">Delete</string>
    <string name="context_more" context="menu item">More</string>
    <string name="context_contact_added" context="success message when adding a contact">Contact added</string>
    <string name="context_contact_invitation_sent" context="success message when sending a contact request">Request sent</string>
    <string name="context_contact_invitation_deleted" context="success message when removing a contact request">Request deleted</string>
    <string name="context_contact_invitation_resent" context="success message when reinvite a contact">Request resent</string>
    <string name="context_contact_request_sent" context="success message when sending a contact request">Request correctly sent to %s. The status can be consulted in the Sent Requests tab.</string>
    <string name="context_invitacion_reply" context="success message when adding a contact">Reply to the invitation sent</string>
    <string name="context_contact_removed" context="success message when removing a contact">Contact removed</string>
    <string name="context_contact_not_removed" context="error message">Error. Contact not removed</string>
    <string name="context_permissions_changed" context="success message when chaning the permissionss">Permissions changed</string>
    <string name="context_permissions_not_changed" context="error message">Error. Permissions not changed</string>
    <string name="context_folder_already_exists" context="message when trying to create a folder that already exists">Folder already exists</string>
    <string name="context_contact_already_exists" context="message when trying to create a invite a contact already that is already added">%s is already a contact</string>
    <string name="context_send_no_permission" context="message when trying to send a file without full access">No permissions to send this file</string>
    <string name="context_folder_created" context="success message when creating a folder">Folder created</string>
    <string name="context_folder_no_created" context="error message when creating a folder">Error. Folder not created</string>
    <string name="context_correctly_renamed" context="success message when renaming a node">Renamed successfully</string>
    <string name="context_no_renamed" context="error message">Error. Not renamed</string>
    <string name="context_correctly_copied" context="success message when copying a node">Copied successfully</string>
    <string name="context_correctly_sent" context="success message when sending a file">File sent</string>
    <string name="context_no_sent" context="error message when sending a file">Error. File not sent</string>
    <string name="context_correctly_sent_node" context="success message when sending a node to Inbox">Sent to Inbox</string>
    <string name="context_no_sent_node" context="error message when sending a node to Inbox">Error. Not sent to Inbox</string>
    <string name="context_no_copied" context="error message">Error. Not copied</string>
    <string name="context_no_destination_folder" context="message that appears when a user tries to move/copy/upload a file but doesn't choose a destination folder">Please choose a destination folder</string>
    <string name="context_correctly_moved" context="success message when moving a node">Moved successfully</string>
    <string name="number_correctly_moved" context="success message when moving a node">%d items moved successfully</string>
    <string name="number_incorrectly_moved" context="success message when moving a node">%d items are not moved successfully</string>
    <string name="context_correctly_moved_to_rubbish" context="success message when moving a node">Moved to the Rubbish Bin successfully</string>
    <string name="number_correctly_moved_to_rubbish" context="success message when moving a node">%d items moved to the Rubbish Bin successfully</string>
    <string name="number_incorrectly_moved_to_rubbish" context="success message when moving a node">%d items are not sent successfully</string>
    <string name="context_no_moved" context="error message">Error. Not moved</string>
    <string name="context_correctly_shared" context="success message when sharing a folder">Shared successfully</string>
    <string name="context_no_shared_number" context="error message when sharing a folder">Error. %d process of the sharing is not completed</string>
    <string name="context_correctly_shared_removed" context="success message when sharing a folder">Remove shares successfully</string>
    <string name="context_no_shared_number_removed" context="error message when sharing a folder">Error. %d process of removing shares is not completed</string>
    <string name="context_no_shared" context="error message">Error. Not shared</string>
    <string name="context_no_removed_shared" context="error message">Error. Share failed to remove</string>
    <string name="context_remove_sharing" context="success message when removing a sharing">Folder sharing removed</string>
    <string name="context_no_link" context="error message">Link creation failed</string>
    <string name="context_correctly_removed" context="success message when removing a node from MEGA">Deleted successfully</string>
    <string name="context_no_removed" context="error message">Error. Deletion failed</string>
    <string name="number_correctly_removed" context="success message when moving a node">%d items removed successfully from MEGA</string>
    <string name="number_no_removed" context="error message when moving a node">%d items are not removed successfully</string>
    <string name="number_correctly_leaved" context="success message when moving a node">%d folders left successfully</string>
    <string name="number_no_leaved" context="error message when moving a node">%d folders are not left successfully</string>
    <string name="number_correctly_sent" context="success message when sending multiple files">File sent to %d contacts successfully</string>
    <string name="number_no_sent" context="error message when sending multiple files">File is not sent to %d contacts</string>
    <string name="number_correctly_sent_multifile" context="success message when sending multiple files">%d files sent successfully</string>
    <string name="number_no_sent_multifile" context="error message when sending multiple files">%d files failed to send</string>
    <string name="number_correctly_copied" context="success message when sending multiple files">%d items copied successfully</string>
    <string name="number_no_copied" context="error message when sending multiple files">%d items are not copied</string>
    <string name="number_contact_removed" context="success message when removing several contacts">%d contacts removed successfully</string>
    <string name="number_contact_not_removed" context="error message when removing several contacts">%d contacts are not removed</string>
    <string name="number_contact_file_shared_correctly" context="success message when sharing a file with multiple contacts">Folder shared with %d contacts successfully</string>
    <string name="number_contact_file_not_shared_" context="error message when sharing a file with multiple contacts">File can not be shared with %d contacts</string>
    <string name="number_correctly_shared" context="success message when sharing multiple files">%d folders shared successfully</string>
    <string name="number_no_shared" context="error message when sharing multiple files">%d folders are not shared</string>
    <string name="context_correctly_copied_contact" context="success message when sending a file to a contact">Successfully sent to:</string>
    <string name="context_correctly_removed_sharing_contacts" context="success message when removing all the contacts of a shared folder">The folder is no longer shared</string>
    <string name="context_no_removed_sharing_contacts" context="error message when removing all the contacts of a shared folder">Error, the folder is still shared with another contact</string>
    <string name="context_select_one_file" context="option available for just one file">Select just one file</string>
    <string name="rubbish_bin_emptied" context="success message when emptying the RB">Rubbish Bin emptied successfully</string>
    <string name="rubbish_bin_no_emptied" context="error message when emptying the RB">Error. The Rubbish Bin has not be emptied</string>
    
    <string name="dialog_cancel_subscriptions" context="dialog cancel subscriptions">You are about to cancel your MEGA subscription. Please let us know if there is anything we can do to help you change your mind</string>
    <string name="hint_cancel_subscriptions" context="hint cancel subscriptions dialog">Type feedback here</string>
    <string name="dismiss_cancel_subscriptions" context="dismiss cancel subscriptions dialog">Dismiss</string>
    <string name="send_cancel_subscriptions" context="send cancel subscriptions dialog">Send</string>
    <string name="title_cancel_subscriptions" context="title cancel subscriptions dialog">Cancel Subscription</string>
    <string name="confirmation_cancel_subscriptions" context="confirmation cancel subscriptions dialog">Thank you for your feedback! Are you sure you want to cancel your MEGA subscription?</string>
    <string name="reason_cancel_subscriptions" context="provide a reason to cancel subscriptions dialog">Your subscription has not been cancelled. Please provide a reason for your cancellation</string>
    
    <string name="context_node_private" context="success message after removing the public link of a folder">The folder is now private</string>
    <string name="context_share_correctly_removed" context="success message after removing a share of a folder. a contact has no access to the folder now">Share removed</string>
  
    <string name="menu_new_folder" context="Menu option to create a new folder in the file manager.">New folder</string>
    <string name="menu_add_contact" context="Menu option to add a contact to your contact list.">Add contact</string>
    <string name="menu_add_contact_and_share" context="Menu option to add a contact to your contact list.">Add contact and share</string>
    <string name="menu_download_from_link" context="Text that is displayed in the dialog to download a MEGA link inside the app">Download from MEGA link</string>
    
    <string name="alert_decryption_key" context="Title of the alert to introduce the decryption key">Decryption Key</string>
    <string name="message_decryption_key" context="Message of the alert to introduce the decryption key">Please include the decryption key for the link</string>
        
    <string name="upload_to_image" context="upload to. Then choose an Image file">Image</string>
	<string name="upload_to_audio" context="upload to. Then choose an Audio file">Audio</string>
	<string name="upload_to_video" context="upload to. Then choose a Video file">Video</string>
	<string name="upload_to_other" context="upload to. Then choose a file which is not an Image, an Audio or a Video">Other File</string>
	<string name="upload_to_filesystem" context="upload to. Then choose to browse the file system to choose a file">Pick from File System</string>
	<string name="upload_select_file_type" context="title of the dialog for choosing if a user wants to upload an image, an audio, a video or a file from the system">Select file type</string>
	<string name="upload_uploading" context="status text">Uploading</string>
	<string name="upload_touch_to_cancel" context="hint to how to cancel the upload (by touching the notification)">Touch to cancel upload</string>
	<string name="upload_failed" context="error message">Upload failed</string>
	<string name="upload_uploaded" context="Label for the current uploaded size of a file. For example, 3 files, 50KB uploaded">uploaded</string>
	<string name="upload_cancel_uploading" context="Confirmation text for cancelling an upload">Do you want to cancel the upload?</string>
	<string name="upload_prepare" context="Status text at the beginning of an upload">Processing file</string>
	<string name="error_temporary_unavaible" context="error message when downloading a file">Resource temporarily not available, please try again later</string>
	<string name="upload_can_not_open" context="Error message when the selected file cannot be opened">Cannot open selected file</string>
	<string name="upload_began" context="when an upload starts, a message is shown to the user">Upload has started</string>
	<string name="unzipping_process" context="when a zip file is downloaded and clicked, the app unzips the file. This is the status text while unzipping the file">Unzipping file</string>
		
	<string name="error_io_problem" context="error message while browsing the local filesystem">Filesystem problem</string>
	<string name="general_error" context="error message while browsing the local filesystem">Error happened when executing the action</string>
	
	<string name="full_screen_image_viewer_label" context="title of the image gallery">Image Viewer</string>
	
	<string name="manager_download_from_link_incorrect" context="Error message when the user entered an incorrect MEGA link format for importing">Incorrect link format</string>
	
	<string name="my_account_activity" context="Title of the screen where the user account information is shown">Account</string>
    <string name="my_account_total_space" context="Headline for the amount of total storage space">Storage Space</string>
    <string name="my_account_free_space" context="Headline for the amount of storage space is remaining">Free Space</string>
    <string name="my_account_used_space" context="Headline for the amount of storage space is used">Used Space</string>
    <string name="my_account_change_password" context="menu item">Change password</string>
    <string name="warning_out_space" context="Warning in Cloud Drive when the user is runningut of space">You\'re running out of space!\n Do you want to upgrade your account?</string>
    <string name="overquota_alert_title" context="Title dialog overquota error">Overquota Alert!</string>
     <string name="overquota_alert_text" context="Dialod text overquota error">Operation not allowed, you will exceed the storage limit of your account. Do you want to upgrade your account?</string>
    
    <string name="op_not_allowed" context="Dialod text overquota error">Operation not allowed</string>
    <string name="my_account_last_session" context="when did the last session happen">Last session</string>
    <string name="my_account_connections" context="header for the social connections, showing the number of contacts the user has">Connections</string>
    
    <string name="my_account_changing_password" context="message displayed while the app is changing the password">Changing password</string>
    <string name="my_account_change_password_oldPassword" context="when changing the password, the first edittext is to enter the current password">Current password</string>
    <string name="my_account_change_password_newPassword1" context="when changing the password">New password</string>
    <string name="my_account_change_password_newPassword2" context="when changing the password">Confirm new password</string>
    <string name="my_account_change_password_error" context="Error message when the user attempts to change his password (two potential reasons in one error message).">Incorrect current password or the new passwords you provided do not match. Please try again</string>
    <string name="my_account_change_password_error_2" context="Error message when the user attempts to change his password (two potential reasons in one error message).">Incorrect current password. Please try again</string>
    <string name="my_account_change_password_OK" context="Success text">Password changed successfully</string>
    <string name="my_account_change_password_dont_match" context="when changing the password or creating the account, the password is required twice and check that both times are the same">Password doesn\'t match</string> 
    
    <string name="upgrade_activity" context="title of the Upgrade screen">Pro Membership</string>
    <string name="upgrade_select_pricing" context="title of the selection of the pro account wanted">Select membership</string>
    <string name="select_membership_1" context="the user has to decide the way of payment">Monthly or annually recurring</string>
    <string name="select_membership_2" context="button to go to Google Play">Google Play subscription</string>
    
    <string name="select_payment_method" context="after choosing one PRO plan, the user have to choose the payment method: credit card, fortumo, etc">Select payment method</string>
    <string name="no_available_payment_method" context="choose the payment method option when no method is available">At this moment, no method of payment is available for this plan</string>
    <string name="payment_method_credit_card" context="one of the payment methods">Credit Card (subscription)</string>
    <string name="payment_method_fortumo" context="one of the payment methods">Mobile Carrier (one-off)</string>
    <string name="payment_method_centili" context="one of the payment methods">Mobile Carrier (one-off)</string>
    <string name="payment_method_google_wallet" context="one of the payment methods">Google Wallet (subscription)</string>
    
    <string name="upgrade_per_month" context="button to decide monthly payment. The asterisk is needed">Monthly*</string>
    <string name="upgrade_per_year" context="button to decide annually payment. The asterisk is needed">Annually*</string>
    
    <string name="upgrade_comment" context="the meaning of the asterisk in monthly* and annually* payment">* recurring subscription can be cancelled anytime before the renewal date</string>
    
    <string name="file_properties_get_link" context="the user can get the link and it\'s copied to the clipboard">The link has been copied to the clipboard</string>
    <string name="file_properties_remove_link" context="the user can remove the public link">The link has been removed</string>
    
    <string name="full_image_viewer_not_preview" context="before sharing an image, the preview has to be downloaded">The preview has not been downloaded yet. Please wait</string>

    <string name="log_out_warning" context="alert when clicking a newsignup link being logged">Please, log out before creating the account</string>
    
    <string name="import_correct" context="success message after import a file">Imported successfully</string>
    
    <string name="transfers_empty" context="message shown in the screen when there are not any active transfer">No active transfers</string>
    <string name="transfers_pause" context="File uploading or downloading has been paused (until the user continues at a later stage)">All transfers are paused</string>
    <string name="menu_pause_transfers" context="menu item">Pause transfers</string>
    <string name="menu_restart_transfers" context="menu item">Restart transfers</string>
    <string name="menu_cancel_all_transfers" context="menu item">Cancel all transfers</string>
    <string name="menu_take_picture" context="menu item">Take picture</string>
    
    <string name="cam_sync_wifi" context="how to upload the camera images. only when Wi-Fi connected">WiFi only</string>
    <string name="cam_sync_data" context="how to upload the camera images. when Wi-Fi connected and using data plan">WiFi or data plan</string>
    <string name="cam_sync_ok" context="Answer for confirmation dialog.">OK</string>
    <string name="cam_sync_skip" context="skip the step of camera upload">Skip</string>
    <string name="cam_sync_syncing" context="The upload of the user\'s photos orvideos from their specified album is in progress.">Camera Upload in progress</string>
    <string name="cam_sync_cancel_sync" context="confirmation question for cancelling the camera uploads">Do you want to cancel Camera Uploads?</string>
    <string name="settings_camera_notif_error_no_folder" context="Error message when an unavailable destination folder was selected">Destination folder is unavailable</string>
    <string name="settings_camera_notif_title" context="title of the notification when camera upload is enabled">Uploading files of media folders</string>
    <string name="settings_camera_notif_error" context="notification error">Camera Uploads problem</string>
    <string name="settings_camera_notif_complete" context="notification camera uploads complete">Camera Uploads complete</string>
    
    <string name="settings_storage" context="Text listed before the amount of storage a user gets with a certain package. For example: &quot;1TB Storage&quot;.">Storage</string>
    <string name="settings_pin_lock" context="settings category title. Below this title, the pin lock settings start">PIN Lock</string>
    
    <string name="settings_advanced_features" context="Settings category title for cache and offline files">Advanced Features</string>
    <string name="settings_advanced_features_cache" context="Settings preference title for cache">Clear Cache</string>
    <string name="settings_advanced_features_offline" context="Settings preference title for offline files">Clear Offline Files</string>
    
    <string name="settings_advanced_features_size" context="Size of files in offline or cache folders">Currently using %s</string>    
    <string name="settings_advanced_features_calculating" context="Calculating Size of files in offline or cache folders">Calculating</string>
    
    <string name="settings_storage_download_location" context="title of the setting to set the default download location">Default download location</string>
    <string name="settings_storage_ask_me_always" context="Whether to always ask the user each time.">Always ask for download location</string>
    <string name="settings_storage_advanced_devices" context="Whether to enable the storage in advanced devices">Display advanced devices (external SD)</string>
    
    <string-array name="settings_storage_download_location_array" context="if the user has an internal and an external SD card, it has to be set on the settings screen">
        <item context="internal storage option">Internal storage</item>
        <item context="external storage option">External storage</item>
    </string-array>

    <string-array name="add_contact_array" context="choose the way the new user's email is inserted">
        <item context="write option">Write the user\'s e-mail</item>
        <item context="import from phone option">Import from device</item>
    </string-array>
    
    <string name="settings_camera_upload_on" context="settings option">Enable Camera Uploads</string>
    <string name="settings_camera_upload_turn_on" context="settings option">Turn on Camera Uploads</string>
    <string name="settings_camera_upload_off" context="settings option">Disable Camera Uploads</string>
    <string name="settings_camera_upload_how_to_upload" context="settings option. How to upload the camera images: via Wi-Fi only or via Wi-Fi and data plan">How to upload</string>
    
    <string name="settings_secondary_upload_on" context="The Secondary Media Uploads allows to create a second Camera Folder synchronization. Enabling it would imply to choose a new local folder and then, a new destination folder in MEGA. This is the text that appears in the settings option to enable the second synchronization.">Enable Secondary Media Uploads</string>
    <string name="settings_secondary_upload_off" context="The Secondary Media Uploads allows to create a second Camera Folder synchronization. Disabling it would imply that the current second sync won't be running anymore. This is the text that appears in the settings option to disable the second synchronization.">Disable Secondary Media Uploads</string>
    
    <string name="settings_empty_folder" context="settings option">Choose folder</string>
    
    <string-array name="settings_camera_upload_how_to_entries" context="the options of how to upload, but in an array. needed for the settings">
        <item context="how to upload the camera images. when Wi-Fi connected and using data plan">WiFi or data plan</item>
        <item context="how to upload the camera images. only when Wi-Fi connected">WiFi only</item>
    </string-array>
    
    <string name="settings_camera_upload_what_to_upload" context="What kind of files are going to be uploaded: images, videos or both">File Upload</string>
    
    <string-array name="settings_camera_upload_file_upload_entries" context="the options of what to upload in an array. Needed for the settings">
        <item context="the options of what to upload.">Photos only</item>
        <item context="the options of what to upload.">Videos only</item>
        <item context="the options of what to upload.">Photos and videos</item>
    </string-array>
    
    <string name="settings_camera_upload_charging" context="Option to choose that the camera sync will only be enable when the device is charging">Only when charging</string>
    <string name="settings_keep_file_names" context="Option to choose that the camera sync will maintain the local file names when uploading">Keep file names as in the device</string>
    
    <string name="settings_local_camera_upload_folder" context="The location of where the user photos or videos are stored in the device.">Local Camera folder</string>
    <string name="settings_mega_camera_upload_folder" context="The location of where the user photos or videos are stored in MEGA.">MEGA Camera Uploads Folder</string>
    
    <string name="settings_local_secondary_folder" context="The location of where the user photos or videos of the secondary sync are stored in the device.">Local Secondary folder</string>
    <string name="settings_mega_secondary_folder" context="The location of where the user photos or videos of the secondary sync are stored in MEGA.">MEGA Secondary Folder</string>
    
    <string name="settings_camera_upload_only_photos" context="what kind of file are going to be uploaded. Needed for the settings summary">Photos only</string>
    <string name="settings_camera_upload_only_videos" context="what kind of file are going to be uploaded. Needed for the settings summary">Videos only</string>
    <string name="settings_camera_upload_photos_and_videos" context="what kind of file are going to be uploaded. Needed for the settings summary">Photos and videos</string>
    
    <string name="settings_pin_lock_on" context="settings of the pin lock">Enable PIN Lock</string>
    <string name="settings_pin_lock_off" context="settings of the pin lock">Disable PIN Lock</string>
    <string name="settings_pin_lock_code" context="settings of the pin lock">PIN Code</string> 
    <string name="settings_pin_lock_code_not_set" context="status text when no custom photo sync folder has been set">Not set</string>
    <string name="settings_reset_lock_code" context="settings of the pin lock">Reset PIN code</string> 
    <string name="settings_pin_lock_switch" context="settings of the pin lock">PIN Lock</string>
    
    <string name="pin_lock_enter" context="Button after the pin code input field">Enter</string>
    <string name="pin_lock_alert" context="error message when not typing the pin code correctly">Your local files will be deleted and you will be logged out after 10 failed attempts</string>
    <string name="pin_lock_incorrect" context="error message when not typing the pin code correctly">Incorrect code</string>
    <string name="pin_lock_incorrect_alert" context="error message when not typing the pin code correctly">Wrong PIN code, please try again. You have %2d attemps left</string>
    <string name="pin_lock_not_match" context="error message when not typing the pin code correctly (two times)">PIN Codes don\'t match</string>
    <string name="unlock_pin_title" context="title of the screen to unlock screen with pin code">Enter your PIN Code</string>
    <string name="unlock_pin_title_2" context="title of the screen to unlock screen with pin code in second round">Re-Enter your PIN Code</string>
    <string name="reset_pin_title" context="title of the screen to unlock screen with pin code">Enter your new PIN Code</string>
    <string name="reset_pin_title_2" context="title of the screen to unlock screen with pin code in second round">Re-Enter your new PIN Code</string>
    <string name="incorrect_pin_activity" context="text of the screen after 10 attemps with a wrong PIN">All your local data will be deleted and you will be logged out in %d seconds</string>
    
    <string name="settings_about" context="Caption of a title, in the context of &quot;About MEGA&quot; or &quot;About us&quot;">About</string>
    <string name="settings_about_privacy_policy" context="App means &quot;Application&quot;">Privacy Policy</string>
    <string name="settings_about_terms_of_service" context="App means &quot;Application&quot;">Terms of Service</string>
    <string name="settings_about_app_version" context="App means &quot;Application&quot;">App version</string>
    <string name="settings_about_sdk_version" context="App means &quot;Application&quot;">MEGA SDK version</string>
    <string name="settings_about_code_link_title" context="Link to the public code of the app">View source code</string>

    <string name="january">January</string>
    <string name="february">February</string>
    <string name="march">March</string>
    <string name="april">April</string>
    <string name="may">May</string>
    <string name="june">June</string>
    <string name="july">July</string>
    <string name="august">August</string>
    <string name="september">September</string>
    <string name="october">October</string>
    <string name="november">November</string>
    <string name="december">December</string>
    
    <string name="zip_browser_activity" context="title of the screen that shows the ZIP files">ZIP Browser</string>
    
    <string name="new_account" context="in login screen to create a new account">Create account now!</string>
    
    <string name="my_account_title" context="title of the My Account screen">Account Type</string>
    <string name="expires_on" context="title of the Expiration Date">Expires on </string>
    <string name="free_account">FREE</string>
    <string name="prolite_account" context="Not translate">Lite</string>
    <string name="pro1_account" context="Not translate">Pro I</string>
    <string name="pro2_account" context="Not translate">Pro II</string>
    <string name="pro3_account" context="Not translate">Pro III</string>
    
    <string name="free_storage" context="Not translate">50 GB</string>   
    <string name="free_bandwidth" context="Free bandwich account details">Limited</string>
    
    <string name="camera_uploads_created" context="info message shown to the user when the Camera Uploads folder has been created">Camera Uploads folder created</string>
    
    <string name="ZIP_download_permission" context="A compressed file will be downloaded and decompressed.">The ZIP file will be downloaded and unzipped</string>
    <string name="ZIP_unzip_permission" context="A compressed file will be decompressed.">The ZIP file will be unzipped </string>

    <string name="sortby_owner_mail" context="category in sort by action">Owner\'s E-mail</string>
    <string name="sortby_name" context="category in sort by action">Name</string>
    <string name="sortby_name_ascending" context="sort files alphabetically ascending">ascending</string>
    <string name="sortby_name_descending" context="sort files alphabetically descending">descending</string>
    
    <string name="sortby_date" context="category in sort by action">Date</string>
    <string name="sortby_creation_date" context="category in sort by action">Creation Date</string>
    <string name="sortby_modification_date" context="category in sort by action">Modification Date</string>
    <string name="sortby_date_newest" context="sort files by date newest first">newest</string>
    <string name="sortby_date_oldest" context="sort files by date oldest first">oldest</string>
    
    <string name="sortby_size" context="category in sort by action">Size</string>
    <string name="sortby_size_largest_first" context="sort files by size largest first">largest</string>
    <string name="sortby_size_smallest_first" context="sort files by size smallest first">smallest</string>
    
    <string name="per_month" context="in payments, for example: 4.99€ per month">per month</string>
    <string name="per_year" context="in payments, for example: 49.99€ per year">per year</string>
    
    <string name="billing_details" context="Contextual text in the beginning of the Credit Card Payment">Enter your billing details:</string>
    <string name="address1_cc" context="Hint text of the address1 edittext, which is the first line (of two) of the address">Address 1</string>
    <string name="address2_cc" context="Hint text of the address2 edittext, which is the second line (of two) of the address">Address 2 (optional)</string>
    <string name="city_cc" context="Hint text of the city edittext for billing purposes">City</string>
    <string name="state_cc" context="Hint text of the state or province edittext for billing purposes">State / Province</string>
    <string name="country_cc" context="Hint text of the country edittext for billing purposes">Country</string>
    <string name="postal_code_cc" context="Hint text of the postal code edittext for billing purposes">Postal code</string>
    
    <string name="payment_details" context="Contextual text in the beginning of the Credit Card Payment">Enter your payment details:</string>
    <string name="first_name_cc" context="Hint text of the first name of the credit card edittext for payment purposes">First name</string>
    <string name="last_name_cc" context="Hint text of the last name of the credit card edittext for payment purposes">Last name</string>
    <string name="credit_card_number_cc" context="Hint text of the credit card number edittext for payment purposes">Credit Card Number</string>
    <string name="month_cc" context="Hint text of the expiration month of the credit card for payment purposes">Month</string>
    <string name="year_cc" context="Hint text of the expiration year of the credit card for payment purposes">Year</string>
    <string name="cvv_cc" context="Hint text of the CVV edittext for payment purposes">CVV</string>
    
    <string name="proceed_cc" context="Text of the button which proceeds the payment">Proceed</string>
    
    <string name="account_successfully_upgraded" context="Message shown when the payment of an upgrade has been correct">Account successfully upgraded!</string>
    <string name="account_error_upgraded" context="Message shown when the payment of an upgrade has not been correct">The operation failed. Your credit card has not been charged</string>
    <string name="credit_card_information_error" context="Message shown when the credit card information is not correct">The credit card information is not correct. The credit card will not be charged</string>
    <string name="not_upgrade_is_possible" context="Message shown when the user wants to upgrade an account that cannot be upgraded">Your account cannot be upgraded from the app. Please contact support@mega.nz to upgrade your account</string>

    <string name="pin_lock_type" context="title to choose the type of PIN code">PIN Code Type</string>
    <string name="four_pin_lock" context="PIN with 4 digits">4 digits PIN</string>
    <string name="six_pin_lock" context="PIN with 6 digits">6 digits PIN</string>
    <string name="AN_pin_lock" context="PIN alphanumeric">Alphanumeric PIN</string>

    <string name="settings_enable_logs" context="Confirmation message when enabling logs in the app">Logs are now enabled</string>
    <string name="settings_disable_logs" context="Confirmation message when disabling logs in the app">Logs are now disabled</string>

    <string name="search_open_location" context="Option in the sliding panel to open the folder which contains the file selected after performing a search">Open location</string>
    <string name="servers_busy" context="message when a request cannot be performed because the servers are busy">Servers are too busy. Please wait.</string>

    <string name="my_account_free" context="Label in My Account section to show user account type">Free Account</string>
    <string name="my_account_prolite" context="Label in My Account section to show user account type">Lite Account</string>
    <string name="my_account_pro1" context="Label in My Account section to show user account type">Pro I Account</string>
    <string name="my_account_pro2" context="Label in My Account section to show user account type">Pro II Account</string>
    <string name="my_account_pro3" context="Label in My Account section to show user account type">Pro III Account</string>

    <string name="backup_title" context="Title of the screen to backup the master key">Backup your recovery key</string>
    <string name="backup_subtitle" context="Subtitle of the screen to backup the master key">Your password unlocks your recovery key</string>

    <string name="backup_first_paragraph" context="First paragraph of the screen to backup the master key">Your data is only readable through a chain of decryption operations that begins with your master encryption key, which we store encrypted with your password. This means that if you lose your password, your master key can no longer be decrypted, and you can no longer decrypt your data.</string>
    <string name="backup_second_paragraph" context="Second paragraph of the screen to backup the master key">Exporting the master key and keeping it in a secure location enables you to set a new password without data loss.</string>
    <string name="backup_third_paragraph" context="Third paragraph of the screen to backup the master key">An external attacker cannot gain access to your account with just your key. A password reset requires both the key and access to your e-mail.</string>
    <string name="backup_action" context="Sentence to inform the user the available actions in the screen to backup the master key">Copy the recovery key to clipboard or save it as text file</string>

    <string name="save_action" context="Action of the button to save the master key as a text file">Save</string>
    <string name="copy_MK_confirmation" context="Alert message when the master key has been successfully copied to the ClipBoard">The recovery has been successfully copied</string>

    <string name="change_pass" context="Button to change the password">Change</string>

    <string name="general_positive_button" context="Positive button to perform a general action">YES</string>
    <string name="general_negative_button" context="Negative button to perform a general action">NO</string>

    <string name="forgot_pass_menu" context="Option of the overflow menu to show the screen info to reset the password">Forgot password?</string>
    <string name="forgot_pass" context="Button in the Login screen to reset the password">Forgot your password?</string>
    <string name="forgot_pass_first_paragraph" context="First paragraph of the screen when the password has been forgotten">If you have a backup of your recovery crypto key, you can reset your password by selecting YES. No data will be lost.</string>
    <string name="forgot_pass_second_paragraph" context="Second paragraph of the screen when the password has been forgotten">You can still export your recovery key now if you have an active MEGA session in any other browser on this or any other computer. If you don\&apos;t, you can no longer decrypt your existing account, but you can start a new one under the same e-mail address by selecting NO.</string>
    <string name="forgot_pass_second_paragraph_logged_in" context="Second paragraph of the screen when the password has been forgotten and the user is still logged in">If you don\&apos;t, you can still export your recovery key now in this MEGA session. Please, go back and backup your recovery key.</string>

    <string name="forgot_pass_action" context="Sentence to ask to the user if he has the master key in the screen when the password has been forgotten">Do you have a backup of your recovery key?</string>

    <string name="title_alert_reset_with_MK" context="Title of the alert message to ask for the link to reset the pass with the MK">Great!</string>
    <string name="edit_text_insert_mail" context="Hint of the text where the user can write his e-mail">email goes here</string>
    <string name="text_alert_reset_with_MK" context="Text of the alert message to ask for the link to reset the pass with the MK">Please enter you e-mail address below. You will receive a recovery link that will allow you to submit your recovery key and reset your password.</string>

    <string name="edit_text_insert_mk" context="Hint of the text when the user can write his master key">recovery key goes here</string>

    <string name="delete_account_text" context="Text shown in the alert dialog to confirm the cancellation of an account">If you delete your account you will permanently lose all the data stored in the cloud. You will not be able to undo this action.</string>
    <string name="edit_text_insert_pass" context="Hint of the text where the user can write his password">password goes here</string>
    <string name="delete_account_text_last_step" context="Text shown in the last alert dialog to confirm the cancellation of an account">This is the last step to cancel your account. You will permanently lose all the data stored in the cloud. Please enter your password below.</string>

    <string name="email_verification_title" context="Title of the alert dialog to inform the user that have to check the email">Email verification</string>
    <string name="email_verification_text" context="Text of the alert dialog to inform the user that have to check the email">Please check your email to proceed.</string>
    <string name="email_verification_text_error" context="Text of the alert dialog to inform the user when an error occurs when cancelling the account">An error occurred, please try again.</string>

    <string name="alert_not_logged_in" context="Alert to inform the user that have to be logged in to perform the action">You must be logged in to perform this action.</string>
    <string name="invalid_string" context="Error when the user leaves empty the password field">Incorrect</string>

    <string name="invalid_email_title" context="Title of the alert dialog when the user tries to recover the pass of a non existing account">Invalid email address</string>
    <string name="invalid_email_text" context="Title of the alert dialog when the user tries to recover the pass of a non existing account">Please check the e-mail address and try again.</string>
    <string name="alert_not_logged_out" context="Alert to inform the user that have to be logged out to perform the action">You must be logged out to perform this action.</string>

    <string name="title_dialog_insert_MK" context="Title of the dialog to write MK after opening the recovery link">Password reset</string>
    <string name="text_dialog_insert_MK" context="Text of the dialog to write MK after opening the recovery link">Please write below your recovery key.</string>

    <string name="pass_changed_alert" context="Text of the alert when the pass has been correctly changed">Password changed!</string>

    <string name="park_account_dialog_title" context="Title of the dialog to park an account">Park account</string>
    <string name="park_account_button" context="Button to park an account">Park</string>
    <string name="park_account_title" context="Title of the screen to park an account">Oops!</string>
    <string name="park_account_first_paragraph" context="First paragraph of the screen to park an account">Due to our end-to-end encryption paradigm, you will not be able to access your data without either your password or a backup of your recovery key.</string>
    <string name="park_account_second_paragraph" context="Second paragraph of the screen to park an account">You can park your existing account and start a fresh one under the same e-mail address. Your data will be retained for at least 60 days. In case that you recall your parked account\'s password, please contact support&#64;mega.nz</string>

    <string name="dialog_park_account" context="Text of the dialog message to ask for the link to park the account">Please enter you e-mail address below. You will receive a recovery link that will allow you to park your account.</string>
    <string name="park_account_text_last_step" context="Text shown in the last alert dialog to park an account">This is the last step to park your account, please enter your new password. Your data will be retained for at least 60 days. In case that you recall your parked account\'s password, please contact support&#64;mega.nz</string>

    <string name="title_enter_new_password" context="Title of the screen to write the new password after opening the recovery link">Enter new password</string>
    <string name="recovery_link_expired" context="Message when the user tries to open a recovery pass link and it has expired">This recovery link has expired, please try again.</string>

    <string name="text_reset_pass_logged_in" context="Text of the alert after opening the recovery link to reset pass being logged.">Your recovery key is going to be used to reset your password. Please, enter your new password.</string>
    <string name="email_verification_text_change_pass" context="Text of the alert dialog to inform the user that have to check the email after clicking the option forgot pass">You will receive a recovery link that will allow you to reset your password. Please check your email to proceed.</string>

    <string name="my_account_upgrade_pro" context="Button to upgrade the account to PRO account in My Account Section">Upgrade</string>
    <string name="my_account_upgrade_pro_panel" context="Button to upgrade the account to PRO account in the panel that appears randomly">Upgrade now</string>
    <string name="get_pro_account" context="Message to promote PRO accounts">Improve your cloud capacity!\nGet more space &amp; bandwidth with a Pro account!</string>
    <string name="toast_master_key" context="success message when the MasterKey file has been downloaded">The recovery key has been backup into: %s.\nWhile the file remains in this path, you will find it at the Saved for Offline Section.\nNote: It will be deleted if you log out, please store it in a safe place.</string>

    <string name="next_ime_action" context="Action to pass focus to the next field in a form">Next</string>

    <string name="error_changing_user_attributes" context="Message when an error ocurred when changing an user attribute">Error when changing the account data.</string>
    <string name="success_changing_user_attributes" context="Message when an user attribute has been changed successfully">Your account data has been correctly updated.</string>

    <string name="mail_already_used" context="Error shown when the user tries to change his mail to one that is already used">Error. This email address is already in use.</string>

    <string name="change_mail_text_last_step" context="Text shown in the last alert dialog to change the email associated to an account">This is the last step to change your email. Please enter your password below.</string>
    <string name="change_mail_title_last_step" context="Title of the alert dialog to change the email associated to an account">Change email</string>

    <string name="success_changing_user_mail" context="Message when the user email has been changed successfully">Your email has been correctly updated.</string>

    <string name="title_new_warning_out_space" context="Iitle of the warning when the user is running out of space">You\'re running out of space!</string>
    <string name="new_warning_out_space" context="Text of the warning when the user is running out of space">Take full advantage of your MEGA account by upgrading to PRO.</string>

    <string name="title_options_avatar_panel" context="Iitle of sliding panel to choose the option to edit the profile picture">Edit profile picture</string>
    <string name="take_photo_avatar_panel" context="Option of the sliding panel to change the avatar by taking a new picture">Take picture</string>
    <string name="choose_photo_avatar_panel" context="Option of the sliding panel to change the avatar by choosing an existing picture">Choose picture</string>
    <string name="delete_avatar_panel" context="Option of the sliding panel to delete the existing avatar">Delete picture</string>

    <string name="incorrect_MK" context="Alert when the user introduces his MK to reset pass incorrectly">The recovery key is not correct. Please, try again.</string>

    <string name="camera_uploads_empty" context="Text that indicates that no pictures have been uploaded to the Camera Uploads section">No pictures uploaded</string>

    <string name="option_full_link" context="Alert Dialog to get link">Link with key</string>

<<<<<<< HEAD
    <string name="recovering_info" context="Message shown meanwhile the app is waiting for a request">Recovering info&#8230;</string>

=======
    <string name="email_verification_text_change_mail" context="Text of the alert dialog to inform the user that have to check the email to validate his new email">Your new email address needs to be validated. Please check your email to proceed.</string>

    <string name="confirmation_delete_avatar" context="Confirmation before deleting the avatar of the user's profile">Your picture profile will be deleted. Do you want to proceed?</string>
    <string name="title_edit_profile_info" context="Title of the Dialog to edit the profile attributes of the user's account">Edit</string>
>>>>>>> a74ecca6
</resources><|MERGE_RESOLUTION|>--- conflicted
+++ resolved
@@ -772,13 +772,11 @@
 
     <string name="option_full_link" context="Alert Dialog to get link">Link with key</string>
 
-<<<<<<< HEAD
     <string name="recovering_info" context="Message shown meanwhile the app is waiting for a request">Recovering info&#8230;</string>
 
-=======
     <string name="email_verification_text_change_mail" context="Text of the alert dialog to inform the user that have to check the email to validate his new email">Your new email address needs to be validated. Please check your email to proceed.</string>
 
     <string name="confirmation_delete_avatar" context="Confirmation before deleting the avatar of the user's profile">Your picture profile will be deleted. Do you want to proceed?</string>
     <string name="title_edit_profile_info" context="Title of the Dialog to edit the profile attributes of the user's account">Edit</string>
->>>>>>> a74ecca6
+
 </resources>