--- conflicted
+++ resolved
@@ -2039,10 +2039,9 @@
     <string name="number_incorrectly_restored_from_rubbish" context="error message when restoring several nodes from rubbish">%d items were not restored successfully</string>
     <string name="number_correctly_restored_from_rubbish" context="success message when restoring several nodes from rubbish">%d items restored successfully</string>
 
-<<<<<<< HEAD
     <string name="call_in_progress_layout" context="Title of the layout to return to a call from the chat screen">Tap to return to the call</string>
     <string name="join_call_layout" context="Title of the layout to join a group call from the chat screen">Tap to join to the call</string>
-=======
+
     <string name="invite_contacts" context="Label shown when the user wants to add contacts into his MEGA account">Invite contacts</string>
     <string name="share_with" cotext="Label shown when the user wants to share something with other contacts">Share with</string>
     <string name="contacts_list_empty_text_loading_share" context="Message shown while the contact list from the device and from MEGA is being read and then shown to the user">Loading contacts&#8230;</string>
@@ -2050,7 +2049,6 @@
     <string name="subtitle_new_group" context="Subtitle of the screen New Group">Type group name</string>
     <string name="hint_type_group" context="Hint of edittext shown when it is creating a new group to guide user to type the name of the group">Name your group</string>
     <string name="confirmation_delete_contact" context="Text of the confirm dialog shown when it wants to remove a contact from a chat">Remove %s from this chat?</string>
->>>>>>> 5302dce7
 
     <string name="settings_file_management_file_versions_title" context="Settings preference title to show file versions info of the account">File versions</string>
     <string name="settings_file_management_file_versions_subtitle" context="Settings preference subtitle to show file versions info of the account">%1d file versions, taking a total of %2s</string>
@@ -2085,8 +2083,6 @@
     <string name="error_own_email_as_contact" context="Error shown if a user tries to add their own email address as a contact">There’s no need to add your own email address</string>
 
     <string name="invalid_code" context="Error shown when it is scanning a QR code and it is invalid">Invalid code</string>
-<<<<<<< HEAD
-=======
 
     <string name="text_almost_full_warning" context="Text of the dialog shown when the storage is almost full">Cloud Drive is almost full. Upgrade to PRO and get up to 8 TB of storage and 16 TB of transfer quota.</string>
     <string name="button_plans_almost_full_warning" context="Button of the dialog shown when the storage is almost full to see the available PRO plans">See plans</string>
@@ -2117,5 +2113,4 @@
 
     <string name="subtitle_read_only_permissions" context="Label to explain the read only participant permission in the options panel of the group info screen">Read only</string>
 
->>>>>>> 5302dce7
 </resources>