--- conflicted
+++ resolved
@@ -3973,17 +3973,14 @@
     <string name="production_api_server">Production</string>
     <!-- Title to show in a dialog to change api server -->
     <string name="title_change_server">Change server</string>
-<<<<<<< HEAD
     <!-- An error shown as transfer error when uploading something to an incoming share and the owner’s account is over its storage quota. -->
     <string name="error_share_owner_storage_quota">Share owner is over storage quota.</string>
     <!-- A message shown when uploading, copying or moving something to an incoming share and the owner’s account is over its storage quota. -->
     <string name="warning_share_owner_storage_quota">The file cannot be sent as the target user is over their storage quota.</string>
-=======
     <!-- Show line numbers action -->
     <string name="action_show_line_numbers">Show line numbers</string>
     <!-- Hide line numbers action -->
     <string name="action_hide_line_numbers">Hide line numbers</string>
     <!-- Indicates pagination progress. E.g.: 3/49 -->
     <string name="pagination_progress">%1$s/%2$s</string>
->>>>>>> 623cf8c5
 </resources>