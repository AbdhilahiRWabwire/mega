<?xml version="1.0" encoding="utf-8"?>
<resources>

    <string name="app_name" context="Not translate">MEGA</string>
    <string name="pdf_app_name" context="Not translate">MEGA PDF Viewer</string>
    <string name="app_version" context="Not translate">3.5.2 (223)</string>
    <string name="sdk_version" context="Not translate">41d84f2</string>
    <string name="karere_version" context="Not translate">9c9b9cc</string>

    <string name="full_description_text" context="Full description text of the app in the Google Play page of the app">MEGA provides user-controlled encrypted cloud storage and chat through standard web browsers, together with dedicated apps for mobile devices. Unlike other cloud storage providers, your data is encrypted and decrypted by your client devices only and never by us.\n\nUpload your files from your smartphone or tablet then search, store, download, stream, view, share, rename or delete your files any time, from any device, anywhere. Share folders with your contacts and see their updates in real time. The encryption process means we cannot access or reset your password so you MUST remember it (unless you have your Recovery Key backed up) or you will lose access to your stored files.\n\nEnd-to-end user-encrypted MEGA video chat allows for total privacy, and has been available through the browser since 2016. It has been extended to our mobile app, with chat history accessible across multiple devices. Users can also easily add files to a chat from their MEGA Cloud Drive.\n\nMEGA offers a generous 50 GB free storage for all registered users with bonus achievements, and offers paid plans with much higher limits:\n\n\nPRO LITE subscription: 4.99 € per month or 49.99 € per year gives you 200 GB of storage space and 1 TB of transfer quota per month.\nPRO I subscription: 9.99 € per month or 99.99 € per year gives you 1 TB of storage space and 2 TB of transfer quota per month.\nPRO II subscription: 19.99 € per month or 199.99 € per year gives you 4 TB of storage space and 8 TB of transfer quota per month.\nPRO III subscription: 29.99 € per month or 299.99 € per year gives you 8 TB of storage space and 16 TB of transfer quota per month.\n\nSubscriptions are renewed automatically for successive subscription periods of the same duration and at the same price as the initial period chosen. To manage your subscriptions, simply click on the Play Store icon on your mobile device, sign in with your Google ID (if you haven’t already done so) and then click on the MEGA app. You’ll be able to manage your subscription there.\n\nApp Permissions:\nWRITE_EXTERNAL_STORAGE -> Download your files from MEGA to your device and upload files from your device to MEGA\nCAMERA -> Take a picture and upload your photos to MEGA\nREAD_CONTACTS -> Easily add contacts from your device as MEGA contacts\nRECORD_AUDIO &amp; CAPTURE_VIDEO_OUTPUT (mic and camera) -> MEGA provides for end-to-end encrypted audio/video calls\n\n\nTo enhance users’ confidence in the MEGA system, all of the client-side code is published, so interested security researchers can evaluate the encryption process. The code of our mobile app is located on: https://github.com/meganz/android\n\nFor more info, please check our website:\nSee https://mega.nz/terms\n\n\nDesktop - https://mega.nz/</string>

    <!--
    <string name="short_description_text" context="Short description text of the app in the Google Play page of the app">MEGA is Cloud Storage with Powerful Always-On Privacy. 50GB for free</string>
    -->

    <string name="general_x_of_x" context="Showing progress of elements. Example: 2 of 10."> of </string>
    <string name="general_yes" context="Answer for confirmation dialog.">Yes</string>
    <string name="general_no" context="Answer for confirmation dialog.">No</string>
    <string name="general_cancel" context="Answer for confirmation dialog.">Cancel</string>
    <string name="general_move_to" context="When moving a file to a location in MEGA. This is the text of the button after selection the destination">Move to</string>
    <string name="general_copy_to" context="When copying a file to a location in MEGA. This is the text of the button after selection the destination">Copy to</string>
    <!--
    <string name="general_import_to" context="When importing a file to a location in MEGA. This is the text of the button after selection the destination">Import to</string>
    -->
    <string name="general_select" context="Selecting a specific location in MEGA. This is the text of the button">Select</string>
    <string name="general_select_to_upload" context="Selecting a specific location in MEGA. This is the text of the button">Select files</string>
    <string name="general_select_to_download" context="Selecting a specific location in MEGA. This is the text of the button">Select folder</string>
    <string name="general_create" context="This is the final button when creating a folder in the dialog where the user inserts the folder name">Create</string>
    <!-- This string is commented in FileStorageActivityLollipop.java
    <string name="general_upload" context="Button text when uploading a file to a previously selected location in MEGA">Upload File</string>
    -->
    <string name="general_download" context="Item menu option upon right click on one or multiple files.">Download</string>
    <string name="general_add" context="button">Add</string>
    <string name="general_move" context="button">Move</string>
    <string name="general_remove" context="button">Remove</string>
    <string name="general_share" context="button">Share</string>
    <!--
    <string name="general_confirm" context="button">Confirm</string>
    -->
    <string name="general_leave" context="button">Leave</string>
    <string name="general_decryp" context="button">Decrypt</string>

    <string name="general_export" context="button">Export</string>

    <string name="general_retry" context="Button to try retry some action">Retry</string>
    <string name="general_open_browser" context="Button to open the default web browser">Open browser</string>

    <!--
    <string name="general_empty" context="Button to delete the contents of the trashbin. Can also be translated as &quot;clear&quot;">Empty</string>
    -->
    <string name="general_loading" context="state previous to import a file">Loading</string>
    <string name="general_importing" context="state while importing the file">Importing</string>
    <string name="general_forwarding" context="state while importing the file">Forwarding</string>
    <string name="general_import" context="Import button. When the user clicks this button the file will be imported to his account.">Import</string>
    <string name="general_storage" context="Text listed before the amount of storage a user gets with a certain package. For example: &quot;1TB Storage&quot;.">Storage</string>
    <string name="general_bandwidth" context="Text listed before the amount of bandwidth a user gets with a certain package. For example: &quot;8TB Bandwidth&quot;. Can also be translated as data transfer.">Transfer Quota</string>
    <string name="general_subscribe" context="Text placed inside the button the user clicks when upgrading to PRO. Meaning: subscribe to this plan">Subscribe</string>
    <!--
    <string name="general_continue" context="Text placed inside the button the user clicks when clicking into the FREE account. Meaning: Continue to the main screen">Continue</string>
    -->
    <string name="general_error_word" context="It will be followed by the error message">Error</string>
    <string name="general_not_yet_implemented" context="when clicking into a menu whose functionality is not yet implemented">Not yet implemented</string>
    <string name="error_no_selection" context="when any file or folder is selected">No file or folder selected</string>
    <string name="general_already_downloaded" context="when trying to download a file that is already downloaded in the device">Already downloaded</string>
    <string name="general_already_uploaded" context="when trying to upload a file that is already uploaded in the folder">already uploaded</string>
    <string name="general_file_info" context="Label of the option menu. When clicking this button, the app shows the info of the file">File info</string>
    <string name="general_folder_info" context="Label of the option menu. When clicking this button, the app shows the info of the folder">Folder info</string>
    <!--
    <string name="general_menu" context="Title when the left menu is opened">Menu</string>
    -->
    <string name="general_show_info" context="Label of a button/notification to show info about something">Show info</string>

    <string name="error_general_nodes" context="Error getting the root node">Error. Please, try again.</string>

    <string name="secondary_media_service_error_local_folder" context="Local folder error in Sync Service. There are two syncs for images and videos. This error appears when the secondary media local folder doesn't exist">The secondary media folder does not exist, please choose a new folder</string>
    <string name="no_external_SD_card_detected" context="when no external card exists">No external storage detected</string>
    <string name="no_permissions_upload" context="On clicking menu item upload in a incoming shared folder read only">This folder is read only. You do not have permission to upload</string>

    <string name="remove_key_confirmation" context="confirmation message before removing the previously downloaded MasterKey file">You are removing the previously exported Recovery Key file</string>
    <!--
    <string name="export_key_confirmation" context="confirmation message before downloading to the device the MasterKey file">Security warning! This is a high risk operation. Do you want to continue?</string>
    -->

    <!--
    <string name="more_options_overflow" context="title of the menu for more options for each file (rename, share, copy, move, etc)">More options</string>
    -->
    <string name="confirmation_add_contact" context="confirmation message before sending an invitation to a contact">Do you want to send an invitation to %s?</string>
    <!--
    <string name="confirmation_remove_multiple_contacts" context="confirmation message before removing mutiple contacts">Remove these %d contacts?</string>

    <string name="confirmation_move_to_rubbish" context="confirmation message before removing a file">Move to rubbish bin?</string>
    <string name="confirmation_move_to_rubbish_plural" context="confirmation message before removing a file">Move to rubbish bin?</string>

    <string name="confirmation_delete_from_mega" context="confirmation message before removing a file">Delete from MEGA?</string>
    <string name="confirmation_leave_share_folder" context="confirmation message before leaving an incoming shared folder">If you leave the folder, you will not be able to see it again</string>

    <string name="confirmation_alert" context="confirmation message before removing a file">Please confirm</string>
    -->

    <string name="action_logout" context="Button where the user can sign off or logout">Logout</string>
    <string name="action_add" context="Menu item">Upload</string>
    <string name="action_create_folder" context="Menu item">Create new folder</string>
    <string name="action_open_link" context="Menu item">Open link</string>
    <!--
    <string name="action_upload" context="Button text when choosing the destination location in MEGA">Upload to</string>
    -->

    <string name="action_settings" context="Menu item">Settings</string>
    <string name="action_search" context="Search button">Search</string>
    <string name="action_play" context="Search button">Play</string>
    <string name="action_pause" context="Search button">Pause</string>
    <string name="action_refresh" context="Menu item">Refresh</string>
    <string name="action_sort_by" context="Menu item">Sort by</string>
    <string name="action_help" context="Menu item">Help</string>
    <string name="action_upgrade_account" context="Change from a free account to paying MEGA">Upgrade account</string>
    <string name="upgrading_account_message" context="Message while proceeding to upgrade the account">Upgrading account</string>
    <string name="action_select_all" context="Menu item to select all the elements of a list">Select all</string>
    <string name="action_unselect_all" context="Menu item to unselect all the elements of a list">Clear selection</string>
    <string name="action_grid" context="Menu item to change from list view to grid view">Thumbnail view</string>
    <string name="action_list" context="Menu item to change from grid view to list view">List view</string>
    <string name="action_export_master_key" context="Menu item to let the user export the MasterKey">Backup Recovery Key</string>
    <string name="action_remove_master_key" context="Menu item to let the user remove the MasterKey (previously downloaded)">Remove Recovery Key</string>
    <string name="action_cancel_subscriptions" context="Menu item to let the user cancel subscriptions">Cancel subscription</string>
    <string name="toast_master_key_removed" context="success message when the MasterKey file has been removed">The Recovery Key file has been removed</string>
    <string name="cancel_subscription_ok" context="success message when the subscription has been canceled correctly">The subscription has been cancelled</string>
    <string name="cancel_subscription_error" context="error message when the subscription has not been canceled successfully">We were unable to cancel your subscription. Please contact support&#64;mega.nz for assistance</string>
    <string name="action_kill_all_sessions" context="Menu item to kill all opened sessions">Close other sessions</string>
    <string name="success_kill_all_sessions" context="Message after kill all opened sessions">The remaining sessions have been closed</string>
    <string name="error_kill_all_sessions" context="Message after kill all opened sessions">Error when closing the opened sessions</string>

    <plurals name="general_num_files" context="this is used for example when downloading 1 file or 2 files">
        <item context="Singular of file. 1 file" quantity="one">file</item>
        <item context="Plural of file. 2 files" quantity="other">files</item>
    </plurals>

    <plurals name="general_num_contacts">
        <item context="referring to a contact in the contact list of the user" quantity="one">contact</item>
        <item context="Title of the contact list" quantity="other">contacts</item>
    </plurals>

    <plurals name="general_num_folders">
        <item context="Singular of folder/directory. 1 folder" quantity="one">folder</item>
        <item context="Plural of folder/directory. 2 folders" quantity="other">folders</item>
    </plurals>

    <plurals name="general_num_shared_folders">
        <item context="Title of the incoming shared folders of a user in singular" quantity="one">shared folder</item>
        <item context="Title of the incoming shared folders of a user in plural." quantity="other">shared folders</item>
    </plurals>

    <!--
    <plurals name="general_num_downloads" context="in the notification. When downloading the notification is like 3 downloads.">
        <item context="Item menu option upon clicking on one or multiple files. Singular" quantity="one">download</item>
        <item context="Item menu option upon clicking on one or multiple files. Plural" quantity="other">downloads</item>
    </plurals>
    -->

    <!--
    <plurals name="general_num_uploads">
        <item context="Transfer type description in the active file transfer panel, can either be upload or download. Singular" quantity="one">upload</item>
        <item context="Transfer type description in the active file transfer panel, can either be upload or download. Plural" quantity="other">uploads</item>
    </plurals>
    -->

    <plurals name="general_num_users" context="used for example when a folder is shared with 1 user or 2 users">
        <item context="used for example when a folder is shared with 1 user" quantity="one">contact</item>
        <item context="used for example when a folder is shared with 2 or more users" quantity="other">contacts</item>
    </plurals>

    <!--
    <string name="confirmation_required" context="Alert title before download">Confirmation required</string>
    -->
    <string name="alert_larger_file" context="Alert text before download. Please do not modify the %s placeholder as it will be replaced by the size to be donwloaded">%s will be downloaded.</string>
    <string name="alert_no_app" context="Alert text before download">There is no app to open the file %s. Do you want to continue with the download?</string>
    <string name="checkbox_not_show_again" context="Alert checkbox before download">Do not show again</string>

    <string name="login_text" context="Login button">Login</string>
    <string name="email_text" context="email label">Email</string>
    <string name="password_text" context="password label">Password</string>
    <string name="confirm_password_text" context="label shown in the confirmation of the password when creating an account">Confirm password</string>
    <string name="abc" context="in the password edittext the user can see the password or asterisks. ABC shows the letters of the password">ABC</string>
    <!--
    <string name="dots" context="in the password edittext the user can see the password or asterisks. ··· shows asterisks instead of letters">···</string>
    -->
    <string name="new_to_mega" context="This question applies to users that do not have an account on MEGA yet">New to MEGA?</string>
    <string name="create_account" context="label and text button when creating the account">Create account</string>
    <string name="error_enter_email" context="when the user tries to log in MEGA without typing the email">Please enter your email address</string>
    <string name="error_invalid_email" context="error when logging in to MEGA with an invalid email">Invalid email address</string>
    <string name="error_enter_password" context="when the user tries to log in MEGA without typing the password">Please enter your password</string>
    <string name="error_server_connection_problem" context="when the user tries to log in to MEGA without a network connection">No network connection</string>
    <string name="error_server_expired_session" context="when the user tries to log in to MEGA without a valid session">You have been logged out on this device from another location</string>
    <string name="login_generating_key" context="the first step when logging in is calculate the private and public encryption keys">Calculating encryption keys</string>
    <string name="login_connecting_to_server" context="Message displayed while the app is connecting to a MEGA server">Connecting to the server</string>
    <string name="download_updating_filelist" context="Status text when updating the file manager">Updating file list</string>
    <string name="login_confirm_account" context="title of the screen after creating an account when the user has to confirm the password to confirm the account">Confirm account</string>
    <string name="login_querying_signup_link" context="when the user clicks on the link sent by MEGA after creating the account, this message is shown">Checking validation link</string>
    <string name="login_confirming_account" context="Attempting to activate a MEGA account for a user.">Activating account</string>
    <string name="login_preparing_filelist" context="After login, updating the file list, the file list should be processed before showing it to the user">Preparing file list</string>
    <string name="login_before_share" context="when the user tries to share something to MEGA without being logged">Please log in to share with MEGA</string>
    <!--
    <string name="session_problem" context="if a link to a folder cannot be fetched">Problem of retrieving files from the folder</string>
    -->

    <string name="tour_space_title">MEGA Space</string>
    <string name="tour_speed_title">MEGA Speed</string>
    <string name="tour_privacy_title">MEGA Privacy</string>
    <string name="tour_access_title">MEGA Access</string>
    <string name="tour_space_text">Register now and get 50 GB* of free space</string>
    <string name="tour_speed_text">Uploads are fast. Quickly share files with everyone</string>
    <string name="tour_privacy_text">Keep all your files safe with MEGA’s end-to-end encryption</string>
    <string name="tour_access_text">Get fully encrypted access anywhere, anytime</string>

    <string name="create_account_text" context="button that allows the user to create an account">Create account</string>
    <string name="name_text" context="Name of the user">Name</string>
    <string name="lastname_text" context="Last name of the user">Last Name</string>
    <string name="tos" context="text placed on the checkbox of acceptation of the Terms of Service">I agree with MEGA’s [A]Terms of Service[/A]</string>
    <string name="already_account" context="Does the user already have a MEGA account">Already have an account?</string>

    <string name="create_account_no_terms" context="warning dialog">You have to accept our Terms of Service</string>
    <string name="error_enter_username" context="Warning dialog">Please enter your name</string>
    <string name="error_enter_userlastname" context="Warning dialog">Please enter your last name.</string>
    <string name="error_short_password" context="when creating the account">Password is too short</string>
    <string name="error_passwords_dont_match" context="when creating the account">Passwords do not match</string>
    <string name="error_email_registered" contect="when creating the account">This email address has already registered an account with MEGA</string>

    <!--
    <string name="create_account_confirm_title" context="Title that is shown when e-mail confirmation is still required for the account">Confirmation required</string>
    -->
    <!--
    <string name="create_account_confirm" context="">Please check your e-mail and click the link to login and confirm your account</string>
    -->
    <string name="create_account_creating_account">Connecting to the server: Creating account</string>

    <!--<string name="cancel_transfer_title">Delete Transfer</string>
    -->
    <string name="cancel_transfer_confirmation">Delete this transfer?</string>
    <string name="cancel_all_transfer_confirmation">Delete all transfers?</string>

    <string name="section_cloud_drive" context="The name of every users root drive in the cloud of MEGA. The term \'cloud\' is a new computer term and can probably not be translated. Do not translate &quot;cloud&quot; literal unless your language allows this. Please see http://en.wikipedia.org/wiki/Cloud_computing for your reference.">Cloud drive</string>
    <string name="section_secondary_media_uploads" context="title of the screen where the secondary media images are uploaded">Media uploads</string>
    <string name="section_inbox" context="title of the screen that show the inbox">Inbox</string>
    <string name="section_saved_for_offline" context="title of the screen that shows the files saved for offline in the device">Saved for Offline</string>
    <string name="section_saved_for_offline_new" context="title of the screen that shows the files saved for offline in the device">Offline</string>
    <!--
    <string name="section_shared_with_me" context="title of the screen that shows all the folders that the user shares with other users and viceversa">Shared with me</string>
    -->
    <string name="section_shared_items" context="title of the screen that shows all the shared items">Shared folders</string>
    <string name="section_rubbish_bin" context="The title of the trash bin in the tree of the file manager.">Rubbish bin</string>
    <string name="section_contacts" context="Title of the contact list">Contacts</string>

    <string name="section_contacts_with_notification" context="Item of the navigation title for the contacts section when there is any pending incoming request">Contacts [A](%1$d)[/A]</string>
    <string name="sent_requests_empty" context="the user has not sent any contact request to other users">No sent requests</string>
    <string name="received_requests_empty" context="the user has not received any contact request from other users">No received requests</string>
    <string name="section_transfers" context="Title for the file transfer screen (with the up &amp; download)">Transfers</string>

    <string name="section_account" context="button to the settings of the user\'s account">My Account</string>
    <string name="section_photo_sync" context="title of the screen where the camera images are uploaded">Camera uploads</string>
    <!--
    <string name="used_space" context="Used space &quot;5MB of 100MB&quot;.">%1$s of %2$s</string>
    -->
    <string name="tab_incoming_shares" context="Capital letters. Incoming shared folders. The title of a tab">INCOMING</string>
    <string name="tab_outgoing_shares" context="Capital letters. Outgoing shared folders. The title of a tab">OUTGOING</string>

    <string name="title_incoming_shares_explorer" context="Title of the file explorer in tab INCOMING">Incoming Shares</string>

	<string name="title_incoming_shares_with_explorer" context="Title of the share with file explorer">Incoming shares with</string>
    <!--
    <string name="choose_folder_explorer" context="Title of the button in Incoming Shares tabs">Choose folder</string>
    -->

    <string name="file_browser_empty_cloud_drive" context="message when there are no files in the Cloud drive">No files in your Cloud Drive</string>
    <!--
    <string name="file_browser_empty_rubbish_bin" context="option to empty rubbish bin">Empty Rubbish Bin</string>
    -->
    <string name="file_browser_empty_folder" context="Text that indicates that a folder is currently empty">Empty Folder</string>

    <string name="choose_account_fragment" context="Title of the fragment Choose Account">CHOOSE ACCOUNT</string>

    <!--
    <string name="file_properties_activity" context="Menu item to show the properties dialog of files and or folders.">Properties</string>
    -->
    <string name="file_properties_available_offline" context="The files are available &quot;offline&quot; (without a network Wi-Fi mobile data connection)">Available offline</string>
    <!--
    <string name="file_properties_available_offline_on" context="Button state when a file can be saved for offline.(Capital letters)">ON</string>
    -->
    <!--
    <string name="file_properties_available_offline_off" context="Button state when a file is already saved for offline. (Capital letters)">OFF</string>
    -->
    <string name="file_properties_info_size_file" context="Refers to the size of a file.">Size</string>
    <string name="file_properties_info_modified" context="when was the file modified">Modified</string>
    <string name="file_properties_info_added" context="when was the file added in MEGA">Added</string>
    <string name="file_properties_info_created" context="when the file was created">Created</string>
    <!--
    <string name="file_properties_shared_folder_private_folder" context="the folder is private. A public user can\'t access the folder">No public link</string>
    -->
    <string name="file_properties_shared_folder_public_link" context="the label when a folder can be accesed by public users">Public link</string>

    <string name="file_properties_shared_folder_permissions" context="Item menu option upon clicking on a file folder. Refers to the permissions of a file folder in the file manager.">Permissions</string>
    <string name="dialog_select_permissions" context="Title of the dialog to choose permissions when sharing.">Share Permissions</string>
    <string name="file_properties_shared_folder_change_permissions" context="menu item">Change permissions</string>
    <string name="file_properties_shared_folder_select_contact" context="when listing all the contacts that shares a folder">Shared with</string>
    <string name="file_properties_send_file_select_contact" context="send a file to a MEGA user">Send to</string>
    <string name="file_properties_owner" context="shows the owner of an incoming shared folder">Owner</string>
    <string name="contact_invite" context="positive button on dialog to invite a contact">Invite</string>
    <string name="contact_reinvite" context="option to reinvite a contact">Reinvite</string>
    <string name="contact_ignore" context="option to ignore a contact invitation">Ignore</string>
    <string name="contact_decline" context="option to decline a contact invitation">Decline</string>
    <string name="contact_accept" context="option to accept a contact invitation">Accept</string>
    <string name="contact_properties_activity" context="title of the contact properties screen">Contact Info</string>
    <!--
    <string name="contact_file_list_activity" context="header of a status field for what content a user has shared to you">Content</string>
    -->
    <string name="contacts_list_empty_text" context="Adding new relationships (contacts) using the actions.">Add new contacts using the button below</string>
    <!--
    <string name="no_contacts" context="When an user wants to share a folder but has not any contact yet">There are not contacts in the account. Please add them on the Contacts screen</string>
	-->
    <string name="contacts_explorer_list_empty_text" context="Add new contacts before sharing.">Add a new contact to share</string>

    <string name="error_not_enough_free_space" context="Error message">Not enough free space on your device</string>

    <string name="option_link_without_key" context="Alert Dialog to get link">Link without key</string>
    <string name="option_decryption_key" context="Alert Dialog to get link">Decryption key</string>

    <!--
    <string name="download_failed" context="Error message">Download failed</string>
    -->
    <!--
	<string name="download_downloaded" context="notification message. Example: 1 file downloaded">downloaded</string>
    -->
    <!--
	<string name="download_downloading" context="Title header on the download page while the file is downloading.">Downloading</string>
	-->
    <!--
	<string name="text_downloading" context="Text located in each fragment when a download is in progress">Transferring</string>
	-->
    <string name="download_preparing_files" context="message before the download or upload start ">Preparing files</string>
    <string name="download_began" context="message when the download starts">Download has started</string>
    <!--
    <string name="download_cancel_downloading" context="Confirmation text when attempting to cancel the download">Do you want to cancel the download?</string>
    -->
    <string name="download_touch_to_cancel" context="Hint how to cancel the download">Touch to cancel</string>
    <string name="download_touch_to_show" context="Hint how to cancel the download">View transfers</string>
    <string name="error_file_size_greater_than_4gb" context="Warning message">Most devices can’t download files greater than 4GB. Your download will probably fail</string>
    <string name="intent_not_available" context="message when trying to open a downloaded file but there isn\'t any app that open that file. Example: a user downloads a pdf but doesn\'t have any app to read a pdf">There isn’t any available app to execute this file on your device</string>

    <string name="context_share_image" context="to share an image using Facebook, Whatsapp, etc">Share image using</string>
    <string name="context_get_link" context="create a link of a file and send it using an app from the device">Share link</string>
    <string name="context_get_link_menu" context="Item menu option upon right click on one or multiple files.">Get link</string>

    <!--<string name="context_manage_link_menu" context="Item menu option upon right click on one or multiple files.">Get link</string>-->

    <string name="context_leave_menu" context="Item menu option upon right click on one or multiple files.">Leave</string>
    <string name="alert_leave_share" context="Title alert before leaving a share.">Leave share</string>
    <string name="context_clean_shares_menu" context="Item menu option upon right click on one or multiple files.">Remove share</string>
    <string name="context_remove_link_menu" context="Item menu option upon right click on one or multiple files.">Remove link</string>
    <string name="context_remove_link_warning_text" context="Warning that appears prior to remove a link of a file.">This link will not be publicly available anymore.</string>
    <string name="context_rename" context="Item menu option upon right click on one or multiple files.">Rename</string>
    <string name="context_open_link_title" context="Item menu option upon right click on one or multiple files.">Open link</string>
    <string name="context_open_link" context="Item menu option upon right click on one or multiple files.">Open</string>
    <string name="context_renaming" context="while renaming a file or folder">Renaming</string>
    <string name="context_preparing_provider" context="while file provider is downloading a file">Preparing file</string>
    <string name="context_download" context="Item menu option upon right click on one or multiple files.">Download</string>

    <!--
    <string name="download_folder" context="Item menu option upon right click on one or multiple files.">Download folder</string>
    -->
    <!--
    <string name="import_folder" context="Item menu option upon right click on one or multiple files.">Import folder</string>
    -->
    <string name="context_move" context="Item menu option upon right click on one or multiple files.">Move</string>
    <string name="context_moving" context="while moving a file or folder">Moving</string>
    <!--
    <string name="context_sharing" context="while sharing a folder">Sharing folder</string>
    -->
    <string name="context_copy" context="Item menu option upon right click on one or multiple files.">Copy</string>
    <string name="context_upload" context="Item menu option upon right click on one or multiple files.">Upload</string>
    <string name="context_copying" context="while copying a file or folder">Copying</string>
    <!--
    <string name="context_creating_link" context="status text">Creating link</string>
    -->
    <!--
    <string name="context_moving_to_trash" context="status text">Moving to Rubbish Bin</string>
    -->
    <string name="context_move_to_trash" context="menu item">Move to rubbish bin</string>
    <string name="context_delete_from_mega" context="menu item">Remove from MEGA</string>
    <string name="context_new_folder_name" context="Input field description in the create folder dialog.">Folder Name</string>
    <string name="context_new_contact_name" context="when adding a new contact. in the dialog">Contact email</string>
    <string name="context_creating_folder" context="status dialog when performing the action">Creating folder</string>
    <!--
    <string name="context_adding_contact" context="Adding a new relationship (contact)">Adding contact</string>
    -->
    <string name="context_download_to" context="Menu item">Save to</string>
    <string name="context_clear_rubbish" context="Menu option title">Clear Rubbish Bin</string>
    <string name="clear_rubbish_confirmation" context="Ask for confirmation before removing all the elements of the rubbish bin">You are about to permanently remove all items from your Rubbish Bin.</string>

    <!--<string name="context_send_link" context="get the link and send it">Send link</string>-->

    <string name="context_send" context="get the link and send it">Send</string>
    <string name="context_send_file_inbox" context="send the file to inbox">Send to contact</string>
    <!--
    <string name="context_copy_link" context="get the link and copy it">Copy link</string>
    -->
    <string name="context_remove" context="Menu option to delete one or multiple selected items.">Remove</string>
    <string name="context_delete_offline" context="Menu option to delete selected items of the offline state">Remove from Offline</string>
    <string name="context_share_folder" context="menu item">Share folder</string>
    <string name="context_send_file" context="menu item">Send file to chat</string>
    <string name="context_send_contact" context="menu item">Share contact to chat</string>
    <string name="context_view_shared_folders" context="open a shared folder">View shared folders</string>
    <string name="context_sharing_folder" context="Item menu option upon clicking on one or multiple files.">Sharing</string>
    <!--
    <string name="remove_all_sharing" context="status text">Removing all sharing contacts</string>
    -->
    <!--
    <string name="leave_incoming_share" context="status text">Leaving shared folder</string>
    -->
    <!--
    <string name="context_camera_folder" context="The location of where the user has the photos/videos stored.">Camera folder</string>
    -->
    <!--
    <string name="context_mega_contacts" context="when sharing a folder, the user can choose a contact from MEGA">MEGA Contacts</string>
    -->
    <!--
    <string name="context_phone_contacts" context="when sharing a folder, the user chan choose a contact from the device">Phone Contacts</string>
    -->
    <string name="context_delete" context="menu item">Delete</string>
    <!--
    <string name="context_more" context="menu item">More</string>
    -->
    <!--
    <string name="context_contact_added" context="success message when adding a contact">Contact added</string>
    -->
    <string name="context_contact_invitation_deleted" context="success message when removing a contact request">Request deleted</string>
    <string name="context_contact_invitation_resent" context="success message when reinvite a contact">Request resent</string>
    <string name="context_contact_request_sent" context="success message when sending a contact request">Request successfully sent to %s. The status can be consulted in the Sent Requests tab.</string>

    <string name="context_contact_removed" context="success message when removing a contact">Contact removed</string>
    <string name="context_contact_not_removed" context="error message">Error. Contact not removed</string>
    <string name="context_permissions_changed" context="success message when chaning the permissionss">Permissions changed</string>
    <string name="context_permissions_not_changed" context="error message">Error. Permissions not changed</string>
    <string name="context_folder_already_exists" context="message when trying to create a folder that already exists">Folder already exists</string>
    <string name="context_contact_already_exists" context="message when trying to create a invite a contact already that is already added">%s is already a contact</string>
    <string name="context_send_no_permission" context="message when trying to send a file without full access">You do not have permission to send this file</string>
    <string name="context_folder_created" context="success message when creating a folder">Folder created</string>
    <string name="context_folder_no_created" context="error message when creating a folder">Error. Folder not created</string>
    <string name="context_correctly_renamed" context="success message when renaming a node">Renamed successfully</string>
    <string name="context_no_renamed" context="error message">Error. Not renamed</string>
    <string name="context_correctly_copied" context="success message when copying a node">Copied successfully</string>
    <!--
    <string name="context_correctly_sent" context="success message when sending a file">File sent</string>
    -->
    <!--
    <string name="context_no_sent" context="error message when sending a file">Error. File not sent</string>
    -->
    <string name="context_correctly_sent_node" context="success message when sending a node to Inbox">Sent to Inbox</string>
    <string name="context_no_sent_node" context="error message when sending a node to Inbox">Error. Not sent to Inbox</string>
    <string name="context_no_copied" context="error message">Error. Not copied</string>
    <string name="context_no_destination_folder" context="message that appears when a user tries to move/copy/upload a file but doesn't choose a destination folder">Please choose a destination folder</string>
    <string name="context_correctly_moved" context="success message when moving a node">Moved successfully</string>
    <string name="number_correctly_moved" context="success message when moving a node">%d items moved successfully</string>
    <string name="number_incorrectly_moved" context="success message when moving a node">%d items were not moved successfully</string>
    <string name="context_correctly_moved_to_rubbish" context="success message when moving a node">Moved to the rubbish bin successfully</string>
    <string name="number_correctly_moved_to_rubbish" context="success message when moving a node">%d items moved to the rubbish bin successfully</string>
    <string name="number_incorrectly_moved_to_rubbish" context="success message when moving a node">&#160;and %d items were not sent successfully</string>
    <string name="context_no_moved" context="error message">Error. Not moved</string>
    <string name="context_correctly_shared" context="success message when sharing a folder">Shared successfully</string>
    <string name="context_no_shared_number" context="error message when sharing a folder">Error. %d shares were not completed</string>
    <string name="context_correctly_shared_removed" context="success message when sharing a folder">Remove shares successfully</string>
    <string name="context_no_shared_number_removed" context="error message when sharing a folder">Error. %d process of removing shares is not completed</string>
    <string name="context_no_shared" context="error message">Error. Not shared</string>
    <string name="context_no_removed_shared" context="error message">Error. Share failed to remove</string>
    <string name="context_remove_sharing" context="success message when removing a sharing">Folder sharing removed</string>
    <string name="context_no_link" context="error message">Link creation failed</string>
    <string name="context_correctly_removed" context="success message when removing a node from MEGA">Deleted successfully</string>
    <string name="context_no_removed" context="error message">Error. Deletion failed</string>
    <string name="number_correctly_removed" context="success message when moving a node">%d items removed successfully from MEGA</string>
    <string name="number_no_removed" context="error message when moving a node">%d items are not removed successfully</string>
    <string name="number_correctly_leaved" context="success message when moving a node">%d folders left successfully</string>
    <string name="number_no_leaved" context="error message when moving a node">%d folders were not left successfully</string>
    <string name="number_correctly_sent" context="success message when sending multiple files">File sent to %d contacts successfully</string>
    <string name="number_no_sent" context="error message when sending multiple files">File was not sent to %d contacts</string>
    <string name="number_correctly_sent_multifile" context="success message when sending multiple files">%d files sent successfully</string>
    <string name="number_no_sent_multifile" context="error message when sending multiple files">%d files failed to send</string>
    <string name="number_correctly_copied" context="success message when sending multiple files">%d items copied successfully</string>
    <string name="number_no_copied" context="error message when sending multiple files">%d items were not copied</string>
    <string name="number_contact_removed" context="success message when removing several contacts">%d contacts removed successfully</string>
    <string name="number_contact_not_removed" context="error message when removing several contacts">%d contacts were not removed</string>
    <string name="number_contact_file_shared_correctly" context="success message when sharing a file with multiple contacts">Folder shared with %d contacts successfully</string>
    <string name="number_contact_file_not_shared_" context="error message when sharing a file with multiple contacts">File can not be shared with %d contacts</string>
    <string name="number_correctly_shared" context="success message when sharing multiple files">%d folders shared successfully</string>
    <string name="number_no_shared" context="error message when sharing multiple files">%d folders were not shared</string>
    <string name="context_correctly_copied_contact" context="success message when sending a file to a contact">Successfully sent to:</string>
    <string name="context_correctly_removed_sharing_contacts" context="success message when removing all the contacts of a shared folder">The folder is no longer shared</string>
    <string name="context_no_removed_sharing_contacts" context="error message when removing all the contacts of a shared folder">Error, the folder is still shared with another contact</string>
    <string name="context_select_one_file" context="option available for just one file">Select just one file</string>
    <string name="rubbish_bin_emptied" context="success message when emptying the RB">Rubbish bin emptied successfully</string>
    <string name="rubbish_bin_no_emptied" context="error message when emptying the RB">Error. The rubbish bin has not been emptied</string>

    <string name="dialog_cancel_subscriptions" context="dialog cancel subscriptions">You are about to cancel your MEGA subscription. Please let us know if there is anything we can do to help you change your mind</string>
    <string name="hint_cancel_subscriptions" context="hint cancel subscriptions dialog">Type feedback here</string>
    <string name="send_cancel_subscriptions" context="send cancel subscriptions dialog">Send</string>
    <!--
    <string name="title_cancel_subscriptions" context="title cancel subscriptions dialog">Cancel Subscription</string>
    -->
    <string name="confirmation_cancel_subscriptions" context="confirmation cancel subscriptions dialog">Thank you for your feedback! Are you sure you want to cancel your MEGA subscription?</string>
    <string name="reason_cancel_subscriptions" context="provide a reason to cancel subscriptions dialog">Your subscription has not been cancelled. Please provide a reason for your cancellation</string>

    <string name="context_node_private" context="success message after removing the public link of a folder">The folder is now private</string>
    <!--
    <string name="context_share_correctly_removed" context="success message after removing a share of a folder. a contact has no access to the folder now">Share removed</string>
    -->

    <string name="menu_new_folder" context="Menu option to create a new folder in the file manager.">New folder</string>
    <string name="menu_add_contact" context="Menu option to add a contact to your contact list.">Add contact</string>
    <string name="menu_add_contact_and_share" context="Menu option to add a contact to your contact list.">Add contact and share</string>
    <!--
    <string name="menu_download_from_link" context="Text that is displayed in the dialog to download a MEGA link inside the app">Download from MEGA link</string>
    -->

    <string name="alert_decryption_key" context="Title of the alert to introduce the decryption key">Decryption Key</string>
    <string name="message_decryption_key" context="Message of the alert to introduce the decryption key">Please enter the decryption key for the link</string>

    <string name="upload_to_image" context="upload to. Then choose an Image file">Image</string>
    <string name="upload_to_audio" context="upload to. Then choose an Audio file">Audio</string>
    <string name="upload_to_video" context="upload to. Then choose a Video file">Video</string>
    <!--
    <string name="upload_to_other" context="upload to. Then choose a file which is not an Image, an Audio or a Video">Other File</string>
    -->
    <string name="upload_to_filesystem" context="upload to. Then choose to browse the file system to choose a file">Pick from File System</string>
    <!--
    <string name="upload_select_file_type" context="title of the dialog for choosing if a user wants to upload an image, an audio, a video or a file from the system">Select file type</string>
    -->
    <!--
    <string name="upload_uploading" context="status text">Uploading</string>
    -->
    <!--
    <string name="upload_touch_to_cancel" context="hint to how to cancel the upload (by touching the notification)">Touch to cancel upload</string>
    -->
    <!--
    <string name="upload_failed" context="error message">Upload failed</string>
    -->
    <string name="upload_uploaded" context="Label for the current uploaded size of a file. For example, 3 files, 50KB uploaded">uploaded</string>
    <!--
    <string name="upload_cancel_uploading" context="Confirmation text for cancelling an upload">Do you want to cancel the upload?</string>
    -->
    <string name="upload_prepare" context="Status text at the beginning of an upload">Processing file</string>
    <string name="error_temporary_unavaible" context="error message when downloading a file">Resource temporarily not available, please try again later</string>
    <string name="upload_can_not_open" context="Error message when the selected file cannot be opened">Cannot open selected file</string>
    <string name="upload_began" context="when an upload starts, a message is shown to the user">Upload has started</string>
    <string name="unzipping_process" context="when a zip file is downloaded and clicked, the app unzips the file. This is the status text while unzipping the file">Unzipping file</string>

    <string name="error_io_problem" context="error message while browsing the local filesystem">Filesystem problem</string>
    <string name="general_error" context="error message while browsing the local filesystem">Error happened when executing the action</string>

    <string name="full_screen_image_viewer_label" context="title of the image gallery">Image viewer</string>

    <!--
    <string name="manager_download_from_link_incorrect" context="Error message when the user entered an incorrect MEGA link format for importing">Incorrect link format</string>
    -->

    <!--
    <string name="my_account_activity" context="Title of the screen where the user account information is shown">Account</string>
    -->
    <!--
    <string name="my_account_total_space" context="Headline for the amount of total storage space">Storage Space</string>
    -->
    <!--
    <string name="my_account_free_space" context="Headline for the amount of storage space is remaining">Free Space</string>
    -->
    <string name="my_account_used_space" context="Headline for the amount of storage space is used">Used Space</string>
    <string name="my_account_change_password" context="menu item">Change password</string>
    <!--
    <string name="warning_out_space" context="Warning in Cloud drive when the user is runningut of space">You\'re running out of space!\n Do you want to upgrade your account?</string>
    -->
    <!--<string name="overquota_alert_title" context="Title dialog overquota error">Storage over quota</string>-->
    <string name="overquota_alert_text" context="Dialog text overquota error">You have exceeded your storage limit. Would you like to upgrade your account?</string>

    <!--
    <string name="op_not_allowed" context="Dialod text overquota error">Operation not allowed</string>
    -->
    <string name="my_account_last_session" context="when did the last session happen">Last session</string>
    <string name="my_account_connections" context="header for the social connections, showing the number of contacts the user has">Connections</string>

    <string name="my_account_changing_password" context="message displayed while the app is changing the password">Changing password</string>
    <string name="my_account_change_password_oldPassword" context="when changing the password, the first edittext is to enter the current password">Current password</string>
    <string name="my_account_change_password_newPassword1" context="when changing the password">New password</string>
    <string name="my_account_change_password_newPassword2" context="when changing the password">Confirm new password</string>
    <!--
    <string name="my_account_change_password_error" context="Error message when the user attempts to change his password (two potential reasons in one error message).">Incorrect current password or the new passwords you provided do not match. Please try again</string>
    -->
    <!--
    <string name="my_account_change_password_error_2" context="Error message when the user attempts to change his password (two potential reasons in one error message).">Incorrect current password. Please try again</string>
    -->
    <!--
    <string name="my_account_change_password_OK" context="Success text">Password changed successfully</string>
    -->
    <string name="my_account_change_password_dont_match" context="when changing the password or creating the account, the password is required twice and check that both times are the same">Password doesn’t match</string>

    <!--
    <string name="upgrade_activity" context="title of the Upgrade screen">PRO Membership</string>
    -->
    <string name="upgrade_select_pricing" context="title of the selection of the pro account wanted">Select membership</string>
    <string name="select_membership_1" context="the user has to decide the way of payment">Monthly or annually recurring</string>

    <!--<string name="select_membership_2" context="button to go to Google Play">Google Play subscription</string>-->

    <string name="no_available_payment_method" context="choose the payment method option when no method is available">At this moment, no method of payment is available for this plan</string>

    <string name="upgrade_per_month" context="button to decide monthly payment. The asterisk is needed">Monthly*</string>
    <string name="upgrade_per_year" context="button to decide annually payment. The asterisk is needed">Annually*</string>

    <string name="file_properties_get_link" context="the user can get the link and it\'s copied to the clipboard">The link has been copied to the clipboard</string>
    <!--
    <string name="file_properties_remove_link" context="the user can remove the public link">The link has been removed</string>
    -->

    <string name="full_image_viewer_not_preview" context="before sharing an image, the preview has to be downloaded">The preview has not been downloaded yet. Please wait</string>

    <string name="log_out_warning" context="alert when clicking a newsignup link being logged">Please, log out before creating the account</string>

    <!--
    <string name="import_correct" context="success message after import a file">Imported successfully</string>
    -->

    <string name="transfers_empty" context="message shown in the screen when there are not any active transfer">No active transfers</string>
    <!--
    <string name="transfers_pause" context="File uploading or downloading has been paused (until the user continues at a later stage)">All transfers are paused</string>
    -->
    <string name="menu_pause_transfers" context="menu item">Pause transfers</string>
    <!--
    <string name="menu_restart_transfers" context="menu item">Restart transfers</string>
    -->
    <string name="menu_cancel_all_transfers" context="menu item">Delete all transfers</string>

    <string name="menu_take_picture" context="menu item">Take picture</string>

    <string name="cam_sync_wifi" context="how to upload the camera images. only when Wi-Fi connected">WiFi only</string>
    <string name="cam_sync_data" context="how to upload the camera images. when Wi-Fi connected and using data plan">WiFi or data plan</string>
    <string name="cam_sync_ok" context="Answer for confirmation dialog.">OK</string>
    <string name="cam_sync_skip" context="skip the step of camera upload">Skip</string>
    <string name="cam_sync_stop" context="skip the step of camera upload">Stop</string>
    <string name="cam_sync_syncing" context="The upload of the user\'s photos orvideos from their specified album is in progress.">Camera Upload in progress</string>
    <string name="cam_sync_cancel_sync" context="confirmation question for cancelling the camera uploads">Do you want to stop Camera Uploads?</string>
    <!--
    <string name="settings_camera_notif_error_no_folder" context="Error message when an unavailable destination folder was selected">Destination folder is unavailable</string>
    -->
    <string name="settings_camera_notif_title" context="title of the notification when camera upload is enabled">Uploading files of media folders</string>
    <!--
    <string name="settings_camera_notif_error" context="notification error">Camera Uploads problem</string>
    -->
    <string name="settings_camera_notif_complete" context="notification camera uploads complete">Camera uploads complete</string>

    <string name="settings_storage" context="Text listed before the amount of storage a user gets with a certain package. For example: &quot;1TB Storage&quot;.">Storage</string>
    <string name="settings_pin_lock" context="settings category title. Below this title, the pin lock settings start">PIN Lock</string>

    <string name="settings_advanced_features" context="Settings category title for cache and offline files">Advanced</string>
    <string name="settings_advanced_features_cache" context="Settings preference title for cache">Clear Cache</string>
    <string name="settings_advanced_features_offline" context="Settings preference title for offline files">Clear Offline Files</string>

    <string name="settings_advanced_features_cancel_account" context="Settings preference title for canceling the account">Cancel your account</string>

    <string name="settings_advanced_features_size" context="Size of files in offline or cache folders">Currently using %s</string>
    <string name="settings_advanced_features_calculating" context="Calculating Size of files in offline or cache folders">Calculating</string>

    <string name="settings_storage_download_location" context="title of the setting to set the default download location">Default download location</string>
    <string name="settings_storage_ask_me_always" context="Whether to always ask the user each time.">Always ask for download location</string>
    <string name="settings_storage_advanced_devices" context="Whether to enable the storage in advanced devices">Display advanced devices (external SD)</string>

    <string-array name="settings_storage_download_location_array" context="if the user has an internal and an external SD card, it has to be set on the settings screen">
        <item context="internal storage option">Internal storage</item>
        <item context="external storage option">External storage</item>
    </string-array>

    <string-array name="add_contact_array" context="choose the way the new user's email is inserted">
        <item context="write option">Write the user’s email</item>
        <item context="import from phone option">Import from device</item>
    </string-array>

    <string name="settings_camera_upload_on" context="settings option">Enable Camera Uploads</string>
    <string name="settings_camera_upload_turn_on" context="settings option">Turn on Camera Uploads</string>
    <string name="settings_camera_upload_off" context="settings option">Disable Camera Uploads</string>
    <string name="settings_camera_upload_how_to_upload" context="settings option. How to upload the camera images: via Wi-Fi only or via Wi-Fi and data plan">How to upload</string>

    <string name="settings_secondary_upload_on" context="The Secondary Media uploads allows to create a second Camera Folder synchronization. Enabling it would imply to choose a new local folder and then, a new destination folder in MEGA. This is the text that appears in the settings option to enable the second synchronization.">Enable Secondary Media uploads</string>
    <string name="settings_secondary_upload_off" context="The Secondary Media uploads allows to create a second Camera Folder synchronization. Disabling it would imply that the current second sync won't be running anymore. This is the text that appears in the settings option to disable the second synchronization.">Disable Secondary Media uploads</string>

    <string name="settings_empty_folder" context="settings option">Choose folder</string>

    <string-array name="settings_camera_upload_how_to_entries" context="the options of how to upload, but in an array. needed for the settings">
        <item context="how to upload the camera images. when Wi-Fi connected and using data plan">WiFi or data plan</item>
        <item context="how to upload the camera images. only when Wi-Fi connected">WiFi only</item>
    </string-array>

    <string name="settings_camera_upload_what_to_upload" context="What kind of files are going to be uploaded: images, videos or both">File Upload</string>

    <string-array name="settings_camera_upload_file_upload_entries" context="the options of what to upload in an array. Needed for the settings">
        <item context="the options of what to upload.">Photos only</item>
        <item context="the options of what to upload.">Videos only</item>
        <item context="the options of what to upload.">Photos and videos</item>
    </string-array>

    <string name="settings_camera_upload_charging" context="Option to choose that the camera sync will only be enable when the device is charging">Only when charging</string>
    <string name="settings_keep_file_names" context="Option to choose that the camera sync will maintain the local file names when uploading">Keep file names as in the device</string>

    <string name="settings_local_camera_upload_folder" context="The location of where the user photos or videos are stored in the device.">Local Camera folder</string>
    <string name="settings_mega_camera_upload_folder" context="The location of where the user photos or videos are stored in MEGA.">MEGA Camera Uploads folder</string>

    <string name="settings_local_secondary_folder" context="The location of where the user photos or videos of the secondary sync are stored in the device.">Local Secondary folder</string>
    <string name="settings_mega_secondary_folder" context="The location of where the user photos or videos of the secondary sync are stored in MEGA.">MEGA Secondary folder</string>

    <string name="settings_camera_upload_only_photos" context="what kind of file are going to be uploaded. Needed for the settings summary">Photos only</string>
    <string name="settings_camera_upload_only_videos" context="what kind of file are going to be uploaded. Needed for the settings summary">Videos only</string>
    <string name="settings_camera_upload_photos_and_videos" context="what kind of file are going to be uploaded. Needed for the settings summary">Photos and videos</string>

    <!--
    <string name="settings_pin_lock_on" context="settings of the pin lock">Enable PIN Lock</string>
    -->
    <!--
    <string name="settings_pin_lock_off" context="settings of the pin lock">Disable PIN Lock</string>
    -->
    <!--
    <string name="settings_pin_lock_code" context="settings of the pin lock">PIN Code</string>
    -->
    <string name="settings_pin_lock_code_not_set" context="status text when no custom photo sync folder has been set">Not set</string>
    <string name="settings_reset_lock_code" context="settings of the pin lock">Reset PIN code</string>
    <string name="settings_pin_lock_switch" context="settings of the pin lock">PIN Lock</string>

    <string name="pin_lock_enter" context="Button after the pin code input field">Enter</string>
    <string name="pin_lock_alert" context="error message when not typing the pin code correctly">Your local files will be deleted and you will be logged out after 10 failed attempts</string>
    <string name="pin_lock_incorrect" context="error message when not typing the pin code correctly">Incorrect code</string>
    <string name="pin_lock_incorrect_alert" context="error message when not typing the pin code correctly">Wrong PIN code, please try again. You have %2d attempts left</string>
    <string name="pin_lock_not_match" context="error message when not typing the pin code correctly (two times)">PIN Codes don’t match</string>
    <string name="unlock_pin_title" context="title of the screen to unlock screen with pin code">Enter your PIN Code</string>
    <string name="unlock_pin_title_2" context="title of the screen to unlock screen with pin code in second round">Re-Enter your PIN Code</string>
    <string name="reset_pin_title" context="title of the screen to unlock screen with pin code">Enter your new PIN Code</string>
    <string name="reset_pin_title_2" context="title of the screen to unlock screen with pin code in second round">Re-Enter your new PIN Code</string>
    <string name="incorrect_pin_activity" context="text of the screen after 10 attemps with a wrong PIN" formatted="false">All your local data will be deleted and you will be logged out in %1d seconds</string>

    <string name="settings_about" context="Caption of a title, in the context of &quot;About MEGA&quot; or &quot;About us&quot;">About</string>
    <string name="settings_about_privacy_policy" context="App means &quot;Application&quot;">Privacy Policy</string>
    <string name="settings_about_terms_of_service" context="App means &quot;Application&quot;">Terms of Service</string>
    <string name="settings_about_gdpr" context="setting menu that links to the GDPR terms">Data Protection Regulation</string>
    <string name="settings_about_app_version" context="App means &quot;Application&quot;">App version</string>
    <string name="settings_about_sdk_version" context="Title of the label where the SDK version is shown">MEGA SDK version</string>
    <string name="settings_about_karere_version" context="Title of the label where the MEGAchat SDK version is shown">MEGAchat SDK version</string>
    <string name="settings_about_code_link_title" context="Link to the public code of the app">View source code</string>

    <string name="january">January</string>
    <string name="february">February</string>
    <string name="march">March</string>
    <string name="april">April</string>
    <string name="may">May</string>
    <string name="june">June</string>
    <string name="july">July</string>
    <string name="august">August</string>
    <string name="september">September</string>
    <string name="october">October</string>
    <string name="november">November</string>
    <string name="december">December</string>

    <string name="zip_browser_activity" context="title of the screen that shows the ZIP files">ZIP Browser</string>

    <!--
    <string name="new_account" context="in login screen to create a new account">Create account now!</string>
    -->

    <string name="my_account_title" context="title of the My Account screen">Account Type</string>
    <string name="renews_on" context="title of the Expiration Date">Renews on&#160;</string>
    <string name="expires_on" context="title of the Expiration Date">Expires on&#160;</string>
    <string name="free_account">FREE</string>
    <string name="prolite_account" context="Not translate">Lite</string>
    <string name="pro1_account" context="Not translate">PRO I</string>
    <string name="pro2_account" context="Not translate">PRO II</string>
    <string name="pro3_account" context="Not translate">PRO III</string>

    <!--
    <string name="free_storage" context="Not translate">50 GB</string>
    -->
    <!--
    <string name="free_bandwidth" context="Free bandwich account details">Limited</string>
    -->

    <string name="camera_uploads_created" context="info message shown to the user when the Camera Uploads folder has been created">Camera Uploads folder created</string>

    <!--
    <string name="ZIP_download_permission" context="A compressed file will be downloaded and decompressed.">The ZIP file will be downloaded and unzipped</string>
    -->
    <!--
    <string name="ZIP_unzip_permission" context="A compressed file will be decompressed.">The ZIP file will be unzipped </string>
    -->

    <string name="sortby_owner_mail" context="category in sort by action">Owner’s Email</string>
    <string name="sortby_name" context="category in sort by action">Name</string>
    <string name="sortby_name_ascending" context="sort files alphabetically ascending">Ascending</string>
    <string name="sortby_name_descending" context="sort files alphabetically descending">Descending</string>

    <string name="sortby_date" context="category in sort by action">Date</string>
    <string name="sortby_creation_date" context="category in sort by action">Creation Date</string>
    <string name="sortby_modification_date" context="category in sort by action">Modification Date</string>
    <string name="sortby_date_newest" context="sort files by date newest first">Newest</string>
    <string name="sortby_date_oldest" context="sort files by date oldest first">Oldest</string>

    <string name="sortby_size" context="category in sort by action">Size</string>
    <string name="sortby_size_largest_first" context="sort files by size largest first">Largest</string>
    <string name="sortby_size_smallest_first" context="sort files by size smallest first">Smallest</string>

    <string name="per_month" context="in payments, for example: 4.99€ per month">per month</string>
    <string name="per_year" context="in payments, for example: 49.99€ per year">per year</string>

    <string name="billing_details" context="Contextual text in the beginning of the Credit Card Payment">Enter your billing details:</string>
    <string name="address1_cc" context="Hint text of the address1 edittext, which is the first line (of two) of the address">Address 1</string>
    <string name="address2_cc" context="Hint text of the address2 edittext, which is the second line (of two) of the address">Address 2 (optional)</string>
    <string name="city_cc" context="Hint text of the city edittext for billing purposes">City</string>
    <string name="state_cc" context="Hint text of the state or province edittext for billing purposes">State / Province</string>
    <string name="country_cc" context="Hint text of the country edittext for billing purposes">Country</string>
    <string name="postal_code_cc" context="Hint text of the postal code edittext for billing purposes">Postal code</string>

    <string name="payment_details" context="Contextual text in the beginning of the Credit Card Payment">Enter your payment details:</string>
    <string name="first_name_cc" context="Hint text of the first name of the credit card edittext for payment purposes">First name</string>
    <string name="last_name_cc" context="Hint text of the last name of the credit card edittext for payment purposes">Last name</string>
    <string name="credit_card_number_cc" context="Hint text of the credit card number edittext for payment purposes">Credit Card Number</string>
    <string name="month_cc" context="Hint text of the expiration month of the credit card for payment purposes">Month</string>
    <string name="year_cc" context="Hint text of the expiration year of the credit card for payment purposes">Year</string>
    <string name="cvv_cc" context="Hint text of the CVV edittext for payment purposes">CVV</string>

    <string name="proceed_cc" context="Text of the button which proceeds the payment">Proceed</string>

    <string name="account_successfully_upgraded" context="Message shown when the payment of an upgrade has been correct">Account successfully upgraded!</string>
    <string name="account_error_upgraded" context="Message shown when the payment of an upgrade has not been correct">The operation failed. Your credit card has not been charged</string>
    <string name="credit_card_information_error" context="Message shown when the credit card information is not correct">The credit card information was not correct. The credit card will not be charged</string>
    <!--
    <string name="not_upgrade_is_possible" context="Message shown when the user wants to upgrade an account that cannot be upgraded">Your account cannot be upgraded from the app. Please contact support@mega.nz to upgrade your account</string>
    -->

    <string name="pin_lock_type" context="title to choose the type of PIN code">PIN Code Type</string>
    <string name="four_pin_lock" context="PIN with 4 digits">4 digit PIN</string>
    <string name="six_pin_lock" context="PIN with 6 digits">6 digit PIN</string>
    <string name="AN_pin_lock" context="PIN alphanumeric">Alphanumeric PIN</string>

    <string name="settings_enable_logs" context="Confirmation message when enabling logs in the app">Logs are now enabled</string>
    <string name="settings_disable_logs" context="Confirmation message when disabling logs in the app">Logs are now disabled</string>

    <string name="search_open_location" context="Option in the sliding panel to open the folder which contains the file selected after performing a search">Open location</string>
    <string name="servers_busy" context="message when a request cannot be performed because the servers are busy">This process is taking longer than expected. Please wait.</string>

    <string name="my_account_free" context="Label in My Account section to show user account type">Free Account</string>
    <string name="my_account_prolite" context="Label in My Account section to show user account type">Lite Account</string>
    <string name="my_account_pro1" context="Label in My Account section to show user account type">PRO I Account</string>
    <string name="my_account_pro2" context="Label in My Account section to show user account type">PRO II Account</string>
    <string name="my_account_pro3" context="Label in My Account section to show user account type">PRO III Account</string>

    <string name="my_account_prolite_feedback_email" context="Type of account info added to the feedback email sent to support">PRO Lite Account</string>

    <string name="backup_title" context="Title of the screen to backup the master key">Backup your Recovery Key</string>
    <string name="backup_subtitle" context="Subtitle of the screen to backup the master key">Your password unlocks your Recovery Key</string>

    <string name="backup_first_paragraph" context="First paragraph of the screen to backup the master key">Your data is only readable through a chain of decryption operations that begins with your master encryption key, which we store encrypted with your password. This means that if you lose your password, your Recovery Key can no longer be decrypted, and you can no longer decrypt your data.</string>
    <string name="backup_second_paragraph" context="Second paragraph of the screen to backup the master key">Exporting the Recovery Key and keeping it in a secure location enables you to set a new password without data loss.</string>
    <string name="backup_third_paragraph" context="Third paragraph of the screen to backup the master key">An external attacker cannot gain access to your account with just your key. A password reset requires both the key and access to your email.</string>
    <string name="backup_action" context="Sentence to inform the user the available actions in the screen to backup the master key">Copy the Recovery Key to clipboard or save it as text file</string>

    <string name="save_action" context="Action of the button to save the master key as a text file">Save</string>
    <string name="copy_MK_confirmation" context="Alert message when the master key has been successfully copied to the ClipBoard">The Recovery Key has been successfully copied</string>

    <string name="change_pass" context="Button to change the password">Change</string>

    <string name="general_positive_button" context="Positive button to perform a general action">YES</string>
    <string name="general_negative_button" context="Negative button to perform a general action">NO</string>

    <string name="forgot_pass_menu" context="Option of the overflow menu to show the screen info to reset the password">Forgot password?</string>
    <string name="forgot_pass" context="Button in the Login screen to reset the password">Forgot your password?</string>
    <string name="forgot_pass_first_paragraph" context="First paragraph of the screen when the password has been forgotten">If you have a backup of your Recovery Key, you can reset your password by selecting YES. No data will be lost.</string>
    <string name="forgot_pass_second_paragraph" context="Second paragraph of the screen when the password has been forgotten">You can still export your Recovery Key now if you have an active MEGA session in another browser on this or any other computer. If you don’t, you can no longer decrypt your existing account, but you can start a new one under the same email address by selecting NO.</string>
    <!--
    <string name="forgot_pass_second_paragraph_logged_in" context="Second paragraph of the screen when the password has been forgotten and the user is still logged in">If you don\&apos;t, you can still export your recovery key now in this MEGA session. Please, go back and backup your recovery key.</string>
    -->

    <string name="forgot_pass_action" context="Sentence to ask to the user if he has the master key in the screen when the password has been forgotten">Do you have a backup of your Recovery Key?</string>

    <string name="title_alert_reset_with_MK" context="Title of the alert message to ask for the link to reset the pass with the MK">Great!</string>
    <string name="edit_text_insert_mail" context="Hint of the text where the user can write his e-mail">email goes here</string>
    <string name="text_alert_reset_with_MK" context="Text of the alert message to ask for the link to reset the pass with the MK">Please enter your email address below. You will receive a recovery link that will allow you to submit your Recovery Key and reset your password.</string>

    <string name="edit_text_insert_mk" context="Hint of the text when the user can write his master key">Your Recovery Key goes here</string>

    <string name="edit_text_insert_pass" context="Hint of the text where the user can write his password">password goes here</string>
    <string name="delete_account_text_last_step" context="Text shown in the last alert dialog to confirm the cancellation of an account">This is the last step to cancel your account. You will permanently lose all the data stored in the cloud. Please enter your password below.</string>

    <string name="email_verification_title" context="Title of the alert dialog to inform the user that have to check the email">Email verification</string>
    <string name="email_verification_text" context="Text of the alert dialog to inform the user that have to check the email">Please check your email to proceed.</string>
    <string name="email_verification_text_error" context="Text of the alert dialog to inform the user when an error occurs when cancelling the account">An error occurred, please try again.</string>


    <string name="alert_not_logged_in" context="Alert to inform the user that have to be logged in to perform the action">You must be logged in to perform this action.</string>
    <string name="invalid_string" context="Error when the user leaves empty the password field">Incorrect</string>

    <string name="invalid_email_title" context="Title of the alert dialog when the user tries to recover the pass of a non existing account">Invalid email address</string>
    <string name="invalid_email_text" context="Title of the alert dialog when the user tries to recover the pass of a non existing account">Please check the email address and try again.</string>
    <!--
    <string name="alert_not_logged_out" context="Alert to inform the user that have to be logged out to perform the action">You must be logged out to perform this action.</string>
    -->

    <string name="title_dialog_insert_MK" context="Title of the dialog to write MK after opening the recovery link">Password reset</string>
    <string name="text_dialog_insert_MK" context="Text of the dialog to write MK after opening the recovery link">Please enter your Recovery Key below</string>

    <string name="pass_changed_alert" context="Text of the alert when the pass has been correctly changed">Password changed!</string>

    <string name="park_account_dialog_title" context="Title of the dialog to park an account">Park account</string>
    <string name="park_account_button" context="Button to park an account">Park</string>
    <string name="park_account_title" context="Title of the screen to park an account">Oops!</string>
    <string name="park_account_first_paragraph" context="First paragraph of the screen to park an account">Due to our end-to-end encryption paradigm, you will not be able to access your data without either your password or a backup of your Recovery Key.</string>
    <string name="park_account_second_paragraph" context="Second paragraph of the screen to park an account">You can park your existing account and start a fresh one under the same email address. Your data will be retained for at least 60 days. In case that you recall your parked account’s password, please contact support&#64;mega.nz</string>

    <string name="dialog_park_account" context="Text of the dialog message to ask for the link to park the account">Please enter your email address below. You will receive a recovery link that will allow you to park your account.</string>
    <string name="park_account_text_last_step" context="Text shown in the last alert dialog to park an account">This is the last step to park your account, please enter your new password. Your data will be retained for at least 60 days. If you recall your parked account’s password, please contact support&#64;mega.nz</string>

    <string name="title_enter_new_password" context="Title of the screen to write the new password after opening the recovery link">Enter new password</string>
    <string name="recovery_link_expired" context="Message when the user tries to open a recovery pass link and it has expired">This recovery link has expired, please try again.</string>

    <string name="text_reset_pass_logged_in" context="Text of the alert after opening the recovery link to reset pass being logged.">Your Recovery Key will be used to reset your password. Please, enter your new password.</string>
    <string name="email_verification_text_change_pass" context="Text of the alert dialog to inform the user that have to check the email after clicking the option forgot pass">You will receive a recovery link that will allow you to reset your password.</string>

    <string name="my_account_upgrade_pro" context="Button to upgrade the account to PRO account in My Account Section">Upgrade</string>
    <string name="my_account_upgrade_pro_panel" context="Button to upgrade the account to PRO account in the panel that appears randomly">Upgrade now</string>
    <string name="get_pro_account" context="Message to promote PRO accounts">Improve your cloud capacity![A]Get more space &amp; transfer quota with a PRO account!</string>
    <string name="toast_master_key" context="success message when the MasterKey file has been downloaded">The Recovery Key has been backed up into: %1s.[A]While the file remains in this path, you will find it at the Saved for Offline Section.[A]Note: It will be deleted if you log out, please store it in a safe place.</string>

    <!--
    <string name="next_ime_action" context="Action to pass focus to the next field in a form">Next</string>
    -->

    <string name="mail_already_used" context="Error shown when the user tries to change his mail to one that is already used">Error. This email address is already in use.</string>

    <string name="change_mail_text_last_step" context="Text shown in the last alert dialog to change the email associated to an account">This is the last step to change your email. Please enter your password below.</string>
    <string name="change_mail_title_last_step" context="Title of the alert dialog to change the email associated to an account">Change email</string>

    <!--
    <string name="success_changing_user_mail" context="Message when the user email has been changed successfully">Your email has been correctly updated.</string>
    -->

    <string name="title_new_warning_out_space" context="Iitle of the warning when the user is running out of space">You’re running out of space!</string>
    <string name="new_warning_out_space" context="Text of the warning when the user is running out of space">Take full advantage of your MEGA account by upgrading to PRO.</string>

    <string name="title_options_avatar_panel" context="Iitle of sliding panel to choose the option to edit the profile picture">Edit profile picture</string>
    <string name="take_photo_avatar_panel" context="Option of the sliding panel to change the avatar by taking a new picture">Take picture</string>
    <string name="choose_photo_avatar_panel" context="Option of the sliding panel to change the avatar by choosing an existing picture">Choose picture</string>
    <string name="delete_avatar_panel" context="Option of the sliding panel to delete the existing avatar">Delete picture</string>

    <string name="incorrect_MK" context="Alert when the user introduces his MK to reset pass incorrectly">The key you supplied does not match this account. Please make sure you use the correct Recovery Key and try again.</string>
    <string name="incorrect_MK_title" context="Title of the alert when the user introduces his MK to reset pass incorrectly">Invalid Recovery Key</string>

    <string name="option_full_link" context="Alert Dialog to get link">Link with key</string>

    <string name="recovering_info" context="Message shown meanwhile the app is waiting for a request">Getting info&#8230;</string>

    <string name="email_verification_text_change_mail" context="Text of the alert dialog to inform the user that have to check the email to validate his new email">Your new email address needs to be validated. Please check your email to proceed.</string>

    <string name="confirmation_delete_avatar" context="Confirmation before deleting the avatar of the user's profile">Delete your profile picture?</string>
    <string name="title_edit_profile_info" context="Title of the Dialog to edit the profile attributes of the user's account">Edit</string>

    <string name="title_set_expiry_date" context="Alert Dialog to get link">Set expiry date</string>
    <string name="title_set_password_protection" context="Title of the dialog to get link with password">Set password protection</string>
    <string name="subtitle_set_expiry_date" context="Subtitle of the dialog to get link">(PRO ONLY)</string>
    <string name="set_password_protection_dialog" context="Alert Dialog to get link with password">Set password</string>
    <string name="hint_set_password_protection_dialog" context="Hint of the dialog to get link with password">Enter password</string>
    <string name="hint_confirm_password_protection_dialog" context="Hint of the confirmation dialog to get link with password">Confirm password</string>
    <string name="link_request_status" context="Status text at the beginning of getting a link">Processing&#8230;</string>

    <string name="edit_link_option" context="Option of the sliding panel to edit the link of a node">Manage link</string>

    <string name="old_password_provided_incorrect" context="Error alert dialog shown when changing the password the user provides an incorrect password ">The current password you have provided is incorrect.</string>

    <string name="number_correctly_reinvite_contact_request" context="success message when reinviting multiple contacts">%d reinvite requests sent successfully.</string>

    <string name="number_correctly_delete_contact_request" context="success message when reinviting multiple contacts">%d requests deleted successfully.</string>
    <string name="number_no_delete_contact_request" context="error message when reinviting multiple contacts">%1$d requests successfully deleted but %2$d requests were not deleted.</string>

    <string name="confirmation_delete_contact_request" context="confirmation message before removing a contact request.">Do you want to remove the invitation request to %s?</string>
    <string name="confirmation_remove_multiple_contact_request" context="confirmation message before removing mutiple contact request">Do you want to remove these %d invitation requests?</string>

    <string name="number_correctly_invitation_reply_sent" context="success message when replying to multiple received request">%d request replies sent.</string>
    <string name="number_incorrectly_invitation_reply_sent" context="error message when replying to multiple received request">%1$d request replies successfully sent but %2$d were not sent.</string>

    <plurals name="general_num_request">
        <item context="referring to a invitation request in the Contacts section" quantity="one">request</item>
        <item context="referring to a invitation request in the Contacts section" quantity="other">requests</item>
    </plurals>

    <plurals name="confirmation_remove_outgoing_shares">
        <item context="Confirmation before removing the outgoing shares of a folder" quantity="one">The folder is shared with %1$d contact. Remove share?</item>
        <item context="Confirmation before removing the outgoing shares of a folder" quantity="other">The folder is shared with %1$d contacts. Remove all shares?</item>
    </plurals>

    <string name="error_incorrect_email_or_password" context="Error message when the credentials to login are incorrect.">Invalid email and/or password. Please try again.</string>
    <string name="error_account_suspended" context="Error message when trying to login and the account is suspended.">Your account has been suspended due to Terms of Service violations. Please contact support&#64;mega.nz</string>
    <string name="too_many_attempts_login" context="Error message when to many attempts to login.">Too many failed attempts to login, please wait for an hour.</string>
    <string name="account_not_validated_login" context="Error message when trying to login to an account not validated.">This account has not been validated yet. Please, check your email.</string>

    <string name="general_error_folder_not_found" context="Error message shown when opening a folder link which doesn't exist">Folder link unavailable</string>
    <string name="folder_link_unavaible_ToS_violation" context="Error message shown when opening a folder link which has been removed due to ToS/AUP violation">The folder link has been removed because of a ToS/AUP violation.</string>

    <string name="general_error_file_not_found" context="Error message shown when opening a file link which doesn't exist">File link unavailable</string>
    <string name="file_link_unavaible_ToS_violation" context="Error message shown when opening a file link which has been removed due to ToS/AUP violation">The file link has been removed because of a ToS/AUP violation.</string>

    <string name="confirm_email_text" context="Title of the screen after creating the account. That screen asks the user to confirm the account by checking the email">Awaiting email confirmation</string>
    <string name="confirm_email_explanation" context="Text below the title that explains the user should check the email and click the link to confirm the account">Please check your email and click the link to confirm your account.</string>

    <plurals name="general_num_items">
        <item context="Singular of items which contains a folder. 1 item" quantity="one">item</item>
        <item context="Plural of items which contains a folder. 2 items" quantity="other">items</item>
    </plurals>

    <string name="file_link_unavaible_delete_account" context="Error message shown when opening a file or folder link which account has been removed due to ToS/AUP violation">The associated user account has been terminated due to multiple violations of our Terms of Service.</string>

    <string name="general_error_invalid_decryption_key" context="Error message shown after login into a folder link with an invalid decryption key">The provided decryption key for the folder link is invalid.</string>

    <string name="my_account_my_credentials" context="Title of the label in the my account section. It shows the credentials of the current user so it can be used to be verified by other contacts">My credentials</string>
    <string name="limited_bandwith" context="Word to indicate the limited bandwidth of the free accounts">Limited</string>

    <string name="section_chat" context="Item of the navigation title for the chat section">Chat</string>
    <string name="section_chat_with_notification" context="Item of the navigation title for the chat section when there is any unread message">Chat [A](%1$d)[/A]</string>

    <string name="tab_archive_chat" context="Title of the archived chats tab. Capital letters">Archive</string>
    <!--
    <string name="tab_recent_chat" context="Title of the recent chats tab. Capital letters">RECENT</string>
    -->

    <!--
    <string name="archive_chat_empty" context="Message shown when the user has no archived chats">No archived conversations</string>
    -->
    <string name="recent_chat_enable_chat" context="Message shown when the user has no archived chats">Chat is disabled</string>
    <string name="recent_chat_enable_chat_button" context="Message shown when the user has no archived chats">Enable chat</string>

    <!--
    <string name="get_started_button" context="Button to start using the chat">Get started</string>
    -->

    <string name="recent_chat_empty_invite" context="Message shown when the user has no recent chats">Invite your friends to join you on Chat and enjoy our encrypted platform with privacy and security.</string>
    <!--<string name="recent_chat_empty_enable_chat" context="Message shown when the user has no recent chats">Enable Chat[A]and enjoy our encrypted platform with privacy and security.</string>-->

    <!--
    <string name="videocall_title" context="Title shown in the list of main chat screen for a videocall">Video call</string>
    -->

    <!--
    <plurals name="general_minutes">
        <item context="Singular of minutes. 1 minute" quantity="one">minute</item>
        <item context="Plural of minutes. 2 minute" quantity="other">minutes</item>
    </plurals>
    -->

    <!--
    <plurals name="general_hours">
        <item context="Singular of hours. 1 hour" quantity="one">hour</item>
        <item context="Plural of hours. 2 hours" quantity="other">hours</item>
    </plurals>
    -->

    <!--
    <plurals name="general_seconds">
        <item context="Singular of seconds. 1 second" quantity="one">second</item>
        <item context="Plural of seconds. 2 second" quantity="other">seconds</item>
    </plurals>
    -->

    <string name="initial_hour" context="Initial of the word hour to show the duration of a video or audio call">h</string>
    <string name="initial_minute" context="Initial of the word minute to show the duration of a video or audio call">m</string>
    <string name="initial_second" context="Initial of the word second to show the duration of a video or audio call">s</string>

    <!--
    <string name="videocall_item" context="Info shown about the last action in a chat is a videocall">Video call</string>
    -->

    <string name="selected_items" context="Title shown when multiselection is enable in chat tabs">%d selected</string>

    <string name="remove_contact_shared_folder" context="Message to confirm if the user wants to delete a contact from a shared folder">The contact %s will be removed from the shared folder.</string>
    <string name="remove_multiple_contacts_shared_folder" context="Message to confirm if the user wants to delete a multiple contacts from a shared folder">%d contacts will be removed from the shared folder.</string>

    <string name="number_correctly_removed_from_shared" context="success message when removing a contact from a shared folder">%d contacts removed successfully from the shared folder</string>
    <string name="number_incorrectly_removed_from_shared" context="success message when removing a contact from a shared folder">&#160;and %d contacts were not successfully removed</string>

    <string name="contacts_list_empty_text_loading" context="Message shown while the contact list from the device is being read and then shown to the user">Loading contacts from the phone&#8230;</string>

    <string name="number_correctly_invite_contact_request" context="success message when reinviting multiple contacts">%d invite requests sent successfully.</string>
    <string name="number_no_invite_contact_request" context="error message when reinviting multiple contacts">%1$d invite requests successfully sent but %2$d requests were not sent.</string>

    <string name="chat_me_text_bracket" context="Word next to own user's message in chat screen">%1s (Me)</string>
    <string name="type_message_hint" context="Hint shown in the field to write a message in the chat screen">Type a message</string>

    <string name="general_mute" context="button">Mute</string>
    <string name="general_unmute" context="button">Unmute</string>

    <string name="title_properties_chat_contact_notifications" context="Title of the section to enable notifications in the Contact Properties screen">Notifications</string>
    <string name="title_properties_chat_contact_message_sound" context="Title of the section to choose the sound of incoming messages in the Contact Properties screen">Message sound</string>
    <string name="title_properties_chat_clear_chat" context="Title of the section to clear the chat content in the Contact Properties screen">Clear chat</string>
    <string name="title_properties_chat_share_contact" context="Title of the section to share the contact in the Contact Properties screen">Share contact</string>

    <string name="call_ringtone_title" context="Title of the screen to select the ringtone of the calls">Call ringtone</string>
    <string name="notification_sound_title" context="Title of the screen to select the sound of the notifications">Notification sound</string>

    <string name="confirmation_clear_chat" context="Text of the confirmation dialog to clear the chat history">After cleared, neither %s nor you will be able to see messages of this chat.</string>

    <string name="general_clear" context="Button to clear the chat history">Clear</string>
    <!--
    <string name="login_initializing_chat" context="After login, initializing chat">Initializing chat</string>
    -->

    <string name="clear_history_success" context="Message show when the history of a chat has been successfully deleted">The history of the chat has been cleared</string>
    <string name="clear_history_error" context="Message show when the history of a chat hasn't been successfully deleted">Error. The history of the chat has not been cleared successfully</string>

    <string name="add_participants_menu_item" context="Menu item to add participants to a chat">Add participants</string>
    <string name="remove_participant_menu_item" context="Menu item to remove a participants from a chat">Remove participant</string>

    <string name="mega_info_empty_screen" context="Message about MEGA when there are no message in the chat screen">Protects your chat with end-to-end (user controlled) encryption, providing essential safety assurances:</string>
    <string name="mega_authenticity_empty_screen" context="Message about MEGA when there are no message in the chat screen">The system ensures that the data received is truly from the specified sender, and its content has not been manipulated during transit.</string>
    <string name="mega_confidentiality_empty_screen" context="Message about MEGA when there are no message in the chat screen">Only the author and intended recipients are able to decipher and read the content.</string>

    <string name="title_mega_info_empty_screen" context="Message about MEGA when there are no message in the chat screen">MEGA</string>
    <string name="title_mega_authenticity_empty_screen" context="Message about MEGA when there are no message in the chat screen">Authenticity</string>
    <string name="title_mega_confidentiality_empty_screen" context="Message about MEGA when there are no message in the chat screen">Confidentiality</string>

    <string name="error_not_logged_with_correct_account" context="Error message shown when opening a cancel link with an account that not corresponds to the link">This link is not related to this account. Please, log in with the correct account.</string>
    <string name="cancel_link_expired" context="Message when the user tries to open a cancel link and it has expired">This cancel link has expired, please try again.</string>

    <string name="no_results_found" context="Text shown after searching and no results found">No results were found</string>

    <string name="offline_status" context="Info label about the status of the user">Offline</string>
    <string name="online_status" context="Info label about the status of the user">Online</string>
    <string name="away_status" context="Info label about the status of the user">Away</string>
    <string name="busy_status" context="Info label about the status of the user">Busy</string>
    <string name="invalid_status" context="Info label about the status of the user">No connection</string>

    <string name="text_deleted_message" context="Text shown when a message has been deleted in the chat">This message has been deleted</string>
    <string name="text_deleted_message_by" context="Text shown when a message has been deleted in the chat">[A]This message has been deleted by [/A][B]%1$s[/B]</string>

    <string name="confirmation_delete_several_messages" context="Confirmation before deleting messages">Remove messages?</string>
    <string name="confirmation_delete_one_message" context="Confirmation before deleting one message">Remove message?</string>

    <!--
    <string name="text_cleared_history" context="Text shown when a user cleared the history of a chat"><![CDATA[<font color=\'#060000\'>%1$s</font> <font color=\'#868686\'> cleared the chat history</font>]]></string>
    -->

    <string name="group_chat_label" context="Label for the sliding panel of a group chat">Group chat</string>
    <string name="group_chat_info_label" context="Label for the option of the sliding panel to show the info of a chat group">Group info</string>
    <string name="group_chat_start_conversation_label" context="Label for the option of the sliding panel to start a one to one chat">Start conversation</string>
    <string name="group_chat_edit_profile_label" context="Label for the option of the sliding panel to edit the profile">Edit profile</string>
    <string name="title_properties_chat_leave_chat" context="Title of the section to leave a group content in the Contact Properties screen">Leave Group</string>
    <string name="participants_chat_label" context="Label for participants of a group chat">Participants</string>

    <string name="confirmation_remove_chat_contact" context="confirmation message before removing a contact from a chat.">Remove %s from this chat?</string>

    <string name="observer_permission_label_participants_panel" context="Label to show the participant permission in the options panel of the group info screen">Read-only</string>
    <!--
    <string name="member_permission_label_participants_panel" context="Label to show the participant permission in the options panel of the group info screen">Member</string>
    -->
    <string name="standard_permission_label_participants_panel" context="Label to show the participant permission in the options panel of the group info screen">Standard</string>
    <string name="administrator_permission_label_participants_panel" context="Label to show the participant permission in the options panel of the group info screen">Moderator</string>

    <string name="edited_message_text" context="Text appended to a edited message.">(edited)</string>
    <string name="change_title_option" context="Option in menu to change title of a chat group.">Change title</string>

    <string name="confirmation_leave_group_chat" context="confirmation message before leaving a group chat">If you leave, you will no longer have access to read or send messages.</string>
    <string name="title_confirmation_leave_group_chat" context="title confirmation message before leaving a group chat">Leave group chat?</string>

    <string name="confirmation_clear_group_chat" context="Text of the confirmation dialog to clear a group chat history">All messages and media in this conversation will be cleared.</string>
    <string name="title_confirmation_clear_group_chat" context="Title of the confirmation dialog to clear a group chat history">Clear history?</string>


    <string name="add_participant_error_already_exists" context="Message show when a participant hasn't been successfully invited to a group chat">The participant is already included in this group chat</string>

    <string name="number_correctly_add_participant" context="success message when inviting multiple contacts to a group chat">%d participants were successfully invited</string>
    <string name="number_no_add_participant_request" context="error message when inviting multiple contacts to a group chat">%1$d participants were successfully invited but %2$d participants were not invited.</string>

    <string name="message_permissions_changed" context="chat message when the permissions for a user has been changed">[A]%1$s[/A][B] was changed to [/B][C]%2$s[/C][D] by [/D][E]%3$s[/E]</string>
    <string name="message_add_participant" context="chat message when a participant was added to a group chat" formatted="false">[A]%1$s[/A][B] joined the group chat by invitation from [/B][C]%2$s[/C]</string>
    <string name="message_remove_participant" context="chat message when a participant was removed from a group chat">[A]%1$s[/A][B] was removed from group chat by [/B][C]%2$s[/C]</string>

    <string name="change_title_messages" context="Message shown when a participant change the title of a group chat.">[A]%1$s[/A][B] changed the group chat name to [/B][C]“%2$s”[/C]</string>

    <string name="message_participant_left_group_chat" context="chat message when a participant left a group chat">[A]%1$s[/A][B] left the group chat[/B]</string>

    <string name="manual_retry_alert" context="chat message alert when the message have to been manually">Message not sent. Tap for options</string>

    <string name="chat_status_title" context="settings of the chat to choose the status">Status</string>
    <!--
    <string name="settings_chat_summary_online" context="summary of the status online in settings">You can chat, share files and make calls with your contacts.</string>
    -->
    <!--
    <string name="settings_chat_summary_invisible" context="summary of the status invisible in settings">You can interact with your contacts but you will appear offline for them.</string>
    -->
    <!--
    <string name="settings_chat_summary_offline" context="summary of the status invisible in settings">You will appear offline to your contacts and you will not be able to chat with them.</string>
    -->

    <!--
    <string name="changing_status_to_online_success" context="message shown when the status of the user successfully changed to online">You\'re now online</string>
    -->
    <!--
    <string name="changing_status_to_invisible_success" context="message shown when the status of the user successfully changed to invisible">You\'re now away</string>
    -->

    <!--
    <string name="changing_status_to_offline_success" context="message shown when the status of the user successfully changed to offline">You\'re now offline</string>
    -->
    <!--
    <string name="changing_status_to_busy_success" context="message shown when the status of the user successfully changed to offline">You\'re now busy</string>
    -->
    <string name="changing_status_error" context="message shown when the status of the user coudn't be changed">Error. Your status has not been changed</string>
    <string name="leave_chat_error" context="message shown when a user couldn't leave chat">An error occurred when leaving the chat</string>
    <string name="create_chat_error" context="message shown when a chat has not been created">An error occurred when creating the chat</string>

    <string name="settings_chat_vibration" context="settings of the chat to choose the status">Vibration</string>

    <!--
    <string name="list_message_deleted" context="Text show in list of chats when the last message has been deleted">Message deleted</string>
    -->

    <string name="non_format_text_deleted_message_by" context="Text shown when a message has been deleted in the chat">This message has been deleted by %1$s</string>
    <string name="history_cleared_message" context="Text shown when the chat history was cleared by me">Chat history was cleared</string>
    <string name="non_format_history_cleared_by" context="Text shown when the chat history was cleared by someone">Chat history cleared by %1$s</string>

    <!--
    <string name="non_format_text_cleared_history" context="Text shown when a user cleared the history of a chat">%1$s cleared the chat history</string>
    -->
    <string name="non_format_message_permissions_changed" context="chat message when the permissions for a user has been changed">%1$s was changed to %2$s by %3$s</string>
    <string name="non_format_message_add_participant" context="chat message when a participant was added to a group chat" formatted="false">%1$s was added to this group chat by invitation from %2$s</string>
    <string name="non_format_message_remove_participant" context="chat message when a participant was removed from a group chat">%1$s was removed from group chat by %2$s</string>

    <string name="non_format_change_title_messages" context="Message shown when a participant change the title of a group chat.">%1$s changed the group chat name to “%2$s”</string>

    <string name="non_format_message_participant_left_group_chat" context="chat message when a participant left a group chat">%1$s left the group chat</string>

    <string name="messages_copied_clipboard" context="success alert when the user copy some messages to the clipboard">Copied to the clipboard</string>

    <string name="chat_error_open_title" context="Title of the error dialog when opening a chat">Chat Error!</string>
    <string name="chat_error_open_message" context="Message of the error dialog when opening a chat">The chat could not be opened successfully</string>

    <string name="menu_choose_contact" context="Menu option to add a contact to your contact list.">Choose contact</string>

    <plurals name="general_selection_num_contacts">
        <item context="referring to a contact in the contact list of the user" quantity="one">%1$d contact</item>
        <item context="Title of the contact list" quantity="other">%1$d contacts</item>
    </plurals>

    <string name="error_sharing_folder" context="Message shown when the folder sharing process fails">Error sharing the folder. Please, try again.</string>

    <plurals name="confirmation_remove_contact" context="confirmation message before removing a contact">
        <item context="Singular" quantity="one">All data associated with the selected contact will be permanently lost.</item>
        <item context="Plural" quantity="other">All data associated with the selected contacts will be permanently lost.</item>
    </plurals>

    <plurals name="title_confirmation_remove_contact" context="title of confirmation alert before removing a contact">
        <item context="Singular" quantity="one">Remove contact?</item>
        <item context="Plural" quantity="other">Remove contacts?</item>
    </plurals>

    <!--
    <string name="chat_connection_error" context="error shown when the connection to the chat fails">Chat connection error</string>
    -->

    <string name="message_option_retry" context="option shown when a message could not be sent">Retry</string>

    <string name="title_message_not_sent_options" context="title of the menu for a non sent message">Message not sent</string>
    <string name="title_message_uploading_options" context="title of the menu for an uploading message with attachment">Uploading attachment</string>

    <string name="no_conversation_history" context="message shown when a chat has no messages">No conversation history</string>

    <plurals name="user_typing" context="title of confirmation alert before removing a contact">
        <item context="Singular" quantity="one">%1$s [A]is typing&#8230;[/A]</item>
        <item context="Plural" quantity="other">%1$s [A]are typing&#8230;[/A]</item>
    </plurals>

    <string name="more_users_typing" context="text that appear when there are more than 2 people writing at that time in a chat. For example User1, user2 and more are typing...">%1$s [A]and more are typing&#8230;[/A]</string>
    <string name="label_more" context="button label more">More</string>
    <string name="label_close" context="button label Close">Close</string>
    <string name="tab_my_account_general" context="Title of the general tab in My Account Section">General</string>
    <string name="tab_my_account_storage" context="Title of the storage tab in My Account Section">Storage</string>

    <string name="account_plan" context="Title of the section about the plan in the storage tab in My Account Section">Plan</string>
    <string name="storage_space" context="Title of the section about the storage space in the storage tab in My Account Section">Storage space</string>
    <string name="transfer_quota" context="Title of the section about the transfer quota in the storage tab in My Account Section">Transfer quota</string>

    <string name="available_space" context="Label in section the storage tab in My Account Section">Available</string>
    <string name="not_available" context="Label in section the storage tab in My Account Section when no info info is received">not available</string>

    <string name="no_bylling_cycle" context="Label in section the storage tab when the account is Free">No billing cycle</string>

    <string name="my_account_of_string" context="String to show the transfer quota and the used space in My Account section">%1$s [A]of %2$s[/A]</string>

    <string name="confirmation_delete_from_save_for_offline" context="confirmation message before removing a something for the Save for offline section">Remove from Save for Offline?</string>

    <string name="recent_chat_empty_no_connection_text" context="Text of chat section when the app has no connection">Chat is disabled and it cannot be enabled without a connection.</string>

    <string name="set_status_option_label" context="Label for the option of action menu to change the chat status">Set status</string>

    <string name="general_dismiss" context="Answer for confirmation dialog.">Dismiss</string>

    <string name="context_invitacion_reply_accepted" context="Accepted request invitacion alert">Invitation accepted</string>
    <string name="context_invitacion_reply_declined" context="Declined request invitacion alert">Invitation declined</string>
    <string name="context_invitacion_reply_ignored" context="Ignored request invitacion alert">Invitation ignored</string>

    <string name="error_message_unrecognizable" context="Content of a normal message that cannot be recognized">Message unrecognizable</string>

    <string name="settings_autoaway_title" context="Title of the settings section to configure the autoaway of chat presence">Auto-away</string>
    <string name="settings_autoaway_subtitle" context="Subtitle of the settings section to configure the autoaway of chat presence">Show me away after an inactivity of</string>
    <string name="settings_autoaway_value" context="Value in the settings section of the autoaway chat presence">%1d minutes</string>

    <string name="settings_persistence_title" context="Title of the settings section to configure the status persistence of chat presence">Status persistence</string>
    <string name="settings_persistence_subtitle" context="Subtitle of the settings section to configure the status persistence of chat presence">Maintain my chosen status appearance even when I have no connected devices</string>

    <string name="title_dialog_set_autoaway_value" context="Title of the dialog to set the value of the auto away preference">Set time limit</string>
    <string name="button_set" context="Button to set a value">Set</string>
    <string name="hint_minutes" context="Button to set a value">minutes</string>

    <!--
    <string name="autoaway_disabled" context="Word to indicated the autoaway is disabled">Disabled</string>
    -->

    <string-array name="settings_status_entries" context="the options of what to upload in an array. Needed for the settings">
        <item context="the options of what to upload.">Online</item>
        <item context="the options of what to upload.">Away</item>
        <item context="the options of what to upload.">Busy</item>
        <item context="the options of what to upload.">Offline</item>
    </string-array>

    <string name="offline_empty_folder" context="Text that indicates that a the offline section is currently empty">No files Saved for Offline</string>

    <string name="general_enable" context="Positive confirmation to enable logs">Enable</string>
    <string name="enable_log_text_dialog" context="Dialog to confirm the action of enabling logs">Logs can contain information related to your account</string>

    <string name="confirmation_to_reconnect" context="Dialog to confirm the reconnect action">Network connection recovered. Connect to MEGA?</string>
    <string name="loading_status" context="Message shown meanwhile the app is waiting for a the chat status">Loading status&#8230;</string>

    <string name="error_editing_message" context="Error when a message cannot be edited">This message cannot be edited</string>

    <plurals name="text_number_transfers" context="Label to show the number of transfers in progress">
        <item context="Singular" quantity="one">%1$d of %2$d file</item>
        <item context="Plural" quantity="other">%1$d of %2$d files</item>
    </plurals>

    <string name="option_to_transfer_manager" context="Label of the modal bottom sheet to Transfer Manager section" formatted="false">View</string>
    <string name="option_to_pause_transfers" context="Label of the modal bottom sheet to pause all transfers">Pause all transfers</string>
    <string name="option_to_resume_transfers" context="Label of the modal bottom sheet to resume all transfers">Resume all transfers</string>
    <string name="option_to_clear_transfers" context="Label of the modal bottom sheet to clear completed transfers">Clear completed</string>
    <string name="menu_pause_individual_transfer" context="Dialog to confirm the action of pausing one transfer">Pause transfer?</string>
    <string name="menu_resume_individual_transfer" context="Dialog to confirm the action of restarting one transfer">Resume transfer?</string>
    <string name="button_resume_individual_transfer" context="Button to confirm the action of restarting one transfer">Resume</string>

    <string name="confirmation_to_clear_completed_transfers" context="Dialog to confirm before removing completed transfers">Clear completed transfers?</string>

    <string name="title_tab_in_progress_transfers" context="Title of the tab section for transfers in progress">In progress</string>
    <string name="title_tab_completed_transfers" context="Title of the tab section for completed transfers">Completed</string>

    <string name="transfer_paused" context="Possible state of a transfer">Paused</string>
    <string name="transfer_queued" context="Possible state of a transfer">Queued</string>
    <!--
    <string name="transfer_canceled" context="Possible state of a transfer">Canceled</string>
    -->
    <string name="transfer_unknown" context="Possible state of a transfer">Unknown</string>

    <string name="paused_transfers_title" context="Title of the panel where the progress of the transfers is shown">Paused transfers</string>

    <string name="completed_transfers_empty" context="message shown in the screen when there are not any active transfer">No completed transfers</string>

    <!--
    <string name="message_transfers_completed" context="Message shown when the pending transfers are completed">Transfers finished</string>
    -->

    <plurals name="upload_service_notification" context="Text of the notification shown when the upload service is running">
        <item context="Singular" quantity="one">Uploading %1$d of %2$d file</item>
        <item context="Plural" quantity="other">Uploading %1$d of %2$d files</item>
    </plurals>

    <plurals name="upload_service_final_notification" context="Text of the notification shown when the upload service has finished">
        <item context="Singular" quantity="one">Uploaded %1$d file</item>
        <item context="Plural" quantity="other">Uploaded %1$d files</item>
    </plurals>

    <string name="general_total_size" context="label for the total file size of multiple files and/or folders (no need to put the colon punctuation in the translation)" formatted="false">Total size: %1$s</string>

    <plurals name="upload_service_failed" context="Text of the notification shown when the upload service has finished with any transfer error">
        <item context="Singular" quantity="one">%1$d file not uploaded</item>
        <item context="Plural" quantity="other">%1$d files not uploaded</item>
    </plurals>

    <plurals name="copied_service_upload" context="Text of the notification shown when the upload service has finished with any copied file instead uploaded">
        <item context="Singular" quantity="one">%1$d file copied</item>
        <item context="Plural" quantity="other">%1$d files copied</item>
    </plurals>

    <plurals name="already_downloaded_service" context="Text of the notification shown when the download service do not download because the file is already on the device">
        <item context="Singular" quantity="one">%1$d file previously downloaded</item>
        <item context="Plural" quantity="other">%1$d files previously downloaded</item>
    </plurals>

    <plurals name="download_service_final_notification" context="Text of the notification shown when the download service has finished">
        <item context="Singular" quantity="one">Downloaded %1$d file</item>
        <item context="Plural" quantity="other">Downloaded %1$d files</item>
    </plurals>

    <plurals name="download_service_final_notification_with_details" context="Text of the notification shown when the download service has finished with any error">
        <item context="Singular" quantity="one">Downloaded %1$d of %2$d file</item>
        <item context="Plural" quantity="other">Downloaded %1$d of %2$d files</item>
    </plurals>

    <plurals name="download_service_failed" context="Text of the notification shown when the download service has finished with any transfer error">
        <item context="Singular" quantity="one">%1$d file not downloaded</item>
        <item context="Plural" quantity="other">%1$d files not downloaded</item>
    </plurals>

    <plurals name="download_service_notification" context="Text of the notification shown when the download service is running">
        <item context="Singular" quantity="one">Downloading %1$d of %2$d file</item>
        <item context="Plural" quantity="other">Downloading %1$d of %2$d files</item>
    </plurals>

    <string name="title_depleted_transfer_overquota" context="Title of the alert when the transfer quota is depleted">Depleted transfer quota</string>
    <string name="text_depleted_transfer_overquota" context="Text of the alert when the transfer quota is depleted">Your queued transfer exceeds the current transfer quota available for your IP address and may therefore be interrupted.</string>
    <string name="plans_depleted_transfer_overquota" context="Button to show plans in the alert when the transfer quota is depleted">See our plans</string>
    <string name="continue_without_account_transfer_overquota" context="Button option of the alert when the transfer quota is depleted">Continue without account</string>

    <plurals name="new_general_num_files" context="this is used for example when downloading 1 file or 2 files">
        <item context="Singular of file. 1 file" quantity="one">%1$d file</item>
        <item context="Plural of file. 2 files" quantity="other">%1$d files</item>
    </plurals>

    <string name="general_view" context="Menu option">View files</string>
    <string name="add_to_cloud" context="Menu option">Add to Cloud Drive</string>
    <string name="save_for_offline" context="Menu option">Save for offline</string>

    <string name="general_view_contacts" context="Menu option">View contacts</string>

    <string name="import_success_message" context="Menu option">Succesfully added to Cloud Drive</string>
    <string name="import_success_error" context="Menu option">Error. Not added to Cloud Drive</string>

    <string name="chat_connecting" context="Label in login screen to inform about the chat initialization proccess">Connecting&#8230;</string>

    <string name="context_contact_already_invited" context="message when trying to invite a contact with a pending request">%s was already invited. Consult your pending requests.</string>

    <string name="confirm_email_misspelled" context="Hint text explaining that you can change the email and resend the create account link to the new email address">If you have misspelt your email address, correct it and click [A]Resend[A].</string>
    <string name="confirm_email_misspelled_resend" context="Button to resend the create account email to a new email address in case the previous email address was misspelled">Resend</string>
    <string name="confirm_email_misspelled_email_sent" context="Text shown after the confirmation email has been sent to the new email address">Email sent</string>

    <string name="copyright_alert_title" context="text_copyright_alert_title">Copyright warning to all users</string>
    <string name="copyright_alert_first_paragraph" context="text_copyright_alert_first_paragraph">MEGA respects the copyrights of others and requires that users of the MEGA cloud service comply with the laws of copyright.</string>
    <string name="copyright_alert_second_paragraph" context="text_copyright_alert_second_paragraph">You are strictly prohibited from using the MEGA cloud service to infringe copyrights. You may not upload, download, store, share, display, stream, distribute, email, link to, transmit or otherwise make available any files, data or content that infringes any copyright or other proprietary rights of any person or entity.</string>
    <string name="copyright_alert_agree_button" context="text of the Agree button">Agree</string>
    <string name="copyright_alert_disagree_button" context="text of the Disagree button">Disagree</string>

    <string name="download_show_info" context="Hint how to cancel the download">Show info</string>

    <string name="context_link_removal_error" context="error message">Link removal failed. Try again later.</string>
    <string name="context_link_action_error" context="error message">Link action failed. Try again later.</string>

    <string name="title_write_user_email" context="title of the dialog shown when sending or sharing a folder">Write the user’s email</string>

    <string name="activity_title_files_attached" context="title of the screen to see the details of several node attachments">Files attached</string>
    <string name="activity_title_contacts_attached" context="title of the screen to see the details of several contact attachments">Contacts attached</string>

    <string name="alert_user_is_not_contact">The user is not a contact</string>

    <string name="camera_uploads_cellular_connection">Use cellular connection</string>
    <string name="camera_uploads_upload_videos">Upload videos</string>

    <string name="success_changing_user_avatar" context="Message when an user avatar has been changed successfully">Profile picture updated</string>
    <string name="error_changing_user_avatar_image_not_available" context="Message when an error ocurred when changing an user avatar">Error. Selected image does not exist</string>
    <string name="error_changing_user_avatar" context="Message when an error ocurred when changing an user avatar">Error when changing the profile picture</string>
    <string name="success_deleting_user_avatar" context="Message when an user avatar has been deleted successfully">Profile picture deleted</string>
    <string name="error_deleting_user_avatar" context="Message when an error ocurred when deleting an user avatar">Error when deleting the profile picture</string>

    <string name="error_changing_user_attributes" context="Message when an error ocurred when changing an user attribute">An error occurred when changing the name</string>
    <string name="success_changing_user_attributes" context="Message when an user attribute has been changed successfully">Your name has been successfully updated</string>

    <string name="add_participant_success" context="Message show when a participant has been successfully invited to a group chat">Participant added</string>
    <string name="add_participant_error" context="Message show when a participant hasn't been successfully invited to a group chat">Error. Participant not added</string>

    <string name="remove_participant_success" context="Message show when a participant has been successfully removed from a group chat">Participant removed</string>
    <string name="remove_participant_error" context="Message show when a participant hasn't been successfully removed from a group chat">Error. Participant not removed</string>

    <string name="no_files_selected_warning">No files selected</string>

    <string name="attachment_upload_panel_from_cloud">From Cloud Drive</string>
    <string name="attachment_upload_panel_contact">Contact</string>
    <string name="attachment_upload_panel_photo">From device</string>

    <string name="delete_account" context="Button and title of dialog shown when the user wants to delete permanently his account">Cancel account</string>
    <string name="delete_account_text" context="Text shown in the alert dialog to confirm the cancellation of an account">If you cancel your account you will not be able to access your account data, your MEGA contacts or conversations.\nYou will not be able to undo this action.</string>
    <string name="delete_button" context="Button in My Account section to confirm the account deletion">Delete</string>

    <string name="file_properties_info_info_file">Info</string>
    <string name="file_properties_info_size" context="Refers to the size of a file.">Total size</string>
    <string name="file_properties_info_content" context="header of a status field for what content a user has shared to you">Contains</string>
    <string name="file_properties_shared_folder_public_link_name">Link</string>

    <string name="file_properties_shared_folder_full_access" context="Refers to access rights for a file folder.">Full access</string>
    <string name="file_properties_shared_folder_read_only" context="Refers to access rights for a file folder.">Read-only</string>
    <string name="file_properties_shared_folder_read_write" context="Refers to access rights for a file folder. (with the &amp; needed. Don\'t use the symbol itself. Use &amp;)">Read &amp; write</string>

    <string name="attachment_uploading_state_uploading">Uploading&#8230;</string>
    <string name="attachment_uploading_state_error">Error. Not sent.</string>

    <string name="already_downloaded_multiple" context="When a multiple download is started, some of the files could have already been downloaded before. This message shows the number of files that has already been downloaded and the number of files pending">%d files already downloaded.</string>
    <string name="pending_multiple" context="When a multiple download is started, some of the files could have already been downloaded before. This message shows the number of files that has already been downloaded and the number of files pending">%d files pending.</string>

    <string name="contact_is_me">No options available, you have selected yourself</string>

    <string name="confirmation_delete_one_attachment" context="Confirmation before deleting one attachment">Remove attachment?</string>

    <string name="general_view_with_revoke" context="Menu option" formatted="false">View files (%1$d deleted)</string>

    <string name="success_attaching_node_from_cloud" context="Success message when the attachment has been sent to a chat">File sent to %1$s</string>
    <string name="success_attaching_node_from_cloud_chats" context="Success message when the attachment has been sent to a many chats">File sent to %1$d chats</string>
    <string name="error_attaching_node_from_cloud" context="Error message when the attachment cannot be sent">Error. The file has not been sent</string>
    <string name="error_attaching_node_from_cloud_chats" context="Error message when the attachment cannot be sent to any of the selected chats">Error. The file has not been sent to any of the selected chats</string>
    <string name="error_revoking_node" context="Error message when the attachment cannot be revoked">Error. The attachment has not been removed</string>

    <string name="settings_set_up_automatic_uploads" context="settings option">Set up automatic uploads</string>

    <string name="settings_chat_silent_sound_not" context="settings option for chat notification">Silent</string>

    <string name="messages_chat_notification" context="messages string in chat notification">messages</string>
    <string name="incoming_folder_notification" context="part of the string in incoming shared folder notification">from</string>
    <string name="title_incoming_folder_notification" context="title of incoming shared folder notification">New shared folder</string>
    <string name="title_contact_request_notification" context="title of contact request notification">New contact request</string>

    <string name="title_properties_chat_clear" context="Title of the section to clear the chat content in the Contact Properties screen">Clear chat history</string>
    <string name="title_properties_remove_contact" context="Title of the section to remove contact in the Contact Properties screen">Remove contact</string>

    <string name="title_properties_chat_notifications_contact" context="Title of the section to enable notifications in the Contact Properties screen">Chat notifications</string>
    <string name="history_cleared_by" context="Text shown when the chat history was cleared by someone">[A]%1$s[/A][B] cleared the chat history[/B]</string>

    <string name="number_messages_chat_notification" context="messages string in chat notification" formatted="false">%1$d unread chats</string>

    <string name="context_permissions_changing_folder" context="Item menu option upon clicking on one or multiple files.">Changing permissions</string>
    <string name="context_removing_contact_folder" context="Item menu option upon clicking on one or multiple files.">Removing contact from shared folder</string>

    <string name="confirmation_move_to_rubbish" context="confirmation message before removing a file">Move to rubbish bin?</string>
    <string name="confirmation_move_to_rubbish_plural" context="confirmation message before removing a file">Move to rubbish bin?</string>
    <string name="confirmation_delete_from_mega" context="confirmation message before removing a file">Delete from MEGA?</string>
    <string name="confirmation_leave_share_folder" context="confirmation message before leaving an incoming shared folder">If you leave the folder, you will not be able to see it again</string>
    <string name="attachment_uploading_state" context="label to indicate the state of an upload in chat">Uploading&#8230;</string>

    <string name="title_properties_contact_notifications_for_chat" context="Title of the section to enable notifications in the Contact Properties screen">Chat notifications</string>

    <string name="achievements_title" context="title of the section for achievements">Achievements</string>
    <string name="achievements_subtitle" context="subtitle of the section for achievements">Invite friends and get rewards</string>

    <string name="button_invite_friends" context="button to invite friends for getting achievements">Invite friends</string>

    <string name="figures_achievements_text_referrals" context="title of the introduction for the achievements screen">Get %1$s of storage and %2$s of transfers for each referral</string>

    <string name="figures_achievements_text" context="sentence to detail the figures of storage and transfer quota related to each achievement">Get %1$s of storage and %2$s of transfers</string>

    <string name="unlocked_rewards_title" context="title of the section for unlocked rewards">Unlocked rewards</string>

    <string name="unlocked_storage_title" context="title of the section for unlocked storage quota">Storage Quota</string>

    <string name="title_referral_bonuses" context="title of the section for referral bonuses in achivements section (maximum 24 chars)">Referral Bonuses</string>
    <string name="title_install_app" context="title of the section for install a mobile app in achivements section (maximum 24 chars)">Install a mobile app</string>
    <string name="title_regitration" context="title of the section for install megasync in achivements section (maximum 24 chars)">Registration bonus</string>
    <string name="title_install_desktop" context="title of the section for install a mobile app bonuses in achivements section (maximum 24 chars)">Install MEGA desktop app</string>
    <string name="title_base_quota" context="title of the section for base quota in achivements section">Account Base Quota</string>
    <string name="camera_uploads_empty" context="Text that indicates that no pictures have been uploaded to the Camera Uploads section">No media on Camera Uploads</string>
    <string name="general_num_days_left" context="indicates the number of days left related to a achievement">%1$d d left</string>
    <string name="expired_achievement" context="state to indicate the achievement has expired">Expired</string>

    <string name="setting_title_use_https_only" context="title of the advanced setting to choose the use of https">Don’t use HTTP</string>
    <string name="setting_subtitle_use_https_only" context="subtitle of the advanced setting to choose the use of https">Enable this option only if your transfers don’t start. In normal circumstances HTTP is satisfactory as all transfers are already encrypted.</string>

    <string name="title_achievement_invite_friends" context="title of screen to invite friends and get an achievement">How it works</string>
    <string name="first_paragraph_achievement_invite_friends" context="first paragraph of screen to invite friends and get an achievement">Invite your friends to create a free MEGA account and install our mobile app. For every successful signup and app install you receive bonus storage and transfer quota.</string>
    <string name="second_paragraph_achievement_invite_friends" context="second paragraph of screen to invite friends and get an achievement">You will not receive credit for inviting someone who has used MEGA previously and you will not be notified about such a rejection. Invited contacts must install the MEGA mobile app or MEGA desktop app on their devices.</string>

    <string name="card_title_invite_friends" context="explanation of screen to invite friends and get an achievement">Select contacts from your phone contact list or enter multiple email addresses.</string>

    <string name="title_confirmation_invite_friends" context="title of the dialog to confirm the contact request">Invite friends to MEGA</string>
    <string name="subtitle_confirmation_invite_friends" context="subtitle of the dialog to confirm the contact request">Thanks! Invitation was sent by email</string>
    <string name="paragraph_confirmation_invite_friends" context="paragraph of the dialog to confirm the contact request">Encourage your friends to register and install a MEGA app. As long as your friend uses the same email address as you’ve entered, you will receive your transfer quota reward.</string>

    <string name="invalid_email_to_invite" context="Error shown when the user writes a email with an incorrect format">Email is malformed</string>

    <string name="paragraph_info_achievement_install_desktop" context="info paragraph about the achievement install megasync">When you install MEGAsync you get %1$s of complimentary storage space plus %2$s of transfer quota, both valid for 180 days. MEGA desktop app is available for Windows, macOS and most Linux distros.</string>
    <string name="paragraph_info_achievement_install_mobile_app" context="info paragraph about the achievement install mobile app">When you install our mobile app you get %1$s of complimentary storage space plus %2$s of transfer quota, both valid for 180 days. We provide mobiles apps for iOS, Android and Windows Phone.</string>

    <string name="result_paragraph_info_achievement_install_desktop" context="info paragraph about the completed achievement install megasync">You have received %1$s storage space and %2$s transfer quota for installing our MEGA desktop app.</string>
    <string name="result_paragraph_info_achievement_install_mobile_app" context="info paragraph about the completed achievement install mobile app">You have received %1$s storage space and %2$s transfer quota for installing our mobile app.</string>
    <string name="result_paragraph_info_achievement_registration" context="info paragraph about the completed achievement registration">You have received %1$s storage space as your free registration bonus.</string>

    <string name="expiration_date_for_achievements" context="info paragraph about the completed achievement registration">Bonus expires in %1$d days</string>

    <plurals name="context_share_folders">
        <item context="menu item" quantity="one">Share folder</item>
        <item context="menu items" quantity="other">Share folders</item>
    </plurals>

    <string name="no_folders_shared" context="Info of a contact if there is no folders shared with him">No folders shared</string>

    <string name="settings_help" context="Settings category title for Help">Help</string>
    <string name="settings_help_preference" context="Settings preference title for send feedback">Send Feedback</string>
    <string name="setting_feedback_subject" context="mail subject">Android feedback</string>
    <string name="setting_feedback_body" context="mail body">Please, write your feedback here:</string>
    <string name="settings_feedback_body_device_model" context="mail body">Device model</string>
    <string name="settings_feedback_body_android_version" context="mail body">Android version</string>

    <string name="dialog_title_new_file" context="Title of the dialog to create a new file by inserting the name">New file</string>
    <string name="context_new_file_name" context="Input field description in the create file dialog.">File Name</string>

    <string name="dialog_title_new_link" context="Title of the dialog to create a new link by inserting the name">Link name</string>
    <string name="context_new_link_name" context="Input field description in the create link dialog.">Link URL</string>

    <string name="new_file_subject_when_uploading" context="Title of the field subject when a new file is created to upload">SUBJECT</string>
    <string name="new_file_content_when_uploading" context="Title of the field content when a new file is created to upload">CONTENT</string>
    <string name="new_file_email_when_uploading" context="Title of the field email when a new contact is created to upload">EMAIL</string>

    <!--<string name="context_empty_inbox" context="Title of the empty text when a fragment is empty">No files on your</string>-->
    <!--<string name="context_empty_camera_uploads" context="Title of the empty text when a fragment is empty">No media on</string>-->

    <string name="forward_menu_item" context="Item of a menu to forward a message chat to another chatroom">Forward</string>

    <string name="general_attach" context="name of the button to attach file from MEGA to another app">Attach</string>

    <string name="type_contact" context="when add or share a file with a new contact, it can type by name or mail">Contact’s name or email</string>

    <string name="max_add_contact" context="when add or share a file with a new contact, message displayed to warn that the maximum number has been reached">No more contacts can be added at this time</string>

    <string name="old_and_new_passwords_equals" context="when changing the password , the old password and new password are equals">The new password cannot be the same as the old password</string>

    <string name="action_search_by_date" context="Menu item">Search by date</string>
    <string name="general_apply" context="title of a button to apply search by date">Apply</string>ç
    <string name="general_search_month" context="title of a button to apply search by month">Last month</string>
    <string name="general_search_year" context="title of a button to apply search by year">Last year</string>

    <string name="label_set_day" context="title of a Search by date tag">Set day</string>
    <string name="snackbar_search_by_date" context="the user can't choose this date">Date required is not valid</string>

    <string name="invalid_characters" context="Error when the user writes a character not allowed">Characters not allowed</string>

    <string name="audio_play" context="Label shown when audio file is playing">Audio File</string>

    <string name="corrupt_pdf_dialog_text" context="when open PDF Viewer, the pdf that it try to open is damaged or does not exist">Error. The pdf file is corrupted or does not exist.</string>

    <string name="user_account_feedback" context="Label to include info of the user email in the feedback form">User account</string>

    <string name="save_to_mega" context="Label shown in MEGA pdf-viewer when it open a PDF save in smartphone storage">Save to my \nCloud Drive</string>

    <string name="chat_already_exists" context="Error message when creating a chat one to one with a contact that already has a chat">The chat already exists</string>

    <string name="not_download" context="before sharing a file, has to be downloaded">The file has not been downloaded yet</string>

    <string name="not_permited_add_email_to_invite" context="Error shown when a user is starting a chat or adding new participants in a group chat and writes a contact mail that has not added">Only MEGA contacts can be added</string>

    <string name="invalid_connection_state" context="Info label about the connectivity state of an individual chat">Chat disconnected</string>

    <string name="call_error" context="Message show when a call cannot be established">Error. The call cannot be established</string>

    <string name="title_evaluate_the_app_panel" context="Title of dialog to evaluate the app">Are you happy with this app?</string>
    <string name="rate_the_app_panel" context="Label to show rate the app">Yes, rate the app</string>
    <string name="send_feedback_panel" context="Label to show send feedback">No, send feedback</string>

    <string name="link_advanced_options" context="title of the section advanced options on the get link screen">Advanced options</string>

    <string name="no_contacts_permissions" context="Title of the section to invite contacts if the user has denied the contacts permmissions">No contact permissions granted</string>

    <string name="choose_qr_option_panel" context="Option of the sliding panel to go to QR code section">My QR code</string>
    <string name="section_qr_code" context="Title of the screen that shows the options to the QR code">QR Code</string>
    <string name="action_reset_qr" context="Option in menu of section  My QR code to reset the QR code">Reset QR code</string>
    <string name="action_delete_qr" context="Option in menu of section  My QR code to delete the QR code">Delete QR code</string>
    <string name="save_cloud_drive" context="Option shown in QR code bottom sheet dialog to save QR code in Cloud Drive">To Cloud Drive</string>
    <string name="save_file_system" context="Option shown in QR code bottom sheet dialog to save QR code in File System">To File System</string>
    <string name="section_my_code" context="Title of QR code section">MY CODE</string>
    <string name="section_scan_code" context="Title of QR code scan section">SCAN CODE</string>
    <string name="settings_qrcode_autoaccept" context="Title of QR code settings that permits or not contacts that scan my QR code will be automatically added to my contact list">Auto-Accept</string>
    <string name="setting_subtitle_qrcode_autoccept" context="Subtitle of QR code settings auto-accept">Contacts that scan your QR Code will be automatically added to your contact list.</string>
    <string name="setting_subtitle_qrcode_reset" context="Subtitle of QR code settings that reset the code">Previous QR code will no longer be valid</string>
    <string name="qrcode_link_copied" context="Text shown when it has been copied the QR code link">Link copied to the clipboard</string>
    <string name="qrcode_reset_successfully" context="Text shown when it has been reseted the QR code successfully">QR code successfully reset</string>
    <string name="qrcode_delete_successfully" context="Text shown when it has been deleted the QR code successfully">QR code successfully deleted</string>
    <string name="qrcode_reset_not_successfully" context="Text shown when it has not been reseted the QR code successfully">QR code not reset due to an error. Please, try again.</string>
    <string name="qrcode_delete_not_successfully" context="Text shown when it has not been delete the QR code successfully">QR code not deleted due to an error. Please, try again.</string>
    <string name="invite_sent" context="Title of dialog shown when a contact request has been sent with QR code">Invite sent</string>
    <string name="invite_sent_text" context="Text of dialog shown when a contact request has been sent with QR code">The user %s has been invited and will appear in your contact list once accepted.</string>
    <string name="error_share_qr" context="Text shown when it tries to share the QR and occurs an error to process the action">An error occurred while trying to share the QR file. Perhaps the file does not exist. Please, try again later.</string>
    <string name="error_upload_qr" context="Text shown when it tries to upload to Cloud Drive the QR and occurs an error to process the action">An error occurred while trying to upload the QR file. Perhaps the file does not exist. Please, try again later.</string>
    <string name="error_download_qr" context="Text shown when it tries to download to File System the QR and occurs an error to process the action">An error occurred while trying to download the QR file. Perhaps the file does not exist. Please, try again later.</string>
    <string name="success_download_qr" context="Text shown when it tries to download to File System the QR and the action has success">The QR Code has been downloaded successfully to %s</string>
    <string name="invite_not_sent" context="Title of dialog shown when a contact request has not been sent with QR code">Invite not sent</string>
    <string name="invite_not_sent_text" context="Text of dialog shown when a contact request has not been sent with QR code">The QR code or contact link is invalid. Try to scan a valid code or to open a valid link.</string>
    <string name="invite_not_sent_text_already_contact" context="Text of dialog shown when a contact request has not been sent with QR code because of is already a contact">The invitation has not been sent. %s is already in your contacts list.</string>
    <string name="invite_not_sent_text_error" context="Text of dialog shown when a contact request has not been sent with QR code because of some error">The invitation has not been sent. An error occurred processing it.</string>
    <string name="generatin_qr" context="Text of alert dialog informing that the qr is generating">Generating QR Code&#8230;</string>
    <string name="menu_item_scan_code" context="Title of QR code scan menu item">Scan QR code</string>
    <string name="button_copy_link" context="get the contact link and copy it">Copy link</string>
    <string name="button_create_qr" context="Create QR code">Create QR code</string>
    <string name="qrcode_create_successfully" context="Text shown when it has been created the QR code successfully">QR code successfully created</string>
    <string name="qrcode_scan_help" context="Text shown in QR code scan fragment to help and guide the user in the action">Line up the QR code to scan it with your device’s camera</string>
    <string name="contact_view" context="positive button on dialog to view a contact">View</string>


    <string name="external_play" context="Item menu option to reproduce audio or video in external reproductors">Open with</string>

    <string name="context_share" context="to share a file using Facebook, Whatsapp, etc">Share using</string>

    <string name="error_enable_chat_before_login" context="Message shown if the user choose enable button and he is not logged in">Please, log in before enabling the chat</string>

    <string name="label_set_period" context="title of a tag to search for a specific period within the search by date option in Camera upload">Set period</string>

    <string name="context_empty_chat_recent" context="Text of the empty screen when there are not chat conversations">[B]Invite friends to [/B][A]Chat[/A][B] and enjoy our encrypted platform with privacy and security.[/B]</string>
    <string name="recent_chat_empty_enable_chat" context="Message shown when the user has no recent chats">[C]Enable [/C][B]Chat[/B][A][C] and enjoy our encrypted platform with privacy and security.[/C]</string>

    <string name="context_empty_camera_uploads" context="Text of the empty screen when there are not elements in Camera Uploads">[B]No media on [/B][A]Camera Uploads[/A][B].[/B]</string>
    <string name="context_empty_rubbish_bin" context="Text of the empty screen when there are not elements in the Rubbish Bin">[B]Empty [/B][A]Rubbish Bin[/A][B].[/B]</string>

    <string name="context_empty_inbox" context="Text of the empty screen when there are not elements in Cloud Drive or Inbox">[B]No files on your [/B][A]%1$s[/A][B].[/B]</string>
    <string name="context_empty_offline" context="Text of the empty screen when there are not elements in Saved for Offline">[B]No files [/B][A]%1$s[/A][B].[/B]</string>
    <string name="context_empty_contacts" context="Text of the empty screen when there are not contacts">[B]No [/B][A]%1$s[/A][B].[/B]</string>

    <string name="recent_chat_empty" context="Message shown when the user has no chats">[A]No[/A] [B]Conversations[/B]</string>
    <string name="recent_chat_loading_conversations" context="Message shown when the chat is section is loading the conversations">[A]Loading[/A] [B]Conversations&#8230;[/B]</string>

    <string name="context_empty_incoming" context="Text of the empty screen when there are not elements in Incoming">Incoming Shared folders</string>
    <string name="context_empty_outgoing" context="Text of the empty screen when there are not elements in Outgoing">Outgoing Shared folders</string>

    <string name="tab_sent_requests" context="Title of the sent requests tab. Capital letters">Sent requests</string>
    <string name="tab_received_requests" context="Title of the received requests tab. Capital letters">Received requests</string>
    <string name="overquota_alert_title" context="Title dialog overquota error">Storage quota exceeded</string>

    <string name="invalid_link" context="error message shown when an account confirmation link or reset password link is invalid for unknown reasons">Invalid link, please ask for a new valid link</string>

    <string name="processing_link" context="Message shown when a link is being processing">Processing link&#8230;</string>

    <string name="passwd_weak" context="Message shown when it is creating an acount and it is been introduced a very weak or weak password">Your password is easily guessed. Try making your password longer. Combine uppercase &amp; lowercase letters. Add special characters. Do not use names or dictionary words.</string>
    <string name="passwd_medium" context="Message shown when it is creating an acount and it is been introduced a medium password">Your password is good enough to proceed, but it is recommended to strengthen your password further.</string>
    <string name="passwd_good" context="Message shown when it is creating an acount and it is been introduced a good password">This password will withstand most typical brute-force attacks. Please ensure that you will remember it.</string>
    <string name="passwd_strong" context="Message shown when it is creating an acount and it is been introduced a strong password">This password will withstand most sophisticated brute-force attacks. Please ensure that you will remember it.</string>
    <string name="pass_very_weak" context="Password very weak">Very Weak</string>
    <string name="pass_weak" context="Password weak">Weak</string>
    <string name="pass_medium" context="Password medium">Medium</string>
    <string name="pass_good" context="Password good">Good</string>
    <string name="pass_strong" context="Password strong">Strong</string>

    <string name="title_notification_call_in_progress" context="Title of the notification shown on the action bar when there is a call in progress">Call in progress</string>
    <string name="action_notification_call_in_progress" context="Subtitle of the notification shown on the action bar when there is a call in progress">Click to go back to the call</string>
    <string name="button_notification_call_in_progress" context="Button in the notification shown on the action bar when there is a call in progress">Return to the call</string>

    <string name="contacts_mega" context="When it lists contacts of MEGA, the title of list's header">On MEGA</string>
    <string name="contacts_phone" context="When it lists contacts of phone, the title of list's header">Phone contacts</string>

    <string name="account_suspended_multiple_breaches_ToS" context="Message error shown when trying to log in on an account has been suspended due to multiple breaches of Terms of Service">Your account has been suspended due to multiple breaches of MEGA’s Terms of Service. Please check your email inbox.</string>
    <string name="account_suspended_breache_ToS" context="Message error shown when trying to log in on an account has been suspended due to breach of Terms of Service">Your account was terminated due to a breach of MEGA’s Terms of Service, such as abuse of rights of others; sharing and/or importing illegal data; or system abuse.</string>

    <string name="file_storage_empty_folder" context="In a chat conversation when you try to send device's images but there aren't available images">No files</string>

    <plurals name="number_of_versions" context="Number of versions of a file shown on the screen info of the file" formatted="false">
        <item context="version item" quantity="one">%1$d version</item>
        <item context="version items" quantity="other">%1$d versions</item>
    </plurals>

    <string name="title_section_versions" context="Title of the section Versions for files">Versions</string>

    <string name="header_current_section_item" context="Header of the item to show the current version of a file in a list">Current version</string>
    <plurals name="header_previous_section_item" context="Header of the item to show the previous versions of a file in a list">
        <item context="file item" quantity="one">Previous version</item>
        <item context="file items" quantity="other">Previous versions</item>
    </plurals>

    <string name="general_revert" context="option menu to revert a file version">Revert</string>
    <string name="menu_item_clear_versions" context="option menu to clear all the previous versions">Clear previous versions</string>
    <plurals name="title_dialog_delete_version" context="Title of the dialog to confirm that a version os going to be deleted">
        <item context="version item" quantity="one">Delete version?</item>
        <item context="version items" quantity="other">Delete versions?</item>
    </plurals>

    <string name="content_dialog_delete_version" context="Content of the dialog to confirm that a version is going to be deleted">This version will be permanently removed.</string>
    <string name="content_dialog_delete_multiple_version" context="Content of the dialog to confirm that several versions are going to be deleted">These %d versions will be permanently removed.</string>

    <string name="chat_upload_title_notification" context="Title of the notification shown when a file is uploading to a chat">Chat uploading</string>

    <string name="settings_chat_upload_quality" context="Label for the option on setting to set up the quality of multimedia files uploaded to the chat">Chat media quality</string>

    <string-array name="settings_chat_upload_quality_entries" context="the options for the option on setting to set up the quality of multimedia files uploaded to the chat">
        <item context="the options of what to upload.">Original</item>
        <item context="the options of what to upload.">Medium</item>
    </string-array>

    <string name="missed_call_notification_title" context="Title of the notification for a missed call">Missed call</string>
    <string name="file_properties_info_location" cotext="Refers to a location of file">Location</string>

    <string name="file_properties_folder_current_versions" cotext="Title of the label to show the size of the current files inside a folder">Current versions</string>
    <string name="file_properties_folder_previous_versions" cotext="Title of the label to show the size of the versioned files inside a folder">Previous versions</string>

    <plurals name="number_of_versions_inside_folder" context="Number of versioned files inside a folder shown on the screen info of the folder" formatted="false">
        <item context="version item" quantity="one">%1$d versioned file</item>
        <item context="version items" quantity="other">%1$d versioned files</item>
    </plurals>

    <string name="messages_forwarded_success" context="Alert message after forwarding one or several messages to several chats">Messages forwarded</string>
    <string name="messages_forwarded_error" context="Error message after forwarding one or several messages to several chats">Error. Not correctly forwarded</string>
    <plurals name="messages_forwarded_partial_error" context="Error message if any of the forwarded messages fails" formatted="false">
        <item context="message item" quantity="one">Error. %1$d message not successfully forwarded</item>
        <item context="message items" quantity="other">Error. %1$d messages not successfully forwarded</item>
    </plurals>
    <plurals name="messages_forwarded_error_not_available" context="Error non existing resource after forwarding one or several messages to several chats" formatted="false">
        <item context="message item" quantity="one">Error. The resource is no longer available</item>
        <item context="message items" quantity="other">Error. The resources are no longer available</item>
    </plurals>

    <string name="turn_on_notifications_title" context="The title of fragment Turn on Notifications">Turn on Notifications</string>
    <string name="turn_on_notifications_subtitle" context="The subtitle of fragment Turn on Notifications">This way, you will see new messages\non your Android phone instantly.</string>
    <string name="turn_on_notifications_first_step" context="First step to turn on notifications">Open Android device [A]Settings[/A]</string>
    <string name="turn_on_notifications_second_step" context="Second step to turn on notifications">Open [A]Apps &amp; notifications[/A]</string>
    <string name="turn_on_notifications_third_step" context="Third step to turn on notifications">Select [A]MEGA[/A]</string>
    <string name="turn_on_notifications_fourth_step" context="Fourth step to turn on notifications">Open [A]App notifications[/A]</string>
    <string name="turn_on_notifications_fifth_step" context="Fifth step to turn on notifications">Switch to On and select your preferences</string>

    <plurals name="files_send_to_chat_success" context="Alert message after sending to chat one or several messages to several chats">
        <item context="version item" quantity="one">File sent</item>
        <item context="version items" quantity="other">Files sent</item>
    </plurals>
    <string name="files_send_to_chat_error" context="Error message after sending to chat one or several messages to several chats">Error. Not correctly sent</string>

    <string name="context_send_file_to_chat" context="menu option to send a file to a chat">Send to chat</string>

    <string name="remember_pwd_dialog_title" context="Title of the dialog 'Do you remember your password?'">Do you remember your password?</string>
    <string name="remember_pwd_dialog_text" context="Text of the dialog 'Do you remember your password?'">Please test your password to ensure you remember it. If you lose your password, you will lose access to your MEGA data.</string>
    <string name="remember_pwd_dialog_do_not_show" context="'Do you remember your password?' dialog option that permits user do not show it again">Don’t show me again</string>
    <string name="remember_pwd_dialog_button_test" context="Button of the dialog 'Do you remember your password?' that permits user test his password">Test password</string>
    <string name="test_pwd_title" context="Title of the activity that permits user test his password">Test your password</string>
    <string name="test_pwd_accepted" context="Message shown to the user when is testing her password and it is correct">Password accepted</string>
    <string name="test_pwd_wrong" context="Message shown to the user when is testing her password and it is wrong">Wrong password!\nBackup your Recovery Key as soon as possible!</string>
    <string name="recovery_key_exported_dialog_title" context="Title of the dialog 'Recovery Key exported'">Recovery Key exported</string>
    <string name="recovery_key_exported_dialog_text" context="Text of the dialog 'Recovery Key exported'">The Recovery Key has been exported into the Offline section as MEGARecoveryKey.txt.\nNote: It will be deleted if you log out, please store it in a safe place.</string>
    <string name="recovery_key_exported_dialog_text_logout" context="Text of the dialog 'Recovery Key exported' when the user wants logout">You are about to logout, please test your password to ensure you remember it.\nIf you lose your password, you will lose access to your MEGA data.</string>
    <string name="option_copy_to_clipboard" context="Option that permits user copy to clipboard">Copy to clipboard</string>
    <string name="option_export_recovery_key" context="Option that permits user export his recovery key">Export Recovery Key</string>
    <string name="option_logout_anyway" context="Option that permits user logout">Logout anyway</string>
    <string name="recovery_key_bottom_sheet" context="Title of the bottom sheet dialog 'Recovery Key'">Recovery Key</string>
    <string name="option_save_on_filesystem" context="Option that permits user save on File System">Save on File System</string>
    <string name="message_copied_to_clipboard" context="Message shown when something has been copied to clipboard">Copied to clipboard</string>

    <string name="message_jump_latest" context="text of the label to show that you have messages unread in the chat conversation">Jump to latest</string>
    <string name="message_new_messages" context="text of the label to show that you have new messages in the chat conversation">New messages</string>


    <string name="notification_subtitle_incoming" context="notification subtitle of incoming calls">Incoming call</string>

    <plurals name="number_unread_messages" context="Subtitle to show the number of unread messages on a chat">
        <item context="unread message" quantity="one">%1$s unread message</item>
        <item context="unread messages" quantity="other">%1$s unread messages</item>
    </plurals>

    <plurals name="plural_number_messages_chat_notification" context="Notification title to show the number of unread chats">
        <item context="unread message" quantity="one">%1$d unread chat</item>
        <item context="unread messages" quantity="other">%1$d unread chats</item>
    </plurals>

    <string name="chat_loading_messages" context="Message shown when a chat is opened and the messages are being recovered">[A]Loading[/A] [B]Messages&#8230;[/B]</string>

    <string name="general_error_internal_node_not_found" context="Error message shown when opening a file link which doesn't exist">File or folder not found. Are you logged in with a different account in your browser? You can only access files or folders from the account you are currently logged in with in the app</string>


    <string name="context_loop_video" context="menu option to loop video or audio file">Loop</string>

    <string name="settings_security_options_title" context="Title of the category Security options on Settings section">Security options</string>
    <string name="settings_recovery_key_title" context="Title of the preference Recovery key on Settings section">Recovery Key</string>
    <string name="settings_recovery_key_summary" context="Summary of the preference Recovery key on Settings section">Exporting the Recovery Key and keeping it in a secure location enables you to set a new password without data loss.</string>

    <string name="login_connectivity_issues" context="message when a temporary error on logging in is due to connectivity issues">Unable to reach MEGA. Please check your connectivity or try again later.</string>
    <string name="login_servers_busy" context="message when a temporary error on logging in is due to servers busy">Servers are too busy. Please wait.</string>
    <string name="login_API_lock" context="message when a temporary error on logging in is due to SDK is waiting for the server to complete a request due to an API lock">This process is taking longer than expected. Please wait.</string>
    <string name="login_API_rate" context="message when a temporary error on logging in is due to SDK is waiting for the server to complete a request due to a rate limit ">Too many requests. Please wait.</string>

    <string name="corrupt_video_dialog_text" context="when open audio video player, the file that it try to open is damaged or does not exist">Error. The file is corrupted or does not exist.</string>


    <string name="section_playlist" context="Title of the screen Playlist">Playlist</string>
    <string name="playlist_state_playing" context="Text shown in playlist subtitle item when a file is reproducing">Now playing&#8230;</string>
    <string name="playlist_state_paused" context="Text shown in playlist subtitle item when a file is reproducing but it is paused">Paused</string>

    <string name="context_option_print" context="Menu option to print the recovery key from Offline section">Print</string>

    <string name="save_MK_confirmation" context="Message when the recovery key has been successfully saved on the filesystem">The Recovery Key has been successfully saved</string>

    <string name="pending_outshare_indicator" context="label to indicate that a share is still pending on outgoing shares of a node">(Pending)</string>

    <string name="option_enable_chat_rich_preview" context="Option in Settings section to enable the rick links previews">Rich URL previews</string>

    <string name="button_always_rich_links" context="Button to allow the rich links previews on chat">Always Allow</string>
    <string name="button_not_now_rich_links" context="Button do not allow now the rich links previews on chat">Not Now</string>
    <string name="button_never_rich_links" context="Button do not allow the rich links previews on chat">Never</string>

    <string name="title_enable_rich_links" context="Title of the dialog to enable the rich links previews on chat">Enable rich URL previews</string>

    <string name="text_enable_rich_links" context="Text of the dialog to enable the rich links previews on chat">Enhance the MEGAchat experience. URL content will be retrieved without end-to-end encryption.</string>

    <string name="subtitle_mega_rich_link_no_key" context="Subtitle of a MEGA rich link without the decryption key">Tap to enter the Decryption Key</string>

    <string name="error_password" context="when the user tries to creates a MEGA account or tries to change his password and the password strength is very weak">Please enter a stronger password</string>

    <string name="title_acceptance_contact_request_notification" context="title of the notification for an acceptance of a contact request">New contact</string>
    <string name="title_storage_usage" context="title of usage storage section in Storage">Storage Usage</string>

    <plurals name="plural_number_contact_request_notification" context="Notification title to show the number of incoming contact request">
        <item context="contact request" quantity="one">%1$d pending contact request</item>
        <item context="contact requests" quantity="other">%1$d pending contact requests</item>
    </plurals>

    <string name="title_new_contact_request_notification" context="title of the notification for a new incoming contact request">New contact request</string>

    <string name="type_message_hint_with_title" context="Hint shown in the field to write a message in the chat screen">Write message to “%s”&#8230;</string>
    <string name="transfers_empty_new" context="message shown in the screen when there are not any active transfer">[B]No active[/B][A] Transfers[/A][B].[/B]</string>
    <string name="completed_transfers_empty_new" context="message shown in the screen when there are not any active transfer">[B]No completed[/B][A] Transfers[/A][B].[/B]</string>
    <string name="file_browser_empty_folder_new" context="Text that indicates that a folder is currently empty">[B]Empty[/B][A] Folder[/A][B].[/B]</string>

    <string name="type_message_hint_with_customized_title" context="Hint shown in the field to write a message in the chat screen (chat with customized title)">Write message to “%s”&#8230;</string>
    <string name="type_message_hint_with_default_title" context="Hint shown in the field to write a message in the chat screen (chat with default title)">Write message to %s&#8230;</string>

    <string name="settings_2fa" context="Title of setting Two-Factor Authentication">Two-Factor Authentication</string>
    <string name="setting_subtitle_2fa" context="Subtitle of setting Two-Factor Authentication when the preference is disabled">Two-Factor Authentication is a second layer of security for your account.</string>
    <string name="title_2fa" context="Title of the screen Two-Factor Authentication">Why do you need two-factor authentication?</string>
    <string name="two_factor_authentication_explain">Two-factor authentication is a second layer of security for your account. Which means that even if someone knows your password they cannot access it, without also having access to the six digit code only you have access to.</string>
    <string name="button_setup_2fa" context="Button that permits user begin with the process of enable Two-Factor Authentication">Begin Setup</string>
    <string name="explain_qr_seed_2fa_1" context="Text that explain how to do with Two-Factor Authentication QR">Scan or copy the seed to your Authenticator App.</string>
    <string name="explain_qr_seed_2fa_2" context="Text that explain how to do with Two-Factor Authentication seed">Be sure to backup this seed to a safe place in case you lose your device.</string>
    <string name="explain_confirm_2fa" context="Text that explain how to confirm Two-Factor Authentication">Please enter the 6-digit code generated by your Authenticator App.</string>
    <string name="general_verify" context="Text button">Verify</string>
    <string name="general_next" context="Text button">Next</string>
    <string name="url_qr_2fa" context="URL that is used to generate Two-Factor Authentication QR code. Not translate">otpauth://totp/MEGA:%s?secret=%s&amp;issuer=MEGA</string>
    <string name="qr_seed_text_error" context="Text of the alert dialog to inform the user when an error occurs when try to enable seed or QR of Two-Factor Authentication">An error occurred generating the seed or QR code, please try again.</string>
    <string name="title_2fa_enabled" context="Title of the screen shown when the user enabled correctly Two-Factor Authentication">Two-Factor Authentication Enabled</string>
    <string name="description_2fa_enabled" context="Description of the screen shown when the user enabled correctly Two-Factor Authentication">Next time you login to your account you will be asked to enter a 6-digit code provided by your Authenticator App.</string>
    <string name="recommendation_2fa_enabled" context="Recommendation for export the Recovery Key shown when the user enabled correctly Two-Factor Authentication">If you lose access to your account after enabling 2FA and you have not backed up your Recovery Key, MEGA can\'t help you gain access to it again.\n<b>Backup your Recovery Key</b></string>
    <string name="pin_error_2fa" context="Error shown when a user tries to enable Two-Factor Authentication and introduce an invalid code">Invalid code</string>
    <string name="lost_your_authenticator_device" context="When a user tries to login with Two-Factor Authentication and lost his device, button that permits get information about how login">Lost your Authenticator device?</string>
    <string name="login_verification" context="Title of screen Login verification with Two-Factor Authentication">Login Verification</string>
    <string name="change_password_verification" context="Title of screen Change password verification with Two-Factor Authentication">Two-Factor Authentication\nChange password</string>
    <string name="cancel_account_verification" context="Title of screen Cancel account verification with Two-Factor Authentication">Two-Factor Authentication\nCancel account</string>
    <string name="change_mail_verification" context="Title of screen Change mail verification with Two-Factor Authentication">Two-Factor Authentication\nChange email</string>
    <string name="disable_2fa_verification" context="Title of screen Disable Two-Factor Authentication">Disable Two-Factor Authentication</string>
    <string name="title_lost_authenticator_device" context="Title of screen Lost authenticator decive">Lost your Authenticator device?</string>
    <string name="error_disable_2fa" context="When the user tries to disable Two-Factor Authentication and some error ocurr in the process">An error occurred trying to disable Two-Factor Authentication. Please try again.</string>
    <string name="error_enable_2fa" context="When the user tries to enable Two-Factor Authentication and some error ocurr in the process">An error occurred trying to enable Two-Factor Authentication. Please try again.</string>
    <string name="title_enable_2fa" context="Title of the dialog shown when a new account is created to suggest user enable Two-Factor Authentication">Enable Two-Factor Authentication</string>
    <string name="label_2fa_disabled" context="Label shown when it disables the Two-Factor Authentication">Two-Factor Authentication Disabled</string>
    <string name="open_app_button" context="Text of the button which action is to show the authentication apps">Open in</string>
    <string name="intent_not_available_2fa" context="message when trying to open a link that contains the seed to enable Two-Factor Authentication but there isn\'t any app that open it">There isn’t any available app to enable Two-Factor Authentication on your device</string>
    <string name="general_close" context="Text button">Close</string>
    <string name="general_rk" context="Text of the file name where the Recovery Key is saved. Not translate">MEGARecoveryKey.txt</string>
    <string name="backup_rk_2fa_end" context="Label shown when Two-Factor Authentication has been enabled to alert user that has to back up his Recovery Key before finish the process">Export your Recovery Key to finish</string>
    <string name="no_authentication_apps_title" context="Title of dialog shown when it tries to open an authentication app and there is no installed">Authenticator App</string>
    <string name="open_play_store_2fa" context="Message shown to ask user if wants to open Google Play to install some authenticator app">Would you want to open Google Play to install an Authenticator App?</string>
    <string name="play_store_label" context="Label Play Store">Play Store</string>
    <string name="text_2fa_help" context="Text shown in an alert explaining how to continue to enable Two-Factor Authentication">You need an authenticator app to enable 2FA on MEGA. You can download and install the Google Authenticator, Duo Mobile, Authy or Microsoft Authenticator app for your phone or tablet.</string>


    <string name="number_correctly_imported_from_chat" context="success message when importing multiple files from">%d files shared successfully</string>
    <string name="number_no_imported_from_chat" context="error message when importing multiple files from chat">%d files were not shared</string>
    <string name="preview_content" context="button's text to open a full screen image">Preview Content</string>

    <string name="no_network_connection_on_play_file" context="message shown when the user clicks on media file chat message, there is no network connection and the file is not been downloaded">The streaming can not be executed and the file has not been downloaded</string>
    <string name="file_already_exists" context="message when trying to save for offline a file that already exists">File already exists in Saved for Offline</string>

    <plurals name="error_forwarding_messages" context="Error message if forwarding a message failed">
        <item context="one message" quantity="one">Message not forwarded</item>
        <item context="many messages" quantity="other">Messages not forwarded</item>
    </plurals>

    <string name="title_confirmation_disable_rich_links" context="Title of the dialog to disable the rich links previews on chat">Rich URL previews</string>
    <string name="text_confirmation_disable_rich_links" context="Text of the dialog to disable the rich links previews on chat">You are disabling rich URL previews permanently. You can re-enable rich URL previews in your settings. Do you want to proceed?</string>

    <string name="call_missed_messages" context="Message shown when a call ends.">[A]Missed call[/A]</string>
    <string name="call_rejected_messages" context="Message shown when a call ends.">[A]Call was rejected[/A]</string>
    <string name="call_cancelled_messages" context="Message shown when a call ends.">[A]Call was cancelled[/A]</string>
    <string name="call_failed_messages" context="Message shown when a call ends.">[A]Call failed[/A]</string>
    <string name="call_not_answered_messages" context="Message shown when a call ends.">[A]Call was not answered[/A]</string>

    <string name="contact_email" context="Indicates that can type a contact email">Contact’s email</string>
    <string name="contact_not_added" context="When it tries to add a contact in a list an is already added">You have already added this contact.</string>

    <string name="error_message_invalid_format" context="Content of a normal message that cannot be recognized">Invalid message format</string>
    <string name="error_message_invalid_signature" context="Content of a normal message that cannot be recognized">Invalid message signature</string>

    <string name="add_to_cloud_import" context="Menu option">Add to Cloud Drive</string>

    <string name="error_streaming" context="When the user tries to reproduce a file through streaming and ocurred an error creating it">An error occurred trying to create the stream</string>

    <string name="context_restore" context="Menu option to restore an item from the Rubbish bin">Restore</string>

    <string name="context_correctly_node_restored" context="success message when a node was restore from Rubbish bin">Restored to %s</string>
    <string name="context_no_restored" context="error message when a node was restore from Rubbish bin">Error. Not restored</string>

    <string name="context_send_message" context="menu item from contact section to send a message to a contact">Send Message</string>

    <plurals name="plural_contact_sent_to_chats" context="Message shown when a contact is successfully sent to several chats">
        <item context="one contact" quantity="one">Contact sent to chats successfully</item>
        <item context="more contacts" quantity="other">Contacts sent to chats successfully</item>
    </plurals>

    <string name="error_MEGAdrop_not_supported" context="Error message on opening a MEGAdrop folder link">MEGAdrop folders are not supported yet</string>

    <string name="pre_overquota_alert_text" context="Pre overquota error dialog when trying to copy or import a file">This action cannot be completed as it would take you over your current storage limit. Would you like to upgrade your account?</string>

    <string name="archived_chats_title_section" context="Title of the section Archived chats">Archived chats</string>

    <string name="archived_chats_show_option" context="Text of the option to show the arhived chat, it shows the number of archived chats">Archived chats (%d)</string>

    <string name="archive_chat_option" context="Title of the option on the chat list to archive a chat">Archive Chat</string>
    <string name="unarchive_chat_option" context="Title of the option on the chat list to unarchive a chat">Unarchive Chat</string>

    <string name="general_archive" context="Confirmation button of the dialog to archive a chat">Archive</string>
    <string name="general_unarchive" context="Confirmation button of the dialog to unarchive a chat">Unarchive</string>

    <string name="success_archive_chat" context="Message shown when a chat is successfully archived, it shows the name of the chat">%s chat was archived.</string>
    <string name="error_archive_chat" context="Error message shown when a chat has not be archived, it shows the name of the chat">Error. %s chat was not archived.</string>

    <string name="success_unarchive_chat" context="Message shown when a chat is successfully unarchived, it shows the name of the chat">%s chat was unarchived.</string>
    <string name="error_unarchive_chat" context="Error message shown when a chat has not be unarchived, it shows the name of the chat">Error. %s chat was not able to be unarchived.</string>

    <string name="archived_chats_empty" context="Message shown when the user has no archived chats">[A]No[/A] [B]Archived Chats[/B]</string>

    <string name="inactive_chat" context="Subtitle of chat screen when the chat is inactive">Inactive chat</string>
    <string name="archived_chat" context="Subtitle of chat screen when the chat is archived">Archived chat</string>

    <string name="number_incorrectly_restored_from_rubbish" context="error message when restoring several nodes from rubbish">%d items were not restored successfully</string>
    <string name="number_correctly_restored_from_rubbish" context="success message when restoring several nodes from rubbish">%d items restored successfully</string>

    <!--<string name="call_in_progress_layout" context="Title of the layout to return to a call from the chat screen">Tap to return to the call</string>-->
    <string name="join_call_layout" context="Title of the layout to join a group call from the chat screen">Tap to join to the call</string>

    <string name="invite_contacts" context="Label shown when the user wants to add contacts into his MEGA account">Invite contacts</string>
    <string name="share_with" cotext="Label shown when the user wants to share something with other contacts">Share with</string>
    <string name="contacts_list_empty_text_loading_share" context="Message shown while the contact list from the device and from MEGA is being read and then shown to the user">Loading contacts&#8230;</string>
    <string name="title_new_group" context="Title of the screen New Group">New Group</string>
    <string name="subtitle_new_group" context="Subtitle of the screen New Group">Type group name</string>
    <string name="hint_type_group" context="Hint of edittext shown when it is creating a new group to guide user to type the name of the group">Name your group</string>
    <string name="confirmation_delete_contact" context="Text of the confirm dialog shown when it wants to remove a contact from a chat">Remove %s from this chat?</string>

    <string name="settings_file_management_file_versions_title" context="Settings preference title to show file versions info of the account">File versions</string>
    <string name="settings_file_management_file_versions_subtitle" context="Settings preference subtitle to show file versions info of the account">%1d file versions, taking a total of %2s</string>

    <string name="settings_file_management_category" context="Title of the section File management on Settings section">File Management</string>

    <string name="settings_file_management_delete_versions" context="Option in Settings to delete all the versions of the account">Delete all older versions of my files</string>
    <string name="settings_file_management_subtitle_delete_versions" context="subtitle of the option in Settings to delete all the versions of the account">All current files will remain. Only historic versions of your files will be deleted.</string>

    <string name="text_confirmation_dialog_delete_versions" context="Text of the dialog to delete all the file versions of the account">You are about to delete the version histories of all files. Any file version shared to you from a contact will need to be deleted by them.\n\nPlease note that the current files will not be deleted.</string>

    <string name="success_delete_versions" context="success message when deleting all the versions of the account">File versions deleted successfully</string>
    <string name="error_delete_versions" context="error message when deleting all the versions of the account">An error occurred while trying to delete all old versions of your files, please try again later.</string>

    <string name="settings_enable_file_versioning_title" context="Title of the option to enable or disable file versioning on Settings section">File versioning</string>
    <string name="settings_enable_file_versioning_subtitle" context="Subtitle of the option to enable or disable file versioning on Settings section">Enable or disable file versioning for your entire account.\nYou may still receive file versions from shared folders if your contacts have this enabled.</string>
    <string name="choose_chat" context="section title to select a chat to send a file">Choose chat</string>

    <string name="type_mail" context="Hint shown to guide user on activity add contacts">Tap, enter name or email</string>

    <string name="confirmation_invite_contact" context="Text of the confirm dialog shown when it wants to add a contact from a QR scaned">Add %s to your contacts?</string>
    <string name="confirmation_not_invite_contact" context="Text of the confirm dialog shown when it wants to add a contact from a QR scaned and the contact is already a contact">You have already added the contact %s.</string>
    <string name="confirmation_invite_contact_already_added" context="Text of the confirm dialog shown when it wants to add a contact from a QR scaned and is already added before">You have already added the contact %s.</string>
    <string name="confirmation_share_contact" context="Text of the confirm dialog shown when it wants to add a contact from a QR scaned">Share with %s?</string>
    <string name="new_group_chat_label" context="Text button for init a group chat">New group chat</string>
    <string name="add_contacts" context="Label shown when the user wants to add contacts into a chat conversation">Add contacts</string>

    <string name="title_alert_logged_out" context="Title of the alert when the account have been logged out from another client">Logged out</string>
    <string name="account_confirmed" context="Text shown to indicate user that his account has already been confirmed">Your account has been activated. Please log in.</string>
    <string name="confirm_account" context="Text shown to indicate user that his account should be confirmed typing his password">Please enter your password to confirm your account</string>

    <string name="error_own_email_as_contact" context="Error shown if a user tries to add their own email address as a contact">There’s no need to add your own email address</string>

    <string name="invalid_code" context="Error shown when it is scanning a QR code and it is invalid">Invalid code</string>

    <string name="text_almost_full_warning" context="Text of the dialog shown when the storage of a FREE account is almost full">Cloud Drive is almost full. Upgrade to PRO and get up to 8 TB of storage and 16 TB of transfer quota.</string>
    <string name="text_almost_full_warning_pro_account" context="Text of the dialog shown when the storage of a PRO I or II account is almost full">Cloud Drive is almost full. Upgrade now and get up to 8 TB of storage and 16 TB of transfer quota.</string>
    <string name="text_almost_full_warning_pro3_account" context="Text of the dialog shown when the storage of a PRO III account is almost full">Cloud Drive is almost full. If you need more storage please contact MEGA support to get a customized plan.</string>
    <string name="text_storage_full_warning" context="Text of the dialog shown when the storage of a FREE account is full">Cloud Drive is full. Upgrade to PRO and get up to 8 TB of storage and 16 TB of transfer quota.</string>
    <string name="text_storage_full_warning_pro_account" context="Text of the dialog shown when the storage of a PRO I or II account is full">Cloud Drive is full. Upgrade now and get up to 8 TB of storage and 16 TB of transfer quota.</string>
    <string name="text_storage_full_warning_pro3_account" context="Text of the dialog shown when the storage of a PRO III account is full">Cloud Drive is full. If you need more storage please contact MEGA support to get a customized plan.</string>
    <string name="button_plans_almost_full_warning" context="Button of the dialog shown when the storage is almost full to see the available PRO plans">See plans</string>
    <string name="button_custom_almost_full_warning" context="Button of the dialog shown when the storage is almost full to custom a plan">Custom plan</string>
    <string name="button_bonus_almost_full_warning" context="Button of the dialog shown when the storage is almost full to get bonus">Get Bonus</string>

    <string name="title_mail_upgrade_plan" context="Mail title to upgrade to a custom plan">Upgrade to a custom plan</string>
    <string name="subject_mail_upgrade_plan" context="Mail subject to upgrade to a custom plan">Ask us how you can upgrade to a custom plan:</string>

    <string name="word_me" context="Used in chat list screen to indicate in a chat list item that the message was sent by me, followed by the message">Me:</string>

    <string name="call_button" context="Title of the button in the contact info screen to start an audio call">Call</string>
    <string name="message_button" context="Title of the button in the contact info screen to send a message">Message</string>
    <string name="video_button" context="Title of the button in the contact info screen to start a video call">Video</string>

    <string name="title_chat_explorer" context="Title of chat explorer to send a link or file to a chat">Send to&#8230;</string>
    <string name="title_cloud_explorer" context="Title of cloud explorer to upload a link or file">Upload to&#8230;</string>

    <string name="contact_info_button_more" context="More button in contact info page">More</string>

    <plurals name="plural_select_file" context="Section title to select a file to perform an action">
        <item context="one file" quantity="one">Choose File</item>
        <item context="more files" quantity="other">Choose Files</item>
    </plurals>

    <string name="title_share_folder_explorer" context="Title of shared folder explorer to choose a folder to perform an action">Choose folder</string>

    <string name="login_warning_abort_transfers" context="Popup message shown if an user try to login while there is still living transfer">All transfers will be cancelled, do you want to login?</string>
    <string name="logout_warning_abort_transfers" context="Popup message shown if an user try to login while there is still living transfer">All transfers will be cancelled, do you want to logout?</string>

    <string name="subtitle_read_only_permissions" context="Label to explain the read only participant permission in the options panel of the group info screen">Read only</string>

    <string name="used_space" context="Label shown the total space and the used space in an account">[A]%1$s [/A][B]of %2$s used[/B]</string>

    <string name="staging_api_url_title" context="title of the alert dialog when the user is changing the API URL to staging">Change to a test server?</string>
    <string name="staging_api_url_text" context="text of the alert dialog when the user is changing the API URL to staging">Are you sure you want to change to a test server? Your account may suffer irrecoverable problems</string>

    <string name="title_confirmation_open_camera_on_chat" context="Title of the confirmation dialog to open the camera app and lose the relay of the local camera on the in progress call">Open camera?</string>
    <string name="confirmation_open_camera_on_chat" context="Text of the confirmation dialog to open the camera app and lose the relay of the local camera on the in progress call">If you open the camera, your video transmission will be paused in the current call.</string>

    <string name="notification_chat_undefined_title" context="Title of the notification when there is unknown activity on the Chat">Chat activity</string>
    <string name="notification_chat_undefined_content" context="Content of the notification when there is unknown activity on the Chat">You may have new messages</string>

    <string name="settings_rb_scheduler_enable_title" context="Title of Rubbish bin scheduler option in settings to enable or disable the functionality">Rubbish-Bin Cleaning Scheduler:</string>
    <string name="settings_rb_scheduler_enable_subtitle" context="Subtitle of Rubbish bin scheduler option in settings to enable or disable the functionality in free accounts">The Rubbish Bin is cleaned for you automatically.</string>

    <string name="settings_rb_scheduler_enable_period_PRO" context="Title of Rubbish bin scheduler option in settings to enable or disable the functionality in PRO accounts">The minimum period is 7 days.</string>
    <string name="settings_rb_scheduler_enable_period_FREE" context="Title of Rubbish bin scheduler option in settings to enable or disable the functionality in PRO accounts">The minimum period is 7 days and your maximum period is 30 days.</string>

    <string name="settings_rb_scheduler_select_days_title" context="Title of Rubbish bin scheduler option in settings to set up the number of days of the rubbish bin scheduler">Remove files older than</string>
    <string name="settings_rb_scheduler_select_days_subtitle" context="Subtitle of Rubbish bin scheduler option in settings to show the number of days set up to the rubbish bin scheduler">%d days</string>

    <string name="settings_rb_scheduler_alert_disabling" context="Text of the alert when a FREE user tries to disable the RB scheduler">To disable the Rubbish-Bin Cleaning Scheduler or set a longer retention period, you need to subscribe to a PRO plan.</string>

    <string name="hint_days" context="Hint of the field to write the days of the rubbish bin scheduler">days</string>

    <string name="confirmation_close_sessions_text" context="Text of the dialog to confirm after closing all other sessions">This will log you out on all other active sessions except the current one.</string>
    <string name="confirmation_close_sessions_title" context="Title of the dialog to confirm after closing all other sessions">Do you want to close all other sessions?</string>

    <string name="invite_not_sent_already_sent" context="Message shown when a contact request has not been sent because the invitation has been sent before">The invitation to contact %s has been sent before and can be consulted in the Sent Requests tab.</string>

    <string name="save_qr_cloud_drive" context="Label shown to indicate the QR is saving in Cloud Drive">Saving %s in Cloud Drive&#8230;</string>

    <string name="general_folders" context="General label for folders">Folders</string>
    <string name="general_files" context="General label for files">Files</string>
    <string name="general_save_to_device" context="Item menu option upon right click on one or multiple files">Save to device</string>

    <string name="title_upload_explorer" context="Title of cloud explorer to upload a file">Upload to MEGA</string>
    <string name="choose_destionation" context="Label choose destination">Choose destination</string>
    <string name="general_show_more" context="Label that indicates show more items">Show More</string>
    <string name="general_show_less" context="Label that indicates show less items">Show Less</string>

    <string name="notification_new_contact_request" context="Subtitle of the historic notification for a new contact request">[A]%s [/A][B]sent you a contact request.[/B]</string>
    <string name="notification_new_contact" context="Subtitle of the historic notification for a new contact">[A]%s [/A][B]is now a contact.[/B]</string>
    <string name="notification_new_shared_folder" context="Subtitle of the historic notification for a new shared folder">[B]New shared folder from [/B][A]%s.[/A]</string>

    <string name="notification_reminder_contact_request" context="Subtitle of the historic notification for a reminder new contact request">[A]Reminder: [/A][B]%s [/B][C]sent you a contact request.[/C]</string>

    <string name="title_contact_request_notification_cancelled" context="Title of the historic notification for a contact request cancelled">Contact request cancelled</string>
    <string name="subtitle_contact_request_notification_cancelled" context="Subtitle of the historic notification for contact request cancelled">[A]%s [/A][B]cancelled the contact request.[/B]</string>

    <string name="title_contact_notification_deleted" context="Title of the historic notification when an user deletes you as contact">Contact deleted</string>
    <string name="subtitle_contact_notification_deleted" context="Subtitle of the historic notification when an user deletes you as contact">[A]%s [/A][B]deleted you as a contact.[/B]</string>

    <string name="title_contact_notification_blocked" context="Title of the historic notification when an user blocks you as contact">Contact blocked</string>
    <string name="subtitle_contact_notification_blocked" context="Subtitle of the historic notification when an user blocks you as contact">[A]%s [/A][B]blocked you as a contact.[/B]</string>

    <string name="section_notification_with_unread" context="Item of the navigation title for the notification section when there is any unread">Notifications [A](%1$d)[/A]</string>

    <string name="title_account_notification_deleted" context="Title of the historic notification for an account deleted">Account deleted</string>
    <string name="subtitle_account_notification_deleted" context="Subtitle of the historic notification for an account deleted">[A]%s [/A][B]account has been deleted/deactivated.[/B]</string>

    <string name="subtitle_file_takedown_notification" context="Subtitle of file takedown historic notification">[A]Your publicly shared file [/A][B]%s[/B][C] has been taken down.[/C]</string>
    <string name="subtitle_folder_takedown_notification" context="Subtitle of folder takedown historic notification">[A]Your publicly shared folder [/A][B]%s[/B][C] has been taken down.[/C]</string>

    <string name="subtitle_file_takedown_reinstated_notification" context="Subtitle of a file takedown reinstated historic notification">[A]Your publicly shared file [/A][B]%s[/B][C] has been reinstated.[/C]</string>
    <string name="subtitle_folder_takedown_reinstated_notification" context="Subtitle of a folder takedown reinstated historic notification">[A]Your publicly shared folder [/A][B]%s[/B][C] has been reinstated.[/C]</string>

    <string name="title_outgoing_contact_request" context="Title of the historic notification for outgoing contact requests">Sent request</string>
    <string name="title_incoming_contact_request" context="Title of the historic notification for incoming contact requests">Received request</string>

    <string name="subtitle_outgoing_contact_request_denied" context="Subtitle of the historic notification for contact request denied">[A]%s [/A][B]denied your contact request.[/B]</string>
    <string name="subtitle_outgoing_contact_request_accepted" context="Subtitle of the historic notification for contact request accepted">[A]%s [/A][B]accepted your contact request.[/B]</string>

    <string name="notification_deleted_shared_folder" context="Subtitle of the historic notification for deleted shared folders (one or many)">[B]Access to folders shared by [/B][A]%s[/A][B] were removed.[/B]</string>
    <string name="notification_left_shared_folder" context="Subtitle of the historic notification when a contact leaves a shared folder">[A]%s[/A][B] has left a shared folder.[/B]</string>
    <string name="notification_left_shared_folder_with_name" context="Subtitle of the historic notification when a contact leaves a shared folder and the name of the folder is known">[A]%1$s[/A][B] has left the shared folder [/B][A]%2$s.[/A]</string>

    <string name="subtitle_incoming_contact_request_ignored" context="Subtitle of the historic notification for incoming contact request ignored">[B]Contact request from [/B][A]%s [/A][B]was ignored[/B]</string>
    <string name="subtitle_incoming_contact_request_accepted" context="Subtitle of the historic notification for incoming contact request accepted">[B]Contact request from [/B][A]%s [/A][B]was accepted[/B]</string>
    <string name="subtitle_incoming_contact_request_denied" context="Subtitle of the historic notification for incoming contact request declined">[B]Contact request from [/B][A]%s [/A][B]was declined[/B]</string>

    <string name="type_of_my_account" context="Subtitle of the Upgrade account section">Your current account is [A]%s[/A]</string>
    <string name="footnote_achievements" context="Footnote to clarify the storage space is subject to the achievement program">* Subject to your participation in our achievement program</string>
    <string name="select_payment_method" context="after choosing one PRO plan, the user have to choose the payment method: credit card, fortumo, etc">Select payment method</string>

    <string name="billing_period_title" context="title of billing period">Billing period</string>
    <string name="billed_monthly_text" context="option of billing period, monthly">[A]Billed monthly[/A] %s /month</string>
    <string name="billed_yearly_text" context="option of billing period, yearly">[A]Billed yearly[/A] %s /year</string>
    <string name="button_cancel" context="dialog option cancel in alert dialog">Cancel</string>
    <string name="button_continue" context="dialog option continue in alert dialog">Continue</string>

    <string name="payment_method_google_wallet" context="one of the payment methods">[A]Google Pay[/A] (subscription)</string>
    <string name="payment_method_credit_card" context="one of the payment methods">[A]Credit Card[/A] (subscription)</string>
    <string name="payment_method_fortumo" context="one of the payment methods">[A]Mobile Carrier[/A] (one-off)</string>
    <string name="payment_method_centili" context="one of the payment methods">[A]Mobile Carrier[/A] (one-off)</string>

    <string name="new_label_notification_item" context="Capital letters. Text of the label of a new historic notifications">NEW</string>

    <string name="context_new_file_name_hint" context="Input field description in the create file dialog.">file name</string>

    <string name="error_autoaway" context="Label shown when it types a wrong value setting the auto-away">Invalid value for auto-away, it should be greater than 0.</string>

    <string name="option_enable_last_green_chat" context="Option in Settings section to enable the last active connection in chat">Show Last seen&#8230;</string>
    <string name="subtitle_option_enable_last_green_chat" context="Subtitle of the option in Settings section to enable the last active connection in chat">Allow your contacts to see the last time you were active on MEGA.</string>

    <plurals name="num_files_with_parameter" context="on the section notifications indicates the number of files added to a shared folder">
        <item context="Singular of file. 1 file" quantity="one">%d file</item>
        <item context="Plural of file. 2 files" quantity="other">%d files</item>
    </plurals>

    <plurals name="num_folders_with_parameter" context="on the section notifications indicates the number of folder added to a shared folder">
        <item context="Singular of folder/directory. 1 folder" quantity="one">%d folder</item>
        <item context="Plural of folder/directory. 2 folders" quantity="other">%d folders</item>
    </plurals>

    <string name="subtitle_notification_added_folders_and_files" context="Subtitle of the historic notification for new additions inside an existing shared folder. Placeholders are: email who added the folders or files, number of folders added, number of files added">[A]%1$s[/A][B] added %2$s and %3$s[/B]</string>

    <plurals name="subtitle_notification_added_files" context="Subtitle of the historic notification for new additions inside an existing shared folder">
        <item context="Singular of file. 1 file" quantity="one">[A]%1$s [/A][B]added %2$d file.[/B]</item>
        <item context="Plural of file. 2 files" quantity="other">[A]%1$s [/A][B]added %2$d files.[/B]</item>
    </plurals>

    <plurals name="subtitle_notification_deleted_items" context="Subtitle of the historic notification for deletions inside an existing shared folder">
        <item context="Singular of item. 1 item" quantity="one">[A]%1$s [/A][B]deleted %2$d item.[/B]</item>
        <item context="Plural of item. 2 items" quantity="other">[A]%1$s [/A][B]deleted %2$d items.[/B]</item>
    </plurals>

    <plurals name="subtitle_notification_added_folders" context="Subtitle of the historic notification for new additions inside an existing shared folder">
        <item context="Singular of folder. 1 folder" quantity="one">[A]%1$s [/A][B]added %2$d folder.[/B]</item>
        <item context="Plural of folder. 2 folders" quantity="other">[A]%1$s [/A][B]added %2$d folders.[/B]</item>
    </plurals>

    <plurals name="subtitle_of_group_chat" context="Subtitle chat screen for groups with permissions and not archived">
        <item context="Singular of participant. 1 participant" quantity="one">%d participant</item>
        <item context="Plural of participant. 2 participants" quantity="other">%d participants</item>
    </plurals>

    <string name="type_month" context="Label to show the price of each plan in the upgrade account section">[A]From[/A] %s / [A]month[/A] *</string>
    <string name="upgrade_comment" context="the meaning of the asterisk in monthly* and annually* payment">* Recurring subscription can be cancelled any time before the renewal date.</string>
    <string name="call_started_messages" context="Message shown when a call starts.">Call started</string>

    <string name="ssl_error_dialog_title" context="Title of the dialog to inform about a SSL error">SSL certificate error</string>
    <string name="ssl_error_dialog_text" context="Text of the dialog to inform about a SSL error">MEGA is unable to connect securely through SSL. You might be on public WiFi with additional requirements.</string>

    <string name="context_empty_notifications" context="Text of the empty screen for the notifications section">[B]No [/B][A]Notifications[/A][B].[/B]</string>

    <string name="title_chat_shared_files_info" context="Title of the option on chat info screen to list all the files sent to the chat">Shared files</string>

    <string name="error_message_already_sent" context="Error mesage when trying to remove an uploading attachment that has already finished">Attachment already sent</string>

    <string name="call_ended_message" context="Message shown when a call ends.">[A]Call ended[/A][C]. Duration: [/C]</string>
    <plurals name="plural_call_ended_messages_hours" context="Message that shows the hours of a call when it ends">
        <item context="one hour" quantity="one">[B]%1$s hour[/B]</item>
        <item context="more hours" quantity="other">[B]%1$s hours[/B]</item>
    </plurals>
    <plurals name="plural_call_ended_messages_minutes" context="Message that shows the minutes of a call when it ends">
        <item context="one minute" quantity="one">[B]%1$s minute[/B]</item>
        <item context="more minutes" quantity="other">[B]%1$s minutes[/B]</item>
    </plurals>
    <plurals name="plural_call_ended_messages_seconds" context="Message that shows the seconds of a call when it ends">
        <item context="one second" quantity="one">[B]%1$d second[/B]</item>
        <item context="more seconds" quantity="other">[B]%1$d seconds[/B]</item>
    </plurals>

    <string name="last_seen_today" context="String that appears when we show the last activity of a contact, when the last activity was today. For example: Last seen today 11:34a.m.">[A]Last seen [/A]today %1$s</string>
    <string name="last_seen_long_time_ago" context="String that appears when we show the last activity of a contact, but it's been a long time ago that we don't see any activity from that user">[A]Last seen [/A]a long time ago</string>
    <string name="last_seen_general" context="String that appears when we show the last activity of a contact, when the last activity was before today. For example: Last seen March 14th,2018 11:34a.m. ">[A]Last seen [/A]%1$s %2$s</string>

    <string name="context_empty_shared_files" context="Text of the empty screen for the chat shared files">[B]No [/B][A]Shared Files[/A][B].[/B]</string>

    <string name="contact_joined_the_call" context="Text to indicate that a contact has joined a group call">joined the call</string>
    <string name="contact_left_the_call" context="Text to indicate that a contact has left a group call">left the call</string>

    <string name="call_error_too_many_participants" context="Message show when a call cannot be established because there are too many participants in the group call">Error. No more participants are allowed in this group call.</string>
    <string name="call_error_too_many_video" context="Message show when a user cannot activate the video in a group call because the max number of videos has been reached">Error. No more video are allowed in this group call.</string>

    <string name="error_open_file_with" context="Error message shown when a file cannot be opened by other app using the open with option menu">Error. The file cannot be opened.</string>
    <string name="incoming_call_starting" context="Subtitle of the call screen when a incoming call is just starting">Incoming call&#8230;</string>
    <string name="outgoing_call_starting" context="Subtitle of the call screen when a outgoing call is just starting">Calling&#8230;</string>

    <string name="error_meta_message_invalid" context="Content of a invalid meta message ">Message contains invalid meta</string>

    <string name="title_activity_maps" context="Title of the activity that sends a location">Send location</string>
    <string name="current_location_label" context="Label layout on maps activity that permits send current location">Send your current location</string>
    <string name="nearby_places_label" context="Label layout on maps activity indicating nearby places">Nearby places</string>
    <string name="explanation_send_location" context="Message shown in a dialog explaining the consequences of accesing the location">This location will be opened using a third party maps provider outside the end-to-end encrypted MEGA platform.</string>
    <string name="title_marker_maps" context="Title of the location marker set by the user">Send this location</string>
    <string name="no_places_found" context="Label shown when after a maps search and no places were found">No places were found</string>
    <string name="gps_disabled" context="Title of the dialog shown when the location is disabled">The GPS is disabled</string>
    <string name="open_location_settings" context="Text of the dialog shown when the location is disabled for open location settings">Would you like to open the location settings?</string>

    <string name="second_row_info_item_shared_file_chat" context="Info shown in the subtitle of each row of the shared files to chat: sender name . date">%1$s . %2$s</string>

    <plurals name="messages_forwarded_success_plural" formatted="false" context="Confirmation message after forwarding one or several messages">
        <item context="version item" quantity="one">Message forwarded</item>
        <item context="version items" quantity="other">Messages forwarded</item>
    </plurals>

    <string name="title_pdf_password" context="Title of the dialog shown when a pdf required password">Type password</string>
    <string name="text_pdf_password" context="Text of the dialog shown when a pdf required password">%s is protected. Enter the document opening password.</string>
    <string name="error_pdf_password" context="Error of the dialog shown wen a pdf required password and the user types a wrong password">Wrong password. Try again.</string>
    <string name="error_max_pdf_password" context="Error of the dialog shown wen a pdf required password and the user has been typed three times a wrong password">The password is not valid.</string>
    
    <string name="not_allow_play_alert" context="Alert shown when exists some call and the user tries to play an audio or video">It is not possible to play content while there is a call in progress.</string>
<<<<<<< HEAD
    <string name="slide_to_cancel" context="label shown when slide to cancel a voice clip">SLIDE TO CANCEL</string>
    <string name="cancel_voice_clip" context="text of button to cancel a voice clip ">CANCEL</string>
    <string name="error_message_voice_clip" context="Error message when trying to play a voice clip that it is not available">This voice clip is not available</string>


    <string name="title_geolocation_message" context="Title of a chat message that contains geolocation info">Pinned location</string>
    <string name="attachment_upload_panel_from_device" context="Text of the button to indicate an attachment upload from file system">From File System</string>
=======
    <string name="ongoing_call_messages" context="Text shown in the list of chats when there is a call in progress but I am not on it">Ongoing call</string>
    <string name="join_call_layout_in_group_call" context="Title of the layout to join a group call from the chat screen">%s started a group call. Tap to join.</string>
    <string name="call_in_progress_layout" context="Title of the layout to return to a call from the chat screen">Tap to return to call %s</string>
    <string name="call_in_progress_layout_without_time" context="Title of the layout to return to a call from the chat screen">Tap to return to call </string>
    <string name="answer_call_incoming" context="The text of the notification button that is displayed when there is a call in progress, another call is received and answered.">ANSWER</string>
    <string name="ignore_call_incoming" context="The text of the notification button that is displayed when there is a call in progress, another call is received and ignored.">IGNORED</string>
>>>>>>> 2a0cfc62


</resources><|MERGE_RESOLUTION|>--- conflicted
+++ resolved
@@ -2305,22 +2305,19 @@
     <string name="error_max_pdf_password" context="Error of the dialog shown wen a pdf required password and the user has been typed three times a wrong password">The password is not valid.</string>
     
     <string name="not_allow_play_alert" context="Alert shown when exists some call and the user tries to play an audio or video">It is not possible to play content while there is a call in progress.</string>
-<<<<<<< HEAD
+
     <string name="slide_to_cancel" context="label shown when slide to cancel a voice clip">SLIDE TO CANCEL</string>
     <string name="cancel_voice_clip" context="text of button to cancel a voice clip ">CANCEL</string>
     <string name="error_message_voice_clip" context="Error message when trying to play a voice clip that it is not available">This voice clip is not available</string>
 
-
     <string name="title_geolocation_message" context="Title of a chat message that contains geolocation info">Pinned location</string>
     <string name="attachment_upload_panel_from_device" context="Text of the button to indicate an attachment upload from file system">From File System</string>
-=======
+
     <string name="ongoing_call_messages" context="Text shown in the list of chats when there is a call in progress but I am not on it">Ongoing call</string>
     <string name="join_call_layout_in_group_call" context="Title of the layout to join a group call from the chat screen">%s started a group call. Tap to join.</string>
     <string name="call_in_progress_layout" context="Title of the layout to return to a call from the chat screen">Tap to return to call %s</string>
     <string name="call_in_progress_layout_without_time" context="Title of the layout to return to a call from the chat screen">Tap to return to call </string>
     <string name="answer_call_incoming" context="The text of the notification button that is displayed when there is a call in progress, another call is received and answered.">ANSWER</string>
     <string name="ignore_call_incoming" context="The text of the notification button that is displayed when there is a call in progress, another call is received and ignored.">IGNORED</string>
->>>>>>> 2a0cfc62
-
 
 </resources>