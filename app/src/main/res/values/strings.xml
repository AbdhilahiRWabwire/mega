<?xml version="1.0" encoding="utf-8"?>
<resources>
    <!-- Full description text of the app in the Google Play page of the app (character limit 4000) -->
    <string name="full_description_text">MEGA provides user controlled encrypted cloud storage and chat through standard web browsers, together with dedicated apps for mobile devices. Unlike other cloud storage providers, your data is encrypted and decrypted by your client devices only and never by us.\n\nUpload your files from your smartphone or tablet then search, store, download, stream, view, share, rename or delete your files any time, from any device, anywhere. Share folders with your contacts and see their updates in real time. The encryption process means we cannot access or reset your password so you MUST remember it (unless you have your Recovery Key backed up) or you will lose access to your stored files.\n\nEnd-to-end user encrypted MEGA video chat allows for total privacy, and has been available in web browsers since 2016. It has been extended to the Mega Mobile App, with chat history accessible across multiple devices. Users can also easily add files to a chat from their MEGA Cloud Drive.\n\nMEGA offers a generous 20 GB free storage for all registered users with bonus achievements, and offers paid plans with much higher limits:\n\n\nPro Lite subscription: 4.99 € per month or 49.99 € per year gives you 400 GB of storage space and 1 TB of transfer quota per month.\nPro I subscription: 9.99 € per month or 99.99 € per year gives you 2 TB of storage space and 2 TB of transfer quota per month.\nPro II subscription: 19.99 € per month or 199.99 € per year gives you 8 TB of storage space and 8 TB of transfer quota per month.\nPro III subscription: 29.99 € per month or 299.99 € per year gives you 16 TB of storage space and 16 TB of transfer quota per month.\n\nSubscriptions are renewed automatically for successive periods of the same duration, at the same price as the initial period chosen. To manage your subscriptions, simply tap the Play Store icon on your mobile device, sign in with your Google ID (if you haven’t already done so). Then tap on the MEGA app. You’ll be able to manage your subscription there.\n\nApp Permissions:\nWRITE_EXTERNAL_STORAGE -&gt; Download your files from MEGA to your device and upload files from your device to MEGA\nCAMERA -&gt; Take a picture and upload your photos to MEGA\nREAD_CONTACTS -&gt; Easily add contacts from your device as MEGA contacts\nRECORD_AUDIO and CAPTURE_VIDEO_OUTPUT (mic and camera) -&gt; MEGA provides for end-to-end encrypted audio/video calls\n\n\nTo enhance users’ confidence in the MEGA system, all of the client-side code is published, so interested security researchers can evaluate the encryption process. The code of our mobile app is located on: https://github.com/meganz/android \n\nFor more info, please check our website:\nSee https://mega.nz/terms \n\n\nDesktop - https://mega.nz/</string>
    <!-- Short description text of the app in the Google Play page of the app (character limit 80) -->
    <string name="short_description_text">MEGA is Cloud Storage with secure always-on privacy.</string>
    <!-- PRO Lite account -->
    <string name="prolite_account">Pro Lite</string>
    <!-- Name of the MEGA PDF Viewer. Keep uppercase. -->
    <string name="pdf_app_name">MEGA PDF Viewer</string>
    <!-- Showing progress of elements. Example: 2 of 10. -->
    <string name="general_x_of_x">of</string>
    <!-- Answer for confirmation dialog. -->
    <string name="general_yes">Yes</string>
    <!-- Answer for confirmation dialog. -->
    <string name="general_no">No</string>
    <!-- dialog option cancel in alert dialog -->
    <string name="general_cancel">Cancel</string>
    <!-- When moving a file to a location in MEGA. This is the text of the button after selection the destination -->
    <string name="general_move_to">Move to</string>
    <!-- When copying a file to a location in MEGA. This is the text of the button after selection the destination -->
    <string name="general_copy_to">Copy to</string>
    <!-- Selecting a specific location in MEGA. This is the text of the button -->
    <string name="general_select">Select</string>
    <!-- Selecting a specific location in MEGA. This is the text of the button -->
    <string name="general_select_to_upload">Select files</string>
    <!-- Selecting a specific location in MEGA. This is the text of the button -->
    <string name="general_select_to_download">Select folder</string>
    <!-- This is the final button when creating a folder in the dialog where the user inserts the folder name -->
    <string name="general_create">Create</string>
    <!-- Item menu option upon right click on one or multiple files. -->
    <string name="general_download">Download</string>
    <!-- button -->
    <string name="general_add">Add</string>
    <!-- Item menu option upon right click on one or multiple files. -->
    <string name="general_move">Move</string>
    <!-- Menu option to delete one or multiple selected items. -->
    <string name="general_remove">Remove</string>
    <!-- button -->
    <string name="general_share">Share</string>
    <!-- Item menu option upon right click on one or multiple files. -->
    <string name="general_leave">Leave</string>
    <!-- button -->
    <string name="general_decryp">Decrypt</string>
    <!-- button -->
    <string name="general_export">Export</string>
    <!-- Answer for confirmation dialog. -->
    <string name="general_ok">OK</string>
    <!-- Skip a step of a configuration process. -->
    <string name="general_skip">Skip</string>
    <!-- Label for a button to stop some process. For example stop the Camera Uploads -->
    <string name="general_stop">Stop</string>
    <!-- option shown when a message could not be sent -->
    <string name="general_retry">Retry</string>
    <!-- Button to open the default web browser -->
    <string name="general_open_browser">Open browser</string>
    <!-- The title of progress dialog when loading web content -->
    <string name="general_loading">Loading</string>
    <!-- state while importing the file -->
    <string name="general_importing">Importing</string>
    <!-- state while importing the file -->
    <string name="general_forwarding">Forwarding</string>
    <!-- Menu option to choose to add file or folders to Cloud Drive -->
    <string name="general_import">Import</string>
    <!-- label of storage in upgrade/choose account page, it is being used with a variable, e.g. for LITE user it will show ‘200GB Storage’. -->
    <string name="general_storage">Storage</string>
    <!-- Text listed before the amount of bandwidth a user gets with a certain package. For example: “8TB Bandwidth”. Can also be translated as data transfer. -->
    <string name="general_bandwidth">Transfer Quota</string>
    <!-- Text placed inside the button the user clicks when upgrading to PRO. Meaning: subscribe to this plan -->
    <string name="general_subscribe">Subscribe</string>
    <!-- It will be followed by the error message -->
    <string name="general_error_word">Error</string>
    <!-- when clicking into a menu whose functionality is not yet implemented -->
    <string name="general_not_yet_implemented">Not yet implemented</string>
    <!-- when any file or folder is selected -->
    <string name="error_no_selection">No file or folder selected</string>
    <!-- when trying to download a file that is already downloaded in the device -->
    <string name="general_already_downloaded">Already downloaded</string>
    <!-- when trying to upload a file that is already uploaded in the folder -->
    <string name="general_already_uploaded">already uploaded</string>
    <!-- Label of the option menu. When clicking this button, the app shows the info of the file -->
    <string name="general_file_info">File info</string>
    <!-- Label of the option menu. When clicking this button, the app shows the info of the folder -->
    <string name="general_folder_info">Folder info</string>
    <!-- Hint how to cancel the download -->
    <string name="general_show_info">Show info</string>
    <!-- Error getting the root node -->
    <string name="error_general_nodes">Error. Please try again.</string>
    <!-- File name (without extension) of file exported with the recovery key -->
    <string name="general_rk">MEGA-RECOVERYKEY</string>
    <!-- Local folder error in Sync Service. There are two syncs for images and videos. This error appears when the secondary media local folder doesn’t exist -->
    <string name="secondary_media_service_error_local_folder">The secondary media folder does not exist, please choose a new folder</string>
    <!-- when no external card exists -->
    <string name="no_external_SD_card_detected">No external storage detected</string>
    <!-- On clicking menu item upload in a incoming shared folder read only -->
    <string name="no_permissions_upload">This folder is read-only. You do not have permission to upload</string>
    <!-- confirmation message before removing the previously downloaded MasterKey file -->
    <string name="remove_key_confirmation">You are removing the previously exported Recovery Key file</string>
    <!-- confirmation message before sending an invitation to a contact -->
    <string name="confirmation_add_contact">Do you want to send an invitation to %s?</string>
    <!-- Button where the user can sign off or logout -->
    <string name="action_logout">Logout</string>
    <!-- Item menu option upon right click on one or multiple files. -->
    <string name="action_add">Upload</string>
    <!-- Menu item -->
    <string name="action_create_folder">Create new folder</string>
    <!-- Option which allows create a new text file -->
    <string name="action_create_txt">Create new text file</string>
    <!-- Menu option to open a link. Also title of the dialog to open a link. -->
    <string name="action_open_link">Open link</string>
    <!-- Menu item -->
    <string name="action_settings">Settings</string>
    <!-- Search button -->
    <string name="action_search">Search</string>
    <!-- Select country page title -->
    <string name="action_search_country">Choose your region</string>
    <!-- Alternative text or description text for the “Play” button -->
    <string name="action_play">Play</string>
    <!-- Search button -->
    <string name="action_pause">Pause</string>
    <!-- Menu item -->
    <string name="action_refresh">Refresh</string>
    <!-- Menu item -->
    <string name="action_sort_by">Sort by</string>
    <!-- Menu item -->
    <string name="action_help">Help</string>
    <!-- Change from a free account to paying MEGA -->
    <string name="action_upgrade_account">Upgrade account</string>
    <!-- Message while proceeding to upgrade the account -->
    <string name="upgrading_account_message">Upgrading account</string>
    <!-- Menu item to select all the elements of a list -->
    <string name="action_select_all">Select all</string>
    <!-- Menu item to unselect all the elements of a list -->
    <string name="action_unselect_all">Clear selection</string>
    <!-- Menu item to change from list view to grid view -->
    <string name="action_grid">Thumbnail view</string>
    <!-- Menu item to change from grid view to list view -->
    <string name="action_list">List view</string>
    <!-- Title of the preference Recovery key on Settings section -->
    <string name="action_export_master_key">Backup Recovery Key</string>
    <!-- Menu item to let the user cancel subscriptions -->
    <string name="action_cancel_subscriptions">Cancel subscription</string>
    <!-- success message when the subscription has been canceled correctly -->
    <string name="cancel_subscription_ok">The subscription has been cancelled</string>
    <!-- error message when the subscription has not been canceled successfully -->
    <string name="cancel_subscription_error">We were unable to cancel your subscription. Please contact support&#64;mega.nz for assistance</string>
    <!-- Menu item to kill all opened sessions -->
    <string name="action_kill_all_sessions">Close other sessions</string>
    <!-- Message after kill all opened sessions -->
    <string name="success_kill_all_sessions">The remaining sessions have been closed</string>
    <!-- Message after kill all opened sessions -->
    <string name="error_kill_all_sessions">Error when closing the opened sessions</string>
    <!-- General label for files -->
    <plurals name="general_num_files">
        <item quantity="one">File</item>
        <item quantity="other">Files</item>
    </plurals>
    <!-- Indicates how many contacts a folder is shared with. Plural. e.g. Shared with 7 contacts -->
    <plurals name="general_num_shared_with">
        <item quantity="one">Shared with %1$s</item>
        <item quantity="other">Shared with %1$d contacts</item>
    </plurals>
    <!-- Alert text before download. Please do not modify the %s placeholder as it will be replaced by the size to be donwloaded -->
    <string name="alert_larger_file">%s will be downloaded.</string>
    <!-- Alert text before download -->
    <string name="alert_no_app">There is no app to open the file %s. Do you want to continue with the download?</string>
    <!-- Dialog option that permits user do not show it again -->
    <string name="checkbox_not_show_again">Do not show again</string>
    <!-- Press back while login to cancel current login process. -->
    <string name="confirm_cancel_login">Are you sure that you want to cancel the current login process?</string>
    <!-- Login button -->
    <string name="login_text">Log in</string>
    <!-- email label -->
    <string name="email_text">Email</string>
    <!-- password label -->
    <string name="password_text">Password</string>
    <!-- Hint of the confirmation dialog to get link with password -->
    <string name="confirm_password_text">Confirm password</string>
    <!-- in the password edittext the user can see the password or asterisks. ABC shows the letters of the password -->
    <string name="abc">ABC</string>
    <!-- This question applies to users that do not have an account on MEGA yet -->
    <string name="new_to_mega">New to MEGA?</string>
    <!-- button that allows the user to create an account -->
    <string name="create_account">Create account</string>
    <!-- when the user tries to log in MEGA without typing the email -->
    <string name="error_enter_email">Please enter your email address</string>
    <!-- Title of the alert dialog when the user tries to recover the pass of a non existing account -->
    <string name="error_invalid_email">Invalid email address</string>
    <!-- when the user tries to log in MEGA without typing the password -->
    <string name="error_enter_password">Please enter your password</string>
    <!-- when the user tries to log in to MEGA without a network connection -->
    <string name="error_server_connection_problem">No network connection</string>
    <!-- when the user tries to log in to MEGA without a valid session -->
    <string name="error_server_expired_session">You have been logged out on this device from another location</string>
    <!-- the first step when logging in is calculate the private and public encryption keys -->
    <string name="login_generating_key">Generating encryption keys</string>
    <!-- Message displayed while the app is connecting to a MEGA server -->
    <string name="login_connecting_to_server">Connecting to the server</string>
    <!-- Status text when updating the file manager -->
    <string name="download_updating_filelist">Updating file list</string>
    <!-- title of the screen after creating an account when the user has to confirm the password to confirm the account -->
    <string name="login_confirm_account">Confirm account</string>
    <!-- when the user clicks on the link sent by MEGA after creating the account, this message is shown -->
    <string name="login_querying_signup_link">Checking validation link</string>
    <!-- Attempting to activate a MEGA account for a user. -->
    <string name="login_confirming_account">Activating account</string>
    <!-- After login, updating the file list, the file list should be processed before showing it to the user -->
    <string name="login_preparing_filelist">Preparing file list</string>
    <!-- when the user tries to share something to MEGA without being logged -->
    <string name="login_before_share">Please log in to share with MEGA</string>
    <!-- This toast message is shown on the login page when an email confirm link is no longer valid. -->
    <string name="reg_link_expired">Your confirmation link is no longer valid. Your account may already be activated or you may have cancelled your registration.</string>
    <!--  -->
    <string name="tour_space_title">MEGA Space</string>
    <!--  -->
    <string name="tour_speed_title">MEGA Speed</string>
    <!--  -->
    <string name="tour_privacy_title">MEGA Privacy</string>
    <!--  -->
    <string name="tour_access_title">MEGA Access</string>
    <!-- Full description text of the app in the Google Play page of the app (character limit 4000) -->
    <string name="tour_space_text">Register now and get 20 GB of free storage</string>
    <!--  -->
    <string name="tour_speed_text">Uploads are fast. Quickly share files with everyone</string>
    <!--  -->
    <string name="tour_privacy_text">Keep all your files safe with MEGA’s end-to-end encryption</string>
    <!--  -->
    <string name="tour_access_text">Get fully encrypted access anywhere, anytime</string>
    <!-- button that allows the user to create an account -->
    <string name="create_account_text">Create account</string>
    <!-- category in sort by action -->
    <string name="name_text">Name</string>
    <!-- First Name of the user -->
    <string name="first_name_text">First Name</string>
    <!-- Last name of the user -->
    <string name="lastname_text">Last Name</string>
    <!-- text placed on the checkbox of acceptation of the Terms of Service -->
    <string name="tos">I agree with MEGA’s [A]Terms of Service[/A]</string>
    <!-- Text placed on the checkbox to make sure user agree that understand the danger of losing password -->
    <string name="top">I understand that [B]if I lose my password, I may lose my data[/B]. Read more about [A]MEGA’s end-to-end encryption[/A].</string>
    <!-- Does the user already have a MEGA account -->
    <string name="already_account">Already have an account?</string>
    <!-- warning dialog -->
    <string name="create_account_no_terms">You have to accept our Terms of Service</string>
    <!-- warning dialog, for user do not tick checkbox of understanding the danger of losing password -->
    <string name="create_account_no_top">You need to agree that you understand the danger of losing your password</string>
    <!-- Warning message when the first name is a required field to submit a form. For example during the create account process. -->
    <string name="error_enter_username">Please enter your first name</string>
    <!-- Warning dialog -->
    <string name="error_enter_userlastname">Please enter your last name.</string>
    <!-- when creating the account -->
    <string name="error_short_password">Password is too short</string>
    <!-- when creating the account -->
    <string name="error_passwords_dont_match">Passwords do not match</string>
    <!-- when creating the account -->
    <string name="error_email_registered">This email address has already registered an account with MEGA</string>
    <!--  -->
    <string name="create_account_creating_account">Connecting to the server: Creating account</string>
    <!--  -->
    <string name="cancel_transfer_confirmation">Cancel this transfer?</string>
    <!--  -->
    <string name="cancel_all_transfer_confirmation">Cancel all transfers?</string>
    <!-- Label for any ‘Cancel all’ button to cancel transfers - (String as short as possible). -->
    <string name="cancel_all_action">Cancel all</string>
    <!-- Warning to confirm remove selected transfers. Plural more than 1 transfer -->
    <plurals name="cancel_selected_transfers">
        <item quantity="one">The selected transfer will be cancelled.</item>
        <item quantity="other">The selected transfers will be cancelled.</item>
    </plurals>
    <!-- The name of every users root drive in the cloud of MEGA. -->
    <string name="section_cloud_drive">Cloud Drive</string>
    <!-- Label to reference a recents section -->
    <string name="section_recents">Recents</string>
    <!-- title of the screen where the secondary media images are uploaded, and name of the folder where the secondary media images are uploaded -->
    <string name="section_secondary_media_uploads">Media Uploads</string>
    <!-- Section name for the “Messages” section.Preferably one word. There is little space for this word. -->
    <string name="section_inbox">Inbox</string>
    <!-- title of the screen that shows the files saved for offline in the device -->
    <string name="section_saved_for_offline">Saved for Offline</string>
    <!-- the options of what to upload in an array. Needed for the settings, the options of what to upload. -->
    <string name="section_saved_for_offline_new">Offline</string>
    <!-- Label showing the location of a node which is not in root navigation level. The first placeholder is the name of the parent folder. The second placeholder is the name of the section in which the file is. e.g. PR reviews and tickets (Cloud Drive) -->
    <string name="location_label">%1$s (%2$s)</string>
    <!-- title of the screen that shows all the shared items -->
    <string name="title_shared_items">Shared items</string>
    <!-- title of the screen that shows all the shared items -->
    <string name="section_shared_items">Shared folders</string>
    <!-- The title of the trash bin in the tree of the file manager. -->
    <string name="section_rubbish_bin">Rubbish Bin</string>
    <!-- Section name for the “Contacts” section.Preferably one word. There is little space for this word. -->
    <string name="section_contacts">Contacts</string>
    <!-- Item of the navigation title for the contacts section when there is any pending incoming request -->
    <string name="section_contacts_with_notification">Contacts [A](%1$d)[/A]</string>
    <!-- Empty state when the user has not sent any contact request to other users -->
    <string name="sent_requests_empty">[B]No [/B][A]sent requests[/A]</string>
    <!-- Empty state when the user has not received any contact request from other users -->
    <string name="received_requests_empty">[B]No [/B][A]received requests[/A]</string>
    <!-- Title for the file transfer screen (with the up & download) -->
    <string name="section_transfers">Transfers</string>
    <!-- Section name for the “My Account” section.Preferably one or two words. There is little space for this. -->
    <string name="section_account">My Account</string>
    <!-- title of the screen where the camera images are uploaded, and name of the folder where camera images are uploaded -->
    <string name="section_photo_sync">Camera Uploads</string>
    <!-- Capital letters. Incoming shared folders. The title of a tab -->
    <string name="tab_incoming_shares">Incoming</string>
    <!-- Capital letters. Outgoing shared folders. The title of a tab -->
    <string name="tab_outgoing_shares">Outgoing</string>
    <!-- Capital letters. Files with link. The title of a tab -->
    <string name="tab_links_shares">Links</string>
    <!-- Label for any ‘Incoming shares’ button, link, text, title, etc. - (String as short as possible). -->
    <string name="title_incoming_shares_explorer">Incoming Shares</string>
    <!-- Title of the share with file explorer -->
    <string name="title_incoming_shares_with_explorer">Incoming shares with</string>
    <!-- message when there are no files in the Cloud drive -->
    <string name="file_browser_empty_cloud_drive">No files in your Cloud Drive</string>
    <!-- Text that indicates that a folder is currently empty -->
    <string name="file_browser_empty_folder">Empty Folder</string>
    <!-- Title of the fragment Choose Account -->
    <string name="choose_account_fragment">CHOOSE ACCOUNT</string>
    <!-- The file are available “offline” (without a network Wi-Fi mobile data connection) -->
    <string name="file_properties_available_offline">Available Offline</string>
    <!-- category in sort by action -->
    <string name="file_properties_info_size_file">Size</string>
    <!-- When the file/folder was last modified -->
    <string name="file_properties_info_last_modified">Last modified</string>
    <!-- Label to display the date and time when a file/folder has been added (uploaded) to MEGA. -->
    <string name="file_properties_info_added">Added</string>
    <!-- the label when a folder can be accesed by public users -->
    <string name="file_properties_shared_folder_public_link">Public link</string>
    <!-- Item menu option upon clicking on a file folder. Refers to the permissions of a file folder in the file manager. -->
    <string name="file_properties_shared_folder_permissions">Permissions</string>
    <!-- Title of the dialog to choose permissions when sharing. -->
    <string name="dialog_select_permissions">Share Permissions</string>
    <!-- menu item -->
    <string name="file_properties_shared_folder_change_permissions">Change permissions</string>
    <!-- when listing all the contacts that shares a folder -->
    <string name="file_properties_shared_folder_select_contact">Shared with</string>
    <!-- send a file to a MEGA user -->
    <string name="file_properties_send_file_select_contact">Send to</string>
    <!-- shows the owner of an incoming shared folder -->
    <string name="file_properties_owner">Owner</string>
    <!-- positive button on dialog to invite a contact -->
    <string name="contact_invite">Invite</string>
    <!-- option to reinvite a contact -->
    <string name="contact_reinvite">Reinvite</string>
    <!-- The text of the notification button that is displayed when there is a call in progress, another call is received and ignored. -->
    <string name="contact_ignore">Ignore</string>
    <!-- option to decline a contact invitation -->
    <string name="contact_decline">Decline</string>
    <!-- option to accept a contact invitation -->
    <string name="contact_accept">Accept</string>
    <!-- Label for the option of the sliding panel to show the contact info -->
    <string name="contact_properties_activity">Contact info</string>
    <!-- Adding new relationships (contacts) using the actions. -->
    <string name="contacts_list_empty_text">Add new contacts using the button below</string>
    <!-- Add new contacts before sharing. -->
    <string name="contacts_explorer_list_empty_text">Add a new contact to share</string>
    <!-- Error message -->
    <string name="error_not_enough_free_space">Not enough free space on your device</string>
    <!-- This is button text on the Get Link dialog. This lets the user get a public file/folder link without the decryption key e.g. https://mega.nz/#!Qo12lSpT. -->
    <string name="option_link_without_key">Link without key</string>
    <!-- Alert Dialog to get link -->
    <string name="option_decryption_key">Decryption key</string>
    <!-- Alert shown when some content is sharing with chats and they are processing -->
    <string name="download_preparing_files">Preparing files</string>
    <!-- Message when many downloads start. Plural more than 1 file. Placeholder is for include the number of downloads in runtime. -->
    <plurals name="download_began">
        <item quantity="one">Download has started</item>
        <item quantity="other">%1$d downloads have started</item>
    </plurals>
    <!-- Message when many downloads finish. Plural more than 1 file. Placeholder is for include the number of downloads in runtime. -->
    <plurals name="download_finish">
        <item quantity="one">Download has finished</item>
        <item quantity="other">%1$d downloads have finished</item>
    </plurals>
    <!-- Message when many uploads start. Plural more than 1 file. Placeholder is for include the number of uploads in runtime. -->
    <plurals name="upload_began">
        <item quantity="one">Upload has started</item>
        <item quantity="other">%1$d uploads have started</item>
    </plurals>
    <!-- Message when many downloads finish. Plural more than 1 file. Placeholder is for include the number of uploads in runtime. -->
    <plurals name="upload_finish">
        <item quantity="one">Upload has finished</item>
        <item quantity="other">%1$d uploads have finished</item>
    </plurals>
    <!-- Warning shown when it tries to download some empty folders. Plural -->
    <plurals name="empty_folders">
        <item quantity="one">Folder is empty.</item>
        <item quantity="other">Folders are empty.</item>
    </plurals>
    <!-- Hint how to cancel the download -->
    <string name="download_touch_to_cancel">Touch to cancel</string>
    <!-- Hint how to cancel the download -->
    <string name="download_touch_to_show">View transfers</string>
    <!-- Warning message -->
    <string name="error_file_size_greater_than_4gb">Most devices can’t download files greater than 4GB. Your download will probably fail</string>
    <!-- message when trying to open a downloaded file but there isn’t any app that open that file. Example: a user downloads a pdf but doesn’t have any app to read a pdf -->
    <string name="intent_not_available">There isn’t any available app to execute this file on your device</string>
    <!-- Message when trying to open a location message but there isn’t any app that open that location. -->
    <string name="intent_not_available_location">There are no apps available on your device to open this location</string>
    <!-- Message displayed when user tries to open a file with a 3rd party app using the option "Open with" but there isn't any app installed in the device which can open that file type, e.g. user tries to open a ".txt" but doesn’t have any installed 3rd party app which supports ".txt" files. -->
    <string name="intent_not_available_file">You may not have any apps installed which support this file type</string>
    <!-- to share an image using Facebook, Whatsapp, etc -->
    <string name="context_share_image">Share image using</string>
    <!-- create a link of a file and send it using an app from the device -->
    <string name="context_get_link">Share link</string>
    <!-- Delete a link label -->
    <string name="context_delete_link">Delete link</string>
    <!-- Item menu option upon right click on one or multiple files. -->
    <string name="context_leave_menu">Leave</string>
    <!-- Title alert before leaving a share. -->
    <string name="alert_leave_share">Leave share</string>
    <!-- Item menu option upon right click on one or multiple files. -->
    <string name="context_clean_shares_menu">Remove share</string>
    <!-- Item menu option upon right click on one or multiple files. -->
    <string name="context_remove_link_menu">Remove link</string>
    <!-- Warning that appears prior to remove a link of a file. Singular. -->
    <string name="context_remove_link_warning_text">This link will not be publicly available anymore.</string>
    <!-- Warning that appears prior to remove links of files. Plural. -->
    <plurals name="remove_links_warning_text">
        <item quantity="one">This link will not be publicly available anymore.</item>
        <item quantity="other">These links will not be publicly available anymore.</item>
    </plurals>
    <!-- Item menu option upon right click on one or multiple files. -->
    <string name="context_rename">Rename</string>
    <!-- Title of a dialog to rename a node. The place holder is to set the current name of the node. -->
    <string name="rename_dialog_title">Rename %1$s</string>
    <!-- Menu option to open a link. Also title of the dialog to open a link. -->
    <string name="context_open_link_title">Open link</string>
    <!-- Item menu option upon right click on one or multiple files. -->
    <string name="context_open_link">Open</string>
    <!-- while renaming a file or folder -->
    <string name="context_renaming">Renaming</string>
    <!-- while file provider is downloading a file -->
    <string name="context_preparing_provider">Preparing file</string>
    <!-- Item menu option upon right click on one or multiple files. -->
    <string name="context_download">Download</string>
    <!-- Item menu option upon right click on one or multiple files. -->
    <string name="context_move">Move</string>
    <!-- while moving a file or folder -->
    <string name="context_moving">Moving</string>
    <!-- Item menu option upon right click on one or multiple files. -->
    <string name="context_copy">Copy</string>
    <!-- Item menu option upon right click on one or multiple files. -->
    <string name="context_upload">Upload</string>
    <!-- while copying a file or folder -->
    <string name="context_copying">Copying</string>
    <!-- menu item -->
    <string name="context_move_to_trash">Move to Rubbish Bin</string>
    <!-- menu item -->
    <string name="context_delete_from_mega">Remove from MEGA</string>
    <!-- Input field description in the create folder dialog. -->
    <string name="context_new_folder_name">Folder Name</string>
    <!-- when adding a new contact. in the dialog -->
    <string name="context_new_contact_name">Contact email</string>
    <!-- status dialog when performing the action -->
    <string name="context_creating_folder">Creating folder</string>
    <!-- Menu item -->
    <string name="context_download_to">Save to</string>
    <!-- Menu option title -->
    <string name="context_clear_rubbish">Clear Rubbish Bin</string>
    <!-- Ask for confirmation before removing all the elements of the rubbish bin -->
    <string name="clear_rubbish_confirmation">You are about to permanently remove all items from your Rubbish Bin.</string>
    <!-- send cancel subscriptions dialog -->
    <string name="context_send">Send</string>
    <!-- send the file to inbox -->
    <string name="context_send_file_inbox">Send to contact</string>
    <!-- Menu option to delete one or multiple selected items. -->
    <string name="context_remove">Remove</string>
    <!-- Menu option to delete selected items of the offline state -->
    <string name="context_delete_offline">Remove from Offline</string>
    <!-- menu item -->
    <string name="context_share_folder">Share folder</string>
    <!-- menu item -->
    <string name="context_send_file">Send file to chat</string>
    <!-- menu item -->
    <string name="context_send_contact">Share contact to chat</string>
    <!-- open a shared folder -->
    <string name="context_view_shared_folders">View shared folders</string>
    <!-- Item menu option upon clicking on one or multiple files. -->
    <string name="context_sharing_folder">Sharing</string>
    <!-- Menu option to manage a shared folder. -->
    <string name="manage_share">Manage share</string>
    <!-- menu item -->
    <string name="context_delete">Delete</string>
    <!-- success message when removing a contact request -->
    <string name="context_contact_invitation_deleted">Request deleted</string>
    <!-- success message when reinvite a contact -->
    <string name="context_contact_invitation_resent">Request resent</string>
    <!-- success message when sending a contact request -->
    <string name="context_contact_request_sent">Request successfully sent to %s. View in Sent requests tab.</string>
    <!-- success message when removing a contact -->
    <string name="context_contact_removed">Contact removed</string>
    <!-- error message -->
    <string name="context_contact_not_removed">Error. Contact not removed</string>
    <!-- success message when chaning the permissionss -->
    <string name="context_permissions_changed">Permissions changed</string>
    <!-- error message -->
    <string name="context_permissions_not_changed">Error. Permissions not changed</string>
    <!-- message when trying to create a folder that already exists -->
    <string name="context_folder_already_exists">Folder already exists</string>
    <!-- message when trying to create a invite a contact already that is already added -->
    <string name="context_contact_already_exists">%s is already a contact</string>
    <!-- message when trying to send a file without full access -->
    <string name="context_send_no_permission">You do not have permission to send this file</string>
    <!-- success message when creating a folder -->
    <string name="context_folder_created">Folder created</string>
    <!-- error message when creating a folder -->
    <string name="context_folder_no_created">Error. Folder not created</string>
    <!-- success message when renaming a node -->
    <string name="context_correctly_renamed">Renamed successfully</string>
    <!-- error message -->
    <string name="context_no_renamed">Error. Not renamed</string>
    <!-- success message when copying a node -->
    <string name="context_correctly_copied">Copied successfully</string>
    <!-- success message when sending a node to Inbox -->
    <string name="context_correctly_sent_node">Sent to Inbox</string>
    <!-- error message when sending a node to Inbox -->
    <string name="context_no_sent_node">Error. Not sent to Inbox</string>
    <!-- error message -->
    <string name="context_no_copied">Error. Not copied</string>
    <!-- message that appears when a user tries to move/copy/upload a file but doesn’t choose a destination folder -->
    <string name="context_no_destination_folder">Please choose a destination folder</string>
    <!-- success message when moving a node -->
    <string name="context_correctly_moved">Moved successfully</string>
    <!-- success message when moving a node -->
    <string name="number_correctly_moved">%d items moved successfully.</string>
    <!-- success message when moving a node -->
    <string name="number_incorrectly_moved">%d items were not moved successfully</string>
    <!-- success message when moving a node -->
    <string name="context_correctly_moved_to_rubbish">Moved to the Rubbish Bin successfully</string>
    <!-- error message -->
    <string name="context_no_moved">Error. Not moved</string>
    <!-- success message when sharing a folder -->
    <string name="context_correctly_shared">Shared successfully</string>
    <!-- error message when sharing a folder -->
    <string name="context_no_shared_number">Error. %d shares were not completed</string>
    <!-- success message when sharing a folder -->
    <string name="context_correctly_shared_removed">Remove shares successfully</string>
    <!-- error message when sharing a folder -->
    <string name="context_no_shared_number_removed">Error. %d process of removing shares is not completed</string>
    <!-- error message -->
    <string name="context_no_shared">Error. Not shared</string>
    <!-- error message -->
    <string name="context_no_removed_shared">Error. Share failed to remove</string>
    <!-- success message when removing a sharing -->
    <string name="context_remove_sharing">Folder sharing removed</string>
    <!-- error message -->
    <string name="context_no_link">Link creation failed</string>
    <!-- success message when removing a node from MEGA -->
    <string name="context_correctly_removed">Deleted successfully</string>
    <!-- error message -->
    <string name="context_no_removed">Error. Deletion failed</string>
    <!-- success message when moving a node -->
    <string name="number_correctly_removed">%d items removed successfully from MEGA</string>
    <!-- error message when moving a node -->
    <string name="number_no_removed">%d items are not removed successfully</string>
    <!-- Success message when left shared folders -->
    <string name="number_correctly_leaved">%d folders left successfully.</string>
    <!-- Message shown when a share has been left -->
    <string name="share_left">Share left</string>
    <!-- error message when moving a node -->
    <string name="number_no_leaved">%d folders were not left successfully</string>
    <!-- success message when sending multiple files -->
    <string name="number_correctly_sent">File sent to %d contacts successfully</string>
    <!-- error message when sending multiple files -->
    <string name="number_no_sent">File was not sent to %d contacts</string>
    <!-- success message when sending multiple files -->
    <string name="number_correctly_sent_multifile">%d files sent successfully</string>
    <!-- error message when sending multiple files -->
    <string name="number_no_sent_multifile">%d files failed to send</string>
    <!-- success message when sending multiple files -->
    <string name="number_correctly_copied">%d items copied successfully</string>
    <!-- error message when sending multiple files -->
    <string name="number_no_copied">%d items were not copied</string>
    <!-- success message when removing several contacts -->
    <string name="number_contact_removed">%d contacts removed successfully</string>
    <!-- error message when removing several contacts -->
    <string name="number_contact_not_removed">%d contacts were not removed</string>
    <!-- success message when sharing a file with multiple contacts -->
    <string name="number_contact_file_shared_correctly">Folder shared with %d contacts successfully</string>
    <!-- error message when sharing a file with multiple contacts -->
    <string name="number_contact_file_not_shared_">File cannot be shared with %d contacts</string>
    <!-- success message when sharing multiple files -->
    <string name="number_correctly_shared">%d folders shared successfully</string>
    <!-- error message when sharing multiple files -->
    <string name="number_no_shared">%d folders were not shared</string>
    <!-- success message when sending a file to a contact -->
    <string name="context_correctly_copied_contact">Successfully sent to:</string>
    <!-- success message when removing all the contacts of a shared folder -->
    <string name="context_correctly_removed_sharing_contacts">The folder is no longer shared</string>
    <!-- error message when removing all the contacts of a shared folder -->
    <string name="context_no_removed_sharing_contacts">An error occurred. The folder is still shared with another contact</string>
    <!-- option available for just one file -->
    <string name="context_select_one_file">Select just one file</string>
    <!-- success message when emptying the RB -->
    <string name="rubbish_bin_emptied">Rubbish Bin emptied successfully</string>
    <!-- error message when emptying the RB -->
    <string name="rubbish_bin_no_emptied">An error occurred. The Rubbish Bin has not been emptied</string>
    <!-- dialog cancel subscriptions -->
    <string name="dialog_cancel_subscriptions">You are about to cancel your MEGA subscription. Please let us know if there is anything we can do to help change your mind.</string>
    <!-- hint cancel subscriptions dialog -->
    <string name="hint_cancel_subscriptions">Type feedback here</string>
    <!-- send cancel subscriptions dialog -->
    <string name="send_cancel_subscriptions">Send</string>
    <!-- confirmation cancel subscriptions dialog -->
    <string name="confirmation_cancel_subscriptions">Thank you for your feedback. Are you sure you want to cancel your MEGA subscription?</string>
    <!-- provide a reason to cancel subscriptions dialog -->
    <string name="reason_cancel_subscriptions">Your subscription has not been cancelled. Please provide a reason for your cancellation</string>
    <!-- Confirmation message of the dialog shown when a subscription has been processed successfully -->
    <string name="message_user_purchased_subscription">Thanks. Your payment is processing. Please email us at support&#64;mega.co.nz if you have not received your upgrade within 24 hours.</string>
    <!-- Pop up message shows when user purchased a lower level of subscription -->
    <string name="message_user_purchased_subscription_down_grade">Your new subscription will take effect once the current one expires, the new price will be charged at that time.</string>
    <!-- Pop up message shows when user purchased a subscription with a payment method that can not be processed in real time, e.g. voucher -->
    <string name="message_user_payment_pending">Your subscription will take effect once the payment is processed by Google.</string>
    <!--  -->
    <string name="subscription_type_monthly">Monthly</string>
    <!--  -->
    <string name="subscription_type_yearly">Yearly</string>
    <!-- success message after removing the public link of a folder -->
    <string name="context_node_private">The folder is now private</string>
    <!-- success message after removing a share of a folder. a contact has no access to the folder now -->
    <string name="context_share_correctly_removed">Share removed</string>
    <!-- Menu option to create a new folder in the file manager. -->
    <string name="menu_new_folder">New folder</string>
    <!-- Menu option to add a contact to your contact list. -->
    <string name="menu_add_contact">Add contact</string>
    <!-- Menu option to add a contact to your contact list. -->
    <string name="menu_add_contact_and_share">Add contact and share</string>
    <!-- Title of the alert to introduce the decryption key -->
    <string name="alert_decryption_key">Decryption Key</string>
    <!-- Message of the alert to introduce the decryption key -->
    <string name="message_decryption_key">Please enter the decryption key for the link</string>
    <!-- error message shown on the decryption key dialog if the key typed in was wrong -->
    <string name="invalid_decryption_key">Invalid decryption key</string>
    <!-- upload to. Then choose an Image file -->
    <string name="upload_to_image">Image</string>
    <!-- upload to. Then choose an Audio file -->
    <string name="upload_to_audio">Audio</string>
    <!-- Title of the button in the contact info screen to start a video call -->
    <string name="upload_to_video">Video</string>
    <!-- upload to. Then choose to browse the file system to choose a file -->
    <string name="upload_to_filesystem">Pick from File System</string>
    <!-- upload to. Then choose to browse the file system to choose a file -->
    <string name="upload_to_filesystem_from">Pick from</string>
    <!-- Label for the current uploaded size of a file. For example, 3 files, 50KB uploaded -->
    <string name="upload_uploaded">uploaded</string>
    <!-- Status text at the beginning of an upload, Status text at the beginning of an upload for 2 or more files -->
    <plurals name="upload_prepare">
        <item quantity="one">Processing file</item>
        <item quantity="other">Processing files</item>
    </plurals>
    <!-- error message when downloading a file -->
    <string name="error_temporary_unavaible">Resource temporarily not available, please try again later</string>
    <!-- Error message when the selected file cannot be opened -->
    <string name="upload_can_not_open">Cannot open selected file</string>
    <!-- when a zip file is downloaded and clicked, the app unzips the file. This is the status text while unzipping the file -->
    <string name="unzipping_process">Unzipping file</string>
    <!-- error message while browsing the local filesystem -->
    <string name="error_io_problem">File system problem</string>
    <!-- error message while browsing the local filesystem -->
    <string name="general_error">An error occurred when browsing local files.</string>
    <!-- title of the image gallery -->
    <string name="full_screen_image_viewer_label">Image viewer</string>
    <!-- Headline for the amount of storage space is used -->
    <string name="my_account_used_space">Used storage space</string>
    <!-- menu item -->
    <string name="my_account_change_password">Change password</string>
    <!-- Dialog text overquota error -->
    <string name="overquota_alert_text">You have exceeded your storage limit. Would you like to upgrade your account?</string>
    <!-- when did the last session happen -->
    <string name="my_account_last_session">Last session</string>
    <!-- message displayed while the app is changing the password -->
    <string name="my_account_changing_password">Changing password</string>
    <!-- when changing the password, the first edittext is to enter the current password -->
    <string name="my_account_change_password_oldPassword">Current password</string>
    <!-- when changing the password -->
    <string name="my_account_change_password_newPassword1">New password</string>
    <!-- when changing the password -->
    <string name="my_account_change_password_newPassword2">Confirm new password</string>
    <!-- when changing the password or creating the account, the password is required twice and check that both times are the same -->
    <string name="my_account_change_password_dont_match">Passwords do not match</string>
    <!-- title of the selection of the pro account wanted -->
    <string name="upgrade_select_pricing">Select plan</string>
    <!-- the user has to decide the way of payment -->
    <string name="select_membership_1">Monthly or annually recurring</string>
    <!-- choose the payment method option when no method is available -->
    <string name="no_available_payment_method">There is no payment method set for this plan currently. Please select one.</string>
    <!-- button to decide monthly payment. The asterisk is needed -->
    <string name="upgrade_per_month">Monthly*</string>
    <!-- button to decide annually payment. The asterisk is needed -->
    <string name="upgrade_per_year">Annually*</string>
    <!-- the user can get the link and it’s copied to the clipboard -->
    <string name="file_properties_get_link">The link has been copied to the clipboard</string>
    <!-- before sharing an image, the preview has to be downloaded -->
    <string name="full_image_viewer_not_preview">The preview has not been downloaded yet. Please wait</string>
    <!-- due to device is low on memory, cannot load an image preview temporarily -->
    <string name="not_load_preview_low_memory">Not enough free memory to display preview. Please try again later.</string>
    <!-- alert when clicking a newsignup link being logged -->
    <string name="log_out_warning">Please log out before creating the account</string>
    <!-- message shown in the screen when there are not any active transfer -->
    <string name="transfers_empty">No active transfers</string>
    <!-- menu item -->
    <string name="menu_pause_transfers">Pause transfers</string>
    <!-- menu item -->
    <string name="menu_cancel_all_transfers">Cancel all transfers</string>
    <!-- Option of the sliding panel to capture a new picture to upload to Cloud Drive or to set as user avatar -->
    <string name="menu_take_picture">Capture</string>
    <!-- Dialog title, to explain why MEGA needs the ’display over other apps’ permission (Android 10) -->
    <string name="ask_for_display_over_title">Allow notifications for incoming MEGA calls</string>
    <!-- Dialog message, to explain why MEGA needs the ’display over other apps’ permission (Android 10) -->
    <string name="ask_for_display_over_msg">Please grant MEGA permission to display over other apps for calls.</string>
    <!-- Prompt text shows when the user doesn’t want to make MEGA grant the ’display over other apps’ permission for now (Android 10) -->
    <string name="ask_for_display_over_explain">You can still manually grant permissions in the device Settings.</string>
    <!-- the options of how to upload, but in an array. needed for the settings, how to upload the camera images. only when Wi-Fi connected -->
    <string name="cam_sync_wifi">Wi-Fi only</string>
    <!-- the options of how to upload, but in an array. needed for the settings, how to upload the camera images. when Wi-Fi connected and using data plan -->
    <string name="cam_sync_data">Wi-Fi or mobile data</string>
    <!-- The upload of the user’s photos orvideos from their specified album is in progress. -->
    <string name="cam_sync_syncing">Camera Uploads in progress</string>
    <!-- confirmation question for cancelling the camera uploads -->
    <string name="cam_sync_cancel_sync">Do you want to stop Camera Uploads?</string>
    <!-- title of the notification when camera upload is enabled -->
    <string name="settings_camera_notif_title">Uploading files of media folders</string>
    <!-- title of the notification when camera upload is checking files -->
    <string name="settings_camera_notif_checking_title">Checking for files to be uploaded</string>
    <!-- title of the notification when camera upload is initializing -->
    <string name="settings_camera_notif_initializing_title">Initialising Camera Uploads</string>
    <!-- title of the notification when camera upload’s primary local folder is unavailable. -->
    <string name="camera_notif_primary_local_unavailable">Camera Uploads have been disabled. Your local folder is unavailable.</string>
    <!-- title of the notification when camera upload’s secondary local folder is unavailable. -->
    <string name="camera_notif_secondary_local_unavailable">Media Uploads have been disabled. Your local folder is unavailable.</string>
    <!-- notification camera uploads complete -->
    <string name="settings_camera_notif_complete">Camera uploads complete</string>
    <!-- settings of the Appearance section -->
    <string name="settings_appearance">Appearance</string>
    <!-- settings of the Features section -->
    <string name="settings_features">Features</string>
    <!-- label of storage in upgrade/choose account page, it is being used with a variable, e.g. for LITE user it will show ‘200GB Storage’. -->
    <string name="settings_storage">Storage</string>
    <!-- Settings of the Passcode -->
    <string name="settings_passcode_lock">Passcode lock</string>
    <!-- Setting to allow the user to select the preferred passcode type -->
    <string name="settings_passcode_option">Passcode options</string>
    <!-- Helper text to explain why we have this `Require me to plug in` setting, placeholder - 100 to 1000 in MB -->
    <string name="settings_camera_upload_charging_helper_label">Video compression uses considerable amounts of power. Please plug in your device to charge if the videos to be compressed are larger than %s.</string>
    <!-- Helper text to explain the things to note if enable the feature of including GPS info -->
    <string name="settings_camera_upload_include_gps_helper_label">If enabled, location information will be included with your pictures. Please be careful when sharing them.</string>
    <!-- Settings category title for cache and offline files -->
    <string name="settings_advanced_features">Advanced</string>
    <!-- Settings preference title for cache -->
    <string name="settings_advanced_features_cache">Clear Cache</string>
    <!-- Settings preference title for offline files -->
    <string name="settings_advanced_features_offline">Clear Offline Files</string>
    <!-- description of switch ‘Open file when download is completed’ -->
    <string name="settings_auto_play_label">Open file when downloaded</string>
    <!-- Settings preference title for delete account -->
    <string name="settings_delete_account">Delete account</string>
    <!-- Size of files in offline or cache folders -->
    <string name="settings_advanced_features_size">Currently using %s</string>
    <!-- Calculating Size of files in offline or cache folders -->
    <string name="settings_advanced_features_calculating">Calculating</string>
    <!-- title of the setting to set the default download location -->
    <string name="settings_storage_download_location">Default download location</string>
    <!-- Whether to always ask the user each time. -->
    <string name="settings_storage_ask_me_always">Always ask for download location</string>
    <!-- Whether to enable the storage in advanced devices -->
    <string name="settings_storage_advanced_devices">Display advanced devices (external SD)</string>
    <!-- Label of button on account page that ask user to add their phone number -->
    <string name="add_phone_number_label">Add a phone number</string>
    <!-- enter verification code page title -->
    <string name="verify_account_title">Verify your account</string>
    <!-- Text to explain to user why to verify phone number (account suspended use case) -->
    <string name="verify_account_helper_locked">Your account has been locked temporarily due to potential abuse. Please verify your phone number to unlock your account.</string>
    <!-- Hint text of the country edittext for billing purposes -->
    <string name="general_country_label">Country</string>
    <!-- Hint text of the region edittext for choosing dial code. -->
    <string name="sms_region_label">Region</string>
    <!-- place holder for enter mobile number field -->
    <string name="verify_account_phone_number_placeholder">Your phone number</string>
    <!-- Button label - go to previous page -->
    <string name="general_back_button">Back</string>
    <!-- button label - quite sms verification use case -->
    <string name="verify_account_not_now_button">Not now</string>
    <!-- Button label - confirm some action -->
    <string name="general_confirm_button">Confirm</string>
    <!-- On “add phone number” page, an error message will be shown if user click next button without select country code. -->
    <string name="verify_account_invalid_country_code">Please select a region code</string>
    <!-- On “Add phone number” page, a toast error message will be shown if the country code cannot be fetched from back end. -->
    <string name="verify_account_not_loading_country_code">Region codes could not be fetched.</string>
    <!-- error message if user click next button without enter a valid phone number -->
    <string name="verify_account_invalid_phone_number">Please supply a valid phone number.</string>
    <!-- Label tell user to enter received txt to below input boxes -->
    <string name="verify_account_enter_txt_label">Please enter the verification code sent to</string>
    <!-- enter verification code page title -->
    <string name="verify_account_enter_code_title">Verify your account</string>
    <!-- error message that will show to user when user entered invalid verification code -->
    <string name="verify_account_incorrect_code">Wrong code. Please try again or resend.</string>
    <!-- text message to remind user to resend verification code -->
    <string name="verify_account_resend_label">Didn’t receive the code?</string>
    <!-- Button to resend the create account email to a new email address in case the previous email address was misspelled -->
    <string name="general_resend_button">Resend</string>
    <!-- error message that will show to user when host detected that the mobile number has been registered already -->
    <string name="verify_account_error_phone_number_register">This number is already associated with a MEGA account.</string>
    <!-- error message that will show to user when user reached the sms verification daily limit -->
    <string name="verify_account_error_reach_limit">You have reached the daily limit</string>
    <!-- error message that will show to user when user reached the sms verification daily limit -->
    <string name="verify_account_error_wrong_code">The verification code doesn’t match.</string>
    <!-- error message that will show to user when code has been verified -->
    <string name="verify_account_error_code_verified">The code has been verified</string>
    <!-- error message that will show to user when user entered invalid verification code -->
    <string name="verify_account_error_invalid_code">Wrong code. Please try again or resend.</string>
    <!-- verify phone number successfully -->
    <string name="verify_account_successfully">Your phone number has been verified successfully</string>
    <!-- If the user has an internal storage and an external SD card, it has to be set on the settings screen, external storage option -->
    <string-array name="settings_storage_download_location_array">
        <item>Internal storage</item>
        <item>External storage</item>
    </string-array>
    <!-- If the user has an internal storage and an external SD card, it has to be set on the settings screen, internal storage option -->
    <string name="internal_storage_label">Internal storage</string>
    <!-- If the user has an internal storage and an external SD card, it has to be set on the settings screen, external storage option -->
    <string name="external_storage_label">External storage</string>
    <!-- choose the way the new user’s email is inserted, import from phone option -->
    <string-array name="add_contact_array">
        <item>Write the user’s email</item>
        <item>Import from device</item>
    </string-array>
    <!-- settings option -->
    <string name="settings_camera_upload_on">Enable Camera Uploads</string>
    <!-- settings option -->
    <string name="settings_camera_upload_turn_on">Turn on Camera Uploads</string>
    <!-- settings option -->
    <string name="settings_camera_upload_off">Disable Camera Uploads</string>
    <!-- settings option. How to upload the camera images: via Wi-Fi only or via Wi-Fi and data plan -->
    <string name="settings_camera_upload_how_to_upload">How to upload</string>
    <!-- The Secondary Media uploads allows to create a second Camera Folder synchronization. Enabling it would imply to choose a new local folder and then, a new destination folder in MEGA. This is the text that appears in the settings option to enable the second synchronization. -->
    <string name="settings_secondary_upload_on">Enable Secondary Media uploads</string>
    <!-- The Secondary Media uploads allows to create a second Camera Folder synchronization. Disabling it would imply that the current second sync won’t be running anymore. This is the text that appears in the settings option to disable the second synchronization. -->
    <string name="settings_secondary_upload_off">Disable Secondary Media uploads</string>
    <!-- Title of shared folder explorer to choose a folder to perform an action -->
    <string name="settings_empty_folder">Choose folder</string>
    <!-- the options of how to upload, but in an array. needed for the settings, how to upload the camera images. only when Wi-Fi connected -->
    <string-array name="settings_camera_upload_how_to_entries">
        <item>Wi-Fi or mobile data</item>
        <item>Wi-Fi only</item>
    </string-array>
    <!-- What kind of files are going to be uploaded: images, videos or both -->
    <string name="settings_camera_upload_what_to_upload">File Upload</string>
    <!-- what kind of file are going to be uploaded. Needed for the settings summary -->
    <string-array name="settings_camera_upload_file_upload_entries">
        <item>Photos only</item>
        <item>Videos only</item>
        <item>Photos and videos</item>
    </string-array>
    <!-- Option to choose that the camera sync will only be enable when the device is charging -->
    <string name="settings_camera_upload_charging">Only when charging</string>
    <!-- Title of ‘Include location tags’ setting option. Once enabled, Camera Uploads will include the location info from pictures those are being uploaded -->
    <string name="settings_camera_upload_include_gps">Include location tags</string>
    <!-- Option to choose that the video compression will only be enable when the device is charging -->
    <string name="settings_camera_upload_require_plug_in">Require me to actively charge my device</string>
    <!-- Option to choose that the camera sync will maintain the local file names when uploading -->
    <string name="settings_keep_file_names">Keep file names as in the device</string>
    <!-- The location of where the user photos or videos are stored in the device. -->
    <string name="settings_local_camera_upload_folder">Local Camera folder</string>
    <!-- The location of where the user photos or videos are stored in MEGA. -->
    <string name="settings_mega_camera_upload_folder">MEGA Camera Uploads folder</string>
    <!-- The location of where the user photos or videos of the secondary sync are stored in the device. -->
    <string name="settings_local_secondary_folder">Local Secondary folder</string>
    <!-- The location of where the user photos or videos of the secondary sync are stored in MEGA. -->
    <string name="settings_mega_secondary_folder">MEGA Secondary folder</string>
    <!-- what kind of file are going to be uploaded. Needed for the settings summary -->
    <string name="settings_camera_upload_only_photos">Photos only</string>
    <!-- what kind of file are going to be uploaded. Needed for the settings summary -->
    <string name="settings_camera_upload_only_videos">Videos only</string>
    <!-- what kind of file are going to be uploaded. Needed for the settings summary -->
    <string name="settings_camera_upload_photos_and_videos">Photos and videos</string>
    <!-- status text when no custom photo sync folder has been set -->
    <string name="settings_pin_lock_code_not_set">Not set</string>
    <!-- Settings of the Passcode -->
    <string name="settings_passcode_lock_switch">Passcode Lock</string>
    <!-- Settings option to change Passcode. -->
    <string name="settings_change_passcode">Change passcode</string>
    <!-- Settings option screen to change Passcode. -->
    <string name="title_change_passcode">Change passcode lock</string>
    <!-- Settings option to set the timer to ask for passcode. -->
    <string name="settings_require_passcode">Require passcode</string>
    <!-- Option available to choose in some context to make an action immediately. -->
    <string name="action_immediately">Immediately</string>
    <!-- Button after the Passcode code input field -->
    <string name="pin_lock_enter">Enter</string>
    <!-- Error message when not typing the Passcode code correctly. Plural. The placeholder indicates the number of failed attempts. E.g. 7 failed passcode attempts -->
    <plurals name="passcode_lock_alert_attempts">
        <item quantity="one">1 failed passcode attempt</item>
        <item quantity="other">%1$d failed passcode attempts</item>
    </plurals>
    <!-- Error message when not typing the Passcode code correctly -->
    <string name="pin_lock_alert">You will be logged out and your offline files will be deleted after 10 failed attempts</string>
    <!-- error message when not typing the Passcode code correctly -->
    <string name="pin_lock_incorrect">Incorrect code</string>
    <!-- Error message when not typing the Passcode correctly and have several attempts left. The placeholder is to display the number of attempts left in runtime. -->
    <plurals name="pin_lock_incorrect_alert">
        <item quantity="one">Wrong Passcode, please try again. You have 1 attempt left</item>
        <item quantity="other">Wrong Passcode, please try again. You have %2d attempts left</item>
    </plurals>
    <!-- Error message when not typing the Passcode correctly (two times) -->
    <string name="pin_lock_not_match">Passcodes did not match. Try again.</string>
    <!-- Title of the screen to unlock screen with Passcode -->
    <string name="unlock_pin_title">Enter your passcode</string>
    <!-- Title of the screen to unlock screen with Passcode in second round -->
    <string name="unlock_pin_title_2">Re-enter your passcode</string>
    <!-- Title of the screen to unlock screen with Passcode -->
    <string name="reset_pin_title">Enter your new passcode</string>
    <!-- Title of the screen to unlock screen with Passcode in second round -->
    <string name="reset_pin_title_2">Re-enter your new passcode</string>
    <!-- Text of the screen after 10 attemps with a wrong Passcode -->
    <string name="incorrect_pin_activity">All your local data will be deleted and you will be logged out in %1d seconds</string>
    <!-- Caption of a title, in the context of “About MEGA” or “About us” -->
    <string name="settings_about">About</string>
    <!-- Preference screen item action button -->
    <string name="settings_about_privacy_policy">Privacy Policy</string>
    <!--  -->
    <string name="settings_about_terms_of_service">Terms of Service</string>
    <!-- App means “Application” -->
    <string name="settings_about_app_version">App version</string>
    <!-- Title of the label where the SDK version is shown -->
    <string name="settings_about_sdk_version">MEGA SDK Version</string>
    <!-- Title of the label where the MEGAchat SDK version is shown -->
    <string name="settings_about_karere_version">MEGAchat SDK Version</string>
    <!-- Link to the public code of the app -->
    <string name="settings_about_code_link_title">View source code</string>
    <!--  -->
    <string name="january">January</string>
    <!--  -->
    <string name="february">February</string>
    <!--  -->
    <string name="march">March</string>
    <!--  -->
    <string name="april">April</string>
    <!--  -->
    <string name="may">May</string>
    <!--  -->
    <string name="june">June</string>
    <!--  -->
    <string name="july">July</string>
    <!--  -->
    <string name="august">August</string>
    <!--  -->
    <string name="september">September</string>
    <!--  -->
    <string name="october">October</string>
    <!--  -->
    <string name="november">November</string>
    <!--  -->
    <string name="december">December</string>
    <!-- title of the screen that shows the ZIP files -->
    <string name="zip_browser_activity">ZIP Browser</string>
    <!-- title of the My Account screen -->
    <string name="my_account_title">Account Type</string>
    <!-- Label to indicate the date when the current subscription renews -->
    <string name="renews_on">Renews on&#160;</string>
    <!-- title of the Expiration Date -->
    <string name="expires_on">Expires on&#160;</string>
    <!--  -->
    <string name="free_account">Free</string>
    <!-- info message shown to the user when the Camera Uploads folder has been created -->
    <string name="camera_uploads_created">Camera Uploads folder created</string>
    <!-- category in sort by action -->
    <string name="sortby_name">Name</string>
    <!-- sort files alphabetically ascending -->
    <string name="sortby_name_ascending">Ascending</string>
    <!-- sort files alphabetically descending -->
    <string name="sortby_name_descending">Descending</string>
    <!-- category in sort by action -->
    <string name="sortby_date">Date</string>
    <!-- category in sort by action -->
    <string name="sortby_creation_date">Creation Date</string>
    <!-- category in sort by action -->
    <string name="sortby_modification_date">Modification Date</string>
    <!-- category in sort by action -->
    <string name="sortby_link_creation_date">Link creation date</string>
    <!-- sort files by date newest first -->
    <string name="sortby_date_newest">Newest</string>
    <!-- sort files by date oldest first -->
    <string name="sortby_date_oldest">Oldest</string>
    <!-- category in sort by action -->
    <string name="sortby_size">Size</string>
    <!-- sort files by size largest first -->
    <string name="sortby_size_largest_first">Largest</string>
    <!-- sort files by size smallest first -->
    <string name="sortby_size_smallest_first">Smallest</string>
    <!-- Title of sort by media type options -->
    <string name="sortby_type">Media type</string>
    <!-- sort option, sort media files by photos first -->
    <string name="sortby_type_photo_first">Photos</string>
    <!-- sort option, sort media files by videos first -->
    <string name="sortby_type_video_first">Videos</string>
    <!-- Title to choose the type of Passcode -->
    <string name="pin_lock_type">Passcode Type</string>
    <!-- Passcode with 4 digits -->
    <string name="four_pin_lock">4 digits</string>
    <!-- Passcode with 6 digits -->
    <string name="six_pin_lock">6 digits</string>
    <!-- Passcode alphanumeric -->
    <string name="AN_pin_lock">Alphanumeric</string>
    <!-- Confirmation message when enabling logs in the app -->
    <string name="settings_enable_logs">Logs are now enabled</string>
    <!-- Confirmation message when disabling logs in the app -->
    <string name="settings_disable_logs">Logs are now disabled</string>
    <!-- Snackbar error message triggered by host error when user is trying to setup MEGA Camera Uploads folder in settings page -->
    <string name="error_unable_to_setup_cloud_folder">Unable to setup MEGA Camera Uploads folder</string>
    <!-- Message displayed when the user denies the required permissions during the logs activation -->
    <string name="logs_not_enabled_permissions">Logs have not been enabled because you denied the required permissions</string>
    <!-- Option in the sliding panel to open the folder which contains the file selected after performing a search -->
    <string name="search_open_location">Open location</string>
    <!-- message when a temporary error on logging in is due to SDK is waiting for the server to complete a request due to an API lock -->
    <string name="servers_busy">This process is taking longer than expected. Please wait.</string>
    <!-- Label in My Account section to show user account type -->
    <string name="my_account_free">Free Account</string>
    <!-- Type of account info added to the feedback email sent to support -->
    <string name="my_account_prolite">Pro Lite Account</string>
    <!-- Label in My Account section to show user account type -->
    <string name="my_account_pro1">Pro I Account</string>
    <!-- Label in My Account section to show user account type -->
    <string name="my_account_pro2">Pro II Account</string>
    <!-- Label in My Account section to show user account type -->
    <string name="my_account_pro3">Pro III Account</string>
    <!-- Type of account info added to the feedback email sent to support -->
    <string name="my_account_prolite_feedback_email">Pro Lite Account</string>
    <!--  -->
    <string name="backup_title">Backup your Recovery Key</string>
    <!-- Subtitle of the screen to backup the master key -->
    <string name="backup_subtitle">Your password unlocks your Recovery Key</string>
    <!-- First paragraph of the screen to backup the master key -->
    <string name="backup_first_paragraph">Your data is only readable through a chain of decryption operations that begins with your master encryption key, which we store encrypted with your password. This means that if you lose your password, your Recovery Key can no longer be decrypted, and you can no longer decrypt your data.</string>
    <!-- Summary of the preference Recovery key on Settings section -->
    <string name="backup_second_paragraph">Exporting the Recovery Key and keeping it in a secure location enables you to set a new password without data loss.</string>
    <!-- Third paragraph of the screen to backup the master key -->
    <string name="backup_third_paragraph">An external attacker cannot gain access to your account with just your key. A password reset requires both the key and access to your email.</string>
    <!-- Sentence to inform the user the available actions in the screen to backup the master key -->
    <string name="backup_action">Copy the Recovery Key to clipboard or save it as text file</string>
    <!-- Action of a button to save something -->
    <string name="save_action">Save</string>
    <!-- Alert message when the master key has been successfully copied to the ClipBoard -->
    <string name="copy_MK_confirmation">The Recovery Key has been successfully copied</string>
    <!-- Button to change the password -->
    <string name="change_pass">Change</string>
    <!-- Positive button to perform a general action -->
    <string name="general_positive_button">YES</string>
    <!-- Negative button to perform a general action -->
    <string name="general_negative_button">NO</string>
    <!-- Option of the overflow menu to show the screen info to reset the password -->
    <string name="forgot_pass_menu">Forgot password?</string>
    <!-- Button in the Login screen to reset the password -->
    <string name="forgot_pass">Forgot your password?</string>
    <!-- First paragraph of the screen when the password has been forgotten -->
    <string name="forgot_pass_first_paragraph">If you have a backup of your Recovery Key, you can reset your password by selecting YES. No data will be lost.</string>
    <!-- Second paragraph of the screen when the password has been forgotten -->
    <string name="forgot_pass_second_paragraph">You can still export your Recovery Key now if you have an active MEGA session in another browser on this or any other computer. If you don’t, you can no longer decrypt your existing account, but you can start a new one under the same email address by selecting NO.</string>
    <!-- Sentence to ask to the user if he has the master key in the screen when the password has been forgotten -->
    <string name="forgot_pass_action">Do you have a backup of your Recovery Key?</string>
    <!-- Title of the alert message to ask for the link to reset the pass with the MK -->
    <string name="title_alert_reset_with_MK">Great!</string>
    <!-- Hint of the text where the user can write his e-mail -->
    <string name="edit_text_insert_mail">email goes here</string>
    <!-- Text of the alert message to ask for the link to reset the pass with the MK -->
    <string name="text_alert_reset_with_MK">Please enter your email address below. You will receive a recovery link that will allow you to submit your Recovery Key and reset your password.</string>
    <!-- Hint of the text when the user can write his master key -->
    <string name="edit_text_insert_mk">Your Recovery Key goes here</string>
    <!-- Hint of the text where the user can write his password -->
    <string name="edit_text_insert_pass">password goes here</string>
    <!-- Text shown in the last alert dialog to confirm delete user account -->
    <string name="delete_account_text_last_step">This is the last step to delete your account. You will permanently lose all the data stored in the cloud. Please enter your password below.</string>
    <!-- Title of the alert dialog to inform the user that have to check the email -->
    <string name="email_verification_title">Email verification</string>
    <!-- Text of the alert dialog to inform the user that have to check the email -->
    <string name="email_verification_text">Please check your email to proceed.</string>
    <!-- Text to inform the user when an error occurs -->
    <string name="general_text_error">An error occurred, please try again.</string>
    <!-- Alert to inform the user that have to be logged in to perform the action -->
    <string name="alert_not_logged_in">You must be logged in to perform this action.</string>
    <!-- Error message when a user attempts to change their email without an active login session. -->
    <string name="change_email_not_logged_in">You need to be logged in to complete your email change. Please log in again with your current email address and then tap on your confirmation link again.</string>
    <!-- Text displayed to inform that the email was successfully changed. Please keep the placeholder, it will be replaced with the new email address. -->
    <string name="email_changed">Congratulations, your new email address for this MEGA account is: %1$s</string>
    <!-- Error when the user leaves empty the password field -->
    <string name="invalid_string">Incorrect</string>
    <!-- Text of the toast when the user enters invalid text which is neither a valid phone number nor a valid email -->
    <string name="invalid_input">Invalid input</string>
    <!-- Title of the alert dialog when the user tries to recover the pass of a non existing account -->
    <string name="invalid_email_title">Invalid email address</string>
    <!-- Title of the alert dialog when the user tries to recover the pass of a non existing account -->
    <string name="invalid_email_text">Please check the email address and try again.</string>
    <!-- Title of the dialog to write the Recovery Key after opening the recovery link -->
    <string name="title_dialog_insert_MK">Password reset</string>
    <!-- Text of the dialog to write the Recovery Key after opening the recovery link -->
    <string name="text_dialog_insert_MK">Please enter your Recovery Key below</string>
    <!-- Text of the alert when the pass has been correctly changed -->
    <string name="pass_changed_alert">Your password has been changed.</string>
    <!-- Title of the dialog to park an account -->
    <string name="park_account_dialog_title">Park account</string>
    <!-- Button to park an account -->
    <string name="park_account_button">Park</string>
    <!-- Title of the screen to park an account -->
    <string name="park_account_title">Oops!</string>
    <!-- First paragraph of the screen to park an account -->
    <string name="park_account_first_paragraph">Due to our end-to-end encryption paradigm, you will not be able to access your data without either your password or a backup of your Recovery Key.</string>
    <!-- Second paragraph of the screen to park an account -->
    <string name="park_account_second_paragraph">You can park your existing account and start a fresh one under the same email address. Your data will be retained for at least 60 days. In case that you recall your parked account’s password, please contact support&#64;mega.nz</string>
    <!-- Text of the dialog message to ask for the link to park the account -->
    <string name="dialog_park_account">Please enter your email address below. You will receive a recovery link that will allow you to park your account.</string>
    <!-- Text shown in the last alert dialog to park an account -->
    <string name="park_account_text_last_step">This is the last step to park your account, please enter your new password. Your data will be retained for at least 60 days. If you recall your parked account’s password, please contact support&#64;mega.nz</string>
    <!-- Title of the screen to write the new password after opening the recovery link -->
    <string name="title_enter_new_password">Enter new password</string>
    <!-- Message when the user tries to open a recovery pass link and it has expired -->
    <string name="recovery_link_expired">This recovery link has expired, please try again.</string>
    <!-- Text of the alert after opening the recovery link to reset pass being logged. -->
    <string name="text_reset_pass_logged_in">Your Recovery Key will be used to reset your password. Please enter your new password.</string>
    <!-- Text of the alert dialog to inform the user that have to check the email after clicking the option forgot pass -->
    <string name="email_verification_text_change_pass">You will receive a recovery link that will allow you to reset your password.</string>
    <!-- Button to upgrade the account to PRO account in My Account Section -->
    <string name="my_account_upgrade_pro">Upgrade</string>
    <!-- Button to upgrade the account to PRO account in the panel that appears randomly -->
    <string name="my_account_upgrade_pro_panel">Upgrade now</string>
    <!-- Message to promote PRO accounts -->
    <string name="get_pro_account">Grow your cloud.[A]Get increased storage and transfer quotas with a Pro account.</string>
    <!-- success message when the MasterKey file has been downloaded -->
    <string name="toast_master_key">The MEGA account Recovery Key has been saved to: %1s.[A]You can find the file with your Recovery Key in the Saved for Offline section.[A]Note: as the file with your Recovery Key will be deleted when you log out, please store it in a safe place outside your MEGA account.</string>
    <!-- Error shown when the user tries to change his mail to one that is already used -->
    <string name="mail_already_used">This email address is already in use. Please use another email address.</string>
    <!-- Error shown when the user tries to change his mail while the user has already requested a confirmation link for that email address -->
    <string name="mail_changed_confirm_requested">You have already requested a confirmation link for that email address.</string>
    <!-- Error shown when the user tries to change his mail while the email is the same as the old -->
    <string name="mail_same_as_old">This is your existing email address.</string>
    <!-- Text shown in the last alert dialog to change the email associated to an account -->
    <string name="change_mail_text_last_step">This is the last step to change your email. Please enter your password below.</string>
    <!-- Title of the alert dialog to change the email associated to an account -->
    <string name="change_mail_title_last_step">Change email</string>
    <!-- Iitle of the warning when the user is running out of space -->
    <string name="title_new_warning_out_space">You are running out of storage space.</string>
    <!-- Text of the warning when the user is running out of space -->
    <string name="new_warning_out_space">Take full advantage of your MEGA account by upgrading to Pro.</string>
    <!-- Iitle of sliding panel to choose the option to edit the profile picture -->
    <string name="title_options_avatar_panel">Edit profile picture</string>
    <!-- Option of the sliding panel to capture a new picture to upload to Cloud Drive or to set as user avatar -->
    <string name="take_photo_avatar_panel">Capture</string>
    <!-- Option of the sliding panel to change the avatar by choosing an existing picture -->
    <string name="choose_photo_avatar_panel">Choose picture</string>
    <!-- Option of the sliding panel to delete the existing avatar -->
    <string name="delete_avatar_panel">Delete picture</string>
    <!-- Alert when the user introduces his MK to reset pass incorrectly -->
    <string name="incorrect_MK">The key you supplied does not match this account. Please make sure you use the correct Recovery Key and try again.</string>
    <!-- Title of the alert when the user introduces his MK to reset pass incorrectly -->
    <string name="incorrect_MK_title">Invalid Recovery Key</string>
    <!-- Alert Dialog to get link -->
    <string name="option_full_link">Link with key</string>
    <!-- Message shown meanwhile the app is waiting for a request -->
    <string name="recovering_info">Getting info&#8230;</string>
    <!-- Text of the alert dialog to inform the user that have to check the email to validate his new email -->
    <string name="email_verification_text_change_mail">Your new email address needs to be validated. Please check your email to proceed.</string>
    <!-- Confirmation before deleting the avatar of the user’s profile -->
    <string name="confirmation_delete_avatar">Delete your profile picture?</string>
    <!-- Title of the Dialog to edit the profile attributes of the user’s account -->
    <string name="title_edit_profile_info">Edit</string>
    <!-- Alert Dialog to get link -->
    <string name="title_set_expiry_date">Set expiry date</string>
    <!-- Title of the dialog to get link with password -->
    <string name="title_set_password_protection">Set password protection</string>
    <!-- Subtitle of the dialog to get link -->
    <string name="subtitle_set_expiry_date">(PRO ONLY)</string>
    <!-- Alert Dialog to get link with password -->
    <string name="set_password_protection_dialog">Set password</string>
    <!-- Hint of the dialog to get link with password -->
    <string name="hint_set_password_protection_dialog">Enter password</string>
    <!-- Hint of the confirmation dialog to get link with password -->
    <string name="hint_confirm_password_protection_dialog">Confirm password</string>
    <!-- Status text at the beginning of getting a link -->
    <string name="link_request_status">Processing&#8230;</string>
    <!-- Option of the sliding panel to edit the link of a node -->
    <string name="edit_link_option">Manage link</string>
    <!-- Error alert dialog shown when changing the password the user provides an incorrect password -->
    <string name="old_password_provided_incorrect">The current password you have provided is incorrect.</string>
    <!-- success message when reinviting multiple contacts -->
    <string name="number_correctly_reinvite_contact_request">%d reinvite requests sent successfully.</string>
    <!-- success message when reinviting multiple contacts -->
    <string name="number_correctly_delete_contact_request">%d requests deleted successfully.</string>
    <!-- error message when reinviting multiple contacts -->
    <string name="number_no_delete_contact_request">%1$d requests successfully deleted but %2$d requests were not deleted.</string>
    <!-- confirmation message before removing a contact request. -->
    <string name="confirmation_delete_contact_request">Do you want to remove the invitation request to %s?</string>
    <!-- confirmation message before removing mutiple contact request -->
    <string name="confirmation_remove_multiple_contact_request">Do you want to remove these %d invitation requests?</string>
    <!-- success message when replying to multiple received request -->
    <string name="number_correctly_invitation_reply_sent">%d request replies sent.</string>
    <!-- error message when replying to multiple received request -->
    <string name="number_incorrectly_invitation_reply_sent">%1$d request replies successfully sent but %2$d were not sent.</string>
    <!-- Referring to a invitation request in the Contacts section. Plural. e.g. 5 requests -->
    <plurals name="general_num_request">
        <item quantity="one">1 request</item>
        <item quantity="other">%1$d requests</item>
    </plurals>
    <!-- Confirmation before removing the outgoing shares of a folder -->
    <plurals name="confirmation_remove_outgoing_shares">
        <item quantity="one">The folder is shared with %1$d contact. Remove share?</item>
        <item quantity="other">The folder is shared with %1$d contacts. Remove all shares?</item>
    </plurals>
    <!-- Error message when the credentials to login are incorrect. -->
    <string name="error_incorrect_email_or_password">Invalid email and/or password. Please try again.</string>
    <!-- Error message when trying to login and the account is suspended. -->
    <string name="error_account_suspended">Your account has been suspended due to Terms of Service violations. Please contact support&#64;mega.nz</string>
    <!-- Error message when to many attempts to login. -->
    <string name="too_many_attempts_login">Too many failed attempts to log in, please wait for an hour.</string>
    <!-- Error message when trying to login to an account not validated. -->
    <string name="account_not_validated_login">This account has not been validated yet. Please check your email.</string>
    <!-- Error message shown when opening a folder link which doesn’t exist -->
    <string name="general_error_folder_not_found">Folder link unavailable</string>
    <!-- Error message shown when opening a folder link which has been removed due to ToS/AUP violation -->
    <string name="folder_link_unavaible_ToS_violation">The folder link has been removed because of a ToS/AUP violation.</string>
    <!-- Error message shown when opening a file link which doesn’t exist -->
    <string name="general_error_file_not_found">File link unavailable</string>
    <!-- Error message shown when opening a file link which has been removed due to ToS/AUP violation -->
    <string name="file_link_unavaible_ToS_violation">The file link has been removed because of a ToS/AUP violation.</string>
    <!-- Error message shown when opening a folder link or file link which has been corrupt or deformed -->
    <string name="link_broken">This URL is corrupt or deformed. The link you are trying to access does not exist.</string>
    <!-- Title of the screen after creating the account. That screen asks the user to confirm the account by checking the email -->
    <string name="confirm_email_text">Awaiting email confirmation</string>
    <!-- Text below the title that explains the user should check the email and click the link to confirm the account -->
    <string name="confirm_email_explanation">Please check your email and tap the link to confirm your account.</string>
    <!-- Plural of items which contains a folder. 2 items -->
    <plurals name="general_num_items">
        <item quantity="one">1 item</item>
        <item quantity="other">%1$d items</item>
    </plurals>
    <!-- Error message shown when opening a file or folder link which account has been removed due to ToS/AUP violation -->
    <string name="file_link_unavaible_delete_account">The associated user account has been terminated due to multiple violations of our Terms of Service.</string>
    <!-- Error message shown after login into a folder link with an invalid decryption key -->
    <string name="general_error_invalid_decryption_key">The provided decryption key for the folder link is invalid.</string>
    <!-- Title of the label in the my account section. It shows the credentials of the current user so it can be used to be verified by other contacts -->
    <string name="my_account_my_credentials">My credentials</string>
    <!-- Word to indicate the limited bandwidth of the free accounts -->
    <string name="limited_bandwith">Limited</string>
    <!-- Item of the navigation title for the chat section -->
    <string name="section_chat">Chat</string>
    <!-- Item of the navigation title for the chat section when there is any unread message -->
    <string name="section_chat_with_notification">Chat [A](%1$d)[/A]</string>
    <!-- Confirmation button of the dialog to archive a chat -->
    <string name="tab_archive_chat">Archive</string>
    <!-- Message shown when the user has no recent chats -->
    <string name="recent_chat_empty_invite">Invite your friends to join you on Chat and enjoy our encrypted platform with privacy and security.</string>
    <!-- Initial of the word hour to show the duration of a video or audio call -->
    <string name="initial_hour">h</string>
    <!-- Initial of the word minute to show the duration of a video or audio call -->
    <string name="initial_minute">m</string>
    <!-- Initial of the word second to show the duration of a video or audio call -->
    <string name="initial_second">s</string>
    <!-- Title shown when multiselection is enable in chat tabs -->
    <string name="selected_items">%d selected</string>
    <!-- Message to confirm if the user wants to delete a contact from a shared folder -->
    <string name="remove_contact_shared_folder">The contact %s will be removed from the shared folder.</string>
    <!-- Message to confirm if the user wants to delete a multiple contacts from a shared folder -->
    <string name="remove_multiple_contacts_shared_folder">%d contacts will be removed from the shared folder.</string>
    <!-- success message when removing a contact from a shared folder -->
    <string name="number_correctly_removed_from_shared">%d contacts removed successfully from the shared folder</string>
    <!-- success message when removing a contact from a shared folder -->
    <string name="number_incorrectly_removed_from_shared">%d contacts were not successfully removed</string>
    <!-- success message when changing permissions of contacts for a shared folder, place holder: number of contacts effected -->
    <string name="number_permission_correctly_changed_from_shared">Successfully updated permissions for %d contacts</string>
    <!-- success message when changing permissions of contacts for a shared folder, place holder: number of contacts effected -->
    <string name="number_permission_incorrectly_changed_from_shared">Failed to update permissions for %d contacts</string>
    <!-- Message shown while the contact list from the device is being read and then shown to the user -->
    <string name="contacts_list_empty_text_loading">Loading contacts from the phone&#8230;</string>
    <!-- Warning message when reinviting multiple contacts -->
    <string name="number_existing_invite_contact_request">%d requests already sent.</string>
    <!-- success message when reinviting multiple contacts -->
    <string name="number_correctly_invite_contact_request">%d invite requests sent successfully.</string>
    <!-- error message when reinviting multiple contacts -->
    <string name="number_no_invite_contact_request">%1$d invite requests successfully sent but %2$d requests were not sent.</string>
    <!-- Word next to own user’s message in chat screen -->
    <string name="chat_me_text_bracket">%1s (Me)</string>
    <!-- Hint shown in the field to write a message in the chat screen -->
    <string name="type_message_hint">Type a message</string>
    <!-- button -->
    <string name="general_mute">Mute</string>
    <!-- button -->
    <string name="general_unmute">Unmute</string>
    <!-- Title of the dialogue to mute the general chat notifications. -->
    <string name="title_dialog_mute_chat_notifications">Do not disturb</string>
    <!-- Subtitle of the dialogue to mute the general chat notifications. -->
    <string name="subtitle_dialog_mute_chat_notifications">Mute chat notifications for</string>
    <!-- Title of the dialogue to mute the notifications of a specific chat. -->
    <string name="title_dialog_mute_chatroom_notifications">Mute notifications</string>
    <!-- Label for the setting option that indicates the general notifications are enabled. -->
    <string name="mute_chat_notification_option_on">On</string>
    <!-- Label for the dialog box option to mute a chat. This option will indicate that notifications for that chat are enabled. -->
    <string name="mute_chatroom_notification_option_off">Off</string>
    <!-- Label for the dialog box option to mute a chat. This option will indicate that chat notifications will be disabled until tomorrow at 8 a.m. -->
    <string name="mute_chatroom_notification_option_until_tomorrow_morning">Until tomorrow morning</string>
    <!-- Label for the dialog box option to mute a chat. This option will indicate that chat notifications will be disabled until today at 8 a.m. -->
    <string name="mute_chatroom_notification_option_until_this_morning">Until this morning</string>
    <!-- Label for the dialog box option to mute a chat. This option will indicate that chat notifications will be disabled until turn it off again. -->
    <string name="mute_chatroom_notification_option_forever">Until I turn them back on</string>
    <!-- Message when a chat has been silenced, for a specific time, successfully. For example: Chat notifications will be muted for 1 hour -->
    <string name="success_muting_a_chat_for_specific_time">Chat notifications will be muted for %s</string>
    <!-- Message to indicate the chat has been muted, until a specific time (24 hours format). Plural, used for any format different to 01:XX, e.g. 14:15 -->
    <plurals name="success_muting_chat_until_specific_time">
        <item quantity="one">Chat notifications will be muted until %1$s</item>
        <item quantity="other">Chat notifications will be muted until %1$s</item>
    </plurals>
    <!-- Message to indicate the chat has been muted, until a specific day and time (24 hours format). Plural, used for any format different to 01:XX, e.g. Chat notifications will be muted until tomorrow at 08:00 -->
    <plurals name="success_muting_chat_until_specific_date_and_time">
        <item quantity="one">Chat notifications will be muted until %1$s at %2$s</item>
        <item quantity="other">Chat notifications will be muted until %1$s at %2$s</item>
    </plurals>
    <!-- Message when select the option Do not disturb but the notifications are already muted -->
    <string name="notifications_are_already_muted">Chat notifications are muted</string>
    <!-- Message when a chat has been unmuted successfully. -->
    <string name="success_unmuting_a_chat">Chat notifications enabled</string>
    <!-- String to indicate the time in 24h format until which a specific chat is muted. Plural, used for any format different to 1:XX, e.g. 14:15 -->
    <plurals name="chat_notifications_muted_until_specific_time">
        <item quantity="one">Muted until %1$s</item>
        <item quantity="other">Muted until %1$s</item>
    </plurals>
    <!-- Title of the section to enable notifications in the Contact Properties screen -->
    <string name="title_properties_chat_contact_notifications">Notifications</string>
    <!-- Title of the section to choose the sound of incoming messages in the Contact Properties screen -->
    <string name="title_properties_chat_contact_message_sound">Message sound</string>
    <!-- Title of the section to clear the chat content in the Contact Properties screen -->
    <string name="title_properties_chat_clear_chat">Clear chat</string>
    <!-- Title of the section to share the contact in the Contact Properties screen -->
    <string name="title_properties_chat_share_contact">Share contact</string>
    <!-- Title of the screen to select the ringtone of the calls -->
    <string name="call_ringtone_title">Call ringtone</string>
    <!-- Title of the screen to select the sound of the notifications -->
    <string name="notification_sound_title">Notification sound</string>
    <!-- Button to clear the chat history -->
    <string name="general_clear">Clear</string>
    <!-- Message show when the history of a chat has been successfully deleted -->
    <string name="clear_history_success">Chat history has been cleared</string>
    <!-- Message show when the history of a chat hasn’t been successfully deleted -->
    <string name="clear_history_error">An error has occurred. The chat history has not been successfully cleared</string>
    <!-- Menu item to add participants to a chat -->
    <string name="add_participants_menu_item">Add participants</string>
    <!-- Menu item to remove a participants from a chat -->
    <string name="remove_participant_menu_item">Remove participant</string>
    <!-- Message about MEGA when there are no message in the chat screen -->
    <string name="mega_info_empty_screen">Protects your chat with end-to-end (user controlled) encryption, providing essential safety assurances:</string>
    <!-- Message about MEGA when there are no message in the chat screen -->
    <string name="mega_authenticity_empty_screen">The system ensures that the data received is truly from the specified sender, and its content has not been manipulated during transit.</string>
    <!-- Message about MEGA when there are no message in the chat screen -->
    <string name="mega_confidentiality_empty_screen">Only the author and intended recipients are able to decipher and read the content.</string>
    <!-- Message about MEGA when there are no message in the chat screen -->
    <string name="title_mega_info_empty_screen">MEGA</string>
    <!-- Message about MEGA when there are no message in the chat screen -->
    <string name="title_mega_authenticity_empty_screen">Authenticity</string>
    <!-- Message about MEGA when there are no message in the chat screen -->
    <string name="title_mega_confidentiality_empty_screen">Confidentiality</string>
    <!-- Error message shown when opening a cancel link with an account that not corresponds to the link -->
    <string name="error_not_logged_with_correct_account">This link is not related to this account. Please log in with the correct account.</string>
    <!-- Message when the user tries to open a cancel link and it has expired -->
    <string name="cancel_link_expired">This cancel link has expired, please try again.</string>
    <!-- Text shown after searching and no results found -->
    <string name="no_results_found">No results were found</string>
    <!-- the options of what to upload in an array. Needed for the settings, the options of what to upload. -->
    <string name="offline_status">Offline</string>
    <!-- the options of what to upload in an array. Needed for the settings, the options of what to upload. -->
    <string name="online_status">Online</string>
    <!-- the options of what to upload in an array. Needed for the settings, the options of what to upload. -->
    <string name="away_status">Away</string>
    <!-- the options of what to upload in an array. Needed for the settings, the options of what to upload. -->
    <string name="busy_status">Busy</string>
    <!-- Info label about the status of the user -->
    <string name="invalid_status">No connection</string>
    <!-- Text shown when a message has been deleted in the chat -->
    <string name="text_deleted_message">This message has been deleted</string>
    <!-- Text shown when a message has been deleted in the chat -->
    <string name="text_deleted_message_by">[A]This message has been deleted by [/A][B]%1$s[/B]</string>
    <!-- Confirmation before deleting messages -->
    <string name="confirmation_delete_several_messages">Remove messages?</string>
    <!-- Confirmation before deleting one message -->
    <string name="confirmation_delete_one_message">Remove message?</string>
    <!-- Label for the sliding panel of a group chat -->
    <string name="group_chat_label">Group chat</string>
    <!-- Label for the option of the sliding panel to show the info of a chat group -->
    <string name="group_chat_info_label">Group info</string>
    <!-- Label for the option of the sliding panel to start a one to one chat -->
    <string name="group_chat_start_conversation_label">Start conversation</string>
    <!-- Label for the option of the sliding panel to edit the profile -->
    <string name="group_chat_edit_profile_label">Edit profile</string>
    <!-- Title of the section to leave a group content in the Contact Properties screen -->
    <string name="title_properties_chat_leave_chat">Leave Group</string>
    <!-- Label for participants of a group chat -->
    <string name="participants_chat_label">Participants</string>
    <!-- Text of the confirm dialog shown when it wants to remove a contact from a chat -->
    <string name="confirmation_remove_chat_contact">Remove %s from this chat?</string>
    <!-- Label to explain the read only participant permission in the options panel of the group info screen -->
    <string name="observer_permission_label_participants_panel">Read-only</string>
    <!-- Label to show the participant permission in the options panel of the group info screen -->
    <string name="standard_permission_label_participants_panel">Standard</string>
    <!-- Label to show the participant permission in the options panel of the group info screen -->
    <string name="administrator_permission_label_participants_panel">Moderator</string>
    <!-- Text appended to a edited message. -->
    <string name="edited_message_text">(edited)</string>
    <!-- Option in menu to change title of a chat group. -->
    <string name="change_title_option">Change title</string>
    <!-- confirmation message before leaving a group chat -->
    <string name="confirmation_leave_group_chat">If you leave, you will no longer have access to read or send messages.</string>
    <!-- title confirmation message before leaving a group chat -->
    <string name="title_confirmation_leave_group_chat">Leave group chat?</string>
    <!-- Message show when a participant hasn’t been successfully invited to a group chat -->
    <string name="add_participant_error_already_exists">The participant is already included in this group chat</string>
    <!-- success message when inviting multiple contacts to a group chat -->
    <string name="number_correctly_add_participant">%d participants were successfully invited</string>
    <!-- error message when inviting multiple contacts to a group chat -->
    <string name="number_no_add_participant_request">%1$d participants were successfully invited but %2$d participants were not invited.</string>
    <!-- chat message when the permissions for a user has been changed -->
    <string name="message_permissions_changed">[A]%1$s[/A][B] was changed to [/B][C]%2$s[/C][D] by [/D][E]%3$s[/E]</string>
    <!-- chat message when a participant was added to a group chat -->
    <string name="message_add_participant">[A]%1$s[/A][B] joined the group chat by invitation from [/B][C]%2$s[/C]</string>
    <!-- chat message when a participant was removed from a group chat -->
    <string name="message_remove_participant">[A]%1$s[/A][B] was removed from group chat by [/B][C]%2$s[/C]</string>
    <!-- Message shown when a participant change the title of a group chat. -->
    <string name="change_title_messages">[A]%1$s[/A][B] changed the group chat name to [/B][C]“%2$s”[/C]</string>
    <!-- chat message when a participant left a group chat -->
    <string name="message_participant_left_group_chat">[A]%1$s[/A][B] left the group chat[/B]</string>
    <!-- chat message alert when the message have to been manually -->
    <string name="manual_retry_alert">Message not sent. Tap for options</string>
    <!-- Chat alert of an attachment message when the upload is in progress but the queue of transfers is paused. -->
    <string name="manual_resume_alert">Transfers paused. Tap to resume.</string>
    <!-- message shown when the status of the user coudn’t be changed -->
    <string name="changing_status_error">Error. Your status has not been changed</string>
    <!-- message shown when a user couldn’t leave chat -->
    <string name="leave_chat_error">An error occurred when leaving the chat</string>
    <!-- message shown when a chat has not been created -->
    <string name="create_chat_error">An error occurred when creating the chat</string>
    <!-- settings of the chat to choose the status -->
    <string name="settings_chat_vibration">Vibration</string>
    <!-- Button text shown on SMS verification page, if the user wants to logout current suspended account and login with another account, user can press this button to logout -->
    <string name="sms_logout">[A]Logout[/A] to use MEGA with another account</string>
    <!-- On SMS verification page, if the user presses the logout button, a dialog with this text will show to ask for user’s confirmation. -->
    <string name="confirm_logout_from_sms_verification">Are you sure that you want to log out of the current account?</string>
    <!-- Text shown when a message has been deleted in the chat -->
    <string name="non_format_text_deleted_message_by">This message has been deleted by %1$s</string>
    <!-- Text shown when the chat history has been successfully deleted. -->
    <string name="history_cleared_message">Chat history has been cleared</string>
    <!-- Text shown when the chat history was cleared by someone -->
    <string name="non_format_history_cleared_by">Chat history cleared by %1$s</string>
    <!-- chat message when the permissions for a user has been changed -->
    <string name="non_format_message_permissions_changed">%1$s was changed to %2$s by %3$s</string>
    <!-- chat message when a participant was added to a group chat -->
    <string name="non_format_message_add_participant">%1$s was added to this group chat by invitation from %2$s</string>
    <!-- chat message when a participant was removed from a group chat -->
    <string name="non_format_message_remove_participant">%1$s was removed from group chat by %2$s</string>
    <!-- Message shown when a participant change the title of a group chat. -->
    <string name="non_format_change_title_messages">%1$s changed the group chat name to “%2$s”</string>
    <!-- chat message when a participant left a group chat -->
    <string name="non_format_message_participant_left_group_chat">%1$s left the group chat</string>
    <!-- success alert when the user copy some messages to the clipboard -->
    <string name="messages_copied_clipboard">Copied to the clipboard</string>
    <!-- Title of the error dialog when opening a chat -->
    <string name="chat_error_open_title">Chat error</string>
    <!-- Message of the error dialog when opening a chat -->
    <string name="chat_error_open_message">The chat could not be opened successfully</string>
    <!-- Menu option to add a contact to your contact list. -->
    <string name="menu_choose_contact">Choose contact</string>
    <!-- Title of the contact list -->
    <plurals name="general_selection_num_contacts">
        <item quantity="one">%1$d contact</item>
        <item quantity="other">%1$d contacts</item>
    </plurals>
    <!-- Message shown when the folder sharing process fails -->
    <string name="error_sharing_folder">Error sharing the folder. Please try again.</string>
    <!-- confirmation message before removing a contact, Plural -->
    <plurals name="confirmation_remove_contact">
        <item quantity="one">All data associated with the selected contact will be permanently lost.</item>
        <item quantity="other">All data associated with the selected contacts will be permanently lost.</item>
    </plurals>
    <!-- title of confirmation alert before removing a contact, Plural -->
    <plurals name="title_confirmation_remove_contact">
        <item quantity="one">Remove contact?</item>
        <item quantity="other">Remove contacts?</item>
    </plurals>
    <!-- option shown when a message could not be sent -->
    <string name="message_option_retry">Retry</string>
    <!-- title of the menu for a non sent message -->
    <string name="title_message_not_sent_options">Message not sent</string>
    <!-- title of the menu for an uploading message with attachment -->
    <string name="title_message_uploading_options">Uploading attachment</string>
    <!-- message shown when a chat has no messages -->
    <string name="no_conversation_history">No conversation history</string>
    <!-- title of confirmation alert before removing a contact, Plural -->
    <plurals name="user_typing">
        <item quantity="one">%1$s [A]is typing&#8230;[/A]</item>
        <item quantity="other">%1$s [A]are typing&#8230;[/A]</item>
    </plurals>
    <!-- text that appear when there are more than 2 people writing at that time in a chat. For example User1, user2 and more are typing… -->
    <string name="more_users_typing">%1$s [A]and more are typing&#8230;[/A]</string>
    <!-- More button in contact info page -->
    <string name="label_more">More</string>
    <!-- Text button -->
    <string name="label_close">Close</string>
    <!-- Title of the general tab in My Account Section -->
    <string name="tab_my_account_general">General</string>
    <!-- label of storage in upgrade/choose account page, it is being used with a variable, e.g. for LITE user it will show ‘200GB Storage’. -->
    <string name="tab_my_account_storage">Storage</string>
    <!-- label of storage in upgrade/choose account page, it is being used with a variable, e.g. for LITE user it will show ‘200GB Storage’. -->
    <string name="label_storage_upgrade_account">Storage</string>
    <!-- Title of the section about the transfer quota in the storage tab in My Account Section -->
    <string name="label_transfer_quota_upgrade_account">Transfer quota</string>
    <!-- Title of the section about the transfer quota in the storage tab in My Account Section -->
    <string name="label_transfer_quota_achievements">Transfer quota</string>
    <!-- Title of the section about the plan in the storage tab in My Account Section -->
    <string name="account_plan">Plan</string>
    <!-- Title of the section about the storage space in the storage tab in My Account Section -->
    <string name="storage_space">Storage space</string>
    <!-- Title of the section about the transfer quota in the storage tab in My Account Section -->
    <string name="transfer_quota">Transfer quota</string>
    <!-- Label in section the storage tab in My Account Section -->
    <string name="available_space">Available</string>
    <!-- Label in section the storage tab in My Account Section when no info info is received -->
    <string name="not_available">not available</string>
    <!-- Label in section the storage tab when the account is Free -->
    <string name="no_bylling_cycle">No billing cycle</string>
    <!-- String to show the transfer quota and the used space in My Account section -->
    <string name="my_account_of_string">%1$s [A]of %2$s[/A]</string>
    <!-- Confirmation message before removing something from the Offline section. -->
    <string name="confirmation_delete_from_save_for_offline">Remove from Offline?</string>
    <!-- Label for the option of action menu to change the chat status -->
    <string name="set_status_option_label">Set status</string>
    <!-- Label for the option of setting to change the colour theme -->
    <string name="set_color_theme_label">Colour theme</string>
    <!-- Answer for confirmation dialog. -->
    <string name="general_dismiss">Dismiss</string>
    <!-- Label for any ‘Not available’ button, link, text, title, etc. - (String as short as possible). -->
    <string name="general_not_available">Not available</string>
    <!-- Accepted request invitacion alert -->
    <string name="context_invitacion_reply_accepted">Invitation accepted</string>
    <!-- Declined request invitacion alert -->
    <string name="context_invitacion_reply_declined">Invitation declined</string>
    <!-- Ignored request invitacion alert -->
    <string name="context_invitacion_reply_ignored">Invitation ignored</string>
    <!-- Content of a normal message that cannot be recognized -->
    <string name="error_message_unrecognizable">Message unrecognizable</string>
    <!-- Title of the settings section to configure the autoaway of chat presence -->
    <string name="settings_autoaway_title">Auto-away</string>
    <!-- Subtitle of the settings section to configure the autoaway of chat presence -->
    <string name="settings_autoaway_subtitle">Show me away after an inactivity of</string>
    <!-- Value in the settings section of the autoaway chat presence -->
    <string name="settings_autoaway_value">%1d minutes</string>
    <!-- Title of the settings section to configure the status persistence of chat presence -->
    <string name="settings_persistence_title">Status persistence</string>
    <!-- Subtitle of the settings section to configure the status persistence of chat presence -->
    <string name="settings_persistence_subtitle">Maintain my chosen status appearance even when I have no connected devices</string>
    <!-- Title of the dialog to set the value of the auto away preference -->
    <string name="title_dialog_set_autoaway_value">Set time limit</string>
    <!-- Button to set a value -->
    <string name="button_set">Set</string>
    <!-- Button to set a value -->
    <string name="hint_minutes">minutes</string>
    <!-- the options of what to upload in an array. Needed for the settings, the options of what to upload. -->
    <string-array name="settings_status_entries">
        <item>Online</item>
        <item>Away</item>
        <item>Busy</item>
        <item>Offline</item>
    </string-array>
    <!-- Text that indicates that a the offline section is currently empty -->
    <string name="offline_empty_folder">No files Saved for Offline</string>
    <!-- Positive confirmation to enable logs -->
    <string name="general_enable">Enable</string>
    <!-- Positive confirmation to allow MEGA to read contacts book. -->
    <string name="general_allow">Allow</string>
    <!-- Dialog to confirm the action of enabling logs -->
    <string name="enable_log_text_dialog">Logs can contain information related to your account</string>
    <!-- Dialog to confirm the reconnect action -->
    <string name="confirmation_to_reconnect">Network connection recovered. Connect to MEGA?</string>
    <!-- Message shown meanwhile the app is waiting for a the chat status -->
    <string name="loading_status">Loading status&#8230;</string>
    <!-- Error when a message cannot be edited -->
    <string name="error_editing_message">This message cannot be edited</string>
    <!-- Label to show the number of transfers in progress, Plural -->
    <plurals name="text_number_transfers">
        <item quantity="one">%1$d of %2$d file</item>
        <item quantity="other">%1$d of %2$d files</item>
    </plurals>
    <!-- Progress text shown when user stop upload/download and the app is waiting for async response -->
    <string name="label_process_finishing">Process is finishing&#8230;</string>
    <!-- positive button on dialog to view a contact -->
    <string name="option_to_transfer_manager">View</string>
    <!-- Label of the modal bottom sheet to pause all transfers -->
    <string name="option_to_pause_transfers">Pause all transfers</string>
    <!-- Label of the modal bottom sheet to resume all transfers -->
    <string name="option_to_resume_transfers">Resume all transfers</string>
    <!-- Label of the modal bottom sheet to clear completed transfers -->
    <string name="option_to_clear_transfers">Clear all transfers</string>
    <!-- Label indicating action to retry failed or cancelled transfers -->
    <string name="option_to_retry_transfers">Retry all transfers</string>
    <!-- Dialog to confirm the action of pausing one transfer -->
    <string name="menu_pause_individual_transfer">Pause transfer?</string>
    <!-- Dialog to confirm the action of restarting one transfer -->
    <string name="menu_resume_individual_transfer">Resume transfer?</string>
    <!-- Button to confirm the action of restarting one transfer -->
    <string name="button_resume_individual_transfer">Resume</string>
    <!-- Dialog to confirm before removing completed transfers -->
    <string name="confirmation_to_clear_completed_transfers">Clear all transfers?</string>
    <!-- Title of the tab section for transfers in progress -->
    <string name="title_tab_in_progress_transfers">In progress</string>
    <!-- Title of the tab section for completed transfers -->
    <string name="title_tab_completed_transfers">Completed</string>
    <!-- Text shown in playlist subtitle item when a file is reproducing but it is paused -->
    <string name="transfer_paused">Paused</string>
    <!-- Possible state of a transfer -->
    <string name="transfer_queued">Queued</string>
    <!-- Possible state of a transfer. When the transfer is finishing -->
    <string name="transfer_completing">Completing</string>
    <!-- Possible state of a transfer. When the transfer is retrying -->
    <string name="transfer_retrying">Retrying</string>
    <!-- Possible state of a transfer. When the transfer was cancelled -->
    <string name="transfer_cancelled">Cancelled</string>
    <!-- Possible state of a transfer -->
    <string name="transfer_unknown">Unknown</string>
    <!-- Title of the panel where the progress of the transfers is shown -->
    <string name="paused_transfers_title">Paused transfers</string>
    <!-- message shown in the screen when there are not any active transfer -->
    <string name="completed_transfers_empty">No completed transfers</string>
    <!-- Text of the notification shown when the upload service is running, Plural -->
    <plurals name="upload_service_notification">
        <item quantity="one">Uploading %1$d of %2$d file</item>
        <item quantity="other">Uploading %1$d of %2$d files</item>
    </plurals>
    <!-- Text of the notification shown when the upload service is running, Plural -->
    <plurals name="upload_service_paused_notification">
        <item quantity="one">Uploading %1$d of %2$d file (paused)</item>
        <item quantity="other">Uploading %1$d of %2$d files (paused)</item>
    </plurals>
    <!-- Text of the notification shown when the folder upload service is running, Text of the notification shown when the folder upload service is running - plural e.g. Uploading 1 of 2 folders -->
    <plurals name="folder_upload_service_notification">
        <item quantity="one">Uploading %1$d of %2$d folder</item>
        <item quantity="other">Uploading %1$d of %2$d folders</item>
    </plurals>
    <!-- Text of the notification shown when the folder upload service is running, Text of the notification shown when the folder upload service is running - plural e.g. Uploading 1 of 2 folders -->
    <plurals name="folder_upload_service_paused_notification">
        <item quantity="one">Uploading %1$d of %2$d folder (paused)</item>
        <item quantity="other">Uploading %1$d of %2$d folders (paused)</item>
    </plurals>
    <!-- Text of the notification shown when the upload service has finished, Plural -->
    <plurals name="upload_service_final_notification">
        <item quantity="one">Uploaded %1$d file</item>
        <item quantity="other">Uploaded %1$d files</item>
    </plurals>
    <!-- Text of the notification shown when the upload service has finished, Plural -->
    <plurals name="upload_service_notification_already_uploaded">
        <item quantity="one">1 file already uploaded</item>
        <item quantity="other">%1$d files already uploaded</item>
    </plurals>
    <!-- Text of the notification shown when the folder upload service has finished, Text of the notification shown when the folder upload service has finished - plural  e.g. Uploaded 2 folders -->
    <plurals name="folder_upload_service_final_notification">
        <item quantity="one">Uploaded %1$d folder</item>
        <item quantity="other">Uploaded %1$d folders</item>
    </plurals>
    <!-- label for the total file size of multiple files and/or folders (no need to put the colon punctuation in the translation) -->
    <string name="general_total_size">Total size: %1$s</string>
    <!-- Text of the notification shown when the upload service has finished with any transfer error, Plural -->
    <plurals name="upload_service_failed">
        <item quantity="one">%1$d file not uploaded</item>
        <item quantity="other">%1$d files not uploaded</item>
    </plurals>
    <!-- Text of the notification shown when the upload service has finished with any copied file instead uploaded, Plural -->
    <plurals name="copied_service_upload">
        <item quantity="one">%1$d file copied</item>
        <item quantity="other">%1$d files copied</item>
    </plurals>
    <!-- Text of the notification shown when the download service do not download because the file is already on the device, Plural -->
    <plurals name="already_downloaded_service">
        <item quantity="one">%1$d file previously downloaded</item>
        <item quantity="other">%1$d files previously downloaded</item>
    </plurals>
    <!-- Text of the notification shown when the download service has finished, Plural -->
    <plurals name="download_service_final_notification">
        <item quantity="one">Downloaded %1$d file</item>
        <item quantity="other">Downloaded %1$d files</item>
    </plurals>
    <!-- Text of the notification shown when the download service has finished with any error, Plural -->
    <plurals name="download_service_final_notification_with_details">
        <item quantity="one">Downloaded %1$d of %2$d file</item>
        <item quantity="other">Downloaded %1$d of %2$d files</item>
    </plurals>
    <!-- Text of the notification shown when the download service has finished with any transfer error, Plural -->
    <plurals name="download_service_failed">
        <item quantity="one">%1$d file not downloaded</item>
        <item quantity="other">%1$d files not downloaded</item>
    </plurals>
    <!-- Text of the notification shown when the download service is running, Plural -->
    <plurals name="download_service_notification">
        <item quantity="one">Downloading %1$d of %2$d file</item>
        <item quantity="other">Downloading %1$d of %2$d files</item>
    </plurals>
    <!-- Text of the notification shown when the download service is paused, Plural -->
    <plurals name="download_service_paused_notification">
        <item quantity="one">Downloading %1$d of %2$d file (paused)</item>
        <item quantity="other">Downloading %1$d of %2$d files (paused)</item>
    </plurals>
    <!-- Title of the alert when the transfer quota is exceeded. -->
    <string name="title_depleted_transfer_overquota">Insufficient transfer quota</string>
    <!-- Text of the alert when the transfer quota is depleted. The placeholder indicates the time left for the transfer quota to be reset. For instance: 30m 45s -->
    <string name="current_text_depleted_transfer_overquota">Your queued download exceeds the current transfer quota available for your IP address and has therefore been interrupted. Upgrade your account or wait %s to continue.</string>
    <!-- Text of the alert when the transfer quota is depleted. The placeholder indicates the time left for the transfer quota to be reset. For instance: 30m 45s -->
    <string name="text_depleted_transfer_overquota">The transfer quota for this IP address has been exceeded. Upgrade your account or wait %s to continue your download.</string>
    <!-- Button to show plans in the alert when the transfer quota is depleted -->
    <string name="plans_depleted_transfer_overquota">See our plans</string>
    <!-- Button option of the alert when the transfer quota is depleted -->
    <string name="continue_without_account_transfer_overquota">Continue without account</string>
    <!-- this is used for example when downloading 1 file or 2 files, Plural of file. 2 files -->
    <plurals name="new_general_num_files">
        <item quantity="one">%1$d file</item>
        <item quantity="other">%1$d files</item>
    </plurals>
    <!-- Menu option -->
    <string name="general_view">View files</string>
    <!-- Menu option to choose to add file or folders to Cloud Drive -->
    <string name="add_to_cloud">Import</string>
    <!-- Menu option to choose to add file to Cloud Drive in the chat -->
    <string name="add_to_cloud_node_chat">Add to Cloud Drive</string>
    <!-- Menu option -->
    <string name="general_view_contacts">View contacts</string>
    <!-- Message displayed when a file has been successfully imported to Cloud Drive -->
    <string name="import_success_message">Successfully added to Cloud Drive</string>
    <!-- Menu option -->
    <string name="import_success_error">Error. Not added to Cloud Drive</string>
    <!-- Label in login screen to inform about the chat initialization proccess -->
    <string name="chat_connecting">Connecting&#8230;</string>
    <!-- message when trying to invite a contact with a pending request -->
    <string name="context_contact_already_invited">%s was already invited. Consult your pending requests.</string>
    <!-- Hint text explaining that you can change the email and resend the create account link to the new email address -->
    <string name="confirm_email_misspelled">If you have misspelt your email address, correct it and tap [A]Resend[A].</string>
    <!-- Button to resend the create account email to a new email address in case the previous email address was misspelled -->
    <string name="confirm_email_misspelled_resend">Resend</string>
    <!-- Text shown after the confirmation email has been sent to the new email address -->
    <string name="confirm_email_misspelled_email_sent">Email sent</string>
    <!-- text_copyright_alert_title -->
    <string name="copyright_alert_title">Copyright warning to all users</string>
    <!-- text_copyright_alert_first_paragraph -->
    <string name="copyright_alert_first_paragraph">MEGA respects the copyrights of others and requires that users of the MEGA cloud service comply with the laws of copyright.</string>
    <!-- text_copyright_alert_second_paragraph -->
    <string name="copyright_alert_second_paragraph">You are strictly prohibited from using the MEGA cloud service to infringe copyrights. You may not upload, download, store, share, display, stream, distribute, email, link to, transmit or otherwise make available any files, data or content that infringes any copyright or other proprietary rights of any person or entity.</string>
    <!-- text of the Agree button -->
    <string name="copyright_alert_agree_button">Agree</string>
    <!-- text of the Disagree button -->
    <string name="copyright_alert_disagree_button">Disagree</string>
    <!-- Hint how to cancel the download -->
    <string name="download_show_info">Show info</string>
    <!-- Error message when removing public links of nodes. Plural. -->
    <plurals name="context_link_removal_error">
        <item quantity="one">Link removal failed. Please try again later.</item>
        <item quantity="other">Failed to remove some links. Please try again later.</item>
    </plurals>
    <!-- Error message when creating public links of nodes. Plural. -->
    <plurals name="context_link_export_error">
        <item quantity="one">Link creation failed. Please try again later.</item>
        <item quantity="other">Failed to create some links. Please try again later.</item>
    </plurals>
    <!-- Message when some public links were removed successfully. Plural. -->
    <plurals name="context_link_removal_success">
        <item quantity="one">Link removed successfully.</item>
        <item quantity="other">Links removed successfully.</item>
    </plurals>
    <!-- error message -->
    <string name="context_link_action_error">Link action failed. Please try again later.</string>
    <!-- title of the dialog shown when sending or sharing a folder -->
    <string name="title_write_user_email">Write the user’s email</string>
    <!-- title of the screen to see the details of several node attachments -->
    <string name="activity_title_files_attached">Files attached</string>
    <!-- title of the screen to see the details of several contact attachments -->
    <string name="activity_title_contacts_attached">Contacts attached</string>
    <!--  -->
    <string name="alert_user_is_not_contact">The user is not a contact</string>
    <!--  -->
    <string name="camera_uploads_cellular_connection">Use cellular connection</string>
    <!--  -->
    <string name="camera_uploads_upload_videos">Upload Videos</string>
    <!-- Message when an user avatar has been changed successfully -->
    <string name="success_changing_user_avatar">Profile picture updated</string>
    <!-- Message when an error ocurred when changing an user avatar -->
    <string name="error_changing_user_avatar_image_not_available">Error. Selected image does not exist</string>
    <!-- Message when an error ocurred when changing an user avatar -->
    <string name="error_changing_user_avatar">Error when changing the profile picture</string>
    <!-- Message when an user avatar has been deleted successfully -->
    <string name="success_deleting_user_avatar">Profile picture deleted</string>
    <!-- Message when an error ocurred when deleting an user avatar -->
    <string name="error_deleting_user_avatar">Error when deleting the profile picture</string>
    <!-- Message when an error ocurred when changing an user attribute -->
    <string name="error_changing_user_attributes">An error occurred when changing the name</string>
    <!-- Message when an user attribute has been changed successfully -->
    <string name="success_changing_user_attributes">Your name has been successfully updated</string>
    <!-- Message show when a participant has been successfully invited to a group chat -->
    <string name="add_participant_success">Participant added</string>
    <!-- Message show when a participant hasn’t been successfully invited to a group chat -->
    <string name="add_participant_error">Error. Participant not added</string>
    <!-- Message show when a participant has been successfully removed from a group chat -->
    <string name="remove_participant_success">Participant removed</string>
    <!-- Message show when a participant hasn’t been successfully removed from a group chat -->
    <string name="remove_participant_error">Error. Participant not removed</string>
    <!--  -->
    <string name="no_files_selected_warning">No files selected</string>
    <!--  -->
    <string name="attachment_upload_panel_from_cloud">From Cloud Drive</string>
    <!--  -->
    <string name="attachment_upload_panel_contact">Contact</string>
    <!--  -->
    <string name="attachment_upload_panel_photo">From device</string>
    <!-- Button and title of dialog shown when the user wants to delete permanently their account. -->
    <string name="delete_account">Delete account</string>
    <!-- Text shown in the alert dialog to confirm the deletion of an account -->
    <string name="delete_account_text">If you delete your account you will not be able to access your account data, your MEGA contacts or conversations.\nYou will not be able to undo this action.</string>
    <!-- menu item -->
    <string name="delete_button">Delete</string>
    <!--  -->
    <string name="file_properties_info_info_file">Info</string>
    <!-- Refers to the size of a file. -->
    <string name="file_properties_info_size">Total size</string>
    <!-- header of a status field for what content a user has shared to you -->
    <string name="file_properties_info_content">Contains</string>
    <!--  -->
    <string name="file_properties_shared_folder_public_link_name">Link</string>
    <!-- Refers to access rights for a file folder. -->
    <string name="file_properties_shared_folder_full_access">Full access</string>
    <!-- Label to explain the read only participant permission in the options panel of the group info screen -->
    <string name="file_properties_shared_folder_read_only">Read-only</string>
    <!-- Refers to access rights for a file folder. (with the & needed. Don’t use the symbol itself. Use &) -->
    <string name="file_properties_shared_folder_read_write">Read and write</string>
    <!-- State of an attachment message when the upload is in progress but the queue of transfers is paused. -->
    <string name="attachment_uploading_state_paused">Transfers paused</string>
    <!-- label to indicate the state of an upload in chat -->
    <string name="attachment_uploading_state_uploading">Uploading&#8230;</string>
    <!--  -->
    <string name="attachment_uploading_state_compressing">Compressing&#8230;</string>
    <!--  -->
    <string name="attachment_uploading_state_error">Error. Not sent.</string>
    <!-- When a multiple download is started, some of the files could have already been downloaded before. This message shows the number of files that has already been downloaded and the number of files pending -->
    <string name="already_downloaded_multiple">%d files already downloaded.</string>
    <!-- When a multiple download is started, some of the files could have already been downloaded before. This message shows the number of files that are pending in plural. placeholder: number of files -->
    <string name="pending_multiple">%d files pending.</string>
    <!--  -->
    <string name="contact_is_me">No options available, you have selected yourself</string>
    <!-- Confirmation before deleting one attachment -->
    <string name="confirmation_delete_one_attachment">Remove attachment?</string>
    <!-- Menu option -->
    <string name="general_view_with_revoke">View files (%1$d deleted)</string>
    <!-- Success message when the attachment has been sent to a chat -->
    <string name="success_attaching_node_from_cloud">File sent to %1$s</string>
    <!-- Success message when the attachment has been sent to a many chats -->
    <string name="success_attaching_node_from_cloud_chats">File sent to %1$d chats</string>
    <!-- Error message when the attachment cannot be sent -->
    <string name="error_attaching_node_from_cloud">Error. The file has not been sent</string>
    <!-- Error message when the attachment cannot be sent to any of the selected chats -->
    <string name="error_attaching_node_from_cloud_chats">Error. The file has not been sent to any of the selected chats</string>
    <!-- Error message when the attachment cannot be revoked -->
    <string name="error_revoking_node">Error. The attachment has not been removed</string>
    <!-- settings option -->
    <string name="settings_set_up_automatic_uploads">Set up automatic uploads</string>
    <!-- Message sound option when no sound has been selected for chat notifications -->
    <string name="settings_chat_silent_sound_not">Silent</string>
    <!-- messages string in chat notification -->
    <string name="messages_chat_notification">messages</string>
    <!-- part of the string in incoming shared folder notification -->
    <string name="incoming_folder_notification">from</string>
    <!-- title of incoming shared folder notification -->
    <string name="title_incoming_folder_notification">New shared folder</string>
    <!-- title of the notification for a new incoming contact request -->
    <string name="title_contact_request_notification">New contact request</string>
    <!-- Title of the section to clear the chat content in the Manage chat history screen -->
    <string name="title_properties_chat_clear">Clear chat history</string>
    <!-- Title of the section to remove contact in the Contact Properties screen -->
    <string name="title_properties_remove_contact">Remove contact</string>
    <!-- Title of the section to enable notifications in the Contact Properties screen -->
    <string name="title_properties_chat_notifications_contact">Chat notifications</string>
    <!-- Text shown when the chat history was cleared by someone -->
    <string name="history_cleared_by">[A]%1$s[/A][B] cleared the chat history[/B]</string>
    <!-- Notification title to show the number of unread chats, unread messages -->
    <string name="number_messages_chat_notification">%1$d unread chats</string>
    <!-- Item menu option upon clicking on one or multiple files. -->
    <string name="context_permissions_changing_folder">Changing permissions</string>
    <!-- Item menu option upon clicking on one or multiple files. -->
    <string name="context_removing_contact_folder">Removing contact from shared folder</string>
    <!-- confirmation message before removing a file -->
    <string name="confirmation_move_to_rubbish">Move to Rubbish Bin?</string>
    <!-- confirmation message before removing CU folder -->
    <string name="confirmation_move_cu_folder_to_rubbish">Are you sure you want to move this folder to the Rubbish Bin? This will disable Camera Uploads.</string>
    <!-- Confirmation message before removing MU folder -->
    <string name="confirmation_move_mu_folder_to_rubbish">Are you sure you want to move this folder to the Rubbish Bin? This will disable Secondary Media Uploads.</string>
    <!-- confirmation message before removing a file -->
    <string name="confirmation_move_to_rubbish_plural">Move to Rubbish Bin?</string>
    <!-- confirmation message before removing a file -->
    <string name="confirmation_delete_from_mega">Delete from MEGA?</string>
    <!-- label to indicate the state of an upload in chat -->
    <string name="attachment_uploading_state">Uploading&#8230;</string>
    <!-- Title of the section to enable notifications in the Contact Properties screen -->
    <string name="title_properties_contact_notifications_for_chat">Chat notifications</string>
    <!-- title of the section for achievements -->
    <string name="achievements_title">Achievements</string>
    <!-- subtitle of the section for achievements -->
    <string name="achievements_subtitle">Invite friends and get rewards</string>
    <!-- title of the introduction for the achievements screen -->
    <string name="figures_achievements_text_referrals">%1$s of storage for each successful invite. Valid for 365 days.</string>
    <!-- sentence to detail the figures of storage and transfer quota related to each achievement -->
    <string name="figures_achievements_text">%1$s of storage. Valid for 365 days.</string>
    <!-- title of the section for unlocked rewards -->
    <string name="unlocked_rewards_title">Unlocked rewards</string>
    <!-- title of the section for unlocked storage quota -->
    <string name="unlocked_storage_title">Storage quota</string>
    <!-- title of the section for referral bonuses in achivements section (maximum 24 chars) -->
    <string name="title_referral_bonuses">Invitation bonuses</string>
    <!-- Title of the section for install a mobile app in achivements section (maximum 31 chars) -->
    <string name="title_install_app">Install a MEGA Mobile App</string>
    <!-- Title of the section for add phone number in achivements section (maximum 30 chars) -->
    <string name="title_add_phone">Add phone number</string>
    <!-- title of the section for install megasync in achivements section (maximum 24 chars) -->
    <string name="title_regitration">Registration bonus</string>
    <!-- title of the section for install a mobile app bonuses in achivements section (maximum 24 chars) -->
    <string name="title_install_desktop">Get a MEGA Desktop App</string>
    <!-- Text that indicates that no pictures have been uploaded to the Camera Uploads section -->
    <string name="camera_uploads_empty">No files in Camera Uploads</string>
    <!-- indicates the number of days left related to a achievement -->
    <string name="general_num_days_left">%1$d d left</string>
    <!-- State to indicate something has expired (achivements of business status account for instance) -->
    <string name="expired_label">Expired</string>
    <!-- title of the advanced setting to choose the use of https -->
    <string name="setting_title_use_https_only">Don’t use HTTP</string>
    <!-- subtitle of the advanced setting to choose the use of https -->
    <string name="setting_subtitle_use_https_only">Enable this option only if your transfers don’t start. In normal circumstances HTTP is satisfactory as all transfers are already encrypted.</string>
    <!-- title of screen to invite friends and get an achievement -->
    <string name="title_achievement_invite_friends">How it works</string>
    <!-- first paragraph of screen to invite friends and get an achievement -->
    <string name="first_paragraph_achievement_invite_friends">Invite your friends to create a MEGA Free account and to install a MEGA Mobile App. You will receive free storage as a bonus for every successful signup and app installation.</string>
    <!-- second paragraph of screen to invite friends and get an achievement -->
    <string name="second_paragraph_achievement_invite_friends">Free storage bonus applicable to new invitations only and where MEGA Mobile App or MEGA Desktop App is installed.</string>
    <!-- explanation of screen to invite friends and get an achievement -->
    <string name="card_title_invite_friends">Select contacts from your phone contact list or enter multiple email addresses.</string>
    <!-- title of the dialog to confirm the contact request -->
    <string name="title_confirmation_invite_friends">Invite friends to MEGA</string>
    <!-- Text shown when the user sends a contact invitation -->
    <string name="subtitle_confirmation_invite_friends">Invite sent</string>
    <!-- paragraph of the dialog to confirm the contact request -->
    <string name="paragraph_confirmation_invite_friends">Encourage your friends to register and install a MEGA app. As long as your friend uses the same email address as you’ve entered, you will receive your transfer quota reward.</string>
    <!-- Error shown when the user writes a email with an incorrect format -->
    <string name="invalid_email_to_invite">Email is malformed</string>
    <!-- info paragraph about the achievement install megasync -->
    <string name="paragraph_info_achievement_install_desktop">When you install MEGA desktop app you get %1$s of complimentary storage space, valid for 365 days. MEGA desktop app is available for Windows, macOS and most Linux distros.</string>
    <!-- info paragraph about the achievement install mobile app -->
    <string name="paragraph_info_achievement_install_mobile_app">When you install the MEGA Mobile App you get %1$s of complimentary storage space, valid for 365 days. We provide mobile apps for iOS and Android.</string>
    <!-- info paragraph about the achievement ‘add phone number’. Placeholder 1: bonus storage space e.g. 20GB. Placeholder 2: bonus transfer quota e.g. 50GB -->
    <string name="paragraph_info_achievement_add_phone">When you verify your phone number you get %1$s of complimentary storage space, valid for 365 days.</string>
    <!-- info paragraph about the completed achievement install megasync -->
    <string name="result_paragraph_info_achievement_install_desktop">You have received %1$s storage space for installing our MEGA desktop app.</string>
    <!-- info paragraph about the completed achievement install mobile app -->
    <string name="result_paragraph_info_achievement_install_mobile_app">You have received %1$s storage space for installing the MEGA Mobile App.</string>
    <!-- info paragraph about the completed achievement of ‘add phone number’. Placeholder 1: bonus storage space e.g. 20GB. Placeholder 2: bonus transfer quota e.g. 50GB -->
    <string name="result_paragraph_info_achievement_add_phone">You have received %1$s storage space for verifying your phone number.</string>
    <!-- info paragraph about the completed achievement registration -->
    <string name="result_paragraph_info_achievement_registration">You have received %1$s storage space as your free registration bonus.</string>
    <!-- info paragraph about the completed achievement registration -->
    <string name="expiration_date_for_achievements">Bonus expires in %1$d days</string>
    <!-- menu items -->
    <plurals name="context_share_folders">
        <item quantity="one">Share folder</item>
        <item quantity="other">Share folders</item>
    </plurals>
    <!-- confirmation message before leaving some incoming shared folders -->
    <plurals name="confirmation_leave_share_folder">
        <item quantity="one">If you leave the folder, you will not be able to see it again.</item>
        <item quantity="other">If you leave these folders, you will not be able to see them again.</item>
    </plurals>
    <!-- Info of a contact if there is no folders shared with him -->
    <string name="no_folders_shared">No folders shared</string>
    <!-- Menu item -->
    <string name="settings_help">Help</string>
    <!-- Settings preference title for help centre -->
    <string name="settings_help_centre">Help Centre</string>
    <!-- Settings preference title for send feedback -->
    <string name="settings_help_preference">Send feedback</string>
    <!-- mail subject -->
    <string name="setting_feedback_subject">Android feedback</string>
    <!-- mail body -->
    <string name="setting_feedback_body">Please provide your feedback here:</string>
    <!-- mail body -->
    <string name="settings_feedback_body_device_model">Device model</string>
    <!-- mail body -->
    <string name="settings_feedback_body_android_version">Android version</string>
    <!-- Title of the dialog to create a new text file by inserting the name -->
    <string name="dialog_title_new_text_file">New text file</string>
    <!-- Title of the dialog to create a new file by inserting the name -->
    <string name="dialog_title_new_file">New file</string>
    <!-- Input field description in the create file dialog. -->
    <string name="context_new_file_name">File Name</string>
    <!-- Title of the dialog to create a new link by inserting the name, e.g. when try to share a web link to your Cloud Drive or incoming shares. -->
    <string name="dialog_title_new_link">Link name</string>
    <!-- Input field description in the create link dialog, e.g. when try to share a web link to your Cloud Drive or incoming shares. -->
    <string name="context_new_link_name">Link URL</string>
    <!-- Title of the field subject when a new file is created to upload -->
    <string name="new_file_subject_when_uploading">SUBJECT</string>
    <!-- Title of the field content when a new file is created to upload -->
    <string name="new_file_content_when_uploading">CONTENT</string>
    <!-- Title of the field email when a new contact is created to upload -->
    <string name="new_file_email_when_uploading">EMAIL</string>
    <!-- Item of a menu to forward a message chat to another chatroom -->
    <string name="forward_menu_item">Forward</string>
    <!-- name of the button to attach file from MEGA to another app -->
    <string name="general_attach">Attach</string>
    <!-- when add or share a file with a new contact, it can type by name or mail -->
    <string name="type_contact">Contact’s name or email</string>
    <!-- when add or share a file with a new contact, message displayed to warn that the maximum number has been reached -->
    <string name="max_add_contact">No more contacts can be added at this time</string>
    <!-- when changing the password , the old password and new password are equals -->
    <string name="old_and_new_passwords_equals">The new password cannot be the same as the old password</string>
    <!-- Menu item -->
    <string name="action_search_by_date">Search by date</string>
    <!-- title of a button to apply search by date -->
    <string name="general_apply">Apply</string>
    <!-- title of a button to apply search by month -->
    <string name="general_search_month">Last month</string>
    <!-- title of a button to apply search by year -->
    <string name="general_search_year">Last year</string>
    <!-- title of a Search by date tag -->
    <string name="label_set_day">Set day</string>
    <!-- the user can’t choose this date -->
    <string name="snackbar_search_by_date">Date required is not valid</string>
    <!-- Error shown when the user left a name empty -->
    <string name="empty_name">Invalid name</string>
    <!-- Error shown when the user left names empty and names typed with not allowed characters -->
    <string name="general_incorrect_names">Please correct your filenames before proceeding</string>
    <!-- Error text for invalid characters -->
    <string name="invalid_characters">Invalid characters</string>
    <!-- Error shown when the user writes a character not allowed -->
    <string name="invalid_characters_defined">The following characters are not allowed: ” * / : &lt; &gt; ? \ |</string>
    <!-- Warning show to the user after try to import files to MEGA with empty names. Plural. When more than one file name have this error. -->
    <plurals name="empty_names">
        <item quantity="one">File name cannot be empty.</item>
        <item quantity="other">File names cannot be empty.</item>
    </plurals>
    <!-- Label shown when audio file is playing -->
    <string name="audio_play">Audio File</string>
    <!-- when open PDF Viewer, the pdf that it try to open is damaged or does not exist -->
    <string name="corrupt_pdf_dialog_text">Error. The pdf file is corrupted or does not exist.</string>
    <!-- Label to include info of the user email in the feedback form -->
    <string name="user_account_feedback">User account</string>
    <!-- Label shown in MEGA pdf-viewer when it open a PDF save in smartphone storage -->
    <string name="save_to_mega">Save to my \nCloud Drive</string>
    <!-- Error message when creating a chat one to one with a contact that already has a chat -->
    <string name="chat_already_exists">The chat already exists</string>
    <!-- before sharing a file, has to be downloaded -->
    <string name="not_download">The file has not been downloaded yet</string>
    <!-- Error shown when a user is starting a chat or adding new participants in a group chat and writes a contact mail that has not added -->
    <string name="not_permited_add_email_to_invite">Only MEGA contacts can be added</string>
    <!-- Info label about the connectivity state of the chat -->
    <string name="invalid_connection_state">Reconnecting to chat</string>
    <!-- Message show when a call cannot be established -->
    <string name="call_error">An error has occurred and the call cannot be connected.</string>
    <!-- Title of dialog to evaluate the app -->
    <string name="title_evaluate_the_app_panel">Like the MEGA Mobile App?</string>
    <!-- Label to show rate the app -->
    <string name="rate_the_app_panel">Yes, rate the app</string>
    <!-- Label to show send feedback -->
    <string name="send_feedback_panel">No, send feedback</string>
    <!-- title of the section advanced options on the get link screen -->
    <string name="link_advanced_options">Advanced options</string>
    <!-- Message to show when users deny to permit the permissions to read and write on external storage on setting default download location -->
    <string name="download_requires_permission">MEGA needs read and write permissions to your external storage to download files there.</string>
    <!-- Default download location is on old sd card, but currently the user installed a new SD card, need user to reset download location. -->
    <string name="old_sdcard_unavailable">The old SD card is not available, please set a new download location.</string>
    <!-- Dialog title to ask download to internal storage or external storage. -->
    <string name="title_select_download_location">Choose download location</string>
    <!-- Title of the section to invite contacts if the user has denied the contacts permmissions -->
    <string name="no_contacts_permissions">No contact permissions granted</string>
    <!-- Option of the sliding panel to go to QR code section -->
    <string name="choose_qr_option_panel">My QR code</string>
    <!-- Title of the screen that shows the options to the QR code -->
    <string name="section_qr_code">QR code</string>
    <!-- Option in menu of section  My QR code to reset the QR code -->
    <string name="action_reset_qr">Reset QR code</string>
    <!-- Option in menu of section  My QR code to delete the QR code -->
    <string name="action_delete_qr">Delete QR code</string>
    <!-- Option shown in QR code bottom sheet dialog to save QR code in Cloud Drive -->
    <string name="save_cloud_drive">To Cloud Drive</string>
    <!-- Option shown in QR code bottom sheet dialog to save QR code in File System -->
    <string name="save_file_system">To file system</string>
    <!-- Title of QR code section -->
    <string name="section_my_code">My code</string>
    <!-- Title of QR code scan section -->
    <string name="section_scan_code">Scan code</string>
    <!-- Title of QR code settings that permits or not contacts that scan my QR code will be automatically added to my contact list -->
    <string name="settings_qrcode_autoaccept">Auto-accept</string>
    <!-- Subtitle of QR code settings auto-accept -->
    <string name="setting_subtitle_qrcode_autoccept">MEGA users who scan your QR code will be automatically added to your contact list.</string>
    <!-- Subtitle of QR code settings that reset the code -->
    <string name="setting_subtitle_qrcode_reset">Previous QR code will no longer be valid</string>
    <!-- Text shown when it has been copied the QR code link -->
    <string name="qrcode_link_copied">Link copied to the clipboard</string>
    <!-- Text shown when it has been reseted the QR code successfully -->
    <string name="qrcode_reset_successfully">QR code successfully reset</string>
    <!-- Text shown when it has been deleted the QR code successfully -->
    <string name="qrcode_delete_successfully">QR code successfully deleted</string>
    <!-- Text shown when it has not been reseted the QR code successfully -->
    <string name="qrcode_reset_not_successfully">QR code not reset due to an error. Please try again.</string>
    <!-- Text shown when it has not been delete the QR code successfully -->
    <string name="qrcode_delete_not_successfully">QR code not deleted due to an error. Please try again.</string>
    <!-- Title of dialog shown when a contact request has been sent with QR code -->
    <string name="invite_sent">Invite sent</string>
    <!-- Text of dialog shown when a contact request has been sent. -->
    <string name="invite_sent_text">The user has been invited and will appear in your contact list once accepted.</string>
    <!-- Text of dialog shown when multiple contacts request has been sent -->
    <string name="invite_sent_text_multi">The users have been invited and will appear in your contact list once accepted.</string>
    <!-- Text shown when it tries to share the QR and occurs an error to process the action -->
    <string name="error_share_qr">An error occurred while trying to share the QR file. Perhaps the file does not exist. Please try again later.</string>
    <!-- Text shown when it tries to upload to Cloud Drive the QR and occurs an error to process the action -->
    <string name="error_upload_qr">An error occurred while trying to upload the QR file. Perhaps the file does not exist. Please try again later.</string>
    <!-- Text shown when it tries to download to File System the QR and occurs an error to process the action -->
    <string name="error_download_qr">An error occurred while trying to download the QR file. Perhaps the file does not exist. Please try again later.</string>
    <!-- Text shown when it tries to download to File System the QR and the action has success -->
    <string name="success_download_qr">The QR Code has been downloaded successfully to %s</string>
    <!-- Title of dialog shown when a contact request has not been sent with QR code -->
    <string name="invite_not_sent">Invite not sent</string>
    <!-- Text of dialog shown when a contact request has not been sent with QR code -->
    <string name="invite_not_sent_text">The QR code or contact link is invalid. Please try to scan a valid code or to open a valid link.</string>
    <!-- Text of dialog shown when a contact request has not been sent with QR code because of is already a contact -->
    <string name="invite_not_sent_text_already_contact">The invitation has not been sent. %s is already in your contacts list.</string>
    <!-- Text of dialog shown when a contact request has not been sent with QR code because of some error -->
    <string name="invite_not_sent_text_error">An error occurred and the invitation has not been sent.</string>
    <!-- Text of alert dialog informing that the qr is generating -->
    <string name="generatin_qr">Generating QR code&#8230;</string>
    <!-- Title of QR code scan menu item -->
    <string name="menu_item_scan_code">Scan QR code</string>
    <!-- get the contact link and copy it -->
    <string name="button_copy_link">Copy link</string>
    <!-- Create QR code -->
    <string name="button_create_qr">Create QR code</string>
    <!-- Text shown when it has been created the QR code successfully -->
    <string name="qrcode_create_successfully">QR code successfully created</string>
    <!-- Text shown in QR code scan fragment to help and guide the user in the action -->
    <string name="qrcode_scan_help">Line up the QR code to scan it with your device’s camera</string>
    <!-- positive button on dialog to view a contact -->
    <string name="contact_view">View</string>
    <!-- Item menu option to reproduce audio or video in external reproductors -->
    <string name="external_play">Open with</string>
    <!-- to share a file using Facebook, Whatsapp, etc -->
    <string name="context_share">Share using</string>
    <!-- Message shown if the user choose enable button and he is not logged in -->
    <string name="error_enable_chat_before_login">Please log in before enabling the chat</string>
    <!-- title of a tag to search for a specific period within the search by date option in Camera upload -->
    <string name="label_set_period">Set period</string>
    <!-- Text of the empty screen when there are not chat conversations -->
    <string name="context_empty_chat_recent">[B]Invite friends to [/B][A]Chat[/A][B] and enjoy our encrypted platform with privacy and security[/B]</string>
    <!-- Text of the empty screen when there are not elements in the Rubbish Bin -->
    <string name="context_empty_rubbish_bin">[B]Empty [/B][A]Rubbish Bin[/A]</string>
    <!-- Text of the empty screen when there are not elements in  Inbox -->
    <string name="context_empty_inbox">[B]No files in your [/B][A]Inbox[/A]</string>
    <!-- Text of the empty screen when there are not elements in Cloud Drive -->
    <string name="context_empty_cloud_drive">[B]No files in your [/B][A]Cloud Drive[/A]</string>
    <!-- Text of the empty screen when there are not elements in Saved for Offline -->
    <string name="context_empty_offline">[B]No files [/B][A]Saved for Offline[/A]</string>
    <!-- Text of the empty screen when there are not contacts. No dot at the end because is for an empty state. The format placeholders are to showing it in different colors. -->
    <string name="context_empty_contacts">[B]No [/B][A]Contacts[/A]</string>
    <!-- Message shown when the user has no chats -->
    <string name="recent_chat_empty">[A]No[/A] [B]Conversations[/B]</string>
    <!-- Message shown when the chat is section is loading the conversations -->
    <string name="recent_chat_loading_conversations">[A]Loading[/A] [B]Conversations&#8230;[/B]</string>
    <!-- Text of the empty screen when there are not elements in Incoming -->
    <string name="context_empty_incoming">[B]No [/B][A]Incoming Shared folders[/A]</string>
    <!-- Text of the empty screen when there are not elements in Outgoing -->
    <string name="context_empty_outgoing">[B]No [/B][A]Outgoing Shared folders[/A]</string>
    <!-- Text of the empty screen when there are not elements in Links. Please, keep the place holders to format the string -->
    <string name="context_empty_links">[B]No [/B][A]Public Links[/A][B][/B]</string>
    <!-- Title of the sent requests tab. Capital letters -->
    <string name="tab_sent_requests">Sent requests</string>
    <!-- Title of the received requests tab. Capital letters -->
    <string name="tab_received_requests">Received requests</string>
    <!-- Title dialog overquota error -->
    <string name="overquota_alert_title">Storage quota exceeded</string>
    <!-- error message shown when an account confirmation link or reset password link is invalid for unknown reasons -->
    <string name="invalid_link">Invalid link, please ask for a new valid link</string>
    <!-- error message shown on the link password dialog if the password typed in was wrong -->
    <string name="invalid_link_password">Invalid link password</string>
    <!-- Error message shown when user tries to open a not valid MEGA link -->
    <string name="open_link_not_valid_link">The link you are trying to open is not a valid MEGA link.</string>
    <!-- Message shown when a link is being processing -->
    <string name="processing_link">Processing link&#8230;</string>
    <!-- Message shown when it is creating an acount and it is been introduced a very weak or weak password -->
    <string name="passwd_weak">Your password is easily guessed. Try making your password longer. Combine uppercase and lowercase letters. Add special characters. Do not use names or dictionary words.</string>
    <!-- Message shown when it is creating an acount and it is been introduced a medium password -->
    <string name="passwd_medium">Your password is good enough to proceed, but it is recommended to strengthen your password further.</string>
    <!-- Message shown when it is creating an acount and it is been introduced a good password -->
    <string name="passwd_good">This password will withstand most typical brute-force attacks. Please ensure that you will remember it.</string>
    <!-- Message shown when it is creating an acount and it is been introduced a strong password -->
    <string name="passwd_strong">This password will withstand most sophisticated brute-force attacks. Please ensure that you will remember it.</string>
    <!-- Password very weak -->
    <string name="pass_very_weak">Very weak</string>
    <!-- Password weak -->
    <string name="pass_weak">Weak</string>
    <!-- Password medium -->
    <string name="pass_medium">Medium</string>
    <!-- Password good -->
    <string name="pass_good">Good</string>
    <!-- Password strong -->
    <string name="pass_strong">Strong</string>
    <!-- Text displayed in several parts when there is a call in progress (notification, recent chats list, etc). -->
    <string name="title_notification_call_in_progress">Call in progress</string>
    <!-- Subtitle of the notification shown on the action bar when there is a call in progress -->
    <string name="action_notification_call_in_progress">Tap to go back to the call</string>
    <!-- Button in the notification shown on the action bar when there is a call in progress -->
    <string name="button_notification_call_in_progress">Return to the call</string>
    <!-- When it lists contacts of MEGA, the title of list’s header -->
    <string name="contacts_mega">On MEGA</string>
    <!-- When it lists contacts of phone, the title of list’s header -->
    <string name="contacts_phone">Phone contacts</string>
    <!-- Message error shown when trying to log in on an account has been suspended due to multiple breaches of Terms of Service -->
    <string name="account_suspended_multiple_breaches_ToS">Your account has been suspended due to multiple breaches of MEGA’s Terms of Service. Please check your email inbox.</string>
    <!-- Message error shown when trying to log in on an account has been suspended due to breach of Terms of Service -->
    <string name="account_suspended_breache_ToS">Your account was terminated due to a breach of MEGA’s Terms of Service including, but not limited to, clause 15.</string>
    <!-- In a chat conversation when you try to send device’s images but images are still loading -->
    <string name="file_storage_loading">Loading files</string>
    <!-- In a chat conversation when you try to send device’s images but there aren’t available images -->
    <string name="file_storage_empty_folder">No files</string>
    <!-- Size in bytes. The placeholder is for the size value, please adjust the position based on linguistics -->
    <string name="label_file_size_byte">%s B</string>
    <!-- Size in kilobytes. The placeholder is for the size value, please adjust the position based on linguistics -->
    <string name="label_file_size_kilo_byte">%s KB</string>
    <!-- Size in megabytes. The placeholder is for the size value, please adjust the position based on linguistics -->
    <string name="label_file_size_mega_byte">%s MB</string>
    <!-- Size in gigabytes. The placeholder is for the size value, please adjust the position based on linguistics -->
    <string name="label_file_size_giga_byte">%s GB</string>
    <!-- Size in terabytes. The placeholder is for the size value, please adjust the position based on linguistics -->
    <string name="label_file_size_tera_byte">%s TB</string>
    <!-- Speed in bytes. The placeholder is for the speed value, please adjust the position based on linguistics -->
    <string name="label_file_speed_byte">%s B/s</string>
    <!-- Speed in kilobytes. The placeholder is for the speed value, please adjust the position based on linguistics -->
    <string name="label_file_speed_kilo_byte">%s KB/s</string>
    <!-- Speed in megabytes. The placeholder is for the speed value, please adjust the position based on linguistics -->
    <string name="label_file_speed_mega_byte">%s MB/s</string>
    <!-- Speed in gigabytes. The placeholder is for the speed value, please adjust the position based on linguistics -->
    <string name="label_file_speed_giga_byte">%s GB/s</string>
    <!-- Speed in terabytes. The placeholder is for the speed value, please adjust the position based on linguistics -->
    <string name="label_file_speed_tera_byte">%s TB/s</string>
    <!-- Size in megabytes. -->
    <string name="label_mega_byte">MB</string>
    <!-- Number of versions of a file shown on the screen info of the file, version items -->
    <plurals name="number_of_versions">
        <item quantity="one">%1$d version</item>
        <item quantity="other">%1$d versions</item>
    </plurals>
    <!-- Title of the section Versions for files -->
    <string name="title_section_versions">Versions</string>
    <!-- Header of the item to show the current version of a file in a list -->
    <string name="header_current_section_item">Current version</string>
    <!--  -->
    <plurals name="header_previous_section_item">
        <item quantity="one">Previous version</item>
        <item quantity="other">Previous versions</item>
    </plurals>
    <!-- option menu to revert a file version -->
    <string name="general_revert">Revert</string>
    <!-- option menu to clear all the previous versions -->
    <string name="menu_item_clear_versions">Clear previous versions</string>
    <!-- Title of the dialog to confirm that a version os going to be deleted, version items -->
    <plurals name="title_dialog_delete_version">
        <item quantity="one">Delete version?</item>
        <item quantity="other">Delete versions?</item>
    </plurals>
    <!-- Content of the dialog to confirm that a version is going to be deleted -->
    <string name="content_dialog_delete_version">This version will be permanently removed.</string>
    <!-- Content of the dialog to confirm that several versions are going to be deleted -->
    <string name="content_dialog_delete_multiple_version">These %d versions will be permanently removed.</string>
    <!-- Title of the notification shown when a file is uploading to a chat -->
    <string name="chat_upload_title_notification">Chat uploading</string>
    <!-- Label for the option on setting to set up the quality of multimedia files uploaded to the chat -->
    <string name="settings_chat_upload_quality">Video quality</string>
    <!-- Label for the option on setting to set up the quality of video files to be uploaded -->
    <string name="settings_video_upload_quality">Video Quality</string>
    <!-- Text shown when the user refuses to permit the storage permission when enable camera upload -->
    <string name="on_refuse_storage_permission">Camera Uploads needs to access your photos and other media on your device. Please go to the settings page and grant permission.</string>
    <!-- the options for the option on setting to set up the quality of multimedia files uploaded to the chat, the options of medium quality multimedia file to  upload. -->
    <string-array name="settings_chat_upload_quality_entries">
        <item>Original quality</item>
        <item>Medium quality</item>
    </string-array>
    <!-- Title of the notification for a missed call -->
    <string name="missed_call_notification_title">Missed call</string>
    <!-- Refers to a location of file -->
    <string name="file_properties_info_location">Location</string>
    <!-- Title of the label to show the size of the current files inside a folder -->
    <string name="file_properties_folder_current_versions">Current versions</string>
    <!-- Title of the label to show the size of the versioned files inside a folder -->
    <string name="file_properties_folder_previous_versions">Previous versions</string>
    <!-- Number of versioned files inside a folder shown on the screen info of the folder, version items -->
    <plurals name="number_of_versions_inside_folder">
        <item quantity="one">%1$d versioned file</item>
        <item quantity="other">%1$d versioned files</item>
    </plurals>
    <!-- Confirmation message after forwarding one or several messages, version items -->
    <string name="messages_forwarded_success">Messages forwarded</string>
    <!-- Error message after forwarding one or several messages to several chats -->
    <string name="messages_forwarded_error">Error. Not correctly forwarded</string>
    <!-- Error message if any of the forwarded messages fails, message items -->
    <plurals name="messages_forwarded_partial_error">
        <item quantity="one">Error. %1$d message not successfully forwarded</item>
        <item quantity="other">Error. %1$d messages not successfully forwarded</item>
    </plurals>
    <!-- Error non existing resource after forwarding one or several messages to several chats, message items -->
    <plurals name="messages_forwarded_error_not_available">
        <item quantity="one">Error. The resource is no longer available</item>
        <item quantity="other">Error. The resources are no longer available</item>
    </plurals>
    <!-- The title of fragment Turn on Notifications -->
    <string name="turn_on_notifications_title">Turn on Notifications</string>
    <!-- The subtitle of fragment Turn on Notifications -->
    <string name="turn_on_notifications_subtitle">This way, you will see new messages\non your Android phone instantly.</string>
    <!-- First step to turn on notifications -->
    <string name="turn_on_notifications_first_step">Open Android device [A]Settings[/A]</string>
    <!-- Second step to turn on notifications -->
    <string name="turn_on_notifications_second_step">Open [A]Apps &amp; notifications[/A]</string>
    <!-- Third step to turn on notifications -->
    <string name="turn_on_notifications_third_step">Select [A]MEGA[/A]</string>
    <!-- Fourth step to turn on notifications -->
    <string name="turn_on_notifications_fourth_step">Open [A]App notifications[/A]</string>
    <!-- Fifth step to turn on notifications -->
    <string name="turn_on_notifications_fifth_step">Switch to On and select your preferences</string>
    <!-- Alert message after sending to chat one or several messages to several chats, version items -->
    <plurals name="files_send_to_chat_success">
        <item quantity="one">File sent</item>
        <item quantity="other">Files sent</item>
    </plurals>
    <!-- Error message after sending to chat one or several messages to several chats -->
    <string name="files_send_to_chat_error">Error. Not correctly sent</string>
    <!-- menu option to send a file to a chat -->
    <string name="context_send_file_to_chat">Send to chat</string>
    <!-- Title of the dialog ‘Do you remember your password?’ -->
    <string name="remember_pwd_dialog_title">Do you remember your password?</string>
    <!-- Text of the dialog ‘Recovery Key exported’ when the user wants logout -->
    <string name="remember_pwd_dialog_text_logout">You are about to log out, please test your password to ensure you remember it.\nIf you lose your password, you will lose access to your MEGA data.</string>
    <!-- Text of the dialog ‘Do you remember your password?’ -->
    <string name="remember_pwd_dialog_text">Please test your password to ensure you remember it. If you lose your password, you will lose access to your MEGA data.</string>
    <!-- Dialog option that permits user do not show it again -->
    <string name="general_do_not_show">Do not show again</string>
    <!-- Button of the dialog ‘Do you remember your password?’ that permits user test his password -->
    <string name="remember_pwd_dialog_button_test">Test password</string>
    <!-- Title of the activity that permits user test his password -->
    <string name="test_pwd_title">Test your password</string>
    <!-- Message shown to the user when is testing her password and it is correct -->
    <string name="test_pwd_accepted">Password accepted</string>
    <!-- Message shown to the user when is testing her password and it is wrong -->
    <string name="test_pwd_wrong">Wrong password.\nBackup your Recovery Key as soon as possible!</string>
    <!-- Text of the dialog ‘Recovery Key exported’ when the user wants logout -->
    <string name="recovery_key_exported_dialog_text_logout">You are about to log out, please test your password to ensure you remember it.\nIf you lose your password, you will lose access to your MEGA data.</string>
    <!-- Option that permits user copy to clipboard -->
    <string name="option_copy_to_clipboard">Copy to clipboard</string>
    <!-- Option that permits user export his recovery key -->
    <string name="option_export_recovery_key">Export Recovery Key</string>
    <!-- Option that permits user logout -->
    <string name="proceed_to_logout">Proceed to logout</string>
    <!-- Title of the preference Recovery key on Settings section -->
    <string name="recovery_key_bottom_sheet">Recovery Key</string>
    <!-- Option that permits user save on File System -->
    <string name="option_save_on_filesystem">Save on File System</string>
    <!-- Message shown when something has been copied to clipboard -->
    <string name="message_copied_to_clipboard">Copied to clipboard</string>
    <!-- text of the label to show that you have messages unread in the chat conversation -->
    <string name="message_jump_latest">Jump to latest</string>
    <!-- text of the label to show that you have new messages in the chat conversation -->
    <string name="message_new_messages">New messages</string>
    <!-- Title of the notification shown on the action bar when there is a incoming call -->
    <string name="notification_subtitle_incoming">Incoming call</string>
    <!-- Text for the notification action to launch the incoming call page -->
    <string name="notification_incoming_action">Go to the call</string>
    <!-- Text asking to go to system setting to enable allow display over other apps (needed for calls in Android 10) -->
    <string name="notification_enable_display">MEGA background pop-ups are disabled.\nTap to change the settings.</string>
    <!-- Subtitle to show the number of unread messages on a chat, unread messages -->
    <plurals name="number_unread_messages">
        <item quantity="one">%1$s unread message</item>
        <item quantity="other">%1$s unread messages</item>
    </plurals>
    <!-- Notification title to show the number of unread chats, unread messages -->
    <plurals name="plural_number_messages_chat_notification">
        <item quantity="one">%1$d unread chat</item>
        <item quantity="other">%1$d unread chats</item>
    </plurals>
    <!-- Message shown when a chat is opened and the messages are being recovered -->
    <string name="chat_loading_messages">[A]Loading[/A] [B]Messages&#8230;[/B]</string>
    <!-- Error message shown when opening a file link which doesn’t exist -->
    <string name="general_error_internal_node_not_found">File or folder not found. Are you logged in with a different account in your browser? You can only access files or folders from the account you are currently logged in with in the app</string>
    <!-- menu option to loop video or audio file -->
    <string name="context_loop_video">Loop</string>
    <!-- Title of the category Security options on Settings section -->
    <string name="settings_security_options_title">Security</string>
    <!-- Title of the preference Recovery key on Settings section -->
    <string name="settings_recovery_key_title">Backup Recovery Key</string>
    <!-- Summary of the preference Recovery key on Settings section -->
    <string name="settings_recovery_key_summary">Exporting the Recovery Key and keeping it in a secure location enables you to set a new password without data loss.</string>
    <!-- message when a temporary error on logging in is due to connectivity issues -->
    <string name="login_connectivity_issues">Unable to reach MEGA. Please check your connectivity or try again later.</string>
    <!-- message when a temporary error on logging in is due to servers busy -->
    <string name="login_servers_busy">Servers are too busy. Please wait.</string>
    <!-- message when a temporary error on logging in is due to SDK is waiting for the server to complete a request due to an API lock -->
    <string name="login_API_lock">This process is taking longer than expected. Please wait.</string>
    <!-- message when a temporary error on logging in is due to SDK is waiting for the server to complete a request due to a rate limit -->
    <string name="login_API_rate">Too many requests. Please wait.</string>
    <!-- Message when previous login is being cancelled -->
    <string name="login_in_progress">Cancelling login process. Please wait&#8230;</string>
    <!-- when open audio video player, the file that it try to open is not supported -->
    <string name="unsupported_file_type">Unsupported file type.</string>
    <!-- when open audio video player, the file that it try to open is damaged or does not exist -->
    <string name="corrupt_video_dialog_text">Error. The file is corrupted or does not exist.</string>
    <!-- Title of the screen Playlist -->
    <string name="section_playlist">Playlist</string>
    <!-- Text shown in playlist subtitle item when a file is reproducing -->
    <string name="playlist_state_playing">Now playing&#8230;</string>
    <!-- Text shown in playlist subtitle item when a file is reproducing but it is paused -->
    <string name="playlist_state_paused">Paused</string>
    <!-- Menu option to print the recovery key from Offline section -->
    <string name="context_option_print">Print</string>
    <!-- Message when the recovery key has been successfully saved on the filesystem -->
    <string name="save_MK_confirmation">The Recovery Key has been successfully saved</string>
    <!-- label to indicate that a share is still pending on outgoing shares of a node -->
    <string name="pending_outshare_indicator">(Pending)</string>
    <!-- Title of the dialog to disable the rich links previews on chat -->
    <string name="option_enable_chat_rich_preview">Rich URL Previews</string>
    <!-- Button to allow the rich links previews on chat -->
    <string name="button_always_rich_links">Always Allow</string>
    <!-- Button do not allow now the rich links previews on chat -->
    <string name="button_not_now_rich_links">Not Now</string>
    <!-- Button do not allow the rich links previews on chat -->
    <string name="button_never_rich_links">Never</string>
    <!-- Title of the dialog to enable the rich links previews on chat -->
    <string name="title_enable_rich_links">Enable rich URL previews</string>
    <!-- Text of the dialog to enable the rich links previews on chat -->
    <string name="text_enable_rich_links">Enhance the MEGAchat experience. URL content will be retrieved without end-to-end encryption.</string>
    <!-- Subtitle of a MEGA rich link without the decryption key -->
    <string name="subtitle_mega_rich_link_no_key">Tap to enter the Decryption Key</string>
    <!-- when the user tries to creates a MEGA account or tries to change his password and the password strength is very weak -->
    <string name="error_password">Please enter a stronger password</string>
    <!-- title of the notification for an acceptance of a contact request -->
    <string name="title_acceptance_contact_request_notification">New contact</string>
    <!-- Notification title to show the number of incoming contact request, contact requests -->
    <plurals name="plural_number_contact_request_notification">
        <item quantity="one">%1$d pending contact request</item>
        <item quantity="other">%1$d pending contact requests</item>
    </plurals>
    <!-- title of the notification for a new incoming contact request -->
    <string name="title_new_contact_request_notification">New contact request</string>
    <!-- Hint shown in the field to write a message in the chat screen (chat with customized title) -->
    <string name="type_message_hint_with_title">Write message to “%s”&#8230;</string>
    <!-- Empty state message shown in the screen when there are not any active transfer -->
    <string name="transfers_empty_new">[B]No active[/B][A] Transfers[/A]</string>
    <!-- Empty state message shown in the screen when there are not any active transfer -->
    <string name="completed_transfers_empty_new">[B]No completed[/B][A] Transfers[/A]</string>
    <!-- Empty state text that indicates that a folder is currently empty -->
    <string name="file_browser_empty_folder_new">[B]Empty[/B][A] Folder[/A]</string>
    <!-- Hint shown in the field to write a message in the chat screen (chat with customized title) -->
    <string name="type_message_hint_with_customized_title">Write message to “%s”&#8230;</string>
    <!-- Hint shown in the field to write a message in the chat screen (chat with default title) -->
    <string name="type_message_hint_with_default_title">Write message to %s&#8230;</string>
    <!-- Title of setting Two-Factor Authentication -->
    <string name="settings_2fa">Two-Factor Authentication</string>
    <!-- Subtitle of setting Two-Factor Authentication when the preference is disabled -->
    <string name="setting_subtitle_2fa">Two-Factor Authentication is a second layer of security for your account.</string>
    <!-- Title of the screen Two-Factor Authentication -->
    <string name="title_2fa">Why do you need two-factor authentication?</string>
    <!--  -->
    <string name="two_factor_authentication_explain">Two-factor authentication is a second layer of security for your account. Which means that even if someone knows your password they cannot access it, without also having access to the six digit code only you have access to.</string>
    <!-- Button that permits user begin with the process of enable Two-Factor Authentication -->
    <string name="button_setup_2fa">Begin Setup</string>
    <!-- Text that explain how to do with Two-Factor Authentication QR -->
    <string name="explain_qr_seed_2fa_1">Scan or copy the seed to your Authenticator App.</string>
    <!-- Text that explain how to do with Two-Factor Authentication seed -->
    <string name="explain_qr_seed_2fa_2">Be sure to backup this seed to a safe place in case you lose your device.</string>
    <!-- Text that explain how to confirm Two-Factor Authentication -->
    <string name="explain_confirm_2fa">Please enter the 6-digit code generated by your Authenticator App.</string>
    <!-- Text button -->
    <string name="general_verify">Verify</string>
    <!-- Text button -->
    <string name="general_next">Next</string>
    <!-- Text button -->
    <string name="general_previous">Previous</string>
    <!-- Text of the alert dialog to inform the user when an error occurs when try to enable seed or QR of Two-Factor Authentication -->
    <string name="qr_seed_text_error">An error occurred generating the seed or QR code, please try again.</string>
    <!-- Title of the screen shown when the user enabled correctly Two-Factor Authentication -->
    <string name="title_2fa_enabled">Two-Factor Authentication Enabled</string>
    <!-- Description of the screen shown when the user enabled correctly Two-Factor Authentication -->
    <string name="description_2fa_enabled">Next time you log in to your account you will be asked to enter a 6-digit code provided by your Authenticator App.</string>
    <!-- Recommendation displayed after enable Two-Factor Authentication -->
    <string name="recommendation_2fa_enabled">Please save your <b>Recovery Key</b> in a safe location, to avoid issues in case you lose access to your app, or if you want to disable Two-Factor Authentication.</string>
    <!-- Error shown when a user tries to enable Two-Factor Authentication and introduce an invalid code -->
    <string name="pin_error_2fa">Invalid code</string>
    <!-- Title of screen Lost authenticator decive -->
    <string name="lost_your_authenticator_device">Lost your Authenticator device?</string>
    <!-- Title of screen Login verification with Two-Factor Authentication -->
    <string name="login_verification">Login Verification</string>
    <!-- Subtitle of screen verify Two-Factor Authentication for changing password -->
    <string name="verify_2fa_subtitle_change_password">Change password</string>
    <!-- Subtitle of screen verify Two-Factor Authentication for changing email -->
    <string name="verify_2fa_subtitle_change_email">Change email</string>
    <!-- Subtitle of screen verify Two-Factor Authentication for cancelling account -->
    <string name="verify_2fa_subtitle_delete_account">Delete account</string>
    <!-- Subtitle of screen verify Two-Factor Authentication for disabling Two-Factor Authentication -->
    <string name="verify_2fa_subtitle_diable_2fa">Disable</string>
    <!-- Title of screen Lost authenticator decive -->
    <string name="title_lost_authenticator_device">Lost your Authenticator device?</string>
    <!-- When the user tries to disable Two-Factor Authentication and some error ocurr in the process -->
    <string name="error_disable_2fa">An error occurred trying to disable Two-Factor Authentication. Please try again.</string>
    <!-- When the user tries to enable Two-Factor Authentication and some error ocurr in the process -->
    <string name="error_enable_2fa">An error occurred trying to enable Two-Factor Authentication. Please try again.</string>
    <!-- Title of the dialog shown when a new account is created to suggest user enable Two-Factor Authentication -->
    <string name="title_enable_2fa">Enable Two-Factor Authentication</string>
    <!-- Label shown when it disables the Two-Factor Authentication -->
    <string name="label_2fa_disabled">Two-Factor Authentication Disabled</string>
    <!-- Text of the button which action is to show the authentication apps -->
    <string name="open_app_button">Open in</string>
    <!-- message when trying to open a link that contains the seed to enable Two-Factor Authentication but there isn’t any app that open it -->
    <string name="intent_not_available_2fa">There isn’t any available app to enable Two-Factor Authentication on your device</string>
    <!-- Text button -->
    <string name="general_close">Close</string>
    <!-- Label shown when Two-Factor Authentication has been enabled to alert user that has to back up his Recovery Key before finish the process -->
    <string name="backup_rk_2fa_end">Export your Recovery Key to finish</string>
    <!-- Title of dialog shown when it tries to open an authentication app and there is no installed -->
    <string name="no_authentication_apps_title">Two-Factor Authentication App</string>
    <!-- Message shown to ask user if wants to open Google Play to install some authenticator app -->
    <string name="open_play_store_2fa">Would you like to open Google Play so you can install an Authenticator App?</string>
    <!-- Label Play Store -->
    <string name="play_store_label">Play Store</string>
    <!-- Text shown in an alert explaining how to continue to enable Two-Factor Authentication -->
    <string name="text_2fa_help">You need an authenticator app to enable 2FA on MEGA. You can download and install the Google Authenticator, Duo Mobile, Authy or Microsoft Authenticator app for your phone or tablet.</string>
    <!-- success message when importing multiple files from -->
    <string name="number_correctly_imported_from_chat">%d files shared successfully</string>
    <!-- error message when importing multiple files from chat -->
    <string name="number_no_imported_from_chat">%d files were not shared</string>
    <!-- button’s text to open a full screen image -->
    <string name="preview_content">Preview content</string>
    <!-- message shown when the user clicks on media file chat message, there is no network connection and the file is not been downloaded -->
    <string name="no_network_connection_on_play_file">No network connection. File has not been downloaded and cannot be streamed.</string>
    <!-- message shown when the user open a file, the file is not been opened due to unknown reason -->
    <string name="error_fail_to_open_file_general">Unable to open file.</string>
    <!-- message shown when the user open a file, there is no network connection and the file is not been downloaded -->
    <string name="error_fail_to_open_file_no_network">No network connection. Please reconnect to open the file.</string>
    <!-- message when trying to save for offline a file that already exists -->
    <string name="file_already_exists">File already exists in Saved for Offline</string>
    <!-- Error message if forwarding a message failed, many messages -->
    <plurals name="error_forwarding_messages">
        <item quantity="one">Message not forwarded</item>
        <item quantity="other">Messages not forwarded</item>
    </plurals>
    <!-- Title of the dialog to disable the rich links previews on chat -->
    <string name="title_confirmation_disable_rich_links">Rich URL previews</string>
    <!-- Text of the dialog to disable the rich links previews on chat -->
    <string name="text_confirmation_disable_rich_links">You are disabling rich URL previews. You can re-enable them in Settings. Do you want to continue?</string>
    <!-- Message shown when a call ends. -->
    <string name="call_missed_messages">[A]Missed call[/A]</string>
    <!-- Message shown when a call ends. -->
    <string name="call_rejected_messages">[A]Call was rejected[/A]</string>
    <!-- Message shown when a call ends. -->
    <string name="call_cancelled_messages">[A]Call was cancelled[/A]</string>
    <!-- Message shown when a call ends. -->
    <string name="call_failed_messages">[A]Call failed[/A]</string>
    <!-- Message shown when a call ends. -->
    <string name="call_not_answered_messages">[A]Call was not answered[/A]</string>
    <!-- Indicates that can type a contact email -->
    <string name="contact_email">Contact email</string>
    <!-- When it tries to add a contact in a list an is already added -->
    <string name="contact_not_added">You have already added this contact.</string>
    <!-- Content of a normal message that cannot be recognized -->
    <string name="error_message_invalid_format">Invalid message format</string>
    <!-- Content of a normal message that cannot be recognized -->
    <string name="error_message_invalid_signature">Invalid message signature</string>
    <!-- When the user tries to reproduce a file through streaming and ocurred an error creating it -->
    <string name="error_streaming">An error occurred trying to create the stream</string>
    <!-- Menu option to restore an item from the Rubbish bin -->
    <string name="context_restore">Restore</string>
    <!-- success message when a node was restore from Rubbish bin -->
    <string name="context_correctly_node_restored">Restored to %s</string>
    <!-- error message when a node was restore from Rubbish bin -->
    <string name="context_no_restored">An error occurred. Item not restored.</string>
    <!-- menu item from contact section to send a message to a contact -->
    <string name="context_send_message">Send Message</string>
    <!-- Message shown when a contact is successfully sent to several chats, more contacts -->
    <plurals name="plural_contact_sent_to_chats">
        <item quantity="one">Contact sent to chats successfully</item>
        <item quantity="other">Contacts sent to chats successfully</item>
    </plurals>
    <!-- Error message on opening a MEGAdrop folder link -->
    <string name="error_MEGAdrop_not_supported">MEGAdrop folders are not supported yet</string>
    <!-- Pre overquota error dialog when trying to copy or import a file -->
    <string name="pre_overquota_alert_text">This action cannot be completed as it would take you over your current storage limit. Would you like to upgrade your account?</string>
    <!-- Title of the section Archived chats -->
    <string name="archived_chats_title_section">Archived chats</string>
    <!-- Text of the option to show the arhived chat, it shows the number of archived chats -->
    <string name="archived_chats_show_option">Archived chats (%d)</string>
    <!-- Title of the option on the chat list to archive a chat -->
    <string name="archive_chat_option">Archive chat</string>
    <!-- Title of the option on the chat list to unarchive a chat -->
    <string name="unarchive_chat_option">Unarchive chat</string>
    <!-- Confirmation button of the dialog to archive a chat -->
    <string name="general_archive">Archive</string>
    <!-- Confirmation button of the dialog to unarchive a chat -->
    <string name="general_unarchive">Unarchive</string>
    <!-- Message shown when a chat is successfully archived, it shows the name of the chat -->
    <string name="success_archive_chat">%s chat was archived.</string>
    <!-- Error message shown when a chat has not be archived, it shows the name of the chat -->
    <string name="error_archive_chat">Error. %s chat was not archived.</string>
    <!-- Message shown when a chat is successfully unarchived, it shows the name of the chat -->
    <string name="success_unarchive_chat">%s chat was unarchived.</string>
    <!-- Error message shown when a chat has not be unarchived, it shows the name of the chat -->
    <string name="error_unarchive_chat">Error. %s chat was not able to be unarchived.</string>
    <!-- Message shown when the user has no archived chats -->
    <string name="archived_chats_empty">[A]No[/A] [B]Archived Chats[/B]</string>
    <!-- Subtitle of chat screen when the chat is inactive -->
    <string name="inactive_chat">Inactive chat</string>
    <!-- Subtitle of chat screen when the chat is archived -->
    <string name="archived_chat">Archived chat</string>
    <!-- Title of the layout to join a group call from the chat screen -->
    <string name="join_call_layout">Tap to join the call</string>
    <!-- Label shown when the user wants to add contacts into his MEGA account -->
    <string name="invite_contacts">Invite contacts</string>
    <!-- Label shown when the user wants to share something with other contacts -->
    <string name="share_with">Share with</string>
    <!-- Message shown while the contact list from the device and from MEGA is being read and then shown to the user -->
    <string name="contacts_list_empty_text_loading_share">Loading contacts&#8230;</string>
    <!-- Title of the screen New Group -->
    <string name="title_new_group">New group</string>
    <!-- Subtitle of the screen New Group -->
    <string name="subtitle_new_group">Type group name</string>
    <!-- Hint of edittext shown when it is creating a new group to guide user to type the name of the group -->
    <string name="hint_type_group">Name your group</string>
    <!-- Text of the confirm dialog shown when it wants to remove a contact from a chat -->
    <string name="confirmation_delete_contact">Remove %s from this chat?</string>
    <!-- Settings preference title to show file versions info of the account -->
    <string name="settings_file_management_file_versions_title">File versions</string>
    <!-- Settings preference subtitle to show file versions info of the account -->
    <string name="settings_file_management_file_versions_subtitle">%1$d file versions, taking a total of %2$s</string>
    <!-- Title of the section File management on Settings section -->
    <string name="settings_file_management_category">File Management</string>
    <!-- Option in Settings to delete all the versions of the account -->
    <string name="settings_file_management_delete_versions">Delete all older versions of my files</string>
    <!-- subtitle of the option in Settings to delete all the versions of the account -->
    <string name="settings_file_management_subtitle_delete_versions">All current files will remain. Only historic versions of your files will be deleted.</string>
    <!-- Text of the dialog to delete all the file versions of the account -->
    <string name="text_confirmation_dialog_delete_versions">You are about to delete the version histories of all files. Any file version shared to you from a contact will need to be deleted by them.\n\nPlease note that the current files will not be deleted.</string>
    <!-- success message when deleting all the versions of the account -->
    <string name="success_delete_versions">File versions successfully deleted</string>
    <!-- error message when deleting all the versions of the account -->
    <string name="error_delete_versions">An error occurred while trying to delete all previous versions of your files, please try again later.</string>
    <!-- Title of the option to enable or disable file versioning on Settings section -->
    <string name="settings_enable_file_versioning_title">File Versioning</string>
    <!-- Subtitle of the option to enable or disable file versioning on Settings section -->
    <string name="settings_enable_file_versioning_subtitle">Enable or disable file versioning for your entire account.\nDisabling file versioning does not prevent your contacts from creating new versions in shared folders.</string>
    <!-- section title to select a chat to send a file -->
    <string name="choose_chat">Choose chat</string>
    <!-- Hint shown to guide user on activity add contacts -->
    <string name="type_mail">Tap, enter name or email</string>
    <!-- Text of the confirm dialog shown when it wants to add a contact from a QR scaned -->
    <string name="confirmation_invite_contact">Add %s to your contacts?</string>
    <!-- Text of the confirm dialog shown when it wants to add a contact from a QR scaned and is already added before -->
    <string name="confirmation_not_invite_contact">You have already added the contact %s.</string>
    <!-- Text of the confirm dialog shown when it wants to add a contact from a QR scaned and is already added before -->
    <string name="confirmation_invite_contact_already_added">You have already added the contact %s.</string>
    <!-- Text of the confirm dialog shown when it wants to add a contact from a QR scaned -->
    <string name="confirmation_share_contact">Share with %s?</string>
    <!-- Text button for init a group chat -->
    <string name="new_group_chat_label">New group chat</string>
    <!-- Label shown when the user wants to add contacts into a chat conversation -->
    <string name="send_contacts">Send contacts</string>
    <!-- Title of the alert when the account have been logged out from another client -->
    <string name="title_alert_logged_out">Logged out</string>
    <!-- Text shown to indicate user that his account has already been confirmed -->
    <string name="account_confirmed">Your account has been activated. Please log in.</string>
    <!-- Text shown to indicate user that his account should be confirmed typing his password -->
    <string name="confirm_account">Please enter your password to confirm your account</string>
    <!-- Error shown if a user tries to add their own email address as a contact -->
    <string name="error_own_email_as_contact">There’s no need to add your own email address</string>
    <!-- Error shown when a user tries to enable Two-Factor Authentication and introduce an invalid code -->
    <string name="invalid_code">Invalid code</string>
    <!-- Text of the dialog shown when the storage of a FREE account is almost full -->
    <string name="text_almost_full_warning">Cloud Drive is almost full. Upgrade to Pro and get up to %1$s of storage and %2$s of transfer quota.</string>
    <!-- Text of the dialog shown when the storage of a PRO I or II account is almost full -->
    <string name="text_almost_full_warning_pro_account">Cloud Drive is almost full. Upgrade now and get up to %1$s of storage and %2$s of transfer quota.</string>
    <!-- Text of the dialog shown when the storage of a PRO III account is almost full -->
    <string name="text_almost_full_warning_pro3_account">Cloud Drive is almost full. If you need more storage please contact MEGA support to get a custom plan.</string>
    <!-- Text of the dialog shown when the storage of a FREE account is full -->
    <string name="text_storage_full_warning">Cloud Drive is full. Upgrade to Pro and get up to %1$s of storage and %2$s of transfer quota.</string>
    <!-- Text of the dialog shown when the storage of a PRO I or II account is full -->
    <string name="text_storage_full_warning_pro_account">Cloud Drive is full. Upgrade now and get up to %1$s of storage and %2$s of transfer quota.</string>
    <!-- Text of the dialog shown when the storage of a PRO III account is full -->
    <string name="text_storage_full_warning_pro3_account">Cloud Drive is full. If you need more storage please contact MEGA support to get a custom plan.</string>
    <!-- Button of the dialog shown when the storage is almost full to see the available PRO plans -->
    <string name="button_plans_almost_full_warning">See plans</string>
    <!-- Button of the dialog shown when the storage is almost full to custom a plan -->
    <string name="button_custom_almost_full_warning">Custom plan</string>
    <!-- Button of the dialog shown when the storage is almost full to get bonus -->
    <string name="button_bonus_almost_full_warning">Get Bonus</string>
    <!-- Mail title to upgrade to a custom plan -->
    <string name="title_mail_upgrade_plan">Upgrade to a custom plan</string>
    <!-- Mail subject to upgrade to a custom plan -->
    <string name="subject_mail_upgrade_plan">Ask us how you can upgrade to a custom plan:</string>
    <!-- Used in chat list screen to indicate in a chat list item that the message was sent by me, followed by the message -->
    <string name="word_me">Me:</string>
    <!-- Title of the button in the contact info screen to start an audio call -->
    <string name="call_button">Call</string>
    <!-- Title of the button in the contact info screen to send a message -->
    <string name="message_button">Message</string>
    <!-- Title of the button in the contact info screen to start a video call -->
    <string name="video_button">Video</string>
    <!-- Title of file explorer to send a link -->
    <string name="title_file_explorer_send_link">Send link to&#8230;</string>
    <!-- Title of chat explorer to send a link or file to a chat -->
    <string name="title_chat_explorer">Send to&#8230;</string>
    <!-- Title of cloud explorer to upload a link or file -->
    <string name="title_cloud_explorer">Upload to&#8230;</string>
    <!-- More button in contact info page -->
    <string name="contact_info_button_more">More</string>
    <!-- Section title to select a file to perform an action, more files -->
    <plurals name="plural_select_file">
        <item quantity="one">Choose File</item>
        <item quantity="other">Choose Files</item>
    </plurals>
    <!-- Title of confirmation dialog of sending invitation to a contact -->
    <string name="title_confirm_send_invitation">Invite %1$s?</string>
    <!-- Title of shared folder explorer to choose a folder to perform an action -->
    <string name="title_share_folder_explorer">Choose folder</string>
    <!-- Popup message shown if an user try to login while there is still living transfer -->
    <string name="login_warning_abort_transfers">All transfers will be cancelled, do you want to log in?</string>
    <!-- Popup message shown if an user try to login while there is still living transfer -->
    <string name="logout_warning_abort_transfers">All transfers will be cancelled, do you want to log out?</string>
    <!-- Label to explain the read only participant permission in the options panel of the group info screen -->
    <string name="subtitle_read_only_permissions">Read-only</string>
    <!-- Label shown the total space and the used space in an account -->
    <string name="used_space">[A]%1$s [/A][B]of %2$s used[/B]</string>
    <!-- title of the alert dialog when the user is changing the API URL to staging -->
    <string name="staging_api_url_title">Change to a test server?</string>
    <!-- Text of the alert dialog when the user is changing the API URL to staging -->
    <string name="staging_api_url_text">Are you sure you want to change to a test server? Your account may suffer irrecoverable problems.</string>
    <!-- Title of the confirmation dialog to open the camera app and lose the relay of the local camera on the in progress call -->
    <string name="title_confirmation_open_camera_on_chat">Open camera?</string>
    <!-- Text of the confirmation dialog to open the camera app and lose the relay of the local camera on the in progress call -->
    <string name="confirmation_open_camera_on_chat">If you open the camera, your video transmission will be paused in the current call.</string>
    <!-- Title of the notification when there is unknown activity on the Chat -->
    <string name="notification_chat_undefined_title">Chat activity</string>
    <!-- Content of the notification when there is unknown activity on the Chat -->
    <string name="notification_chat_undefined_content">You may have new messages</string>
    <!-- When app is retrieving push message -->
    <string name="retrieving_message_title">Retrieving message</string>
    <!-- Title of Rubbish bin scheduler option in settings to enable or disable the functionality -->
    <string name="settings_rb_scheduler_enable_title">Rubbish Bin Clearing Scheduler</string>
    <!-- Subtitle of Rubbish bin scheduler option in settings to enable or disable the functionality in free accounts -->
    <string name="settings_rb_scheduler_enable_subtitle">The Rubbish Bin is cleared for you automatically.</string>
    <!-- Title of Rubbish bin scheduler option in settings to enable or disable the functionality in PRO accounts -->
    <string name="settings_rb_scheduler_enable_period_PRO">The minimum period is 7 days.</string>
    <!-- Title of Rubbish bin scheduler option in settings to enable or disable the functionality in PRO accounts -->
    <string name="settings_rb_scheduler_enable_period_FREE">The minimum period is 7 days and your maximum period is 30 days.</string>
    <!-- Sub title of compression queue notification option in settings indicating the size limits. Please keep the placeholders because are to show the size limits including units in runtime. For example: The minimum size is 100MB and the maximum size is 1000MB. -->
    <string name="settings_compression_queue_subtitle">The minimum size is %1$s and the maximum size is %2$s.</string>
    <!-- Title of Rubbish bin scheduler option in settings to set up the number of days of the rubbish bin scheduler -->
    <string name="settings_rb_scheduler_select_days_title">Remove files older than</string>
    <!-- Time in days (plural). The placeholder is for the time value, please adjust the position based on linguistics -->
    <string name="settings_rb_scheduler_select_days_subtitle">%d days</string>
    <!-- Title of popup that userd to set compression queue size (in MB) in settings -->
    <string name="settings_video_compression_queue_size_popup_title">Notify me when size is larger than</string>
    <!-- Title of compression queue size option in settings -->
    <string name="settings_video_compression_queue_size_title">If videos to compress are larger than</string>
    <!-- Text of the alert when a FREE user tries to disable the RB scheduler -->
    <string name="settings_rb_scheduler_alert_disabling">To disable the Rubbish Bin clearing scheduler or set a longer retention period, please subscribe to a Pro plan.</string>
    <!-- Picker text to choose custom retention time. This option indicates several days -->
    <string name="hint_days">days</string>
    <!-- Title of the option to generate a public chat link -->
    <string name="get_chat_link_option">Get chat link</string>
    <!-- Title of the option to manage a public chat link -->
    <string name="manage_chat_link_option">Manage chat link</string>
    <!-- Title of the option to make a public chat private -->
    <string name="make_chat_private_option">Enable Encryption Key Rotation</string>
    <!-- Title of the view to inform that a chat is private -->
    <string name="private_chat">Encryption key rotation enabled</string>
    <!-- Text of the dialog to change a public chat to private (enable encryption key rotation) -->
    <string name="make_chat_private_option_text">Encryption key rotation is slightly more secure, but does not allow you to create a chat link and new participants will not see past messages.</string>
    <!-- Text of the option to change a public chat to private (enable encrypted key rotation) -->
    <string name="make_chat_private_not_available_text">Encryption key rotation is disabled for conversations with more than 100 participants.</string>
    <!-- Warning show to the user when tries to make private a public chat and the chat has more than 100 participants -->
    <string name="warning_make_chat_private">Unable to convert this chat to private because the participants limit has been exceeded.</string>
    <!-- Text shown when a moderator of a chat create a chat link. Please keep the placeholder because is to show the moderator’s name in runtime. -->
    <string name="message_created_chat_link">[A]%1$s[/A][B] created a chat link.[/B]</string>
    <!-- Text shown when a moderator of a chat delete a chat link. Please keep the placeholder because is to show the moderator’s name in runtime. -->
    <string name="message_deleted_chat_link">[A]%1$s[/A][B] removed the chat link.[/B]</string>
    <!-- Title of the option to delete a chat link -->
    <string name="action_delete_link">Delete chat link</string>
    <!-- Title of the alert when a chat link is invalid -->
    <string name="title_alert_chat_link_error">Chat link</string>
    <!-- Text of the dialog to confirm after closing all other sessions -->
    <string name="confirmation_close_sessions_text">This will log you out on all other active sessions except the current one.</string>
    <!-- Title of the dialog to confirm after closing all other sessions -->
    <string name="confirmation_close_sessions_title">Do you want to close all other sessions?</string>
    <!-- Subtitle chat screen for groups with permissions and not archived, Plural of participant. 2 participants -->
    <string name="number_of_participants">%d participants</string>
    <!-- Label of the button to join a chat by a chat link -->
    <string name="action_join">Join</string>
    <!-- Label for observers of a group chat -->
    <string name="observers_chat_label">Observers</string>
    <!-- Message on the title of the chat screen if there were any error loading the chat link -->
    <string name="error_chat_link">Error loading the chat link.</string>
    <!-- Message on the title of the chat screen if there were any error loading the chat link without logging -->
    <string name="error_chat_link_init_error">Error initialising chat when loading the chat link.</string>
    <!-- Message on the alert to preview a chat link if the user is already a participant -->
    <string name="alert_already_participant_chat_link">You are already participating in this chat.</string>
    <!-- Message on the alert to close a chat preview if the link is invalid -->
    <string name="alert_invalid_preview">This chat preview is no longer available. If you leave the preview, you won’t be able to reopen it.</string>
    <!-- Text shown when a moderator changes the chat to private. Please keep the placeholder because is to show the moderator’s name in runtime. -->
    <string name="message_set_chat_private">[A]%1$s[/A][B] enabled encryption key rotation.[/B]</string>
    <!-- error message shown when a chat link is invalid -->
    <string name="invalid_chat_link">This conversation is no longer available</string>
    <!-- error message shown when a chat link is not well formed -->
    <string name="invalid_chat_link_args">Invalid chat link</string>
    <!-- When it is creating a new group chat, this option permits to establish it private or public -->
    <string name="ekr_label">Encryption key rotation</string>
    <!-- Text of the dialog to change a public chat to private (enable encryption key rotation) -->
    <string name="ekr_explanation">Encryption key rotation is slightly more secure, but does not allow you to create a chat link and new participants will not see past messages.</string>
    <!-- Text of the dialog to change a public chat to private (enable encryption key rotation) -->
    <string name="subtitle_chat_message_enabled_ERK">Encryption key rotation is slightly more secure, but does not allow you to create a chat link and new participants will not see past messages.</string>
    <!-- Menu item -->
    <string name="action_open_chat_link">Open chat link</string>
    <!-- Message shown when a contact request has not been sent because the invitation has been sent before -->
    <string name="invite_not_sent_already_sent">The invitation to contact %s has been sent before and can be consulted in the Sent Requests tab.</string>
    <!-- Label shown to indicate the QR is saving in Cloud Drive -->
    <string name="save_qr_cloud_drive">Saving %s in Cloud Drive&#8230;</string>
    <!-- General label for folders -->
    <string name="general_folders">Folders</string>
    <!-- General label for files -->
    <string name="general_files">Files</string>
    <!-- Item menu option upon right click on one or multiple files -->
    <string name="general_save_to_device">Save to device</string>
    <!-- Title of cloud explorer to upload a file -->
    <string name="title_upload_explorer">Upload to MEGA</string>
    <!-- Label choose destination -->
    <string name="choose_destionation">Choose destination</string>
    <!-- Label that indicates show more items -->
    <string name="general_show_more">Show More</string>
    <!-- Label that indicates show less items -->
    <string name="general_show_less">Show Less</string>
    <!-- Subtitle of the historic notification for a new contact request -->
    <string name="notification_new_contact_request">[A]%s [/A][B]sent you a contact request.[/B]</string>
    <!-- Subtitle of the historic notification for a new contact -->
    <string name="notification_new_contact">[A]%s [/A][B]is now a contact.[/B]</string>
    <!-- Subtitle of the historic notification for a new shared folder -->
    <string name="notification_new_shared_folder">[B]New shared folder from [/B][A]%s.[/A]</string>
    <!-- Subtitle of the historic notification for a reminder new contact request -->
    <string name="notification_reminder_contact_request">[A]Reminder: [/A][B]%s [/B][C]sent you a contact request.[/C]</string>
    <!-- Title of the historic notification for a contact request cancelled -->
    <string name="title_contact_request_notification_cancelled">Contact request cancelled</string>
    <!-- Subtitle of the historic notification for contact request cancelled -->
    <string name="subtitle_contact_request_notification_cancelled">[A]%s [/A][B]cancelled the contact request.[/B]</string>
    <!-- Title of the historic notification when an user deletes you as contact -->
    <string name="title_contact_notification_deleted">Contact deleted</string>
    <!-- Subtitle of the historic notification when an user deletes you as contact -->
    <string name="subtitle_contact_notification_deleted">[A]%s [/A][B]deleted you as a contact.[/B]</string>
    <!-- Title of the historic notification when an user blocks you as contact -->
    <string name="title_contact_notification_blocked">Contact blocked</string>
    <!-- Subtitle of the historic notification when an user blocks you as contact -->
    <string name="subtitle_contact_notification_blocked">[A]%s [/A][B]blocked you as a contact.[/B]</string>
    <!-- Item of the navigation title for the notification section when there is any unread -->
    <string name="section_notification_with_unread">Notifications [A](%1$d)[/A]</string>
    <!-- Text shown in the notifications section. When a contact has nickname, nickname (email) will be shown -->
    <string name="section_notification_user_with_nickname">[A]%1$s (%2$s)[/A]</string>
    <!-- Title of the historic notification for an account deleted -->
    <string name="title_account_notification_deleted">Account deleted</string>
    <!-- Subtitle of the historic notification for an account deleted -->
    <string name="subtitle_account_notification_deleted">[B]The account [/B][A]%s[/A][B] has been deleted.[/B]</string>
    <!-- Subtitle of file takedown historic notification -->
    <string name="subtitle_file_takedown_notification">[A]Your publicly shared file [/A][B]%s[/B][C] has been taken down.[/C]</string>
    <!-- Subtitle of folder takedown historic notification -->
    <string name="subtitle_folder_takedown_notification">[A]Your publicly shared folder [/A][B]%s[/B][C] has been taken down.[/C]</string>
    <!-- Popup notification text on mouse-over of taken down file. -->
    <string name="message_file_takedown_pop_out_notification">This file has been the subject of a takedown notice.</string>
    <!-- Popup notification text on mouse-over taken down folder. -->
    <string name="message_folder_takedown_pop_out_notification">This folder has been the subject of a takedown notice.</string>
    <!-- option to dispute taken down file or folder -->
    <string name="dispute_takendown_file">Dispute Takedown</string>
    <!-- Error shown when download a file that has violated ToS/AUP. -->
    <string name="error_download_takendown_node">Not accessible due to ToS/AUP violation</string>
    <!-- Alert shown when some files were not downloaded due to ToS/AUP violation, Plural of taken down files. 2 files -->
    <plurals name="alert_taken_down_files">
        <item quantity="one">%d file was not downloaded due to ToS/AUP violation.</item>
        <item quantity="other">%d files were not downloaded due to ToS/AUP violation.</item>
    </plurals>
    <!-- Subtitle of a file takedown reinstated historic notification -->
    <string name="subtitle_file_takedown_reinstated_notification">[A]Your publicly shared file [/A][B]%s[/B][C] has been reinstated.[/C]</string>
    <!-- Subtitle of a folder takedown reinstated historic notification -->
    <string name="subtitle_folder_takedown_reinstated_notification">[A]Your publicly shared folder [/A][B]%s[/B][C] has been reinstated.[/C]</string>
    <!-- Title of the historic notification for outgoing contact requests -->
    <string name="title_outgoing_contact_request">Sent request</string>
    <!-- Title of the historic notification for incoming contact requests -->
    <string name="title_incoming_contact_request">Received request</string>
    <!-- Subtitle of the historic notification for contact request denied -->
    <string name="subtitle_outgoing_contact_request_denied">[A]%s [/A][B]denied your contact request.[/B]</string>
    <!-- Subtitle of the historic notification for contact request accepted -->
    <string name="subtitle_outgoing_contact_request_accepted">[A]%s [/A][B]accepted your contact request.[/B]</string>
    <!-- Subtitle of the historic notification for deleted shared folders (one or many) -->
    <string name="notification_deleted_shared_folder">[B]Access to folders shared by [/B][A]%s[/A][B] were removed.[/B]</string>
    <!-- Subtitle of the historic notification when a contact leaves a shared folder -->
    <string name="notification_left_shared_folder">[A]%s[/A][B] has left a shared folder.[/B]</string>
    <!-- Subtitle of the historic notification when a contact leaves a shared folder and the name of the folder is known -->
    <string name="notification_left_shared_folder_with_name">[A]%1$s[/A][B] has left the shared folder [/B][A]%2$s.[/A]</string>
    <!-- Subtitle of the historic notification for incoming contact request ignored -->
    <string name="subtitle_incoming_contact_request_ignored">[B]Contact request from [/B][A]%s [/A][B]was ignored[/B]</string>
    <!-- Subtitle of the historic notification for incoming contact request accepted -->
    <string name="subtitle_incoming_contact_request_accepted">[B]Contact request from [/B][A]%s [/A][B]was accepted[/B]</string>
    <!-- Subtitle of the historic notification for incoming contact request declined -->
    <string name="subtitle_incoming_contact_request_denied">[B]Contact request from [/B][A]%s [/A][B]was declined[/B]</string>
    <!-- Subtitle of the Upgrade account section -->
    <string name="type_of_my_account">Your current account is [A]%s[/A]</string>
    <!-- Footnote to clarify the storage space is subject to the achievement program -->
    <string name="footnote_achievements">Subject to your participation in our achievements program.</string>
    <!-- Title label for the current payment method during account upgrading -->
    <string name="payment_method">Payment method</string>
    <!-- title of billing period -->
    <string name="billing_period_title">Billing period</string>
    <!-- Option of one-off (month) billing. Placeholder: purchase price. -->
    <string name="billed_one_off_month">[A]One-off (month)[/A] %s</string>
    <!-- Option of one-off (year) billing. Placeholder: purchase price. -->
    <string name="billed_one_off_year">[A]One-off (year)[/A] %s</string>
    <!-- Option of monthly billing period. Placeholder: purchase price -->
    <string name="billed_monthly_text">[A]Monthly[/A] %s/month</string>
    <!-- Option of yearly billing period. Placeholder: purchase price -->
    <string name="billed_yearly_text">[A]Yearly[/A] %s/year</string>
    <!-- dialog option cancel in alert dialog -->
    <string name="button_cancel">Cancel</string>
    <!-- dialog option continue in alert dialog -->
    <string name="button_continue">Continue</string>
    <!-- one of the payment methods -->
    <string name="payment_method_google_wallet">[A]Google Pay[/A] (subscription)</string>
    <!-- one of the payment methods -->
    <string name="payment_method_huawei_wallet">[A]HUAWEI Pay[/A] (subscription)</string>
    <!-- Capital letters. Text of the label of a new historic notifications -->
    <string name="new_label_notification_item">NEW</string>
    <!-- When user is on PRO 3 plan, we will display an extra label to notify user that they can still contact support to have a customised plan. -->
    <string name="label_custom_plan">To upgrade your current subscription, please contact our support team for a [A]custom plan[/A].</string>
    <!-- Input field description in the create file dialog. -->
    <string name="context_new_file_name_hint">file name</string>
    <!-- Option in Settings section to enable the last active connection in chat -->
    <string name="option_enable_last_green_chat">Show Last seen&#8230;</string>
    <!-- Subtitle of the option in Settings section to enable the last active connection in chat -->
    <string name="subtitle_option_enable_last_green_chat">Allow your contacts to see the last time you were active on MEGA.</string>
    <!-- title of notification when device is out of storage during camera upload -->
    <string name="title_out_of_space">Not enough storage space</string>
    <!-- message will be shown when there is not enough space to perform camera upload. -->
    <string name="message_out_of_space">Not enough storage space to perform video compression.</string>
    <!-- the title of the notification that displays when compression larger than setting -->
    <string name="title_compression_size_over_limit">Video compression size is too large</string>
    <!-- the content message of the notification that displays when compression larger than setting, placeholder: size in MB -->
    <string name="message_compression_size_over_limit">The total size of the videos to compress exceeds %s, please put your device on charge to continue.</string>
    <!-- Message displayed when the user changes the ‘Keep file names as in the device’ setting -->
    <string name="message_keep_device_name">This setting will take effect the next time Camera Uploads runs</string>
    <!-- Notification message when compressing video to show the compressed percentage. Please, keep the placeholder because it is for adding the percentage value at runtime. -->
    <string name="message_compress_video">%s has been compressed</string>
    <!-- notification title when compressing video -->
    <string name="title_compress_video">Compressing Videos %1$d/%2$d</string>
    <!-- error message pops up when user selected an invalid folder for camera upload -->
    <string name="error_invalid_folder_selected">Invalid folder selected</string>
    <!-- Indicates the content of a folder is 1 folder and 1 file. Middle height point is to separate two fragments of text and it was not to be considered a punctuation mark. -->
    <string name="one_folder_one_file">1 folder · 1 file</string>
    <!-- Indicates the content of a folder is 1 folder and some files. The placeholder is to set the number of files. e.g. 1 folder · 7 files. Middle height point is to separate two fragments of text and it was not to be considered a punctuation mark. -->
    <string name="one_folder_several_files">1 folder · %1$d files</string>
    <!-- on the section notifications indicates the number of files added to a shared folder, Plural of file. 2 files -->
    <plurals name="num_files_with_parameter">
        <item quantity="one">%d file</item>
        <item quantity="other">%d files</item>
    </plurals>
    <!-- on the section notifications indicates the number of folder added to a shared folder, Plural of folder/directory. 2 folders -->
    <plurals name="num_folders_with_parameter">
        <item quantity="one">%d folder</item>
        <item quantity="other">%d folders</item>
    </plurals>
    <!-- Indicates the content of a folder is some folders and some files. Plural of files. e.g. 7 folders · 2 files. Middle height point is to separate two fragments of text and it was not to be considered a punctuation mark. -->
    <plurals name="num_folders_num_files">
        <item quantity="one">%1$d folders · 1 file</item>
        <item quantity="other">%1$d folders · %2$d files</item>
    </plurals>
    <!-- Subtitle of the historic notification for new additions inside an existing shared folder. Placeholders are: email who added the folders or files, number of folders added, number of files added -->
    <string name="subtitle_notification_added_folders_and_files">[A]%1$s[/A][B] added %2$s and %3$s[/B]</string>
    <!-- Subtitle of the historic notification for new additions inside an existing shared folder, Plural of file. 2 files -->
    <plurals name="subtitle_notification_added_files">
        <item quantity="one">[A]%1$s [/A][B]added %2$d file.[/B]</item>
        <item quantity="other">[A]%1$s [/A][B]added %2$d files.[/B]</item>
    </plurals>
    <!-- Subtitle of the historic notification for deletions inside an existing shared folder, Plural of item. 2 items -->
    <plurals name="subtitle_notification_deleted_items">
        <item quantity="one">[A]%1$s [/A][B]deleted %2$d item.[/B]</item>
        <item quantity="other">[A]%1$s [/A][B]deleted %2$d items.[/B]</item>
    </plurals>
    <!-- Subtitle of the historic notification for new additions inside an existing shared folder, Plural of folder. 2 folders -->
    <plurals name="subtitle_notification_added_folders">
        <item quantity="one">[A]%1$s [/A][B]added %2$d folder.[/B]</item>
        <item quantity="other">[A]%1$s [/A][B]added %2$d folders.[/B]</item>
    </plurals>
    <!-- Subtitle chat screen for groups with permissions and not archived, Plural of participant. 2 participants -->
    <plurals name="subtitle_of_group_chat">
        <item quantity="one">%d participant</item>
        <item quantity="other">%d participants</item>
    </plurals>
    <!--  -->
    <string name="custom_subtitle_of_group_chat">%1$s and %2$d more</string>
    <!-- Error when the user tries to get a public chat link for a chat with the default title -->
    <string name="message_error_set_title_get_link">Before you can generate a link for this chat, you need to set a description:</string>
    <!-- success alert when the user copy a chat link to the clipboard -->
    <string name="chat_link_copied_clipboard">Chat link copied to the clipboard</string>
    <!-- Label to show the price of each plan in the upgrade account section -->
    <string name="type_month">[A]From[/A] %s / [A]month[/A] *</string>
    <!-- the meaning of the asterisk in monthly* and annually* payment -->
    <string name="upgrade_comment">* Recurring subscription can be cancelled any time before the renewal date.</string>
    <!-- Message shown when a call starts. -->
    <string name="call_started_messages">Call Started</string>
    <!-- Title of the dialog to inform about a SSL error -->
    <string name="ssl_error_dialog_title">SSL key error</string>
    <!-- Text of the dialog to inform about a SSL error -->
    <string name="ssl_error_dialog_text">MEGA is unable to establish a secure connection using SSL. You may be on a public Wi-Fi network with additional requirements.</string>
    <!-- Text of the empty screen for the notifications section -->
    <string name="context_empty_notifications">[B]No [/B][A]Notifications[/A]</string>
    <!-- Permissions screen title -->
    <string name="general_setup_mega">Setup MEGA</string>
    <!-- Permissions screen explanation -->
    <string name="setup_mega_explanation">MEGA needs your permission to access your media and files for sharing. Other access permissions may be needed for exchanging encrypted messages and to make secure calls.</string>
    <!-- Title of the screen asking permissions for files -->
    <string name="allow_acces_media_title">Allow access to photos, media and files.</string>
    <!-- Subtitle of the screen asking permissions for files -->
    <string name="allow_acces_media_subtitle">MEGA needs your permission to access files for sharing.</string>
    <!-- Title of the screen asking permissions for camera -->
    <string name="allow_acces_camera_title">Enable camera</string>
    <!-- Subtitle of the screen asking permissions for camera -->
    <string name="allow_acces_camera_subtitle">Allow access to your camera to scan documents, take pictures and make video calls.</string>
    <!-- Title of the screen asking permissions for microphone and write in log calls -->
    <string name="allow_acces_calls_title">Enable calls</string>
    <!-- Title of the screen asking permissions for contacts -->
    <string name="allow_acces_contact_title">Grant access to your address book</string>
    <!-- Subtitle of the screen asking permissions for contacts -->
    <string name="allow_acces_contact_subtitle">Easily discover contacts from your address book on MEGA.</string>
    <!-- Explanation under the subtitle of asking permissions for contacts to explain that MEGA will never use the address book data for any other purpose -->
    <string name="allow_access_contact_explanation">MEGA will not use this data for any other purpose and will never interact with your contacts without your consent.</string>
    <!-- Subtitle of the screen asking permissions for microphone -->
    <string name="allow_acces_calls_subtitle_microphone">Allow access to your microphone to make encrypted calls.</string>
    <!-- General enable access -->
    <string name="general_enable_access">Grant access</string>
    <!-- Title of the option on chat info screen to list all the files sent to the chat -->
    <string name="title_chat_shared_files_info">Shared files</string>
    <!-- Error mesage when trying to remove an uploading attachment that has already finished -->
    <string name="error_message_already_sent">Attachment already sent</string>
    <!-- Message shown when a group call ends. -->
    <string name="group_call_ended_message">[A]Group call ended[/A][C]. Duration: [/C]</string>
    <!-- Message to indicate a call has ended and indicate the call duration. -->
    <string name="call_ended_message">[A]Call ended[/A][C]. Duration: [/C]</string>
    <!-- Message that shows the hours of a call when it ends, more hours -->
    <plurals name="plural_call_ended_messages_hours">
        <item quantity="one">[B]%1$s hour[/B]</item>
        <item quantity="other">[B]%1$s hours[/B]</item>
    </plurals>
    <!-- Message that shows the minutes of a call when it ends, more minutes -->
    <plurals name="plural_call_ended_messages_minutes">
        <item quantity="one">[B]%1$s minute[/B]</item>
        <item quantity="other">[B]%1$s minutes[/B]</item>
    </plurals>
    <!-- Message that shows the seconds of a call when it ends, more seconds -->
    <plurals name="plural_call_ended_messages_seconds">
        <item quantity="one">[B]%1$d second[/B]</item>
        <item quantity="other">[B]%1$d seconds[/B]</item>
    </plurals>
    <!-- Message to indicate a call has ended without indicate the call duration. -->
    <string name="call_ended_no_duration_message">[A]Call ended[/A]</string>
    <!-- Message to indicate a group call has ended without indicate the call duration. -->
    <string name="group_call_ended_no_duration_message">[A]Group call ended[/A]</string>
    <!-- String that appears when we show the last activity of a contact, when the last activity was today. For example: Last seen today 11:34a.m. -->
    <string name="last_seen_today">[A]Last seen [/A]today %1$s</string>
    <!-- String that appears when we show the last activity of a contact, but it’s been a long time ago that we don’t see any activity from that user -->
    <string name="last_seen_long_time_ago">[A]Last seen [/A]a long time ago</string>
    <!-- String that appears when we show the last activity of a contact, when the last activity was before today. For example: Last seen March 14th,2018 11:34a.m. -->
    <string name="last_seen_general">[A]Last seen [/A]%1$s %2$s</string>
    <!-- label today -->
    <string name="label_today">Today</string>
    <!-- label yesterday -->
    <string name="label_yesterday">Yesterday</string>
    <!-- label tomorrow -->
    <string name="label_tomorrow">Tomorrow</string>
    <!-- Text of the empty screen for the chat shared files -->
    <string name="context_empty_shared_files">[B]No [/B][A]Shared Files[/A]</string>
    <!-- Text to indicate that a contact has joined a group call -->
    <string name="contact_joined_the_call">%1$s joined the call</string>
    <!-- Text to indicate that a contact has left a group call -->
    <string name="contact_left_the_call">%1$s left the call</string>
    <!-- Warning show when a call cannot start because there are too many participants in the group chat -->
    <string name="call_error_too_many_participants_start">Call cannot start because the maximum number of participants has been exceeded.</string>
    <!-- Message show when a call cannot be established because there are too many participants in the group call -->
    <string name="call_error_too_many_participants">Call cannot be joined as the maximum number of participants has been exceeded.</string>
    <!-- Message show when a call cannot be established because there are too many participants in the group -->
    <string name="call_error_too_many_participants_join">Unable to join the group call due to the maximum number of participants reached</string>
    <!-- Message show when a user cannot activate the video in a group call because the max number of videos has been reached -->
    <string name="call_error_too_many_video">Video call cannot be joined as the maximum number of participants has been exceeded.</string>
    <!-- Message show when a user cannot put the call on hold -->
    <string name="call_error_call_on_hold">Call cannot be put on hold.</string>
    <!-- Error message shown when a file cannot be opened by other app using the open with option menu -->
    <string name="error_open_file_with">An error has occurred and the file cannot be opened with this app.</string>
    <!-- Subtitle of the call screen when a incoming call is just starting -->
    <string name="incoming_call_starting">Incoming call&#8230;</string>
    <!-- Subtitle of the call screen when a outgoing call is just starting -->
    <string name="outgoing_call_starting">Calling&#8230;</string>
    <!-- Content of a invalid meta message -->
    <string name="error_meta_message_invalid">Message contains invalid metadata</string>
    <!-- Title of the activity that sends a location -->
    <string name="title_activity_maps">Send location</string>
    <!-- Label layout on maps activity that permits send current location -->
    <string name="current_location_label">Send your current location</string>
    <!-- Label layout on maps activity that permits send current location. Placeholder is the current location -->
    <string name="current_location_landscape_label">Send your current location: [A]%1$s[/A]</string>
    <!-- Label layout on maps activity indicating nearby places -->
    <string name="nearby_places_label">Nearby places</string>
    <!-- Message shown in a dialog explaining the consequences of accesing the location -->
    <string name="explanation_send_location">This location will be opened using a third party maps provider outside the end-to-end encrypted MEGA platform.</string>
    <!-- Title of the location marker set by the user -->
    <string name="title_marker_maps">Send This Location</string>
    <!-- Label shown when after a maps search and no places were found -->
    <string name="no_places_found">No places were found</string>
    <!-- Title of the dialog shown when the location is disabled -->
    <string name="gps_disabled">The GPS is disabled</string>
    <!-- Text of the dialog shown when the location is disabled for open location settings -->
    <string name="open_location_settings">Would you like to open the location settings?</string>
    <!-- Info shown in the subtitle of each row of the shared files to chat: sender name . date -->
    <string name="second_row_info_item_shared_file_chat">%1$s . %2$s</string>
    <!-- After the user ticketed ’Don’t ask again’ on permission request dialog and denied, tell the user, he/she can still grant MEGA the permission in system settings. -->
    <string name="on_permanently_denied">You still can grant MEGA permissions in your device’s settings</string>
    <!-- Explain why MEGA needs the reading contacts permission when users deny to grant MEGA the permission. -->
    <string name="explanation_for_contacts_permission">If you allow MEGA to access your address book, you will be able to discover your contacts more easily. MEGA will not use this data for any other purpose and will never interact with your contacts without your consent.</string>
    <!-- Confirmation message after forwarding one or several messages, version items -->
    <plurals name="messages_forwarded_success_plural">
        <item quantity="one">Message forwarded</item>
        <item quantity="other">Messages forwarded</item>
    </plurals>
    <!-- Title of a chat message that contains geolocation info -->
    <string name="title_geolocation_message">Pinned Location</string>
    <!-- Text of the button to indicate an attachment upload from file system -->
    <string name="attachment_upload_panel_from_device">From File System</string>
    <!-- Alert shown when a num of files have not been sent because of any error occurs, Plural of file. 2 files -->
    <plurals name="num_files_not_send">
        <item quantity="one">%d file was not sent to %d chats</item>
        <item quantity="other">%d files were not sent to %d chats</item>
    </plurals>
    <!-- Alert shown when a num of contacts have not been sent because of any error occurs, Plural of file. 2 files -->
    <plurals name="num_contacts_not_send">
        <item quantity="one">%d contact was not sent to %d chats</item>
        <item quantity="other">%d contacts were not sent to %d chats</item>
    </plurals>
    <!-- Alert shown when a num of messages have not been sent because of any error occurs, Plural of file. 2 files -->
    <plurals name="num_messages_not_send">
        <item quantity="one">%d message was not sent to %d chats</item>
        <item quantity="other">%d messages were not sent to %d chats</item>
    </plurals>
    <!-- How many local contacts have been on MEGA, Plural of local contact. 2 contacts -->
    <plurals name="quantity_of_local_contact">
        <item quantity="one">%d contact found on MEGA</item>
        <item quantity="other">%d contacts found on MEGA</item>
    </plurals>
    <!-- Label displayed on the top of the chat list if none of user’s phone contacts have a MEGA account. In other case here would appear all the user’s phone contacts that have a MEGA account. -->
    <string name="no_local_contacts_on_mega">Invite contact now?</string>
    <!-- To see whom in your local contacts has been on MEGA -->
    <string name="see_local_contacts_on_mega">Discover your contacts on MEGA</string>
    <!-- In APP, text used to ask for access to contacts -->
    <string name="grant_mega_access_contacts">Grant MEGA access to your address book to discover your contacts on MEGA.</string>
    <!-- Getting registered contacts -->
    <string name="get_registered_contacts">Loading contacts on MEGA&#8230;</string>
    <!-- Alert shown when some content have not been sent because of any error occurs -->
    <string name="content_not_send">The content was not sent to %d chats</string>
    <!-- Label shown when a new group chat has been created correctly -->
    <string name="new_group_chat_created">New group chat created successfully</string>
    <!-- Alert shown when some content is sharing with chats and they are processing -->
    <string name="preparing_chats">Preparing files</string>
    <!-- Label indicating some content has been sent as message -->
    <string name="sent_as_message">Sent as a message.</string>
    <!-- Error message when the attachment cannot be sent to any of the selected chats -->
    <string name="error_sent_as_message">Error. The file has not been sent to any of the selected chats</string>
    <!-- Action delete all file versions -->
    <string name="delete_versions">Delete previous versions</string>
    <!-- Title of the dialog shown when it wants to delete the version history of a file -->
    <string name="title_delete_version_history">Delete previous versions?</string>
    <!-- Text of the dialog shown when it wants to delete the version history of a file -->
    <string name="text_delete_version_history">Please note that the current file will not be deleted.</string>
    <!-- Alert shown when the version history was deleted correctly -->
    <string name="version_history_deleted">Previous versions deleted.</string>
    <!-- Alert shown when the version history was deleted erroneously -->
    <string name="version_history_deleted_erroneously">Previous versions not deleted.</string>
    <!-- Confirmation message after deleted file versions, version items -->
    <plurals name="versions_deleted_succesfully">
        <item quantity="one">%d version deleted successfully</item>
        <item quantity="other">%d versions deleted successfully</item>
    </plurals>
    <!-- Alert shown when several versions are not deleted successfully -->
    <plurals name="versions_not_deleted">
        <item quantity="one">%d version not deleted</item>
        <item quantity="other">%d versions not deleted</item>
    </plurals>
    <!-- Alert shown when the user tries to realize some action in chat and has not contacts -->
    <string name="no_contacts_invite">You have no MEGA contacts. Please invite friends from the Contacts section.</string>
    <!-- Invite button for chat top cell -->
    <string name="invite_more">Invite more</string>
    <!-- Title of first tour screen -->
    <string name="title_tour_one">You hold the keys</string>
    <!-- Content of first tour screen -->
    <string name="content_tour_one">Security is why we exist, your files are safe with us behind a well oiled encryption machine where only you can access your files.</string>
    <!-- Title of second tour screen -->
    <string name="title_tour_two">Encrypted chat</string>
    <!-- Content of second tour screen -->
    <string name="content_tour_two">Fully encrypted chat with voice and video calls, group messaging and file sharing integration with your Cloud Drive.</string>
    <!-- Title of third tour screen -->
    <string name="title_tour_three">Create your Network</string>
    <!-- Content of third tour screen -->
    <string name="content_tour_three">Add contacts, create a network, collaborate, and make voice and video calls without ever leaving MEGA</string>
    <!-- Title of fourth tour screen -->
    <string name="title_tour_four">Your Photos in the Cloud</string>
    <!-- Content of fourth tour screen -->
    <string name="content_tour_four">Camera Uploads is an essential feature for any mobile device and we have got you covered. Create your account now.</string>
    <!-- Title of the dialog shown when a pdf required password -->
    <string name="title_pdf_password">Enter your password</string>
    <!-- Text of the dialog shown when a pdf required password -->
    <string name="text_pdf_password">%s is a password protected PDF document. Please enter the password to open the PDF.</string>
    <!-- Error of the dialog shown wen a pdf required password and the user types a wrong password -->
    <string name="error_pdf_password">You have entered the wrong password, please try again.</string>
    <!-- Error of the dialog shown wen a pdf required password and the user has been typed three times a wrong password -->
    <string name="error_max_pdf_password">The password you have entered is not valid.</string>
    <!-- Alert shown when a user tries to open a file from a zip and the file is unknown or has not been possible to unzip correctly -->
    <string name="unknownn_file">It is not possible to open the file. It is an unknown file type or it has not been possible to unzip the file successfully.</string>
    <!-- Alert shown when exists some call and the user tries to play an audio or video -->
    <string name="not_allow_play_alert">It is not possible to play media files while there is a call in progress.</string>
    <!-- Text shown in the list of chats when there is a call in progress but I am not on it -->
    <string name="ongoing_call_messages">Ongoing Call</string>
    <!-- Title of the layout to join a group call from the chat screen. The placeholder indicates the user who initiated the call -->
    <string name="join_call_layout_in_group_call">%s started a group call. Tap to join.</string>
    <!-- Title of the layout to return to a call -->
    <string name="call_in_progress_layout">Tap to return to call</string>
    <!-- message displayed when you try to start a call but it is not possible because you are already on a call -->
    <string name="not_allowed_to_start_call">You are currently on a call</string>
    <!-- chat message when a participant invites himself to a public chat using a chat link. Please keep the placeholder because is to show the participant’s name in runtime. -->
    <string name="message_joined_public_chat_autoinvitation">[A]%1$s[/A][B] joined the group chat.[/B]</string>
    <!-- Warning that appears prior to remove a chat link on the group info screen. -->
    <string name="context_remove_chat_link_warning_text">This conversation will no longer be accessible through the chat link once it has been removed.</string>
    <!-- Description text of the dialog to generate a public chat link -->
    <string name="context_create_chat_link_warning_text">Encrypted Key Rotation does not allow you to get a chat link without creating a new group chat.</string>
    <!-- Question of the dialog to generate a public chat link -->
    <string name="context_create_chat_link_question_text">Do you want to create a new group chat and get a chat link?</string>
    <!-- Text of the dialog to change a public chat to private (enable encryption key rotation) -->
    <string name="context_make_private_chat_warning_text">Encryption key rotation is slightly more secure, but does not allow you to create a chat link and new participants will not see past messages.</string>
    <!-- Message shown when a user has joined to a public chat successfully -->
    <string name="message_joined_successfully">You have joined the chat successfully.</string>
    <!-- Label that indicates the steps of a wizard -->
    <string name="wizard_steps_indicator">%1$d of %2$d</string>
    <!-- Hint of the Search view -->
    <string name="hint_action_search">Search&#8230;</string>
    <!-- Notification button which is displayed to answer an incoming call if the call screen is not displayed for some reason. -->
    <string name="answer_call_incoming">Answer</string>
    <!-- The text of the notification button that is displayed when there is a call in progress, another call is received and ignored. -->
    <string name="ignore_call_incoming">Ignore</string>
    <!-- Subtitle of the call screen when a user muted the current individual call. The placeholder indicates the user who muted the call -->
    <string name="muted_contact_micro">%s muted this call</string>
    <!-- Subtitle of the call screen when I muted the current individual call -->
    <string name="muted_own_micro">Muted</string>
    <!-- Subtitle of the call screen when the call is on hold -->
    <string name="call_on_hold">Call on hold</string>
    <!-- Subtitle of the call screen when a participant puts the call on hold. The placeholder indicates the user who put the call on hold -->
    <string name="session_on_hold">%s is on hold</string>
    <!-- The text of the notification button that is displayed when I receive a individual call and put the current one on hold and answer the other. -->
    <string name="hold_and_answer_call_incoming">Hold and Answer</string>
    <!-- The text of the notification button that is displayed when I receive a group call and put the current one on hold and answer the other. -->
    <string name="hold_and_join_call_incoming">Hold and Join</string>
    <!-- The text of the notification button that is displayed when I receive a individual call and hang the current one and answer the other. -->
    <string name="end_and_answer_call_incoming">End and Answer</string>
    <!-- The text of the notification button that is displayed when I receive a group call and hand the current one and answer the other. -->
    <string name="end_and_join_call_incoming">End and Join</string>
    <!-- when trying to download a file that is already downloaded in the device and has to copy in another path -->
    <string name="copy_already_downloaded">File already downloaded. Copied to the selected path.</string>
    <!-- Title of the dialog shown when you want to join a group call -->
    <string name="title_join_call">Join call</string>
    <!-- Text of the dialog shown when you want to join a group call -->
    <string name="text_join_call">To join this call you have to end your current call.</string>
    <!-- Text of the dialog shown when you want to join a group call but you are in another active call -->
    <string name="text_join_another_call">To join this call you have to end or hold the current call.</string>
    <!-- Hint shown in the open chat link alert dialog -->
    <string name="hint_enter_chat_link">Enter chat link</string>
    <!-- Hint shown in the open link alert dialog -->
    <string name="hint_paste_link">Paste link</string>
    <!-- Error shown when it tries to open an invalid file or folder link -->
    <string name="invalid_file_folder_link">Invalid file or folder link</string>
    <!-- Error shown when it tries to open an invalid file or folder link and the text view is empty -->
    <string name="invalid_file_folder_link_empty">Please enter a valid file or folder link</string>
    <!-- Error shown when it tries to open an invalid chat link and the text view is empty -->
    <string name="invalid_chat_link_empty">Please enter a valid chat link</string>
    <!-- Error shown when it tries to open a chat link from the Cloud Drive section -->
    <string name="valid_chat_link">You have pasted a chat link.</string>
    <!-- Error shown when it tries to open a contact link from the Cloud Drive section -->
    <string name="valid_contact_link">You have pasted a contact link.</string>
    <!-- Menu item -->
    <string name="action_open_contact_link">Open contact link</string>
    <!-- Explanation of the dialog shown to share a chat link -->
    <string name="copy_link_explanation">People can join your group by using this link.</string>
    <!-- Label that indicates the creation of a chat link -->
    <string name="new_chat_link_label">New chat link</string>
    <!-- Title of the dialog shown when the user it is creating a chat link and the chat has not title -->
    <string name="enter_group_name">Enter group name</string>
    <!-- Alert shown when the user it is creating a chat link and the chat has not title -->
    <string name="alert_enter_group_name">To create a chat link you must name the group.</string>
    <!-- Text shown when an account doesn’t have any contact added and it’s trying to start a new chat conversation -->
    <string name="invite_contacts_to_start_chat">Invite contacts and start chatting securely with MEGA’s encrypted chat.</string>
    <!-- Text of the empty screen when there are not chat conversations -->
    <string name="recent_chat_empty_text">Start chatting securely with your contacts using end-to-end encryption</string>
    <!-- Text sent to recipients to invite to be contact. Placeholder: contact link url. -->
    <string name="invite_contacts_to_start_chat_text_message">Hi. Have secure conversations on MEGA with me and get 20 GB of free cloud storage. %1$s</string>
    <!-- In some cases, a user may try to get the link for a chat room, but if such is not set by an operator - it would say ‘not link available’ and not auto create it. -->
    <string name="no_chat_link_available">No chat link available.</string>
    <!-- Alert shown when it has been deleted successfully a chat link -->
    <string name="chat_link_deleted">Chat link deleted successfully.</string>
    <!-- The status of pending contact request (ACCEPTED), placeholder is contact request creation time -->
    <string name="contact_request_status_accepted">%1$s (ACCEPTED)</string>
    <!-- The status of pending contact request (DELETED), placeholder is contact request creation time -->
    <string name="contact_request_status_deleted">%1$s (DELETED)</string>
    <!-- The status of pending contact request (DENIED), placeholder is contact request creation time -->
    <string name="contact_request_status_denied">%1$s (DENIED)</string>
    <!-- The status of pending contact request (IGNORED), placeholder is contact request creation time -->
    <string name="contact_request_status_ignored">%1$s (IGNORED)</string>
    <!-- The status of pending contact request (REMINDED), placeholder is contact request creation time -->
    <string name="contact_request_status_reminded">%1$s (REMINDED)</string>
    <!-- The status of pending contact request (PENDING), placeholder is contact request creation time -->
    <string name="contact_request_status_pending">%1$s (PENDING)</string>
    <!-- Message shown when it restored successfully a file version -->
    <string name="version_restored">Version restored successfully.</string>
    <!-- Text to inform that to make a recording you have to keep pressed the record button more than one second -->
    <string name="recording_less_than_second">Tap and hold to record, release to send.</string>
    <!-- label shown when slide to cancel a voice messages -->
    <string name="slide_to_cancel">Slide to cancel</string>
    <!-- Error message when trying to play a voice message that it is not available -->
    <string name="error_message_voice_clip">This voice message is not available</string>
    <!-- Title of popup when user click ‘Share’ button on invite contact page -->
    <string name="invite_contact_chooser_title">Invite a friend via</string>
    <!-- Action button label -->
    <string name="invite_contact_action_button">Invite a friend via&#8230;</string>
    <!-- Message displayed when multiple download starts and all files has already been downloaded before. Placeholder: number of files -->
    <plurals name="file_already_downloaded">
        <item quantity="one">1 file already downloaded.</item>
        <item quantity="other">%d files already downloaded.</item>
    </plurals>
    <!-- When a multiple download is started, some of the files could have already been downloaded before. This message shows the number of files that are pending. Placeholder: number of files -->
    <plurals name="file_pending_download">
        <item quantity="one">1 file pending.</item>
        <item quantity="other">%d files pending.</item>
    </plurals>
    <!-- Title of the login screen -->
    <string name="login_to_mega">Log in to MEGA</string>
    <!-- Title of the create account screen -->
    <string name="create_account_title">Create your MEGA account</string>
    <!-- Label to reference a recents section -->
    <string name="recents_label">Recents</string>
    <!-- Label to reference a chats section -->
    <string name="chats_label">Chats</string>
    <!-- Text of the empty screen when there are not elements in Recents -->
    <string name="context_empty_recents">[B]No files in [/B][A]Recents[/A]</string>
    <!-- Title of a recents bucket -->
    <string name="title_bucket">%1$s and %2$d more</string>
    <!-- Title of a media recents bucket that only contains some images -->
    <string name="title_media_bucket_only_images">%d Images</string>
    <!-- Title of a media recents bucket that only contains some videos -->
    <string name="title_media_bucket_only_videos">%d Videos</string>
    <!-- Title of a media recents bucket that contains some images and some videos -->
    <string name="title_media_bucket_images_and_videos">%1$d Images and %2$d Videos</string>
    <!-- Title of a media recents bucket that contains some images and a video -->
    <string name="title_media_bucket_images_and_video">%d Images and 1 Video</string>
    <!-- Title of a media recents bucket that contains an image and some videos -->
    <string name="title_media_bucket_image_and_videos">1 Image and %d Videos</string>
    <!-- Title of a media recents bucket that contains an image and a video -->
    <string name="title_media_bucket_image_and_video">1 Image and 1 Video</string>
    <!-- Label that indicates who uploaded a file into a recents bucket -->
    <string name="create_action_bucket">[A]created by [/A]%s</string>
    <!-- Label that indicates who updated a file into a recents bucket -->
    <string name="update_action_bucket">[A]updated by [/A]%s</string>
    <!-- Used in recents list screen to indicate an action done by me -->
    <string name="bucket_word_me">Me</string>
    <!-- Text to explain the benefits of adding phone number to achievement enabled users. Placeholder 1: bonus storage space e.g. 20GB -->
    <string name="sms_add_phone_number_dialog_msg_achievement_user">Get %1$s free when you add your phone number. This makes it easier for your contacts to find you on MEGA.</string>
    <!-- Text to explain the benefits of adding phone number to non achievement users -->
    <string name="sms_add_phone_number_dialog_msg_non_achievement_user">Add your phone number to MEGA. This makes it easier for your contacts to find you on MEGA.</string>
    <!-- Error message when trying to record a voice message while on a call in progress -->
    <string name="not_allowed_recording_voice_clip">It is not possible to record voice messages while there is a call in progress.</string>
    <!-- Text shown when it tries to upload a voice message and occurs an error to process the action -->
    <string name="error_upload_voice_clip">An error occurred while trying to upload the voice message.</string>
    <!-- Title of the notification shown on the action bar when there is a incoming call -->
    <string name="title_notification_incoming_call">Incoming call</string>
    <!-- Title of the notification shown on the action bar when there is a incoming group call -->
    <string name="title_notification_incoming_group_call">Incoming group call</string>
    <!-- Title of the notification shown on the action bar when there is an individual incoming video call -->
    <string name="title_notification_incoming_individual_video_call">Incoming video call</string>
    <!-- Title of the notification shown on the action bar when there is an individual incoming audio call -->
    <string name="title_notification_incoming_individual_audio_call">Incoming audio call</string>
    <!-- The title of progress dialog when loading web content -->
    <string name="embed_web_browser_loading_title">Loading</string>
    <!-- The message of progress dialog when loading web content -->
    <string name="embed_web_browser_loading_message">Please wait&#8230;</string>
    <!-- Head label to show the business account type -->
    <string name="account_label">Account type</string>
    <!-- Label in My Account section to show user account type -->
    <string name="business_label">Business</string>
    <!-- Business user role -->
    <string name="admin_label">Admin</string>
    <!-- Business user role -->
    <string name="user_label">User</string>
    <!-- General label to show the status of something or someone -->
    <string name="status_label">Status</string>
    <!-- State to indicate something is active (business status account for instance) -->
    <string name="active_label">Active</string>
    <!-- Business account status. Payment is overdue, but the account still active in grace period -->
    <string name="payment_required_label">Payment required</string>
    <!-- Business expired account Overdue payment page header. -->
    <string name="payment_overdue_label">Payment overdue</string>
    <!-- Alert shown to an admin user of a business account in My Account section -->
    <string name="business_management_alert">User management is only available from a desktop web browser.</string>
    <!-- Title of the usage tab in My Account Section -->
    <string name="tab_my_account_usage">Usage</string>
    <!-- Title of usage storage details section in My Account -->
    <string name="usage_storage_details_label">Storage usage breakdown</string>
    <!-- Title of overall usage section in Storage -->
    <string name="overall_usage_label">Overall usage</string>
    <!-- Title of transfer section in Storage -->
    <string name="transfer_label">Transfer</string>
    <!-- Error shown when a Business account user (sub-user or admin) tries to remove a contact which is part of the same Business account. Please, keep the placeholder, it will be replaced with the name or email of the account, for example: Jane Appleseed or ja@mega.nz -->
    <string name="error_remove_business_contact">You cannot remove %1$s as a contact because they are part of your Business account.</string>
    <!-- When logging in during the grace period, the administrator of the Business account will be notified that their payment is overdue, indicating that they need to access MEGA using a desktop browser for more information -->
    <string name="grace_period_admin_alert">A problem occurred with your last payment. Please access MEGA using a desktop browser for more information.</string>
    <!-- A dialog title shown to users when their business account is expired. -->
    <string name="expired_business_title">Your Business account has expired</string>
    <!-- Details shown when a Business account is expired due a payment issue. The account is opened in a view-only mode. -->
    <string name="expired_admin_business_text">There has been a problem processing your payment. MEGA is limited to view only until this issue has been fixed in a desktop web browser.</string>
    <!-- A message which is shown to sub-users of expired business accounts. -->
    <string name="expired_user_business_text">Your account is currently [B]suspended[/B]. You can only browse your data.</string>
    <!-- Message shown when users with a business account (no administrators of a business account) try to enable the Camera Uploads, to advise them that the administrator do have the ability to view their data. -->
    <string name="camera_uploads_business_alert">MEGA cannot access your data. However, your business account administrator can access your Camera Uploads.</string>
    <!-- General label to alert user that somehting went wrong -->
    <string name="general_something_went_wrong_error">Something went wrong</string>
    <!-- A dialog message which is shown to sub-users of expired business accounts. -->
    <string name="expired_user_business_text_2">Contact your business account administrator to resolve the issue and activate your account.</string>
    <!-- Warning message to alert user about logout in My Account section if has offline files. -->
    <string name="logout_warning_offline">When you log out, files from your Offline section will be deleted from your device.</string>
    <!-- Warning message to alert user about logout in My Account section if has transfers in progress. -->
    <string name="logout_warning_transfers">When you log out, ongoing transfers will be cancelled.</string>
    <!-- Warning message to alert user about logout in My Account section if has offline files and transfers in progress. -->
    <string name="logout_warning_offline_and_transfers">When you log out, files from your Offline section will be deleted from your device and ongoing transfers will be cancelled.</string>
    <!-- Label to indicate that a name has not been possible to obtain for some reason -->
    <string name="unknown_name_label">Unknown name</string>
    <!-- Error when renaming a chat title and it is too long -->
    <string name="title_long">Title too long</string>
    <!-- Alert shown to the user when they is trying to create an empty group for attach a file -->
    <string name="error_creating_group_and_attaching_file">Please select one or more contacts.</string>
    <!-- Label showing the number of contacts attached in a chat conversation, placeholder is the number of contacts -->
    <string name="contacts_sent">Sent %s Contacts.</string>
    <!-- Name by default of the folder where the files sent to the chat are stored in the cloud -->
    <string name="my_chat_files_folder">My chat files</string>
    <!-- Error shown when it was not possible to create a folder for any reason -->
    <string name="error_creating_folder">Error. The folder %1$s was not created</string>
    <!-- Title of an alert screen indicating the user has to verify their email -->
    <string name="verify_email_label">Verify your email address</string>
    <!-- Text informing user that their account has been suspended -->
    <string name="account_temporarily_suspended">Your account has been temporarily locked for your safety.</string>
    <!-- Text informing user has to follow the steps of an email to unlock their account -->
    <string name="verify_email_and_follow_steps">[A]Please verify your email address[/A] and follow the steps in MEGA’s email to unlock your account.</string>
    <!-- Question which takes the user to a help screen -->
    <string name="why_am_i_seeing_this">Why am I seeing this?</string>
    <!-- Label of a button which action is resend an email -->
    <string name="resend_email_label">Resend email</string>
    <!-- Error shown when the user tries to resend the email to unblock their account before the time needed to permit send it again -->
    <string name="resend_email_error">Email already sent. Please wait a few minutes before trying again.</string>
    <!-- Title of a helping view about locked accounts -->
    <string name="locked_accounts_label">Locked Accounts</string>
    <!-- Locked accounts description text by an external data breach. This text is 1 of 2 paragraph of a description -->
    <string name="locked_accounts_text_1">It is possible that you are using the same password for your MEGA account as for other services, and that at least one of these other services has suffered a data breach.</string>
    <!-- Locked accounts description text by bad use of user password. This text is 2 of 2 paragraph of a description -->
    <string name="locked_accounts_text_2">Your password leaked and is now being used by bad actors to log into your accounts, including, but not limited to, your MEGA account.</string>
    <!-- Button to add a nickname for a user -->
    <string name="add_nickname">Set Nickname</string>
    <!-- Button to update a nickname for a user -->
    <string name="edit_nickname">Edit Nickname</string>
    <!-- Label showing that a nickname has been added -->
    <string name="snackbar_nickname_added">Nickname added</string>
    <!-- Label showing that a nickname has been added -->
    <string name="snackbar_nickname_removed">Nickname removed</string>
    <!-- Label showing that a nickname has not been added -->
    <string name="error_snackbar_nickname_added">An error occurred while trying to add the nickname</string>
    <!-- title of a dialog to edit or remove the nickname -->
    <string name="nickname_title">Nickname</string>
    <!-- Text related to verified phone number. Used as title or cell description. -->
    <string name="phonenumber_title">Phone number</string>
    <!-- Text shown in a call when it is trying to reconnect after lose the internet connection -->
    <string name="reconnecting_message">Reconnecting</string>
    <!-- Text shown when the Internet connection is retrieved and there is a call is in progress -->
    <string name="connected_message">You are back.</string>
    <!-- Text shown in a call when the own internet connection is of low quality -->
    <string name="poor_internet_connection_message">Poor Internet connection</string>
    <!-- Text is displayed while a voice clip is being recorded -->
    <string name="recording_layout">Recording&#8230;</string>
    <!-- Text shown for the action create new file -->
    <string name="create_new_file_action">Create new file</string>
    <!-- Error title shown when you are trying to do an action with a file or folder and you don’t have the necessary permissions -->
    <string name="permissions_error_label">Permission error</string>
    <!-- Confirmation dialog shown to user when they try to revert a node in an incoming ReadWrite share. -->
    <string name="alert_not_enough_permissions_revert">You do not have the correct permissions to amend this file. Would you like to create a new file?</string>
    <!-- Text shown when the creation of a version as a new file was successful -->
    <string name="version_as_new_file_created">Version was created as a new file successfully.</string>
    <!-- Label indicating a date. Keep the placeholder, is to set the date. -->
    <string name="general_date_label">on %1$s</string>
    <!-- Confirmation before removing the outgoing shares of several folders. Please keep the placeholder is to set the number of folders -->
    <string name="alert_remove_several_shares">Are you sure you want to stop sharing these %1$d folders?</string>
    <!-- Download location label -->
    <string name="download_location">Download location</string>
    <!-- Text asking confirmation for download location -->
    <string name="confirmation_download_location">Always save to this location?</string>
    <!-- Action to show any file in its location -->
    <string name="view_in_folder_label">View in folder</string>
    <!-- Title of a screen to browse files -->
    <string name="browse_files_label">Browse files</string>
    <!-- Title of the File Provider activity -->
    <string name="file_provider_title">Attach from&#8230;</string>
    <!-- Title of an inactive chat which was recently created (today or yesterday). Placeholder is to show the specific creation day. e.g. Chat created today -->
    <string name="inactive_chat_title_2">Chat created %s</string>
    <!-- Title of an inactive chat. Placeholder is to show the creation date and time -->
    <string name="inactive_chat_title">Chat created on %s</string>
    <!-- Title of the chat when multi-selection is activated -->
    <string name="select_message_title">Select messages</string>
    <!-- Storage root label -->
    <string name="storage_root_label">Storage root</string>
    <!-- The label that describes that a transfer failed. -->
    <string name="failed_label">Failed</string>
    <!-- Text warning of transfer over quota -->
    <string name="warning_transfer_over_quota">Your transfers have been interrupted. Upgrade your account or wait %s to continue.</string>
    <!-- Label indicating transfer over quota -->
    <string name="label_transfer_over_quota">Transfer quota exceeded</string>
    <!-- Label indicating storage over quota -->
    <string name="label_storage_over_quota">Storage quota exceeded</string>
    <!-- Label indicating the action ‘upgrate account’ to get more transfer quota -->
    <string name="label_get_more_transfer_quota">Get more transfer quota</string>
    <!-- Warning show to the user when a folder does not exist -->
    <string name="warning_folder_not_exists">The folder does not exist.</string>
    <!-- Warning show to the user when a node does not exist in cloud -->
    <string name="warning_node_not_exists_in_cloud">The file cannot be found in your Cloud Drive.</string>
    <!-- Header text of the Over Disk Quota Paywall warning -->
    <string name="over_disk_quota_paywall_header">Storage Full</string>
    <!-- Title of the Over Disk Quota Paywall warning -->
    <string name="over_disk_quota_paywall_title">Your data is at risk!</string>
    <!-- Text of the Over Disk Quota Paywall warning with multiple email notification. Placeholders: 1 user email, 2 and 3 list of email notification dates, 4 number of files, 5 files size (including units) and 6 required PRO plan -->
    <plurals name="over_disk_quota_paywall_text">
        <item quantity="one">We have contacted you by email to %1$s on %2$s, but you still have %3$s files taking up %4$s in your MEGA account, which requires you to have %5$s.</item>
        <item quantity="other">We have contacted you by email to %1$s on %2$s and %3$s, but you still have %4$s files taking up %5$s in your MEGA account, which requires you to have %6$s.</item>
    </plurals>
    <!-- Text of the Over Disk Quota Paywall warning with no email notification info. Placeholders: 1 user email, 2 number of files, 3 files size (including units) and 4 required PRO plan -->
    <string name="over_disk_quota_paywall_text_no_warning_dates_info">We have contacted you by email to %1$s, but you still have %2$s files taking up %3$s in your MEGA account, which requires you to have %4$s.</string>
    <!-- Text of deletion alert of the Over Disk Quota Paywall warning. Placeholder is for include the time left (including units) in MEGA red color -->
    <string name="over_disk_quota_paywall_deletion_warning">[B]You have [M]%s[/M] left to upgrade[/B]. After that, your data is subject to deletion.</string>
    <!-- Text of deletion alert of the Over Disk Quota Paywall warning if no data available -->
    <string name="over_disk_quota_paywall_deletion_warning_no_data">[B]You have to upgrade[/B]. Your data is currently subject to deletion.</string>
    <!-- Text of deletion alert of the Over Disk Quota Paywall warning if no time left. “save” here means safeguard, protect, and not write to disk. -->
    <string name="over_disk_quota_paywall_deletion_warning_no_time_left">[B]You must act immediately to save your data.[/B]</string>
    <!-- Time in days (plural). The placeholder is for the time value, please adjust the position based on linguistics -->
    <plurals name="label_time_in_days_full">
        <item quantity="one">1 day</item>
        <item quantity="other">%d days</item>
    </plurals>
    <!-- Time in hours. The placeholder is for the time value, please adjust the position based on linguistics -->
    <string name="label_time_in_hours">%dh</string>
    <!-- Time in minutes. The placeholder is for the time value, please adjust the position based on linguistics -->
    <string name="label_time_in_minutes">%dm</string>
    <!-- Time in seconds. The placeholder is for the time value, please adjust the position based on linguistics -->
    <string name="label_time_in_seconds">%ds</string>
    <!-- Title for a section on the fingerprint warning dialog. Below it is a button which will allow the user to verify their contact’s fingerprint credentials. -->
    <string name="label_verify_credentials">Verify credentials</string>
    <!-- Label to indicate that contact’s credentials are not verified. -->
    <string name="label_not_verified">Not verified</string>
    <!-- Action indicating something was verified. -->
    <string name="label_verified">Verified</string>
    <!-- ”Verify user” dialog title -->
    <string name="authenticity_credentials_label">Authenticity Credentials</string>
    <!-- ”Verify user” dialog description -->
    <string name="authenticity_credentials_explanation">This is best done in real life by meeting face to face. If you have another already-verified channel such as verified OTR or PGP, you may also use that.</string>
    <!-- Label title above your fingerprint credentials.  A credential in this case is a stored piece of information representing your identity -->
    <string name="label_your_credentials">Your Credentials</string>
    <!-- Button to reset credentials -->
    <string name="action_reset">Reset</string>
    <!-- Warning shown to the user when tries to approve/reset contact credentials and another request of this type is already running. -->
    <string name="already_verifying_credentials">Updating credentials. Please try again later.</string>
    <!-- Info message displayed when the user is joining a chat conversation -->
    <string name="joining_label">Joining&#8230;</string>
    <!-- Info message displayed when the user is leaving a chat conversation -->
    <string name="leaving_label">Leaving&#8230;</string>
    <!-- Text in the confirmation dialog for removing the associated phone number of current account. -->
    <string name="remove_phone_number">Remove your phone number?</string>
    <!-- Text show in a snackbar when phone has successfully reset. -->
    <string name="remove_phone_number_success">Your phone number has been removed successfully.</string>
    <!-- Text show in a snackbar when reset phone number failed. -->
    <string name="remove_phone_number_fail">Failed to remove your phone number.</string>
    <!-- Text hint shown in the global search box which sits on the top of the Homepage screen -->
    <string name="search_hint">Search in MEGA</string>
    <!-- Alert shown when a user tries to reset an account wich is bloqued. -->
    <string name="error_reset_account_blocked">The account you’re trying to reset is blocked.</string>
    <!-- Error message when trying to login and the account is blocked -->
    <string name="error_account_blocked">Your account has been blocked. Please contact support&#64;mega.nz</string>
    <!-- Error message appears to sub-users of a business account when they try to login and they are disabled. -->
    <string name="error_business_disabled">Your account has been deactivated by your administrator. Please contact your business account administrator for further details.</string>
    <!-- An error message which appears to sub-users of a business account when they try to login and they are deleted. -->
    <string name="error_business_removed">Your account has been removed by your administrator. Please contact your business account administrator for further details.</string>
    <!-- Option in bottom sheet dialog for modifying the associated phone number of current account. -->
    <string name="option_modify_phone_number">Modify</string>
    <!-- Option in bottom sheet dialog for modifying the associated phone number of current account. -->
    <string name="title_modify_phone_number">Modify phone number</string>
    <!-- Option in bottom sheet dialog for removing the associated phone number of current account. -->
    <string name="title_remove_phone_number">Remove phone number</string>
    <!-- Message showing to explain what will happen when the operation of -->
    <string name="modify_phone_number_message">This operation will remove your current phone number and start the process of associating a new phone number with your account.</string>
    <!-- Message for action to remove the registered phone number. -->
    <string name="remove_phone_number_message">This will remove your associated phone number from your account. If you later choose to add a phone number you will be required to verify it.</string>
    <!-- Text of an action button indicating something was successful and it can checks it by pressing it -->
    <string name="action_see">See</string>
    <!-- “Verify user” dialog description. Please, keep the placeholder, is to set the name of a contact: Joana’s credentials -->
    <string name="label_contact_credentials">%s’s credentials</string>
    <!-- The label under the button of opening all-documents screen. The space is reduced, so please translate this string as short as possible. -->
    <string name="category_documents">Docs</string>
    <!-- The label under the button of opening all-documents screen -->
    <string name="section_documents">Documents</string>
    <!-- Label of the floating action button of opening the new chat conversation -->
    <string name="fab_label_new_chat">New chat</string>
    <!-- Text that indicates that there’s no photo to show -->
    <string name="homepage_empty_hint_photos">No photos found</string>
    <!-- Text that indicates that there’s no document to show -->
    <string name="homepage_empty_hint_documents">No documents found</string>
    <!-- Text that indicates that there’s no audio to show -->
    <string name="homepage_empty_hint_audio">No audio files found</string>
    <!-- Text that indicates that there’s no video to show -->
    <string name="homepage_empty_hint_video">No videos found</string>
    <!-- Title of the screen to attach GIFs -->
    <string name="search_giphy_title">Search GIPHY</string>
    <!-- Label indicating an empty search of GIFs. The format placeholders are to showing it in different colors. -->
    <string name="empty_search_giphy">No [A]GIFs[/A] found</string>
    <!-- Label indicating there is not available GIFs due to down server -->
    <string name="server_down_giphy">No available GIFs. Please try again later</string>
    <!-- Label indicating the end of Giphy list. The format placeholders are to showing it in different colors. -->
    <string name="end_of_results_giphy">[A]End of[/A] results</string>
    <!-- Title of a dialog to confirm the action of resume all transfers -->
    <string name="warning_resume_transfers">Resume transfers?</string>
    <!-- Option to  resume all transfers -->
    <string name="option_resume_transfers">Resume transfers</string>
    <!-- Option to  cancel a transfer -->
    <string name="option_cancel_transfer">Cancel transfer</string>
    <!-- Message of a dialog to confirm the action of resume all transfers -->
    <string name="warning_message_resume_transfers">Unpause transfers to proceed with your upload.</string>
    <!-- Indicator of the progress in a download/upload. Please, don’t remove the place holders: the first one is to set the percentage, the second one is to set the size of the file. Example 33% of 33.3 MB -->
    <string name="progress_size_indicator">%1$d%% of %2$s</string>
    <!-- Message showing when enable the mode for showing the special information in the chat messages. This action is performed from the settings section, clicking 5 times on the App version option -->
    <string name="show_info_chat_msg_enabled">Debugging info for chat messages enabled</string>
    <!-- Message showing when disable the mode for showing the special information in the chat messages.. This action is performed from the settings section, clicking 5 times on the App version option -->
    <string name="show_info_chat_msg_disabled">Debugging info for chat messages is disabled</string>
    <!-- Shows the error when the limit of reactions per user is reached and the user tries to add one more. Keep the placeholder because is to show limit number in runtime. -->
    <string name="limit_reaction_per_user">You have reached the maximum limit of %d reactions.</string>
    <!-- Shows the error when the limit of reactions per message is reached and a user tries to add one more. Keep the placeholder because is to show limit number in runtime. -->
    <string name="limit_reaction_per_message">This message has reached the maximum limit of %d reactions.</string>
    <!-- System message displayed to all chat participants when one of them enables retention history -->
    <string name="retention_history_changed_by">[A]%1$s[/A][B] changed the message clearing time to [/B][A]%2$s[/A][B].[/B]</string>
    <!-- Title of the section to clear the chat content in the Manage chat history screen -->
    <string name="title_properties_clear_chat_history">Clear chat history</string>
    <!-- System message that is shown to all chat participants upon disabling the Retention history -->
    <string name="retention_history_disabled">[A]%1$s[/A][B] disabled message clearing.[/B]</string>
    <!-- Subtitle of the section to clear the chat content in the Manage chat history screen -->
    <string name="subtitle_properties_chat_clear">Delete all messages and files shared in this conversation. This action is irreversible.</string>
    <!-- Title of the history retention option -->
    <string name="title_properties_history_retention">History clearing</string>
    <!-- Subtitle of the history retention option when history retention is disabled -->
    <string name="subtitle_properties_history_retention">Automatically delete messages older than a certain amount of time.</string>
    <!-- Label for the dialog box option to configure history retention. This option will indicate that history retention option is disabled -->
    <string name="history_retention_option_disabled">Disabled</string>
    <!-- Label for the dialog box option to configure history retention. This option will indicate that automatically deleted messages older than one day -->
    <string name="history_retention_option_one_day">One day</string>
    <!-- SLabel for the dialog box option to configure history retention. This option will indicate that automatically deleted messages older than one week -->
    <string name="history_retention_option_one_week">One week</string>
    <!-- Label for the dialog box option to configure history retention. This option will indicate that automatically deleted messages older than one month -->
    <string name="history_retention_option_one_month">One month</string>
    <!-- Label for the dialog box option to configure history retention. This option will indicate that messages older than a custom date will be deleted -->
    <string name="history_retention_option_custom">Custom</string>
    <!-- Title of the Manage chat history screen -->
    <string name="title_properties_manage_chat">Manage chat history</string>
    <!-- Subtitle of the dialogue to select a retention time -->
    <string name="subtitle_properties_manage_chat">Automatically delete messages older than:</string>
    <!-- Text of the confirmation dialog to clear the chat history from Manage chat history section -->
    <string name="confirmation_clear_chat_history">Are you sure you want to clear the full message history of this conversation?</string>
    <!-- Text on the label indicating that the oldest messages of a year will be automatically deleted. -->
    <string name="subtitle_properties_manage_chat_label_year">1 year</string>
    <!-- Picker text to choose custom retention time. This option indicates several hours -->
    <plurals name="retention_time_picker_hours">
        <item quantity="one">hour</item>
        <item quantity="other">hours</item>
    </plurals>
    <!-- Picker text to choose custom retention time. This option indicates several days -->
    <plurals name="retention_time_picker_days">
        <item quantity="one">day</item>
        <item quantity="other">days</item>
    </plurals>
    <!-- Picker text to choose custom retention time. This option indicates several weeks -->
    <plurals name="retention_time_picker_weeks">
        <item quantity="one">week</item>
        <item quantity="other">weeks</item>
    </plurals>
    <!-- Picker text to choose custom retention time. This option indicates several months -->
    <plurals name="retention_time_picker_months">
        <item quantity="one">month</item>
        <item quantity="other">months</item>
    </plurals>
    <!-- Picker text to choose custom retention time. This option indicates a year -->
    <string name="retention_time_picker_year">year</string>
    <!-- Text on the label indicating that That the oldest messages of several hours will be automatically deleted. -->
    <plurals name="subtitle_properties_manage_chat_label_hours">
        <item quantity="one">1 hour</item>
        <item quantity="other">%1$d hours</item>
    </plurals>
    <!-- Text on the label indicating that That the oldest messages of several weeks will be automatically deleted. -->
    <plurals name="subtitle_properties_manage_chat_label_weeks">
        <item quantity="one">1 week</item>
        <item quantity="other">%1$d weeks</item>
    </plurals>
    <!-- Text on the label indicating that That the oldest messages of several months will be automatically deleted. -->
    <plurals name="subtitle_properties_manage_chat_label_months">
        <item quantity="one">1 month</item>
        <item quantity="other">%1$d months</item>
    </plurals>
    <!-- Title indicating the select mode is enabled and ready to select transfers on Transfers section, In progress tab -->
    <string name="title_select_transfers">Select transfers</string>
    <!-- Error shown to inform the priority change of a transfer failed. Please don’t remove the place holder, it’s to set the name of the transfer. Example: The priority change of the transfer “video.mp4” failed. -->
    <string name="change_of_transfer_priority_failed">The priority change of the transfer ”%1$s” failed.</string>
    <!-- Title option to send separated the link and decryption key -->
    <string name="option_send_decryption_key_separately">Send decryption key separately</string>
    <!-- Explanation option to send separated the link and decryption key -->
    <string name="explanation_send_decryption_key_separately">Export link and decryption key separately.</string>
    <!-- Label option indicating if it is pressed, an explanation will be shown with more details -->
    <string name="learn_more_option">Learn more</string>
    <!-- Label key referring to a link decryption key -->
    <string name="key_label">Key</string>
    <!-- Button which action is share the decryption key of a link -->
    <string name="button_share_key">Share key</string>
    <!-- Button which action is copy the decryption key of a link -->
    <string name="button_copy_key">Copy key</string>
    <!-- Button which action is copy the password of a link -->
    <string name="button_copy_password">Copy password</string>
    <!-- Confirmation shown informing a key link it’s copied to the clipboard -->
    <string name="key_copied_clipboard">Key copied to the clipboard.</string>
    <!-- Confirmation shown informing a password link it’s copied to the clipboard -->
    <string name="password_copied_clipboard">Password copied to the clipboard.</string>
    <!-- Confirmation shown informing a key link it’s copied to the clipboard -->
    <string name="link_and_key_sent">Link and key successfully sent.</string>
    <!-- Confirmation shown informing a key link it’s copied to the clipboard -->
    <string name="link_and_password_sent">Link and password successfully sent.</string>
    <!-- Title of a warning recommending upgrade to Pro -->
    <string name="upgrade_pro">Upgrade to Pro</string>
    <!-- Explanation of a warning recommending upgrade to Pro in relation to link available options -->
    <string name="link_upgrade_pro_explanation">MEGA Pro users have exclusive access to additional link safety features making your account even more secure.</string>
    <!-- Meaning of links decryption key -->
    <string name="decryption_key_explanation">Our end-to-end encryption system requires a unique key automatically generated for this file. A link with this key is created by default, but you can export the decryption key separately for an added layer of security.</string>
    <!-- Reset password label -->
    <string name="reset_password_label">Reset password</string>
    <!-- Warning show to the user when has enable to send the decryption key of a link separately and tries to share the link -->
    <string name="share_key_warning">Share the key for this link?</string>
    <!-- Warning show to the user when has set a password protection of a link and tries to share the link -->
    <string name="share_password_warning">Share the password for this link?</string>
    <!-- Button which action is share the password of a link -->
    <string name="button_share_password">Share password</string>
    <!-- String to share a link with its decryption key separately. Please keep the place holders, are to set the link and the key. Example: Link: https://mega.nz/file/kC42xRSK#Ud2QsvpIVYmCd1a9QUhk42wXv10jCSyPSWnXEwYX2VE Key: asfAFG3345g -->
    <string name="share_link_with_key">Link: %1$s\n\nKey: %2$s</string>
    <!-- String to share a link protected with password with its password.Please keep the place holders, are to set the link and the password. Example: Link: https://mega.nz/file/kC42xRSK#Ud2QsvpIVYmCd1a9QUhk42wXv10jCSyPSWnXEwYX2VE Password: asfAFG3345g -->
    <string name="share_link_with_password">Link: %1$s\n\nPassword: %2$s</string>
    <!-- Warning show to the user when the app needs permissions to share files and the user has denied them. -->
    <string name="files_required_permissions_warning">MEGA needs your permission to access your files for sharing.</string>
    <!-- Context menu item. Allows user to add file/folder to favourites -->
    <string name="file_properties_favourite">Favourite</string>
    <!-- Context menu item. Allows user to delete file/folder from favourites -->
    <string name="file_properties_unfavourite">Remove favourite</string>
    <!-- Context menu item. Allows to mark file/folder with own color label -->
    <string name="file_properties_label">Label&#8230;</string>
    <!-- Information text to let’s the user know that they can remove a colour from a folder or file that was already marked. -->
    <string name="action_remove_label">Remove label</string>
    <!-- Title text to show label selector. -->
    <string name="title_label">Label</string>
    <!-- A user can mark a folder or file with red colour. -->
    <string name="label_red">Red</string>
    <!-- A user can mark a folder or file with orange colour. -->
    <string name="label_orange">Orange</string>
    <!-- A user can mark a folder or file with yellow colour. -->
    <string name="label_yellow">Yellow</string>
    <!-- A user can mark a folder or file with green colour. -->
    <string name="label_green">Green</string>
    <!-- A user can mark a folder or file with blue colour. -->
    <string name="label_blue">Blue</string>
    <!-- A user can mark a folder or file with purple colour. -->
    <string name="label_purple">Purple</string>
    <!-- A user can mark a folder or file with grey colour. -->
    <string name="label_grey">Grey</string>
    <!-- Text that indicates the song is now playing -->
    <string name="audio_player_now_playing">Now playing</string>
    <!-- Text that indicates the song is now playing, but paused -->
    <string name="audio_player_now_playing_paused">Now playing (paused)</string>
    <!-- Title of the song info screen -->
    <string name="audio_track_info">Track info</string>
    <!-- Action to get more information -->
    <string name="action_more_information">More Information</string>
    <!-- Preferences screen item title for Cookie Policy -->
    <string name="settings_about_cookie_policy">Cookie Policy</string>
    <!-- Preferences screen item title for cookie settings -->
    <string name="settings_about_cookie_settings">Cookie Settings</string>
    <!-- Cookie dialog title -->
    <string name="dialog_cookie_alert_title">Before you continue</string>
    <!-- Cookie dialog message. Please, keep the placeholders to format the string. -->
    <string name="dialog_cookie_alert_message">We use local storage and similar technologies (’Cookies’) to provide our services to you, enhance your experience with our services and customize the adverts you see, including through third parties. Accept our use of Cookies from the beginning of your visit or customise Cookies in Cookie Settings. Read more in our [A]Cookie Policy[/A].</string>
    <!-- Cookie dialog message showed when there are unsaved settings. -->
    <string name="dialog_cookie_alert_unsaved">Cookie Settings unsaved.</string>
    <!-- Snackbar message showed when there settings has been saved successfully. -->
    <string name="dialog_cookie_snackbar_saved">Cookie Settings changes have been saved</string>
    <!-- Cookie dialog third party first subtitle -->
    <string name="dialog_cookie_thirdparty_subtitle1">Google Advertising Cookies</string>
    <!-- Cookie dialog third party second subtitle -->
    <string name="dialog_cookie_thirdparty_subtitle2">Category: Advertising Cookies</string>
    <!-- Cookie dialog third party message. Please, keep the placeholders to format the string. -->
    <string name="dialog_cookie_thirdparty_message">Used by Google to:\n• customise the adverts Google shows on ours and other services and websites, based on such things as your location and other websites you’ve previously visited;\n• monitor how often you are displayed certain adverts;\n• provide fraud prevention; and\n• determine when you tap on a particular advert and then to track the following actions you take in response to that advert.\nhttps://policies.google.com/technologies/partner-sites</string>
    <!-- Preference screen item title -->
    <string name="preference_cookies_accept">Accept Cookies</string>
    <!-- Preference screen item title -->
    <string name="preference_cookies_essential_title">Essential Cookies</string>
    <!-- Preference screen item summary -->
    <string name="preference_cookies_essential_summary">Essential for providing you important functionality and secure access to our services. For this reason, they do not require consent.</string>
    <!-- Preference screen item title -->
    <string name="preference_cookies_preference_title">Preference Cookies</string>
    <!-- Preference screen item summary -->
    <string name="preference_cookies_preference_summary">Allow us to remember certain display and formatting settings you choose. Not accepting these Cookies will mean we won’t be able to remember some things for you such as your preferred screen layout.</string>
    <!-- Preference screen item title -->
    <string name="preference_cookies_performance_title">Performance and Analytics Cookies</string>
    <!-- Preference screen item summary -->
    <string name="preference_cookies_performance_summary">Help us to understand how you use our services and provide us data that we can use to make improvements. Not accepting these Cookies will mean we will have less data available to us to help design improvements.</string>
    <!-- Preference screen item title -->
    <string name="preference_cookies_advertising_title">Advertising Cookies</string>
    <!-- Preference screen item summary -->
    <string name="preference_cookies_advertising_summary">Used by us and our approved advertising partners to customise the adverts you see on our services and on other websites based on your browsing history. Not accepting these Cookies means we may show advertisements that are less relevant.</string>
    <!-- Preference screen item title -->
    <string name="preference_cookies_thirdparty_title">Third Party Cookies</string>
    <!-- Preference screen item summary. Please, keep the placeholders to format the string. -->
    <string name="preference_cookies_thirdparty_summary">These are Cookies which are controlled by someone other than us; we use these Cookies to provide the types of functionality described above. Not accepting these Cookies will have different implications depending on what type of Cookie each third party Cookie is. Tap on “More Information” below for details on all the third party Cookies we use.</string>
    <!-- Preference screen item state description -->
    <string name="preference_cookies_always_on">Always On</string>
    <!-- Menu option that allows the user to scan document and upload it directly to MEGA. -->
    <string name="menu_scan_document">Scan document</string>
    <!-- Message displayed when clicking on a contact attached to the chat that is not my contact -->
    <string name="user_is_not_contact">%s is not in your contact list</string>
    <!-- Option of color theme, light mode. -->
    <string name="theme_light">Light</string>
    <!-- Option of color theme, dark mode. -->
    <string name="theme_dark">Dark</string>
    <!-- Option of color theme, follow the system setting. -->
    <string name="theme_system_default">System default</string>
    <!-- Option of color theme, follow the system battery saver settings. -->
    <string name="theme_battery_saver">Set by Battery Saver</string>
    <!-- Prompt text shows when need to user select SD card root from SAF(Storage Access Framework, a system app). -->
    <string name="ask_for_select_sdcard_root">Please select SD card root.</string>
    <!-- Cloud Drive screen subtitle indicating a destination is required to be selected -->
    <string name="cloud_drive_select_destination">Select destination</string>
    <!-- Warning which alerts the user before discard changes -->
    <string name="discard_changes_warning">Discard changes and close the editor?</string>
    <!-- Action discard -->
    <string name="discard_close_action">Discard and close</string>
    <!-- Label indicating saving a file is in progress -->
    <string name="saving_file">Saving file&#8230;</string>
    <!-- Label indicating a file was created successfully -->
    <string name="file_created">File created</string>
    <!-- Warning indicating a file was not created successfully -->
    <string name="file_creation_failed">File creation failed. Please try again.</string>
    <!-- Label indicating a file was saved to some folder. e.g.: File saved to Cloud Drive -->
    <string name="file_saved_to">File saved to %1$s</string>
    <!-- Warning indicating a file was not saved to some folder. e.g.: File not saved to Cloud Drive. Try again -->
    <string name="file_saved_to_failed">File not saved to %1$s. Try again.</string>
    <!-- Label indicating a file was updated successfully -->
    <string name="file_updated">File updated</string>
    <!-- Warning indicating a file was not updated successfully -->
    <string name="file_update_failed">File update failed. Please try again.</string>
    <!-- Warning which alerts the user a file cannot be opened -->
    <string name="error_opening_file">File is too large and can’t be opened or previewed.</string>
    <!-- Error shown when the user writes a file name without extension. The placeholder shows the file extension. e. g. File without extension (.jpg)-->
    <string name="file_without_extension">File without extension (.%1$s)</string>
    <!-- Error shown when the user writes a file name without extension -->
    <string name="file_without_extension_warning">To proceed you need to type a file extension</string>
    <!-- Title of the warning dialog indicating the renamed name file extension is not the same -->
    <string name="file_extension_change_title">File extension change</string>
    <!-- Text of the warning dialog indicating the renamed name file extension is not the same. -->
    <string name="file_extension_change_warning">You might not be able to open this file if you change its extension.</string>
    <!-- Warning which alerts the user a file cannot be created because there is already one with the same name-->
    <string name="same_file_name_warning">There is already a file with the same name</string>
    <!-- Warning which alerts the user an item cannot be created because there is already one with the same name -->
    <string name="same_item_name_warning">There is already an item with the same name</string>
    <!-- Label of the option menu. When clicking this button, the app shows the info of the related item, e.g. file, folder, contact, chat, etc. -->
    <string name="general_info">Info</string>
    <!-- Item menu option upon right click on one image or video to save it to device gallery -->
    <string name="general_save_to_gallery">Save to gallery</string>
    <!-- settings of the Media section -->
    <string name="settings_media">Media</string>
    <!-- settings title of the Media section -->
    <string name="settings_media_audio_files">Audio files</string>
    <!-- Settings hint that indicates the audio will still be played in background if the app is backgrounded -->
    <string name="settings_background_play_hint">Playing on the background</string>
    <!-- Text of the empty screen when there are no elements in Photos -->
    <string name="photos_empty">[B]No[/B] [A]Photos[/A]</string>
    <!-- Text to show as subtitle of Enable camera uploads screen -->
    <string name="enable_cu_subtitle">Automatically backup your photos and videos to your Cloud Drive.</string>
    <!-- Text of a button on Camera Uploads section to show all the content of the section-->
    <string name="all_view_button">All</string>
    <!-- Text of a button on Camera Uploads section to show the content of the section organized by days-->
    <string name="days_view_button">Days</string>
    <!-- Text of a button on Camera Uploads section to show the content of the section organized by months-->
    <string name="months_view_button">Months</string>
    <!-- Text of a button on Camera Uploads section to show the content of the section organized by years-->
    <string name="years_view_button">Years</string>
    <!-- Text to show as a date on Camera Uploads section. Placeholders: [B][/B] are for formatting text; %1$s is for the month; %2$s is for the year. E.g.: "June 2020". -->
    <string name="cu_month_year_date">[B]%1$s[/B] %2$s</string>
    <!-- Text to show as a date on Camera Uploads section. Placeholders: [B][/B] are for formatting text; %1$s is for the day; %2$s is for the month; %3$s is for the year. E.g.: "30 December 2020". -->
    <string name="cu_day_month_year_date">[B]%1$s %2$s[/B] %3$s</string>
    <!-- Text to show on Camera Uploads section, indicating the upload progress. The placeholder %1$d is for set the number of pending uploads. E.g.: "Upload in progress, 300 files pending". -->
    <plurals name="cu_upload_progress">
        <item quantity="one">Upload in progress, 1 file pending</item>
        <item quantity="other">Upload in progress, %1$d files pending</item>
    </plurals>
    <!-- Text to show as production api server option -->
    <string name="production_api_server">Production</string>
    <!-- Title to show in a dialog to change api server -->
    <string name="title_change_server">Change server</string>
    <!-- Show line numbers action -->
    <string name="action_show_line_numbers">Show line numbers</string>
    <!-- Hide line numbers action -->
    <string name="action_hide_line_numbers">Hide line numbers</string>
    <!-- Indicates pagination progress. E.g.: 3/49 -->
    <string name="pagination_progress">%1$s/%2$s</string>
    <!-- An error shown as transfer error when uploading something to an incoming share and the owner’s account is over its storage quota. -->
    <string name="error_share_owner_storage_quota">Share owner is over storage quota.</string>
    <!-- A message shown when uploading, copying or moving something to an incoming share and the owner’s account is over its storage quota. -->
    <string name="warning_share_owner_storage_quota">The file cannot be sent as the target user is over their storage quota.</string>
    <!-- Content to show in a Snackbar to tip the incompatibility-->
    <string name="version_incompatibility">We are upgrading MEGAchat. Your calls might not be connected due to version incompatibility unless all parties update their MEGA apps to the latest version.</string>
    <!-- Message displayed when multiple download starts and 1 file has already been downloaded before and 1 file is being downloaded -->
    <string name="file_already_downloaded_and_file_pending_download">1 file already downloaded. 1 file pending.</string>
    <!-- Message displayed when multiple download starts and 1 file has already been downloaded before and multiple files are being downloaded. Placeholder: number of files -->
    <string name="file_already_downloaded_and_files_pending_download">1 file already downloaded. %d files pending.</string>
    <!-- Message displayed when multiple download starts and multiple files have already been downloaded before and 1 file is being downloaded. Placeholder: number of files -->
    <string name="files_already_downloaded_and_file_pending_download">%d files already downloaded. 1 file pending.</string>
    <!-- Message displayed when multiple download starts and multiple files have already been downloaded before and multiple files are being downloaded. Placeholders: number of files -->
    <string name="files_already_downloaded_and_files_pending_download">%1$d files already downloaded. %2$d files pending.</string>
    <!-- Message displayed when 1 node (file or folder) has been successfully moved to the rubbish bin and 1 node has not been moved successfully -->
    <string name="node_correctly_and_node_incorrectly_moved_to_rubbish">1 item moved to the Rubbish Bin successfully and 1 item was not sent successfully</string>
    <!-- Message displayed when 1 node (file or folder) has been successfully moved to the rubbish bin and multiple nodes have not been moved successfully. Placeholder: number of nodes -->
    <string name="node_correctly_and_nodes_incorrectly_moved_to_rubbish">1 item moved to the Rubbish Bin successfully and %d items were not sent successfully</string>
    <!-- Message displayed when multiple nodes (files and folders) have been successfully moved to the rubbish bin and 1 node has not been moved successfully. Placeholder: number of nodes -->
    <string name="nodes_correctly_and_node_incorrectly_moved_to_rubbish">%d items moved to the Rubbish Bin successfully and 1 item was not sent successfully</string>
    <!-- Message displayed when multiple nodes (files and folders) have been successfully moved to the rubbish bin and multiple nodes have not been moved successfully. Placeholders: number of nodes -->
    <string name="nodes_correctly_and_nodes_incorrectly_moved_to_rubbish">%1$d items moved to the Rubbish Bin successfully and %2$d items were not sent successfully</string>
    <!-- Message displayed when 1 node (file or folder) has been successfully restored from the rubbish bin and 1 node has not been restored successfully -->
    <string name="node_correctly_and_node_incorrectly_restored_from_rubbish">1 item restored successfully and 1 item was not restored successfully</string>
    <!-- Message displayed when 1 node (file or folder) has been successfully restored from the rubbish bin and multiple nodes have not been restored successfully. Placeholder: number of nodes -->
    <string name="node_correctly_and_nodes_incorrectly_restored_from_rubbish">1 item restored successfully and %d items were not restored successfully</string>
    <!-- Message displayed when multiple nodes (files and folders) have been successfully restored from the rubbish bin and 1 node has not been restored successfully. Placeholder: number of nodes -->
    <string name="nodes_correctly_and_node_incorrectly_restored_from_rubbish">%d items restored successfully and 1 item was not restored successfully</string>
    <!-- Message displayed when multiple nodes (files and folders) have been successfully restored from the rubbish bin and multiple nodes have not been restored successfully. Placeholders: number of nodes -->
    <string name="nodes_correctly_and_nodes_incorrectly_restored_from_rubbish">%1$d items restored successfully and %2$d items were not restored successfully</string>
    <!-- Message displayed when nodes (files and folders) are being moved to the rubbish bin and all nodes have been successfully moved. Placeholder: number of nodes -->
    <plurals name="number_correctly_moved_to_rubbish">
        <item quantity="one">1 item moved to the Rubbish Bin successfully</item>
        <item quantity="other">%d items moved to the Rubbish Bin successfully</item>
    </plurals>
    <!-- Message displayed when nodes (files and folders) are being moved to the rubbish bin and all nodes have not been successfully moved. Placeholder: number of nodes -->
    <plurals name="number_incorrectly_moved_to_rubbish">
        <item quantity="one">1 item was not moved to the Rubbish Bin successfully</item>
        <item quantity="other">%d items were not moved to the Rubbish Bin successfully</item>
    </plurals>
    <!-- Message displayed when nodes (files and folders) are being restored from the rubbish bin and all nodes have been successfully restored. Placeholder: number of nodes -->
    <plurals name="number_correctly_restored_from_rubbish">
        <item quantity="one">1 item restored successfully</item>
        <item quantity="other">%d items restored successfully</item>
    </plurals>
    <!-- Message displayed when nodes (files and folders) are being restored from the rubbish bin and all nodes have not been successfully restored. Placeholder: number of nodes -->
    <plurals name="number_incorrectly_restored_from_rubbish">
        <item quantity="one">1 item was not restored successfully</item>
        <item quantity="other">%d items were not restored successfully</item>
    </plurals>
    <!-- Button of the warning dialog indicating the renamed name file extension is not the same to confirm the change. -->
    <string name="action_change_anyway">Change anyway</string>
    <!-- Snackbar text to display if the user doesn't grant the permission to access all files on a device with Android 11 or higher -->
    <string name="snackbar_storage_permission_denied_android_11">Permission needed to access storage.</string>
    <!-- String to show the transfer quota and the used space in My Account section. E.g.: -->
    <string name="used_storage_transfer">%1$s / %2$s</string>
    <!-- String to show the transfer quota and the used space in My Account section -->
    <string name="used_storage_transfer_percentage">%1$s%%</string>
    <!-- Size in petabytes. The placeholder is for the size value, please adjust the position based on linguistics -->
    <string name="label_file_size_peta_byte">%1$s PB</string>
    <!-- Size in exabytes. The placeholder is for the size value, please adjust the position based on linguistics -->
    <string name="label_file_size_exa_byte">%1$s EB</string>
    <!-- Title of Add phone number option in My account section -->
    <string name="add_phone_label">Add your phone number</string>
    <!-- Text of the option Backup Recovery Key in My account section -->
    <string name="backup_recovery_key_subtitle">Do you remember your password?\nMEGA cannot reset your password if you forget it.</string>
    <!-- Action to change name -->
    <string name="change_name_action">Change name</string>
    <!-- Action to add photo -->
    <string name="add_photo_action">Add photo</string>
    <!-- Action to add phone number -->
    <string name="add_phone_number_action">Add phone number</string>
    <!-- Warning indicating the app needs write permissions to do any action -->
    <string name="denied_write_permissions">MEGA needs write permissions to your device storage to continue.</string>
    <!-- Date indicating is tomorrow. E.g: Tomorrow, 3 Jul 2021 -->
    <string name="tomorrow_date">Tomorrow, %1$s</string>
    <!-- Title of the confirmation dialog shown when a subscription has been processed successfully -->
    <string name="title_user_purchased_subscription">Awaiting confirmation</string>
    <!-- Number of social connections, showing the number of contacts the user has. E.g.: 37 connections -->
    <plurals name="my_account_connections">
        <item quantity="one">1 connection</item>
        <item quantity="other">%1$d connections</item>
    </plurals>
    <!-- Section name for the “Recently Added Contacts” section. Preferably one word. -->
    <string name="section_recently_added">Recently Added</string>
    <!-- Text of the empty screen when there are not groups. No dot at the end because is for an empty state. The format placeholders are to showing it in different colors. -->
    <string name="context_empty_groups">[B]No [/B][A]Groups[/A]</string>
    <!-- Section name for the “Contact Requests” section. Preferably one word. -->
    <string name="section_requests">Requests</string>
    <!-- Section name for the “Groups” section. Preferably one word. -->
    <string name="section_groups">Groups</string>
    <!-- Text informing links management is only available for single items. -->
    <string name="warning_get_links">Options such as “Send decryption key separately”, “Set expiry date” or “Set password protection” are only available for single items.</string>
    <!-- Action which allows to copy all the links showed in the list. -->
    <string name="action_copy_all">Copy all</string>
    <!-- Confirmation shown informing links have been sent to the selected chats -->
    <plurals name="links_sent">
        <item quantity="one">Link successfully sent.</item>
        <item quantity="other">Links successfully sent.</item>
    </plurals>
    <!-- Confirmation shown informing links have been copied to the clipboard -->
    <plurals name="links_copied_clipboard">
        <item quantity="one">Link copied to the clipboard.</item>
        <item quantity="other">Links copied to the clipboard.</item>
    </plurals>
    <!-- Plural string used as button label or title of the screen to get only one or several links at the same time. -->
    <plurals name="get_links">
        <item quantity="one">Get Link</item>
        <item quantity="other">Get Links</item>
    </plurals>
    <!-- Ask for confirmation before clear offline files -->
    <string name="clear_offline_confirmation">Clear all offline files?</string>
<<<<<<< HEAD
    <!-- Warning in Offline section alerting all the Offline files will be deleted after logout. -->
    <string name="offline_warning">Logging out deletes your offline content.</string>
=======
    <!-- Banner text when the call is in progress and I'm the only participant. -->
    <string name="banner_alone_on_the_call">You are the only one here</string>
    <!-- Item menu option upon right click on meeting. -->
    <string name="context_meeting">Meeting</string>
    <!-- Menu option that allows the user to start/join meeting. -->
    <string name="start_join_meeting">Start/Join meeting</string>
    <!-- Label that create a meeting -->
    <string name="new_meeting">New meeting</string>
    <!-- Label that join a meeting -->
    <string name="join_meeting">Join meeting</string>
    <!-- Button that create a meeting -->
    <string name="btn_start_meeting">Start meeting</string>
    <!-- Button that join a meeting as guest -->
    <string name="btn_join_meeting_as_guest">Join as a guest</string>
    <!-- Hint shown to guide user on meeting name -->
    <string name="type_meeting_name">%s’s meeting</string>
    <!-- General label for reject the call. -->
    <string name="general_reject">Hang up</string>
    <!-- General label for microphone -->
    <string name="general_mic">Mic</string>
    <!-- General label for microphone muted -->
    <string name="general_mic_mute">Your microphone is muted</string>
    <!-- General label for microphone unmuted -->
    <string name="general_mic_unmute">Your microphone is unmuted</string>
    <!-- General label for camera -->
    <string name="general_camera">Camera</string>
    <!-- General label for camera enable -->
    <string name="general_camera_enable">Your camera is turned on.</string>
    <!-- General label for camera disable -->
    <string name="general_camera_disable">Your camera is turned off.</string>
    <!-- Label for hold meeting -->
    <string name="meeting_hold">Hold</string>
    <!-- General label for speaker -->
    <string name="general_speaker">Speaker</string>
    <!-- General label for headphone-->
    <string name="general_headphone">Headphones</string>
    <!-- General label for headphone on-->
    <string name="general_headphone_on">Headphones are active</string>
    <!-- General label for speaker on-->
    <string name="general_speaker_on">Speaker is on</string>
    <!-- General label for speaker off-->
    <string name="general_speaker_off">Speaker is off</string>
    <!-- Label for end meeting-->
    <string name="meeting_end">End</string>
    <!-- Invite contacts as participants of the meeting-->
    <string name="invite_participants">Invite participants</string>
    <!-- The number of participants in the meeting-->
    <string name="participants_number">Participants (%d)</string>
    <!-- Pin the participant to speaker view in the meeting-->
    <string name="pin_to_speaker">Display in main view</string>
    <!-- Make the participant as moderator in the meeting-->
    <string name="make_moderator">Make moderator</string>
    <!-- The title of dialog for end meeting confirmation-->
    <string name="title_end_meeting">Leave meeting now?</string>
    <!-- no moderator when the moderator leave meeting-->
    <string name="no_moderator">No moderator</string>
    <!-- assign moderator message when the moderator leave meeting-->
    <string name="assign_moderator_message">Before leaving, please assign one or more new moderators for the meeting.</string>
    <!-- assign moderator option when the moderator leave meeting-->
    <string name="assign_moderator">Make moderator</string>
    <!-- leave anyway option when the moderator leave meeting-->
    <string name="leave_anyway">Leave anyway</string>
    <!-- The message alert user to pick new moderator on assign moderator page-->
    <string name="pick_new_moderator_message">Please assign one or more new moderators.</string>
    <!-- The title of dialog for changing meeting name-->
    <string name="change_meeting_name">Change the meeting name</string>
    <!-- The number of participants in the meeting on meeting info page-->
    <string name="info_participants_number">Participants: %d</string>
    <!-- The name of moderators in the meeting on meeting info page-->
    <string name="info_moderator_name">Moderator: %s</string>
    <!-- The literal meeting link text-->
    <string name="meeting_link">Meeting link</string>
    <!-- Subtitle of the meeting screen-->
    <string name="duration_meeting">Duration</string>
    <!-- The question in on-boarding screen asking if the user is going to join meeting as guest-->
    <string name="join_meeting_as_guest">Join meeting as guest</string>
    <!-- The title of the paste meeting link dialog for guest-->
    <string name="paste_meeting_link_guest_dialog_title">You are invited to a meeting.</string>
    <!-- Tell the guest to paste the meeting link in the edit box-->
    <string name="paste_meeting_link_guest_instruction">Tap the Meeting link sent to you or paste it here</string>
    <!-- Banner text to indicate poor network quality-->
    <string name="slow_connection_meeting">Poor connection quality</string>
    <!-- the message in the alert dialog for notifying the meeting has ended-->
    <string name="meeting_has_ended">Meeting has ended</string>
    <!-- error message shown when a meeting link is not well formed-->
    <string name="invalid_meeting_link_args">Invalid meeting link</string>
    <!-- Warning show to the user when the app needs permissions to start a meeting.-->
    <string name="meeting_permission_info">Access permissions needed for MEGA</string>
    <!-- Message of a dialog to show user the permissions that needed-->
    <string name="meeting_permission_info_message">MEGA needs access to your microphone and camera for meetings.</string>
    <!-- Button to confirm the action of restarting one transfer-->
    <string name="button_permission_info">Got it</string>
    <!-- Warning show to the user when the app needs permissions to get the best meeting experience and the user has denied them.-->
    <string name="meeting_required_permissions_warning">Go to Settings to allow MEGA to access your camera and microphone.</string>
    <!-- The button text in the meeting ended alert dialog. Click the button to open the group chat screen of the meeting-->
    <string name="view_meeting_chat">View meeting chat</string>
    <!-- the content of tips when the user uses the meeting first time-->
    <string name="tip_invite_more_participants">Invite more participants to the meeting. Swipe up to invite.</string>
    <!-- the content of tips when the user enters recent chat page first time-->
    <string name="tip_create_meeting">Tap to create a new meeting</string>
    <!-- the content of tips when the user enters start conversation page first time-->
    <string name="tip_setup_meeting">Quickly set up a MEGA meeting with our new encrypted meeting feature</string>
    <!-- the content of snack bar when the user be the new moderator-->
    <string name="be_new_moderator">You are the new moderator.</string>
    <!-- the content of snack bar when copied meeting link-->
    <string name="copied_meeting_link">Copied meeting link.</string>
    <!-- Title of the layout to join a meeting from the chat screen. The placeholder indicates the user who initiated the meeting -->
    <string name="join_meeting_layout_in_group_call">%s started a meeting. Tap to join.</string>
    <!-- Title of fifth tour screen -->
    <string name="title_tour_five">MEGA Meeting</string>
    <!-- Content of fourth tour screen -->
    <string name="content_tour_five">End-to-end encrypted video meeting</string>
    <!-- Error shown when it tries to open an invalid meeting link and the text view is empty -->
    <string name="invalid_meeting_link_empty">Please enter a valid meeting link</string>
    <!-- Guest leave call-->
    <string name="more_than_meeting">More than just meetings</string>
    <!-- the title of join without account on left meeting page-->
    <string name="left_meeting_join_title">Your privacy matters</string>
    <!-- the content of join without account on left meeting page-->
    <string name="left_meeting_join_content">Join the largest secure cloud storage and collaboration platform in the world.</string>
    <!-- the bonus title of join without account on left meeting page-->
    <string name="left_meeting_bonus_title">Get 20 GB for free</string>
    <!-- the bonus content of join without account on left meeting page-->
    <string name="left_meeting_bonus_content">Sign up now and enjoy advanced collaboration features for free.</string>
    <!-- Content of ongoing call for MaterialAlertDialog-->
    <string name="ongoing_call_content">Another call in progress. Please end your current call before making another.</string>
    <!-- The hint text when changing meeting name-->
    <string name="new_meeting_name">New meeting name</string>
    <!-- The content of dialog when failed for creating meeting-->
    <string name="meeting_is_failed_content">Failed to create meeting.</string>
    <!-- Word next to own user’s name on participant list -->
    <string name="meeting_me_text_bracket">%1s [A](me)[/A]</string>
    <!-- Menu item to change from thumbnail view to main view in meeting-->
    <string name="main_view">Main view</string>
>>>>>>> 3d626675
</resources><|MERGE_RESOLUTION|>--- conflicted
+++ resolved
@@ -4045,10 +4045,6 @@
     </plurals>
     <!-- Ask for confirmation before clear offline files -->
     <string name="clear_offline_confirmation">Clear all offline files?</string>
-<<<<<<< HEAD
-    <!-- Warning in Offline section alerting all the Offline files will be deleted after logout. -->
-    <string name="offline_warning">Logging out deletes your offline content.</string>
-=======
     <!-- Banner text when the call is in progress and I'm the only participant. -->
     <string name="banner_alone_on_the_call">You are the only one here</string>
     <!-- Item menu option upon right click on meeting. -->
@@ -4183,5 +4179,6 @@
     <string name="meeting_me_text_bracket">%1s [A](me)[/A]</string>
     <!-- Menu item to change from thumbnail view to main view in meeting-->
     <string name="main_view">Main view</string>
->>>>>>> 3d626675
+    <!-- Warning in Offline section alerting all the Offline files will be deleted after logout. -->
+    <string name="offline_warning">Logging out deletes your offline content.</string>
 </resources>