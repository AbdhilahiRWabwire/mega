<?xml version="1.0" encoding="utf-8"?>
<resources>

    <string name="app_name" context="Not translate">MEGA</string>
    <string name="pdf_app_name" context="Not translate">MEGA PDF Viewer</string>
    <string name="app_version" context="Not translate">3.3.5 (195)</string>
    <string name="sdk_version" context="Not translate">a6a7e37</string>
    <string name="karere_version" context="Not translate">1229c65</string>

    <string name="full_description_text" context="Full description text of the app in the Google Play page of the app">MEGA provides user-controlled encrypted cloud storage and chat through standard web browsers, together with dedicated apps for mobile devices. Unlike other cloud storage providers, your data is encrypted and decrypted by your client devices only and never by us.\n\nUpload your files from your smartphone or tablet then search, store, download, stream, view, share, rename or delete your files any time, from any device, anywhere. Share folders with your contacts and see their updates in real time. The encryption process means we cannot access or reset your password so you MUST remember it (unless you have your Recovery Key backed up) or you will lose access to your stored files.\n\nEnd-to-end user-encrypted MEGA video chat allows for total privacy, and has been available through the browser since 2016. It has been extended to our mobile app, with chat history accessible across multiple devices. Users can also easily add files to a chat from their MEGA cloud drive.\n\nMEGA offers a generous 50 GB free storage for all registered users with bonus achievements, and offers paid plans with much higher limits:\n\n\nPRO LITE subscription: 4.99 € per month or 49.99 € per year gives you 200 GB of storage space and 1 TB of transfer quota per month.\nPRO I subscription: 9.99 € per month or 99.99 € per year gives you 1 TB of storage space and 2 TB of transfer quota per month.\nPRO II subscription: 19.99 € per month or 199.99 € per year gives you 4 TB of storage space and 8 TB of transfer quota per month.\nPRO III subscription: 29.99 € per month or 299.99 € per year gives you 8 TB of storage space and 16 TB of transfer quota per month.\n\nSubscriptions are renewed automatically for successive subscription periods of the same duration and at the same price as the initial period chosen. To manage your subscriptions, simply click on the Play Store icon on your mobile device, sign in with your Google ID (if you haven\'t already done so) and then click on the MEGA app. You\'ll be able to manage your subscription there.\n\nApp Permissions:\nWRITE_EXTERNAL_STORAGE -> Download your files from MEGA to your device and upload files from your device to MEGA\nCAMERA -> Take a picture and upload your photos to MEGA\nREAD_CONTACTS -> Easily add contacts from your device as MEGA contacts\nRECORD_AUDIO &amp; CAPTURE_VIDEO_OUTPUT (mic and camera) -> MEGA provides for end-to-end encrypted audio/video calls\n\n\nTo enhance users\' confidence in the MEGA system, all of the client-side code is published, so interested security researchers can evaluate the encryption process. The code of our mobile app is located on: https://github.com/meganz/android\n\nFor more info, please check our website:\nSee https://mega.nz/terms\n\n\nDesktop - https://mega.nz/</string>

    <!--
    <string name="short_description_text" context="Short description text of the app in the Google Play page of the app">MEGA is Cloud Storage with Powerful Always-On Privacy. 50GB for free</string>
    -->

    <string name="general_x_of_x" context="Showing progress of elements. Example: 2 of 10."> of </string>
    <string name="general_yes" context="Answer for confirmation dialog.">Yes</string>
    <string name="general_no" context="Answer for confirmation dialog.">No</string>
    <string name="general_cancel" context="Answer for confirmation dialog.">Cancel</string>
    <string name="general_move_to" context="When moving a file to a location in MEGA. This is the text of the button after selection the destination">Move to</string>
    <string name="general_copy_to" context="When copying a file to a location in MEGA. This is the text of the button after selection the destination">Copy to</string>
    <!--
    <string name="general_import_to" context="When importing a file to a location in MEGA. This is the text of the button after selection the destination">Import to</string>
    -->
    <string name="general_select" context="Selecting a specific location in MEGA. This is the text of the button">Select</string>
    <string name="general_select_to_upload" context="Selecting a specific location in MEGA. This is the text of the button">Select files</string>
    <string name="general_select_to_download" context="Selecting a specific location in MEGA. This is the text of the button">Select folder</string>
    <string name="general_create" context="This is the final button when creating a folder in the dialog where the user inserts the folder name">Create</string>
    <!-- This string is commented in FileStorageActivityLollipop.java
    <string name="general_upload" context="Button text when uploading a file to a previously selected location in MEGA">Upload File</string>
    -->
    <string name="general_download" context="Item menu option upon right click on one or multiple files.">Download</string>
    <string name="general_add" context="button">Add</string>
    <string name="general_move" context="button">Move</string>
    <string name="general_remove" context="button">Remove</string>
    <string name="general_share" context="button">Share</string>
    <!--
    <string name="general_confirm" context="button">Confirm</string>
    -->
    <string name="general_leave" context="button">Leave</string>
    <string name="general_decryp" context="button">Decrypt</string>

    <string name="general_export" context="button">Export</string>

    <!--
    <string name="general_empty" context="Button to delete the contents of the trashbin. Can also be translated as &quot;clear&quot;">Empty</string>
    -->
    <string name="general_loading" context="state previous to import a file">Loading</string>
    <string name="general_importing" context="state while importing the file">Importing</string>
    <string name="general_forwarding" context="state while importing the file">Forwarding</string>
    <string name="general_import" context="Import button. When the user clicks this button the file will be imported to his account.">Import</string>
    <string name="general_storage" context="Text listed before the amount of storage a user gets with a certain package. For example: &quot;1TB Storage&quot;.">Storage</string>
    <string name="general_bandwidth" context="Text listed before the amount of bandwidth a user gets with a certain package. For example: &quot;8TB Bandwidth&quot;. Can also be translated as data transfer.">Transfer Quota</string>
    <string name="general_subscribe" context="Text placed inside the button the user clicks when upgrading to PRO. Meaning: subscribe to this plan">Subscribe</string>
    <!--
    <string name="general_continue" context="Text placed inside the button the user clicks when clicking into the FREE account. Meaning: Continue to the main screen">Continue</string>
    -->
    <string name="general_error_word" context="It will be followed by the error message">Error</string>
    <string name="general_not_yet_implemented" context="when clicking into a menu whose functionality is not yet implemented">Not yet implemented</string>
    <string name="error_no_selection" context="when any file or folder is selected">No file or folder selected</string>
    <string name="general_already_downloaded" context="when trying to download a file that is already downloaded in the device">Already downloaded</string>
    <string name="general_already_uploaded" context="when trying to upload a file that is already uploaded in the folder">already uploaded</string>
    <string name="general_file_info" context="Label of the option menu. When clicking this button, the app shows the info of the file">File info</string>
    <string name="general_folder_info" context="Label of the option menu. When clicking this button, the app shows the info of the folder">Folder info</string>
    <!--
    <string name="general_menu" context="Title when the left menu is opened">Menu</string>
    -->

    <string name="error_general_nodes" context="Error getting the root node">Error. Please, try again.</string>

    <string name="secondary_media_service_error_local_folder" context="Local folder error in Sync Service. There are two syncs for images and videos. This error appears when the secondary media local folder doesn't exist">The secondary media folder does not exist, please choose a new folder</string>
    <string name="no_external_SD_card_detected" context="when no external card exists">No external storage detected</string>
    <string name="no_permissions_upload" context="On clicking menu item upload in a incoming shared folder read only">This folder is read only. You do not have permission to upload</string>

    <string name="remove_key_confirmation" context="confirmation message before removing the previously downloaded MasterKey file">You are removing the previously exported Recovery Key file</string>
    <!--
    <string name="export_key_confirmation" context="confirmation message before downloading to the device the MasterKey file">Security warning! This is a high risk operation. Do you want to continue?</string>
    -->

    <!--
    <string name="more_options_overflow" context="title of the menu for more options for each file (rename, share, copy, move, etc)">More options</string>
    -->
    <string name="confirmation_add_contact" context="confirmation message before sending an invitation to a contact">Do you want to send an invitation to %s?</string>
    <!--
    <string name="confirmation_remove_multiple_contacts" context="confirmation message before removing mutiple contacts">Remove these %d contacts?</string>

    <string name="confirmation_move_to_rubbish" context="confirmation message before removing a file">Move to rubbish bin?</string>
    <string name="confirmation_move_to_rubbish_plural" context="confirmation message before removing a file">Move to rubbish bin?</string>

    <string name="confirmation_delete_from_mega" context="confirmation message before removing a file">Delete from MEGA?</string>
    <string name="confirmation_leave_share_folder" context="confirmation message before leaving an incoming shared folder">If you leave the folder, you will not be able to see it again</string>

    <string name="confirmation_alert" context="confirmation message before removing a file">Please confirm</string>
    -->

    <string name="action_logout" context="Button where the user can sign off or logout">Logout</string>
    <string name="action_add" context="Menu item">Upload</string>
    <string name="action_create_folder" context="Menu item">Create new folder</string>
    <string name="action_open_link" context="Menu item">Open link</string>
    <!--
    <string name="action_upload" context="Button text when choosing the destination location in MEGA">Upload to</string>
    -->

    <string name="action_settings" context="Menu item">Settings</string>
    <string name="action_search" context="Search button">Search</string>
    <string name="action_play" context="Search button">Play</string>
    <string name="action_pause" context="Search button">Pause</string>
    <string name="action_refresh" context="Menu item">Refresh</string>
    <string name="action_sort_by" context="Menu item">Sort by</string>
    <string name="action_help" context="Menu item">Help</string>
    <string name="action_upgrade_account" context="Change from a free account to paying MEGA">Upgrade account</string>
    <string name="upgrading_account_message" context="Message while proceeding to upgrade the account">Upgrading account</string>
    <string name="action_select_all" context="Menu item to select all the elements of a list">Select all</string>
    <string name="action_unselect_all" context="Menu item to unselect all the elements of a list">Clear selection</string>
    <string name="action_grid" context="Menu item to change from list view to grid view">Thumbnail view</string>
    <string name="action_list" context="Menu item to change from grid view to list view">List view</string>
    <string name="action_export_master_key" context="Menu item to let the user export the MasterKey">Backup Recovery Key</string>
    <string name="action_remove_master_key" context="Menu item to let the user remove the MasterKey (previously downloaded)">Remove Recovery Key</string>
    <string name="action_cancel_subscriptions" context="Menu item to let the user cancel subscriptions">Cancel subscription</string>
    <string name="toast_master_key_removed" context="success message when the MasterKey file has been removed">The Recovery Key file has been removed</string>
    <string name="cancel_subscription_ok" context="success message when the subscription has been canceled correctly">The subscription has been cancelled</string>
    <string name="cancel_subscription_error" context="error message when the subscription has not been canceled successfully">We were unable to cancel your subscription. Please contact support&#64;mega.nz for assistance</string>
    <string name="action_kill_all_sessions" context="Menu item to kill all opened sessions">Close other sessions</string>
    <string name="success_kill_all_sessions" context="Message after kill all opened sessions">The remaining sessions have been closed</string>
    <string name="error_kill_all_sessions" context="Message after kill all opened sessions">Error when closing the opened sessions</string>

    <plurals name="general_num_files" context="this is used for example when downloading 1 file or 2 files">
        <item context="Singular of file. 1 file" quantity="one">file</item>
        <item context="Plural of file. 2 files" quantity="other">files</item>
    </plurals>

    <plurals name="general_num_contacts">
        <item context="referring to a contact in the contact list of the user" quantity="one">contact</item>
        <item context="Title of the contact list" quantity="other">contacts</item>
    </plurals>

    <plurals name="general_num_folders">
        <item context="Singular of folder/directory. 1 folder" quantity="one">folder</item>
        <item context="Plural of folder/directory. 2 folders" quantity="other">folders</item>
    </plurals>

    <plurals name="general_num_shared_folders">
        <item context="Title of the incoming shared folders of a user in singular" quantity="one">shared folder</item>
        <item context="Title of the incoming shared folders of a user in plural." quantity="other">shared folders</item>
    </plurals>

    <!--
    <plurals name="general_num_downloads" context="in the notification. When downloading the notification is like 3 downloads.">
        <item context="Item menu option upon clicking on one or multiple files. Singular" quantity="one">download</item>
        <item context="Item menu option upon clicking on one or multiple files. Plural" quantity="other">downloads</item>
    </plurals>
    -->

    <!--
    <plurals name="general_num_uploads">
        <item context="Transfer type description in the active file transfer panel, can either be upload or download. Singular" quantity="one">upload</item>
        <item context="Transfer type description in the active file transfer panel, can either be upload or download. Plural" quantity="other">uploads</item>
    </plurals>
    -->

    <plurals name="general_num_users" context="used for example when a folder is shared with 1 user or 2 users">
        <item context="used for example when a folder is shared with 1 user" quantity="one">contact</item>
        <item context="used for example when a folder is shared with 2 or more users" quantity="other">contacts</item>
    </plurals>

    <!--
    <string name="confirmation_required" context="Alert title before download">Confirmation required</string>
    -->
    <string name="alert_larger_file" context="Alert text before download. Please do not modify the %s placeholder as it will be replaced by the size to be donwloaded">%s will be downloaded.</string>
    <string name="alert_no_app" context="Alert text before download">There is no app to open the file %s. Do you want to continue with the download?</string>
    <string name="checkbox_not_show_again" context="Alert checkbox before download">Do not show again</string>

    <string name="login_text" context="Login button">Login</string>
    <string name="email_text" context="email label">E-mail</string>
    <string name="password_text" context="password label">Password</string>
    <string name="confirm_password_text" context="label shown in the confirmation of the password when creating an account">Confirm password</string>
    <string name="abc" context="in the password edittext the user can see the password or asterisks. ABC shows the letters of the password">ABC</string>
    <!--
    <string name="dots" context="in the password edittext the user can see the password or asterisks. ··· shows asterisks instead of letters">···</string>
    -->
    <string name="new_to_mega" context="This question applies to users that do not have an account on MEGA yet">New to MEGA?</string>
    <string name="create_account" context="label and text button when creating the account">Create account</string>
    <string name="error_enter_email" context="when the user tries to log in MEGA without typing the email">Please enter your email address</string>
    <string name="error_invalid_email" context="error when logging in to MEGA with an invalid email">Invalid email address</string>
    <string name="error_enter_password" context="when the user tries to log in MEGA without typing the password">Please enter your password</string>
    <string name="error_server_connection_problem" context="when the user tries to log in to MEGA without a network connection">No network connection</string>
    <string name="error_server_expired_session" context="when the user tries to log in to MEGA without a valid session">You have been logged out on this device from another location</string>
    <string name="login_generating_key" context="the first step when logging in is calculate the private and public encryption keys">Calculating encryption keys</string>
    <string name="login_connecting_to_server" context="Message displayed while the app is connecting to a MEGA server">Connecting to the server</string>
    <string name="download_updating_filelist" context="Status text when updating the file manager">Updating file list</string>
    <string name="login_confirm_account" context="title of the screen after creating an account when the user has to confirm the password to confirm the account">Confirm account</string>
    <string name="login_querying_signup_link" context="when the user clicks on the link sent by MEGA after creating the account, this message is shown">Checking validation link</string>
    <string name="login_confirming_account" context="Attempting to activate a MEGA account for a user.">Activating account</string>
    <string name="login_preparing_filelist" context="After login, updating the file list, the file list should be processed before showing it to the user">Preparing file list</string>
    <string name="login_before_share" context="when the user tries to share something to MEGA without being logged">Please log in to share with MEGA</string>
    <!--
    <string name="session_problem" context="if a link to a folder cannot be fetched">Problem of retrieving files from the folder</string>
    -->

    <string name="tour_space_title">MEGA Space</string>
    <string name="tour_speed_title">MEGA Speed</string>
    <string name="tour_privacy_title">MEGA Privacy</string>
    <string name="tour_access_title">MEGA Access</string>
    <string name="tour_space_text">Register now and get 50 GB of free space</string>
    <string name="tour_speed_text">Uploads are fast. Quickly share files with everyone</string>
    <string name="tour_privacy_text">Keep all your files safe with MEGA\'s end-to-end encryption</string>
    <string name="tour_access_text">Get fully encrypted access anywhere, anytime</string>

    <string name="create_account_text" context="button that allows the user to create an account">Create account</string>
    <string name="name_text" context="Name of the user">Name</string>
    <string name="lastname_text" context="Last name of the user">Last Name</string>
    <string name="tos" context="text placed on the checkbox of acceptation of the Terms of Service">I agree with MEGA\'s [A]Terms of Service[/A]</string>
    <string name="already_account" context="Does the user already have a MEGA account">Already have an account?</string>

    <string name="create_account_no_terms" context="warning dialog">You have to accept our Terms of Service</string>
    <string name="error_enter_username" context="Warning dialog">Please enter your name</string>
    <string name="error_short_password" context="when creating the account">Password is too short</string>
    <string name="error_passwords_dont_match" context="when creating the account">Passwords do not match</string>
    <string name="error_email_registered" contect="when creating the account">This e-mail address has already registered an account with MEGA</string>

    <!--
    <string name="create_account_confirm_title" context="Title that is shown when e-mail confirmation is still required for the account">Confirmation required</string>
    -->
    <!--
    <string name="create_account_confirm" context="">Please check your e-mail and click the link to login and confirm your account</string>
    -->
    <string name="create_account_creating_account">Connecting to the server: Creating account</string>

    <!--<string name="cancel_transfer_title">Delete Transfer</string>
    -->
    <string name="cancel_transfer_confirmation">Delete this transfer?</string>
    <string name="cancel_all_transfer_confirmation">Delete all transfers?</string>

    <string name="section_cloud_drive" context="The name of every users root drive in the cloud of MEGA. The term \'cloud\' is a new computer term and can probably not be translated. Do not translate &quot;cloud&quot; literal unless your language allows this. Please see http://en.wikipedia.org/wiki/Cloud_computing for your reference.">Cloud drive</string>
    <string name="section_secondary_media_uploads" context="title of the screen where the secondary media images are uploaded">Media uploads</string>
    <string name="section_inbox" context="title of the screen that show the inbox">Inbox</string>
    <string name="section_saved_for_offline" context="title of the screen that shows the files saved for offline in the device">Saved for Offline</string>
    <!--
    <string name="section_shared_with_me" context="title of the screen that shows all the folders that the user shares with other users and viceversa">Shared with me</string>
    -->
    <string name="section_shared_items" context="title of the screen that shows all the shared items">Shared folders</string>
    <string name="section_rubbish_bin" context="The title of the trash bin in the tree of the file manager.">Rubbish bin</string>
    <string name="section_contacts" context="Title of the contact list">Contacts</string>

    <string name="section_contacts_with_notification" context="Item of the navigation title for the contacts section when there is any pending incoming request">Contacts [A](%1$d)[/A]</string>
    <string name="sent_requests_empty" context="the user has not sent any contact request to other users">No sent requests</string>
    <string name="received_requests_empty" context="the user has not received any contact request from other users">No received requests</string>
    <string name="section_transfers" context="Title for the file transfer screen (with the up &amp; download)">Transfers</string>

    <string name="section_account" context="button to the settings of the user\'s account">My Account</string>
    <string name="section_photo_sync" context="title of the screen where the camera images are uploaded">Camera uploads</string>
    <!--
    <string name="used_space" context="Used space &quot;5MB of 100MB&quot;.">%1$s of %2$s</string>
    -->
    <string name="tab_incoming_shares" context="Capital letters. Incoming shared folders. The title of a tab">INCOMING</string>
    <string name="tab_outgoing_shares" context="Capital letters. Outgoing shared folders. The title of a tab">OUTGOING</string>

    <string name="title_incoming_shares_explorer" context="Title of the file explorer in tab INCOMING">Incoming Shares</string>
    <!--
    <string name="choose_folder_explorer" context="Title of the button in Incoming Shares tabs">Choose folder</string>
    -->

    <string name="file_browser_empty_cloud_drive" context="message when there are no files in the Cloud drive">No files in your Cloud drive</string>
    <!--
    <string name="file_browser_empty_rubbish_bin" context="option to empty rubbish bin">Empty Rubbish Bin</string>
    -->
    <string name="file_browser_empty_folder" context="Text that indicates that a folder is currently empty">Empty Folder</string>

    <!--
    <string name="choose_account_activity" context="Title of the activity Choose Account">Choose Account</string>
    -->

    <!--
    <string name="file_properties_activity" context="Menu item to show the properties dialog of files and or folders.">Properties</string>
    -->
    <string name="file_properties_available_offline" context="The files are available &quot;offline&quot; (without a network Wi-Fi mobile data connection)">Available offline</string>
    <!--
    <string name="file_properties_available_offline_on" context="Button state when a file can be saved for offline.(Capital letters)">ON</string>
    -->
    <!--
    <string name="file_properties_available_offline_off" context="Button state when a file is already saved for offline. (Capital letters)">OFF</string>
    -->
    <string name="file_properties_info_size_file" context="Refers to the size of a file.">Size</string>
    <string name="file_properties_info_modified" context="when was the file modified">Modified</string>
    <!--
    <string name="file_properties_shared_folder_private_folder" context="the folder is private. A public user can\'t access the folder">No public link</string>
    -->
    <string name="file_properties_shared_folder_public_link" context="the label when a folder can be accesed by public users">Public link</string>
    <string name="file_properties_shared_folder_shared_with" context="title of the screen that shows the users with whom the user has shared a folder">Shared with: </string>
    -->
    <string name="file_properties_shared_folder_permissions" context="Item menu option upon clicking on a file folder. Refers to the permissions of a file folder in the file manager.">Permissions</string>
    <string name="dialog_select_permissions" context="Title of the dialog to choose permissions when sharing.">Share Permissions</string>
    <string name="file_properties_shared_folder_change_permissions" context="menu item">Change permissions</string>
    <string name="file_properties_shared_folder_select_contact" context="when listing all the contacts that shares a folder">Shared with</string>
    <string name="file_properties_send_file_select_contact" context="send a file to a MEGA user">Send to</string>
    <string name="file_properties_owner" context="shows the owner of an incoming shared folder">Owner</string>
    <string name="contact_invite" context="positive button on dialog to invite a contact">Invite</string>
    <string name="contact_reinvite" context="option to reinvite a contact">Reinvite</string>
	<string name="contact_ignore" context="option to ignore a contact invitation">Ignore</string>
	<string name="contact_decline" context="option to decline a contact invitation">Decline</string>
	<string name="contact_accept" context="option to accept a contact invitation">Accept</string>
	<string name="contact_properties_activity" context="title of the contact properties screen">Contact Info</string>	
	<!--
    <string name="contact_file_list_activity" context="header of a status field for what content a user has shared to you">Content</string>
    -->
	<string name="contacts_list_empty_text" context="Adding new relationships (contacts) using the actions.">Add new contacts using the button below</string>	
	<!--
    <string name="no_contacts" context="When an user wants to share a folder but has not any contact yet">There are not contacts in the account. Please add them on the Contacts screen</string>
	-->
	<string name="contacts_explorer_list_empty_text" context="Add new contacts before sharing.">Add a new contact to share</string>
	
	<string name="error_not_enough_free_space" context="Error message">Not enough free space on your device</string>

	<string name="option_link_without_key" context="Alert Dialog to get link">Link without key</string>
	<string name="option_decryption_key" context="Alert Dialog to get link">Decryption key</string>
	
	<!--
    <string name="download_failed" context="Error message">Download failed</string>
    -->
    <!--
	<string name="download_downloaded" context="notification message. Example: 1 file downloaded">downloaded</string>
    -->
    <!--
	<string name="download_downloading" context="Title header on the download page while the file is downloading.">Downloading</string>
	-->
    <!--
	<string name="text_downloading" context="Text located in each fragment when a download is in progress">Transferring</string>
	-->
	<string name="download_preparing_files" context="message before the download or upload start ">Preparing files</string>
    <string name="download_began" context="message when the download starts">Download has started</string>
    <!--
    <string name="download_cancel_downloading" context="Confirmation text when attempting to cancel the download">Do you want to cancel the download?</string>
    -->
    <string name="download_touch_to_cancel" context="Hint how to cancel the download">Touch to cancel</string>
    <string name="download_touch_to_show" context="Hint how to cancel the download">View transfers</string>
    <string name="error_file_size_greater_than_4gb" context="Warning message">Most devices can\'t download files greater than 4GB. Your download will probably fail</string>
    <string name="intent_not_available" context="message when trying to open a downloaded file but there isn\'t any app that open that file. Example: a user downloads a pdf but doesn\'t have any app to read a pdf">There isn\'t any available app to execute this file on your device</string>

    <string name="context_share_image" context="to share an image using Facebook, Whatsapp, etc">Share image using</string>
    <string name="context_get_link" context="create a link of a file and send it using an app from the device">Share link</string>
    <string name="context_get_link_menu" context="Item menu option upon right click on one or multiple files.">Get link</string>

    <!--<string name="context_manage_link_menu" context="Item menu option upon right click on one or multiple files.">Get link</string>-->

    <string name="context_leave_menu" context="Item menu option upon right click on one or multiple files.">Leave</string>
    <string name="alert_leave_share" context="Title alert before leaving a share.">Leave share</string>
    <string name="context_clean_shares_menu" context="Item menu option upon right click on one or multiple files.">Remove share</string>
    <string name="context_remove_link_menu" context="Item menu option upon right click on one or multiple files.">Remove link</string>
    <string name="context_remove_link_warning_text" context="Warning that appears prior to remove a link of a file.">This link will not be publicly available anymore.</string>
    <string name="context_rename" context="Item menu option upon right click on one or multiple files.">Rename</string>
    <string name="context_open_link_title" context="Item menu option upon right click on one or multiple files.">Open link</string>
    <string name="context_open_link" context="Item menu option upon right click on one or multiple files.">Open</string>
    <string name="context_renaming" context="while renaming a file or folder">Renaming</string>
    <string name="context_preparing_provider" context="while file provider is downloading a file">Preparing file</string>
    <string name="context_download" context="Item menu option upon right click on one or multiple files.">Download</string>

    <!--
    <string name="download_folder" context="Item menu option upon right click on one or multiple files.">Download folder</string>
    -->
    <!--
    <string name="import_folder" context="Item menu option upon right click on one or multiple files.">Import folder</string>
    -->
    <string name="context_move" context="Item menu option upon right click on one or multiple files.">Move</string>
    <string name="context_moving" context="while moving a file or folder">Moving</string>
    <!--
    <string name="context_sharing" context="while sharing a folder">Sharing folder</string>
    -->
    <string name="context_copy" context="Item menu option upon right click on one or multiple files.">Copy</string>
    <string name="context_upload" context="Item menu option upon right click on one or multiple files.">Upload</string>
    <string name="context_copying" context="while copying a file or folder">Copying</string>
    <!--
    <string name="context_creating_link" context="status text">Creating link</string>
    -->
    <!--
    <string name="context_moving_to_trash" context="status text">Moving to Rubbish Bin</string>
    -->
    <string name="context_move_to_trash" context="menu item">Move to rubbish bin</string>
    <string name="context_delete_from_mega" context="menu item">Remove from MEGA</string>
    <string name="context_new_folder_name" context="Input field description in the create folder dialog.">Folder Name</string>
    <string name="context_new_contact_name" context="when adding a new contact. in the dialog">Contact email</string>
    <string name="context_creating_folder" context="status dialog when performing the action">Creating folder</string>
    <!--
    <string name="context_adding_contact" context="Adding a new relationship (contact)">Adding contact</string>
    -->
    <string name="context_download_to" context="Menu item">Save to</string>
    <string name="context_clear_rubbish" context="Menu option title">Empty rubbish bin</string>
    <string name="clear_rubbish_confirmation" context="Ask for confirmation before removing all the elements of the rubbish bin">All items inside your rubbish bin will be deleted.</string>

    <!--<string name="context_send_link" context="get the link and send it">Send link</string>-->

    <string name="context_send" context="get the link and send it">Send</string>
    <string name="context_send_file_inbox" context="send the file to inbox">Send to contact</string>
    <!--
    <string name="context_copy_link" context="get the link and copy it">Copy link</string>
    -->
    <string name="context_remove" context="Menu option to delete one or multiple selected items.">Remove</string>
    <string name="context_delete_offline" context="Menu option to delete selected items of the offline state">Remove from Offline</string>
    <string name="context_share_folder" context="menu item">Share folder</string>
    <string name="context_send_file" context="menu item">Send file</string>
    <string name="context_view_shared_folders" context="open a shared folder">View shared folders</string>
    <string name="context_sharing_folder" context="Item menu option upon clicking on one or multiple files.">Sharing</string>
    <!--
    <string name="remove_all_sharing" context="status text">Removing all sharing contacts</string>
    -->
    <!--
    <string name="leave_incoming_share" context="status text">Leaving shared folder</string>
    -->
    <!--
    <string name="context_camera_folder" context="The location of where the user has the photos/videos stored.">Camera folder</string>
    -->
    <!--
    <string name="context_mega_contacts" context="when sharing a folder, the user can choose a contact from MEGA">MEGA Contacts</string>
    -->
    <!--
    <string name="context_phone_contacts" context="when sharing a folder, the user chan choose a contact from the device">Phone Contacts</string>
    -->
    <string name="context_delete" context="menu item">Delete</string>
    <!--
    <string name="context_more" context="menu item">More</string>
    -->
    <!--
    <string name="context_contact_added" context="success message when adding a contact">Contact added</string>
    -->
    <string name="context_contact_invitation_deleted" context="success message when removing a contact request">Request deleted</string>
    <string name="context_contact_invitation_resent" context="success message when reinvite a contact">Request resent</string>
    <string name="context_contact_request_sent" context="success message when sending a contact request">Request correctly sent to %s. The status can be consulted in the Sent Requests tab.</string>

    <string name="context_contact_removed" context="success message when removing a contact">Contact removed</string>
    <string name="context_contact_not_removed" context="error message">Error. Contact not removed</string>
    <string name="context_permissions_changed" context="success message when chaning the permissionss">Permissions changed</string>
    <string name="context_permissions_not_changed" context="error message">Error. Permissions not changed</string>
    <string name="context_folder_already_exists" context="message when trying to create a folder that already exists">Folder already exists</string>
    <string name="context_contact_already_exists" context="message when trying to create a invite a contact already that is already added">%s is already a contact</string>
    <string name="context_send_no_permission" context="message when trying to send a file without full access">You do not have permission to send this file</string>
    <string name="context_folder_created" context="success message when creating a folder">Folder created</string>
    <string name="context_folder_no_created" context="error message when creating a folder">Error. Folder not created</string>
    <string name="context_correctly_renamed" context="success message when renaming a node">Renamed successfully</string>
    <string name="context_no_renamed" context="error message">Error. Not renamed</string>
    <string name="context_correctly_copied" context="success message when copying a node">Copied successfully</string>
    <!--
    <string name="context_correctly_sent" context="success message when sending a file">File sent</string>
    -->
    <!--
    <string name="context_no_sent" context="error message when sending a file">Error. File not sent</string>
    -->
    <string name="context_correctly_sent_node" context="success message when sending a node to Inbox">Sent to Inbox</string>
    <string name="context_no_sent_node" context="error message when sending a node to Inbox">Error. Not sent to Inbox</string>
    <string name="context_no_copied" context="error message">Error. Not copied</string>
    <string name="context_no_destination_folder" context="message that appears when a user tries to move/copy/upload a file but doesn't choose a destination folder">Please choose a destination folder</string>
    <string name="context_correctly_moved" context="success message when moving a node">Moved successfully</string>
    <string name="number_correctly_moved" context="success message when moving a node">%d items moved successfully</string>
    <string name="number_incorrectly_moved" context="success message when moving a node">%d items were not moved successfully</string>
    <string name="context_correctly_moved_to_rubbish" context="success message when moving a node">Moved to the rubbish bin successfully</string>
    <string name="number_correctly_moved_to_rubbish" context="success message when moving a node">%d items moved to the rubbish bin successfully</string>
    <string name="number_incorrectly_moved_to_rubbish" context="success message when moving a node">&#160;and %d items were not sent successfully</string>
    <string name="context_no_moved" context="error message">Error. Not moved</string>
    <string name="context_correctly_shared" context="success message when sharing a folder">Shared successfully</string>
    <string name="context_no_shared_number" context="error message when sharing a folder">Error. %d shares were not completed</string>
    <string name="context_correctly_shared_removed" context="success message when sharing a folder">Remove shares successfully</string>
    <string name="context_no_shared_number_removed" context="error message when sharing a folder">Error. %d process of removing shares is not completed</string>
    <string name="context_no_shared" context="error message">Error. Not shared</string>
    <string name="context_no_removed_shared" context="error message">Error. Share failed to remove</string>
    <string name="context_remove_sharing" context="success message when removing a sharing">Folder sharing removed</string>
    <string name="context_no_link" context="error message">Link creation failed</string>
    <string name="context_correctly_removed" context="success message when removing a node from MEGA">Deleted successfully</string>
    <string name="context_no_removed" context="error message">Error. Deletion failed</string>
    <string name="number_correctly_removed" context="success message when moving a node">%d items removed successfully from MEGA</string>
    <string name="number_no_removed" context="error message when moving a node">%d items are not removed successfully</string>
    <string name="number_correctly_leaved" context="success message when moving a node">%d folders left successfully</string>
    <string name="number_no_leaved" context="error message when moving a node">%d folders were not left successfully</string>
    <string name="number_correctly_sent" context="success message when sending multiple files">File sent to %d contacts successfully</string>
    <string name="number_no_sent" context="error message when sending multiple files">File was not sent to %d contacts</string>
    <string name="number_correctly_sent_multifile" context="success message when sending multiple files">%d files sent successfully</string>
    <string name="number_no_sent_multifile" context="error message when sending multiple files">%d files failed to send</string>
    <string name="number_correctly_copied" context="success message when sending multiple files">%d items copied successfully</string>
    <string name="number_no_copied" context="error message when sending multiple files">%d items were not copied</string>
    <string name="number_contact_removed" context="success message when removing several contacts">%d contacts removed successfully</string>
    <string name="number_contact_not_removed" context="error message when removing several contacts">%d contacts were not removed</string>
    <string name="number_contact_file_shared_correctly" context="success message when sharing a file with multiple contacts">Folder shared with %d contacts successfully</string>
    <string name="number_contact_file_not_shared_" context="error message when sharing a file with multiple contacts">File can not be shared with %d contacts</string>
    <string name="number_correctly_shared" context="success message when sharing multiple files">%d folders shared successfully</string>
    <string name="number_no_shared" context="error message when sharing multiple files">%d folders were not shared</string>
    <string name="context_correctly_copied_contact" context="success message when sending a file to a contact">Successfully sent to:</string>
    <string name="context_correctly_removed_sharing_contacts" context="success message when removing all the contacts of a shared folder">The folder is no longer shared</string>
    <string name="context_no_removed_sharing_contacts" context="error message when removing all the contacts of a shared folder">Error, the folder is still shared with another contact</string>
    <string name="context_select_one_file" context="option available for just one file">Select just one file</string>
    <string name="rubbish_bin_emptied" context="success message when emptying the RB">Rubbish bin emptied successfully</string>
    <string name="rubbish_bin_no_emptied" context="error message when emptying the RB">Error. The rubbish bin has not been emptied</string>

    <string name="dialog_cancel_subscriptions" context="dialog cancel subscriptions">You are about to cancel your MEGA subscription. Please let us know if there is anything we can do to help you change your mind</string>
    <string name="hint_cancel_subscriptions" context="hint cancel subscriptions dialog">Type feedback here</string>
    <string name="send_cancel_subscriptions" context="send cancel subscriptions dialog">Send</string>
    <!--
    <string name="title_cancel_subscriptions" context="title cancel subscriptions dialog">Cancel Subscription</string>
    -->
    <string name="confirmation_cancel_subscriptions" context="confirmation cancel subscriptions dialog">Thank you for your feedback! Are you sure you want to cancel your MEGA subscription?</string>
    <string name="reason_cancel_subscriptions" context="provide a reason to cancel subscriptions dialog">Your subscription has not been cancelled. Please provide a reason for your cancellation</string>

    <string name="context_node_private" context="success message after removing the public link of a folder">The folder is now private</string>
    <!--
    <string name="context_share_correctly_removed" context="success message after removing a share of a folder. a contact has no access to the folder now">Share removed</string>
    -->

    <string name="menu_new_folder" context="Menu option to create a new folder in the file manager.">New folder</string>
    <string name="menu_add_contact" context="Menu option to add a contact to your contact list.">Add contact</string>
    <string name="menu_add_contact_and_share" context="Menu option to add a contact to your contact list.">Add contact and share</string>
    <!--
    <string name="menu_download_from_link" context="Text that is displayed in the dialog to download a MEGA link inside the app">Download from MEGA link</string>
    -->

    <string name="alert_decryption_key" context="Title of the alert to introduce the decryption key">Decryption Key</string>
    <string name="message_decryption_key" context="Message of the alert to introduce the decryption key">Please enter the decryption key for the link</string>

    <string name="upload_to_image" context="upload to. Then choose an Image file">Image</string>
    <string name="upload_to_audio" context="upload to. Then choose an Audio file">Audio</string>
    <string name="upload_to_video" context="upload to. Then choose a Video file">Video</string>
    <!--
    <string name="upload_to_other" context="upload to. Then choose a file which is not an Image, an Audio or a Video">Other File</string>
    -->
    <string name="upload_to_filesystem" context="upload to. Then choose to browse the file system to choose a file">Pick from File System</string>
    <!--
    <string name="upload_select_file_type" context="title of the dialog for choosing if a user wants to upload an image, an audio, a video or a file from the system">Select file type</string>
    -->
    <!--
    <string name="upload_uploading" context="status text">Uploading</string>
    -->
    <!--
    <string name="upload_touch_to_cancel" context="hint to how to cancel the upload (by touching the notification)">Touch to cancel upload</string>
    -->
    <!--
    <string name="upload_failed" context="error message">Upload failed</string>
    -->
    <string name="upload_uploaded" context="Label for the current uploaded size of a file. For example, 3 files, 50KB uploaded">uploaded</string>
    <!--
    <string name="upload_cancel_uploading" context="Confirmation text for cancelling an upload">Do you want to cancel the upload?</string>
    -->
    <string name="upload_prepare" context="Status text at the beginning of an upload">Processing file</string>
    <string name="error_temporary_unavaible" context="error message when downloading a file">Resource temporarily not available, please try again later</string>
    <string name="upload_can_not_open" context="Error message when the selected file cannot be opened">Cannot open selected file</string>
    <string name="upload_began" context="when an upload starts, a message is shown to the user">Upload has started</string>
    <string name="unzipping_process" context="when a zip file is downloaded and clicked, the app unzips the file. This is the status text while unzipping the file">Unzipping file</string>

    <string name="error_io_problem" context="error message while browsing the local filesystem">Filesystem problem</string>
    <string name="general_error" context="error message while browsing the local filesystem">Error happened when executing the action</string>

    <string name="full_screen_image_viewer_label" context="title of the image gallery">Image viewer</string>

    <!--
    <string name="manager_download_from_link_incorrect" context="Error message when the user entered an incorrect MEGA link format for importing">Incorrect link format</string>
    -->

    <!--
    <string name="my_account_activity" context="Title of the screen where the user account information is shown">Account</string>
    -->
    <!--
    <string name="my_account_total_space" context="Headline for the amount of total storage space">Storage Space</string>
    -->
    <!--
    <string name="my_account_free_space" context="Headline for the amount of storage space is remaining">Free Space</string>
    -->
    <string name="my_account_used_space" context="Headline for the amount of storage space is used">Used Space</string>
    <string name="my_account_change_password" context="menu item">Change password</string>
    <!--
    <string name="warning_out_space" context="Warning in Cloud drive when the user is runningut of space">You\'re running out of space!\n Do you want to upgrade your account?</string>
    -->
    <!--<string name="overquota_alert_title" context="Title dialog overquota error">Storage over quota</string>-->
    <string name="overquota_alert_text" context="Dialog text overquota error">You have exceeded your storage limit. Would you like to upgrade your account?</string>

    <!--
    <string name="op_not_allowed" context="Dialod text overquota error">Operation not allowed</string>
    -->
    <string name="my_account_last_session" context="when did the last session happen">Last session</string>
    <string name="my_account_connections" context="header for the social connections, showing the number of contacts the user has">Connections</string>

    <string name="my_account_changing_password" context="message displayed while the app is changing the password">Changing password</string>
    <string name="my_account_change_password_oldPassword" context="when changing the password, the first edittext is to enter the current password">Current password</string>
    <string name="my_account_change_password_newPassword1" context="when changing the password">New password</string>
    <string name="my_account_change_password_newPassword2" context="when changing the password">Confirm new password</string>
    <!--
    <string name="my_account_change_password_error" context="Error message when the user attempts to change his password (two potential reasons in one error message).">Incorrect current password or the new passwords you provided do not match. Please try again</string>
    -->
    <!--
    <string name="my_account_change_password_error_2" context="Error message when the user attempts to change his password (two potential reasons in one error message).">Incorrect current password. Please try again</string>
    -->
    <!--
    <string name="my_account_change_password_OK" context="Success text">Password changed successfully</string>
    -->
    <string name="my_account_change_password_dont_match" context="when changing the password or creating the account, the password is required twice and check that both times are the same">Password doesn\'t match</string>

    <!--
    <string name="upgrade_activity" context="title of the Upgrade screen">PRO Membership</string>
    -->
    <string name="upgrade_select_pricing" context="title of the selection of the pro account wanted">Select membership</string>
    <string name="select_membership_1" context="the user has to decide the way of payment">Monthly or annually recurring</string>

    <!--<string name="select_membership_2" context="button to go to Google Play">Google Play subscription</string>-->


    <string name="select_payment_method" context="after choosing one PRO plan, the user have to choose the payment method: credit card, fortumo, etc">Select payment method</string>
    <string name="no_available_payment_method" context="choose the payment method option when no method is available">At this moment, no method of payment is available for this plan</string>
    <string name="payment_method_credit_card" context="one of the payment methods">Credit Card (subscription)</string>
    <string name="payment_method_fortumo" context="one of the payment methods">Mobile Carrier (one-off)</string>
    <string name="payment_method_centili" context="one of the payment methods">Mobile Carrier (one-off)</string>
    <string name="payment_method_google_wallet" context="one of the payment methods">Google Wallet (subscription)</string>

    <string name="upgrade_per_month" context="button to decide monthly payment. The asterisk is needed">Monthly*</string>
    <string name="upgrade_per_year" context="button to decide annually payment. The asterisk is needed">Annually*</string>

    <string name="upgrade_comment" context="the meaning of the asterisk in monthly* and annually* payment">* recurring subscription can be cancelled anytime before the renewal date</string>

    <string name="file_properties_get_link" context="the user can get the link and it\'s copied to the clipboard">The link has been copied to the clipboard</string>
    <!--
    <string name="file_properties_remove_link" context="the user can remove the public link">The link has been removed</string>
    -->

    <string name="full_image_viewer_not_preview" context="before sharing an image, the preview has to be downloaded">The preview has not been downloaded yet. Please wait</string>

    <string name="log_out_warning" context="alert when clicking a newsignup link being logged">Please, log out before creating the account</string>

    <!--
    <string name="import_correct" context="success message after import a file">Imported successfully</string>
    -->

    <string name="transfers_empty" context="message shown in the screen when there are not any active transfer">No active transfers</string>
    <!--
    <string name="transfers_pause" context="File uploading or downloading has been paused (until the user continues at a later stage)">All transfers are paused</string>
    -->
    <string name="menu_pause_transfers" context="menu item">Pause transfers</string>
    <!--
    <string name="menu_restart_transfers" context="menu item">Restart transfers</string>
    -->
    <string name="menu_cancel_all_transfers" context="menu item">Delete all transfers</string>

    <string name="menu_take_picture" context="menu item">Take picture</string>

    <string name="cam_sync_wifi" context="how to upload the camera images. only when Wi-Fi connected">WiFi only</string>
    <string name="cam_sync_data" context="how to upload the camera images. when Wi-Fi connected and using data plan">WiFi or data plan</string>
    <string name="cam_sync_ok" context="Answer for confirmation dialog.">OK</string>
    <string name="cam_sync_skip" context="skip the step of camera upload">Skip</string>
    <string name="cam_sync_syncing" context="The upload of the user\'s photos orvideos from their specified album is in progress.">Camera Upload in progress</string>
    <string name="cam_sync_cancel_sync" context="confirmation question for cancelling the camera uploads">Do you want to cancel Camera uploads?</string>
    <!--
    <string name="settings_camera_notif_error_no_folder" context="Error message when an unavailable destination folder was selected">Destination folder is unavailable</string>
    -->
    <string name="settings_camera_notif_title" context="title of the notification when camera upload is enabled">Uploading files of media folders</string>
    <!--
    <string name="settings_camera_notif_error" context="notification error">Camera Uploads problem</string>
    -->
    <string name="settings_camera_notif_complete" context="notification camera uploads complete">Camera uploads complete</string>

    <string name="settings_storage" context="Text listed before the amount of storage a user gets with a certain package. For example: &quot;1TB Storage&quot;.">Storage</string>
    <string name="settings_pin_lock" context="settings category title. Below this title, the pin lock settings start">PIN Lock</string>

    <string name="settings_advanced_features" context="Settings category title for cache and offline files">Advanced</string>
    <string name="settings_advanced_features_cache" context="Settings preference title for cache">Clear Cache</string>
    <string name="settings_advanced_features_offline" context="Settings preference title for offline files">Clear Offline Files</string>

    <string name="settings_advanced_features_cancel_account" context="Settings preference title for canceling the account">Cancel your account</string>


    <string name="settings_advanced_features_size" context="Size of files in offline or cache folders">Currently using %s</string>
    <string name="settings_advanced_features_calculating" context="Calculating Size of files in offline or cache folders">Calculating</string>

    <string name="settings_storage_download_location" context="title of the setting to set the default download location">Default download location</string>
    <string name="settings_storage_ask_me_always" context="Whether to always ask the user each time.">Always ask for download location</string>
    <string name="settings_storage_advanced_devices" context="Whether to enable the storage in advanced devices">Display advanced devices (external SD)</string>

    <string-array name="settings_storage_download_location_array" context="if the user has an internal and an external SD card, it has to be set on the settings screen">
        <item context="internal storage option">Internal storage</item>
        <item context="external storage option">External storage</item>
    </string-array>

    <string-array name="add_contact_array" context="choose the way the new user's email is inserted">
        <item context="write option">Write the user\'s e-mail</item>
        <item context="import from phone option">Import from device</item>
    </string-array>

    <string name="settings_camera_upload_on" context="settings option">Enable Camera Uploads</string>
    <string name="settings_camera_upload_turn_on" context="settings option">Turn on Camera Uploads</string>
    <string name="settings_camera_upload_off" context="settings option">Disable Camera Uploads</string>
    <string name="settings_camera_upload_how_to_upload" context="settings option. How to upload the camera images: via Wi-Fi only or via Wi-Fi and data plan">How to upload</string>

    <string name="settings_secondary_upload_on" context="The Secondary Media uploads allows to create a second Camera Folder synchronization. Enabling it would imply to choose a new local folder and then, a new destination folder in MEGA. This is the text that appears in the settings option to enable the second synchronization.">Enable Secondary Media uploads</string>
    <string name="settings_secondary_upload_off" context="The Secondary Media uploads allows to create a second Camera Folder synchronization. Disabling it would imply that the current second sync won't be running anymore. This is the text that appears in the settings option to disable the second synchronization.">Disable Secondary Media uploads</string>

    <string name="settings_empty_folder" context="settings option">Choose folder</string>

    <string-array name="settings_camera_upload_how_to_entries" context="the options of how to upload, but in an array. needed for the settings">
        <item context="how to upload the camera images. when Wi-Fi connected and using data plan">WiFi or data plan</item>
        <item context="how to upload the camera images. only when Wi-Fi connected">WiFi only</item>
    </string-array>

    <string name="settings_camera_upload_what_to_upload" context="What kind of files are going to be uploaded: images, videos or both">File Upload</string>

    <string-array name="settings_camera_upload_file_upload_entries" context="the options of what to upload in an array. Needed for the settings">
        <item context="the options of what to upload.">Photos only</item>
        <item context="the options of what to upload.">Videos only</item>
        <item context="the options of what to upload.">Photos and videos</item>
    </string-array>

    <string name="settings_camera_upload_charging" context="Option to choose that the camera sync will only be enable when the device is charging">Only when charging</string>
    <string name="settings_keep_file_names" context="Option to choose that the camera sync will maintain the local file names when uploading">Keep file names as in the device</string>

    <string name="settings_local_camera_upload_folder" context="The location of where the user photos or videos are stored in the device.">Local Camera folder</string>
    <string name="settings_mega_camera_upload_folder" context="The location of where the user photos or videos are stored in MEGA.">MEGA Camera Uploads folder</string>

    <string name="settings_local_secondary_folder" context="The location of where the user photos or videos of the secondary sync are stored in the device.">Local Secondary folder</string>
    <string name="settings_mega_secondary_folder" context="The location of where the user photos or videos of the secondary sync are stored in MEGA.">MEGA Secondary folder</string>

    <string name="settings_camera_upload_only_photos" context="what kind of file are going to be uploaded. Needed for the settings summary">Photos only</string>
    <string name="settings_camera_upload_only_videos" context="what kind of file are going to be uploaded. Needed for the settings summary">Videos only</string>
    <string name="settings_camera_upload_photos_and_videos" context="what kind of file are going to be uploaded. Needed for the settings summary">Photos and videos</string>

    <!--
    <string name="settings_pin_lock_on" context="settings of the pin lock">Enable PIN Lock</string>
    -->
    <!--
    <string name="settings_pin_lock_off" context="settings of the pin lock">Disable PIN Lock</string>
    -->
    <!--
    <string name="settings_pin_lock_code" context="settings of the pin lock">PIN Code</string>
    -->
    <string name="settings_pin_lock_code_not_set" context="status text when no custom photo sync folder has been set">Not set</string>
    <string name="settings_reset_lock_code" context="settings of the pin lock">Reset PIN code</string>
    <string name="settings_pin_lock_switch" context="settings of the pin lock">PIN Lock</string>

    <string name="pin_lock_enter" context="Button after the pin code input field">Enter</string>
    <string name="pin_lock_alert" context="error message when not typing the pin code correctly">Your local files will be deleted and you will be logged out after 10 failed attempts</string>
    <string name="pin_lock_incorrect" context="error message when not typing the pin code correctly">Incorrect code</string>
    <string name="pin_lock_incorrect_alert" context="error message when not typing the pin code correctly">Wrong PIN code, please try again. You have %2d attempts left</string>
    <string name="pin_lock_not_match" context="error message when not typing the pin code correctly (two times)">PIN Codes don\'t match</string>
    <string name="unlock_pin_title" context="title of the screen to unlock screen with pin code">Enter your PIN Code</string>
    <string name="unlock_pin_title_2" context="title of the screen to unlock screen with pin code in second round">Re-Enter your PIN Code</string>
    <string name="reset_pin_title" context="title of the screen to unlock screen with pin code">Enter your new PIN Code</string>
    <string name="reset_pin_title_2" context="title of the screen to unlock screen with pin code in second round">Re-Enter your new PIN Code</string>
    <string name="incorrect_pin_activity" context="text of the screen after 10 attemps with a wrong PIN" formatted="false">All your local data will be deleted and you will be logged out in %1d seconds</string>

    <string name="settings_about" context="Caption of a title, in the context of &quot;About MEGA&quot; or &quot;About us&quot;">About</string>
    <string name="settings_about_privacy_policy" context="App means &quot;Application&quot;">Privacy Policy</string>
    <string name="settings_about_terms_of_service" context="App means &quot;Application&quot;">Terms of Service</string>
    <string name="settings_about_gdpr" context="setting menu that links to the GDPR terms">Data Protection Regulation</string>
    <string name="settings_about_app_version" context="App means &quot;Application&quot;">App version</string>
    <string name="settings_about_sdk_version" context="Title of the label where the SDK version is shown">MEGA SDK version</string>
    <string name="settings_about_karere_version" context="Title of the label where the MEGAchat SDK version is shown">MEGAchat SDK version</string>
    <string name="settings_about_code_link_title" context="Link to the public code of the app">View source code</string>

    <string name="january">January</string>
    <string name="february">February</string>
    <string name="march">March</string>
    <string name="april">April</string>
    <string name="may">May</string>
    <string name="june">June</string>
    <string name="july">July</string>
    <string name="august">August</string>
    <string name="september">September</string>
    <string name="october">October</string>
    <string name="november">November</string>
    <string name="december">December</string>

    <string name="zip_browser_activity" context="title of the screen that shows the ZIP files">ZIP Browser</string>

    <!--
    <string name="new_account" context="in login screen to create a new account">Create account now!</string>
    -->

    <string name="my_account_title" context="title of the My Account screen">Account Type</string>
    <string name="renews_on" context="title of the Expiration Date">Renews on&#160;</string>
    <string name="expires_on" context="title of the Expiration Date">Expires on&#160;</string>
    <string name="free_account">FREE</string>
    <string name="prolite_account" context="Not translate">Lite</string>
    <string name="pro1_account" context="Not translate">PRO I</string>
    <string name="pro2_account" context="Not translate">PRO II</string>
    <string name="pro3_account" context="Not translate">PRO III</string>

    <!--
    <string name="free_storage" context="Not translate">50 GB</string>
    -->
    <!--
    <string name="free_bandwidth" context="Free bandwich account details">Limited</string>
    -->

    <string name="camera_uploads_created" context="info message shown to the user when the Camera Uploads folder has been created">Camera Uploads folder created</string>

    <!--
    <string name="ZIP_download_permission" context="A compressed file will be downloaded and decompressed.">The ZIP file will be downloaded and unzipped</string>
    -->
    <!--
    <string name="ZIP_unzip_permission" context="A compressed file will be decompressed.">The ZIP file will be unzipped </string>
    -->

    <string name="sortby_owner_mail" context="category in sort by action">Owner\'s E-mail</string>
    <string name="sortby_name" context="category in sort by action">Name</string>
    <string name="sortby_name_ascending" context="sort files alphabetically ascending">Ascending</string>
    <string name="sortby_name_descending" context="sort files alphabetically descending">Descending</string>

    <string name="sortby_date" context="category in sort by action">Date</string>
    <string name="sortby_creation_date" context="category in sort by action">Creation Date</string>
    <string name="sortby_modification_date" context="category in sort by action">Modification Date</string>
    <string name="sortby_date_newest" context="sort files by date newest first">Newest</string>
    <string name="sortby_date_oldest" context="sort files by date oldest first">Oldest</string>

    <string name="sortby_size" context="category in sort by action">Size</string>
    <string name="sortby_size_largest_first" context="sort files by size largest first">Largest</string>
    <string name="sortby_size_smallest_first" context="sort files by size smallest first">Smallest</string>

    <string name="per_month" context="in payments, for example: 4.99€ per month">per month</string>
    <string name="per_year" context="in payments, for example: 49.99€ per year">per year</string>

    <string name="billing_details" context="Contextual text in the beginning of the Credit Card Payment">Enter your billing details:</string>
    <string name="address1_cc" context="Hint text of the address1 edittext, which is the first line (of two) of the address">Address 1</string>
    <string name="address2_cc" context="Hint text of the address2 edittext, which is the second line (of two) of the address">Address 2 (optional)</string>
    <string name="city_cc" context="Hint text of the city edittext for billing purposes">City</string>
    <string name="state_cc" context="Hint text of the state or province edittext for billing purposes">State / Province</string>
    <string name="country_cc" context="Hint text of the country edittext for billing purposes">Country</string>
    <string name="postal_code_cc" context="Hint text of the postal code edittext for billing purposes">Postal code</string>

    <string name="payment_details" context="Contextual text in the beginning of the Credit Card Payment">Enter your payment details:</string>
    <string name="first_name_cc" context="Hint text of the first name of the credit card edittext for payment purposes">First name</string>
    <string name="last_name_cc" context="Hint text of the last name of the credit card edittext for payment purposes">Last name</string>
    <string name="credit_card_number_cc" context="Hint text of the credit card number edittext for payment purposes">Credit Card Number</string>
    <string name="month_cc" context="Hint text of the expiration month of the credit card for payment purposes">Month</string>
    <string name="year_cc" context="Hint text of the expiration year of the credit card for payment purposes">Year</string>
    <string name="cvv_cc" context="Hint text of the CVV edittext for payment purposes">CVV</string>

    <string name="proceed_cc" context="Text of the button which proceeds the payment">Proceed</string>

    <string name="account_successfully_upgraded" context="Message shown when the payment of an upgrade has been correct">Account successfully upgraded!</string>
    <string name="account_error_upgraded" context="Message shown when the payment of an upgrade has not been correct">The operation failed. Your credit card has not been charged</string>
    <string name="credit_card_information_error" context="Message shown when the credit card information is not correct">The credit card information was not correct. The credit card will not be charged</string>
    <!--
    <string name="not_upgrade_is_possible" context="Message shown when the user wants to upgrade an account that cannot be upgraded">Your account cannot be upgraded from the app. Please contact support@mega.nz to upgrade your account</string>
    -->

    <string name="pin_lock_type" context="title to choose the type of PIN code">PIN Code Type</string>
    <string name="four_pin_lock" context="PIN with 4 digits">4 digit PIN</string>
    <string name="six_pin_lock" context="PIN with 6 digits">6 digit PIN</string>
    <string name="AN_pin_lock" context="PIN alphanumeric">Alphanumeric PIN</string>

    <string name="settings_enable_logs" context="Confirmation message when enabling logs in the app">Logs are now enabled</string>
    <string name="settings_disable_logs" context="Confirmation message when disabling logs in the app">Logs are now disabled</string>

    <string name="search_open_location" context="Option in the sliding panel to open the folder which contains the file selected after performing a search">Open location</string>
    <string name="servers_busy" context="message when a request cannot be performed because the servers are busy">This process is taking longer than expected. Please wait.</string>

    <string name="my_account_free" context="Label in My Account section to show user account type">Free Account</string>
    <string name="my_account_prolite" context="Label in My Account section to show user account type">Lite Account</string>
    <string name="my_account_pro1" context="Label in My Account section to show user account type">PRO I Account</string>
    <string name="my_account_pro2" context="Label in My Account section to show user account type">PRO II Account</string>
    <string name="my_account_pro3" context="Label in My Account section to show user account type">PRO III Account</string>

    <string name="backup_title" context="Title of the screen to backup the master key">Backup your Recovery Key</string>
    <string name="backup_subtitle" context="Subtitle of the screen to backup the master key">Your password unlocks your Recovery Key</string>

    <string name="backup_first_paragraph" context="First paragraph of the screen to backup the master key">Your data is only readable through a chain of decryption operations that begins with your master encryption key, which we store encrypted with your password. This means that if you lose your password, your master key can no longer be decrypted, and you can no longer decrypt your data.</string>
    <string name="backup_second_paragraph" context="Second paragraph of the screen to backup the master key">Exporting the master key and keeping it in a secure location enables you to set a new password without data loss.</string>
    <string name="backup_third_paragraph" context="Third paragraph of the screen to backup the master key">An external attacker cannot gain access to your account with just your key. A password reset requires both the key and access to your e-mail.</string>
    <string name="backup_action" context="Sentence to inform the user the available actions in the screen to backup the master key">Copy the Recovery Key to clipboard or save it as text file</string>

    <string name="save_action" context="Action of the button to save the master key as a text file">Save</string>
    <string name="copy_MK_confirmation" context="Alert message when the master key has been successfully copied to the ClipBoard">The Recovery Key has been successfully copied</string>

    <string name="change_pass" context="Button to change the password">Change</string>

    <string name="general_positive_button" context="Positive button to perform a general action">YES</string>
    <string name="general_negative_button" context="Negative button to perform a general action">NO</string>

    <string name="forgot_pass_menu" context="Option of the overflow menu to show the screen info to reset the password">Forgot password?</string>
    <string name="forgot_pass" context="Button in the Login screen to reset the password">Forgot your password?</string>
    <string name="forgot_pass_first_paragraph" context="First paragraph of the screen when the password has been forgotten">If you have a backup of your Recovery Key, you can reset your password by selecting YES. No data will be lost.</string>
    <string name="forgot_pass_second_paragraph" context="Second paragraph of the screen when the password has been forgotten">You can still export your Recovery Key now if you have an active MEGA session in another browser on this or any other computer. If you don\'t, you can no longer decrypt your existing account, but you can start a new one under the same e-mail address by selecting NO.</string>
    <!--
    <string name="forgot_pass_second_paragraph_logged_in" context="Second paragraph of the screen when the password has been forgotten and the user is still logged in">If you don\&apos;t, you can still export your recovery key now in this MEGA session. Please, go back and backup your recovery key.</string>
    -->

    <string name="forgot_pass_action" context="Sentence to ask to the user if he has the master key in the screen when the password has been forgotten">Do you have a backup of your Recovery Key?</string>

    <string name="title_alert_reset_with_MK" context="Title of the alert message to ask for the link to reset the pass with the MK">Great!</string>
    <string name="edit_text_insert_mail" context="Hint of the text where the user can write his e-mail">email goes here</string>
    <string name="text_alert_reset_with_MK" context="Text of the alert message to ask for the link to reset the pass with the MK">Please enter your email address below. You will receive a recovery link that will allow you to submit your Recovery Key and reset your password.</string>

    <string name="edit_text_insert_mk" context="Hint of the text when the user can write his master key">Your Recovery Key goes here</string>

    <string name="edit_text_insert_pass" context="Hint of the text where the user can write his password">password goes here</string>
    <string name="delete_account_text_last_step" context="Text shown in the last alert dialog to confirm the cancellation of an account">This is the last step to cancel your account. You will permanently lose all the data stored in the cloud. Please enter your password below.</string>

    <string name="email_verification_title" context="Title of the alert dialog to inform the user that have to check the email">Email verification</string>
    <string name="email_verification_text" context="Text of the alert dialog to inform the user that have to check the email">Please check your email to proceed.</string>
    <string name="email_verification_text_error" context="Text of the alert dialog to inform the user when an error occurs when cancelling the account">An error occurred, please try again.</string>


    <string name="alert_not_logged_in" context="Alert to inform the user that have to be logged in to perform the action">You must be logged in to perform this action.</string>
    <string name="invalid_string" context="Error when the user leaves empty the password field">Incorrect</string>

    <string name="invalid_email_title" context="Title of the alert dialog when the user tries to recover the pass of a non existing account">Invalid email address</string>
    <string name="invalid_email_text" context="Title of the alert dialog when the user tries to recover the pass of a non existing account">Please check the e-mail address and try again.</string>
    <!--
    <string name="alert_not_logged_out" context="Alert to inform the user that have to be logged out to perform the action">You must be logged out to perform this action.</string>
    -->

    <string name="title_dialog_insert_MK" context="Title of the dialog to write MK after opening the recovery link">Password reset</string>
    <string name="text_dialog_insert_MK" context="Text of the dialog to write MK after opening the recovery link">Please enter your Recovery Key below</string>

    <string name="pass_changed_alert" context="Text of the alert when the pass has been correctly changed">Password changed!</string>

    <string name="park_account_dialog_title" context="Title of the dialog to park an account">Park account</string>
    <string name="park_account_button" context="Button to park an account">Park</string>
    <string name="park_account_title" context="Title of the screen to park an account">Oops!</string>
    <string name="park_account_first_paragraph" context="First paragraph of the screen to park an account">Due to our end-to-end encryption paradigm, you will not be able to access your data without either your password or a backup of your Recovery Key.</string>
    <string name="park_account_second_paragraph" context="Second paragraph of the screen to park an account">You can park your existing account and start a fresh one under the same e-mail address. Your data will be retained for at least 60 days. In case that you recall your parked account\'s password, please contact support&#64;mega.nz</string>

    <string name="dialog_park_account" context="Text of the dialog message to ask for the link to park the account">Please enter your email address below. You will receive a recovery link that will allow you to park your account.</string>
    <string name="park_account_text_last_step" context="Text shown in the last alert dialog to park an account">This is the last step to park your account, please enter your new password. Your data will be retained for at least 60 days. If you recall your parked account\'s password, please contact support&#64;mega.nz</string>

    <string name="title_enter_new_password" context="Title of the screen to write the new password after opening the recovery link">Enter new password</string>
    <string name="recovery_link_expired" context="Message when the user tries to open a recovery pass link and it has expired">This recovery link has expired, please try again.</string>

    <string name="text_reset_pass_logged_in" context="Text of the alert after opening the recovery link to reset pass being logged.">Your Recovery Key will be used to reset your password. Please, enter your new password.</string>
    <string name="email_verification_text_change_pass" context="Text of the alert dialog to inform the user that have to check the email after clicking the option forgot pass">You will receive a recovery link that will allow you to reset your password.</string>

    <string name="my_account_upgrade_pro" context="Button to upgrade the account to PRO account in My Account Section">Upgrade</string>
    <string name="my_account_upgrade_pro_panel" context="Button to upgrade the account to PRO account in the panel that appears randomly">Upgrade now</string>
    <string name="get_pro_account" context="Message to promote PRO accounts">Improve your cloud capacity![A]Get more space &amp; transfer quota with a PRO account!</string>
    <string name="toast_master_key" context="success message when the MasterKey file has been downloaded">The Recovery Key has been backed up into: %1s.[A]While the file remains in this path, you will find it at the Saved for Offline Section.[A]Note: It will be deleted if you log out, please store it in a safe place.</string>

    <!--
    <string name="next_ime_action" context="Action to pass focus to the next field in a form">Next</string>
    -->

    <string name="mail_already_used" context="Error shown when the user tries to change his mail to one that is already used">Error. This email address is already in use.</string>

    <string name="change_mail_text_last_step" context="Text shown in the last alert dialog to change the email associated to an account">This is the last step to change your email. Please enter your password below.</string>
    <string name="change_mail_title_last_step" context="Title of the alert dialog to change the email associated to an account">Change email</string>

    <!--
    <string name="success_changing_user_mail" context="Message when the user email has been changed successfully">Your email has been correctly updated.</string>
    -->

    <string name="title_new_warning_out_space" context="Iitle of the warning when the user is running out of space">You\'re running out of space!</string>
    <string name="new_warning_out_space" context="Text of the warning when the user is running out of space">Take full advantage of your MEGA account by upgrading to PRO.</string>

    <string name="title_options_avatar_panel" context="Iitle of sliding panel to choose the option to edit the profile picture">Edit profile picture</string>
    <string name="take_photo_avatar_panel" context="Option of the sliding panel to change the avatar by taking a new picture">Take picture</string>
    <string name="choose_photo_avatar_panel" context="Option of the sliding panel to change the avatar by choosing an existing picture">Choose picture</string>
    <string name="delete_avatar_panel" context="Option of the sliding panel to delete the existing avatar">Delete picture</string>

    <string name="incorrect_MK" context="Alert when the user introduces his MK to reset pass incorrectly">The key you supplied does not match this account. Please make sure you use the correct Recovery Key and try again.</string>
    <string name="incorrect_MK_title" context="Title of the alert when the user introduces his MK to reset pass incorrectly">Invalid Recovery Key</string>

    <string name="option_full_link" context="Alert Dialog to get link">Link with key</string>

    <string name="recovering_info" context="Message shown meanwhile the app is waiting for a request">Getting info&#8230;</string>

    <string name="email_verification_text_change_mail" context="Text of the alert dialog to inform the user that have to check the email to validate his new email">Your new email address needs to be validated. Please check your email to proceed.</string>

    <string name="confirmation_delete_avatar" context="Confirmation before deleting the avatar of the user's profile">Delete your profile picture?</string>
    <string name="title_edit_profile_info" context="Title of the Dialog to edit the profile attributes of the user's account">Edit</string>

    <string name="title_set_expiry_date" context="Alert Dialog to get link">Set expiry date</string>
    <string name="title_set_password_protection" context="Title of the dialog to get link with password">Set password protection</string>
    <string name="subtitle_set_expiry_date" context="Subtitle of the dialog to get link">(PRO ONLY)</string>
    <string name="set_password_protection_dialog" context="Alert Dialog to get link with password">Set password</string>
    <string name="hint_set_password_protection_dialog" context="Hint of the dialog to get link with password">Enter password</string>
    <string name="hint_confirm_password_protection_dialog" context="Hint of the confirmation dialog to get link with password">Confirm password</string>
    <string name="link_request_status" context="Status text at the beginning of getting a link">Processing...</string>

    <string name="edit_link_option" context="Option of the sliding panel to edit the link of a node">Manage link</string>

    <string name="old_password_provided_incorrect" context="Error alert dialog shown when changing the password the user provides an incorrect password ">The current password you have provided is incorrect.</string>

    <string name="number_correctly_reinvite_contact_request" context="success message when reinviting multiple contacts">%d reinvite requests sent successfully.</string>

    <string name="number_correctly_delete_contact_request" context="success message when reinviting multiple contacts">%d requests deleted successfully.</string>
    <string name="number_no_delete_contact_request" context="error message when reinviting multiple contacts">%1$d requests successfully deleted but %2$d requests were not deleted.</string>

    <string name="confirmation_delete_contact_request" context="confirmation message before removing a contact request.">Do you want to remove the invitation request to %s?</string>
    <string name="confirmation_remove_multiple_contact_request" context="confirmation message before removing mutiple contact request">Do you want to remove these %d invitation requests?</string>

    <string name="number_correctly_invitation_reply_sent" context="success message when replying to multiple received request">%d request replies sent.</string>
    <string name="number_incorrectly_invitation_reply_sent" context="error message when replying to multiple received request">%1$d request replies successfully sent but %2$d were not sent.</string>

    <plurals name="general_num_request">
        <item context="referring to a invitation request in the Contacts section" quantity="one">request</item>
        <item context="referring to a invitation request in the Contacts section" quantity="other">requests</item>
    </plurals>

    <plurals name="confirmation_remove_outgoing_shares">
        <item context="Confirmation before removing the outgoing shares of a folder" quantity="one">The folder is shared with %1$d contact. Remove share?</item>
        <item context="Confirmation before removing the outgoing shares of a folder" quantity="other">The folder is shared with %1$d contacts. Remove all shares?</item>
    </plurals>

    <string name="error_incorrect_email_or_password" context="Error message when the credentials to login are incorrect.">Invalid email and/or password. Please try again.</string>
    <string name="error_account_suspended" context="Error message when trying to login and the account is suspended.">Your account has been suspended due to Terms of Service violations. Please contact support&#64;mega.nz</string>
    <string name="too_many_attempts_login" context="Error message when to many attempts to login.">Too many failed attempts to login, please wait for an hour.</string>
    <string name="account_not_validated_login" context="Error message when trying to login to an account not validated.">This account has not been validated yet. Please, check your email.</string>

    <string name="general_error_folder_not_found" context="Error message shown when opening a folder link which doesn't exist">Folder link unavailable</string>
    <string name="folder_link_unavaible_ToS_violation" context="Error message shown when opening a folder link which has been removed due to ToS/AUP violation">The folder link has been removed because of a ToS/AUP violation.</string>

    <string name="general_error_file_not_found" context="Error message shown when opening a file link which doesn't exist">File link unavailable</string>
    <string name="file_link_unavaible_ToS_violation" context="Error message shown when opening a file link which has been removed due to ToS/AUP violation">The file link has been removed because of a ToS/AUP violation.</string>

    <string name="confirm_email_text" context="Title of the screen after creating the account. That screen asks the user to confirm the account by checking the email">Awaiting email confirmation</string>
    <string name="confirm_email_explanation" context="Text below the title that explains the user should check the email and click the link to confirm the account">Please check your email and click the link to confirm your account.</string>

    <plurals name="general_num_items">
        <item context="Singular of items which contains a folder. 1 item" quantity="one">item</item>
        <item context="Plural of items which contains a folder. 2 items" quantity="other">items</item>
    </plurals>

    <string name="file_link_unavaible_delete_account" context="Error message shown when opening a file or folder link which account has been removed due to ToS/AUP violation">The associated user account has been terminated due to multiple violations of our Terms of Service.</string>

    <string name="general_error_invalid_decryption_key" context="Error message shown after login into a folder link with an invalid decryption key">The provided decryption key for the folder link is invalid.</string>

    <string name="my_account_my_credentials" context="Title of the label in the my account section. It shows the credentials of the current user so it can be used to be verified by other contacts">My credentials</string>
    <string name="limited_bandwith" context="Word to indicate the limited bandwidth of the free accounts">Limited</string>

    <string name="section_chat" context="Item of the navigation title for the chat section">Chat</string>
    <string name="section_chat_with_notification" context="Item of the navigation title for the chat section when there is any unread message">Chat [A](%1$d)[/A]</string>

    <string name="tab_archive_chat" context="Title of the archived chats tab. Capital letters">Archive</string>
    <!--
    <string name="tab_recent_chat" context="Title of the recent chats tab. Capital letters">RECENT</string>
    -->

    <!--
    <string name="archive_chat_empty" context="Message shown when the user has no archived chats">No archived conversations</string>
    -->
    <string name="recent_chat_enable_chat" context="Message shown when the user has no archived chats">Chat is disabled</string>
    <string name="recent_chat_enable_chat_button" context="Message shown when the user has no archived chats">Enable chat</string>

    <!--
    <string name="get_started_button" context="Button to start using the chat">Get started</string>
    -->

    <string name="recent_chat_empty_invite" context="Message shown when the user has no recent chats">Invite your friends to join you on Chat and enjoy our encrypted platform with privacy and security.</string>
    <!--<string name="recent_chat_empty_enable_chat" context="Message shown when the user has no recent chats">Enable Chat[A]and enjoy our encrypted platform with privacy and security.</string>-->

    <!--
    <string name="videocall_title" context="Title shown in the list of main chat screen for a videocall">Video call</string>
    -->

    <!--
    <plurals name="general_minutes">
        <item context="Singular of minutes. 1 minute" quantity="one">minute</item>
        <item context="Plural of minutes. 2 minute" quantity="other">minutes</item>
    </plurals>
    -->

    <!--
    <plurals name="general_hours">
        <item context="Singular of hours. 1 hour" quantity="one">hour</item>
        <item context="Plural of hours. 2 hours" quantity="other">hours</item>
    </plurals>
    -->

    <!--
    <plurals name="general_seconds">
        <item context="Singular of seconds. 1 second" quantity="one">second</item>
        <item context="Plural of seconds. 2 second" quantity="other">seconds</item>
    </plurals>
    -->

    <string name="initial_hour" context="Initial of the word hour to show the duration of a video or audio call">h</string>
    <string name="initial_minute" context="Initial of the word minute to show the duration of a video or audio call">m</string>
    <string name="initial_second" context="Initial of the word second to show the duration of a video or audio call">s</string>

    <!--
    <string name="videocall_item" context="Info shown about the last action in a chat is a videocall">Video call</string>
    -->

    <string name="selected_items" context="Title shown when multiselection is enable in chat tabs">%d selected</string>

    <string name="remove_contact_shared_folder" context="Message to confirm if the user wants to delete a contact from a shared folder">The contact %s will be removed from the shared folder.</string>
    <string name="remove_multiple_contacts_shared_folder" context="Message to confirm if the user wants to delete a multiple contacts from a shared folder">%d contacts will be removed from the shared folder.</string>

    <string name="number_correctly_removed_from_shared" context="success message when removing a contact from a shared folder">%d contacts removed correctly from the shared folder</string>
    <string name="number_incorrectly_removed_from_shared" context="success message when removing a contact from a shared folder">&#160;and %d contacts were not successfully removed</string>

    <string name="contacts_list_empty_text_loading" context="Message shown while the contact list from the device is being read and then shown to the user">Loading contacts from the phone...</string>

    <string name="number_correctly_invite_contact_request" context="success message when reinviting multiple contacts">%d invite requests sent successfully.</string>
    <string name="number_no_invite_contact_request" context="error message when reinviting multiple contacts">%1$d invite requests successfully sent but %2$d requests were not sent.</string>

    <string name="chat_me_text_bracket" context="Word next to own user's message in chat screen">%1s (Me)</string>
    <string name="type_message_hint" context="Hint shown in the field to write a message in the chat screen">Type a message</string>

    <string name="general_mute" context="button">Mute</string>
    <string name="general_unmute" context="button">Unmute</string>

    <string name="title_properties_chat_contact_notifications" context="Title of the section to enable notifications in the Contact Properties screen">Notifications</string>
    <string name="title_properties_chat_contact_message_sound" context="Title of the section to choose the sound of incoming messages in the Contact Properties screen">Message sound</string>
    <string name="title_properties_chat_clear_chat" context="Title of the section to clear the chat content in the Contact Properties screen">Clear chat</string>
    <string name="title_properties_chat_share_contact" context="Title of the section to share the contact in the Contact Properties screen">Share contact</string>

    <string name="call_ringtone_title" context="Title of the screen to select the ringtone of the calls">Call ringtone</string>
    <string name="notification_sound_title" context="Title of the screen to select the sound of the notifications">Notification sound</string>

    <string name="confirmation_clear_chat" context="Text of the confirmation dialog to clear the chat history">After cleared, neither %s nor you will be able to see messages of this chat.</string>

    <string name="general_clear" context="Button to clear the chat history">Clear</string>
    <!--
    <string name="login_initializing_chat" context="After login, initializing chat">Initializing chat</string>
    -->

    <string name="clear_history_success" context="Message show when the history of a chat has been successfully deleted">The history of the chat has been cleared</string>
    <string name="clear_history_error" context="Message show when the history of a chat hasn't been successfully deleted">Error. The history of the chat has not been cleared correctly</string>

    <string name="add_participants_menu_item" context="Menu item to add participants to a chat">Add participants</string>
    <string name="remove_participant_menu_item" context="Menu item to remove a participants from a chat">Remove participant</string>

    <string name="mega_info_empty_screen" context="Message about MEGA when there are no message in the chat screen">Protects your chat with end-to-end (user controlled) encryption, providing essential safety assurances:</string>
    <string name="mega_authenticity_empty_screen" context="Message about MEGA when there are no message in the chat screen">The system ensures that the data received is truly from the specified sender, and its content has not been manipulated during transit.</string>
    <string name="mega_confidentiality_empty_screen" context="Message about MEGA when there are no message in the chat screen">Only the author and intended recipients are able to decipher and read the content.</string>

    <string name="title_mega_info_empty_screen" context="Message about MEGA when there are no message in the chat screen">MEGA</string>
    <string name="title_mega_authenticity_empty_screen" context="Message about MEGA when there are no message in the chat screen">Authenticity</string>
    <string name="title_mega_confidentiality_empty_screen" context="Message about MEGA when there are no message in the chat screen">Confidentiality</string>

    <string name="error_not_logged_with_correct_account" context="Error message shown when opening a cancel link with an account that not corresponds to the link">This link is not related to this account. Please, log in with the correct account.</string>
    <string name="cancel_link_expired" context="Message when the user tries to open a cancel link and it has expired">This cancel link has expired, please try again.</string>

    <string name="no_results_found" context="Text shown after searching and no results found">No results were found</string>

    <string name="offline_status" context="Info label about the status of the user">Offline</string>
    <string name="online_status" context="Info label about the status of the user">Online</string>
    <string name="away_status" context="Info label about the status of the user">Away</string>
    <string name="busy_status" context="Info label about the status of the user">Busy</string>
    <string name="invalid_status" context="Info label about the status of the user">No connection</string>

    <string name="text_deleted_message" context="Text shown when a message has been deleted in the chat">This message has been deleted</string>
    <string name="text_deleted_message_by" context="Text shown when a message has been deleted in the chat">[A]This message has been deleted by [/A][B]%1$s[/B]</string>

    <string name="confirmation_delete_several_messages" context="Confirmation before deleting messages">Remove messages?</string>
    <string name="confirmation_delete_one_message" context="Confirmation before deleting one message">Remove message?</string>

    <!--
    <string name="text_cleared_history" context="Text shown when a user cleared the history of a chat"><![CDATA[<font color=\'#060000\'>%1$s</font> <font color=\'#868686\'> cleared the chat history</font>]]></string>
    -->

    <string name="group_chat_label" context="Label for the sliding panel of a group chat">Group chat</string>
    <string name="group_chat_info_label" context="Label for the option of the sliding panel to show the info of a chat group">Group info</string>
    <string name="group_chat_start_conversation_label" context="Label for the option of the sliding panel to start a one to one chat">Start conversation</string>
    <string name="group_chat_edit_profile_label" context="Label for the option of the sliding panel to edit the profile">Edit profile</string>
    <string name="title_properties_chat_leave_chat" context="Title of the section to leave a group content in the Contact Properties screen">Leave chat</string>
    <string name="participants_chat_label" context="Label for participants of a group chat">Participants</string>

    <string name="confirmation_remove_chat_contact" context="confirmation message before removing a contact from a chat.">Remove %s from this chat?</string>

    <string name="observer_permission_label_participants_panel" context="Label to show the participant permission in the options panel of the group info screen">Read-only</string>
    <!--
    <string name="member_permission_label_participants_panel" context="Label to show the participant permission in the options panel of the group info screen">Member</string>
    -->
    <string name="standard_permission_label_participants_panel" context="Label to show the participant permission in the options panel of the group info screen">Standard</string>
    <string name="administrator_permission_label_participants_panel" context="Label to show the participant permission in the options panel of the group info screen">Moderator</string>

    <string name="edited_message_text" context="Text appended to a edited message.">(edited)</string>
    <string name="change_title_option" context="Option in menu to change title of a chat group.">Change title</string>

    <string name="confirmation_leave_group_chat" context="confirmation message before leaving a group chat">If you leave, you will no longer have access to read or send messages.</string>
    <string name="title_confirmation_leave_group_chat" context="title confirmation message before leaving a group chat">Leave group chat?</string>

    <string name="confirmation_clear_group_chat" context="Text of the confirmation dialog to clear a group chat history">All messages and media in this conversation will be cleared.</string>
    <string name="title_confirmation_clear_group_chat" context="Title of the confirmation dialog to clear a group chat history">Clear history?</string>


    <string name="add_participant_error_already_exists" context="Message show when a participant hasn't been successfully invited to a group chat">The participant is already included in this group chat</string>

    <string name="number_correctly_add_participant" context="success message when inviting multiple contacts to a group chat">%d participants were correctly invited</string>
    <string name="number_no_add_participant_request" context="error message when inviting multiple contacts to a group chat">%1$d participants were successfully invited but %2$d participants were not invited.</string>

    <string name="message_permissions_changed" context="chat message when the permissions for a user has been changed">[A]%1$s[/A][B] was changed to [/B][C]%2$s[/C][D] by [/D][E]%3$s[/E]</string>
    <string name="message_add_participant" formatted="false" context="chat message when a participant was added to a group chat">[A]%1$s[/A][B] joined the group chat by invitation from [/B][C]%2$s[/C]</string>
    <string name="message_remove_participant" context="chat message when a participant was removed from a group chat">[A]%1$s[/A][B] was removed from group chat by [/B][C]%2$s[/C]</string>

    <string name="change_title_messages" context="Message shown when a participant change the title of a group chat.">[A]%1$s[/A][B] changed the group chat name to [/B][C]\"%2$s\"[/C]</string>

    <string name="message_participant_left_group_chat" context="chat message when a participant left a group chat">[A]%1$s[/A][B] left the group chat[/B]</string>

    <string name="manual_retry_alert" context="chat message alert when the message have to been manually">Message not sent. Tap for options</string>

    <string name="chat_status_title" context="settings of the chat to choose the status">Status</string>
    <!--
    <string name="settings_chat_summary_online" context="summary of the status online in settings">You can chat, share files and make calls with your contacts.</string>
    -->
    <!--
    <string name="settings_chat_summary_invisible" context="summary of the status invisible in settings">You can interact with your contacts but you will appear offline for them.</string>
    -->
    <!--
    <string name="settings_chat_summary_offline" context="summary of the status invisible in settings">You will appear offline to your contacts and you will not be able to chat with them.</string>
    -->

    <!--
    <string name="changing_status_to_online_success" context="message shown when the status of the user successfully changed to online">You\'re now online</string>
    -->
    <!--
    <string name="changing_status_to_invisible_success" context="message shown when the status of the user successfully changed to invisible">You\'re now away</string>
    -->

    <!--
    <string name="changing_status_to_offline_success" context="message shown when the status of the user successfully changed to offline">You\'re now offline</string>
    -->
    <!--
    <string name="changing_status_to_busy_success" context="message shown when the status of the user successfully changed to offline">You\'re now busy</string>
    -->
    <string name="changing_status_error" context="message shown when the status of the user coudn't be changed">Error. Your status has not been changed</string>
    <string name="leave_chat_error" context="message shown when a user couldn't leave chat">An error occurred when leaving the chat</string>
    <string name="create_chat_error" context="message shown when a chat has not been created">An error occurred when creating the chat</string>

    <string name="settings_chat_vibration" context="settings of the chat to choose the status">Vibration</string>

    <!--
    <string name="list_message_deleted" context="Text show in list of chats when the last message has been deleted">Message deleted</string>
    -->

    <string name="non_format_text_deleted_message_by" context="Text shown when a message has been deleted in the chat">This message has been deleted by %1$s</string>
    <string name="history_cleared_message" context="Text shown when the chat history was cleared by me">Chat history was cleared</string>
    <string name="non_format_history_cleared_by" context="Text shown when the chat history was cleared by someone">Chat history cleared by %1$s</string>

    <!--
    <string name="non_format_text_cleared_history" context="Text shown when a user cleared the history of a chat">%1$s cleared the chat history</string>
    -->
    <string name="non_format_message_permissions_changed" context="chat message when the permissions for a user has been changed">%1$s was changed to %2$s by %3$s</string>
    <string name="non_format_message_add_participant" formatted="false" context="chat message when a participant was added to a group chat">%1$s was added to this group chat by invitation from %2$s</string>
    <string name="non_format_message_remove_participant" context="chat message when a participant was removed from a group chat">%1$s was removed from group chat by %2$s</string>

    <string name="non_format_change_title_messages" context="Message shown when a participant change the title of a group chat.">%1$s changed the group chat name to \"%2$s\"</string>

    <string name="non_format_message_participant_left_group_chat" context="chat message when a participant left a group chat">%1$s left the group chat</string>

    <string name="messages_copied_clipboard" context="success alert when the user copy some messages to the clipboard">Copied to the clipboard</string>

    <string name="chat_error_open_title" context="Title of the error dialog when opening a chat">Chat Error!</string>
    <string name="chat_error_open_message" context="Message of the error dialog when opening a chat">The chat could not be opened correctly</string>

    <string name="menu_choose_contact" context="Menu option to add a contact to your contact list.">Choose contact</string>

    <plurals name="general_selection_num_contacts">
        <item context="referring to a contact in the contact list of the user" quantity="one">%1$d contact</item>
        <item context="Title of the contact list" quantity="other">%1$d contacts</item>
    </plurals>

    <string name="error_sharing_folder" context="Message shown when the folder sharing process fails">Error sharing the folder. Please, try again.</string>

    <plurals name="confirmation_remove_contact" context="confirmation message before removing a contact">
        <item context="Singular" quantity="one">All data associated with the selected contact will be permanently lost.</item>
        <item context="Plural" quantity="other">All data associated with the selected contacts will be permanently lost.</item>
    </plurals>

    <plurals name="title_confirmation_remove_contact" context="title of confirmation alert before removing a contact">
        <item context="Singular" quantity="one">Remove contact?</item>
        <item context="Plural" quantity="other">Remove contacts?</item>
    </plurals>

    <!--
    <string name="chat_connection_error" context="error shown when the connection to the chat fails">Chat connection error</string>
    -->

    <string name="message_option_retry" context="option shown when a message could not be sent">Retry</string>

    <string name="title_message_not_sent_options" context="title of the menu for a non sent message">Message not sent</string>

    <string name="no_conversation_history" context="message shown when a chat has no messages">No conversation history</string>

    <plurals name="user_typing" context="title of confirmation alert before removing a contact">
        <item context="Singular" quantity="one">%1$s [A]is typing...[/A]</item>
        <item context="Plural" quantity="other">%1$s [A]are typing...[/A]</item>
    </plurals>

    <string name="more_users_typing" context="text that appear when there are more than 2 people writing at that time in a chat. For example User1, user2 and more are typing...">%1$s [A]and more are typing...[/A]</string>

    <string name="tab_my_account_general" context="Title of the general tab in My Account Section">General</string>
    <string name="tab_my_account_storage" context="Title of the storage tab in My Account Section">Storage</string>

    <string name="account_plan" context="Title of the section about the plan in the storage tab in My Account Section">Plan</string>
    <string name="storage_space" context="Title of the section about the storage space in the storage tab in My Account Section">Storage space</string>
    <string name="transfer_quota" context="Title of the section about the transfer quota in the storage tab in My Account Section">Transfer quota</string>

    <string name="available_space" context="Label in section the storage tab in My Account Section">Available</string>
    <string name="not_available" context="Label in section the storage tab in My Account Section when no info info is received">not available</string>

    <string name="no_bylling_cycle" context="Label in section the storage tab when the account is Free">No billing cycle</string>

    <string name="my_account_of_string" context="String to show the transfer quota and the used space in My Account section">%1$s [A]of %2$s[/A]</string>

    <string name="confirmation_delete_from_save_for_offline" context="confirmation message before removing a something for the Save for offline section">Remove from Save for offline?</string>

    <string name="recent_chat_empty_no_connection_text" context="Text of chat section when the app has no connection">Chat is disabled and it cannot be enabled without a connection.</string>

    <string name="set_status_option_label" context="Label for the option of action menu to change the chat status">Set status</string>

    <string name="general_dismiss" context="Answer for confirmation dialog.">Dismiss</string>

    <string name="context_invitacion_reply_accepted" context="Accepted request invitacion alert">Invitation accepted</string>
    <string name="context_invitacion_reply_declined" context="Declined request invitacion alert">Invitation declined</string>
    <string name="context_invitacion_reply_ignored" context="Ignored request invitacion alert">Invitation ignored</string>

    <string name="error_message_unrecognizable" context="Content of a normal message that cannot be recognized">Message unrecognizable</string>

    <string name="settings_autoaway_title" context="Title of the settings section to configure the autoaway of chat presence">Auto-away</string>
    <string name="settings_autoaway_subtitle" context="Subtitle of the settings section to configure the autoaway of chat presence">Show me away after an inactivity of</string>
    <string name="settings_autoaway_value" context="Value in the settings section of the autoaway chat presence">%1d minutes</string>

    <string name="settings_persistence_title" context="Title of the settings section to configure the status persistence of chat presence">Status persistence</string>
    <string name="settings_persistence_subtitle" context="Subtitle of the settings section to configure the status persistence of chat presence">Maintain my chosen status appearance even when I have no connected devices</string>

    <string name="title_dialog_set_autoaway_value" context="Title of the dialog to set the value of the auto away preference">Set time limit</string>
    <string name="button_set" context="Button to set a value">Set</string>
    <string name="hint_minutes" context="Button to set a value">minutes</string>

    <!--
    <string name="autoaway_disabled" context="Word to indicated the autoaway is disabled">Disabled</string>
    -->

    <string-array name="settings_status_entries" context="the options of what to upload in an array. Needed for the settings">
        <item context="the options of what to upload.">Online</item>
        <item context="the options of what to upload.">Away</item>
        <item context="the options of what to upload.">Busy</item>
        <item context="the options of what to upload.">Offline</item>
    </string-array>

    <string name="offline_empty_folder" context="Text that indicates that a the offline section is currently empty">No files Saved for Offline</string>

    <string name="general_enable" context="Positive confirmation to enable logs">Enable</string>
    <string name="enable_log_text_dialog" context="Dialog to confirm the action of enabling logs">Logs can contain information related to your account</string>

    <string name="confirmation_to_reconnect" context="Dialog to confirm the reconnect action">Network connection recovered. Connect to MEGA?</string>
    <string name="loading_status" context="Message shown meanwhile the app is waiting for a the chat status">Loading status&#8230;</string>

    <string name="error_editing_message" context="Error when a message cannot be edited">This message cannot be edited</string>

    <plurals name="text_number_transfers" context="Label to show the number of transfers in progress">
        <item context="Singular" quantity="one">%1$d of %2$d file</item>
        <item context="Plural" quantity="other">%1$d of %2$d files</item>
    </plurals>

    <string name="option_to_transfer_manager" context="Label of the modal bottom sheet to Transfer Manager section" formatted="false">View</string>
    <string name="option_to_pause_transfers" context="Label of the modal bottom sheet to pause all transfers">Pause all transfers</string>
    <string name="option_to_resume_transfers" context="Label of the modal bottom sheet to resume all transfers">Resume all transfers</string>
    <string name="option_to_clear_transfers" context="Label of the modal bottom sheet to clear completed transfers">Clear completed</string>
    <string name="menu_pause_individual_transfer" context="Dialog to confirm the action of pausing one transfer">Pause transfer?</string>
    <string name="menu_resume_individual_transfer" context="Dialog to confirm the action of restarting one transfer">Resume transfer?</string>
    <string name="button_resume_individual_transfer" context="Button to confirm the action of restarting one transfer">Resume</string>

    <string name="confirmation_to_clear_completed_transfers" context="Dialog to confirm before removing completed transfers">Clear completed transfers?</string>

    <string name="title_tab_in_progress_transfers" context="Title of the tab section for transfers in progress">In progress</string>
    <string name="title_tab_completed_transfers" context="Title of the tab section for completed transfers">Completed</string>

    <string name="transfer_paused" context="Possible state of a transfer">Paused</string>
    <string name="transfer_queued" context="Possible state of a transfer">Queued</string>
    <!--
    <string name="transfer_canceled" context="Possible state of a transfer">Canceled</string>
    -->
    <string name="transfer_unknown" context="Possible state of a transfer">Unknown</string>

    <string name="paused_transfers_title" context="Title of the panel where the progress of the transfers is shown">Paused transfers</string>

    <string name="completed_transfers_empty" context="message shown in the screen when there are not any active transfer">No completed transfers</string>

    <!--
    <string name="message_transfers_completed" context="Message shown when the pending transfers are completed">Transfers finished</string>
    -->

    <plurals name="upload_service_notification" context="Text of the notification shown when the upload service is running">
        <item context="Singular" quantity="one">Uploading %1$d of %2$d file</item>
        <item context="Plural" quantity="other">Uploading %1$d of %2$d files</item>
    </plurals>

    <plurals name="upload_service_final_notification" context="Text of the notification shown when the upload service has finished">
        <item context="Singular" quantity="one">Uploaded %1$d file</item>
        <item context="Plural" quantity="other">Uploaded %1$d files</item>
    </plurals>

    <string name="general_total_size" context="label for the total file size of multiple files and/or folders (no need to put the colon punctuation in the translation)" formatted="false">Total size: %1$s</string>

    <plurals name="upload_service_failed" context="Text of the notification shown when the upload service has finished with any transfer error">
        <item context="Singular" quantity="one">%1$d file not uploaded</item>
        <item context="Plural" quantity="other">%1$d files not uploaded</item>
    </plurals>

    <plurals name="copied_service_upload" context="Text of the notification shown when the upload service has finished with any copied file instead uploaded">
        <item context="Singular" quantity="one">%1$d file copied</item>
        <item context="Plural" quantity="other">%1$d files copied</item>
    </plurals>

    <plurals name="already_downloaded_service" context="Text of the notification shown when the download service do not download because the file is already on the device">
        <item context="Singular" quantity="one">%1$d file previously downloaded</item>
        <item context="Plural" quantity="other">%1$d files previously downloaded</item>
    </plurals>

    <plurals name="download_service_final_notification" context="Text of the notification shown when the download service has finished">
        <item context="Singular" quantity="one">Downloaded %1$d file</item>
        <item context="Plural" quantity="other">Downloaded %1$d files</item>
    </plurals>

    <plurals name="download_service_final_notification_with_details" context="Text of the notification shown when the download service has finished with any error">
        <item context="Singular" quantity="one">Downloaded %1$d of %2$d file</item>
        <item context="Plural" quantity="other">Downloaded %1$d of %2$d files</item>
    </plurals>

    <plurals name="download_service_failed" context="Text of the notification shown when the download service has finished with any transfer error">
        <item context="Singular" quantity="one">%1$d file not downloaded</item>
        <item context="Plural" quantity="other">%1$d files not downloaded</item>
    </plurals>

    <plurals name="download_service_notification" context="Text of the notification shown when the download service is running">
        <item context="Singular" quantity="one">Downloading %1$d of %2$d file</item>
        <item context="Plural" quantity="other">Downloading %1$d of %2$d files</item>
    </plurals>

    <string name="title_depleted_transfer_overquota" context="Title of the alert when the transfer quota is depleted">Depleted transfer quota</string>
    <string name="text_depleted_transfer_overquota" context="Text of the alert when the transfer quota is depleted">Your queued transfer exceeds the current transfer quota available for your IP address and may therefore be interrupted.</string>
    <string name="plans_depleted_transfer_overquota" context="Button to show plans in the alert when the transfer quota is depleted">See our plans</string>
    <string name="continue_without_account_transfer_overquota" context="Button option of the alert when the transfer quota is depleted">Continue without account</string>

    <plurals name="new_general_num_files" context="this is used for example when downloading 1 file or 2 files">
        <item context="Singular of file. 1 file" quantity="one">%1$d file</item>
        <item context="Plural of file. 2 files" quantity="other">%1$d files</item>
    </plurals>

    <string name="general_view" context="Menu option">View files</string>
    <string name="add_to_cloud" context="Menu option">Add to Cloud drive</string>
    <string name="save_for_offline" context="Menu option">Save for offline</string>

    <string name="general_view_contacts" context="Menu option">View contacts</string>

    <string name="import_success_message" context="Menu option">Succesfully added to Cloud drive</string>
    <string name="import_success_error" context="Menu option">Error. Not added to Cloud drive</string>

    <string name="chat_connecting" context="Label in login screen to inform about the chat initialization proccess">Connecting&#8230;</string>

    <string name="context_contact_already_invited" context="message when trying to invite a contact with a pending request">%s was already invited. Consult your pending requests.</string>

    <string name="confirm_email_misspelled" context="Hint text explaining that you can change the email and resend the create account link to the new email address">If you have misspelled your email address, correct it and click \'Resend\'</string>
    <string name="confirm_email_misspelled_resend" context="Button to resend the create account email to a new email address in case the previous email address was misspelled">Resend</string>
    <string name="confirm_email_misspelled_email_sent" context="Text shown after the confirmation email has been sent to the new email address">Email sent</string>

    <string name="copyright_alert_title" context="text_copyright_alert_title">Copyright warning to all users</string>
    <string name="copyright_alert_first_paragraph" context="text_copyright_alert_first_paragraph">MEGA respects the copyrights of others and requires that users of the MEGA cloud service comply with the laws of copyright. </string>
    <string name="copyright_alert_second_paragraph" context="text_copyright_alert_second_paragraph">You are strictly prohibited from using the MEGA cloud service to infringe copyrights. You may not upload, download, store, share, display, stream, distribute, email, link to, transmit or otherwise make available any files, data or content that infringes any copyright or other proprietary rights of any person or entity.</string>
    <string name="copyright_alert_agree_button" context="text of the Agree button">Agree</string>
    <string name="copyright_alert_disagree_button" context="text of the Disagree button">Disagree</string>

    <string name="download_show_info" context="Hint how to cancel the download">Show info</string>

    <string name="context_link_removal_error" context="error message">Link removal failed. Try again later.</string>
    <string name="context_link_action_error" context="error message">Link action failed. Try again later.</string>

    <string name="title_write_user_email" context="title of the dialog shown when sending or sharing a folder">Write the user\'s e-mail</string>

    <string name="activity_title_files_attached" context="title of the screen to see the details of several node attachments">Files attached</string>
    <string name="activity_title_contacts_attached" context="title of the screen to see the details of several contact attachments">Contacts attached</string>

    <string name="alert_user_is_not_contact">The user is not a contact</string>

    <string name="camera_uploads_cellular_connection">Use cellular connection</string>
    <string name="camera_uploads_upload_videos">Upload videos</string>

    <string name="success_changing_user_avatar" context="Message when an user avatar has been changed successfully">Profile picture updated</string>
    <string name="error_changing_user_avatar" context="Message when an error ocurred when changing an user avatar">Error when changing the profile picture</string>
    <string name="success_deleting_user_avatar" context="Message when an user avatar has been deleted successfully">Profile picture deleted</string>
    <string name="error_deleting_user_avatar" context="Message when an error ocurred when deleting an user avatar">Error when deleting the profile picture</string>

    <string name="error_changing_user_attributes" context="Message when an error ocurred when changing an user attribute">An error occurred when changing the name</string>
    <string name="success_changing_user_attributes" context="Message when an user attribute has been changed successfully">Your name has been correctly updated</string>

    <string name="add_participant_success" context="Message show when a participant has been successfully invited to a group chat">Participant added</string>
    <string name="add_participant_error" context="Message show when a participant hasn't been successfully invited to a group chat">Error. Participant not added</string>

    <string name="remove_participant_success" context="Message show when a participant has been successfully removed from a group chat">Participant removed</string>
    <string name="remove_participant_error" context="Message show when a participant hasn't been successfully removed from a group chat">Error. Participant not removed</string>

    <string name="no_files_selected_warning">No files selected</string>

    <string name="attachment_upload_panel_from_cloud">From Cloud drive</string>
    <string name="attachment_upload_panel_contact">Contact</string>
    <string name="attachment_upload_panel_photo">From device</string>

    <string name="delete_account" context="Button and title of dialog shown when the user wants to delete permanently his account">Cancel account</string>
    <string name="delete_account_text" context="Text shown in the alert dialog to confirm the cancellation of an account">If you cancel your account you will not be able to access your account data, your MEGA contacts or conversations.\nYou will not be able to undo this action.</string>
    <string name="delete_button" context="Button in My Account section to confirm the account deletion">Delete</string>

    <string name="file_properties_info_info_file">Info</string>
    <string name="file_properties_info_size" context="Refers to the size of a file.">Total size</string>
    <string name="file_properties_info_content" context="header of a status field for what content a user has shared to you">Contains</string>
    <string name="file_properties_info_added" context="when was the file added in MEGA">Created</string>
    <string name="file_properties_shared_folder_public_link_name">Link</string>

    <string name="file_properties_shared_folder_full_access" context="Refers to access rights for a file folder.">Full access</string>
    <string name="file_properties_shared_folder_read_only" context="Refers to access rights for a file folder.">Read-only</string>
    <string name="file_properties_shared_folder_read_write" context="Refers to access rights for a file folder. (with the &amp; needed. Don\'t use the symbol itself. Use &amp;)">Read &amp; write</string>

    <string name="attachment_uploading_state_uploading">Uploading...</string>
    <string name="attachment_uploading_state_error">Error. Not sent.</string>

    <string name="already_downloaded_multiple" context="When a multiple download is started, some of the files could have already been downloaded before. This message shows the number of files that has already been downloaded and the number of files pending">%d files already downloaded.</string>
    <string name="pending_multiple" context="When a multiple download is started, some of the files could have already been downloaded before. This message shows the number of files that has already been downloaded and the number of files pending">%d files pending.</string>

    <string name="contact_is_me">No options available, you have selected yourself</string>

    <string name="confirmation_delete_one_attachment" context="Confirmation before deleting one attachment">Remove attachment?</string>

    <string name="general_view_with_revoke" formatted="false" context="Menu option">View files (%1$d deleted)</string>

    <string name="success_attaching_node_from_cloud" context="Success message when the attachment has been sent to a chat">File sent to %1$s</string>
    <string name="success_attaching_node_from_cloud_chats" context="Success message when the attachment has been sent to a many chats">File sent to %1$d chats</string>
    <string name="error_attaching_node_from_cloud" context="Error message when the attachment cannot be sent">Error. The file has not been sent</string>
    <string name="error_attaching_node_from_cloud_chats" context="Error message when the attachment cannot be sent to any of the selected chats">Error. The file has not been sent to any of the selected chats</string>
    <string name="error_revoking_node" context="Error message when the attachment cannot be revoked">Error. The attachment has not been removed</string>

    <string name="settings_set_up_automatic_uploads" context="settings option">Set up automatic uploads</string>

    <string name="settings_chat_silent_sound_not" context="settings option for chat notification">Silent</string>

    <string name="messages_chat_notification" context="messages string in chat notification">messages</string>
    <string name="incoming_folder_notification" context="part of the string in incoming shared folder notification">from</string>
    <string name="title_incoming_folder_notification" context="title of incoming shared folder notification">New shared folder</string>
    <string name="title_contact_request_notification" context="title of contact request notification">New contact request</string>

    <string name="title_properties_chat_clear" context="Title of the section to clear the chat content in the Contact Properties screen">Clear chat history</string>
    <string name="title_properties_remove_contact" context="Title of the section to remove contact in the Contact Properties screen">Remove contact</string>

    <string name="title_properties_chat_notifications_contact" context="Title of the section to enable notifications in the Contact Properties screen">Chat notifications</string>
    <string name="history_cleared_by" context="Text shown when the chat history was cleared by someone">[A]%1$s[/A][B] cleared the chat history[/B]</string>

    <string name="number_messages_chat_notification" formatted="false" context="messages string in chat notification">%1$d unread chats</string>

    <string name="context_permissions_changing_folder" context="Item menu option upon clicking on one or multiple files.">Changing permissions</string>
    <string name="context_removing_contact_folder" context="Item menu option upon clicking on one or multiple files.">Removing contact from shared folder</string>

    <string name="confirmation_move_to_rubbish" context="confirmation message before removing a file">Move to rubbish bin?</string>
    <string name="confirmation_move_to_rubbish_plural" context="confirmation message before removing a file">Move to rubbish bin?</string>
    <string name="confirmation_delete_from_mega" context="confirmation message before removing a file">Delete from MEGA?</string>
    <string name="confirmation_leave_share_folder" context="confirmation message before leaving an incoming shared folder">If you leave the folder, you will not be able to see it again</string>
    <string name="attachment_uploading_state" context="label to indicate the state of an upload in chat">Uploading...</string>

    <string name="title_properties_contact_notifications_for_chat" context="Title of the section to enable notifications in the Contact Properties screen">Chat notifications</string>

    <string name="achievements_title" context="title of the section for achievements">Achievements</string>
    <string name="achievements_subtitle" context="subtitle of the section for achievements">Invite friends and get rewards</string>

    <string name="button_invite_friends" context="button to invite friends for getting achievements">Invite friends</string>

    <string name="figures_achievements_text_referrals" context="title of the introduction for the achievements screen">Get %1$s of storage and %2$s of transfers for each referral</string>

    <string name="figures_achievements_text" context="sentence to detail the figures of storage and transfer quota related to each achievement">Get %1$s of storage and %2$s of transfers</string>

    <string name="unlocked_rewards_title" context="title of the section for unlocked rewards">Unlocked rewards</string>

    <string name="unlocked_storage_title" context="title of the section for unlocked storage quota">Storage Quota</string>

    <string name="title_referral_bonuses" context="title of the section for referral bonuses in achivements section (maximum 24 chars)">Referral Bonuses</string>
    <string name="title_install_app" context="title of the section for install a mobile app in achivements section (maximum 24 chars)">Install a mobile app</string>
    <string name="title_regitration" context="title of the section for install megasync in achivements section (maximum 24 chars)">Registration bonus</string>
    <string name="title_install_desktop" context="title of the section for install a mobile app bonuses in achivements section (maximum 24 chars)">Install MEGA desktop app</string>
    <string name="title_base_quota" context="title of the section for base quota in achivements section">Account Base Quota</string>
    <string name="camera_uploads_empty" context="Text that indicates that no pictures have been uploaded to the Camera Uploads section">No media on Camera Uploads</string>
    <string name="general_num_days_left" context="indicates the number of days left related to a achievement">%1$d d left</string>
    <string name="expired_achievement" context="state to indicate the achievement has expired">Expired</string>

    <string name="setting_title_use_https_only" context="title of the advanced setting to choose the use of https">Don\'t use HTTP</string>
    <string name="setting_subtitle_use_https_only" context="subtitle of the advanced setting to choose the use of https">Enable this option only if your transfers don\'t start. In normal circumstances HTTP is satisfactory as all transfers are already encrypted.</string>

    <string name="title_achievement_invite_friends" context="title of screen to invite friends and get an achievement">How it works</string>
    <string name="first_paragraph_achievement_invite_friends" context="first paragraph of screen to invite friends and get an achievement">Invite your friends to create a free MEGA account and install our mobile app. For every successful signup and app install you receive bonus storage and transfer quota.</string>
    <string name="second_paragraph_achievement_invite_friends" context="second paragraph of screen to invite friends and get an achievement">You will not receive credit for inviting someone who has used MEGA previously and you will not be notified about such a rejection. Invited contacts must install the MEGA mobile app or MEGA desktop app on their devices.</string>

    <string name="card_title_invite_friends" context="explanation of screen to invite friends and get an achievement">Select contacts from your phone contact list or enter multiple email addresses.</string>

    <string name="title_confirmation_invite_friends" context="title of the dialog to confirm the contact request">Invite friends to MEGA</string>
    <string name="subtitle_confirmation_invite_friends" context="subtitle of the dialog to confirm the contact request">Thanks! Invitation was sent by email</string>
    <string name="paragraph_confirmation_invite_friends" context="paragraph of the dialog to confirm the contact request">Encourage your friends to register and install a MEGA app. As long as your friend uses the same email address as you\'ve entered, you will receive your transfer quota reward.</string>

    <string name="invalid_email_to_invite" context="Error shown when the user writes a email with an incorrect format">Email is malformed</string>

    <string name="paragraph_info_achievement_install_desktop" context="info paragraph about the achievement install megasync">When you install MEGAsync you get %1$s of complimentary storage space plus %2$s of transfer quota, both valid for 180 days. MEGA desktop app is available for Windows, macOS and most Linux distros.</string>
    <string name="paragraph_info_achievement_install_mobile_app" context="info paragraph about the achievement install mobile app">When you install our mobile app you get %1$s of complimentary storage space plus %2$s of transfer quota, both valid for 180 days. We provide mobiles apps for iOS, Android and Windows Phone.</string>

    <string name="result_paragraph_info_achievement_install_desktop" context="info paragraph about the completed achievement install megasync">You have received %1$s storage space and %2$s transfer quota for installing our MEGA desktop app.</string>
    <string name="result_paragraph_info_achievement_install_mobile_app" context="info paragraph about the completed achievement install mobile app">You have received %1$s storage space and %2$s transfer quota for installing our mobile app.</string>
    <string name="result_paragraph_info_achievement_registration" context="info paragraph about the completed achievement registration">You have received %1$s storage space as your free registration bonus.</string>

    <string name="expiration_date_for_achievements" context="info paragraph about the completed achievement registration">Bonus expires in %1$d days</string>

    <plurals name="context_share_folders">
        <item context="menu item" quantity="one">Share folder</item>
        <item context="menu items" quantity="other">Share folders</item>
    </plurals>

    <string name="no_folders_shared" context="Info of a contact if there is no folders shared with him">No folders shared</string>

    <string name="settings_help" context="Settings category title for Help">Help</string>
    <string name="settings_help_preference" context="Settings preference title for send feedback">Send Feedback</string>
    <string name="setting_feedback_subject" context="mail subject">Android feedback</string>
    <string name="setting_feedback_body" context="mail body">Please, write your feedback here:</string>
    <string name="settings_feedback_body_device_model" context="mail body">Device model</string>
    <string name="settings_feedback_body_android_version" context="mail body">Android version</string>

    <string name="dialog_title_new_file" context="Title of the dialog to create a new file by inserting the name">New file</string>
    <string name="context_new_file_name" context="Input field description in the create file dialog.">File Name</string>

    <string name="new_file_subject_when_uploading" context="Title of the field subject when a new file is created to upload">SUBJECT</string>
    <string name="new_file_content_when_uploading" context="Title of the field content when a new file is created to upload">CONTENT</string>
    <string name="new_file_email_when_uploading" context="Title of the field email when a new contact is created to upload">EMAIL</string>

    <!--<string name="context_empty_inbox" context="Title of the empty text when a fragment is empty">No files on your</string>-->
    <!--<string name="context_empty_camera_uploads" context="Title of the empty text when a fragment is empty">No media on</string>-->

    <string name="forward_menu_item" context="Item of a menu to forward a message chat to another chatroom">Forward</string>

    <string name="general_attach" context="name of the button to attach file from MEGA to another app">Attach</string>

    <string name="type_contact" context="when add or share a file with a new contact, it can type by name or mail">Contact\'s name or email</string>

    <string name="max_add_contact" context="when add or share a file with a new contact, message displayed to warn that the maximum number has been reached">No more contacts can be added at this time</string>

    <string name="old_and_new_passwords_equals" context="when changing the password , the old password and new password are equals">The new password cannot be the same as the old password</string>

    <string name="action_search_by_date" context="Menu item">Search by date</string>
    <string name="general_apply" context="title of a button to apply search by date">Apply</string>ç
    <string name="general_search_month" context="title of a button to apply search by month">Last month</string>
    <string name="general_search_year" context="title of a button to apply search by year">Last year</string>

    <string name="label_set_day" context="title of a Search by date tag">Set day</string>
    <string name="snackbar_search_by_date" context="the user can't choose this date">Date required is not valid</string>

    <string name="invalid_characters" context="Error when the user writes a character not allowed">Characters not allowed</string>

    <string name="audio_play" context="Label shown when audio file is playing">Audio File</string>

    <string name="corrupt_pdf_dialog_text" context="when open PDF Viewer, the pdf that it try to open is damaged or does not exist">Error. The pdf file is corrupted or does not exist.</string>

    <string name="user_account_feedback" context="Label to include info of the user email in the feedback form">User account</string>

    <string name="save_to_mega" context="Label shown in MEGA pdf-viewer when it open a PDF save in smartphone storage">Save to my \nCloud Drive</string>

    <string name="chat_already_exists" context="Error message when creating a chat one to one with a contact that already has a chat">The chat already exists</string>

    <string name="not_download" context="before sharing a file, has to be downloaded">The file has not been downloaded yet</string>

    <string name="not_permited_add_email_to_invite" context="Error shown when a user is starting a chat or adding new participants in a group chat and writes a contact mail that has not added">Only MEGA contacts can be added</string>

    <string name="invalid_connection_state" context="Info label about the connectivity state of an individual chat">Chat disconnected</string>

    <string name="call_error" context="Message show when a call cannot be established">Error. The call cannot be established</string>

    <string name="title_evaluate_the_app_panel" context="Title of dialog to evaluate the app">Are you happy with this app?</string>
    <string name="rate_the_app_panel" context="Label to show rate the app">Yes, rate the app</string>
    <string name="send_feedback_panel" context="Label to show send feedback">No, send feedback</string>

    <string name="link_advanced_options" context="title of the section advanced options on the get link screen">Advanced options</string>

    <string name="no_contacts_permissions" context="Title of the section to invite contacts if the user has denied the contacts permmissions">No contact permissions granted</string>

    <string name="footnote_achievements" context="Footnote to clarify the storage space is subject to the achievement program">* Subject to your participation in our achievement program</string>

    <string name="choose_qr_option_panel" context="Option of the sliding panel to go to QR code section">My QR code</string>
    <string name="section_qr_code" context="Title of the screen that shows the options to the QR code">QR Code</string>
    <string name="action_reset_qr" context="Option in menu of section  My QR code to reset the QR code">Reset QR code</string>
    <string name="action_delete_qr" context="Option in menu of section  My QR code to delete the QR code">Delete QR code</string>
    <string name="save_cloud_drive" context="Option shown in QR code bottom sheet dialog to save QR code in Cloud Drive">To Cloud Drive</string>
    <string name="save_file_system" context="Option shown in QR code bottom sheet dialog to save QR code in File System">To File System</string>
    <string name="section_my_code" context="Title of QR code section">MY CODE</string>
    <string name="section_scan_code" context="Title of QR code scan section">SCAN CODE</string>
    <string name="settings_qrcode_autoaccept" context="Title of QR code settings that permits or not contacts that scan my QR code will be automatically added to my contact list">Auto-Accept</string>
    <string name="setting_subtitle_qrcode_autoccept" context="Subtitle of QR code settings auto-accept">Contacts that scan your QR code will be automatically added to your contact list</string>
    <string name="setting_subtitle_qrcode_reset" context="Subtitle of QR code settings that reset the code">Previous QR code will no longer be valid</string>
    <string name="qrcode_link_copied" context="Text shown when it has been copied the QR code link">Link copied to the clipboard</string>
    <string name="qrcode_reset_successfully" context="Text shown when it has been reseted the QR code successfully">QR code successfully reset</string>
    <string name="qrcode_delete_successfully" context="Text shown when it has been deleted the QR code successfully">QR code successfully delete</string>
    <string name="qrcode_reset_not_successfully" context="Text shown when it has not been reseted the QR code successfully">QR code not reset due to any error. Please, try again.</string>
    <string name="qrcode_delete_not_successfully" context="Text shown when it has not been delete the QR code successfully">QR code not delete due to any error. Please, try again.</string>
    <string name="invite_sent" context="Title of dialog shown when a contact request has been sent with QR code">Invite sent</string>
    <string name="invite_sent_text" context="Text of dialog shown when a contact request has been sent with QR code">The user %s has been invited and will appear in your contact list once accepted.</string>
    <string name="error_share_qr" context="Text shown when it tries to share the QR and occurs an error to process the action">An error ocur trying to share the QR file. Maybe the file does not exists. Try ir later.</string>
    <string name="error_upload_qr" context="Text shown when it tries to upload to Cloud Drive the QR and occurs an error to process the action">An error occur trying to upload the QR file. Maybe the file does not exists. Try ir later.</string>
    <string name="error_download_qr" context="Text shown when it tries to download to File System the QR and occurs an error to process the action">An error occur trying to download the QR file. Maybe the file does not exists. Try ir later.</string>
    <string name="success_download_qr" context="Text shown when it tries to download to File System the QR and the action has success">The QR Code has been downloaded successfully to %s</string>
    <string name="invite_not_sent" context="Title of dialog shown when a contact request has not been sent with QR code">Invite not sent</string>
    <string name="invite_not_sent_text" context="Text of dialog shown when a contact request has not been sent with QR code">The QR code is invalid. Try to scann another valid code.</string>
    <string name="invite_not_sent_text_already_contact" context="Text of dialog shown when a contact request has not been sent with QR code because of is already a contact">The invitation has not been sent. %s is already in your contacts list.</string>
    <string name="invite_not_sent_text_error" context="Text of dialog shown when a contact request has not been sent with QR code because of some error">The invitation has not been sent. Some error occurred processing it.</string>
    <string name="generatin_qr" context="Text of alert dialog informing that the qr is generating">Generating QR...</string>
    <string name="menu_item_scan_code" context="Title of QR code scan menu item">Scan QR code</string>
    <string name="invite_not_sent_link_text" context="Text of dialog shown when a contact request has not been sent with contact link">The contact link is invalid. Try with another valid link.</string>
    <string name="button_copy_link" context="get the contact link and copy it">Copy link</string>
    <string name="button_create_qr" context="Create QR code">Create QR code</string>
    <string name="qrcode_create_successfully" context="Text shown when it has been created the QR code successfully">QR code successfully create</string>
    <string name="qrcode_scan_help" context="Text shown in QR code scan fragment to help and guide the user in the action">Line up the QR code to scan it with your device\'s camera</string>
    <string name="contact_view" context="positive button on dialog to view a contact">View</string>


    <string name="external_play" context="Item menu option to reproduce audio or video in external reproductors">Open with</string>

    <string name="context_share" context="to share a file using Facebook, Whatsapp, etc">Share using</string>

    <string name="error_enable_chat_before_login" context="Message shown if the user choose enable button and he is not logged in">Please, log in before enabling the chat</string>

    <string name="label_set_period" context="title of a tag to search for a specific period within the search by date option in Camera upload">Set period</string>

    <string name="context_empty_chat_recent" context="Text of the empty screen when there are not chat conversations">[B]Invite friends to [/B][A]Chat[/A][B] and enjoy our encrypted platform with privacy and security.[/B]</string>
    <string name="recent_chat_empty_enable_chat" context="Message shown when the user has no recent chats">[C]Enable [/C][B]Chat[/B][A][C] and enjoy our encrypted platform with privacy and security.[/C]</string>

    <string name="context_empty_camera_uploads" context="Text of the empty screen when there are not elements in Camera Uploads">[B]No media on [/B][A]Camera Uploads[/A][B].[/B]</string>
    <string name="context_empty_rubbish_bin" context="Text of the empty screen when there are not elements in the Rubbish Bin">[B]Empty [/B][A]Rubbish Bin[/A][B].[/B]</string>

    <string name="context_empty_inbox" context="Text of the empty screen when there are not elements in Cloud Drive or Inbox">[B]No files on your [/B][A]%1$s[/A][B].[/B]</string>
    <string name="context_empty_offline" context="Text of the empty screen when there are not elements in Saved for Offline">[B]No files [/B][A]%1$s[/A][B].[/B]</string>
    <string name="context_empty_contacts" context="Text of the empty screen when there are not contacts">[B]No [/B][A]%1$s[/A][B].[/B]</string>

    <string name="recent_chat_empty" context="Message shown when the user has no archived chats">[A]No[/A] [B]Conversations[/B]</string>
    <string name="recent_chat_loading_conversations" context="Message shown when the chat is section is loading the conversations">[A]Loading[/A] [B]Conversations...[/B]</string>

    <string name="context_empty_incoming" context="Text of the empty screen when there are not elements in Incoming">Incoming Shared folders</string>
    <string name="context_empty_outgoing" context="Text of the empty screen when there are not elements in Outgoing">Outgoing Shared folders</string>

    <string name="tab_sent_requests" context="Title of the sent requests tab. Capital letters">Sent requests</string>
    <string name="tab_received_requests" context="Title of the received requests tab. Capital letters">Received requests</string>
    <string name="overquota_alert_title" context="Title dialog overquota error">Storage quota exceeded</string>

    <string name="invalid_link" context="error message shown when an account confirmation link or reset password link is invalid for unknown reasons">Invalid link, please ask for a new valid link</string>

    <string name="processing_link" context="Message shown when a link is being processing">Processing link...</string>

    <string name="passwd_weak" context="Message shown when it is creating an acount and it is been introduced a very weak or weak password">Your password is easily guessed. Try making your password longer. Combine uppercase &amp; lowercase letters. Add special characters. Do not use names or dictionary words.</string>
    <string name="passwd_medium" context="Message shown when it is creating an acount and it is been introduced a medium password">Your password is good enough to proceed, but it is recommended to strengthen your password further.</string>
    <string name="passwd_good" context="Message shown when it is creating an acount and it is been introduced a good password">This password will withstand most typical brute-force attacks. Please ensure that you will remember it.</string>
    <string name="passwd_strong" context="Message shown when it is creating an acount and it is been introduced a strong password">This password will withstand most sophisticated brute-force attacks. Please ensure that you will remember it.</string>
    <string name="pass_very_weak" context="Password very weak">Very Weak</string>
    <string name="pass_weak" context="Password weak">Weak</string>
    <string name="pass_medium" context="Password medium">Medium</string>
    <string name="pass_good" context="Password good">Good</string>
    <string name="pass_strong" context="Password strong">Strong</string>
    <string name="wrong_passwd" context="Error shown when it is changing the password and the old password is incorrect">Wrong password, choose another </string>

    <string name="title_notification_call_in_progress" context="Title of the notification shown on the action bar when there is a call in progress">Call in progress</string>
    <string name="action_notification_call_in_progress" context="Subtitle of the notification shown on the action bar when there is a call in progress">Click to go back to the call</string>
    <string name="button_notification_call_in_progress" context="Button in the notification shown on the action bar when there is a call in progress">Return to the call</string>

    <string name="contacts_mega" context="When it lists contacts of MEGA, the title of list's header">On Mega</string>
    <string name="contacts_phone" context="When it lists contacts of phone, the title of list's header">Phone contacts</string>

    <string name="account_suspended_multiple_breaches_ToS" context="Message error shown when trying to log in on an account has been suspended due to multiple breaches of Terms of Service">Your account has been suspended due to multiple breaches of MEGA\'s Terms of Service. Please check your email inbox.</string>
    <string name="account_suspended_breache_ToS" context="Message error shown when trying to log in on an account has been suspended due to breach of Terms of Service">Your account was terminated due to a breach of MEGA\'s Terms of Service, such as abuse of rights of others; sharing and/or importing illegal data; or system abuse.</string>

    <string name="file_storage_empty_folder" context="In a chat conversation when you try to send device's images but there aren't available images">No files</string>

    <plurals name="number_of_versions" formatted="false" context="Number of versions of a file shown on the screen info of the file">
        <item context="version item" quantity="one">%1$d version</item>
        <item context="version items" quantity="other">%1$d versions</item>
    </plurals>

    <string name="title_section_versions" context="Title of the section Versions for files">Versions</string>

    <string name="header_current_section_item" context="Header of the item to show the current version of a file in a list">Current version</string>
    <plurals name="header_previous_section_item" context="Header of the item to show the previous versions of a file in a list">
        <item context="file item" quantity="one">Previous version</item>
        <item context="file items" quantity="other">Previous versions</item>
    </plurals>

    <string name="general_revert" context="option menu to revert a file version">Revert</string>
    <string name="menu_item_clear_versions" context="option menu to clear all the previous versions">Clear previous versions</string>
    <plurals name="title_dialog_delete_version" context="Title of the dialog to confirm that a version os going to be deleted">
        <item context="version item" quantity="one">Delete version?</item>
        <item context="version items" quantity="other">Delete versions?</item>
    </plurals>

    <string name="content_dialog_delete_version" context="Content of the dialog to confirm that a version is going to be deleted">This version will be permanently removed.</string>
    <string name="content_dialog_delete_multiple_version" context="Content of the dialog to confirm that several versions are going to be deleted">These %d versions will be permanently removed.</string>

    <string name="chat_upload_title_notification" context="Title of the notification shown when a file is uploading to a chat">Chat uploading</string>

    <string name="settings_chat_upload_quality" context="Label for the option on setting to set up the quality of multimedia files uploaded to the chat">Chat media quality</string>

    <string-array name="settings_chat_upload_quality_entries" context="the options for the option on setting to set up the quality of multimedia files uploaded to the chat">
        <item context="the options of what to upload.">Original</item>
        <item context="the options of what to upload.">Medium</item>
    </string-array>

    <string name="missed_call_notification_title" context="Title of the notification for a missed call">Missed call</string>
    <string name="file_properties_info_location" cotext="Refers to a location of file">Location</string>

    <string name="file_properties_folder_current_versions" cotext="Title of the label to show the size of the current files inside a folder">Current versions</string>
    <string name="file_properties_folder_previous_versions" cotext="Title of the label to show the size of the versioned files inside a folder">Previous versions</string>

    <plurals name="number_of_versions_inside_folder" formatted="false" context="Number of versioned files inside a folder shown on the screen info of the folder">
        <item context="version item" quantity="one">%1$d versioned file</item>
        <item context="version items" quantity="other">%1$d versioned files</item>
    </plurals>

    <string name="messages_forwarded_success" context="Alert message after forwarding one or several messages to several chats">Messages forwarded</string>
    <string name="messages_forwarded_error" context="Error message after forwarding one or several messages to several chats">Error. Not correctly forwarded</string>

    <string name="turn_on_notifications_title" context="The title of fragment Turn on Notifications">Turn on Notifications</string>
    <string name="turn_on_notifications_subtitle" context="The subtitle of fragment Turn on Notifications">This way, you will see new messages\non your Android phone instantly.</string>
    <string name="turn_on_notifications_first_step" context="First step to turn on notifications">Open Android phone</string>
    <string name="turn_on_notifications_second_step" context="Second step to turn on notifications">Apps &amp; notifications</string>
    <string name="turn_on_notifications_fourth_step" context="Fourth step to turn on notifications">App notifications</string>
    <string name="turn_on_notifications_fifth_step" context="Fifth step to turn on notifications">Switch to On and select your preferences</string>

    <plurals name="files_send_to_chat_success" context="Alert message after sending to chat one or several messages to several chats">
        <item context="version item" quantity="one">File sent</item>
        <item context="version items" quantity="other">Files sent</item>
    </plurals>
    <string name="files_send_to_chat_error" context="Error message after sending to chat one or several messages to several chats">Error. Not correctly sent</string>

    <string name="context_send_file_to_chat" context="menu option to send a file to a chat">Send to chat</string>

    <string name="remember_pwd_dialog_title" context="Title of the dialog 'Do you remember your password?'">Do you remember your password?</string>
    <string name="remember_pwd_dialog_text" context="Text of the dialog 'Do you remember your password?'">Please test your password to ensure you remember it. If you lose your password, you will lose access to your MEGA data.</string>
    <string name="remember_pwd_dialog_do_not_show" context="'Do you remember your password?' dialog option that permits user do not show it again">Don\'t show me again</string>
    <string name="remember_pwd_dialog_button_test" context="Button of the dialog 'Do you remember your password?' that permits user test his password">Test password</string>
    <string name="test_pwd_title" context="Title of the activity that permits user test his password">Test your password</string>
    <string name="test_pwd_accepted" context="Message shown to the user when is testing her password and it is correct">Password accepted</string>
    <string name="test_pwd_wrong" context="Message shown to the user when is testing her password and it is wrong">Wrong password!\nBackup your Recovery Key as soon as possible!</string>
    <string name="recovery_key_exported_dialog_title" context="Title of the dialog 'Recovery Key exported'">Recovery Key exported</string>
    <string name="recovery_key_exported_dialog_text" context="Text of the dialog 'Recovery Key exported'">The Recovery Key has been exported into the Offline section as MEGARecoveryKey.txt.\nNote: It will be deleted if you log out, please store it in a safe place.</string>
    <string name="recovery_key_exported_dialog_text_logout" context="Text of the dialog 'Recovery Key exported' when the user wants logout">You are about to logout, please test your password to ensure you remember it.\nIf you lose your password, you will lose access to your MEGA data.</string>
    <string name="option_copy_to_clipboard" context="Option that permits user copy to clipboard">Copy to clipboard</string>
    <string name="option_export_recovery_key" context="Option that permits user export his recovery key">Export recovery key</string>
    <string name="option_logout_anyway" context="Option that permits user logout">Logout anyway</string>
    <string name="recovery_key_bottom_sheet" context="Title of the bottom sheet dialog 'Recovery Key'">Recovery Key</string>
    <string name="option_save_on_filesystem" context="Option that permits user save on File System">Save on File System</string>
    <string name="message_copied_to_clipboard" context="Message shown when something has been copied to clipboard">Copied to clipboard</string>

    <string name="message_jump_latest" context="text of the label to show that you have messages unread in the chat conversation">Jump to latest</string>
    <string name="message_new_messages" context="text of the label to show that you have new messages in the chat conversation">New messages</string>


    <string name="notification_subtitle_incoming" context="notification subtitle of incoming calls">Incoming call</string>

    <plurals name="number_unread_messages" context="Subtitle to show the number of unread messages on a chat">
        <item context="unread message" quantity="one">%1$s unread message</item>
        <item context="unread messages" quantity="other">%1$s unread messages</item>
    </plurals>

    <plurals name="plural_number_messages_chat_notification" context="Notification title to show the number of unread chats">
        <item context="unread message" quantity="one">%1$d unread chat</item>
        <item context="unread messages" quantity="other">%1$d unread chats</item>
    </plurals>

    <string name="chat_loading_messages" context="Message shown when a chat is opened and the messages are being recovered">[A]Loading[/A] [B]Messages...[/B]</string>

    <string name="general_error_internal_node_not_found" context="Error message shown when opening a file link which doesn't exist">File or folder not found. Are you logged in with a different account in your browser? You can only access files or folders from the account you are currently logged in with in the app</string>


    <string name="context_loop_video" context="menu option to loop video or audio file">Loop</string>

    <string name="settings_security_options_title" context="Title of the category Security options on Settings section">Security options</string>
    <string name="settings_recovery_key_title" context="Title of the preference Recovery key on Settings section">Recovery Key</string>
    <string name="settings_recovery_key_summary" context="Summary of the preference Recovery key on Settings section">Exporting the master key and keeping it in a secure location enables you to set a new password without data loss.</string>

    <string name="login_connectivity_issues" context="message when a temporary error on logging in is due to connectivity issues">Unable to reach MEGA. Please check your connectivity or try again later.</string>
    <string name="login_servers_busy" context="message when a temporary error on logging in is due to servers busy">Servers are too busy. Please wait.</string>
    <string name="login_API_lock" context="message when a temporary error on logging in is due to SDK is waiting for the server to complete a request due to an API lock">This process is taking longer than expected. Please wait.</string>
    <string name="login_API_rate" context="message when a temporary error on logging in is due to SDK is waiting for the server to complete a request due to a rate limit ">Too many requests. Please wait.</string>

    <string name="corrupt_video_dialog_text" context="when open audio video player, the file that it try to open is damaged or does not exist">Error. The file is corrupted or does not exist.</string>

<<<<<<< HEAD
    <string name="section_playlist" context="Title of the screen Playlist">Playlist</string>
    <string name="playlist_state_playing" context="Text shown in playlist subtitle item when a file is reproducing">Now playing...</string>
    <string name="playlist_state_paused" context="Text shown in playlist subtitle item when a file is reproducing but it is paused">Paused</string>
=======
    <string name="context_option_print" context="Menu option to print the recovery key from Offline section">Print</string>

    <string name="save_MK_confirmation" context="Message when the recovery key has been successfully saved on the filesystem">The Recovery Key has been successfully saved</string>
>>>>>>> 51726aa1

    <string name="pending_outshare_indicator" context="label to indicate that a share is still pending on outgoing shares of a node">(Pending)</string>

    <string name="call_starting" context="Subtitle of the call screen when a call is just starting">Calling&#8230;</string>

    <string name="title_acceptance_contact_request_notification" context="title of the notification for an acceptance of a contact request">New contact</string>

    <plurals name="plural_number_contact_request_notification" context="Notification title to show the number of incoming contact request">
        <item context="contact request" quantity="one">%1$d pending contact request</item>
        <item context="contact requests" quantity="other">%1$d pending contact requests</item>
    </plurals>

    <string name="title_new_contact_request_notification" context="title of the notification for a new incoming contact request">New contact request</string>

    <string name="type_message_hint_with_title" context="Hint shown in the field to write a message in the chat screen">Write message to \"%s\"&#8230;</string>
</resources><|MERGE_RESOLUTION|>--- conflicted
+++ resolved
@@ -1857,15 +1857,14 @@
 
     <string name="corrupt_video_dialog_text" context="when open audio video player, the file that it try to open is damaged or does not exist">Error. The file is corrupted or does not exist.</string>
 
-<<<<<<< HEAD
+
     <string name="section_playlist" context="Title of the screen Playlist">Playlist</string>
     <string name="playlist_state_playing" context="Text shown in playlist subtitle item when a file is reproducing">Now playing...</string>
     <string name="playlist_state_paused" context="Text shown in playlist subtitle item when a file is reproducing but it is paused">Paused</string>
-=======
+
     <string name="context_option_print" context="Menu option to print the recovery key from Offline section">Print</string>
 
     <string name="save_MK_confirmation" context="Message when the recovery key has been successfully saved on the filesystem">The Recovery Key has been successfully saved</string>
->>>>>>> 51726aa1
 
     <string name="pending_outshare_indicator" context="label to indicate that a share is still pending on outgoing shares of a node">(Pending)</string>
 
