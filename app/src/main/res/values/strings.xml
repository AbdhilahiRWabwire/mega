--- conflicted
+++ resolved
@@ -720,24 +720,11 @@
     <string name="verify_account_title" context="enter verification code page title">Verify your account</string>
     <string name="verify_account_helper_locked" context="Text to explain to user why to verify phone number (account suspended use case)">Your account has been locked temporarily due to potential abuse. Please verify your phone number to unlock your account.</string>
     <string name="general_country_label" context="Hint text of the country edittext for billing purposes">Country</string>
-<<<<<<< HEAD
-    <string name="verify_account_phone_number_placeholder" context="place holder for enter mobile number field">Your phone number</string>
-=======
     <string name="sms_region_label" context="Hint text of the region edittext for choosing dial code.">Region</string>
 	<string name="verify_account_phone_number_placeholder" context="place holder for enter mobile number field">Your phone number</string>
->>>>>>> ea4d918e
     <string name="general_back_button" context="Button label - go to previous page">Back</string>
     <string name="verify_account_not_now_button" context="button label - quite sms verification use case">Not now</string>
     <string name="general_confirm_button" context="Button label - confirm some action">Confirm</string>
-<<<<<<< HEAD
-    <string name="verify_account_invalid_country_code" context="On “add phone number” page, an error message will be shown if user click next button without select country code.">Please select a country code</string>
-    <string name="verify_account_not_loading_country_code" context="On “Add phone number” page, a toast error message will be shown if the country code cannot be fetched from back end.">Country codes could not be fetched.</string>
-    <string name="verify_account_invalid_phone_number" context="error message if user click next button without enter a valid phone number">Please supply a valid phone number.</string>
-    <string name="verify_account_enter_txt_label" context="Label tell user to enter received txt to below input boxes">Please enter the verification code sent to</string>
-    <string name="verify_account_enter_code_title" context="enter verification code page title">Verify your account</string>
-    <string name="verify_account_incorrect_code" context="error message that will show to user when user entered invalid verification code">Wrong code. Please try again or resend.</string>
-    <string name="verify_account_resend_label" context="text message to remind user to resend verification code">You didn’t receive a code?</string>
-=======
 	<string name="verify_account_invalid_country_code" context="On “add phone number” page, an error message will be shown if user click next button without select country code.">Please select a region code</string>
     <string name="verify_account_not_loading_country_code" context="On “Add phone number” page, a toast error message will be shown if the country code cannot be fetched from back end.">Region codes could not be fetched.</string>
 	<string name="verify_account_invalid_phone_number" context="error message if user click next button without enter a valid phone number">Please supply a valid phone number.</string>
@@ -745,7 +732,6 @@
 	<string name="verify_account_enter_code_title" context="enter verification code page title">Verify your account</string>
 	<string name="verify_account_incorrect_code" context="error message that will show to user when user entered invalid verification code">Wrong code. Please try again or resend.</string>
 	<string name="verify_account_resend_label" context="text message to remind user to resend verification code">You didn’t receive a code?</string>
->>>>>>> ea4d918e
     <string name="general_resend_button" context="Button to resend the create account email to a new email address in case the previous email address was misspelled">Resend</string>
     <string name="verify_account_error_phone_number_register" context="error message that will show to user when host detected that the mobile number has been registered already">This number is already associated with a MEGA account.</string>
     <string name="verify_account_error_reach_limit" context="error message that will show to user when user reached the sms verification daily limit">You have reached the daily limit</string>
