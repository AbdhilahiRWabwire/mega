--- conflicted
+++ resolved
@@ -4171,9 +4171,6 @@
     <string name="confirmation_fingerprint_enabled">Your fingerprint is confirmed</string>
     <!-- Warning indicating an image (GIF) cannot be inserted in an input text. Same string than the one shown by the system when it detects this behaviour on its own. -->
     <string name="image_insertion_not_allowed">MEGA does not support image insertion here</string>
-<<<<<<< HEAD
-</resources>
-=======
     <!-- The label under the button of viewing all images screen -->
     <string name="section_images">Images</string>
     <!-- Title of the dialog warning the user about disable file versioning. -->
@@ -4182,5 +4179,4 @@
     <string name="disable_versioning_warning">Our file versioning feature ensures that we keep older copies of your files around if you replace them with newer versions. If you disable File Versioning you will no longer have this protection; the old copy will be lost when you replace it.</string>
     <!-- Warning informing the user the folder location is trying to open no longer exists. -->
     <string name="location_not_exist">This location no longer exists.</string>
-</resources>
->>>>>>> e7146288
+</resources>