<?xml version="1.0" encoding="utf-8"?>
<resources>
    <!-- Full description text of the app in the Google Play page of the app (character limit 4000) -->
    <string name="full_description_text">MEGA provides user controlled encrypted cloud storage and chat through standard web browsers, together with dedicated apps for mobile devices. Unlike other cloud storage providers, your data is encrypted and decrypted by your client devices only and never by us.\n\nUpload your files from your smartphone or tablet then search, store, download, stream, view, share, rename or delete your files any time, from any device, anywhere. Share folders with your contacts and see their updates in real time. The encryption process means we cannot access or reset your password so you MUST remember it (unless you have your Recovery Key backed up) or you will lose access to your stored files.\n\nEnd-to-end user encrypted MEGA video chat allows for total privacy, and has been available in web browsers since 2016. It has been extended to the Mega Mobile App, with chat history accessible across multiple devices. Users can also easily add files to a chat from their MEGA Cloud Drive.\n\nMEGA offers a generous 20 GB free storage for all registered users with bonus achievements, and offers paid plans with much higher limits:\n\n\nPro Lite subscription: 4.99 € per month or 49.99 € per year gives you 400 GB of storage space and 1 TB of transfer quota per month.\nPro I subscription: 9.99 € per month or 99.99 € per year gives you 2 TB of storage space and 2 TB of transfer quota per month.\nPro II subscription: 19.99 € per month or 199.99 € per year gives you 8 TB of storage space and 8 TB of transfer quota per month.\nPro III subscription: 29.99 € per month or 299.99 € per year gives you 16 TB of storage space and 16 TB of transfer quota per month.\n\nSubscriptions are renewed automatically for successive periods of the same duration, at the same price as the initial period chosen. To manage your subscriptions, simply tap the Play Store icon on your mobile device, sign in with your Google ID (if you haven’t already done so). Then tap on the MEGA app. You’ll be able to manage your subscription there.\n\nApp Permissions:\nWRITE_EXTERNAL_STORAGE -&gt; Download your files from MEGA to your device and upload files from your device to MEGA\nCAMERA -&gt; Take a picture and upload your photos to MEGA\nREAD_CONTACTS -&gt; Easily add contacts from your device as MEGA contacts\nRECORD_AUDIO and CAPTURE_VIDEO_OUTPUT (mic and camera) -&gt; MEGA provides for end-to-end encrypted audio/video calls\n\n\nTo enhance users’ confidence in the MEGA system, all of the client-side code is published, so interested security researchers can evaluate the encryption process. The code of our mobile app is located on: https://github.com/meganz/android \n\nFor more info, please check our website:\nSee https://mega.nz/terms \n\n\nDesktop - https://mega.nz/</string>
    <!-- Short description text of the app in the Google Play page of the app (character limit 80) -->
    <string name="short_description_text">MEGA is Cloud Storage with secure always-on privacy.</string>
    <!-- PRO Lite account -->
    <string name="prolite_account">Pro Lite</string>
    <!-- Name of the MEGA PDF Viewer. Keep uppercase. -->
    <string name="pdf_app_name">MEGA PDF Viewer</string>
    <!-- Answer for confirmation dialog. -->
    <string name="general_yes">Yes</string>
    <!-- Answer for confirmation dialog. -->
    <string name="general_no">No</string>
    <!-- dialog option cancel in alert dialog -->
    <string name="general_cancel">Cancel</string>
    <!-- When moving a file to a location in MEGA. This is the text of the button after selection the destination -->
    <string name="general_move_to">Move to</string>
    <!-- When copying a file to a location in MEGA. This is the text of the button after selection the destination -->
    <string name="general_copy_to">Copy to</string>
    <!-- Selecting a specific location in MEGA. This is the text of the button -->
    <string name="general_select">Select</string>
    <!-- Selecting a specific location in MEGA. This is the text of the button -->
    <string name="general_select_to_upload">Select files</string>
    <!-- Selecting a specific location in MEGA. This is the text of the button -->
    <string name="general_select_to_download">Select folder</string>
    <!-- This is the final button when creating a folder in the dialog where the user inserts the folder name -->
    <string name="general_create">Create</string>
    <!-- Item menu option upon right click on one or multiple files. -->
    <string name="general_download">Download</string>
    <!-- button -->
    <string name="general_add">Add</string>
    <!-- Item menu option upon right click on one or multiple files. -->
    <string name="general_move">Move</string>
    <!-- Menu option to delete one or multiple selected items. -->
    <string name="general_remove">Remove</string>
    <!-- button -->
    <string name="general_share">Share</string>
    <!-- Item menu option upon right click on one or multiple files. -->
    <string name="general_leave">Leave</string>
    <!-- button -->
    <string name="general_decryp">Decrypt</string>
    <!-- button -->
    <string name="general_export">Export</string>
    <!-- Answer for confirmation dialog. -->
    <string name="general_ok">OK</string>
    <!-- Skip a step of a configuration process. -->
    <string name="general_skip">Skip</string>
    <!-- Label for a button to stop some process. For example stop the Camera Uploads -->
    <string name="general_stop">Stop</string>
    <!-- option shown when a message could not be sent -->
    <string name="general_retry">Retry</string>
    <!-- Button to open the default web browser -->
    <string name="general_open_browser">Open browser</string>
    <!-- The title of progress dialog when loading web content -->
    <string name="general_loading">Loading</string>
    <!-- state while importing the file -->
    <string name="general_importing">Importing</string>
    <!-- state while importing the file -->
    <string name="general_forwarding">Forwarding</string>
    <!-- Menu option to choose to add file or folders to Cloud Drive -->
    <string name="general_import">Import</string>
    <!-- label of storage in upgrade/choose account page, it is being used with a variable, e.g. for LITE user it will show ‘200GB Storage’. -->
    <string name="general_storage">Storage</string>
    <!-- Text listed before the amount of bandwidth a user gets with a certain package. For example: “8TB Bandwidth”. Can also be translated as data transfer. -->
    <string name="general_bandwidth">Transfer Quota</string>
    <!-- Text placed inside the button the user clicks when upgrading to PRO. Meaning: subscribe to this plan -->
    <string name="general_subscribe">Subscribe</string>
    <!-- It will be followed by the error message -->
    <string name="general_error_word">Error</string>
    <!-- when clicking into a menu whose functionality is not yet implemented -->
    <string name="general_not_yet_implemented">Not yet implemented</string>
    <!-- when any file or folder is selected -->
    <string name="error_no_selection">No file or folder selected</string>
    <!-- when trying to download a file that is already downloaded in the device -->
    <string name="general_already_downloaded">Already downloaded</string>
    <!-- when trying to upload a file that is already uploaded in the folder -->
    <string name="general_already_uploaded">already uploaded</string>
    <!-- Label of the option menu. When clicking this button, the app shows the info of the file -->
    <string name="general_file_info">File info</string>
    <!-- Label of the option menu. When clicking this button, the app shows the info of the folder -->
    <string name="general_folder_info">Folder info</string>
    <!-- Hint how to cancel the download -->
    <string name="general_show_info">Show info</string>
    <!-- Error getting the root node -->
    <string name="error_general_nodes">Error. Please try again.</string>
    <!-- File name (without extension) of file exported with the recovery key -->
    <string name="general_rk">MEGA-RECOVERYKEY</string>
    <!-- Local folder error in Sync Service. There are two syncs for images and videos. This error appears when the secondary media local folder doesn’t exist -->
    <string name="secondary_media_service_error_local_folder">The secondary media folder does not exist, please choose a new folder</string>
    <!-- when no external card exists -->
    <string name="no_external_SD_card_detected">No external storage detected</string>
    <!-- On clicking menu item upload in a incoming shared folder read only -->
    <string name="no_permissions_upload">This folder is read-only. You do not have permission to upload</string>
    <!-- confirmation message before removing the previously downloaded MasterKey file -->
    <string name="remove_key_confirmation">You are removing the previously exported Recovery Key file</string>
    <!-- confirmation message before sending an invitation to a contact -->
    <string name="confirmation_add_contact">Do you want to send an invitation to %s?</string>
    <!-- Button where the user can sign off or logout -->
    <string name="action_logout">Logout</string>
    <!-- Item menu option upon right click on one or multiple files. -->
    <string name="action_add">Upload</string>
    <!-- Menu item -->
    <string name="action_create_folder">Create new folder</string>
    <!-- Option which allows create a new text file -->
    <string name="action_create_txt">Create new text file</string>
    <!-- Menu option to open a link. Also title of the dialog to open a link. -->
    <string name="action_open_link">Open link</string>
    <!-- Menu item -->
    <string name="action_settings">Settings</string>
    <!-- Search button -->
    <string name="action_search">Search</string>
    <!-- Select country page title -->
    <string name="action_search_country">Choose your region</string>
    <!-- Alternative text or description text for the “Play” button -->
    <string name="action_play">Play</string>
    <!-- Search button -->
    <string name="action_pause">Pause</string>
    <!-- Menu item -->
    <string name="action_refresh">Refresh</string>
    <!-- Menu item -->
    <string name="action_sort_by">Sort by</string>
    <!-- Menu item -->
    <string name="action_help">Help</string>
    <!-- Change from a free account to paying MEGA -->
    <string name="action_upgrade_account">Upgrade account</string>
    <!-- Message while proceeding to upgrade the account -->
    <string name="upgrading_account_message">Upgrading account</string>
    <!-- Menu item to select all the elements of a list -->
    <string name="action_select_all">Select all</string>
    <!-- Menu item to unselect all the elements of a list -->
    <string name="action_unselect_all">Clear selection</string>
    <!-- Menu item to change from list view to grid view -->
    <string name="action_grid">Thumbnail view</string>
    <!-- Menu item to change from grid view to list view -->
    <string name="action_list">List view</string>
    <!-- Title of the preference Recovery key on Settings section -->
    <string name="action_export_master_key">Backup Recovery Key</string>
    <!-- Menu item to let the user cancel subscriptions -->
    <string name="action_cancel_subscriptions">Cancel subscription</string>
    <!-- success message when the subscription has been canceled correctly -->
    <string name="cancel_subscription_ok">The subscription has been cancelled</string>
    <!-- error message when the subscription has not been canceled successfully -->
    <string name="cancel_subscription_error">We were unable to cancel your subscription. Please contact support&#64;mega.nz for assistance</string>
    <!-- Menu item to kill all opened sessions -->
    <string name="action_kill_all_sessions">Close other sessions</string>
    <!-- Message after kill all opened sessions -->
    <string name="success_kill_all_sessions">The remaining sessions have been closed</string>
    <!-- Message after kill all opened sessions -->
    <string name="error_kill_all_sessions">Error when closing the opened sessions</string>
    <!-- General label for files -->
    <plurals name="general_num_files">
        <item quantity="one">File</item>
        <item quantity="other">Files</item>
    </plurals>
    <!-- Indicates how many contacts a folder is shared with. Plural. e.g. Shared with 7 contacts -->
    <plurals name="general_num_shared_with">
        <item quantity="one">Shared with %1$s</item>
        <item quantity="other">Shared with %1$d contacts</item>
    </plurals>
    <!-- Alert text before download. Please do not modify the %s placeholder as it will be replaced by the size to be donwloaded -->
    <string name="alert_larger_file">%s will be downloaded.</string>
    <!-- Alert text before download -->
    <string name="alert_no_app">There is no app to open the file %s. Do you want to continue with the download?</string>
    <!-- Dialog option that permits user do not show it again -->
    <string name="checkbox_not_show_again">Do not show again</string>
    <!-- Press back while login to cancel current login process. -->
    <string name="confirm_cancel_login">Are you sure that you want to cancel the current login process?</string>
    <!-- Login button -->
    <string name="login_text">Log in</string>
    <!-- email label -->
    <string name="email_text">Email</string>
    <!-- password label -->
    <string name="password_text">Password</string>
    <!-- Hint of the confirmation dialog to get link with password -->
    <string name="confirm_password_text">Confirm password</string>
    <!-- in the password edittext the user can see the password or asterisks. ABC shows the letters of the password -->
    <string name="abc">ABC</string>
    <!-- This question applies to users that do not have an account on MEGA yet -->
    <string name="new_to_mega">New to MEGA?</string>
    <!-- button that allows the user to create an account -->
    <string name="create_account">Create account</string>
    <!-- when the user tries to log in MEGA without typing the email -->
    <string name="error_enter_email">Please enter your email address</string>
    <!-- Title of the alert dialog when the user tries to recover the pass of a non existing account -->
    <string name="error_invalid_email">Invalid email address</string>
    <!-- when the user tries to log in MEGA without typing the password -->
    <string name="error_enter_password">Please enter your password</string>
    <!-- when the user tries to log in to MEGA without a network connection -->
    <string name="error_server_connection_problem">No network connection</string>
    <!-- when the user tries to log in to MEGA without a valid session -->
    <string name="error_server_expired_session">You have been logged out on this device from another location</string>
    <!-- the first step when logging in is calculate the private and public encryption keys -->
    <string name="login_generating_key">Generating encryption keys</string>
    <!-- Message displayed while the app is connecting to a MEGA server -->
    <string name="login_connecting_to_server">Connecting to the server</string>
    <!-- Status text when updating the file manager -->
    <string name="download_updating_filelist">Updating file list</string>
    <!-- title of the screen after creating an account when the user has to confirm the password to confirm the account -->
    <string name="login_confirm_account">Confirm account</string>
    <!-- when the user clicks on the link sent by MEGA after creating the account, this message is shown -->
    <string name="login_querying_signup_link">Checking validation link</string>
    <!-- Attempting to activate a MEGA account for a user. -->
    <string name="login_confirming_account">Activating account</string>
    <!-- After login, updating the file list, the file list should be processed before showing it to the user -->
    <string name="login_preparing_filelist">Preparing file list</string>
    <!-- when the user tries to share something to MEGA without being logged -->
    <string name="login_before_share">Please log in to share with MEGA</string>
    <!-- This toast message is shown on the login page when an email confirm link is no longer valid. -->
    <string name="reg_link_expired">Your confirmation link is no longer valid. Your account may already be activated or you may have cancelled your registration.</string>
    <!--  -->
    <string name="tour_space_title">MEGA Space</string>
    <!--  -->
    <string name="tour_speed_title">MEGA Speed</string>
    <!--  -->
    <string name="tour_privacy_title">MEGA Privacy</string>
    <!--  -->
    <string name="tour_access_title">MEGA Access</string>
    <!-- Full description text of the app in the Google Play page of the app (character limit 4000) -->
    <string name="tour_space_text">Register now and get 20 GB of free storage</string>
    <!--  -->
    <string name="tour_speed_text">Uploads are fast. Quickly share files with everyone</string>
    <!--  -->
    <string name="tour_privacy_text">Keep all your files safe with MEGA’s end-to-end encryption</string>
    <!--  -->
    <string name="tour_access_text">Get fully encrypted access anywhere, anytime</string>
    <!-- button that allows the user to create an account -->
    <string name="create_account_text">Create account</string>
    <!-- category in sort by action -->
    <string name="name_text">Name</string>
    <!-- First Name of the user -->
    <string name="first_name_text">First Name</string>
    <!-- Last name of the user -->
    <string name="lastname_text">Last Name</string>
    <!-- text placed on the checkbox of acceptation of the Terms of Service -->
    <string name="tos">I agree with MEGA’s [A]Terms of Service[/A]</string>
    <!-- Text placed on the checkbox to make sure user agree that understand the danger of losing password -->
    <string name="top">I understand that [B]if I lose my password, I may lose my data[/B]. Read more about [A]MEGA’s end-to-end encryption[/A].</string>
    <!-- Does the user already have a MEGA account -->
    <string name="already_account">Already have an account?</string>
    <!-- warning dialog -->
    <string name="create_account_no_terms">You have to accept our Terms of Service</string>
    <!-- warning dialog, for user do not tick checkbox of understanding the danger of losing password -->
    <string name="create_account_no_top">You need to agree that you understand the danger of losing your password</string>
    <!-- Warning message when the first name is a required field to submit a form. For example during the create account process. -->
    <string name="error_enter_username">Please enter your first name</string>
    <!-- Warning dialog -->
    <string name="error_enter_userlastname">Please enter your last name.</string>
    <!-- when creating the account -->
    <string name="error_short_password">Password is too short</string>
    <!-- when creating the account -->
    <string name="error_passwords_dont_match">Passwords do not match</string>
    <!-- when creating the account -->
    <string name="error_email_registered">This email address has already registered an account with MEGA</string>
    <!--  -->
    <string name="create_account_creating_account">Connecting to the server: Creating account</string>
    <!--  -->
    <string name="cancel_transfer_confirmation">Cancel this transfer?</string>
    <!--  -->
    <string name="cancel_all_transfer_confirmation">Cancel all transfers?</string>
    <!-- Label for any ‘Cancel all’ button to cancel transfers - (String as short as possible). -->
    <string name="cancel_all_action">Cancel all</string>
    <!-- Warning to confirm remove selected transfers. Plural more than 1 transfer -->
    <plurals name="cancel_selected_transfers">
        <item quantity="one">The selected transfer will be cancelled.</item>
        <item quantity="other">The selected transfers will be cancelled.</item>
    </plurals>
    <!-- The name of every users root drive in the cloud of MEGA. -->
    <string name="section_cloud_drive">Cloud Drive</string>
    <!-- Label to reference a recents section -->
    <string name="section_recents">Recents</string>
    <!-- title of the screen where the secondary media images are uploaded, and name of the folder where the secondary media images are uploaded -->
    <string name="section_secondary_media_uploads">Media Uploads</string>
    <!-- Section name for the “Messages” section.Preferably one word. There is little space for this word. -->
    <string name="section_inbox">Inbox</string>
    <!-- title of the screen that shows the files saved for offline in the device -->
    <string name="section_saved_for_offline">Saved for Offline</string>
    <!-- the options of what to upload in an array. Needed for the settings, the options of what to upload. -->
    <string name="section_saved_for_offline_new">Offline</string>
    <!-- Label showing the location of a node which is not in root navigation level. The first placeholder is the name of the parent folder. The second placeholder is the name of the section in which the file is. e.g. PR reviews and tickets (Cloud Drive) -->
    <string name="location_label">%1$s (%2$s)</string>
    <!-- title of the screen that shows all the shared items -->
    <string name="title_shared_items">Shared items</string>
    <!-- title of the screen that shows all the shared items -->
    <string name="section_shared_items">Shared folders</string>
    <!-- The title of the trash bin in the tree of the file manager. -->
    <string name="section_rubbish_bin">Rubbish Bin</string>
    <!-- Section name for the “Contacts” section.Preferably one word. There is little space for this word. -->
    <string name="section_contacts">Contacts</string>
    <!-- Item of the navigation title for the contacts section when there is any pending incoming request -->
    <string name="section_contacts_with_notification">Contacts [A](%1$d)[/A]</string>
    <!-- Empty state when the user has not sent any contact request to other users -->
    <string name="sent_requests_empty">[B]No [/B][A]sent requests[/A]</string>
    <!-- Empty state when the user has not received any contact request from other users -->
    <string name="received_requests_empty">[B]No [/B][A]received requests[/A]</string>
    <!-- Title for the file transfer screen (with the up & download) -->
    <string name="section_transfers">Transfers</string>
    <!-- Section name for the “My Account” section.Preferably one or two words. There is little space for this. -->
    <string name="section_account">My Account</string>
    <!-- title of the screen where the camera images are uploaded, and name of the folder where camera images are uploaded -->
    <string name="section_photo_sync">Camera Uploads</string>
    <!-- Capital letters. Incoming shared folders. The title of a tab -->
    <string name="tab_incoming_shares">Incoming</string>
    <!-- Capital letters. Outgoing shared folders. The title of a tab -->
    <string name="tab_outgoing_shares">Outgoing</string>
    <!-- Capital letters. Files with link. The title of a tab -->
    <string name="tab_links_shares">Links</string>
    <!-- Label for any ‘Incoming shares’ button, link, text, title, etc. - (String as short as possible). -->
    <string name="title_incoming_shares_explorer">Incoming Shares</string>
    <!-- Title of the share with file explorer -->
    <string name="title_incoming_shares_with_explorer">Incoming shares with</string>
    <!-- message when there are no files in the Cloud drive -->
    <string name="file_browser_empty_cloud_drive">No files in your Cloud Drive</string>
    <!-- Text that indicates that a folder is currently empty -->
    <string name="file_browser_empty_folder">Empty Folder</string>
    <!-- Title of the fragment Choose Account -->
    <string name="choose_account_fragment">CHOOSE ACCOUNT</string>
    <!-- The file are available “offline” (without a network Wi-Fi mobile data connection) -->
    <string name="file_properties_available_offline">Available Offline</string>
    <!-- category in sort by action -->
    <string name="file_properties_info_size_file">Size</string>
    <!-- When the file/folder was last modified -->
    <string name="file_properties_info_last_modified">Last modified</string>
    <!-- Label to display the date and time when a file/folder has been added (uploaded) to MEGA. -->
    <string name="file_properties_info_added">Added</string>
    <!-- the label when a folder can be accesed by public users -->
    <string name="file_properties_shared_folder_public_link">Public link</string>
    <!-- Item menu option upon clicking on a file folder. Refers to the permissions of a file folder in the file manager. -->
    <string name="file_properties_shared_folder_permissions">Permissions</string>
    <!-- Title of the dialog to choose permissions when sharing. -->
    <string name="dialog_select_permissions">Share Permissions</string>
    <!-- menu item -->
    <string name="file_properties_shared_folder_change_permissions">Change permissions</string>
    <!-- when listing all the contacts that shares a folder -->
    <string name="file_properties_shared_folder_select_contact">Shared with</string>
    <!-- send a file to a MEGA user -->
    <string name="file_properties_send_file_select_contact">Send to</string>
    <!-- shows the owner of an incoming shared folder -->
    <string name="file_properties_owner">Owner</string>
    <!-- positive button on dialog to invite a contact -->
    <string name="contact_invite">Invite</string>
    <!-- option to reinvite a contact -->
    <string name="contact_reinvite">Reinvite</string>
    <!-- The text of the notification button that is displayed when there is a call in progress, another call is received and ignored. -->
    <string name="contact_ignore">Ignore</string>
    <!-- option to decline a contact invitation -->
    <string name="contact_decline">Decline</string>
    <!-- option to accept a contact invitation -->
    <string name="contact_accept">Accept</string>
    <!-- Label for the option of the sliding panel to show the contact info -->
    <string name="contact_properties_activity">Contact info</string>
    <!-- Adding new relationships (contacts) using the actions. -->
    <string name="contacts_list_empty_text">Add new contacts using the button below</string>
    <!-- Add new contacts before sharing. -->
    <string name="contacts_explorer_list_empty_text">Add a new contact to share</string>
    <!-- Error message -->
    <string name="error_not_enough_free_space">Not enough free space on your device</string>
    <!-- This is button text on the Get Link dialog. This lets the user get a public file/folder link without the decryption key e.g. https://mega.nz/#!Qo12lSpT. -->
    <string name="option_link_without_key">Link without key</string>
    <!-- Alert Dialog to get link -->
    <string name="option_decryption_key">Decryption key</string>
    <!-- Alert shown when some content is sharing with chats and they are processing -->
    <string name="download_preparing_files">Preparing files</string>
    <!-- Message when many downloads start. Plural more than 1 file. Placeholder is for include the number of downloads in runtime. -->
    <plurals name="download_began">
        <item quantity="one">Download has started</item>
        <item quantity="other">%1$d downloads have started</item>
    </plurals>
    <!-- Message when many downloads finish. Plural more than 1 file. Placeholder is for include the number of downloads in runtime. -->
    <plurals name="download_finish">
        <item quantity="one">Download has finished</item>
        <item quantity="other">%1$d downloads have finished</item>
    </plurals>
    <!-- Message when many uploads start. Plural more than 1 file. Placeholder is for include the number of uploads in runtime. -->
    <plurals name="upload_began">
        <item quantity="one">Upload has started</item>
        <item quantity="other">%1$d uploads have started</item>
    </plurals>
    <!-- Message when many downloads finish. Plural more than 1 file. Placeholder is for include the number of uploads in runtime. -->
    <plurals name="upload_finish">
        <item quantity="one">Upload has finished</item>
        <item quantity="other">%1$d uploads have finished</item>
    </plurals>
    <!-- Warning shown when it tries to download some empty folders. Plural -->
    <plurals name="empty_folders">
        <item quantity="one">Folder is empty.</item>
        <item quantity="other">Folders are empty.</item>
    </plurals>
    <!-- Hint how to cancel the download -->
    <string name="download_touch_to_cancel">Touch to cancel</string>
    <!-- Hint how to cancel the download -->
    <string name="download_touch_to_show">View transfers</string>
    <!-- Warning message -->
    <string name="error_file_size_greater_than_4gb">Most devices can’t download files greater than 4GB. Your download will probably fail</string>
    <!-- message when trying to open a downloaded file but there isn’t any app that open that file. Example: a user downloads a pdf but doesn’t have any app to read a pdf -->
    <string name="intent_not_available">There isn’t any available app to execute this file on your device</string>
    <!-- Message when trying to open a location message but there isn’t any app that open that location. -->
    <string name="intent_not_available_location">There are no apps available on your device to open this location</string>
    <!-- Message displayed when user tries to open a file with a 3rd party app using the option "Open with" but there isn't any app installed in the device which can open that file type, e.g. user tries to open a ".txt" but doesn’t have any installed 3rd party app which supports ".txt" files. -->
    <string name="intent_not_available_file">You may not have any apps installed which support this file type</string>
    <!-- to share an image using Facebook, Whatsapp, etc -->
    <string name="context_share_image">Share image using</string>
    <!-- create a link of a file and send it using an app from the device -->
    <string name="context_get_link">Share link</string>
    <!-- Delete a link label -->
    <string name="context_delete_link">Delete link</string>
    <!-- Item menu option upon right click on one or multiple files. -->
    <string name="context_leave_menu">Leave</string>
    <!-- Title alert before leaving a share. -->
    <string name="alert_leave_share">Leave share</string>
    <!-- Item menu option upon right click on one or multiple files. -->
    <string name="context_clean_shares_menu">Remove share</string>
    <!-- Item menu option upon right click on one or multiple files. -->
    <string name="context_remove_link_menu">Remove link</string>
    <!-- Warning that appears prior to remove a link of a file. Singular. -->
    <string name="context_remove_link_warning_text">This link will not be publicly available anymore.</string>
    <!-- Warning that appears prior to remove links of files. Plural. -->
    <plurals name="remove_links_warning_text">
        <item quantity="one">This link will not be publicly available anymore.</item>
        <item quantity="other">These links will not be publicly available anymore.</item>
    </plurals>
    <!-- Item menu option upon right click on one or multiple files. -->
    <string name="context_rename">Rename</string>
    <!-- Title of a dialog to rename a node. The place holder is to set the current name of the node. -->
    <string name="rename_dialog_title">Rename %1$s</string>
    <!-- Menu option to open a link. Also title of the dialog to open a link. -->
    <string name="context_open_link_title">Open link</string>
    <!-- Item menu option upon right click on one or multiple files. -->
    <string name="context_open_link">Open</string>
    <!-- while renaming a file or folder -->
    <string name="context_renaming">Renaming</string>
    <!-- while file provider is downloading a file -->
    <string name="context_preparing_provider">Preparing file</string>
    <!-- Item menu option upon right click on one or multiple files. -->
    <string name="context_download">Download</string>
    <!-- Item menu option upon right click on one or multiple files. -->
    <string name="context_move">Move</string>
    <!-- while moving a file or folder -->
    <string name="context_moving">Moving</string>
    <!-- Item menu option upon right click on one or multiple files. -->
    <string name="context_copy">Copy</string>
    <!-- Item menu option upon right click on one or multiple files. -->
    <string name="context_upload">Upload</string>
    <!-- while copying a file or folder -->
    <string name="context_copying">Copying</string>
    <!-- menu item -->
    <string name="context_move_to_trash">Move to Rubbish Bin</string>
    <!-- menu item -->
    <string name="context_delete_from_mega">Remove from MEGA</string>
    <!-- Input field description in the create folder dialog. -->
    <string name="context_new_folder_name">Folder Name</string>
    <!-- when adding a new contact. in the dialog -->
    <string name="context_new_contact_name">Contact email</string>
    <!-- status dialog when performing the action -->
    <string name="context_creating_folder">Creating folder</string>
    <!-- Menu item -->
    <string name="context_download_to">Save to</string>
    <!-- Menu option title -->
    <string name="context_clear_rubbish">Clear Rubbish Bin</string>
    <!-- Ask for confirmation before removing all the elements of the rubbish bin -->
    <string name="clear_rubbish_confirmation">You are about to permanently remove all items from your Rubbish Bin.</string>
    <!-- send cancel subscriptions dialog -->
    <string name="context_send">Send</string>
    <!-- send the file to inbox -->
    <string name="context_send_file_inbox">Send to contact</string>
    <!-- Menu option to delete one or multiple selected items. -->
    <string name="context_remove">Remove</string>
    <!-- Menu option to delete selected items of the offline state -->
    <string name="context_delete_offline">Remove from Offline</string>
    <!-- menu item -->
    <string name="context_share_folder">Share folder</string>
    <!-- menu item -->
    <string name="context_send_file">Send file to chat</string>
    <!-- menu item -->
    <string name="context_send_contact">Share contact to chat</string>
    <!-- open a shared folder -->
    <string name="context_view_shared_folders">View shared folders</string>
    <!-- Item menu option upon clicking on one or multiple files. -->
    <string name="context_sharing_folder">Sharing</string>
    <!-- Menu option to manage a shared folder. -->
    <string name="manage_share">Manage share</string>
    <!-- menu item -->
    <string name="context_delete">Delete</string>
    <!-- success message when removing a contact request -->
    <string name="context_contact_invitation_deleted">Request deleted</string>
    <!-- success message when reinvite a contact -->
    <string name="context_contact_invitation_resent">Request resent</string>
    <!-- success message when sending a contact request -->
    <string name="context_contact_request_sent">Request successfully sent to %s. View in Sent requests tab.</string>
    <!-- success message when removing a contact -->
    <string name="context_contact_removed">Contact removed</string>
    <!-- error message -->
    <string name="context_contact_not_removed">Error. Contact not removed</string>
    <!-- success message when chaning the permissionss -->
    <string name="context_permissions_changed">Permissions changed</string>
    <!-- error message -->
    <string name="context_permissions_not_changed">Error. Permissions not changed</string>
    <!-- message when trying to create a folder that already exists -->
    <string name="context_folder_already_exists">Folder already exists</string>
    <!-- message when trying to create a invite a contact already that is already added -->
    <string name="context_contact_already_exists">%s is already a contact</string>
    <!-- message when trying to send a file without full access -->
    <string name="context_send_no_permission">You do not have permission to send this file</string>
    <!-- success message when creating a folder -->
    <string name="context_folder_created">Folder created</string>
    <!-- error message when creating a folder -->
    <string name="context_folder_no_created">Error. Folder not created</string>
    <!-- success message when renaming a node -->
    <string name="context_correctly_renamed">Renamed successfully</string>
    <!-- error message -->
    <string name="context_no_renamed">Error. Not renamed</string>
    <!-- success message when copying a node -->
    <string name="context_correctly_copied">Copied successfully</string>
    <!-- success message when sending a node to Inbox -->
    <string name="context_correctly_sent_node">Sent to Inbox</string>
    <!-- error message when sending a node to Inbox -->
    <string name="context_no_sent_node">Error. Not sent to Inbox</string>
    <!-- error message -->
    <string name="context_no_copied">Error. Not copied</string>
    <!-- message that appears when a user tries to move/copy/upload a file but doesn’t choose a destination folder -->
    <string name="context_no_destination_folder">Please choose a destination folder</string>
    <!-- success message when moving a node -->
    <string name="context_correctly_moved">Moved successfully</string>
    <!-- success message when moving a node -->
    <string name="number_correctly_moved">%d items moved successfully.</string>
    <!-- success message when moving a node -->
    <string name="number_incorrectly_moved">%d items were not moved successfully</string>
    <!-- success message when moving a node -->
    <string name="context_correctly_moved_to_rubbish">Moved to the Rubbish Bin successfully</string>
    <!-- error message -->
    <string name="context_no_moved">Error. Not moved</string>
    <!-- success message when sharing a folder -->
    <string name="context_correctly_shared">Shared successfully</string>
    <!-- error message when sharing a folder -->
    <string name="context_no_shared_number">Error. %d shares were not completed</string>
    <!-- success message when sharing a folder -->
    <string name="context_correctly_shared_removed">Remove shares successfully</string>
    <!-- error message when sharing a folder -->
    <string name="context_no_shared_number_removed">Error. %d process of removing shares is not completed</string>
    <!-- error message -->
    <string name="context_no_shared">Error. Not shared</string>
    <!-- error message -->
    <string name="context_no_removed_shared">Error. Share failed to remove</string>
    <!-- success message when removing a sharing -->
    <string name="context_remove_sharing">Folder sharing removed</string>
    <!-- error message -->
    <string name="context_no_link">Link creation failed</string>
    <!-- success message when removing a node from MEGA -->
    <string name="context_correctly_removed">Deleted successfully</string>
    <!-- error message -->
    <string name="context_no_removed">Error. Deletion failed</string>
    <!-- success message when moving a node -->
    <string name="number_correctly_removed">%d items removed successfully from MEGA</string>
    <!-- error message when moving a node -->
    <string name="number_no_removed">%d items are not removed successfully</string>
    <!-- Success message when left shared folders -->
    <string name="number_correctly_leaved">%d folders left successfully.</string>
    <!-- Message shown when a share has been left -->
    <string name="share_left">Share left</string>
    <!-- error message when moving a node -->
    <string name="number_no_leaved">%d folders were not left successfully</string>
    <!-- success message when sending multiple files -->
    <string name="number_correctly_sent">File sent to %d contacts successfully</string>
    <!-- error message when sending multiple files -->
    <string name="number_no_sent">File was not sent to %d contacts</string>
    <!-- success message when sending multiple files -->
    <string name="number_correctly_sent_multifile">%d files sent successfully</string>
    <!-- error message when sending multiple files -->
    <string name="number_no_sent_multifile">%d files failed to send</string>
    <!-- success message when sending multiple files -->
    <string name="number_correctly_copied">%d items copied successfully</string>
    <!-- error message when sending multiple files -->
    <string name="number_no_copied">%d items were not copied</string>
    <!-- success message when removing several contacts -->
    <string name="number_contact_removed">%d contacts removed successfully</string>
    <!-- error message when removing several contacts -->
    <string name="number_contact_not_removed">%d contacts were not removed</string>
    <!-- success message when sharing a file with multiple contacts -->
    <string name="number_contact_file_shared_correctly">Folder shared with %d contacts successfully</string>
    <!-- success message when sharing multiple files -->
    <string name="number_correctly_shared">%d folders shared successfully</string>
    <!-- error message when sharing multiple files -->
    <string name="number_no_shared">%d folders were not shared</string>
    <!-- success message when sending a file to a contact -->
    <string name="context_correctly_copied_contact">Successfully sent to:</string>
    <!-- success message when removing all the contacts of a shared folder -->
    <string name="context_correctly_removed_sharing_contacts">The folder is no longer shared</string>
    <!-- error message when removing all the contacts of a shared folder -->
    <string name="context_no_removed_sharing_contacts">An error occurred. The folder is still shared with another contact</string>
    <!-- option available for just one file -->
    <string name="context_select_one_file">Select just one file</string>
    <!-- success message when emptying the RB -->
    <string name="rubbish_bin_emptied">Rubbish Bin emptied successfully</string>
    <!-- error message when emptying the RB -->
    <string name="rubbish_bin_no_emptied">An error occurred. The Rubbish Bin has not been emptied</string>
    <!-- dialog cancel subscriptions -->
    <string name="dialog_cancel_subscriptions">You are about to cancel your MEGA subscription. Please let us know if there is anything we can do to help change your mind.</string>
    <!-- hint cancel subscriptions dialog -->
    <string name="hint_cancel_subscriptions">Type feedback here</string>
    <!-- send cancel subscriptions dialog -->
    <string name="send_cancel_subscriptions">Send</string>
    <!-- confirmation cancel subscriptions dialog -->
    <string name="confirmation_cancel_subscriptions">Thank you for your feedback. Are you sure you want to cancel your MEGA subscription?</string>
    <!-- provide a reason to cancel subscriptions dialog -->
    <string name="reason_cancel_subscriptions">Your subscription has not been cancelled. Please provide a reason for your cancellation</string>
    <!-- Confirmation message of the dialog shown when a subscription has been processed successfully -->
    <string name="message_user_purchased_subscription">Thanks. Your payment is processing. Please email us at support&#64;mega.co.nz if you have not received your upgrade within 24 hours.</string>
    <!-- Pop up message shows when user purchased a lower level of subscription -->
    <string name="message_user_purchased_subscription_down_grade">Your new subscription will take effect once the current one expires, the new price will be charged at that time.</string>
    <!-- Pop up message shows when user purchased a subscription with a payment method that can not be processed in real time, e.g. voucher -->
    <string name="message_user_payment_pending">Your subscription will take effect once the payment is processed by Google.</string>
    <!--  -->
    <string name="subscription_type_monthly">Monthly</string>
    <!--  -->
    <string name="subscription_type_yearly">Yearly</string>
    <!-- success message after removing the public link of a folder -->
    <string name="context_node_private">The folder is now private</string>
    <!-- success message after removing a share of a folder. a contact has no access to the folder now -->
    <string name="context_share_correctly_removed">Share removed</string>
    <!-- Menu option to create a new folder in the file manager. -->
    <string name="menu_new_folder">New folder</string>
    <!-- Menu option to add a contact to your contact list. -->
    <string name="menu_add_contact">Add contact</string>
    <!-- Menu option to add a contact to your contact list. -->
    <string name="menu_add_contact_and_share">Add contact and share</string>
    <!-- Title of the alert to introduce the decryption key -->
    <string name="alert_decryption_key">Decryption Key</string>
    <!-- Message of the alert to introduce the decryption key -->
    <string name="message_decryption_key">Please enter the decryption key for the link</string>
    <!-- error message shown on the decryption key dialog if the key typed in was wrong -->
    <string name="invalid_decryption_key">Invalid decryption key</string>
    <!-- upload to. Then choose an Image file -->
    <string name="upload_to_image">Image</string>
    <!-- upload to. Then choose an Audio file -->
    <string name="upload_to_audio">Audio</string>
    <!-- Title of the button in the contact info screen to start a video call -->
    <string name="upload_to_video">Video</string>
    <!-- upload to. Then choose to browse the file system to choose a file -->
    <string name="upload_to_filesystem">Pick from File System</string>
    <!-- upload to. Then choose to browse the file system to choose a file -->
    <string name="upload_to_filesystem_from">Pick from</string>
    <!-- Label for the current uploaded size of a file. For example, 3 files, 50KB uploaded -->
    <string name="upload_uploaded">uploaded</string>
    <!-- Status text at the beginning of an upload, Status text at the beginning of an upload for 2 or more files -->
    <plurals name="upload_prepare">
        <item quantity="one">Processing file</item>
        <item quantity="other">Processing files</item>
    </plurals>
    <!-- error message when downloading a file -->
    <string name="error_temporary_unavaible">Resource temporarily not available, please try again later</string>
    <!-- Error message when the selected file cannot be opened -->
    <string name="upload_can_not_open">Cannot open selected file</string>
    <!-- when a zip file is downloaded and clicked, the app unzips the file. This is the status text while unzipping the file -->
    <string name="unzipping_process">Unzipping file</string>
    <!-- error message while browsing the local filesystem -->
    <string name="error_io_problem">File system problem</string>
    <!-- error message while browsing the local filesystem -->
    <string name="general_error">Error happened when executing the action</string>
    <!-- title of the image gallery -->
    <string name="full_screen_image_viewer_label">Image viewer</string>
    <!-- Headline for the amount of storage space is used -->
    <string name="my_account_used_space">Used storage space</string>
    <!-- menu item -->
    <string name="my_account_change_password">Change password</string>
    <!-- Dialog text overquota error -->
    <string name="overquota_alert_text">You have exceeded your storage limit. Would you like to upgrade your account?</string>
    <!-- when did the last session happen -->
    <string name="my_account_last_session">Last session</string>
    <!-- message displayed while the app is changing the password -->
    <string name="my_account_changing_password">Changing password</string>
    <!-- when changing the password, the first edittext is to enter the current password -->
    <string name="my_account_change_password_oldPassword">Current password</string>
    <!-- when changing the password -->
    <string name="my_account_change_password_newPassword1">New password</string>
    <!-- when changing the password -->
    <string name="my_account_change_password_newPassword2">Confirm new password</string>
    <!-- when changing the password or creating the account, the password is required twice and check that both times are the same -->
    <string name="my_account_change_password_dont_match">Passwords do not match</string>
    <!-- title of the selection of the pro account wanted -->
    <string name="upgrade_select_pricing">Select plan</string>
    <!-- the user has to decide the way of payment -->
    <string name="select_membership_1">Monthly or annually recurring</string>
    <!-- choose the payment method option when no method is available -->
    <string name="no_available_payment_method">There is no payment method set for this plan currently. Please select one.</string>
    <!-- button to decide monthly payment. The asterisk is needed -->
    <string name="upgrade_per_month">Monthly*</string>
    <!-- button to decide annually payment. The asterisk is needed -->
    <string name="upgrade_per_year">Annually*</string>
    <!-- the user can get the link and it’s copied to the clipboard -->
    <string name="file_properties_get_link">The link has been copied to the clipboard</string>
    <!-- before sharing an image, the preview has to be downloaded -->
    <string name="full_image_viewer_not_preview">The preview has not been downloaded yet. Please wait</string>
    <!-- due to device is low on memory, cannot load an image preview temporarily -->
    <string name="not_load_preview_low_memory">Not enough free memory to display preview. Please try again later.</string>
    <!-- alert when clicking a newsignup link being logged -->
    <string name="log_out_warning">Please log out before creating the account</string>
    <!-- message shown in the screen when there are not any active transfer -->
    <string name="transfers_empty">No active transfers</string>
    <!-- menu item -->
    <string name="menu_pause_transfers">Pause transfers</string>
    <!-- menu item -->
    <string name="menu_cancel_all_transfers">Cancel all transfers</string>
    <!-- Option of the sliding panel to capture a new picture to upload to Cloud Drive or to set as user avatar -->
    <string name="menu_take_picture">Capture</string>
    <!-- Dialog title, to explain why MEGA needs the ’display over other apps’ permission (Android 10) -->
    <string name="ask_for_display_over_title">Allow notifications for incoming MEGA calls</string>
    <!-- Dialog message, to explain why MEGA needs the ’display over other apps’ permission (Android 10) -->
    <string name="ask_for_display_over_msg">Please grant MEGA permission to display over other apps for calls.</string>
    <!-- Prompt text shows when the user doesn’t want to make MEGA grant the ’display over other apps’ permission for now (Android 10) -->
    <string name="ask_for_display_over_explain">You can still manually grant permissions in the device Settings.</string>
    <!-- the options of how to upload, but in an array. needed for the settings, how to upload the camera images. only when Wi-Fi connected -->
    <string name="cam_sync_wifi">Wi-Fi only</string>
    <!-- the options of how to upload, but in an array. needed for the settings, how to upload the camera images. when Wi-Fi connected and using data plan -->
    <string name="cam_sync_data">Wi-Fi or mobile data</string>
    <!-- The upload of the user’s photos orvideos from their specified album is in progress. -->
    <string name="cam_sync_syncing">Camera Uploads in progress</string>
    <!-- confirmation question for cancelling the camera uploads -->
    <string name="cam_sync_cancel_sync">Do you want to stop Camera Uploads?</string>
    <!-- title of the notification when camera upload is enabled -->
    <string name="settings_camera_notif_title">Uploading files of media folders</string>
    <!-- title of the notification when camera upload is checking files -->
    <string name="settings_camera_notif_checking_title">Checking for files to be uploaded</string>
    <!-- title of the notification when camera upload is initializing -->
    <string name="settings_camera_notif_initializing_title">Initialising Camera Uploads</string>
    <!-- title of the notification when camera upload’s primary local folder is unavailable. -->
    <string name="camera_notif_primary_local_unavailable">Camera Uploads have been disabled. Your local folder is unavailable.</string>
    <!-- title of the notification when camera upload’s secondary local folder is unavailable. -->
    <string name="camera_notif_secondary_local_unavailable">Media Uploads have been disabled. Your local folder is unavailable.</string>
    <!-- notification camera uploads complete -->
    <string name="settings_camera_notif_complete">Camera uploads complete</string>
    <!-- settings of the Appearance section -->
    <string name="settings_appearance">Appearance</string>
    <!-- settings of the Features section -->
    <string name="settings_features">Features</string>
    <!-- label of storage in upgrade/choose account page, it is being used with a variable, e.g. for LITE user it will show ‘200GB Storage’. -->
    <string name="settings_storage">Storage</string>
    <!-- Settings of the Passcode -->
    <string name="settings_passcode_lock">Passcode lock</string>
    <!-- Setting to allow the user to select the preferred passcode type -->
    <string name="settings_passcode_option">Passcode options</string>
    <!-- Helper text to explain why we have this `Require me to plug in` setting, placeholder - 100 to 1000 in MB -->
    <string name="settings_camera_upload_charging_helper_label">Video compression uses considerable amounts of power. Please plug in your device to charge if the videos to be compressed are larger than %s.</string>
    <!-- Helper text to explain the things to note if enable the feature of including GPS info -->
    <string name="settings_camera_upload_include_gps_helper_label">If enabled, location information will be included with your pictures. Please be careful when sharing them.</string>
    <!-- Settings category title for cache and offline files -->
    <string name="settings_advanced_features">Advanced</string>
    <!-- Settings preference title for cache -->
    <string name="settings_advanced_features_cache">Clear Cache</string>
    <!-- Settings preference title for offline files -->
    <string name="settings_advanced_features_offline">Clear Offline Files</string>
    <!-- description of switch ‘Open file when download is completed’ -->
    <string name="settings_auto_play_label">Open file when downloaded</string>
    <!-- Settings preference title for delete account -->
    <string name="settings_delete_account">Delete account</string>
    <!-- Size of files in offline or cache folders -->
    <string name="settings_advanced_features_size">Currently using %s</string>
    <!-- Calculating Size of files in offline or cache folders -->
    <string name="settings_advanced_features_calculating">Calculating</string>
    <!-- title of the setting to set the default download location -->
    <string name="settings_storage_download_location">Default download location</string>
    <!-- Whether to always ask the user each time. -->
    <string name="settings_storage_ask_me_always">Always ask for download location</string>
    <!-- Whether to enable the storage in advanced devices -->
    <string name="settings_storage_advanced_devices">Display advanced devices (external SD)</string>
    <!-- Label of button on account page that ask user to add their phone number -->
    <string name="add_phone_number_label">Add a phone number</string>
    <!-- enter verification code page title -->
    <string name="verify_account_title">Verify your account</string>
    <!-- Text to explain to user why to verify phone number (account suspended use case) -->
    <string name="verify_account_helper_locked">Your account has been locked temporarily due to potential abuse. Please verify your phone number to unlock your account.</string>
    <!-- Hint text of the country edittext for billing purposes -->
    <string name="general_country_label">Country</string>
    <!-- Hint text of the region edittext for choosing dial code. -->
    <string name="sms_region_label">Region</string>
    <!-- place holder for enter mobile number field -->
    <string name="verify_account_phone_number_placeholder">Your phone number</string>
    <!-- Button label - go to previous page -->
    <string name="general_back_button">Back</string>
    <!-- button label - quite sms verification use case -->
    <string name="verify_account_not_now_button">Not now</string>
    <!-- Button label - confirm some action -->
    <string name="general_confirm_button">Confirm</string>
    <!-- On “add phone number” page, an error message will be shown if user click next button without select country code. -->
    <string name="verify_account_invalid_country_code">Please select a region code</string>
    <!-- On “Add phone number” page, a toast error message will be shown if the country code cannot be fetched from back end. -->
    <string name="verify_account_not_loading_country_code">Region codes could not be fetched.</string>
    <!-- error message if user click next button without enter a valid phone number -->
    <string name="verify_account_invalid_phone_number">Please supply a valid phone number.</string>
    <!-- Label tell user to enter received txt to below input boxes -->
    <string name="verify_account_enter_txt_label">Please enter the verification code sent to</string>
    <!-- enter verification code page title -->
    <string name="verify_account_enter_code_title">Verify your account</string>
    <!-- error message that will show to user when user entered invalid verification code -->
    <string name="verify_account_incorrect_code">Wrong code. Please try again or resend.</string>
    <!-- text message to remind user to resend verification code -->
    <string name="verify_account_resend_label">Didn’t receive the code?</string>
    <!-- Button to resend the create account email to a new email address in case the previous email address was misspelled -->
    <string name="general_resend_button">Resend</string>
    <!-- error message that will show to user when host detected that the mobile number has been registered already -->
    <string name="verify_account_error_phone_number_register">This number is already associated with a MEGA account.</string>
    <!-- error message that will show to user when user reached the sms verification daily limit -->
    <string name="verify_account_error_reach_limit">You have reached the daily limit</string>
    <!-- error message that will show to user when user reached the sms verification daily limit -->
    <string name="verify_account_error_wrong_code">The verification code doesn’t match.</string>
    <!-- error message that will show to user when code has been verified -->
    <string name="verify_account_error_code_verified">The code has been verified</string>
    <!-- error message that will show to user when user entered invalid verification code -->
    <string name="verify_account_error_invalid_code">Wrong code. Please try again or resend.</string>
    <!-- verify phone number successfully -->
    <string name="verify_account_successfully">Your phone number has been verified successfully</string>
    <!-- If the user has an internal storage and an external SD card, it has to be set on the settings screen, external storage option -->
    <string-array name="settings_storage_download_location_array">
        <item>Internal storage</item>
        <item>External storage</item>
    </string-array>
    <!-- If the user has an internal storage and an external SD card, it has to be set on the settings screen, internal storage option -->
    <string name="internal_storage_label">Internal storage</string>
    <!-- If the user has an internal storage and an external SD card, it has to be set on the settings screen, external storage option -->
    <string name="external_storage_label">External storage</string>
    <!-- choose the way the new user’s email is inserted, import from phone option -->
    <string-array name="add_contact_array">
        <item>Write the user’s email</item>
        <item>Import from device</item>
    </string-array>
    <!-- settings option -->
    <string name="settings_camera_upload_on">Enable Camera Uploads</string>
    <!-- settings option -->
    <string name="settings_camera_upload_turn_on">Turn on Camera Uploads</string>
    <!-- settings option -->
    <string name="settings_camera_upload_off">Disable Camera Uploads</string>
    <!-- settings option. How to upload the camera images: via Wi-Fi only or via Wi-Fi and data plan -->
    <string name="settings_camera_upload_how_to_upload">How to upload</string>
    <!-- The Secondary Media uploads allows to create a second Camera Folder synchronization. Enabling it would imply to choose a new local folder and then, a new destination folder in MEGA. This is the text that appears in the settings option to enable the second synchronization. -->
    <string name="settings_secondary_upload_on">Enable Secondary Media uploads</string>
    <!-- The Secondary Media uploads allows to create a second Camera Folder synchronization. Disabling it would imply that the current second sync won’t be running anymore. This is the text that appears in the settings option to disable the second synchronization. -->
    <string name="settings_secondary_upload_off">Disable Secondary Media uploads</string>
    <!-- Title of shared folder explorer to choose a folder to perform an action -->
    <string name="settings_empty_folder">Choose folder</string>
    <!-- the options of how to upload, but in an array. needed for the settings, how to upload the camera images. only when Wi-Fi connected -->
    <string-array name="settings_camera_upload_how_to_entries">
        <item>Wi-Fi or mobile data</item>
        <item>Wi-Fi only</item>
    </string-array>
    <!-- What kind of files are going to be uploaded: images, videos or both -->
    <string name="settings_camera_upload_what_to_upload">File Upload</string>
    <!-- what kind of file are going to be uploaded. Needed for the settings summary -->
    <string-array name="settings_camera_upload_file_upload_entries">
        <item>Photos only</item>
        <item>Videos only</item>
        <item>Photos and videos</item>
    </string-array>
    <!-- Option to choose that the camera sync will only be enable when the device is charging -->
    <string name="settings_camera_upload_charging">Only when charging</string>
    <!-- Title of ‘Include location tags’ setting option. Once enabled, Camera Uploads will include the location info from pictures those are being uploaded -->
    <string name="settings_camera_upload_include_gps">Include location tags</string>
    <!-- Option to choose that the video compression will only be enable when the device is charging -->
    <string name="settings_camera_upload_require_plug_in">Require me to actively charge my device</string>
    <!-- Option to choose that the camera sync will maintain the local file names when uploading -->
    <string name="settings_keep_file_names">Keep file names as in the device</string>
    <!-- The location of where the user photos or videos are stored in the device. -->
    <string name="settings_local_camera_upload_folder">Local Camera folder</string>
    <!-- The location of where the user photos or videos are stored in MEGA. -->
    <string name="settings_mega_camera_upload_folder">MEGA Camera Uploads folder</string>
    <!-- The location of where the user photos or videos of the secondary sync are stored in the device. -->
    <string name="settings_local_secondary_folder">Local Secondary folder</string>
    <!-- The location of where the user photos or videos of the secondary sync are stored in MEGA. -->
    <string name="settings_mega_secondary_folder">MEGA Secondary folder</string>
    <!-- what kind of file are going to be uploaded. Needed for the settings summary -->
    <string name="settings_camera_upload_only_photos">Photos only</string>
    <!-- what kind of file are going to be uploaded. Needed for the settings summary -->
    <string name="settings_camera_upload_only_videos">Videos only</string>
    <!-- what kind of file are going to be uploaded. Needed for the settings summary -->
    <string name="settings_camera_upload_photos_and_videos">Photos and videos</string>
    <!-- status text when no custom photo sync folder has been set -->
    <string name="settings_pin_lock_code_not_set">Not set</string>
    <!-- Settings of the Passcode -->
    <string name="settings_passcode_lock_switch">Passcode Lock</string>
    <!-- Settings option to change Passcode. -->
    <string name="settings_change_passcode">Change passcode</string>
    <!-- Settings option screen to change Passcode. -->
    <string name="title_change_passcode">Change passcode lock</string>
    <!-- Settings option to set the timer to ask for passcode. -->
    <string name="settings_require_passcode">Require passcode</string>
    <!-- Option available to choose in some context to make an action immediately. -->
    <string name="action_immediately">Immediately</string>
    <!-- Button after the Passcode code input field -->
    <string name="pin_lock_enter">Enter</string>
    <!-- Error message when not typing the Passcode code correctly. Plural. The placeholder indicates the number of failed attempts. E.g. 7 failed passcode attempts -->
    <plurals name="passcode_lock_alert_attempts">
        <item quantity="one">1 failed passcode attempt</item>
        <item quantity="other">%1$d failed passcode attempts</item>
    </plurals>
    <!-- Error message when not typing the Passcode code correctly -->
    <string name="pin_lock_alert">You will be logged out and your offline files will be deleted after 10 failed attempts</string>
    <!-- error message when not typing the Passcode code correctly -->
    <string name="pin_lock_incorrect">Incorrect code</string>
    <!-- Error message when not typing the Passcode correctly and have several attempts left. The placeholder is to display the number of attempts left in runtime. -->
    <plurals name="pin_lock_incorrect_alert">
        <item quantity="one">Wrong Passcode, please try again. You have 1 attempt left</item>
        <item quantity="other">Wrong Passcode, please try again. You have %2d attempts left</item>
    </plurals>
    <!-- Error message when not typing the Passcode correctly (two times) -->
    <string name="pin_lock_not_match">Passcodes did not match. Try again.</string>
    <!-- Title of the screen to unlock screen with Passcode -->
    <string name="unlock_pin_title">Enter your passcode</string>
    <!-- Title of the screen to unlock screen with Passcode in second round -->
    <string name="unlock_pin_title_2">Re-enter your passcode</string>
    <!-- Title of the screen to unlock screen with Passcode -->
    <string name="reset_pin_title">Enter your new passcode</string>
    <!-- Title of the screen to unlock screen with Passcode in second round -->
    <string name="reset_pin_title_2">Re-enter your new passcode</string>
    <!-- Text of the screen after 10 attemps with a wrong Passcode -->
    <string name="incorrect_pin_activity">All your local data will be deleted and you will be logged out in %1d seconds</string>
    <!-- Caption of a title, in the context of “About MEGA” or “About us” -->
    <string name="settings_about">About</string>
    <!-- Preference screen item action button -->
    <string name="settings_about_privacy_policy">Privacy Policy</string>
    <!--  -->
    <string name="settings_about_terms_of_service">Terms of Service</string>
    <!-- App means “Application” -->
    <string name="settings_about_app_version">App version</string>
    <!-- Title of the label where the SDK version is shown -->
    <string name="settings_about_sdk_version">MEGA SDK Version</string>
    <!-- Title of the label where the MEGAchat SDK version is shown -->
    <string name="settings_about_karere_version">MEGAchat SDK Version</string>
    <!-- Link to the public code of the app -->
    <string name="settings_about_code_link_title">View source code</string>
    <!--  -->
    <string name="january">January</string>
    <!--  -->
    <string name="february">February</string>
    <!--  -->
    <string name="march">March</string>
    <!--  -->
    <string name="april">April</string>
    <!--  -->
    <string name="may">May</string>
    <!--  -->
    <string name="june">June</string>
    <!--  -->
    <string name="july">July</string>
    <!--  -->
    <string name="august">August</string>
    <!--  -->
    <string name="september">September</string>
    <!--  -->
    <string name="october">October</string>
    <!--  -->
    <string name="november">November</string>
    <!--  -->
    <string name="december">December</string>
    <!-- title of the screen that shows the ZIP files -->
    <string name="zip_browser_activity">ZIP Browser</string>
    <!-- title of the My Account screen -->
    <string name="my_account_title">Account Type</string>
    <!-- Label to indicate the date when the current subscription renews -->
    <string name="renews_on">Renews on&#160;</string>
    <!-- title of the Expiration Date -->
    <string name="expires_on">Expires on&#160;</string>
    <!--  -->
    <string name="free_account">Free</string>
    <!-- info message shown to the user when the Camera Uploads folder has been created -->
    <string name="camera_uploads_created">Camera Uploads folder created</string>
    <!-- category in sort by action -->
    <string name="sortby_name">Name</string>
    <!-- sort files alphabetically ascending -->
    <string name="sortby_name_ascending">Ascending</string>
    <!-- sort files alphabetically descending -->
    <string name="sortby_name_descending">Descending</string>
    <!-- category in sort by action -->
    <string name="sortby_date">Date</string>
    <!-- category in sort by action -->
    <string name="sortby_creation_date">Creation Date</string>
    <!-- category in sort by action -->
    <string name="sortby_modification_date">Modification Date</string>
    <!-- category in sort by action -->
    <string name="sortby_link_creation_date">Link creation date</string>
    <!-- sort files by date newest first -->
    <string name="sortby_date_newest">Newest</string>
    <!-- sort files by date oldest first -->
    <string name="sortby_date_oldest">Oldest</string>
    <!-- category in sort by action -->
    <string name="sortby_size">Size</string>
    <!-- sort files by size largest first -->
    <string name="sortby_size_largest_first">Largest</string>
    <!-- sort files by size smallest first -->
    <string name="sortby_size_smallest_first">Smallest</string>
    <!-- Title of sort by media type options -->
    <string name="sortby_type">Media type</string>
    <!-- sort option, sort media files by photos first -->
    <string name="sortby_type_photo_first">Photos</string>
    <!-- sort option, sort media files by videos first -->
    <string name="sortby_type_video_first">Videos</string>
    <!-- Title to choose the type of Passcode -->
    <string name="pin_lock_type">Passcode Type</string>
    <!-- Passcode with 4 digits -->
    <string name="four_pin_lock">4 digits</string>
    <!-- Passcode with 6 digits -->
    <string name="six_pin_lock">6 digits</string>
    <!-- Passcode alphanumeric -->
    <string name="AN_pin_lock">Alphanumeric</string>
    <!-- Confirmation message when enabling logs in the app -->
    <string name="settings_enable_logs">Logs are now enabled</string>
    <!-- Confirmation message when disabling logs in the app -->
    <string name="settings_disable_logs">Logs are now disabled</string>
    <!-- Snackbar error message triggered by host error when user is trying to setup MEGA Camera Uploads folder in settings page -->
    <string name="error_unable_to_setup_cloud_folder">Unable to setup MEGA Camera Uploads folder</string>
    <!-- Message displayed when the user denies the required permissions during the logs activation -->
    <string name="logs_not_enabled_permissions">Logs have not been enabled because you denied the required permissions</string>
    <!-- Option in the sliding panel to open the folder which contains the file selected after performing a search -->
    <string name="search_open_location">Open location</string>
    <!-- message when a temporary error on logging in is due to SDK is waiting for the server to complete a request due to an API lock -->
    <string name="servers_busy">This process is taking longer than expected. Please wait.</string>
    <!-- Label in My Account section to show user account type -->
    <string name="my_account_free">Free Account</string>
    <!-- Type of account info added to the feedback email sent to support -->
    <string name="my_account_prolite">Pro Lite Account</string>
    <!-- Label in My Account section to show user account type -->
    <string name="my_account_pro1">Pro I Account</string>
    <!-- Label in My Account section to show user account type -->
    <string name="my_account_pro2">Pro II Account</string>
    <!-- Label in My Account section to show user account type -->
    <string name="my_account_pro3">Pro III Account</string>
    <!-- Type of account info added to the feedback email sent to support -->
    <string name="my_account_prolite_feedback_email">Pro Lite Account</string>
    <!--  -->
    <string name="backup_title">Backup your Recovery Key</string>
    <!-- Subtitle of the screen to backup the master key -->
    <string name="backup_subtitle">Your password unlocks your Recovery Key</string>
    <!-- First paragraph of the screen to backup the master key -->
    <string name="backup_first_paragraph">Your data is only readable through a chain of decryption operations that begins with your master encryption key, which we store encrypted with your password. This means that if you lose your password, your Recovery Key can no longer be decrypted, and you can no longer decrypt your data.</string>
    <!-- Summary of the preference Recovery key on Settings section -->
    <string name="backup_second_paragraph">Exporting the Recovery Key and keeping it in a secure location enables you to set a new password without data loss.</string>
    <!-- Third paragraph of the screen to backup the master key -->
    <string name="backup_third_paragraph">An external attacker cannot gain access to your account with just your key. A password reset requires both the key and access to your email.</string>
    <!-- Sentence to inform the user the available actions in the screen to backup the master key -->
    <string name="backup_action">Copy the Recovery Key to clipboard or save it as text file</string>
    <!-- Action of a button to save something -->
    <string name="save_action">Save</string>
    <!-- Alert message when the master key has been successfully copied to the ClipBoard -->
    <string name="copy_MK_confirmation">The Recovery Key has been successfully copied</string>
    <!-- Button to change the password -->
    <string name="change_pass">Change</string>
    <!-- Positive button to perform a general action -->
    <string name="general_positive_button">YES</string>
    <!-- Negative button to perform a general action -->
    <string name="general_negative_button">NO</string>
    <!-- Option of the overflow menu to show the screen info to reset the password -->
    <string name="forgot_pass_menu">Forgot password?</string>
    <!-- Button in the Login screen to reset the password -->
    <string name="forgot_pass">Forgot your password?</string>
    <!-- First paragraph of the screen when the password has been forgotten -->
    <string name="forgot_pass_first_paragraph">If you have a backup of your Recovery Key, you can reset your password by selecting YES. No data will be lost.</string>
    <!-- Second paragraph of the screen when the password has been forgotten -->
    <string name="forgot_pass_second_paragraph">You can still export your Recovery Key now if you have an active MEGA session in another browser on this or any other computer. If you don’t, you can no longer decrypt your existing account, but you can start a new one under the same email address by selecting NO.</string>
    <!-- Sentence to ask to the user if he has the master key in the screen when the password has been forgotten -->
    <string name="forgot_pass_action">Do you have a backup of your Recovery Key?</string>
    <!-- Title of the alert message to ask for the link to reset the pass with the MK -->
    <string name="title_alert_reset_with_MK">Great!</string>
    <!-- Hint of the text where the user can write his e-mail -->
    <string name="edit_text_insert_mail">email goes here</string>
    <!-- Text of the alert message to ask for the link to reset the pass with the MK -->
    <string name="text_alert_reset_with_MK">Please enter your email address below. You will receive a recovery link that will allow you to submit your Recovery Key and reset your password.</string>
    <!-- Hint of the text when the user can write his master key -->
    <string name="edit_text_insert_mk">Your Recovery Key goes here</string>
    <!-- Hint of the text where the user can write his password -->
    <string name="edit_text_insert_pass">password goes here</string>
    <!-- Text shown in the last alert dialog to confirm delete user account -->
    <string name="delete_account_text_last_step">This is the last step to delete your account. You will permanently lose all the data stored in the cloud. Please enter your password below.</string>
    <!-- Title of the alert dialog to inform the user that have to check the email -->
    <string name="email_verification_title">Email verification</string>
    <!-- Text of the alert dialog to inform the user that have to check the email -->
    <string name="email_verification_text">Please check your email to proceed.</string>
    <!-- Text to inform the user when an error occurs -->
    <string name="general_text_error">An error occurred, please try again.</string>
    <!-- Alert to inform the user that have to be logged in to perform the action -->
    <string name="alert_not_logged_in">You must be logged in to perform this action.</string>
    <!-- Error message when a user attempts to change their email without an active login session. -->
    <string name="change_email_not_logged_in">You need to be logged in to complete your email change. Please log in again with your current email address and then tap on your confirmation link again.</string>
    <!-- Text displayed to inform that the email was successfully changed. Please keep the placeholder, it will be replaced with the new email address. -->
    <string name="email_changed">Congratulations, your new email address for this MEGA account is: %1$s</string>
    <!-- Error when the user leaves empty the password field -->
    <string name="invalid_string">Incorrect</string>
    <!-- Text of the toast when the user enters invalid text which is neither a valid phone number nor a valid email -->
    <string name="invalid_input">Invalid input</string>
    <!-- Title of the alert dialog when the user tries to recover the pass of a non existing account -->
    <string name="invalid_email_title">Invalid email address</string>
    <!-- Title of the alert dialog when the user tries to recover the pass of a non existing account -->
    <string name="invalid_email_text">Please check the email address and try again.</string>
    <!-- Title of the dialog to write the Recovery Key after opening the recovery link -->
    <string name="title_dialog_insert_MK">Password reset</string>
    <!-- Text of the dialog to write the Recovery Key after opening the recovery link -->
    <string name="text_dialog_insert_MK">Please enter your Recovery Key below</string>
    <!-- Text of the alert when the pass has been correctly changed -->
    <string name="pass_changed_alert">Your password has been changed.</string>
    <!-- Title of the dialog to park an account -->
    <string name="park_account_dialog_title">Park account</string>
    <!-- Button to park an account -->
    <string name="park_account_button">Park</string>
    <!-- Title of the screen to park an account -->
    <string name="park_account_title">Oops!</string>
    <!-- First paragraph of the screen to park an account -->
    <string name="park_account_first_paragraph">Due to our end-to-end encryption paradigm, you will not be able to access your data without either your password or a backup of your Recovery Key.</string>
    <!-- Second paragraph of the screen to park an account -->
    <string name="park_account_second_paragraph">You can park your existing account and start a fresh one under the same email address. Your data will be retained for at least 60 days. In case that you recall your parked account’s password, please contact support&#64;mega.nz</string>
    <!-- Text of the dialog message to ask for the link to park the account -->
    <string name="dialog_park_account">Please enter your email address below. You will receive a recovery link that will allow you to park your account.</string>
    <!-- Text shown in the last alert dialog to park an account -->
    <string name="park_account_text_last_step">This is the last step to park your account, please enter your new password. Your data will be retained for at least 60 days. If you recall your parked account’s password, please contact support&#64;mega.nz</string>
    <!-- Title of the screen to write the new password after opening the recovery link -->
    <string name="title_enter_new_password">Enter new password</string>
    <!-- Message when the user tries to open a recovery pass link and it has expired -->
    <string name="recovery_link_expired">This recovery link has expired, please try again.</string>
    <!-- Text of the alert after opening the recovery link to reset pass being logged. -->
    <string name="text_reset_pass_logged_in">Your Recovery Key will be used to reset your password. Please enter your new password.</string>
    <!-- Text of the alert dialog to inform the user that have to check the email after clicking the option forgot pass -->
    <string name="email_verification_text_change_pass">You will receive a recovery link that will allow you to reset your password.</string>
    <!-- Button to upgrade the account to PRO account in My Account Section -->
    <string name="my_account_upgrade_pro">Upgrade</string>
    <!-- Button to upgrade the account to PRO account in the panel that appears randomly -->
    <string name="my_account_upgrade_pro_panel">Upgrade now</string>
    <!-- Message to promote PRO accounts -->
    <string name="get_pro_account">Grow your cloud.[A]Get increased storage and transfer quotas with a Pro account.</string>
    <!-- success message when the MasterKey file has been downloaded -->
    <string name="toast_master_key">The MEGA account Recovery Key has been saved to: %1s. [A]You can find the file with your Recovery Key in the Saved for Offline section.[/A] Note: as the file with your Recovery Key will be deleted when you log out, please store it in a safe place outside your MEGA account.</string>
    <!-- Error shown when the user tries to change his mail to one that is already used -->
    <string name="mail_already_used">This email address is already in use. Please use another email address.</string>
    <!-- Error shown when the user tries to change his mail while the user has already requested a confirmation link for that email address -->
    <string name="mail_changed_confirm_requested">You have already requested a confirmation link for that email address.</string>
    <!-- Error shown when the user tries to change his mail while the email is the same as the old -->
    <string name="mail_same_as_old">This is your existing email address.</string>
    <!-- Text shown in the last alert dialog to change the email associated to an account -->
    <string name="change_mail_text_last_step">This is the last step to change your email. Please enter your password below.</string>
    <!-- Title of the alert dialog to change the email associated to an account -->
    <string name="change_mail_title_last_step">Change email</string>
    <!-- Iitle of the warning when the user is running out of space -->
    <string name="title_new_warning_out_space">You are running out of storage space.</string>
    <!-- Text of the warning when the user is running out of space -->
    <string name="new_warning_out_space">Take full advantage of your MEGA account by upgrading to Pro.</string>
    <!-- Iitle of sliding panel to choose the option to edit the profile picture -->
    <string name="title_options_avatar_panel">Edit profile picture</string>
    <!-- Option of the sliding panel to capture a new picture to upload to Cloud Drive or to set as user avatar -->
    <string name="take_photo_avatar_panel">Capture</string>
    <!-- Option of the sliding panel to change the avatar by choosing an existing picture -->
    <string name="choose_photo_avatar_panel">Choose picture</string>
    <!-- Option of the sliding panel to delete the existing avatar -->
    <string name="delete_avatar_panel">Delete picture</string>
    <!-- Alert when the user introduces his MK to reset pass incorrectly -->
    <string name="incorrect_MK">The key you supplied does not match this account. Please make sure you use the correct Recovery Key and try again.</string>
    <!-- Title of the alert when the user introduces his MK to reset pass incorrectly -->
    <string name="incorrect_MK_title">Invalid Recovery Key</string>
    <!-- Alert Dialog to get link -->
    <string name="option_full_link">Link with key</string>
    <!-- Message shown meanwhile the app is waiting for a request -->
    <string name="recovering_info">Getting info&#8230;</string>
    <!-- Text of the alert dialog to inform the user that have to check the email to validate his new email -->
    <string name="email_verification_text_change_mail">Your new email address needs to be validated. Please check your email to proceed.</string>
    <!-- Confirmation before deleting the avatar of the user’s profile -->
    <string name="confirmation_delete_avatar">Delete your profile picture?</string>
    <!-- Title of the Dialog to edit the profile attributes of the user’s account -->
    <string name="title_edit_profile_info">Edit</string>
    <!-- Alert Dialog to get link -->
    <string name="title_set_expiry_date">Set expiry date</string>
    <!-- Title of the dialog to get link with password -->
    <string name="title_set_password_protection">Set password protection</string>
    <!-- Subtitle of the dialog to get link -->
    <string name="subtitle_set_expiry_date">(PRO ONLY)</string>
    <!-- Alert Dialog to get link with password -->
    <string name="set_password_protection_dialog">Set password</string>
    <!-- Hint of the dialog to get link with password -->
    <string name="hint_set_password_protection_dialog">Enter password</string>
    <!-- Hint of the confirmation dialog to get link with password -->
    <string name="hint_confirm_password_protection_dialog">Confirm password</string>
    <!-- Status text at the beginning of getting a link -->
    <string name="link_request_status">Processing&#8230;</string>
    <!-- Option of the sliding panel to edit the link of a node -->
    <string name="edit_link_option">Manage link</string>
    <!-- Error alert dialog shown when changing the password the user provides an incorrect password -->
    <string name="old_password_provided_incorrect">The current password you have provided is incorrect.</string>
    <!-- success message when reinviting multiple contacts -->
    <string name="number_correctly_reinvite_contact_request">%d reinvite requests sent successfully.</string>
    <!-- success message when reinviting multiple contacts -->
    <string name="number_correctly_delete_contact_request">%d requests deleted successfully.</string>
    <!-- error message when reinviting multiple contacts -->
    <string name="number_no_delete_contact_request">%1$d requests successfully deleted but %2$d requests were not deleted.</string>
    <!-- confirmation message before removing a contact request. -->
    <string name="confirmation_delete_contact_request">Do you want to remove the invitation request to %s?</string>
    <!-- confirmation message before removing mutiple contact request -->
    <string name="confirmation_remove_multiple_contact_request">Do you want to remove these %d invitation requests?</string>
    <!-- success message when replying to multiple received request -->
    <string name="number_correctly_invitation_reply_sent">%d request replies sent.</string>
    <!-- error message when replying to multiple received request -->
    <string name="number_incorrectly_invitation_reply_sent">%1$d request replies successfully sent but %2$d were not sent.</string>
    <!-- Referring to a invitation request in the Contacts section. Plural. e.g. 5 requests -->
    <plurals name="general_num_request">
        <item quantity="one">1 request</item>
        <item quantity="other">%1$d requests</item>
    </plurals>
    <!-- Confirmation before removing the outgoing shares of a folder -->
    <plurals name="confirmation_remove_outgoing_shares">
        <item quantity="one">The folder is shared with %1$d contact. Remove share?</item>
        <item quantity="other">The folder is shared with %1$d contacts. Remove all shares?</item>
    </plurals>
    <!-- Error message when the credentials to login are incorrect. -->
    <string name="error_incorrect_email_or_password">Invalid email and/or password. Please try again.</string>
    <!-- Error message when trying to login and the account is suspended. -->
    <string name="error_account_suspended">Your account has been suspended due to Terms of Service violations. Please contact support&#64;mega.nz</string>
    <!-- Error message when to many attempts to login. -->
    <string name="too_many_attempts_login">Too many failed attempts to log in, please wait for an hour.</string>
    <!-- Error message when trying to login to an account not validated. -->
    <string name="account_not_validated_login">This account has not been validated yet. Please check your email.</string>
    <!-- Error message shown when opening a folder link which doesn’t exist -->
    <string name="general_error_folder_not_found">Folder link unavailable</string>
    <!-- Error message shown when opening a folder link which has been removed due to ToS/AUP violation -->
    <string name="folder_link_unavaible_ToS_violation">The folder link has been removed because of a ToS/AUP violation.</string>
    <!-- Error message shown when opening a file link which doesn’t exist -->
    <string name="general_error_file_not_found">File link unavailable</string>
    <!-- Error message shown when opening a file link which has been removed due to ToS/AUP violation -->
    <string name="file_link_unavaible_ToS_violation">The file link has been removed because of a ToS/AUP violation.</string>
    <!-- Error message shown when opening a folder link or file link which has been corrupt or deformed -->
    <string name="link_broken">This URL is corrupt or deformed. The link you are trying to access does not exist.</string>
    <!-- Title of the screen after creating the account. That screen asks the user to confirm the account by checking the email -->
    <string name="confirm_email_text">Awaiting email confirmation</string>
    <!-- Text below the title that explains the user should check the email and click the link to confirm the account -->
    <string name="confirm_email_explanation">Please check your email and tap the link to confirm your account.</string>
    <!-- Plural of items which contains a folder. 2 items -->
    <plurals name="general_num_items">
        <item quantity="one">1 item</item>
        <item quantity="other">%1$d items</item>
    </plurals>
    <!-- Error message shown when opening a file or folder link which account has been removed due to ToS/AUP violation -->
    <string name="file_link_unavaible_delete_account">The associated user account has been terminated due to multiple violations of our Terms of Service.</string>
    <!-- Error message shown after login into a folder link with an invalid decryption key -->
    <string name="general_error_invalid_decryption_key">The provided decryption key for the folder link is invalid.</string>
    <!-- Title of the label in the my account section. It shows the credentials of the current user so it can be used to be verified by other contacts -->
    <string name="my_account_my_credentials">My credentials</string>
    <!-- Word to indicate the limited bandwidth of the free accounts -->
    <string name="limited_bandwith">Limited</string>
    <!-- Item of the navigation title for the chat section -->
    <string name="section_chat">Chat</string>
    <!-- Item of the navigation title for the chat section when there is any unread message -->
    <string name="section_chat_with_notification">Chat [A](%1$d)[/A]</string>
    <!-- Confirmation button of the dialog to archive a chat -->
    <string name="tab_archive_chat">Archive</string>
    <!-- Message shown when the user has no recent chats -->
    <string name="recent_chat_empty_invite">Invite your friends to join you on Chat and enjoy our encrypted platform with privacy and security.</string>
    <!-- Initial of the word hour to show the duration of a video or audio call -->
    <string name="initial_hour">h</string>
    <!-- Initial of the word minute to show the duration of a video or audio call -->
    <string name="initial_minute">m</string>
    <!-- Initial of the word second to show the duration of a video or audio call -->
    <string name="initial_second">s</string>
    <!-- Title shown when multiselection is enable in chat tabs -->
    <string name="selected_items">%d selected</string>
    <!-- Message to confirm if the user wants to delete a contact from a shared folder -->
    <string name="remove_contact_shared_folder">The contact %s will be removed from the shared folder.</string>
    <!-- Message to confirm if the user wants to delete a multiple contacts from a shared folder -->
    <string name="remove_multiple_contacts_shared_folder">%d contacts will be removed from the shared folder.</string>
    <!-- success message when removing a contact from a shared folder -->
    <string name="number_correctly_removed_from_shared">%d contacts removed successfully from the shared folder</string>
    <!-- success message when removing a contact from a shared folder -->
    <string name="number_incorrectly_removed_from_shared">%d contacts were not successfully removed</string>
    <!-- success message when changing permissions of contacts for a shared folder, place holder: number of contacts effected -->
    <string name="number_permission_correctly_changed_from_shared">Successfully updated permissions for %d contacts</string>
    <!-- success message when changing permissions of contacts for a shared folder, place holder: number of contacts effected -->
    <string name="number_permission_incorrectly_changed_from_shared">Failed to update permissions for %d contacts</string>
    <!-- Message shown while the contact list from the device is being read and then shown to the user -->
    <string name="contacts_list_empty_text_loading">Loading contacts from the phone&#8230;</string>
    <!-- Warning message when reinviting multiple contacts -->
    <string name="number_existing_invite_contact_request">%d requests already sent.</string>
    <!-- success message when reinviting multiple contacts -->
    <string name="number_correctly_invite_contact_request">%d invite requests sent successfully.</string>
    <!-- error message when reinviting multiple contacts -->
    <string name="number_no_invite_contact_request">%1$d invite requests successfully sent but %2$d requests were not sent.</string>
    <!-- Word next to own user’s message in chat screen -->
    <string name="chat_me_text_bracket">%1s (Me)</string>
    <!-- Hint shown in the field to write a message in the chat screen -->
    <string name="type_message_hint">Type a message</string>
    <!-- button -->
    <string name="general_mute">Mute</string>
    <!-- button -->
    <string name="general_unmute">Unmute</string>
    <!-- Title of the dialogue to mute the general chat notifications. -->
    <string name="title_dialog_mute_chat_notifications">Do not disturb</string>
    <!-- Subtitle of the dialogue to mute the general chat notifications. -->
    <string name="subtitle_dialog_mute_chat_notifications">Mute chat notifications for</string>
    <!-- Title of the dialogue to mute the notifications of a specific chat. -->
    <string name="title_dialog_mute_chatroom_notifications">Mute notifications</string>
    <!-- Label for the setting option that indicates the general notifications are enabled. -->
    <string name="mute_chat_notification_option_on">On</string>
    <!-- Label for the dialog box option to mute a chat. This option will indicate that notifications for that chat are enabled. -->
    <string name="mute_chatroom_notification_option_off">Off</string>
    <!-- Label for the dialog box option to mute a chat. This option will indicate that chat notifications will be disabled until tomorrow at 8 a.m. -->
    <string name="mute_chatroom_notification_option_until_tomorrow_morning">Until tomorrow morning</string>
    <!-- Label for the dialog box option to mute a chat. This option will indicate that chat notifications will be disabled until today at 8 a.m. -->
    <string name="mute_chatroom_notification_option_until_this_morning">Until this morning</string>
    <!-- Label for the dialog box option to mute a chat. This option will indicate that chat notifications will be disabled until turn it off again. -->
    <string name="mute_chatroom_notification_option_forever">Until I turn them back on</string>
    <!-- Message when a chat has been silenced, for a specific time, successfully. For example: Chat notifications will be muted for 1 hour -->
    <string name="success_muting_a_chat_for_specific_time">Chat notifications will be muted for %s</string>
    <!-- Message to indicate the chat has been muted, until a specific time (24 hours format). Plural, used for any format different to 01:XX, e.g. 14:15 -->
    <plurals name="success_muting_chat_until_specific_time">
        <item quantity="one">Chat notifications will be muted until %1$s</item>
        <item quantity="other">Chat notifications will be muted until %1$s</item>
    </plurals>
    <!-- Message to indicate the chat has been muted, until a specific day and time (24 hours format). Plural, used for any format different to 01:XX, e.g. Chat notifications will be muted until tomorrow at 08:00 -->
    <plurals name="success_muting_chat_until_specific_date_and_time">
        <item quantity="one">Chat notifications will be muted until %1$s at %2$s</item>
        <item quantity="other">Chat notifications will be muted until %1$s at %2$s</item>
    </plurals>
    <!-- Message when select the option Do not disturb but the notifications are already muted -->
    <string name="notifications_are_already_muted">Chat notifications are muted</string>
    <!-- Message when a chat has been unmuted successfully. -->
    <string name="success_unmuting_a_chat">Chat notifications enabled</string>
    <!-- String to indicate the time in 24h format until which a specific chat is muted. Plural, used for any format different to 1:XX, e.g. 14:15 -->
    <plurals name="chat_notifications_muted_until_specific_time">
        <item quantity="one">Muted until %1$s</item>
        <item quantity="other">Muted until %1$s</item>
    </plurals>
    <!-- Title of the section to enable notifications in the Contact Properties screen -->
    <string name="title_properties_chat_contact_notifications">Notifications</string>
    <!-- Title of the section to choose the sound of incoming messages in the Contact Properties screen -->
    <string name="title_properties_chat_contact_message_sound">Message sound</string>
    <!-- Title of the section to clear the chat content in the Contact Properties screen -->
    <string name="title_properties_chat_clear_chat">Clear chat</string>
    <!-- Title of the section to share the contact in the Contact Properties screen -->
    <string name="title_properties_chat_share_contact">Share contact</string>
    <!-- Title of the screen to select the ringtone of the calls -->
    <string name="call_ringtone_title">Call ringtone</string>
    <!-- Title of the screen to select the sound of the notifications -->
    <string name="notification_sound_title">Notification sound</string>
    <!-- Button to clear the chat history -->
    <string name="general_clear">Clear</string>
    <!-- Message show when the history of a chat has been successfully deleted -->
    <string name="clear_history_success">Chat history has been cleared</string>
    <!-- Message show when the history of a chat hasn’t been successfully deleted -->
    <string name="clear_history_error">An error has occurred. The chat history has not been successfully cleared</string>
    <!-- Menu item to add participants to a chat -->
    <string name="add_participants_menu_item">Add participants</string>
    <!-- Menu item to remove a participants from a chat -->
    <string name="remove_participant_menu_item">Remove participant</string>
    <!-- Message about MEGA when there are no message in the chat screen -->
    <string name="mega_info_empty_screen">Protects your chat with end-to-end (user controlled) encryption, providing essential safety assurances:</string>
    <!-- Message about MEGA when there are no message in the chat screen -->
    <string name="mega_authenticity_empty_screen">The system ensures that the data received is truly from the specified sender, and its content has not been manipulated during transit.</string>
    <!-- Message about MEGA when there are no message in the chat screen -->
    <string name="mega_confidentiality_empty_screen">Only the author and intended recipients are able to decipher and read the content.</string>
    <!-- Message about MEGA when there are no message in the chat screen -->
    <string name="title_mega_info_empty_screen">MEGA</string>
    <!-- Message about MEGA when there are no message in the chat screen -->
    <string name="title_mega_authenticity_empty_screen">Authenticity</string>
    <!-- Message about MEGA when there are no message in the chat screen -->
    <string name="title_mega_confidentiality_empty_screen">Confidentiality</string>
    <!-- Error message shown when opening a cancel link with an account that not corresponds to the link -->
    <string name="error_not_logged_with_correct_account">This link is not related to this account. Please log in with the correct account.</string>
    <!-- Message when the user tries to open a cancel link and it has expired -->
    <string name="cancel_link_expired">This cancel link has expired, please try again.</string>
    <!-- Text shown after searching and no results found -->
    <string name="no_results_found">No results were found</string>
    <!-- the options of what to upload in an array. Needed for the settings, the options of what to upload. -->
    <string name="offline_status">Offline</string>
    <!-- the options of what to upload in an array. Needed for the settings, the options of what to upload. -->
    <string name="online_status">Online</string>
    <!-- the options of what to upload in an array. Needed for the settings, the options of what to upload. -->
    <string name="away_status">Away</string>
    <!-- the options of what to upload in an array. Needed for the settings, the options of what to upload. -->
    <string name="busy_status">Busy</string>
    <!-- Info label about the status of the user -->
    <string name="invalid_status">No connection</string>
    <!-- Text shown when a message has been deleted in the chat -->
    <string name="text_deleted_message">This message has been deleted</string>
    <!-- Text shown when a message has been deleted in the chat -->
    <string name="text_deleted_message_by">[A]This message has been deleted by [/A][B]%1$s[/B]</string>
    <!-- Confirmation before deleting messages -->
    <string name="confirmation_delete_several_messages">Remove messages?</string>
    <!-- Confirmation before deleting one message -->
    <string name="confirmation_delete_one_message">Remove message?</string>
    <!-- Label for the sliding panel of a group chat -->
    <string name="group_chat_label">Group chat</string>
    <!-- Label for the option of the sliding panel to show the info of a chat group -->
    <string name="group_chat_info_label">Group info</string>
    <!-- Label for the option of the sliding panel to start a one to one chat -->
    <string name="group_chat_start_conversation_label">Start conversation</string>
    <!-- Label for the option of the sliding panel to edit the profile -->
    <string name="group_chat_edit_profile_label">Edit profile</string>
    <!-- Title of the section to leave a group content in the Contact Properties screen -->
    <string name="title_properties_chat_leave_chat">Leave Group</string>
    <!-- Label for participants of a group chat -->
    <string name="participants_chat_label">Participants</string>
    <!-- Text of the confirm dialog shown when it wants to remove a contact from a chat -->
    <string name="confirmation_remove_chat_contact">Remove %s from this chat?</string>
    <!-- Label to explain the read only participant permission in the options panel of the group info screen -->
    <string name="observer_permission_label_participants_panel">Read-only</string>
    <!-- Label to show the participant permission in the options panel of the group info screen -->
    <string name="standard_permission_label_participants_panel">Standard</string>
    <!-- Label to show the participant permission in the options panel of the group info screen -->
    <string name="administrator_permission_label_participants_panel">Moderator</string>
    <!-- Text appended to a edited message. -->
    <string name="edited_message_text">(edited)</string>
    <!-- Option in menu to change title of a chat group. -->
    <string name="change_title_option">Change title</string>
    <!-- confirmation message before leaving a group chat -->
    <string name="confirmation_leave_group_chat">If you leave, you will no longer have access to read or send messages.</string>
    <!-- title confirmation message before leaving a group chat -->
    <string name="title_confirmation_leave_group_chat">Leave group chat?</string>
    <!-- Message show when a participant hasn’t been successfully invited to a group chat -->
    <string name="add_participant_error_already_exists">The participant is already included in this group chat</string>
    <!-- success message when inviting multiple contacts to a group chat -->
    <string name="number_correctly_add_participant">%d participants were successfully invited</string>
    <!-- error message when inviting multiple contacts to a group chat -->
    <string name="number_no_add_participant_request">%1$d participants were successfully invited but %2$d participants were not invited.</string>
    <!-- chat message when the permissions for a user has been changed -->
    <string name="message_permissions_changed">[A]%1$s[/A][B] was changed to [/B][C]%2$s[/C][D] by [/D][E]%3$s[/E]</string>
    <!-- chat message when a participant was added to a group chat -->
    <string name="message_add_participant">[A]%1$s[/A][B] joined the group chat by invitation from [/B][C]%2$s[/C]</string>
    <!-- chat message when a participant was removed from a group chat -->
    <string name="message_remove_participant">[A]%1$s[/A][B] was removed from group chat by [/B][C]%2$s[/C]</string>
    <!-- Message shown when a participant change the title of a group chat. -->
    <string name="change_title_messages">[A]%1$s[/A][B] changed the group chat name to [/B][C]“%2$s”[/C]</string>
    <!-- chat message when a participant left a group chat -->
    <string name="message_participant_left_group_chat">[A]%1$s[/A][B] left the group chat[/B]</string>
    <!-- chat message alert when the message have to been manually -->
    <string name="manual_retry_alert">Message not sent. Tap for options</string>
    <!-- Chat alert of an attachment message when the upload is in progress but the queue of transfers is paused. -->
    <string name="manual_resume_alert">Transfers paused. Tap to resume.</string>
    <!-- message shown when the status of the user coudn’t be changed -->
    <string name="changing_status_error">Error. Your status has not been changed</string>
    <!-- message shown when a user couldn’t leave chat -->
    <string name="leave_chat_error">An error occurred when leaving the chat</string>
    <!-- message shown when a chat has not been created -->
    <string name="create_chat_error">An error occurred when creating the chat</string>
    <!-- settings of the chat to choose the status -->
    <string name="settings_chat_vibration">Vibration</string>
    <!-- Button text shown on SMS verification page, if the user wants to logout current suspended account and login with another account, user can press this button to logout -->
    <string name="sms_logout">[A]Logout[/A] to use MEGA with another account</string>
    <!-- On SMS verification page, if the user presses the logout button, a dialog with this text will show to ask for user’s confirmation. -->
    <string name="confirm_logout_from_sms_verification">Are you sure that you want to log out of the current account?</string>
    <!-- Text shown when a message has been deleted in the chat -->
    <string name="non_format_text_deleted_message_by">This message has been deleted by %1$s</string>
    <!-- Text shown when the chat history has been successfully deleted. -->
    <string name="history_cleared_message">Chat history has been cleared</string>
    <!-- Text shown when the chat history was cleared by someone -->
    <string name="non_format_history_cleared_by">Chat history cleared by %1$s</string>
    <!-- chat message when the permissions for a user has been changed -->
    <string name="non_format_message_permissions_changed">%1$s was changed to %2$s by %3$s</string>
    <!-- chat message when a participant was added to a group chat -->
    <string name="non_format_message_add_participant">%1$s was added to this group chat by invitation from %2$s</string>
    <!-- chat message when a participant was removed from a group chat -->
    <string name="non_format_message_remove_participant">%1$s was removed from group chat by %2$s</string>
    <!-- Message shown when a participant change the title of a group chat. -->
    <string name="non_format_change_title_messages">%1$s changed the group chat name to “%2$s”</string>
    <!-- chat message when a participant left a group chat -->
    <string name="non_format_message_participant_left_group_chat">%1$s left the group chat</string>
    <!-- success alert when the user copy some messages to the clipboard -->
    <string name="messages_copied_clipboard">Copied to the clipboard</string>
    <!-- Title of the error dialog when opening a chat -->
    <string name="chat_error_open_title">Chat error</string>
    <!-- Message of the error dialog when opening a chat -->
    <string name="chat_error_open_message">The chat could not be opened successfully</string>
    <!-- Menu option to add a contact to your contact list. -->
    <string name="menu_choose_contact">Choose contact</string>
    <!-- Title of the contact list -->
    <plurals name="general_selection_num_contacts">
        <item quantity="one">%1$d contact</item>
        <item quantity="other">%1$d contacts</item>
    </plurals>
    <!-- Message shown when the folder sharing process fails -->
    <string name="error_sharing_folder">Error sharing the folder. Please try again.</string>
    <!-- confirmation message before removing a contact, Plural -->
    <plurals name="confirmation_remove_contact">
        <item quantity="one">All data associated with the selected contact will be permanently lost.</item>
        <item quantity="other">All data associated with the selected contacts will be permanently lost.</item>
    </plurals>
    <!-- title of confirmation alert before removing a contact, Plural -->
    <plurals name="title_confirmation_remove_contact">
        <item quantity="one">Remove contact?</item>
        <item quantity="other">Remove contacts?</item>
    </plurals>
    <!-- option shown when a message could not be sent -->
    <string name="message_option_retry">Retry</string>
    <!-- title of the menu for a non sent message -->
    <string name="title_message_not_sent_options">Message not sent</string>
    <!-- title of the menu for an uploading message with attachment -->
    <string name="title_message_uploading_options">Uploading attachment</string>
    <!-- message shown when a chat has no messages -->
    <string name="no_conversation_history">No conversation history</string>
    <!-- Text to indicate that one participant is typing or multiple participants are typing at the same time in a chat room. The "%1$s" placeholder is to put the name(s) of the participant(s). The [A][/A] format marks are to put the text in a different color. -->
    <plurals name="user_typing">
        <item quantity="one">%1$s [A]is typing&#8230;[/A]</item>
        <item quantity="other">%1$s [A]are typing&#8230;[/A]</item>
    </plurals>
    <!-- text that appear when there are more than 2 people writing at that time in a chat. For example User1, user2 and more are typing… -->
    <string name="more_users_typing">%1$s [A]and more are typing&#8230;[/A]</string>
    <!-- More button in contact info page -->
    <string name="label_more">More</string>
    <!-- Text button -->
    <string name="label_close">Close</string>
    <!-- Title of the general tab in My Account Section -->
    <string name="tab_my_account_general">General</string>
    <!-- label of storage in upgrade/choose account page, it is being used with a variable, e.g. for LITE user it will show ‘200GB Storage’. -->
    <string name="tab_my_account_storage">Storage</string>
    <!-- label of storage in upgrade/choose account page, it is being used with a variable, e.g. for LITE user it will show ‘200GB Storage’. -->
    <string name="label_storage_upgrade_account">Storage</string>
    <!-- Title of the section about the transfer quota in the storage tab in My Account Section -->
    <string name="label_transfer_quota_upgrade_account">Transfer quota</string>
    <!-- Title of the section about the transfer quota in the storage tab in My Account Section -->
    <string name="label_transfer_quota_achievements">Transfer quota</string>
    <!-- Title of the section about the plan in the storage tab in My Account Section -->
    <string name="account_plan">Plan</string>
    <!-- Title of the section about the storage space in the storage tab in My Account Section -->
    <string name="storage_space">Storage space</string>
    <!-- Title of the section about the transfer quota in the storage tab in My Account Section -->
    <string name="transfer_quota">Transfer quota</string>
    <!-- Label in section the storage tab in My Account Section -->
    <string name="available_space">Available</string>
    <!-- Label in section the storage tab in My Account Section when no info info is received -->
    <string name="not_available">not available</string>
    <!-- Label in section the storage tab when the account is Free -->
    <string name="no_bylling_cycle">No billing cycle</string>
    <!-- String to show the transfer quota and the used space in My Account section -->
    <string name="my_account_of_string">%1$s [A]of %2$s[/A]</string>
    <!-- Confirmation message before removing something from the Offline section. -->
    <string name="confirmation_delete_from_save_for_offline">Remove from Offline?</string>
    <!-- Label for the option of action menu to change the chat status -->
    <string name="set_status_option_label">Set status</string>
    <!-- Label for the option of setting to change the colour theme -->
    <string name="set_color_theme_label">Colour theme</string>
    <!-- Answer for confirmation dialog. -->
    <string name="general_dismiss">Dismiss</string>
    <!-- Label for any ‘Not available’ button, link, text, title, etc. - (String as short as possible). -->
    <string name="general_not_available">Not available</string>
    <!-- Accepted request invitacion alert -->
    <string name="context_invitacion_reply_accepted">Invitation accepted</string>
    <!-- Declined request invitacion alert -->
    <string name="context_invitacion_reply_declined">Invitation declined</string>
    <!-- Ignored request invitacion alert -->
    <string name="context_invitacion_reply_ignored">Invitation ignored</string>
    <!-- Content of a normal message that cannot be recognized -->
    <string name="error_message_unrecognizable">Message unrecognizable</string>
    <!-- Title of the settings section to configure the autoaway of chat presence -->
    <string name="settings_autoaway_title">Auto-away</string>
    <!-- Subtitle of the settings section to configure the autoaway of chat presence -->
    <string name="settings_autoaway_subtitle">Show me away after an inactivity of</string>
    <!-- Value in the settings section of the autoaway chat presence -->
    <string name="settings_autoaway_value">%1d minutes</string>
    <!-- Title of the settings section to configure the status persistence of chat presence -->
    <string name="settings_persistence_title">Status persistence</string>
    <!-- Subtitle of the settings section to configure the status persistence of chat presence -->
    <string name="settings_persistence_subtitle">Maintain my chosen status appearance even when I have no connected devices</string>
    <!-- Title of the dialog to set the value of the auto away preference -->
    <string name="title_dialog_set_autoaway_value">Set time limit</string>
    <!-- Button to set a value -->
    <string name="button_set">Set</string>
    <!-- Button to set a value -->
    <string name="hint_minutes">minutes</string>
    <!-- the options of what to upload in an array. Needed for the settings, the options of what to upload. -->
    <string-array name="settings_status_entries">
        <item>Online</item>
        <item>Away</item>
        <item>Busy</item>
        <item>Offline</item>
    </string-array>
    <!-- Text that indicates that a the offline section is currently empty -->
    <string name="offline_empty_folder">No files Saved for Offline</string>
    <!-- Positive confirmation to enable logs -->
    <string name="general_enable">Enable</string>
    <!-- Positive confirmation to allow MEGA to read contacts book. -->
    <string name="general_allow">Allow</string>
    <!-- Dialog to confirm the action of enabling logs -->
    <string name="enable_log_text_dialog">Logs can contain information related to your account</string>
    <!-- Dialog to confirm the reconnect action -->
    <string name="confirmation_to_reconnect">Network connection recovered. Connect to MEGA?</string>
    <!-- Message shown meanwhile the app is waiting for a the chat status -->
    <string name="loading_status">Loading status&#8230;</string>
    <!-- Error when a message cannot be edited -->
    <string name="error_editing_message">This message cannot be edited</string>
    <!-- Label to show the number of transfers in progress, Plural -->
    <plurals name="text_number_transfers">
        <item quantity="one">%1$d of %2$d file</item>
        <item quantity="other">%1$d of %2$d files</item>
    </plurals>
    <!-- Progress text shown when user stop upload/download and the app is waiting for async response -->
    <string name="label_process_finishing">Process is finishing&#8230;</string>
    <!-- positive button on dialog to view a contact -->
    <string name="option_to_transfer_manager">View</string>
    <!-- Label of the modal bottom sheet to pause all transfers -->
    <string name="option_to_pause_transfers">Pause all transfers</string>
    <!-- Label of the modal bottom sheet to resume all transfers -->
    <string name="option_to_resume_transfers">Resume all transfers</string>
    <!-- Label of the modal bottom sheet to clear completed transfers -->
    <string name="option_to_clear_transfers">Clear all transfers</string>
    <!-- Label indicating action to retry failed or cancelled transfers -->
    <string name="option_to_retry_transfers">Retry all transfers</string>
    <!-- Dialog to confirm the action of pausing one transfer -->
    <string name="menu_pause_individual_transfer">Pause transfer?</string>
    <!-- Dialog to confirm the action of restarting one transfer -->
    <string name="menu_resume_individual_transfer">Resume transfer?</string>
    <!-- Button to confirm the action of restarting one transfer -->
    <string name="button_resume_individual_transfer">Resume</string>
    <!-- Dialog to confirm before removing completed transfers -->
    <string name="confirmation_to_clear_completed_transfers">Clear all transfers?</string>
    <!-- Title of the tab section for transfers in progress -->
    <string name="title_tab_in_progress_transfers">In progress</string>
    <!-- Title of the tab section for completed transfers -->
    <string name="title_tab_completed_transfers">Completed</string>
    <!-- Text shown in playlist subtitle item when a file is reproducing but it is paused -->
    <string name="transfer_paused">Paused</string>
    <!-- Possible state of a transfer -->
    <string name="transfer_queued">Queued</string>
    <!-- Possible state of a transfer. When the transfer is finishing -->
    <string name="transfer_completing">Completing</string>
    <!-- Possible state of a transfer. When the transfer is retrying -->
    <string name="transfer_retrying">Retrying</string>
    <!-- Possible state of a transfer. When the transfer was cancelled -->
    <string name="transfer_cancelled">Cancelled</string>
    <!-- Possible state of a transfer -->
    <string name="transfer_unknown">Unknown</string>
    <!-- Title of the panel where the progress of the transfers is shown -->
    <string name="paused_transfers_title">Paused transfers</string>
    <!-- message shown in the screen when there are not any active transfer -->
    <string name="completed_transfers_empty">No completed transfers</string>
    <!-- Text of the notification shown when the upload service is running, Plural -->
    <plurals name="upload_service_notification">
        <item quantity="one">Uploading %1$d of %2$d file</item>
        <item quantity="other">Uploading %1$d of %2$d files</item>
    </plurals>
    <!-- Text of the notification shown when the upload service is running, Plural -->
    <plurals name="upload_service_paused_notification">
        <item quantity="one">Uploading %1$d of %2$d file (paused)</item>
        <item quantity="other">Uploading %1$d of %2$d files (paused)</item>
    </plurals>
    <!-- Text of the notification shown when the folder upload service is running, Text of the notification shown when the folder upload service is running - plural e.g. Uploading 1 of 2 folders -->
    <plurals name="folder_upload_service_notification">
        <item quantity="one">Uploading %1$d of %2$d folder</item>
        <item quantity="other">Uploading %1$d of %2$d folders</item>
    </plurals>
    <!-- Text of the notification shown when the folder upload service is running, Text of the notification shown when the folder upload service is running - plural e.g. Uploading 1 of 2 folders -->
    <plurals name="folder_upload_service_paused_notification">
        <item quantity="one">Uploading %1$d of %2$d folder (paused)</item>
        <item quantity="other">Uploading %1$d of %2$d folders (paused)</item>
    </plurals>
    <!-- Text of the notification shown when the upload service has finished, Plural -->
    <plurals name="upload_service_final_notification">
        <item quantity="one">Uploaded %1$d file</item>
        <item quantity="other">Uploaded %1$d files</item>
    </plurals>
    <!-- Text of the notification shown when the upload service has finished, Plural -->
    <plurals name="upload_service_notification_already_uploaded">
        <item quantity="one">1 file already uploaded</item>
        <item quantity="other">%1$d files already uploaded</item>
    </plurals>
    <!-- Text of the notification shown when the folder upload service has finished, Text of the notification shown when the folder upload service has finished - plural  e.g. Uploaded 2 folders -->
    <plurals name="folder_upload_service_final_notification">
        <item quantity="one">Uploaded %1$d folder</item>
        <item quantity="other">Uploaded %1$d folders</item>
    </plurals>
    <!-- label for the total file size of multiple files and/or folders (no need to put the colon punctuation in the translation) -->
    <string name="general_total_size">Total size: %1$s</string>
    <!-- Text of the notification shown when the upload service has finished with any transfer error, Plural -->
    <plurals name="upload_service_failed">
        <item quantity="one">%1$d file not uploaded</item>
        <item quantity="other">%1$d files not uploaded</item>
    </plurals>
    <!-- Text of the notification shown when the upload service has finished with any copied file instead uploaded, Plural -->
    <plurals name="copied_service_upload">
        <item quantity="one">%1$d file copied</item>
        <item quantity="other">%1$d files copied</item>
    </plurals>
    <!-- Text of the notification shown when the download service do not download because the file is already on the device, Plural -->
    <plurals name="already_downloaded_service">
        <item quantity="one">%1$d file previously downloaded</item>
        <item quantity="other">%1$d files previously downloaded</item>
    </plurals>
    <!-- Text of the notification shown when the download service has finished, Plural -->
    <plurals name="download_service_final_notification">
        <item quantity="one">Downloaded %1$d file</item>
        <item quantity="other">Downloaded %1$d files</item>
    </plurals>
    <!-- Text of the notification shown when the download service has finished with any error, Plural -->
    <plurals name="download_service_final_notification_with_details">
        <item quantity="one">Downloaded %1$d of %2$d file</item>
        <item quantity="other">Downloaded %1$d of %2$d files</item>
    </plurals>
    <!-- Text of the notification shown when the download service has finished with any transfer error, Plural -->
    <plurals name="download_service_failed">
        <item quantity="one">%1$d file not downloaded</item>
        <item quantity="other">%1$d files not downloaded</item>
    </plurals>
    <!-- Text of the notification shown when the download service is running, Plural -->
    <plurals name="download_service_notification">
        <item quantity="one">Downloading %1$d of %2$d file</item>
        <item quantity="other">Downloading %1$d of %2$d files</item>
    </plurals>
    <!-- Text of the notification shown when the download service is paused, Plural -->
    <plurals name="download_service_paused_notification">
        <item quantity="one">Downloading %1$d of %2$d file (paused)</item>
        <item quantity="other">Downloading %1$d of %2$d files (paused)</item>
    </plurals>
    <!-- Title of the alert when the transfer quota is exceeded. -->
    <string name="title_depleted_transfer_overquota">Insufficient transfer quota</string>
    <!-- Text of the alert when the transfer quota is depleted. The placeholder indicates the time left for the transfer quota to be reset. For instance: 30m 45s -->
    <string name="current_text_depleted_transfer_overquota">Your queued download exceeds the current transfer quota available for your IP address and has therefore been interrupted. Upgrade your account or wait %s to continue.</string>
    <!-- Text of the alert when the transfer quota is depleted. The placeholder indicates the time left for the transfer quota to be reset. For instance: 30m 45s -->
    <string name="text_depleted_transfer_overquota">The transfer quota for this IP address has been exceeded. Upgrade your account or wait %s to continue your download.</string>
    <!-- Button to show plans in the alert when the transfer quota is depleted -->
    <string name="plans_depleted_transfer_overquota">See our plans</string>
    <!-- Button option of the alert when the transfer quota is depleted -->
    <string name="continue_without_account_transfer_overquota">Continue without account</string>
    <!-- this is used for example when downloading 1 file or 2 files, Plural of file. 2 files -->
    <plurals name="new_general_num_files">
        <item quantity="one">%1$d file</item>
        <item quantity="other">%1$d files</item>
    </plurals>
    <!-- Menu option -->
    <string name="general_view">View files</string>
    <!-- Menu option to choose to add file or folders to Cloud Drive -->
    <string name="add_to_cloud">Import</string>
    <!-- Menu option to choose to add file to Cloud Drive in the chat -->
    <string name="add_to_cloud_node_chat">Add to Cloud Drive</string>
    <!-- Menu option -->
    <string name="general_view_contacts">View contacts</string>
    <!-- Message displayed when a file has been successfully imported to Cloud Drive -->
    <string name="import_success_message">Successfully added to Cloud Drive</string>
    <!-- Menu option -->
    <string name="import_success_error">Error. Not added to Cloud Drive</string>
    <!-- Label in login screen to inform about the chat initialization proccess -->
    <string name="chat_connecting">Connecting&#8230;</string>
    <!-- message when trying to invite a contact with a pending request -->
    <string name="context_contact_already_invited">%s was already invited. Consult your pending requests.</string>
    <!-- Hint text explaining that you can change the email and resend the create account link to the new email address -->
    <string name="confirm_email_misspelled">If you have misspelt your email address, correct it and tap [A]Resend[A].</string>
    <!-- Button to resend the create account email to a new email address in case the previous email address was misspelled -->
    <string name="confirm_email_misspelled_resend">Resend</string>
    <!-- Text shown after the confirmation email has been sent to the new email address -->
    <string name="confirm_email_misspelled_email_sent">Email sent</string>
    <!-- text_copyright_alert_title -->
    <string name="copyright_alert_title">Copyright warning to all users</string>
    <!-- text_copyright_alert_first_paragraph -->
    <string name="copyright_alert_first_paragraph">MEGA respects the copyrights of others and requires that users of the MEGA cloud service comply with the laws of copyright.</string>
    <!-- text_copyright_alert_second_paragraph -->
    <string name="copyright_alert_second_paragraph">You are strictly prohibited from using the MEGA cloud service to infringe copyrights. You may not upload, download, store, share, display, stream, distribute, email, link to, transmit or otherwise make available any files, data or content that infringes any copyright or other proprietary rights of any person or entity.</string>
    <!-- text of the Agree button -->
    <string name="copyright_alert_agree_button">Agree</string>
    <!-- text of the Disagree button -->
    <string name="copyright_alert_disagree_button">Disagree</string>
    <!-- Hint how to cancel the download -->
    <string name="download_show_info">Show info</string>
    <!-- Error message when removing public links of nodes. Plural. -->
    <plurals name="context_link_removal_error">
        <item quantity="one">Link removal failed. Please try again later.</item>
        <item quantity="other">Failed to remove some links. Please try again later.</item>
    </plurals>
    <!-- Error message when creating public links of nodes. Plural. -->
    <plurals name="context_link_export_error">
        <item quantity="one">Link creation failed. Please try again later.</item>
        <item quantity="other">Failed to create some links. Please try again later.</item>
    </plurals>
    <!-- Message when some public links were removed successfully. Plural. -->
    <plurals name="context_link_removal_success">
        <item quantity="one">Link removed successfully.</item>
        <item quantity="other">Links removed successfully.</item>
    </plurals>
    <!-- error message -->
    <string name="context_link_action_error">Link action failed. Please try again later.</string>
    <!-- title of the dialog shown when sending or sharing a folder -->
    <string name="title_write_user_email">Write the user’s email</string>
    <!-- title of the screen to see the details of several node attachments -->
    <string name="activity_title_files_attached">Files attached</string>
    <!-- title of the screen to see the details of several contact attachments -->
    <string name="activity_title_contacts_attached">Contacts attached</string>
    <!--  -->
    <string name="alert_user_is_not_contact">The user is not a contact</string>
    <!--  -->
    <string name="camera_uploads_cellular_connection">Use cellular connection</string>
    <!--  -->
    <string name="camera_uploads_upload_videos">Upload Videos</string>
    <!-- Message when an user avatar has been changed successfully -->
    <string name="success_changing_user_avatar">Profile picture updated</string>
    <!-- Message when an error ocurred when changing an user avatar -->
    <string name="error_changing_user_avatar_image_not_available">Error. Selected image does not exist</string>
    <!-- Message when an error ocurred when changing an user avatar -->
    <string name="error_changing_user_avatar">Error when changing the profile picture</string>
    <!-- Message when an user avatar has been deleted successfully -->
    <string name="success_deleting_user_avatar">Profile picture deleted</string>
    <!-- Message when an error ocurred when deleting an user avatar -->
    <string name="error_deleting_user_avatar">Error when deleting the profile picture</string>
    <!-- Message when an error ocurred when changing an user attribute -->
    <string name="error_changing_user_attributes">An error occurred when changing the name</string>
    <!-- Message when an user attribute has been changed successfully -->
    <string name="success_changing_user_attributes">Your name has been successfully updated</string>
    <!-- Message show when a participant has been successfully invited to a group chat -->
    <string name="add_participant_success">Participant added</string>
    <!-- Message show when a participant hasn’t been successfully invited to a group chat -->
    <string name="add_participant_error">Error. Participant not added</string>
    <!-- Message show when a participant has been successfully removed from a group chat -->
    <string name="remove_participant_success">Participant removed</string>
    <!-- Message show when a participant hasn’t been successfully removed from a group chat -->
    <string name="remove_participant_error">Error. Participant not removed</string>
    <!--  -->
    <string name="no_files_selected_warning">No files selected</string>
    <!--  -->
    <string name="attachment_upload_panel_from_cloud">From Cloud Drive</string>
    <!--  -->
    <string name="attachment_upload_panel_contact">Contact</string>
    <!--  -->
    <string name="attachment_upload_panel_photo">From device</string>
    <!-- Button and title of dialog shown when the user wants to delete permanently their account. -->
    <string name="delete_account">Delete account</string>
    <!-- Text shown in the alert dialog to confirm the deletion of an account -->
    <string name="delete_account_text">If you delete your account you will not be able to access your account data, your MEGA contacts or conversations.\nYou will not be able to undo this action.</string>
    <!-- menu item -->
    <string name="delete_button">Delete</string>
    <!--  -->
    <string name="file_properties_info_info_file">Info</string>
    <!-- Refers to the size of a file. -->
    <string name="file_properties_info_size">Total size</string>
    <!-- header of a status field for what content a user has shared to you -->
    <string name="file_properties_info_content">Contains</string>
    <!--  -->
    <string name="file_properties_shared_folder_public_link_name">Link</string>
    <!-- Refers to access rights for a file folder. -->
    <string name="file_properties_shared_folder_full_access">Full access</string>
    <!-- Label to explain the read only participant permission in the options panel of the group info screen -->
    <string name="file_properties_shared_folder_read_only">Read-only</string>
    <!-- Refers to access rights for a file folder. (with the & needed. Don’t use the symbol itself. Use &) -->
    <string name="file_properties_shared_folder_read_write">Read and write</string>
    <!-- State of an attachment message when the upload is in progress but the queue of transfers is paused. -->
    <string name="attachment_uploading_state_paused">Transfers paused</string>
    <!-- label to indicate the state of an upload in chat -->
    <string name="attachment_uploading_state_uploading">Uploading&#8230;</string>
    <!--  -->
    <string name="attachment_uploading_state_compressing">Compressing&#8230;</string>
    <!--  -->
    <string name="attachment_uploading_state_error">Error. Not sent.</string>
    <!-- When a multiple download is started, some of the files could have already been downloaded before. This message shows the number of files that has already been downloaded and the number of files pending -->
    <string name="already_downloaded_multiple">%d files already downloaded.</string>
    <!-- When a multiple download is started, some of the files could have already been downloaded before. This message shows the number of files that are pending in plural. placeholder: number of files -->
    <string name="pending_multiple">%d files pending.</string>
    <!--  -->
    <string name="contact_is_me">No options available, you have selected yourself</string>
    <!-- Confirmation before deleting one attachment -->
    <string name="confirmation_delete_one_attachment">Remove attachment?</string>
    <!-- Menu option -->
    <string name="general_view_with_revoke">View files (%1$d deleted)</string>
    <!-- Success message when the attachment has been sent to a chat -->
    <string name="success_attaching_node_from_cloud">File sent to %1$s</string>
    <!-- Success message when the attachment has been sent to a many chats -->
    <string name="success_attaching_node_from_cloud_chats">File sent to %1$d chats</string>
    <!-- Error message when the attachment cannot be sent -->
    <string name="error_attaching_node_from_cloud">Error. The file has not been sent</string>
    <!-- Error message when the attachment cannot be sent to any of the selected chats -->
    <string name="error_attaching_node_from_cloud_chats">Error. The file has not been sent to any of the selected chats</string>
    <!-- Error message when the attachment cannot be revoked -->
    <string name="error_revoking_node">Error. The attachment has not been removed</string>
    <!-- settings option -->
    <string name="settings_set_up_automatic_uploads">Set up automatic uploads</string>
    <!-- Message sound option when no sound has been selected for chat notifications -->
    <string name="settings_chat_silent_sound_not">Silent</string>
    <!-- messages string in chat notification -->
    <string name="messages_chat_notification">messages</string>
    <!-- part of the string in incoming shared folder notification -->
    <string name="incoming_folder_notification">from</string>
    <!-- title of incoming shared folder notification -->
    <string name="title_incoming_folder_notification">New shared folder</string>
    <!-- title of the notification for a new incoming contact request -->
    <string name="title_contact_request_notification">New contact request</string>
    <!-- Title of the section to clear the chat content in the Manage chat history screen -->
    <string name="title_properties_chat_clear">Clear chat history</string>
    <!-- Title of the section to remove contact in the Contact Properties screen -->
    <string name="title_properties_remove_contact">Remove contact</string>
    <!-- Title of the section to enable notifications in the Contact Properties screen -->
    <string name="title_properties_chat_notifications_contact">Chat notifications</string>
    <!-- Text shown when the chat history was cleared by someone -->
    <string name="history_cleared_by">[A]%1$s[/A][B] cleared the chat history[/B]</string>
    <!-- Notification title to show the number of unread chats, unread messages -->
    <string name="number_messages_chat_notification">%1$d unread chats</string>
    <!-- Item menu option upon clicking on one or multiple files. -->
    <string name="context_permissions_changing_folder">Changing permissions</string>
    <!-- Item menu option upon clicking on one or multiple files. -->
    <string name="context_removing_contact_folder">Removing contact from shared folder</string>
    <!-- confirmation message before removing a file -->
    <string name="confirmation_move_to_rubbish">Move to Rubbish Bin?</string>
    <!-- confirmation message before removing CU folder -->
    <string name="confirmation_move_cu_folder_to_rubbish">Are you sure you want to move this folder to the Rubbish Bin? This will disable Camera Uploads.</string>
    <!-- Confirmation message before removing MU folder -->
    <string name="confirmation_move_mu_folder_to_rubbish">Are you sure you want to move this folder to the Rubbish Bin? This will disable Secondary Media Uploads.</string>
    <!-- confirmation message before removing a file -->
    <string name="confirmation_move_to_rubbish_plural">Move to Rubbish Bin?</string>
    <!-- confirmation message before removing a file -->
    <string name="confirmation_delete_from_mega">Delete from MEGA?</string>
    <!-- label to indicate the state of an upload in chat -->
    <string name="attachment_uploading_state">Uploading&#8230;</string>
    <!-- Title of the section to enable notifications in the Contact Properties screen -->
    <string name="title_properties_contact_notifications_for_chat">Chat notifications</string>
    <!-- title of the section for achievements -->
    <string name="achievements_title">Achievements</string>
    <!-- subtitle of the section for achievements -->
    <string name="achievements_subtitle">Invite friends and get rewards</string>
    <!-- title of the introduction for the achievements screen -->
    <string name="figures_achievements_text_referrals">%1$s of storage for each successful invite. Valid for 365 days.</string>
    <!-- sentence to detail the figures of storage and transfer quota related to each achievement -->
    <string name="figures_achievements_text">%1$s of storage. Valid for 365 days.</string>
    <!-- title of the section for unlocked rewards -->
    <string name="unlocked_rewards_title">Unlocked rewards</string>
    <!-- title of the section for unlocked storage quota -->
    <string name="unlocked_storage_title">Storage quota</string>
    <!-- title of the section for referral bonuses in achivements section (maximum 24 chars) -->
    <string name="title_referral_bonuses">Invitation bonuses</string>
    <!-- Title of the section for install a mobile app in achivements section (maximum 31 chars) -->
    <string name="title_install_app">Install a MEGA Mobile App</string>
    <!-- Title of the section for add phone number in achivements section (maximum 30 chars) -->
    <string name="title_add_phone">Add phone number</string>
    <!-- title of the section for install megasync in achivements section (maximum 24 chars) -->
    <string name="title_regitration">Registration bonus</string>
    <!-- title of the section for install a mobile app bonuses in achivements section (maximum 24 chars) -->
    <string name="title_install_desktop">Get a MEGA Desktop App</string>
    <!-- Text that indicates that no pictures have been uploaded to the Camera Uploads section -->
    <string name="camera_uploads_empty">No files in Camera Uploads</string>
    <!-- indicates the number of days left related to a achievement -->
    <string name="general_num_days_left">%1$d d left</string>
    <!-- State to indicate an achievement has expired -->
    <string name="expired_label">Expired</string>
    <!-- title of the advanced setting to choose the use of https -->
    <string name="setting_title_use_https_only">Don’t use HTTP</string>
    <!-- subtitle of the advanced setting to choose the use of https -->
    <string name="setting_subtitle_use_https_only">Enable this option only if your transfers don’t start. In normal circumstances HTTP is satisfactory as all transfers are already encrypted.</string>
    <!-- title of screen to invite friends and get an achievement -->
    <string name="title_achievement_invite_friends">How it works</string>
    <!-- first paragraph of screen to invite friends and get an achievement -->
    <string name="first_paragraph_achievement_invite_friends">Invite your friends to create a MEGA Free account and to install a MEGA Mobile App. You will receive free storage as a bonus for every successful signup and app installation.</string>
    <!-- second paragraph of screen to invite friends and get an achievement -->
    <string name="second_paragraph_achievement_invite_friends">Free storage bonus applicable to new invitations only and where MEGA Mobile App or MEGA Desktop App is installed.</string>
    <!-- explanation of screen to invite friends and get an achievement -->
    <string name="card_title_invite_friends">Select contacts from your phone contact list or enter multiple email addresses.</string>
    <!-- title of the dialog to confirm the contact request -->
    <string name="title_confirmation_invite_friends">Invite friends to MEGA</string>
    <!-- Text shown when the user sends a contact invitation -->
    <string name="subtitle_confirmation_invite_friends">Invite sent</string>
    <!-- paragraph of the dialog to confirm the contact request -->
    <string name="paragraph_confirmation_invite_friends">Encourage your friends to register and install a MEGA app. As long as your friend uses the same email address as you’ve entered, you will receive your transfer quota reward.</string>
    <!-- Error shown when the user writes a email with an incorrect format -->
    <string name="invalid_email_to_invite">Email is malformed</string>
    <!-- info paragraph about the achievement install megasync -->
    <string name="paragraph_info_achievement_install_desktop">When you install MEGA desktop app you get %1$s of complimentary storage space, valid for 365 days. MEGA desktop app is available for Windows, macOS and most Linux distros.</string>
    <!-- info paragraph about the achievement install mobile app -->
    <string name="paragraph_info_achievement_install_mobile_app">When you install the MEGA Mobile App you get %1$s of complimentary storage space, valid for 365 days. We provide mobile apps for iOS and Android.</string>
    <!-- info paragraph about the achievement ‘add phone number’. Placeholder 1: bonus storage space e.g. 20GB. Placeholder 2: bonus transfer quota e.g. 50GB -->
    <string name="paragraph_info_achievement_add_phone">When you verify your phone number you get %1$s of complimentary storage space, valid for 365 days.</string>
    <!-- info paragraph about the completed achievement install megasync -->
    <string name="result_paragraph_info_achievement_install_desktop">You have received %1$s storage space for installing our MEGA desktop app.</string>
    <!-- info paragraph about the completed achievement install mobile app -->
    <string name="result_paragraph_info_achievement_install_mobile_app">You have received %1$s storage space for installing the MEGA Mobile App.</string>
    <!-- info paragraph about the completed achievement of ‘add phone number’. Placeholder 1: bonus storage space e.g. 20GB. Placeholder 2: bonus transfer quota e.g. 50GB -->
    <string name="result_paragraph_info_achievement_add_phone">You have received %1$s storage space for verifying your phone number.</string>
    <!-- info paragraph about the completed achievement registration -->
    <string name="result_paragraph_info_achievement_registration">You have received %1$s storage space as your free registration bonus.</string>
    <!-- info paragraph about the completed achievement registration -->
    <string name="expiration_date_for_achievements">Bonus expires in %1$d days</string>
    <!-- menu items -->
    <plurals name="context_share_folders">
        <item quantity="one">Share folder</item>
        <item quantity="other">Share folders</item>
    </plurals>
    <!-- confirmation message before leaving some incoming shared folders -->
    <plurals name="confirmation_leave_share_folder">
        <item quantity="one">If you leave the folder, you will not be able to see it again.</item>
        <item quantity="other">If you leave these folders, you will not be able to see them again.</item>
    </plurals>
    <!-- Info of a contact if there is no folders shared with him -->
    <string name="no_folders_shared">No folders shared</string>
    <!-- Menu item -->
    <string name="settings_help">Help</string>
    <!-- Settings preference title for help centre -->
    <string name="settings_help_centre">Help Centre</string>
    <!-- Settings preference title for send feedback -->
    <string name="settings_help_preference">Send feedback</string>
    <!-- mail subject -->
    <string name="setting_feedback_subject">Android feedback</string>
    <!-- mail body -->
    <string name="setting_feedback_body">Please provide your feedback here:</string>
    <!-- mail body -->
    <string name="settings_feedback_body_device_model">Device model</string>
    <!-- mail body -->
    <string name="settings_feedback_body_android_version">Android version</string>
    <!-- Title of the dialog to create a new text file by inserting the name -->
    <string name="dialog_title_new_text_file">New text file</string>
    <!-- Title of the dialog to create a new file by inserting the name -->
    <string name="dialog_title_new_file">New file</string>
    <!-- Input field description in the create file dialog. -->
    <string name="context_new_file_name">File Name</string>
    <!-- Title of the dialog to create a new link by inserting the name, e.g. when try to share a web link to your Cloud Drive or incoming shares. -->
    <string name="dialog_title_new_link">Link name</string>
    <!-- Input field description in the create link dialog, e.g. when try to share a web link to your Cloud Drive or incoming shares. -->
    <string name="context_new_link_name">Link URL</string>
    <!-- Title of the field subject when a new file is created to upload -->
    <string name="new_file_subject_when_uploading">SUBJECT</string>
    <!-- Title of the field content when a new file is created to upload -->
    <string name="new_file_content_when_uploading">CONTENT</string>
    <!-- Title of the field email when a new contact is created to upload -->
    <string name="new_file_email_when_uploading">EMAIL</string>
    <!-- Item of a menu to forward a message chat to another chatroom -->
    <string name="forward_menu_item">Forward</string>
    <!-- name of the button to attach file from MEGA to another app -->
    <string name="general_attach">Attach</string>
    <!-- when add or share a file with a new contact, it can type by name or mail -->
    <string name="type_contact">Contact’s name or email</string>
    <!-- when add or share a file with a new contact, message displayed to warn that the maximum number has been reached -->
    <string name="max_add_contact">No more contacts can be added at this time</string>
    <!-- when changing the password , the old password and new password are equals -->
    <string name="old_and_new_passwords_equals">The new password cannot be the same as the old password</string>
    <!-- Menu item -->
    <string name="action_search_by_date">Search by date</string>
    <!-- title of a button to apply search by date -->
    <string name="general_apply">Apply</string>
    <!-- title of a button to apply search by month -->
    <string name="general_search_month">Last month</string>
    <!-- title of a button to apply search by year -->
    <string name="general_search_year">Last year</string>
    <!-- title of a Search by date tag -->
    <string name="label_set_day">Set day</string>
    <!-- the user can’t choose this date -->
    <string name="snackbar_search_by_date">Date required is not valid</string>
    <!-- Error shown when the user left a name empty -->
    <string name="empty_name">Invalid name</string>
    <!-- Error shown when the user left names empty and names typed with not allowed characters -->
    <string name="general_incorrect_names">Please correct your filenames before proceeding</string>
    <!-- Error text for invalid characters -->
    <string name="invalid_characters">Invalid characters</string>
    <!-- Error shown when the user writes a character not allowed -->
    <string name="invalid_characters_defined">The following characters are not allowed: ” * / : &lt; &gt; ? \ |</string>
    <!-- Warning show to the user after try to import files to MEGA with empty names. Plural. When more than one file name have this error. -->
    <plurals name="empty_names">
        <item quantity="one">File name cannot be empty.</item>
        <item quantity="other">File names cannot be empty.</item>
    </plurals>
    <!-- Label shown when audio file is playing -->
    <string name="audio_play">Audio File</string>
    <!-- when open PDF Viewer, the pdf that it try to open is damaged or does not exist -->
    <string name="corrupt_pdf_dialog_text">Error. The pdf file is corrupted or does not exist.</string>
    <!-- Label to include info of the user email in the feedback form -->
    <string name="user_account_feedback">User account</string>
    <!-- Label shown in MEGA pdf-viewer when it open a PDF save in smartphone storage -->
    <string name="save_to_mega">Save to my \nCloud Drive</string>
    <!-- Error message when creating a chat one to one with a contact that already has a chat -->
    <string name="chat_already_exists">The chat already exists</string>
    <!-- before sharing a file, has to be downloaded -->
    <string name="not_download">The file has not been downloaded yet</string>
    <!-- Error shown when a user is starting a chat or adding new participants in a group chat and writes a contact mail that has not added -->
    <string name="not_permited_add_email_to_invite">Only MEGA contacts can be added</string>
    <!-- Info label about the connectivity state of the chat -->
    <string name="invalid_connection_state">Reconnecting to chat</string>
    <!-- Message show when a call cannot be established -->
    <string name="call_error">An error has occurred and the call cannot be connected.</string>
    <!-- Title of dialog to evaluate the app -->
    <string name="title_evaluate_the_app_panel">Like the MEGA Mobile App?</string>
    <!-- Label to show rate the app -->
    <string name="rate_the_app_panel">Yes, rate the app</string>
    <!-- Label to show send feedback -->
    <string name="send_feedback_panel">No, send feedback</string>
    <!-- title of the section advanced options on the get link screen -->
    <string name="link_advanced_options">Advanced options</string>
    <!-- Message to show when users deny to permit the permissions to read and write on external storage on setting default download location -->
    <string name="download_requires_permission">MEGA needs read and write permissions to your external storage to download files there.</string>
    <!-- Default download location is on old sd card, but currently the user installed a new SD card, need user to reset download location. -->
    <string name="old_sdcard_unavailable">The old SD card is not available, please set a new download location.</string>
    <!-- Dialog title to ask download to internal storage or external storage. -->
    <string name="title_select_download_location">Choose download location</string>
    <!-- Title of the section to invite contacts if the user has denied the contacts permmissions -->
    <string name="no_contacts_permissions">No contact permissions granted</string>
    <!-- Option of the sliding panel to go to QR code section -->
    <string name="choose_qr_option_panel">My QR code</string>
    <!-- Title of the screen that shows the options to the QR code -->
    <string name="section_qr_code">QR code</string>
    <!-- Option in menu of section  My QR code to reset the QR code -->
    <string name="action_reset_qr">Reset QR code</string>
    <!-- Option in menu of section  My QR code to delete the QR code -->
    <string name="action_delete_qr">Delete QR code</string>
    <!-- Option shown in QR code bottom sheet dialog to save QR code in Cloud Drive -->
    <string name="save_cloud_drive">To Cloud Drive</string>
    <!-- Option shown in QR code bottom sheet dialog to save QR code in File System -->
    <string name="save_file_system">To file system</string>
    <!-- Title of QR code section -->
    <string name="section_my_code">My code</string>
    <!-- Title of QR code scan section -->
    <string name="section_scan_code">Scan code</string>
    <!-- Title of QR code settings that permits or not contacts that scan my QR code will be automatically added to my contact list -->
    <string name="settings_qrcode_autoaccept">Auto-accept</string>
    <!-- Subtitle of QR code settings auto-accept -->
    <string name="setting_subtitle_qrcode_autoccept">MEGA users who scan your QR code will be automatically added to your contact list.</string>
    <!-- Subtitle of QR code settings that reset the code -->
    <string name="setting_subtitle_qrcode_reset">Previous QR code will no longer be valid</string>
    <!-- Text shown when it has been copied the QR code link -->
    <string name="qrcode_link_copied">Link copied to the clipboard</string>
    <!-- Text shown when it has been reseted the QR code successfully -->
    <string name="qrcode_reset_successfully">QR code successfully reset</string>
    <!-- Text shown when it has been deleted the QR code successfully -->
    <string name="qrcode_delete_successfully">QR code successfully deleted</string>
    <!-- Text shown when it has not been reseted the QR code successfully -->
    <string name="qrcode_reset_not_successfully">QR code not reset due to an error. Please try again.</string>
    <!-- Text shown when it has not been delete the QR code successfully -->
    <string name="qrcode_delete_not_successfully">QR code not deleted due to an error. Please try again.</string>
    <!-- Title of dialog shown when a contact request has been sent with QR code -->
    <string name="invite_sent">Invite sent</string>
    <!-- Text of dialog shown when a contact request has been sent. -->
    <string name="invite_sent_text">The user has been invited and will appear in your contact list once accepted.</string>
    <!-- Text of dialog shown when multiple contacts request has been sent -->
    <string name="invite_sent_text_multi">The users have been invited and will appear in your contact list once accepted.</string>
    <!-- Text shown when it tries to share the QR and occurs an error to process the action -->
    <string name="error_share_qr">An error occurred while trying to share the QR file. Perhaps the file does not exist. Please try again later.</string>
    <!-- Text shown when it tries to upload to Cloud Drive the QR and occurs an error to process the action -->
    <string name="error_upload_qr">An error occurred while trying to upload the QR file. Perhaps the file does not exist. Please try again later.</string>
    <!-- Text shown when it tries to download to File System the QR and occurs an error to process the action -->
    <string name="error_download_qr">An error occurred while trying to download the QR file. Perhaps the file does not exist. Please try again later.</string>
    <!-- Text shown when it tries to download to File System the QR and the action has success -->
    <string name="success_download_qr">The QR Code has been downloaded successfully to %s</string>
    <!-- Title of dialog shown when a contact request has not been sent with QR code -->
    <string name="invite_not_sent">Invite not sent</string>
    <!-- Text of dialog shown when a contact request has not been sent with QR code -->
    <string name="invite_not_sent_text">The QR code or contact link is invalid. Please try to scan a valid code or to open a valid link.</string>
    <!-- Text of dialog shown when a contact request has not been sent with QR code because of is already a contact -->
    <string name="invite_not_sent_text_already_contact">The invitation has not been sent. %s is already in your contacts list.</string>
    <!-- Text of dialog shown when a contact request has not been sent with QR code because of some error -->
    <string name="invite_not_sent_text_error">An error occurred and the invitation has not been sent.</string>
    <!-- Text of alert dialog informing that the qr is generating -->
    <string name="generatin_qr">Generating QR code&#8230;</string>
    <!-- Title of QR code scan menu item -->
    <string name="menu_item_scan_code">Scan QR code</string>
    <!-- get the contact link and copy it -->
    <string name="button_copy_link">Copy link</string>
    <!-- Create QR code -->
    <string name="button_create_qr">Create QR code</string>
    <!-- Text shown when it has been created the QR code successfully -->
    <string name="qrcode_create_successfully">QR code successfully created</string>
    <!-- Text shown in QR code scan fragment to help and guide the user in the action -->
    <string name="qrcode_scan_help">Line up the QR code to scan it with your device’s camera</string>
    <!-- positive button on dialog to view a contact -->
    <string name="contact_view">View</string>
    <!-- Item menu option to reproduce audio or video in external reproductors -->
    <string name="external_play">Open with</string>
    <!-- to share a file using Facebook, Whatsapp, etc -->
    <string name="context_share">Share using</string>
    <!-- Message shown if the user choose enable button and he is not logged in -->
    <string name="error_enable_chat_before_login">Please log in before enabling the chat</string>
    <!-- title of a tag to search for a specific period within the search by date option in Camera upload -->
    <string name="label_set_period">Set period</string>
    <!-- Text of the empty screen when there are not chat conversations -->
    <string name="context_empty_chat_recent">[B]Invite friends to [/B][A]Chat[/A][B] and enjoy our encrypted platform with privacy and security[/B]</string>
    <!-- Text of the empty screen when there are not elements in the Rubbish Bin -->
    <string name="context_empty_rubbish_bin">[B]Empty [/B][A]Rubbish Bin[/A]</string>
    <!-- Text of the empty screen when there are not elements in  Inbox -->
    <string name="context_empty_inbox">[B]No files in your [/B][A]Inbox[/A]</string>
    <!-- Text of the empty screen when there are not elements in Cloud Drive -->
    <string name="context_empty_cloud_drive">[B]No files in your [/B][A]Cloud Drive[/A]</string>
    <!-- Text of the empty screen when there are not elements in Saved for Offline -->
    <string name="context_empty_offline">[B]No files [/B][A]Saved for Offline[/A]</string>
    <!-- Text of the empty screen when there are not contacts. No dot at the end because is for an empty state. The format placeholders are to showing it in different colors. -->
    <string name="context_empty_contacts">[B]No [/B][A]Contacts[/A]</string>
    <!-- Message shown when the user has no chats -->
    <string name="recent_chat_empty">[A]No[/A] [B]Conversations[/B]</string>
    <!-- Message shown when the chat is section is loading the conversations -->
    <string name="recent_chat_loading_conversations">[A]Loading[/A] [B]Conversations&#8230;[/B]</string>
    <!-- Text of the empty screen when there are not elements in Incoming -->
    <string name="context_empty_incoming">[B]No [/B][A]Incoming Shared folders[/A]</string>
    <!-- Text of the empty screen when there are not elements in Outgoing -->
    <string name="context_empty_outgoing">[B]No [/B][A]Outgoing Shared folders[/A]</string>
    <!-- Text of the empty screen when there are not elements in Links. Please, keep the place holders to format the string -->
    <string name="context_empty_links">[B]No [/B][A]Public Links[/A][B][/B]</string>
    <!-- Title of the sent requests tab. Capital letters -->
    <string name="tab_sent_requests">Sent requests</string>
    <!-- Title of the received requests tab. Capital letters -->
    <string name="tab_received_requests">Received requests</string>
    <!-- Title dialog overquota error -->
    <string name="overquota_alert_title">Storage quota exceeded</string>
    <!-- error message shown when an account confirmation link or reset password link is invalid for unknown reasons -->
    <string name="invalid_link">Invalid link, please ask for a new valid link</string>
    <!-- error message shown on the link password dialog if the password typed in was wrong -->
    <string name="invalid_link_password">Invalid link password</string>
    <!-- Error message shown when user tries to open a not valid MEGA link -->
    <string name="open_link_not_valid_link">The link you are trying to open is not a valid MEGA link.</string>
    <!-- Message shown when a link is being processing -->
    <string name="processing_link">Processing link&#8230;</string>
    <!-- Message shown when it is creating an acount and it is been introduced a very weak or weak password -->
    <string name="passwd_weak">Your password is easily guessed. Try making your password longer. Combine uppercase and lowercase letters. Add special characters. Do not use names or dictionary words.</string>
    <!-- Message shown when it is creating an acount and it is been introduced a medium password -->
    <string name="passwd_medium">Your password is good enough to proceed, but it is recommended to strengthen your password further.</string>
    <!-- Message shown when it is creating an acount and it is been introduced a good password -->
    <string name="passwd_good">This password will withstand most typical brute-force attacks. Please ensure that you will remember it.</string>
    <!-- Message shown when it is creating an acount and it is been introduced a strong password -->
    <string name="passwd_strong">This password will withstand most sophisticated brute-force attacks. Please ensure that you will remember it.</string>
    <!-- Password very weak -->
    <string name="pass_very_weak">Very weak</string>
    <!-- Password weak -->
    <string name="pass_weak">Weak</string>
    <!-- Password medium -->
    <string name="pass_medium">Medium</string>
    <!-- Password good -->
    <string name="pass_good">Good</string>
    <!-- Password strong -->
    <string name="pass_strong">Strong</string>
    <!-- Text displayed in several parts when there is a call in progress (notification, recent chats list, etc). -->
    <string name="title_notification_call_in_progress">Call in progress</string>
    <!-- Subtitle of the notification shown on the action bar when there is a call in progress -->
    <string name="action_notification_call_in_progress">Tap to go back to the call</string>
    <!-- Button in the notification shown on the action bar when there is a call in progress -->
    <string name="button_notification_call_in_progress">Return to the call</string>
    <!-- When it lists contacts of MEGA, the title of list’s header -->
    <string name="contacts_mega">On MEGA</string>
    <!-- When it lists contacts of phone, the title of list’s header -->
    <string name="contacts_phone">Phone contacts</string>
    <!-- Message error shown when trying to log in on an account has been suspended due to multiple breaches of Terms of Service -->
    <string name="account_suspended_multiple_breaches_ToS">Your account has been suspended due to multiple breaches of MEGA’s Terms of Service. Please check your email inbox.</string>
    <!-- Message error shown when trying to log in on an account has been suspended due to breach of Terms of Service -->
    <string name="account_suspended_breache_ToS">Your account was terminated due to a breach of MEGA’s Terms of Service including, but not limited to, clause 15.</string>
    <!-- In a chat conversation when you try to send device’s images but images are still loading -->
    <string name="file_storage_loading">Loading files</string>
    <!-- In a chat conversation when you try to send device’s images but there aren’t available images -->
    <string name="file_storage_empty_folder">No files</string>
    <!-- Size in bytes. The placeholder is for the size value, please adjust the position based on linguistics -->
    <string name="label_file_size_byte">%s B</string>
    <!-- Size in kilobytes. The placeholder is for the size value, please adjust the position based on linguistics -->
    <string name="label_file_size_kilo_byte">%s KB</string>
    <!-- Size in megabytes. The placeholder is for the size value, please adjust the position based on linguistics -->
    <string name="label_file_size_mega_byte">%s MB</string>
    <!-- Size in gigabytes. The placeholder is for the size value, please adjust the position based on linguistics -->
    <string name="label_file_size_giga_byte">%s GB</string>
    <!-- Size in terabytes. The placeholder is for the size value, please adjust the position based on linguistics -->
    <string name="label_file_size_tera_byte">%s TB</string>
    <!-- Speed in bytes. The placeholder is for the speed value, please adjust the position based on linguistics -->
    <string name="label_file_speed_byte">%s B/s</string>
    <!-- Speed in kilobytes. The placeholder is for the speed value, please adjust the position based on linguistics -->
    <string name="label_file_speed_kilo_byte">%s KB/s</string>
    <!-- Speed in megabytes. The placeholder is for the speed value, please adjust the position based on linguistics -->
    <string name="label_file_speed_mega_byte">%s MB/s</string>
    <!-- Speed in gigabytes. The placeholder is for the speed value, please adjust the position based on linguistics -->
    <string name="label_file_speed_giga_byte">%s GB/s</string>
    <!-- Speed in terabytes. The placeholder is for the speed value, please adjust the position based on linguistics -->
    <string name="label_file_speed_tera_byte">%s TB/s</string>
    <!-- Size in megabytes. -->
    <string name="label_mega_byte">MB</string>
    <!-- Number of versions of a file shown on the screen info of the file, version items -->
    <plurals name="number_of_versions">
        <item quantity="one">%1$d version</item>
        <item quantity="other">%1$d versions</item>
    </plurals>
    <!-- Title of the section Versions for files -->
    <string name="title_section_versions">Versions</string>
    <!-- Header of the item to show the current version of a file in a list -->
    <string name="header_current_section_item">Current version</string>
    <!--  -->
    <plurals name="header_previous_section_item">
        <item quantity="one">Previous version</item>
        <item quantity="other">Previous versions</item>
    </plurals>
    <!-- option menu to revert a file version -->
    <string name="general_revert">Revert</string>
    <!-- option menu to clear all the previous versions -->
    <string name="menu_item_clear_versions">Clear previous versions</string>
    <!-- Title of the dialog to confirm that a version os going to be deleted, version items -->
    <plurals name="title_dialog_delete_version">
        <item quantity="one">Delete version?</item>
        <item quantity="other">Delete versions?</item>
    </plurals>
    <!-- Content of the dialog to confirm that a version is going to be deleted -->
    <string name="content_dialog_delete_version">This version will be permanently removed.</string>
    <!-- Content of the dialog to confirm that several versions are going to be deleted -->
    <string name="content_dialog_delete_multiple_version">These %d versions will be permanently removed.</string>
    <!-- Title of the notification shown when a file is uploading to a chat -->
    <string name="chat_upload_title_notification">Chat uploading</string>
    <!-- Label for the option on setting to set up the quality of multimedia files uploaded to the chat -->
    <string name="settings_chat_upload_quality">Video quality</string>
    <!-- Label for the option on setting to set up the quality of video files to be uploaded -->
    <string name="settings_video_upload_quality">Video Quality</string>
    <!-- Text shown when the user refuses to permit the storage permission when enable camera upload -->
    <string name="on_refuse_storage_permission">Camera Uploads needs to access your photos and other media on your device. Please go to the settings page and grant permission.</string>
    <!-- Available options for the setting to set up the quality of multimedia files uploaded to the chat or the Camera Uploads -->
    <string-array name="settings_chat_upload_quality_entries">
        <item>Low</item>
        <item>Medium</item>
        <item>High</item>
        <item>Original</item>
    </string-array>
    <!-- Title of the notification for a missed call -->
    <string name="missed_call_notification_title">Missed call</string>
    <!-- Refers to a location of file -->
    <string name="file_properties_info_location">Location</string>
    <!-- Title of the label to show the size of the current files inside a folder -->
    <string name="file_properties_folder_current_versions">Current versions</string>
    <!-- Title of the label to show the size of the versioned files inside a folder -->
    <string name="file_properties_folder_previous_versions">Previous versions</string>
    <!-- Number of versioned files inside a folder shown on the screen info of the folder, version items -->
    <plurals name="number_of_versions_inside_folder">
        <item quantity="one">%1$d versioned file</item>
        <item quantity="other">%1$d versioned files</item>
    </plurals>
    <!-- Confirmation message after forwarding one or several messages, version items -->
    <string name="messages_forwarded_success">Messages forwarded</string>
    <!-- Error message after forwarding one or several messages to several chats -->
    <string name="messages_forwarded_error">Error. Not correctly forwarded</string>
    <!-- Error message if any of the forwarded messages fails, message items -->
    <plurals name="messages_forwarded_partial_error">
        <item quantity="one">Error. %1$d message not successfully forwarded</item>
        <item quantity="other">Error. %1$d messages not successfully forwarded</item>
    </plurals>
    <!-- Error non existing resource after forwarding one or several messages to several chats, message items -->
    <plurals name="messages_forwarded_error_not_available">
        <item quantity="one">Error. The resource is no longer available</item>
        <item quantity="other">Error. The resources are no longer available</item>
    </plurals>
    <!-- The title of fragment Turn on Notifications -->
    <string name="turn_on_notifications_title">Turn on Notifications</string>
    <!-- The subtitle of fragment Turn on Notifications -->
    <string name="turn_on_notifications_subtitle">This way, you will see new messages\non your Android phone instantly.</string>
    <!-- First step to turn on notifications -->
    <string name="turn_on_notifications_first_step">Open Android device [A]Settings[/A]</string>
    <!-- Second step to turn on notifications -->
    <string name="turn_on_notifications_second_step">Open [A]Apps &amp; notifications[/A]</string>
    <!-- Third step to turn on notifications -->
    <string name="turn_on_notifications_third_step">Select [A]MEGA[/A]</string>
    <!-- Fourth step to turn on notifications -->
    <string name="turn_on_notifications_fourth_step">Open [A]App notifications[/A]</string>
    <!-- Fifth step to turn on notifications -->
    <string name="turn_on_notifications_fifth_step">Switch to On and select your preferences</string>
    <!-- Alert message after sending to chat one or several messages to several chats, version items -->
    <plurals name="files_send_to_chat_success">
        <item quantity="one">File sent</item>
        <item quantity="other">Files sent</item>
    </plurals>
    <!-- Error message after sending to chat one or several messages to several chats -->
    <string name="files_send_to_chat_error">Error. Not correctly sent</string>
    <!-- menu option to send a file to a chat -->
    <string name="context_send_file_to_chat">Send to chat</string>
    <!-- Title of the dialog ‘Do you remember your password?’ -->
    <string name="remember_pwd_dialog_title">Do you remember your password?</string>
    <!-- Text of the dialog ‘Recovery Key exported’ when the user wants logout -->
    <string name="remember_pwd_dialog_text_logout">You are about to log out, please test your password to ensure you remember it.\nIf you lose your password, you will lose access to your MEGA data.</string>
    <!-- Text of the dialog ‘Do you remember your password?’ -->
    <string name="remember_pwd_dialog_text">Please test your password to ensure you remember it. If you lose your password, you will lose access to your MEGA data.</string>
    <!-- Dialog option that permits user do not show it again -->
    <string name="general_do_not_show">Do not show again</string>
    <!-- Button of the dialog ‘Do you remember your password?’ that permits user test his password -->
    <string name="remember_pwd_dialog_button_test">Test password</string>
    <!-- Title of the activity that permits user test his password -->
    <string name="test_pwd_title">Test your password</string>
    <!-- Message shown to the user when is testing her password and it is correct -->
    <string name="test_pwd_accepted">Password accepted</string>
    <!-- Message shown to the user when is testing her password and it is wrong -->
    <string name="test_pwd_wrong">Wrong password.\nBackup your Recovery Key as soon as possible!</string>
    <!-- Text of the dialog ‘Recovery Key exported’ when the user wants logout -->
    <string name="recovery_key_exported_dialog_text_logout">You are about to log out, please test your password to ensure you remember it.\nIf you lose your password, you will lose access to your MEGA data.</string>
    <!-- Option that permits user copy to clipboard -->
    <string name="option_copy_to_clipboard">Copy to clipboard</string>
    <!-- Option that permits user export his recovery key -->
    <string name="option_export_recovery_key">Export Recovery Key</string>
    <!-- Option that permits user logout -->
    <string name="proceed_to_logout">Proceed to logout</string>
    <!-- Title of the preference Recovery key on Settings section -->
    <string name="recovery_key_bottom_sheet">Recovery Key</string>
    <!-- Option that permits user save on File System -->
    <string name="option_save_on_filesystem">Save on File System</string>
    <!-- Message shown when something has been copied to clipboard -->
    <string name="message_copied_to_clipboard">Copied to clipboard</string>
    <!-- text of the label to show that you have messages unread in the chat conversation -->
    <string name="message_jump_latest">Jump to latest</string>
    <!-- text of the label to show that you have new messages in the chat conversation -->
    <string name="message_new_messages">New messages</string>
    <!-- Title of the notification shown on the action bar when there is a incoming call -->
    <string name="notification_subtitle_incoming">Incoming call</string>
    <!-- Text for the notification action to launch the incoming call page -->
    <string name="notification_incoming_action">Go to the call</string>
    <!-- Text asking to go to system setting to enable allow display over other apps (needed for calls in Android 10) -->
    <string name="notification_enable_display">MEGA background pop-ups are disabled.\nTap to change the settings.</string>
    <!-- Subtitle to show the number of unread messages on a chat, unread messages -->
    <plurals name="number_unread_messages">
        <item quantity="one">%1$s unread message</item>
        <item quantity="other">%1$s unread messages</item>
    </plurals>
    <!-- Notification title to show the number of unread chats, unread messages -->
    <plurals name="plural_number_messages_chat_notification">
        <item quantity="one">%1$d unread chat</item>
        <item quantity="other">%1$d unread chats</item>
    </plurals>
    <!-- Message shown when a chat is opened and the messages are being recovered -->
    <string name="chat_loading_messages">[A]Loading[/A] [B]Messages&#8230;[/B]</string>
    <!-- Error message shown when opening a file link which doesn’t exist -->
    <string name="general_error_internal_node_not_found">File or folder not found. Are you logged in with a different account in your browser? You can only access files or folders from the account you are currently logged in with in the app</string>
    <!-- menu option to loop video or audio file -->
    <string name="context_loop_video">Loop</string>
    <!-- Title of the category Security options on Settings section -->
    <string name="settings_security_options_title">Security</string>
    <!-- Title of the preference Recovery key on Settings section -->
    <string name="settings_recovery_key_title">Backup Recovery Key</string>
    <!-- Summary of the preference Recovery key on Settings section -->
    <string name="settings_recovery_key_summary">Exporting the Recovery Key and keeping it in a secure location enables you to set a new password without data loss.</string>
    <!-- message when a temporary error on logging in is due to connectivity issues -->
    <string name="login_connectivity_issues">Unable to reach MEGA. Please check your connectivity or try again later.</string>
    <!-- message when a temporary error on logging in is due to servers busy -->
    <string name="login_servers_busy">Servers are too busy. Please wait.</string>
    <!-- message when a temporary error on logging in is due to SDK is waiting for the server to complete a request due to an API lock -->
    <string name="login_API_lock">This process is taking longer than expected. Please wait.</string>
    <!-- message when a temporary error on logging in is due to SDK is waiting for the server to complete a request due to a rate limit -->
    <string name="login_API_rate">Too many requests. Please wait.</string>
    <!-- Message when previous login is being cancelled -->
    <string name="login_in_progress">Cancelling login process. Please wait&#8230;</string>
    <!-- when open audio video player, the file that it try to open is not supported -->
    <string name="unsupported_file_type">Unsupported file type.</string>
    <!-- when open audio video player, the file that it try to open is damaged or does not exist -->
    <string name="corrupt_video_dialog_text">Error. The file is corrupted or does not exist.</string>
    <!-- Title of the screen Playlist -->
    <string name="section_playlist">Playlist</string>
    <!-- Text shown in playlist subtitle item when a file is reproducing -->
    <string name="playlist_state_playing">Now playing&#8230;</string>
    <!-- Text shown in playlist subtitle item when a file is reproducing but it is paused -->
    <string name="playlist_state_paused">Paused</string>
    <!-- Menu option to print the recovery key from Offline section -->
    <string name="context_option_print">Print</string>
    <!-- Message when the recovery key has been successfully saved on the filesystem -->
    <string name="save_MK_confirmation">The Recovery Key has been successfully saved</string>
    <!-- label to indicate that a share is still pending on outgoing shares of a node -->
    <string name="pending_outshare_indicator">(Pending)</string>
    <!-- Title of the dialog to disable the rich links previews on chat -->
    <string name="option_enable_chat_rich_preview">Rich URL Previews</string>
    <!-- Button to allow the rich links previews on chat -->
    <string name="button_always_rich_links">Always Allow</string>
    <!-- Button do not allow now the rich links previews on chat -->
    <string name="button_not_now_rich_links">Not Now</string>
    <!-- Button do not allow the rich links previews on chat -->
    <string name="button_never_rich_links">Never</string>
    <!-- Title of the dialog to enable the rich links previews on chat -->
    <string name="title_enable_rich_links">Enable rich URL previews</string>
    <!-- Text of the dialog to enable the rich links previews on chat -->
    <string name="text_enable_rich_links">Enhance the MEGAchat experience. URL content will be retrieved without end-to-end encryption.</string>
    <!-- Subtitle of a MEGA rich link without the decryption key -->
    <string name="subtitle_mega_rich_link_no_key">Tap to enter the Decryption Key</string>
    <!-- when the user tries to creates a MEGA account or tries to change his password and the password strength is very weak -->
    <string name="error_password">Please enter a stronger password</string>
    <!-- title of the notification for an acceptance of a contact request -->
    <string name="title_acceptance_contact_request_notification">New contact</string>
    <!-- Notification title to show the number of incoming contact request, contact requests -->
    <plurals name="plural_number_contact_request_notification">
        <item quantity="one">%1$d pending contact request</item>
        <item quantity="other">%1$d pending contact requests</item>
    </plurals>
    <!-- title of the notification for a new incoming contact request -->
    <string name="title_new_contact_request_notification">New contact request</string>
    <!-- Hint shown in the field to write a message in the chat screen (chat with customized title) -->
    <string name="type_message_hint_with_title">Write message to “%s”&#8230;</string>
    <!-- Empty state message shown in the screen when there are not any active transfer -->
    <string name="transfers_empty_new">[B]No active[/B][A] Transfers[/A]</string>
    <!-- Empty state message shown in the screen when there are not any active transfer -->
    <string name="completed_transfers_empty_new">[B]No completed[/B][A] Transfers[/A]</string>
    <!-- Empty state text that indicates that a folder is currently empty -->
    <string name="file_browser_empty_folder_new">[B]Empty[/B][A] Folder[/A]</string>
    <!-- Hint shown in the field to write a message in the chat screen (chat with customized title) -->
    <string name="type_message_hint_with_customized_title">Write message to “%s”&#8230;</string>
    <!-- Hint shown in the field to write a message in the chat screen (chat with default title) -->
    <string name="type_message_hint_with_default_title">Write message to %s&#8230;</string>
    <!-- Title of setting Two-Factor Authentication -->
    <string name="settings_2fa">Two-Factor Authentication</string>
    <!-- Subtitle of setting Two-Factor Authentication when the preference is disabled -->
    <string name="setting_subtitle_2fa">Two-Factor Authentication is a second layer of security for your account.</string>
    <!-- Title of the screen Two-Factor Authentication -->
    <string name="title_2fa">Why do you need two-factor authentication?</string>
    <!--  -->
    <string name="two_factor_authentication_explain">Two-factor authentication is a second layer of security for your account. Which means that even if someone knows your password they cannot access it, without also having access to the six digit code only you have access to.</string>
    <!-- Button that permits user begin with the process of enable Two-Factor Authentication -->
    <string name="button_setup_2fa">Begin Setup</string>
    <!-- Text that explain how to do with Two-Factor Authentication QR -->
    <string name="explain_qr_seed_2fa_1">Scan or copy the seed to your Authenticator App.</string>
    <!-- Text that explain how to do with Two-Factor Authentication seed -->
    <string name="explain_qr_seed_2fa_2">Be sure to backup this seed to a safe place in case you lose your device.</string>
    <!-- Text that explain how to confirm Two-Factor Authentication -->
    <string name="explain_confirm_2fa">Please enter the 6-digit code generated by your Authenticator App.</string>
    <!-- Text button -->
    <string name="general_verify">Verify</string>
    <!-- Text button -->
    <string name="general_next">Next</string>
    <!-- Text button -->
    <string name="general_previous">Previous</string>
    <!-- Text of the alert dialog to inform the user when an error occurs when try to enable seed or QR of Two-Factor Authentication -->
    <string name="qr_seed_text_error">An error occurred generating the seed or QR code, please try again.</string>
    <!-- Title of the screen shown when the user enabled correctly Two-Factor Authentication -->
    <string name="title_2fa_enabled">Two-Factor Authentication Enabled</string>
    <!-- Description of the screen shown when the user enabled correctly Two-Factor Authentication -->
    <string name="description_2fa_enabled">Next time you log in to your account you will be asked to enter a 6-digit code provided by your Authenticator App.</string>
    <!-- Recommendation displayed after enable Two-Factor Authentication -->
    <string name="recommendation_2fa_enabled">Please save your <b>Recovery Key</b> in a safe location, to avoid issues in case you lose access to your app, or if you want to disable Two-Factor Authentication.</string>
    <!-- Error shown when a user tries to enable Two-Factor Authentication and introduce an invalid code -->
    <string name="pin_error_2fa">Invalid code</string>
    <!-- Title of screen Lost authenticator decive -->
    <string name="lost_your_authenticator_device">Lost your Authenticator device?</string>
    <!-- Title of screen Login verification with Two-Factor Authentication -->
    <string name="login_verification">Login Verification</string>
    <!-- Subtitle of screen verify Two-Factor Authentication for changing password -->
    <string name="verify_2fa_subtitle_change_password">Change password</string>
    <!-- Subtitle of screen verify Two-Factor Authentication for changing email -->
    <string name="verify_2fa_subtitle_change_email">Change email</string>
    <!-- Subtitle of screen verify Two-Factor Authentication for cancelling account -->
    <string name="verify_2fa_subtitle_delete_account">Delete account</string>
    <!-- Subtitle of screen verify Two-Factor Authentication for disabling Two-Factor Authentication -->
    <string name="verify_2fa_subtitle_diable_2fa">Disable</string>
    <!-- Title of screen Lost authenticator decive -->
    <string name="title_lost_authenticator_device">Lost your Authenticator device?</string>
    <!-- When the user tries to disable Two-Factor Authentication and some error ocurr in the process -->
    <string name="error_disable_2fa">An error occurred trying to disable Two-Factor Authentication. Please try again.</string>
    <!-- When the user tries to enable Two-Factor Authentication and some error ocurr in the process -->
    <string name="error_enable_2fa">An error occurred trying to enable Two-Factor Authentication. Please try again.</string>
    <!-- Title of the dialog shown when a new account is created to suggest user enable Two-Factor Authentication -->
    <string name="title_enable_2fa">Enable Two-Factor Authentication</string>
    <!-- Label shown when it disables the Two-Factor Authentication -->
    <string name="label_2fa_disabled">Two-Factor Authentication Disabled</string>
    <!-- Text of the button which action is to show the authentication apps -->
    <string name="open_app_button">Open in</string>
    <!-- message when trying to open a link that contains the seed to enable Two-Factor Authentication but there isn’t any app that open it -->
    <string name="intent_not_available_2fa">There isn’t any available app to enable Two-Factor Authentication on your device</string>
    <!-- Text button -->
    <string name="general_close">Close</string>
    <!-- Label shown when Two-Factor Authentication has been enabled to alert user that has to back up his Recovery Key before finish the process -->
    <string name="backup_rk_2fa_end">Export your Recovery Key to finish</string>
    <!-- Title of dialog shown when it tries to open an authentication app and there is no installed -->
    <string name="no_authentication_apps_title">Two-Factor Authentication App</string>
    <!-- Message shown to ask user if wants to open Google Play to install some authenticator app -->
    <string name="open_play_store_2fa">Would you like to open Google Play so you can install an Authenticator App?</string>
    <!-- Label Play Store -->
    <string name="play_store_label">Play Store</string>
    <!-- Text shown in an alert explaining how to continue to enable Two-Factor Authentication -->
    <string name="text_2fa_help">You need an authenticator app to enable 2FA on MEGA. You can download and install the Google Authenticator, Duo Mobile, Authy or Microsoft Authenticator app for your phone or tablet.</string>
    <!-- success message when importing multiple files from -->
    <string name="number_correctly_imported_from_chat">%d files shared successfully</string>
    <!-- error message when importing multiple files from chat -->
    <string name="number_no_imported_from_chat">%d files were not shared</string>
    <!-- button’s text to open a full screen image -->
    <string name="preview_content">Preview content</string>
    <!-- message shown when the user clicks on media file chat message, there is no network connection and the file is not been downloaded -->
    <string name="no_network_connection_on_play_file">No network connection. File has not been downloaded and cannot be streamed.</string>
    <!-- message shown when the user open a file, the file is not been opened due to unknown reason -->
    <string name="error_fail_to_open_file_general">Unable to open file.</string>
    <!-- message shown when the user open a file, there is no network connection and the file is not been downloaded -->
    <string name="error_fail_to_open_file_no_network">No network connection. Please reconnect to open the file.</string>
    <!-- message when trying to save for offline a file that already exists -->
    <string name="file_already_exists">File already exists in Saved for Offline</string>
    <!-- Error message if forwarding a message failed, many messages -->
    <plurals name="error_forwarding_messages">
        <item quantity="one">Message not forwarded</item>
        <item quantity="other">Messages not forwarded</item>
    </plurals>
    <!-- Title of the dialog to disable the rich links previews on chat -->
    <string name="title_confirmation_disable_rich_links">Rich URL previews</string>
    <!-- Text of the dialog to disable the rich links previews on chat -->
    <string name="text_confirmation_disable_rich_links">You are disabling rich URL previews. You can re-enable them in Settings. Do you want to continue?</string>
    <!-- Message shown when a call ends. -->
    <string name="call_missed_messages">[A]Missed call[/A]</string>
    <!-- Message shown when a call ends. -->
    <string name="call_rejected_messages">[A]Call was rejected[/A]</string>
    <!-- Message shown when a call ends. -->
    <string name="call_cancelled_messages">[A]Call was cancelled[/A]</string>
    <!-- Message shown when a call ends. -->
    <string name="call_failed_messages">[A]Call failed[/A]</string>
    <!-- Message shown when a call ends. -->
    <string name="call_not_answered_messages">[A]Call was not answered[/A]</string>
    <!-- Indicates that can type a contact email -->
    <string name="contact_email">Contact email</string>
    <!-- When it tries to add a contact in a list an is already added -->
    <string name="contact_not_added">You have already added this contact.</string>
    <!-- Content of a normal message that cannot be recognized -->
    <string name="error_message_invalid_format">Invalid message format</string>
    <!-- Content of a normal message that cannot be recognized -->
    <string name="error_message_invalid_signature">Invalid message signature</string>
    <!-- When the user tries to reproduce a file through streaming and ocurred an error creating it -->
    <string name="error_streaming">An error occurred trying to create the stream</string>
    <!-- Menu option to restore an item from the Rubbish bin -->
    <string name="context_restore">Restore</string>
    <!-- success message when a node was restore from Rubbish bin -->
    <string name="context_correctly_node_restored">Restored to %s</string>
    <!-- error message when a node was restore from Rubbish bin -->
    <string name="context_no_restored">An error occurred. Item not restored.</string>
    <!-- menu item from contact section to send a message to a contact -->
    <string name="context_send_message">Send Message</string>
    <!-- Error message on opening a MEGAdrop folder link -->
    <string name="error_MEGAdrop_not_supported">MEGAdrop folders are not supported yet</string>
    <!-- Pre overquota error dialog when trying to copy or import a file -->
    <string name="pre_overquota_alert_text">This action cannot be completed as it would take you over your current storage limit. Would you like to upgrade your account?</string>
    <!-- Title of the section Archived chats -->
    <string name="archived_chats_title_section">Archived chats</string>
    <!-- Text of the option to show the arhived chat, it shows the number of archived chats -->
    <string name="archived_chats_show_option">Archived chats (%d)</string>
    <!-- Title of the option on the chat list to archive a chat -->
    <string name="archive_chat_option">Archive chat</string>
    <!-- Title of the option on the chat list to unarchive a chat -->
    <string name="unarchive_chat_option">Unarchive chat</string>
    <!-- Confirmation button of the dialog to archive a chat -->
    <string name="general_archive">Archive</string>
    <!-- Confirmation button of the dialog to unarchive a chat -->
    <string name="general_unarchive">Unarchive</string>
    <!-- Message shown when a chat is successfully archived, it shows the name of the chat -->
    <string name="success_archive_chat">%s chat was archived.</string>
    <!-- Error message shown when a chat has not be archived, it shows the name of the chat -->
    <string name="error_archive_chat">Error. %s chat was not archived.</string>
    <!-- Message shown when a chat is successfully unarchived, it shows the name of the chat -->
    <string name="success_unarchive_chat">%s chat was unarchived.</string>
    <!-- Error message shown when a chat has not be unarchived, it shows the name of the chat -->
    <string name="error_unarchive_chat">Error. %s chat was not able to be unarchived.</string>
    <!-- Message shown when the user has no archived chats -->
    <string name="archived_chats_empty">[A]No[/A] [B]Archived Chats[/B]</string>
    <!-- Subtitle of chat screen when the chat is inactive -->
    <string name="inactive_chat">Inactive chat</string>
    <!-- Subtitle of chat screen when the chat is archived -->
    <string name="archived_chat">Archived chat</string>
    <!-- Title of the layout to join a group call from the chat screen -->
    <string name="join_call_layout">Tap to join the call</string>
    <!-- Label shown when the user wants to add contacts into his MEGA account -->
    <string name="invite_contacts">Invite contacts</string>
    <!-- Label shown when the user wants to share something with other contacts -->
    <string name="share_with">Share with</string>
    <!-- Message shown while the contact list from the device and from MEGA is being read and then shown to the user -->
    <string name="contacts_list_empty_text_loading_share">Loading contacts&#8230;</string>
    <!-- Title of the screen New Group -->
    <string name="title_new_group">New group</string>
    <!-- Subtitle of the screen New Group -->
    <string name="subtitle_new_group">Type group name</string>
    <!-- Hint of edittext shown when it is creating a new group to guide user to type the name of the group -->
    <string name="hint_type_group">Name your group</string>
    <!-- Text of the confirm dialog shown when it wants to remove a contact from a chat -->
    <string name="confirmation_delete_contact">Remove %s from this chat?</string>
    <!-- Settings preference title to show file versions info of the account -->
    <string name="settings_file_management_file_versions_title">File versions</string>
    <!-- Settings preference subtitle to show file versions info of the account -->
    <string name="settings_file_management_file_versions_subtitle">%1$d file versions, taking a total of %2$s</string>
    <!-- Title of the section File management on Settings section -->
    <string name="settings_file_management_category">File Management</string>
    <!-- Option in Settings to delete all the versions of the account -->
    <string name="settings_file_management_delete_versions">Delete all older versions of my files</string>
    <!-- subtitle of the option in Settings to delete all the versions of the account -->
    <string name="settings_file_management_subtitle_delete_versions">All current files will remain. Only historic versions of your files will be deleted.</string>
    <!-- Text of the dialog to delete all the file versions of the account -->
    <string name="text_confirmation_dialog_delete_versions">You are about to delete the version histories of all files. Any file version shared to you from a contact will need to be deleted by them.\n\nPlease note that the current files will not be deleted.</string>
    <!-- success message when deleting all the versions of the account -->
    <string name="success_delete_versions">File versions successfully deleted</string>
    <!-- error message when deleting all the versions of the account -->
    <string name="error_delete_versions">An error occurred while trying to delete all previous versions of your files, please try again later.</string>
    <!-- Title of the option to enable or disable file versioning on Settings section -->
    <string name="settings_enable_file_versioning_title">File Versioning</string>
    <!-- Subtitle of the option to enable or disable file versioning on Settings section -->
    <string name="settings_enable_file_versioning_subtitle">Enable or disable file versioning for your entire account.\nDisabling file versioning does not prevent your contacts from creating new versions in shared folders.</string>
    <!-- section title to select a chat to send a file -->
    <string name="choose_chat">Choose chat</string>
    <!-- Hint shown to guide user on activity add contacts -->
    <string name="type_mail">Tap, enter name or email</string>
    <!-- Text of the confirm dialog shown when it wants to add a contact from a QR scaned -->
    <string name="confirmation_invite_contact">Add %s to your contacts?</string>
    <!-- Text of the confirm dialog shown when it wants to add a contact from a QR scaned and is already added before -->
    <string name="confirmation_not_invite_contact">You have already added the contact %s.</string>
    <!-- Text of the confirm dialog shown when it wants to add a contact from a QR scaned and is already added before -->
    <string name="confirmation_invite_contact_already_added">You have already added the contact %s.</string>
    <!-- Text of the confirm dialog shown when it wants to add a contact from a QR scaned -->
    <string name="confirmation_share_contact">Share with %s?</string>
    <!-- Text button for init a group chat -->
    <string name="new_group_chat_label">New group chat</string>
    <!-- Label shown when the user wants to add contacts into a chat conversation -->
    <string name="send_contacts">Send contacts</string>
    <!-- Title of the alert when the account have been logged out from another client -->
    <string name="title_alert_logged_out">Logged out</string>
    <!-- Text shown to indicate user that his account has already been confirmed -->
    <string name="account_confirmed">Your account has been activated. Please log in.</string>
    <!-- Text shown to indicate user that his account should be confirmed typing his password -->
    <string name="confirm_account">Please enter your password to confirm your account</string>
    <!-- Error shown if a user tries to add their own email address as a contact -->
    <string name="error_own_email_as_contact">There’s no need to add your own email address</string>
    <!-- Error shown when a user tries to enable Two-Factor Authentication and introduce an invalid code -->
    <string name="invalid_code">Invalid code</string>
    <!-- Text of the dialog shown when the storage of a FREE account is almost full -->
    <string name="text_almost_full_warning">Cloud Drive is almost full. Upgrade to Pro and get up to %1$s of storage and %2$s of transfer quota.</string>
    <!-- Text of the dialog shown when the storage of a PRO I or II account is almost full -->
    <string name="text_almost_full_warning_pro_account">Cloud Drive is almost full. Upgrade now and get up to %1$s of storage and %2$s of transfer quota.</string>
    <!-- Text of the dialog shown when the storage of a PRO III account is almost full -->
    <string name="text_almost_full_warning_pro3_account">Cloud Drive is almost full. If you need more storage please contact MEGA support to get a custom plan.</string>
    <!-- Text of the dialog shown when the storage of a FREE account is full -->
    <string name="text_storage_full_warning">Cloud Drive is full. Upgrade to Pro and get up to %1$s of storage and %2$s of transfer quota.</string>
    <!-- Text of the dialog shown when the storage of a PRO I or II account is full -->
    <string name="text_storage_full_warning_pro_account">Cloud Drive is full. Upgrade now and get up to %1$s of storage and %2$s of transfer quota.</string>
    <!-- Text of the dialog shown when the storage of a PRO III account is full -->
    <string name="text_storage_full_warning_pro3_account">Cloud Drive is full. If you need more storage please contact MEGA support to get a custom plan.</string>
    <!-- Button of the dialog shown when the storage is almost full to see the available PRO plans -->
    <string name="button_plans_almost_full_warning">See plans</string>
    <!-- Button of the dialog shown when the storage is almost full to custom a plan -->
    <string name="button_custom_almost_full_warning">Custom plan</string>
    <!-- Button of the dialog shown when the storage is almost full to get bonus -->
    <string name="button_bonus_almost_full_warning">Get Bonus</string>
    <!-- Mail title to upgrade to a custom plan -->
    <string name="title_mail_upgrade_plan">Upgrade to a custom plan</string>
    <!-- Mail subject to upgrade to a custom plan -->
    <string name="subject_mail_upgrade_plan">Ask us how you can upgrade to a custom plan:</string>
    <!-- Used in chat list screen to indicate in a chat list item that the message was sent by me, followed by the message -->
    <string name="word_me">Me:</string>
    <!-- Title of the button in the contact info screen to start an audio call -->
    <string name="call_button">Call</string>
    <!-- Title of the button in the contact info screen to send a message -->
    <string name="message_button">Message</string>
    <!-- Title of the button in the contact info screen to start a video call -->
    <string name="video_button">Video</string>
    <!-- Title of file explorer to send a link -->
    <string name="title_file_explorer_send_link">Send link to&#8230;</string>
    <!-- Title of chat explorer to send a link or file to a chat -->
    <string name="title_chat_explorer">Send to&#8230;</string>
    <!-- Title of cloud explorer to upload a link or file -->
    <string name="title_cloud_explorer">Upload to&#8230;</string>
    <!-- More button in contact info page -->
    <string name="contact_info_button_more">More</string>
    <!-- Section title to select a file to perform an action, more files -->
    <plurals name="plural_select_file">
        <item quantity="one">Choose File</item>
        <item quantity="other">Choose Files</item>
    </plurals>
    <!-- Title of confirmation dialog of sending invitation to a contact -->
    <string name="title_confirm_send_invitation">Invite %1$s?</string>
    <!-- Title of shared folder explorer to choose a folder to perform an action -->
    <string name="title_share_folder_explorer">Choose folder</string>
    <!-- Popup message shown if an user try to login while there is still living transfer -->
    <string name="login_warning_abort_transfers">All transfers will be cancelled, do you want to log in?</string>
    <!-- Popup message shown if an user try to login while there is still living transfer -->
    <string name="logout_warning_abort_transfers">All transfers will be cancelled, do you want to log out?</string>
    <!-- Label to explain the read only participant permission in the options panel of the group info screen -->
    <string name="subtitle_read_only_permissions">Read-only</string>
    <!-- Label shown the total space and the used space in an account -->
    <string name="used_space">[A]%1$s [/A][B]of %2$s used[/B]</string>
    <!-- title of the alert dialog when the user is changing the API URL to staging -->
    <string name="staging_api_url_title">Change to a test server?</string>
    <!-- Text of the alert dialog when the user is changing the API URL to staging -->
    <string name="staging_api_url_text">Are you sure you want to change to a test server? Your account may suffer irrecoverable problems.</string>
    <!-- Title of the confirmation dialog to open the camera app and lose the relay of the local camera on the in progress call -->
    <string name="title_confirmation_open_camera_on_chat">Open camera?</string>
    <!-- Text of the confirmation dialog to open the camera app and lose the relay of the local camera on the in progress call -->
    <string name="confirmation_open_camera_on_chat">If you open the camera, your video transmission will be paused in the current call.</string>
    <!-- Title of the notification when there is unknown activity on the Chat -->
    <string name="notification_chat_undefined_title">Chat activity</string>
    <!-- Content of the notification when there is unknown activity on the Chat -->
    <string name="notification_chat_undefined_content">You may have new messages</string>
    <!-- When app is retrieving push message -->
    <string name="retrieving_message_title">Retrieving message</string>
    <!-- Title of Rubbish bin scheduler option in settings to enable or disable the functionality -->
    <string name="settings_rb_scheduler_enable_title">Rubbish Bin Clearing Scheduler</string>
    <!-- Subtitle of Rubbish bin scheduler option in settings to enable or disable the functionality in free accounts -->
    <string name="settings_rb_scheduler_enable_subtitle">The Rubbish Bin is cleared for you automatically.</string>
    <!-- Title of Rubbish bin scheduler option in settings to enable or disable the functionality in PRO accounts -->
    <string name="settings_rb_scheduler_enable_period_PRO">The minimum period is 7 days.</string>
    <!-- Title of Rubbish bin scheduler option in settings to enable or disable the functionality in PRO accounts -->
    <string name="settings_rb_scheduler_enable_period_FREE">The minimum period is 7 days and your maximum period is 30 days.</string>
    <!-- Sub title of compression queue notification option in settings indicating the size limits. Please keep the placeholders because are to show the size limits including units in runtime. For example: The minimum size is 100MB and the maximum size is 1000MB. -->
    <string name="settings_compression_queue_subtitle">The minimum size is %1$s and the maximum size is %2$s.</string>
    <!-- Title of Rubbish bin scheduler option in settings to set up the number of days of the rubbish bin scheduler -->
    <string name="settings_rb_scheduler_select_days_title">Remove files older than</string>
    <!-- Time in days (plural). The placeholder is for the time value, please adjust the position based on linguistics -->
    <string name="settings_rb_scheduler_select_days_subtitle">%d days</string>
    <!-- Title of popup that userd to set compression queue size (in MB) in settings -->
    <string name="settings_video_compression_queue_size_popup_title">Notify me when size is larger than</string>
    <!-- Title of compression queue size option in settings -->
    <string name="settings_video_compression_queue_size_title">If videos to compress are larger than</string>
    <!-- Text of the alert when a FREE user tries to disable the RB scheduler -->
    <string name="settings_rb_scheduler_alert_disabling">To disable the Rubbish Bin clearing scheduler or set a longer retention period, please subscribe to a Pro plan.</string>
    <!-- Picker text to choose custom retention time. This option indicates several days -->
    <string name="hint_days">days</string>
    <!-- Title of the option to generate a public chat link -->
    <string name="get_chat_link_option">Get chat link</string>
    <!-- Title of the option to manage a public chat link -->
    <string name="manage_chat_link_option">Manage chat link</string>
    <!-- Title of the option to make a public chat private -->
    <string name="make_chat_private_option">Enable Encryption Key Rotation</string>
    <!-- Title of the view to inform that a chat is private -->
    <string name="private_chat">Encryption key rotation enabled</string>
    <!-- Text of the dialog to change a public chat to private (enable encryption key rotation) -->
    <string name="make_chat_private_option_text">Encryption key rotation is slightly more secure, but does not allow you to create a chat link and new participants will not see past messages.</string>
    <!-- Text of the option to change a public chat to private (enable encrypted key rotation) -->
    <string name="make_chat_private_not_available_text">Encryption key rotation is disabled for conversations with more than 100 participants.</string>
    <!-- Warning show to the user when tries to make private a public chat and the chat has more than 100 participants -->
    <string name="warning_make_chat_private">Unable to convert this chat to private because the participants limit has been exceeded.</string>
    <!-- Text shown when a moderator of a chat create a chat link. Please keep the placeholder because is to show the moderator’s name in runtime. -->
    <string name="message_created_chat_link">[A]%1$s[/A][B] created a chat link.[/B]</string>
    <!-- Text shown when a moderator of a chat delete a chat link. Please keep the placeholder because is to show the moderator’s name in runtime. -->
    <string name="message_deleted_chat_link">[A]%1$s[/A][B] removed the chat link.[/B]</string>
    <!-- Title of the option to delete a chat link -->
    <string name="action_delete_link">Delete chat link</string>
    <!-- Title of the alert when a chat link is invalid -->
    <string name="title_alert_chat_link_error">Chat link</string>
    <!-- Text of the dialog to confirm after closing all other sessions -->
    <string name="confirmation_close_sessions_text">This will log you out on all other active sessions except the current one.</string>
    <!-- Title of the dialog to confirm after closing all other sessions -->
    <string name="confirmation_close_sessions_title">Do you want to close all other sessions?</string>
    <!-- Subtitle chat screen for groups with permissions and not archived, Plural of participant. 2 participants -->
    <string name="number_of_participants">%d participants</string>
    <!-- Label of the button to join a chat by a chat link -->
    <string name="action_join">Join</string>
    <!-- Label for observers of a group chat -->
    <string name="observers_chat_label">Observers</string>
    <!-- Message on the title of the chat screen if there were any error loading the chat link -->
    <string name="error_chat_link">Error loading the chat link.</string>
    <!-- Message on the title of the chat screen if there were any error loading the chat link without logging -->
    <string name="error_chat_link_init_error">Error initialising chat when loading the chat link.</string>
    <!-- Message on the alert to preview a chat link if the user is already a participant -->
    <string name="alert_already_participant_chat_link">You are already participating in this chat.</string>
    <!-- Message on the alert to close a chat preview if the link is invalid -->
    <string name="alert_invalid_preview">This chat preview is no longer available. If you leave the preview, you won’t be able to reopen it.</string>
    <!-- Text shown when a moderator changes the chat to private. Please keep the placeholder because is to show the moderator’s name in runtime. -->
    <string name="message_set_chat_private">[A]%1$s[/A][B] enabled encryption key rotation.[/B]</string>
    <!-- error message shown when a chat link is invalid -->
    <string name="invalid_chat_link">This conversation is no longer available</string>
    <!-- error message shown when a chat link is not well formed -->
    <string name="invalid_chat_link_args">Invalid chat link</string>
    <!-- When it is creating a new group chat, this option permits to establish it private or public -->
    <string name="ekr_label">Encryption key rotation</string>
    <!-- Text of the dialog to change a public chat to private (enable encryption key rotation) -->
    <string name="ekr_explanation">Encryption key rotation is slightly more secure, but does not allow you to create a chat link and new participants will not see past messages.</string>
    <!-- Text of the dialog to change a public chat to private (enable encryption key rotation) -->
    <string name="subtitle_chat_message_enabled_ERK">Encryption key rotation is slightly more secure, but does not allow you to create a chat link and new participants will not see past messages.</string>
    <!-- Menu item -->
    <string name="action_open_chat_link">Open chat link</string>
    <!-- Message shown when a contact request has not been sent because the invitation has been sent before -->
    <string name="invite_not_sent_already_sent">The invitation to contact %s has been sent before and can be consulted in the Sent Requests tab.</string>
    <!-- Label shown to indicate the QR is saving in Cloud Drive -->
    <string name="save_qr_cloud_drive">Saving %s in Cloud Drive&#8230;</string>
    <!-- General label for folders -->
    <string name="general_folders">Folders</string>
    <!-- General label for files -->
    <string name="general_files">Files</string>
    <!-- Item menu option upon right click on one or multiple files -->
    <string name="general_save_to_device">Save to device</string>
    <!-- Title of cloud explorer to upload a file -->
    <string name="title_upload_explorer">Upload to MEGA</string>
    <!-- Label choose destination -->
    <string name="choose_destionation">Choose destination</string>
    <!-- Label that indicates show more items -->
    <string name="general_show_more">Show More</string>
    <!-- Label that indicates show less items -->
    <string name="general_show_less">Show Less</string>
    <!-- Subtitle of the historic notification for a new contact request -->
    <string name="notification_new_contact_request">[A]%s [/A][B]sent you a contact request.[/B]</string>
    <!-- Subtitle of the historic notification for a new contact -->
    <string name="notification_new_contact">[A]%s [/A][B]is now a contact.[/B]</string>
    <!-- Subtitle of the historic notification for a new shared folder -->
    <string name="notification_new_shared_folder">[B]New shared folder from [/B][A]%s.[/A]</string>
    <!-- Subtitle of the historic notification for a reminder new contact request -->
    <string name="notification_reminder_contact_request">[A]Reminder: [/A][B]%s [/B][C]sent you a contact request.[/C]</string>
    <!-- Title of the historic notification for a contact request cancelled -->
    <string name="title_contact_request_notification_cancelled">Contact request cancelled</string>
    <!-- Subtitle of the historic notification for contact request cancelled -->
    <string name="subtitle_contact_request_notification_cancelled">[A]%s [/A][B]cancelled the contact request.[/B]</string>
    <!-- Title of the historic notification when an user deletes you as contact -->
    <string name="title_contact_notification_deleted">Contact deleted</string>
    <!-- Subtitle of the historic notification when an user deletes you as contact -->
    <string name="subtitle_contact_notification_deleted">[A]%s [/A][B]deleted you as a contact.[/B]</string>
    <!-- Title of the historic notification when an user blocks you as contact -->
    <string name="title_contact_notification_blocked">Contact blocked</string>
    <!-- Subtitle of the historic notification when an user blocks you as contact -->
    <string name="subtitle_contact_notification_blocked">[A]%s [/A][B]blocked you as a contact.[/B]</string>
    <!-- Item of the navigation title for the notification section when there is any unread -->
    <string name="section_notification_with_unread">Notifications [A](%1$d)[/A]</string>
    <!-- Text shown in the notifications section. When a contact has nickname, nickname (email) will be shown -->
    <string name="section_notification_user_with_nickname">[A]%1$s (%2$s)[/A]</string>
    <!-- Title of the historic notification for an account deleted -->
    <string name="title_account_notification_deleted">Account deleted</string>
    <!-- Subtitle of the historic notification for an account deleted -->
    <string name="subtitle_account_notification_deleted">[B]The account [/B][A]%s[/A][B] has been deleted.[/B]</string>
    <!-- Subtitle of file takedown historic notification -->
    <string name="subtitle_file_takedown_notification">[A]Your publicly shared file [/A][B]%s[/B][C] has been taken down.[/C]</string>
    <!-- Subtitle of folder takedown historic notification -->
    <string name="subtitle_folder_takedown_notification">[A]Your publicly shared folder [/A][B]%s[/B][C] has been taken down.[/C]</string>
    <!-- Popup notification text on mouse-over of taken down file. -->
    <string name="message_file_takedown_pop_out_notification">This file has been the subject of a takedown notice.</string>
    <!-- Popup notification text on mouse-over taken down folder. -->
    <string name="message_folder_takedown_pop_out_notification">This folder has been the subject of a takedown notice.</string>
    <!-- option to dispute taken down file or folder -->
    <string name="dispute_takendown_file">Dispute Takedown</string>
    <!-- Error shown when download a file that has violated ToS/AUP. -->
    <string name="error_download_takendown_node">Not accessible due to ToS/AUP violation</string>
    <!-- Alert shown when some files were not downloaded due to ToS/AUP violation, Plural of taken down files. 2 files -->
    <plurals name="alert_taken_down_files">
        <item quantity="one">%d file was not downloaded due to ToS/AUP violation.</item>
        <item quantity="other">%d files were not downloaded due to ToS/AUP violation.</item>
    </plurals>
    <!-- Subtitle of a file takedown reinstated historic notification -->
    <string name="subtitle_file_takedown_reinstated_notification">[A]Your publicly shared file [/A][B]%s[/B][C] has been reinstated.[/C]</string>
    <!-- Subtitle of a folder takedown reinstated historic notification -->
    <string name="subtitle_folder_takedown_reinstated_notification">[A]Your publicly shared folder [/A][B]%s[/B][C] has been reinstated.[/C]</string>
    <!-- Title of the historic notification for outgoing contact requests -->
    <string name="title_outgoing_contact_request">Sent request</string>
    <!-- Title of the historic notification for incoming contact requests -->
    <string name="title_incoming_contact_request">Received request</string>
    <!-- Subtitle of the historic notification for contact request denied -->
    <string name="subtitle_outgoing_contact_request_denied">[A]%s [/A][B]denied your contact request.[/B]</string>
    <!-- Subtitle of the historic notification for contact request accepted -->
    <string name="subtitle_outgoing_contact_request_accepted">[A]%s [/A][B]accepted your contact request.[/B]</string>
    <!-- Subtitle of the historic notification for deleted shared folders (one or many) -->
    <string name="notification_deleted_shared_folder">[B]Access to folders shared by [/B][A]%s[/A][B] were removed.[/B]</string>
    <!-- Subtitle of the historic notification when a contact leaves a shared folder -->
    <string name="notification_left_shared_folder">[A]%s[/A][B] has left a shared folder.[/B]</string>
    <!-- Subtitle of the historic notification when a contact leaves a shared folder and the name of the folder is known -->
    <string name="notification_left_shared_folder_with_name">[A]%1$s[/A][B] has left the shared folder [/B][A]%2$s.[/A]</string>
    <!-- Subtitle of the historic notification for incoming contact request ignored -->
    <string name="subtitle_incoming_contact_request_ignored">[B]Contact request from [/B][A]%s [/A][B]was ignored[/B]</string>
    <!-- Subtitle of the historic notification for incoming contact request accepted -->
    <string name="subtitle_incoming_contact_request_accepted">[B]Contact request from [/B][A]%s [/A][B]was accepted[/B]</string>
    <!-- Subtitle of the historic notification for incoming contact request declined -->
    <string name="subtitle_incoming_contact_request_denied">[B]Contact request from [/B][A]%s [/A][B]was declined[/B]</string>
    <!-- Subtitle of the Upgrade account section -->
    <string name="type_of_my_account">Your current account is [A]%s[/A]</string>
    <!-- Footnote to clarify the storage space is subject to the achievement program -->
    <string name="footnote_achievements">Subject to your participation in our achievements program.</string>
    <!-- Title label for the current payment method during account upgrading -->
    <string name="payment_method">Payment method</string>
    <!-- title of billing period -->
    <string name="billing_period_title">Billing period</string>
    <!-- Option of one-off (month) billing. Placeholder: purchase price. -->
    <string name="billed_one_off_month">[A]One-off (month)[/A] %s</string>
    <!-- Option of one-off (year) billing. Placeholder: purchase price. -->
    <string name="billed_one_off_year">[A]One-off (year)[/A] %s</string>
    <!-- Option of monthly billing period. Placeholder: purchase price -->
    <string name="billed_monthly_text">[A]Monthly[/A] %s/month</string>
    <!-- Option of yearly billing period. Placeholder: purchase price -->
    <string name="billed_yearly_text">[A]Yearly[/A] %s/year</string>
    <!-- dialog option cancel in alert dialog -->
    <string name="button_cancel">Cancel</string>
    <!-- dialog option continue in alert dialog -->
    <string name="button_continue">Continue</string>
    <!-- one of the payment methods -->
    <string name="payment_method_google_wallet">[A]Google Pay[/A] (subscription)</string>
    <!-- one of the payment methods -->
    <string name="payment_method_huawei_wallet">[A]HUAWEI Pay[/A] (subscription)</string>
    <!-- Capital letters. Text of the label of a new historic notifications -->
    <string name="new_label_notification_item">NEW</string>
    <!-- When user is on PRO 3 plan, we will display an extra label to notify user that they can still contact support to have a customised plan. -->
    <string name="label_custom_plan">To upgrade your current subscription, please contact our support team for a [A]custom plan[/A].</string>
    <!-- Input field description in the create file dialog. -->
    <string name="context_new_file_name_hint">file name</string>
    <!-- Option in Settings section to enable the last active connection in chat -->
    <string name="option_enable_last_green_chat">Show Last seen&#8230;</string>
    <!-- Subtitle of the option in Settings section to enable the last active connection in chat -->
    <string name="subtitle_option_enable_last_green_chat">Allow your contacts to see the last time you were active on MEGA.</string>
    <!-- title of notification when device is out of storage during camera upload -->
    <string name="title_out_of_space">Not enough storage space</string>
    <!-- message will be shown when there is not enough space to perform camera upload. -->
    <string name="message_out_of_space">Not enough storage space to perform video compression.</string>
    <!-- the title of the notification that displays when compression larger than setting -->
    <string name="title_compression_size_over_limit">Video compression size is too large</string>
    <!-- the content message of the notification that displays when compression larger than setting, placeholder: size in MB -->
    <string name="message_compression_size_over_limit">The total size of the videos to compress exceeds %s, please put your device on charge to continue.</string>
    <!-- Message displayed when the user changes the ‘Keep file names as in the device’ setting -->
    <string name="message_keep_device_name">This setting will take effect the next time Camera Uploads runs</string>
    <!-- Notification message when compressing video to show the compressed percentage. Please, keep the placeholder because it is for adding the percentage value at runtime. -->
    <string name="message_compress_video">%s has been compressed</string>
    <!-- notification title when compressing video -->
    <string name="title_compress_video">Compressing Videos %1$d/%2$d</string>
    <!-- error message pops up when user selected an invalid folder for camera upload -->
    <string name="error_invalid_folder_selected">Invalid folder selected</string>
    <!-- Indicates the content of a folder is 1 folder and 1 file. Middle height point is to separate two fragments of text and it was not to be considered a punctuation mark. -->
    <string name="one_folder_one_file">1 folder · 1 file</string>
    <!-- Indicates the content of a folder is 1 folder and some files. The placeholder is to set the number of files. e.g. 1 folder · 7 files. Middle height point is to separate two fragments of text and it was not to be considered a punctuation mark. -->
    <string name="one_folder_several_files">1 folder · %1$d files</string>
    <!-- on the section notifications indicates the number of files added to a shared folder, Plural of file. 2 files -->
    <plurals name="num_files_with_parameter">
        <item quantity="one">%d file</item>
        <item quantity="other">%d files</item>
    </plurals>
    <!-- on the section notifications indicates the number of folder added to a shared folder, Plural of folder/directory. 2 folders -->
    <plurals name="num_folders_with_parameter">
        <item quantity="one">%d folder</item>
        <item quantity="other">%d folders</item>
    </plurals>
    <!-- Indicates the content of a folder is some folders and some files. Plural of files. e.g. 7 folders · 2 files. Middle height point is to separate two fragments of text and it was not to be considered a punctuation mark. -->
    <plurals name="num_folders_num_files">
        <item quantity="one">%1$d folders · 1 file</item>
        <item quantity="other">%1$d folders · %2$d files</item>
    </plurals>
    <!-- Subtitle of the historic notification for new additions inside an existing shared folder. Placeholders are: email who added the folders or files, number of folders added, number of files added -->
    <string name="subtitle_notification_added_folders_and_files">[A]%1$s[/A][B] added %2$s and %3$s[/B]</string>
    <!-- Subtitle of the historic notification for new additions inside an existing shared folder, Plural of file. 2 files -->
    <plurals name="subtitle_notification_added_files">
        <item quantity="one">[A]%1$s [/A][B]added %2$d file.[/B]</item>
        <item quantity="other">[A]%1$s [/A][B]added %2$d files.[/B]</item>
    </plurals>
    <!-- Subtitle of the historic notification for deletions inside an existing shared folder, Plural of item. 2 items -->
    <plurals name="subtitle_notification_deleted_items">
        <item quantity="one">[A]%1$s [/A][B]deleted %2$d item.[/B]</item>
        <item quantity="other">[A]%1$s [/A][B]deleted %2$d items.[/B]</item>
    </plurals>
    <!-- Subtitle of the historic notification for new additions inside an existing shared folder, Plural of folder. 2 folders -->
    <plurals name="subtitle_notification_added_folders">
        <item quantity="one">[A]%1$s [/A][B]added %2$d folder.[/B]</item>
        <item quantity="other">[A]%1$s [/A][B]added %2$d folders.[/B]</item>
    </plurals>
    <!-- Subtitle chat screen for groups with permissions and not archived, Plural of participant. 2 participants -->
    <plurals name="subtitle_of_group_chat">
        <item quantity="one">%d participant</item>
        <item quantity="other">%d participants</item>
    </plurals>
    <!--  -->
    <string name="custom_subtitle_of_group_chat">%1$s and %2$d more</string>
    <!-- Error when the user tries to get a public chat link for a chat with the default title -->
    <string name="message_error_set_title_get_link">Before you can generate a link for this chat, you need to set a description:</string>
    <!-- success alert when the user copy a chat link to the clipboard -->
    <string name="chat_link_copied_clipboard">Chat link copied to the clipboard</string>
    <!-- Label to show the price of each plan in the upgrade account section -->
    <string name="type_month">[A]From[/A] %s / [A]month[/A] *</string>
    <!-- the meaning of the asterisk in monthly* and annually* payment -->
    <string name="upgrade_comment">* Recurring subscription can be cancelled any time before the renewal date.</string>
    <!-- Message shown when a call starts. -->
    <string name="call_started_messages">Call Started</string>
    <!-- Title of the dialog to inform about a SSL error -->
    <string name="ssl_error_dialog_title">SSL key error</string>
    <!-- Text of the dialog to inform about a SSL error -->
    <string name="ssl_error_dialog_text">MEGA is unable to establish a secure connection using SSL. You may be on a public Wi-Fi network with additional requirements.</string>
    <!-- Text of the empty screen for the notifications section -->
    <string name="context_empty_notifications">[B]No [/B][A]Notifications[/A]</string>
    <!-- Permissions screen title -->
    <string name="general_setup_mega">Setup MEGA</string>
    <!-- Permissions screen explanation -->
    <string name="setup_mega_explanation">MEGA needs your permission to access your media and files for sharing. Other access permissions may be needed for exchanging encrypted messages and to make secure calls.</string>
    <!-- Title of the screen asking permissions for files -->
    <string name="allow_acces_media_title">Allow access to photos, media and files.</string>
    <!-- Subtitle of the screen asking permissions for files -->
    <string name="allow_acces_media_subtitle">MEGA needs your permission to access files for sharing.</string>
    <!-- Title of the screen asking permissions for camera -->
    <string name="allow_acces_camera_title">Enable camera</string>
    <!-- Subtitle of the screen asking permissions for camera -->
    <string name="allow_acces_camera_subtitle">Allow access to your camera to scan documents, take pictures and make video calls.</string>
    <!-- Title of the screen asking permissions for microphone and write in log calls -->
    <string name="allow_acces_calls_title">Enable calls</string>
    <!-- Title of the screen asking permissions for contacts -->
    <string name="allow_acces_contact_title">Grant access to your address book</string>
    <!-- Subtitle of the screen asking permissions for contacts -->
    <string name="allow_acces_contact_subtitle">Easily discover contacts from your address book on MEGA.</string>
    <!-- Explanation under the subtitle of asking permissions for contacts to explain that MEGA will never use the address book data for any other purpose -->
    <string name="allow_access_contact_explanation">MEGA will not use this data for any other purpose and will never interact with your contacts without your consent.</string>
    <!-- Subtitle of the screen asking permissions for microphone -->
    <string name="allow_acces_calls_subtitle_microphone">Allow access to your microphone to make encrypted calls.</string>
    <!-- General enable access -->
    <string name="general_enable_access">Grant access</string>
    <!-- Title of the option on chat info screen to list all the files sent to the chat -->
    <string name="title_chat_shared_files_info">Shared files</string>
    <!-- Error mesage when trying to remove an uploading attachment that has already finished -->
    <string name="error_message_already_sent">Attachment already sent</string>
    <!-- Message shown when a group call ends. -->
    <string name="group_call_ended_message">[A]Group call ended[/A][C]. Duration: [/C]</string>
    <!-- Message to indicate a call has ended and indicate the call duration. -->
    <string name="call_ended_message">[A]Call ended[/A][C]. Duration: [/C]</string>
    <!-- Message that shows the hours of a call when it ends, more hours -->
    <plurals name="plural_call_ended_messages_hours">
        <item quantity="one">[B]%1$s hour[/B]</item>
        <item quantity="other">[B]%1$s hours[/B]</item>
    </plurals>
    <!-- Message that shows the minutes of a call when it ends, more minutes -->
    <plurals name="plural_call_ended_messages_minutes">
        <item quantity="one">[B]%1$s minute[/B]</item>
        <item quantity="other">[B]%1$s minutes[/B]</item>
    </plurals>
    <!-- Message that shows the seconds of a call when it ends, more seconds -->
    <plurals name="plural_call_ended_messages_seconds">
        <item quantity="one">[B]%1$d second[/B]</item>
        <item quantity="other">[B]%1$d seconds[/B]</item>
    </plurals>
    <!-- Message to indicate a call has ended without indicate the call duration. -->
    <string name="call_ended_no_duration_message">[A]Call ended[/A]</string>
    <!-- Message to indicate a group call has ended without indicate the call duration. -->
    <string name="group_call_ended_no_duration_message">[A]Group call ended[/A]</string>
    <!-- String that appears when we show the last activity of a contact, when the last activity was today. For example: Last seen today 11:34a.m. -->
    <string name="last_seen_today">[A]Last seen [/A]today %1$s</string>
    <!-- String that appears when we show the last activity of a contact, but it’s been a long time ago that we don’t see any activity from that user -->
    <string name="last_seen_long_time_ago">[A]Last seen [/A]a long time ago</string>
    <!-- String that appears when we show the last activity of a contact, when the last activity was before today. For example: Last seen March 14th,2018 11:34a.m. -->
    <string name="last_seen_general">[A]Last seen [/A]%1$s %2$s</string>
    <!-- label today -->
    <string name="label_today">Today</string>
    <!-- label yesterday -->
    <string name="label_yesterday">Yesterday</string>
    <!-- label tomorrow -->
    <string name="label_tomorrow">Tomorrow</string>
    <!-- Text of the empty screen for the chat shared files -->
    <string name="context_empty_shared_files">[B]No [/B][A]Shared Files[/A]</string>
    <!-- Text to indicate that a contact has joined a group call -->
    <string name="contact_joined_the_call">%1$s joined the call</string>
    <!-- Text to indicate that a contact has left a group call -->
    <string name="contact_left_the_call">%1$s left the call</string>
    <!-- Warning show when a call cannot start because there are too many participants in the group chat -->
    <string name="call_error_too_many_participants_start">Call cannot start because the maximum number of participants has been exceeded.</string>
    <!-- Message show when a call cannot be established because there are too many participants in the group call -->
    <string name="call_error_too_many_participants">Call cannot be joined as the maximum number of participants has been exceeded.</string>
    <!-- Message show when a call cannot be established because there are too many participants in the group -->
    <string name="call_error_too_many_participants_join">Unable to join the group call due to the maximum number of participants reached</string>
    <!-- Message show when a user cannot activate the video in a group call because the max number of videos has been reached -->
    <string name="call_error_too_many_video">Video call cannot be joined as the maximum number of participants has been exceeded.</string>
    <!-- Message show when a user cannot put the call on hold -->
    <string name="call_error_call_on_hold">Call cannot be put on hold.</string>
    <!-- Error message shown when a file cannot be opened by other app using the open with option menu -->
    <string name="error_open_file_with">An error has occurred and the file cannot be opened with this app.</string>
    <!-- Subtitle of the call screen when a incoming call is just starting -->
    <string name="incoming_call_starting">Incoming call&#8230;</string>
    <!-- Subtitle of the call screen when a outgoing call is just starting -->
    <string name="outgoing_call_starting">Calling&#8230;</string>
    <!-- Content of a invalid meta message -->
    <string name="error_meta_message_invalid">Message contains invalid metadata</string>
    <!-- Title of the activity that sends a location -->
    <string name="title_activity_maps">Send location</string>
    <!-- Label layout on maps activity that permits send current location -->
    <string name="current_location_label">Send your current location</string>
    <!-- Label layout on maps activity that permits send current location. Placeholder is the current location -->
    <string name="current_location_landscape_label">Send your current location: [A]%1$s[/A]</string>
    <!-- Label layout on maps activity indicating nearby places -->
    <string name="nearby_places_label">Nearby places</string>
    <!-- Message shown in a dialog explaining the consequences of accesing the location -->
    <string name="explanation_send_location">This location will be opened using a third party maps provider outside the end-to-end encrypted MEGA platform.</string>
    <!-- Title of the location marker set by the user -->
    <string name="title_marker_maps">Send This Location</string>
    <!-- Label shown when after a maps search and no places were found -->
    <string name="no_places_found">No places were found</string>
    <!-- Title of the dialog shown when the location is disabled -->
    <string name="gps_disabled">The GPS is disabled</string>
    <!-- Text of the dialog shown when the location is disabled for open location settings -->
    <string name="open_location_settings">Would you like to open the location settings?</string>
    <!-- Info shown in the subtitle of each row of the shared files to chat: sender name . date -->
    <string name="second_row_info_item_shared_file_chat">%1$s . %2$s</string>
    <!-- After the user ticketed ’Don’t ask again’ on permission request dialog and denied, tell the user, he/she can still grant MEGA the permission in system settings. -->
    <string name="on_permanently_denied">You still can grant MEGA permissions in your device’s settings</string>
    <!-- Explain why MEGA needs the reading contacts permission when users deny to grant MEGA the permission. -->
    <string name="explanation_for_contacts_permission">If you allow MEGA to access your address book, you will be able to discover your contacts more easily. MEGA will not use this data for any other purpose and will never interact with your contacts without your consent.</string>
    <!-- Confirmation message after forwarding one or several messages, version items -->
    <plurals name="messages_forwarded_success_plural">
        <item quantity="one">Message forwarded</item>
        <item quantity="other">Messages forwarded</item>
    </plurals>
    <!-- Title of a chat message that contains geolocation info -->
    <string name="title_geolocation_message">Pinned Location</string>
    <!-- Text of the button to indicate an attachment upload from file system -->
    <string name="attachment_upload_panel_from_device">From File System</string>
    <!-- Alert shown when a num of files have not been sent because of any error occurs, Plural of file. 2 files -->
    <plurals name="num_files_not_send">
        <item quantity="one">%d file was not sent to %d chats</item>
        <item quantity="other">%d files were not sent to %d chats</item>
    </plurals>
    <!-- Alert shown when a num of contacts have not been sent because of any error occurs, Plural of file. 2 files -->
    <plurals name="num_contacts_not_send">
        <item quantity="one">%d contact was not sent to %d chats</item>
        <item quantity="other">%d contacts were not sent to %d chats</item>
    </plurals>
    <!-- Alert shown when a num of messages have not been sent because of any error occurs, Plural of file. 2 files -->
    <plurals name="num_messages_not_send">
        <item quantity="one">%d message was not sent to %d chats</item>
        <item quantity="other">%d messages were not sent to %d chats</item>
    </plurals>
    <!-- How many local contacts have been on MEGA, Plural of local contact. 2 contacts -->
    <plurals name="quantity_of_local_contact">
        <item quantity="one">%d contact found on MEGA</item>
        <item quantity="other">%d contacts found on MEGA</item>
    </plurals>
    <!-- Label displayed on the top of the chat list if none of user’s phone contacts have a MEGA account. In other case here would appear all the user’s phone contacts that have a MEGA account. -->
    <string name="no_local_contacts_on_mega">Invite contact now?</string>
    <!-- To see whom in your local contacts has been on MEGA -->
    <string name="see_local_contacts_on_mega">Discover your contacts on MEGA</string>
    <!-- In APP, text used to ask for access to contacts -->
    <string name="grant_mega_access_contacts">Grant MEGA access to your address book to discover your contacts on MEGA.</string>
    <!-- Getting registered contacts -->
    <string name="get_registered_contacts">Loading contacts on MEGA&#8230;</string>
    <!-- Alert shown when some content have not been sent because of any error occurs -->
    <string name="content_not_send">The content was not sent to %d chats</string>
    <!-- Label shown when a new group chat has been created correctly -->
    <string name="new_group_chat_created">New group chat created successfully</string>
    <!-- Alert shown when some content is sharing with chats and they are processing -->
    <string name="preparing_chats">Preparing files</string>
    <!-- Label indicating some content has been sent as message -->
    <string name="sent_as_message">Sent as a message.</string>
    <!-- Error message when the attachment cannot be sent to any of the selected chats -->
    <string name="error_sent_as_message">Error. The file has not been sent to any of the selected chats</string>
    <!-- Action delete all file versions -->
    <string name="delete_versions">Delete previous versions</string>
    <!-- Title of the dialog shown when it wants to delete the version history of a file -->
    <string name="title_delete_version_history">Delete previous versions?</string>
    <!-- Text of the dialog shown when it wants to delete the version history of a file -->
    <string name="text_delete_version_history">Please note that the current file will not be deleted.</string>
    <!-- Alert shown when the version history was deleted correctly -->
    <string name="version_history_deleted">Previous versions deleted.</string>
    <!-- Alert shown when the version history was deleted erroneously -->
    <string name="version_history_deleted_erroneously">Previous versions not deleted.</string>
    <!-- Confirmation message after deleted file versions, version items -->
    <plurals name="versions_deleted_succesfully">
        <item quantity="one">%d version deleted successfully</item>
        <item quantity="other">%d versions deleted successfully</item>
    </plurals>
    <!-- Alert shown when several versions are not deleted successfully -->
    <plurals name="versions_not_deleted">
        <item quantity="one">%d version not deleted</item>
        <item quantity="other">%d versions not deleted</item>
    </plurals>
    <!-- Alert shown when the user tries to realize some action in chat and has not contacts -->
    <string name="no_contacts_invite">You have no MEGA contacts. Please invite friends from the Contacts section.</string>
    <!-- Invite button for chat top cell -->
    <string name="invite_more">Invite more</string>
    <!-- Title of first tour screen -->
    <string name="title_tour_one">You hold the keys</string>
    <!-- Content of first tour screen -->
    <string name="content_tour_one">Security is why we exist, your files are safe with us behind a well oiled encryption machine where only you can access your files.</string>
    <!-- Title of second tour screen -->
    <string name="title_tour_two">Encrypted chat</string>
    <!-- Content of second tour screen -->
    <string name="content_tour_two">Fully encrypted chat with voice and video calls, group messaging and file sharing integration with your Cloud Drive.</string>
    <!-- Title of third tour screen -->
    <string name="title_tour_three">Create your Network</string>
    <!-- Content of third tour screen -->
    <string name="content_tour_three">Add contacts, create a network, collaborate, and make voice and video calls without ever leaving MEGA</string>
    <!-- Title of fourth tour screen -->
    <string name="title_tour_four">Your Photos in the Cloud</string>
    <!-- Content of fourth tour screen -->
    <string name="content_tour_four">Camera Uploads is an essential feature for any mobile device and we have got you covered. Create your account now.</string>
    <!-- Title of the dialog shown when a pdf required password -->
    <string name="title_pdf_password">Enter your password</string>
    <!-- Text of the dialog shown when a pdf required password -->
    <string name="text_pdf_password">%s is a password protected PDF document. Please enter the password to open the PDF.</string>
    <!-- Error of the dialog shown wen a pdf required password and the user types a wrong password -->
    <string name="error_pdf_password">You have entered the wrong password, please try again.</string>
    <!-- Error of the dialog shown wen a pdf required password and the user has been typed three times a wrong password -->
    <string name="error_max_pdf_password">The password you have entered is not valid.</string>
    <!-- Alert shown when a user tries to open a file from a zip and the file is unknown or has not been possible to unzip correctly -->
    <string name="unknownn_file">It is not possible to open the file. It is an unknown file type or it has not been possible to unzip the file successfully.</string>
    <!-- Alert shown when exists some call and the user tries to play an audio or video -->
    <string name="not_allow_play_alert">It is not possible to play media files while there is a call in progress.</string>
    <!-- Text shown in the list of chats when there is a call in progress but I am not on it -->
    <string name="ongoing_call_messages">Ongoing Call</string>
    <!-- Title of the layout to join a group call from the chat screen. The placeholder indicates the user who initiated the call -->
    <string name="join_call_layout_in_group_call">%s started a group call. Tap to join.</string>
    <!-- Title of the layout to return to a call -->
    <string name="call_in_progress_layout">Tap to return to call</string>
    <!-- message displayed when you try to start a call but it is not possible because you are already on a call -->
    <string name="not_allowed_to_start_call">You are currently on a call</string>
    <!-- chat message when a participant invites himself to a public chat using a chat link. Please keep the placeholder because is to show the participant’s name in runtime. -->
    <string name="message_joined_public_chat_autoinvitation">[A]%1$s[/A][B] joined the group chat.[/B]</string>
    <!-- Warning that appears prior to remove a chat link on the group info screen. -->
    <string name="context_remove_chat_link_warning_text">This conversation will no longer be accessible through the chat link once it has been removed.</string>
    <!-- Description text of the dialog to generate a public chat link -->
    <string name="context_create_chat_link_warning_text">Encrypted Key Rotation does not allow you to get a chat link without creating a new group chat.</string>
    <!-- Question of the dialog to generate a public chat link -->
    <string name="context_create_chat_link_question_text">Do you want to create a new group chat and get a chat link?</string>
    <!-- Text of the dialog to change a public chat to private (enable encryption key rotation) -->
    <string name="context_make_private_chat_warning_text">Encryption key rotation is slightly more secure, but does not allow you to create a chat link and new participants will not see past messages.</string>
    <!-- Message shown when a user has joined to a public chat successfully -->
    <string name="message_joined_successfully">You have joined the chat successfully.</string>
    <!-- Label that indicates the steps of a wizard -->
    <string name="wizard_steps_indicator">%1$d of %2$d</string>
    <!-- Hint of the Search view -->
    <string name="hint_action_search">Search&#8230;</string>
    <!-- Notification button which is displayed to answer an incoming call if the call screen is not displayed for some reason. -->
    <string name="answer_call_incoming">Answer</string>
    <!-- The text of the notification button that is displayed when there is a call in progress, another call is received and ignored. -->
    <string name="ignore_call_incoming">Ignore</string>
    <!-- Subtitle of the call screen when a user muted the current individual call. The placeholder indicates the user who muted the call -->
    <string name="muted_contact_micro">%s muted this call</string>
    <!-- Subtitle of the call screen when I muted the current individual call -->
    <string name="muted_own_micro">Muted</string>
    <!-- Subtitle of the call screen when the call is on hold -->
    <string name="call_on_hold">Call on hold</string>
    <!-- Subtitle of the call screen when a participant puts the call on hold. The placeholder indicates the user who put the call on hold -->
    <string name="session_on_hold">%s is on hold</string>
    <!-- The text of the notification button that is displayed when I receive a individual call and put the current one on hold and answer the other. -->
    <string name="hold_and_answer_call_incoming">Hold and Answer</string>
    <!-- The text of the notification button that is displayed when I receive a group call and put the current one on hold and answer the other. -->
    <string name="hold_and_join_call_incoming">Hold and Join</string>
    <!-- The text of the notification button that is displayed when I receive a individual call and hang the current one and answer the other. -->
    <string name="end_and_answer_call_incoming">End and Answer</string>
    <!-- The text of the notification button that is displayed when I receive a group call and hand the current one and answer the other. -->
    <string name="end_and_join_call_incoming">End and Join</string>
    <!-- when trying to download a file that is already downloaded in the device and has to copy in another path -->
    <string name="copy_already_downloaded">File already downloaded. Copied to the selected path.</string>
    <!-- Title of the dialog shown when you want to join a group call -->
    <string name="title_join_call">Join call</string>
    <!-- Text of the dialog shown when you want to join a group call -->
    <string name="text_join_call">To join this call you have to end your current call.</string>
    <!-- Text of the dialog shown when you want to join a group call but you are in another active call -->
    <string name="text_join_another_call">To join this call you have to end or hold the current call.</string>
    <!-- Hint shown in the open chat link alert dialog -->
    <string name="hint_enter_chat_link">Enter chat link</string>
    <!-- Hint shown in the open link alert dialog -->
    <string name="hint_paste_link">Paste link</string>
    <!-- Error shown when it tries to open an invalid file or folder link -->
    <string name="invalid_file_folder_link">Invalid file or folder link</string>
    <!-- Error shown when it tries to open an invalid file or folder link and the text view is empty -->
    <string name="invalid_file_folder_link_empty">Please enter a valid file or folder link</string>
    <!-- Error shown when it tries to open an invalid chat link and the text view is empty -->
    <string name="invalid_chat_link_empty">Please enter a valid chat link</string>
    <!-- Error shown when it tries to open a chat link from the Cloud Drive section -->
    <string name="valid_chat_link">You have pasted a chat link.</string>
    <!-- Error shown when it tries to open a contact link from the Cloud Drive section -->
    <string name="valid_contact_link">You have pasted a contact link.</string>
    <!-- Menu item -->
    <string name="action_open_contact_link">Open contact link</string>
    <!-- Explanation of the dialog shown to share a chat link -->
    <string name="copy_link_explanation">People can join your group by using this link.</string>
    <!-- Label that indicates the creation of a chat link -->
    <string name="new_chat_link_label">New chat link</string>
    <!-- Title of the dialog shown when the user it is creating a chat link and the chat has not title -->
    <string name="enter_group_name">Enter group name</string>
    <!-- Alert shown when the user it is creating a chat link and the chat has not title -->
    <string name="alert_enter_group_name">To create a chat link you must name the group.</string>
    <!-- Text shown when an account doesn’t have any contact added and it’s trying to start a new chat conversation -->
    <string name="invite_contacts_to_start_chat">Invite contacts and start chatting securely with MEGA’s encrypted chat.</string>
    <!-- Text of the empty screen when there are not chat conversations -->
    <string name="recent_chat_empty_text">Start chatting securely with your contacts using end-to-end encryption</string>
    <!-- Text sent to recipients to invite to be contact. Placeholder: contact link url. -->
    <string name="invite_contacts_to_start_chat_text_message">Hi. Have secure conversations on MEGA with me and get 20 GB of free cloud storage. %1$s</string>
    <!-- In some cases, a user may try to get the link for a chat room, but if such is not set by an operator - it would say ‘not link available’ and not auto create it. -->
    <string name="no_chat_link_available">No chat link available.</string>
    <!-- Alert shown when it has been deleted successfully a chat link -->
    <string name="chat_link_deleted">Chat link deleted successfully.</string>
    <!-- The status of pending contact request (ACCEPTED), placeholder is contact request creation time -->
    <string name="contact_request_status_accepted">%1$s (ACCEPTED)</string>
    <!-- The status of pending contact request (DELETED), placeholder is contact request creation time -->
    <string name="contact_request_status_deleted">%1$s (DELETED)</string>
    <!-- The status of pending contact request (DENIED), placeholder is contact request creation time -->
    <string name="contact_request_status_denied">%1$s (DENIED)</string>
    <!-- The status of pending contact request (IGNORED), placeholder is contact request creation time -->
    <string name="contact_request_status_ignored">%1$s (IGNORED)</string>
    <!-- The status of pending contact request (REMINDED), placeholder is contact request creation time -->
    <string name="contact_request_status_reminded">%1$s (REMINDED)</string>
    <!-- The status of pending contact request (PENDING), placeholder is contact request creation time -->
    <string name="contact_request_status_pending">%1$s (PENDING)</string>
    <!-- Message shown when it restored successfully a file version -->
    <string name="version_restored">Version restored successfully.</string>
    <!-- Text to inform that to make a recording you have to keep pressed the record button more than one second -->
    <string name="recording_less_than_second">Tap and hold to record, release to send.</string>
    <!-- label shown when slide to cancel a voice messages -->
    <string name="slide_to_cancel">Slide to cancel</string>
    <!-- Error message when trying to play a voice message that it is not available -->
    <string name="error_message_voice_clip">This voice message is not available</string>
    <!-- Title of popup when user click ‘Share’ button on invite contact page -->
    <string name="invite_contact_chooser_title">Invite a friend via</string>
    <!-- Action button label -->
    <string name="invite_contact_action_button">Invite a friend via&#8230;</string>
    <!-- Message displayed when multiple download starts and all files has already been downloaded before. Placeholder: number of files -->
    <plurals name="file_already_downloaded">
        <item quantity="one">1 file already downloaded.</item>
        <item quantity="other">%d files already downloaded.</item>
    </plurals>
    <!-- When a multiple download is started, some of the files could have already been downloaded before. This message shows the number of files that are pending. Placeholder: number of files -->
    <plurals name="file_pending_download">
        <item quantity="one">1 file pending.</item>
        <item quantity="other">%d files pending.</item>
    </plurals>
    <!-- Title of the login screen -->
    <string name="login_to_mega">Log in to MEGA</string>
    <!-- Title of the create account screen -->
    <string name="create_account_title">Create your MEGA account</string>
    <!-- Label to reference a recents section -->
    <string name="recents_label">Recents</string>
    <!-- Label to reference a chats section -->
    <string name="chats_label">Chats</string>
    <!-- Text of the empty screen when there are not elements in Recents -->
    <string name="context_empty_recents">[B]No files in [/B][A]Recents[/A]</string>
    <!-- Title of a recents bucket -->
    <string name="title_bucket">%1$s and %2$d more</string>
    <!-- Title of a media recents bucket that only contains some images -->
    <string name="title_media_bucket_only_images">%d Images</string>
    <!-- Title of a media recents bucket that only contains some videos -->
    <string name="title_media_bucket_only_videos">%d Videos</string>
    <!-- Title of a media recents bucket that contains some images and some videos -->
    <string name="title_media_bucket_images_and_videos">%1$d Images and %2$d Videos</string>
    <!-- Title of a media recents bucket that contains some images and a video -->
    <string name="title_media_bucket_images_and_video">%d Images and 1 Video</string>
    <!-- Title of a media recents bucket that contains an image and some videos -->
    <string name="title_media_bucket_image_and_videos">1 Image and %d Videos</string>
    <!-- Title of a media recents bucket that contains an image and a video -->
    <string name="title_media_bucket_image_and_video">1 Image and 1 Video</string>
    <!-- Label that indicates who uploaded a file into a recents bucket -->
    <string name="create_action_bucket">[A]created by [/A]%s</string>
    <!-- Label that indicates who updated a file into a recents bucket -->
    <string name="update_action_bucket">[A]updated by [/A]%s</string>
    <!-- Used in recents list screen to indicate an action done by me -->
    <string name="bucket_word_me">Me</string>
    <!-- Text to explain the benefits of adding phone number to achievement enabled users. Placeholder 1: bonus storage space e.g. 20GB -->
    <string name="sms_add_phone_number_dialog_msg_achievement_user">Get %1$s free when you add your phone number. This makes it easier for your contacts to find you on MEGA.</string>
    <!-- Text to explain the benefits of adding phone number to non achievement users -->
    <string name="sms_add_phone_number_dialog_msg_non_achievement_user">Add your phone number to MEGA. This makes it easier for your contacts to find you on MEGA.</string>
    <!-- Error message when trying to record a voice message while on a call in progress -->
    <string name="not_allowed_recording_voice_clip">It is not possible to record voice messages while there is a call in progress.</string>
    <!-- Text shown when it tries to upload a voice message and occurs an error to process the action -->
    <string name="error_upload_voice_clip">An error occurred while trying to upload the voice message.</string>
    <!-- Title of the notification shown on the action bar when there is a incoming call -->
    <string name="title_notification_incoming_call">Incoming call</string>
    <!-- Title of the notification shown on the action bar when there is a incoming group call -->
    <string name="title_notification_incoming_group_call">Incoming group call</string>
    <!-- Title of the notification shown on the action bar when there is an individual incoming video call -->
    <string name="title_notification_incoming_individual_video_call">Incoming video call</string>
    <!-- Title of the notification shown on the action bar when there is an individual incoming audio call -->
    <string name="title_notification_incoming_individual_audio_call">Incoming audio call</string>
    <!-- The title of progress dialog when loading web content -->
    <string name="embed_web_browser_loading_title">Loading</string>
    <!-- The message of progress dialog when loading web content -->
    <string name="embed_web_browser_loading_message">Please wait&#8230;</string>
    <!-- Head label to show the business account type -->
    <string name="account_label">Account type</string>
    <!-- Label in My Account section to show user account type -->
    <string name="business_label">Business</string>
    <!-- Business user role -->
    <string name="admin_label">Admin</string>
    <!-- Business user role -->
    <string name="user_label">User</string>
    <!-- General label to show the status of something or someone -->
    <string name="status_label">Status</string>
    <!-- State to indicate something is active (business status account for instance) -->
    <string name="active_label">Active</string>
    <!-- Business account status. Payment is overdue, but the account still active in grace period -->
    <string name="payment_required_label">Payment required</string>
    <!-- Business expired account Overdue payment page header. -->
    <string name="payment_overdue_label">Payment overdue</string>
    <!-- Alert shown to an admin user of a business account in My Account section -->
    <string name="business_management_alert">User management is only available from a desktop web browser.</string>
    <!-- Title of the usage tab in My Account Section -->
    <string name="tab_my_account_usage">Usage</string>
    <!-- Title of usage storage details section in My Account -->
    <string name="usage_storage_details_label">Storage usage breakdown</string>
    <!-- Title of overall usage section in Storage -->
    <string name="overall_usage_label">Overall usage</string>
    <!-- Title of transfer section in Storage -->
    <string name="transfer_label">Transfer</string>
    <!-- Error shown when a Business account user (sub-user or admin) tries to remove a contact which is part of the same Business account. Please, keep the placeholder, it will be replaced with the name or email of the account, for example: Jane Appleseed or ja@mega.nz -->
    <string name="error_remove_business_contact">You cannot remove %1$s as a contact because they are part of your Business account.</string>
    <!-- When logging in during the grace period, the administrator of the Business account will be notified that their payment is overdue, indicating that they need to access MEGA using a desktop browser for more information -->
    <string name="grace_period_admin_alert">A problem occurred with your last payment. Please access MEGA using a desktop browser for more information.</string>
    <!-- A dialog title shown to users when their business account is expired. -->
    <string name="expired_business_title">Your Business account has expired</string>
    <!-- Details shown when a Business account is expired due a payment issue. The account is opened in a view-only mode. -->
    <string name="expired_admin_business_text">There has been a problem processing your payment. MEGA is limited to view only until this issue has been fixed in a desktop web browser.</string>
    <!-- A message which is shown to sub-users of expired business accounts. -->
    <string name="expired_user_business_text">Your account is currently [B]suspended[/B]. You can only browse your data.</string>
    <!-- Message shown when users with a business account (no administrators of a business account) try to enable the Camera Uploads, to advise them that the administrator do have the ability to view their data. -->
    <string name="camera_uploads_business_alert">MEGA cannot access your data. However, your business account administrator can access your Camera Uploads.</string>
    <!-- General label to alert user that somehting went wrong -->
    <string name="general_something_went_wrong_error">Something went wrong</string>
    <!-- A dialog message which is shown to sub-users of expired business accounts. -->
    <string name="expired_user_business_text_2">Contact your business account administrator to resolve the issue and activate your account.</string>
    <!-- Warning message to alert user about logout in My Account section if has offline files. -->
    <string name="logout_warning_offline">When you log out, files from your Offline section will be deleted from your device.</string>
    <!-- Warning message to alert user about logout in My Account section if has transfers in progress. -->
    <string name="logout_warning_transfers">When you log out, ongoing transfers will be cancelled.</string>
    <!-- Warning message to alert user about logout in My Account section if has offline files and transfers in progress. -->
    <string name="logout_warning_offline_and_transfers">When you log out, files from your Offline section will be deleted from your device and ongoing transfers will be cancelled.</string>
    <!-- Label to indicate that a name has not been possible to obtain for some reason -->
    <string name="unknown_name_label">Unknown name</string>
    <!-- Error when renaming a chat title and it is too long -->
    <string name="title_long">Title too long</string>
    <!-- Alert shown to the user when they is trying to create an empty group for attach a file -->
    <string name="error_creating_group_and_attaching_file">Please select one or more contacts.</string>
    <!-- Label showing the number of contacts attached in a chat conversation, placeholder is the number of contacts -->
    <string name="contacts_sent">Sent %s Contacts.</string>
    <!-- Name by default of the folder where the files sent to the chat are stored in the cloud -->
    <string name="my_chat_files_folder">My chat files</string>
    <!-- Error shown when it was not possible to create a folder for any reason -->
    <string name="error_creating_folder">Error. The folder %1$s was not created</string>
    <!-- Title of an alert screen indicating the user has to verify their email -->
    <string name="verify_email_label">Verify your email address</string>
    <!-- Text informing user that their account has been suspended -->
    <string name="account_temporarily_suspended">Your account has been temporarily locked for your safety.</string>
    <!-- Text informing user has to follow the steps of an email to unlock their account -->
    <string name="verify_email_and_follow_steps">Please follow the steps in the [A]verification email[/A] to unlock your account.</string>
    <!-- Question which takes the user to a help screen -->
    <string name="why_am_i_seeing_this">Why am I seeing this?</string>
    <!-- Label of a button which action is resend an email -->
    <string name="resend_email_label">Resend email</string>
    <!-- Error shown when the user tries to resend the email to unblock their account before the time needed to permit send it again -->
    <string name="resend_email_error">Email already sent. Please wait a few minutes before trying again.</string>
    <!-- Title of a helping view about locked accounts -->
    <string name="locked_accounts_label">Locked Accounts</string>
    <!-- Locked accounts description text by an external data breach. This text is 1 of 2 paragraph of a description -->
    <string name="locked_accounts_text_1">It is possible that you are using the same password for your MEGA account as for other services, and that at least one of these other services has suffered a data breach.</string>
    <!-- Locked accounts description text by bad use of user password. This text is 2 of 2 paragraph of a description -->
    <string name="locked_accounts_text_2">Your password leaked and is now being used by bad actors to log into your accounts, including, but not limited to, your MEGA account.</string>
    <!-- Button to add a nickname for a user -->
    <string name="add_nickname">Set Nickname</string>
    <!-- Button to update a nickname for a user -->
    <string name="edit_nickname">Edit Nickname</string>
    <!-- Label showing that a nickname has been added -->
    <string name="snackbar_nickname_added">Nickname added</string>
    <!-- Label showing that a nickname has been added -->
    <string name="snackbar_nickname_removed">Nickname removed</string>
    <!-- Label showing that a nickname has not been added -->
    <string name="error_snackbar_nickname_added">An error occurred while trying to add the nickname</string>
    <!-- title of a dialog to edit or remove the nickname -->
    <string name="nickname_title">Nickname</string>
    <!-- Text related to verified phone number. Used as title or cell description. -->
    <string name="phonenumber_title">Phone number</string>
    <!-- Text shown in a call when it is trying to reconnect after lose the internet connection -->
    <string name="reconnecting_message">Reconnecting</string>
    <!-- Text shown when the Internet connection is retrieved and there is a call is in progress -->
    <string name="connected_message">You are back.</string>
    <!-- Text shown in a call when the own internet connection is of low quality -->
    <string name="poor_internet_connection_message">Poor Internet connection</string>
    <!-- Text is displayed while a voice clip is being recorded -->
    <string name="recording_layout">Recording&#8230;</string>
    <!-- Text shown for the action create new file -->
    <string name="create_new_file_action">Create new file</string>
    <!-- Error title shown when you are trying to do an action with a file or folder and you don’t have the necessary permissions -->
    <string name="permissions_error_label">Permission error</string>
    <!-- Confirmation dialog shown to user when they try to revert a node in an incoming ReadWrite share. -->
    <string name="alert_not_enough_permissions_revert">You do not have the correct permissions to amend this file. Would you like to create a new file?</string>
    <!-- Text shown when the creation of a version as a new file was successful -->
    <string name="version_as_new_file_created">Version was created as a new file successfully.</string>
    <!-- Label indicating a date. Keep the placeholder, is to set the date. -->
    <string name="general_date_label">on %1$s</string>
    <!-- Confirmation before removing the outgoing shares of several folders. Please keep the placeholder is to set the number of folders -->
    <string name="alert_remove_several_shares">Are you sure you want to stop sharing these %1$d folders?</string>
    <!-- Download location label -->
    <string name="download_location">Download location</string>
    <!-- Text asking confirmation for download location -->
    <string name="confirmation_download_location">Always save to this location?</string>
    <!-- Action to show any file in its location -->
    <string name="view_in_folder_label">View in folder</string>
    <!-- Title of a screen to browse files -->
    <string name="browse_files_label">Browse files</string>
    <!-- Title of the File Provider activity -->
    <string name="file_provider_title">Attach from&#8230;</string>
    <!-- Title of an inactive chat which was recently created (today or yesterday). Placeholder is to show the specific creation day. e.g. Chat created today -->
    <string name="inactive_chat_title_2">Chat created %s</string>
    <!-- Title of an inactive chat. Placeholder is to show the creation date and time -->
    <string name="inactive_chat_title">Chat created on %s</string>
    <!-- Title of the chat when multi-selection is activated -->
    <string name="select_message_title">Select messages</string>
    <!-- Storage root label -->
    <string name="storage_root_label">Storage root</string>
    <!-- The label that describes that a transfer failed. -->
    <string name="failed_label">Failed</string>
    <!-- Text warning of transfer over quota -->
    <string name="warning_transfer_over_quota">Your transfers have been interrupted. Upgrade your account or wait %s to continue.</string>
    <!-- Label indicating transfer over quota -->
    <string name="label_transfer_over_quota">Transfer quota exceeded</string>
    <!-- Label indicating storage over quota -->
    <string name="label_storage_over_quota">Storage quota exceeded</string>
    <!-- Label indicating the action ‘upgrate account’ to get more transfer quota -->
    <string name="label_get_more_transfer_quota">Get more transfer quota</string>
    <!-- Warning show to the user when a folder does not exist -->
    <string name="warning_folder_not_exists">The folder does not exist.</string>
    <!-- Warning show to the user when a node does not exist in cloud -->
    <string name="warning_node_not_exists_in_cloud">The file cannot be found in your Cloud Drive.</string>
    <!-- Header text of the Over Disk Quota Paywall warning -->
    <string name="over_disk_quota_paywall_header">Storage Full</string>
    <!-- Title of the Over Disk Quota Paywall warning -->
    <string name="over_disk_quota_paywall_title">Your data is at risk!</string>
    <!-- Text of the Over Disk Quota Paywall warning with multiple email notification. Placeholders: 1 user email, 2 and 3 list of email notification dates, 4 number of files, 5 files size (including units) and 6 required PRO plan -->
    <plurals name="over_disk_quota_paywall_text">
        <item quantity="one">We have contacted you by email to %1$s on %2$s, but you still have %3$s files taking up %4$s in your MEGA account, which requires you to have %5$s.</item>
        <item quantity="other">We have contacted you by email to %1$s on %2$s and %3$s, but you still have %4$s files taking up %5$s in your MEGA account, which requires you to have %6$s.</item>
    </plurals>
    <!-- Text of the Over Disk Quota Paywall warning with no email notification info. Placeholders: 1 user email, 2 number of files, 3 files size (including units) and 4 required PRO plan -->
    <string name="over_disk_quota_paywall_text_no_warning_dates_info">We have contacted you by email to %1$s, but you still have %2$s files taking up %3$s in your MEGA account, which requires you to have %4$s.</string>
    <!-- Text of deletion alert of the Over Disk Quota Paywall warning. Placeholder is for include the time left (including units) in MEGA red color -->
    <string name="over_disk_quota_paywall_deletion_warning">[B]You have [M]%s[/M] left to upgrade[/B]. After that, your data is subject to deletion.</string>
    <!-- Text of deletion alert of the Over Disk Quota Paywall warning if no data available -->
    <string name="over_disk_quota_paywall_deletion_warning_no_data">[B]You have to upgrade[/B]. Your data is currently subject to deletion.</string>
    <!-- Text of deletion alert of the Over Disk Quota Paywall warning if no time left. “save” here means safeguard, protect, and not write to disk. -->
    <string name="over_disk_quota_paywall_deletion_warning_no_time_left">[B]You must act immediately to save your data.[/B]</string>
    <!-- Time in days (plural). The placeholder is for the time value, please adjust the position based on linguistics -->
    <plurals name="label_time_in_days_full">
        <item quantity="one">1 day</item>
        <item quantity="other">%d days</item>
    </plurals>
    <!-- Time in hours. The placeholder is for the time value, please adjust the position based on linguistics -->
    <string name="label_time_in_hours">%dh</string>
    <!-- Time in minutes. The placeholder is for the time value, please adjust the position based on linguistics -->
    <string name="label_time_in_minutes">%dm</string>
    <!-- Time in seconds. The placeholder is for the time value, please adjust the position based on linguistics -->
    <string name="label_time_in_seconds">%ds</string>
    <!-- Title for a section on the fingerprint warning dialog. Below it is a button which will allow the user to verify their contact’s fingerprint credentials. -->
    <string name="label_verify_credentials">Verify credentials</string>
    <!-- Label to indicate that contact’s credentials are not verified. -->
    <string name="label_not_verified">Not verified</string>
    <!-- Label indicating the authenticity credentials of a contact have been verified -->
    <string name="label_verified">Verified</string>
    <!-- ”Verify user” dialog title -->
    <string name="authenticity_credentials_label">Authenticity Credentials</string>
    <!-- ”Verify user” dialog description -->
    <string name="authenticity_credentials_explanation">This is best done in real life by meeting face to face. If you have another already-verified channel such as verified OTR or PGP, you may also use that.</string>
    <!-- Label title above your fingerprint credentials.  A credential in this case is a stored piece of information representing your identity -->
    <string name="label_your_credentials">Your Credentials</string>
    <!-- Button to reset credentials -->
    <string name="action_reset">Reset</string>
    <!-- Warning shown to the user when tries to approve/reset contact credentials and another request of this type is already running. -->
    <string name="already_verifying_credentials">Updating credentials. Please try again later.</string>
    <!-- Info message displayed when the user is joining a chat conversation -->
    <string name="joining_label">Joining&#8230;</string>
    <!-- Info message displayed when the user is leaving a chat conversation -->
    <string name="leaving_label">Leaving&#8230;</string>
    <!-- Text in the confirmation dialog for removing the associated phone number of current account. -->
    <string name="remove_phone_number">Remove your phone number?</string>
    <!-- Text show in a snackbar when phone has successfully reset. -->
    <string name="remove_phone_number_success">Your phone number has been removed successfully.</string>
    <!-- Text show in a snackbar when reset phone number failed. -->
    <string name="remove_phone_number_fail">Failed to remove your phone number.</string>
    <!-- Text hint shown in the global search box which sits on the top of the Homepage screen -->
    <string name="search_hint">Search in MEGA</string>
    <!-- Alert shown when a user tries to reset an account wich is bloqued. -->
    <string name="error_reset_account_blocked">The account you’re trying to reset is blocked.</string>
    <!-- Error message when trying to login and the account is blocked -->
    <string name="error_account_blocked">Your account has been blocked. Please contact support&#64;mega.nz</string>
    <!-- Error message appears to sub-users of a business account when they try to login and they are disabled. -->
    <string name="error_business_disabled">Your account has been deactivated by your administrator. Please contact your business account administrator for further details.</string>
    <!-- An error message which appears to sub-users of a business account when they try to login and they are deleted. -->
    <string name="error_business_removed">Your account has been removed by your administrator. Please contact your business account administrator for further details.</string>
    <!-- Option in bottom sheet dialog for modifying the associated phone number of current account. -->
    <string name="option_modify_phone_number">Modify</string>
    <!-- Option in bottom sheet dialog for modifying the associated phone number of current account. -->
    <string name="title_modify_phone_number">Modify phone number</string>
    <!-- Option in bottom sheet dialog for removing the associated phone number of current account. -->
    <string name="title_remove_phone_number">Remove phone number</string>
    <!-- Message showing to explain what will happen when the operation of -->
    <string name="modify_phone_number_message">This operation will remove your current phone number and start the process of associating a new phone number with your account.</string>
    <!-- Message for action to remove the registered phone number. -->
    <string name="remove_phone_number_message">This will remove your associated phone number from your account. If you later choose to add a phone number you will be required to verify it.</string>
    <!-- Text of an action button indicating something was successful and it can checks it by pressing it -->
    <string name="action_see">See</string>
    <!-- “Verify user” dialog description. Please, keep the placeholder, is to set the name of a contact: Joana’s credentials -->
    <string name="label_contact_credentials">%s’s credentials</string>
    <!-- The label under the button of opening all-documents screen. The space is reduced, so please translate this string as short as possible. -->
    <string name="category_documents">Docs</string>
    <!-- The label under the button of opening all-documents screen -->
    <string name="section_documents">Documents</string>
    <!-- Label of the floating action button of opening the new chat conversation -->
    <string name="fab_label_new_chat">New chat</string>
    <!-- Text that indicates that there’s no photo to show -->
    <string name="homepage_empty_hint_photos">No photos found</string>
    <!-- Text that indicates that there’s no document to show -->
    <string name="homepage_empty_hint_documents">No documents found</string>
    <!-- Text that indicates that there’s no audio to show -->
    <string name="homepage_empty_hint_audio">No audio files found</string>
    <!-- Text that indicates that there’s no video to show -->
    <string name="homepage_empty_hint_video">No videos found</string>
    <!-- Title of the screen to attach GIFs -->
    <string name="search_giphy_title">Search GIPHY</string>
    <!-- Label indicating an empty search of GIFs. The format placeholders are to showing it in different colors. -->
    <string name="empty_search_giphy">No [A]GIFs[/A] found</string>
    <!-- Label indicating there is not available GIFs due to down server -->
    <string name="server_down_giphy">No available GIFs. Please try again later</string>
    <!-- Label indicating the end of Giphy list. The format placeholders are to showing it in different colors. -->
    <string name="end_of_results_giphy">[A]End of[/A] results</string>
    <!-- Title of a dialog to confirm the action of resume all transfers -->
    <string name="warning_resume_transfers">Resume transfers?</string>
    <!-- Option to  resume all transfers -->
    <string name="option_resume_transfers">Resume transfers</string>
    <!-- Option to  cancel a transfer -->
    <string name="option_cancel_transfer">Cancel transfer</string>
    <!-- Message of a dialog to confirm the action of resume all transfers -->
    <string name="warning_message_resume_transfers">Unpause transfers to proceed with your upload.</string>
    <!-- Indicator of the progress in a download/upload. Please, don’t remove the place holders: the first one is to set the percentage, the second one is to set the size of the file. Example 33% of 33.3 MB -->
    <string name="progress_size_indicator">%1$d%% of %2$s</string>
    <!-- Message showing when enable the mode for showing the special information in the chat messages. This action is performed from the settings section, clicking 5 times on the App version option -->
    <string name="show_info_chat_msg_enabled">Debugging info for chat messages enabled</string>
    <!-- Message showing when disable the mode for showing the special information in the chat messages.. This action is performed from the settings section, clicking 5 times on the App version option -->
    <string name="show_info_chat_msg_disabled">Debugging info for chat messages disabled</string>
    <!-- Shows the error when the limit of reactions per user is reached and the user tries to add one more. Keep the placeholder because is to show limit number in runtime. -->
    <string name="limit_reaction_per_user">You have reached the maximum limit of %d reactions.</string>
    <!-- Shows the error when the limit of reactions per message is reached and a user tries to add one more. Keep the placeholder because is to show limit number in runtime. -->
    <string name="limit_reaction_per_message">This message has reached the maximum limit of %d reactions.</string>
    <!-- System message displayed to all chat participants when one of them enables retention history -->
    <string name="retention_history_changed_by">[A]%1$s[/A][B] changed the message clearing time to [/B][A]%2$s[/A][B].[/B]</string>
    <!-- Title of the section to clear the chat content in the Manage chat history screen -->
    <string name="title_properties_clear_chat_history">Clear chat history</string>
    <!-- System message that is shown to all chat participants upon disabling the Retention history -->
    <string name="retention_history_disabled">[A]%1$s[/A][B] disabled message clearing.[/B]</string>
    <!-- Subtitle of the section to clear the chat content in the Manage chat history screen -->
    <string name="subtitle_properties_chat_clear">Delete all messages and files shared in this conversation. This action is irreversible.</string>
    <!-- Title of the history retention option -->
    <string name="title_properties_history_retention">History clearing</string>
    <!-- Subtitle of the history retention option when history retention is disabled -->
    <string name="subtitle_properties_history_retention">Automatically delete messages older than a certain amount of time.</string>
    <!-- Label for the dialog box option to configure history retention. This option will indicate that history retention option is disabled -->
    <string name="history_retention_option_disabled">Disabled</string>
    <!-- Label for the dialog box option to configure history retention. This option will indicate that automatically deleted messages older than one day -->
    <string name="history_retention_option_one_day">One day</string>
    <!-- SLabel for the dialog box option to configure history retention. This option will indicate that automatically deleted messages older than one week -->
    <string name="history_retention_option_one_week">One week</string>
    <!-- Label for the dialog box option to configure history retention. This option will indicate that automatically deleted messages older than one month -->
    <string name="history_retention_option_one_month">One month</string>
    <!-- Label for the dialog box option to configure history retention. This option will indicate that messages older than a custom date will be deleted -->
    <string name="history_retention_option_custom">Custom</string>
    <!-- Title of the Manage chat history screen -->
    <string name="title_properties_manage_chat">Manage chat history</string>
    <!-- Subtitle of the dialogue to select a retention time -->
    <string name="subtitle_properties_manage_chat">Automatically delete messages older than:</string>
    <!-- Text of the confirmation dialog to clear the chat history from Manage chat history section -->
    <string name="confirmation_clear_chat_history">Are you sure you want to clear the full message history of this conversation?</string>
    <!-- Text on the label indicating that the oldest messages of a year will be automatically deleted. -->
    <string name="subtitle_properties_manage_chat_label_year">1 year</string>
    <!-- Picker text to choose custom retention time. This option indicates several hours -->
    <plurals name="retention_time_picker_hours">
        <item quantity="one">hour</item>
        <item quantity="other">hours</item>
    </plurals>
    <!-- Picker text to choose custom retention time. This option indicates several days -->
    <plurals name="retention_time_picker_days">
        <item quantity="one">day</item>
        <item quantity="other">days</item>
    </plurals>
    <!-- Picker text to choose custom retention time. This option indicates several weeks -->
    <plurals name="retention_time_picker_weeks">
        <item quantity="one">week</item>
        <item quantity="other">weeks</item>
    </plurals>
    <!-- Picker text to choose custom retention time. This option indicates several months -->
    <plurals name="retention_time_picker_months">
        <item quantity="one">month</item>
        <item quantity="other">months</item>
    </plurals>
    <!-- Picker text to choose custom retention time. This option indicates a year -->
    <string name="retention_time_picker_year">year</string>
    <!-- Text on the label indicating that That the oldest messages of several hours will be automatically deleted. -->
    <plurals name="subtitle_properties_manage_chat_label_hours">
        <item quantity="one">1 hour</item>
        <item quantity="other">%1$d hours</item>
    </plurals>
    <!-- Text on the label indicating that That the oldest messages of several weeks will be automatically deleted. -->
    <plurals name="subtitle_properties_manage_chat_label_weeks">
        <item quantity="one">1 week</item>
        <item quantity="other">%1$d weeks</item>
    </plurals>
    <!-- Text on the label indicating that That the oldest messages of several months will be automatically deleted. -->
    <plurals name="subtitle_properties_manage_chat_label_months">
        <item quantity="one">1 month</item>
        <item quantity="other">%1$d months</item>
    </plurals>
    <!-- Title indicating the select mode is enabled and ready to select transfers on Transfers section, In progress tab -->
    <string name="title_select_transfers">Select transfers</string>
    <!-- Error shown to inform the priority change of a transfer failed. Please don’t remove the place holder, it’s to set the name of the transfer. Example: The priority change of the transfer “video.mp4” failed. -->
    <string name="change_of_transfer_priority_failed">Unable to change priority of the transfer “%1$s”</string>
    <!-- Title option to send separated the link and decryption key -->
    <string name="option_send_decryption_key_separately">Send decryption key separately</string>
    <!-- Explanation option to send separated the link and decryption key -->
    <string name="explanation_send_decryption_key_separately">Export link and decryption key separately.</string>
    <!-- Label option indicating if it is pressed, an explanation will be shown with more details -->
    <string name="learn_more_option">Learn more</string>
    <!-- Label key referring to a link decryption key -->
    <string name="key_label">Key</string>
    <!-- Button which action is share the decryption key of a link -->
    <string name="button_share_key">Share key</string>
    <!-- Button which action is copy the decryption key of a link -->
    <string name="button_copy_key">Copy key</string>
    <!-- Button which action is copy the password of a link -->
    <string name="button_copy_password">Copy password</string>
    <!-- Confirmation shown informing a key link it’s copied to the clipboard -->
    <string name="key_copied_clipboard">Key copied to the clipboard.</string>
    <!-- Confirmation shown informing a password link it’s copied to the clipboard -->
    <string name="password_copied_clipboard">Password copied to the clipboard.</string>
    <!-- Confirmation shown informing a key link it’s copied to the clipboard -->
    <string name="link_and_key_sent">Link and key successfully sent.</string>
    <!-- Confirmation shown informing a key link it’s copied to the clipboard -->
    <string name="link_and_password_sent">Link and password successfully sent.</string>
    <!-- Title of a warning recommending upgrade to Pro -->
    <string name="upgrade_pro">Upgrade to Pro</string>
    <!-- Explanation of a warning recommending upgrade to Pro in relation to link available options -->
    <string name="link_upgrade_pro_explanation">MEGA Pro users have exclusive access to additional link safety features making your account even more secure.</string>
    <!-- Meaning of links decryption key -->
    <string name="decryption_key_explanation">Our end-to-end encryption system requires a unique key automatically generated for this file. A link with this key is created by default, but you can export the decryption key separately for an added layer of security.</string>
    <!-- Reset password label -->
    <string name="reset_password_label">Reset password</string>
    <!-- Warning show to the user when has enable to send the decryption key of a link separately and tries to share the link -->
    <string name="share_key_warning">Share the key for this link?</string>
    <!-- Warning show to the user when has set a password protection of a link and tries to share the link -->
    <string name="share_password_warning">Share the password for this link?</string>
    <!-- Button which action is share the password of a link -->
    <string name="button_share_password">Share password</string>
    <!-- String to share a link with its decryption key separately. Please keep the place holders, are to set the link and the key. Example: Link: https://mega.nz/file/kC42xRSK#Ud2QsvpIVYmCd1a9QUhk42wXv10jCSyPSWnXEwYX2VE Key: asfAFG3345g -->
    <string name="share_link_with_key">Link: %1$s\n\nKey: %2$s</string>
    <!-- String to share a link protected with password with its password.Please keep the place holders, are to set the link and the password. Example: Link: https://mega.nz/file/kC42xRSK#Ud2QsvpIVYmCd1a9QUhk42wXv10jCSyPSWnXEwYX2VE Password: asfAFG3345g -->
    <string name="share_link_with_password">Link: %1$s\n\nPassword: %2$s</string>
    <!-- Warning show to the user when the app needs permissions to share files and the user has denied them. -->
    <string name="files_required_permissions_warning">MEGA needs your permission to access your files for sharing.</string>
    <!-- Context menu item. Allows user to add file/folder to favourites -->
    <string name="file_properties_favourite">Favourite</string>
    <!-- Context menu item. Allows user to delete file/folder from favourites -->
    <string name="file_properties_unfavourite">Remove favourite</string>
    <!-- Context menu item. Allows to mark file/folder with own color label -->
    <string name="file_properties_label">Label&#8230;</string>
    <!-- Information text to let’s the user know that they can remove a colour from a folder or file that was already marked. -->
    <string name="action_remove_label">Remove label</string>
    <!-- Title text to show label selector. -->
    <string name="title_label">Label</string>
    <!-- A user can mark a folder or file with red colour. -->
    <string name="label_red">Red</string>
    <!-- A user can mark a folder or file with orange colour. -->
    <string name="label_orange">Orange</string>
    <!-- A user can mark a folder or file with yellow colour. -->
    <string name="label_yellow">Yellow</string>
    <!-- A user can mark a folder or file with green colour. -->
    <string name="label_green">Green</string>
    <!-- A user can mark a folder or file with blue colour. -->
    <string name="label_blue">Blue</string>
    <!-- A user can mark a folder or file with purple colour. -->
    <string name="label_purple">Purple</string>
    <!-- A user can mark a folder or file with grey colour. -->
    <string name="label_grey">Grey</string>
    <!-- Text that indicates the song is now playing -->
    <string name="audio_player_now_playing">Now playing</string>
    <!-- Text that indicates the song is now playing, but paused -->
    <string name="audio_player_now_playing_paused">Now playing (paused)</string>
    <!-- Title of the song info screen -->
    <string name="audio_track_info">Track info</string>
    <!-- Action to get more information -->
    <string name="action_more_information">More Information</string>
    <!-- Preferences screen item title for Cookie Policy -->
    <string name="settings_about_cookie_policy">Cookie Policy</string>
    <!-- Preferences screen item title for cookie settings -->
    <string name="settings_about_cookie_settings">Cookie Settings</string>
    <!-- Cookie dialog title -->
    <string name="dialog_cookie_alert_title">Before you continue</string>
    <!-- Cookie dialog message. Please, keep the placeholders to format the string. -->
    <string name="dialog_cookie_alert_message">We use local storage and similar technologies (’Cookies’) to provide our services to you, enhance your experience with our services and customize the adverts you see, including through third parties. Accept our use of Cookies from the beginning of your visit or customise Cookies in Cookie Settings. Read more in our [A]Cookie Policy[/A].</string>
    <!-- Cookie dialog message showed when there are unsaved settings. -->
    <string name="dialog_cookie_alert_unsaved">Cookie Settings unsaved.</string>
    <!-- Snackbar message showed when there settings has been saved successfully. -->
    <string name="dialog_cookie_snackbar_saved">Cookie Settings changes have been saved</string>
    <!-- Cookie dialog third party first subtitle -->
    <string name="dialog_cookie_thirdparty_subtitle1">Google Advertising Cookies</string>
    <!-- Cookie dialog third party second subtitle -->
    <string name="dialog_cookie_thirdparty_subtitle2">Category: Advertising Cookies</string>
    <!-- Cookie dialog third party message. Please, keep the placeholders to format the string. -->
    <string name="dialog_cookie_thirdparty_message">Used by Google to:\n• customise the adverts Google shows on ours and other services and websites, based on such things as your location and other websites you’ve previously visited;\n• monitor how often you are displayed certain adverts;\n• provide fraud prevention; and\n• determine when you tap on a particular advert and then to track the following actions you take in response to that advert.\nhttps://policies.google.com/technologies/partner-sites</string>
    <!-- Preference screen item title -->
    <string name="preference_cookies_accept">Accept Cookies</string>
    <!-- Preference screen item title -->
    <string name="preference_cookies_essential_title">Essential Cookies</string>
    <!-- Preference screen item summary -->
    <string name="preference_cookies_essential_summary">Essential for providing you important functionality and secure access to our services. For this reason, they do not require consent.</string>
    <!-- Preference screen item title -->
    <string name="preference_cookies_preference_title">Preference Cookies</string>
    <!-- Preference screen item summary -->
    <string name="preference_cookies_preference_summary">Allow us to remember certain display and formatting settings you choose. Not accepting these Cookies will mean we won’t be able to remember some things for you such as your preferred screen layout.</string>
    <!-- Preference screen item title -->
    <string name="preference_cookies_performance_title">Performance and Analytics Cookies</string>
    <!-- Preference screen item summary -->
    <string name="preference_cookies_performance_summary">Help us to understand how you use our services and provide us data that we can use to make improvements. Not accepting these Cookies will mean we will have less data available to us to help design improvements.</string>
    <!-- Preference screen item title -->
    <string name="preference_cookies_advertising_title">Advertising Cookies</string>
    <!-- Preference screen item summary -->
    <string name="preference_cookies_advertising_summary">Used by us and our approved advertising partners to customise the adverts you see on our services and on other websites based on your browsing history. Not accepting these Cookies means we may show advertisements that are less relevant.</string>
    <!-- Preference screen item title -->
    <string name="preference_cookies_thirdparty_title">Third Party Cookies</string>
    <!-- Preference screen item summary. Please, keep the placeholders to format the string. -->
    <string name="preference_cookies_thirdparty_summary">These are Cookies which are controlled by someone other than us; we use these Cookies to provide the types of functionality described above. Not accepting these Cookies will have different implications depending on what type of Cookie each third party Cookie is. Tap on “More Information” below for details on all the third party Cookies we use.</string>
    <!-- Preference screen item state description -->
    <string name="preference_cookies_always_on">Always On</string>
    <!-- Menu option that allows the user to scan document and upload it directly to MEGA. -->
    <string name="menu_scan_document">Scan document</string>
    <!-- Message displayed when clicking on a contact attached to the chat that is not my contact -->
    <string name="user_is_not_contact">%s is not in your contact list</string>
    <!-- Option of color theme, light mode. -->
    <string name="theme_light">Light</string>
    <!-- Option of color theme, dark mode. -->
    <string name="theme_dark">Dark</string>
    <!-- Option of color theme, follow the system setting. -->
    <string name="theme_system_default">System default</string>
    <!-- Option of color theme, follow the system battery saver settings. -->
    <string name="theme_battery_saver">Set by Battery Saver</string>
    <!-- Prompt text shows when need to user select SD card root from SAF(Storage Access Framework, a system app). -->
    <string name="ask_for_select_sdcard_root">Please select SD card root.</string>
    <!-- Cloud Drive screen subtitle indicating a destination is required to be selected -->
    <string name="cloud_drive_select_destination">Select destination</string>
    <!-- Warning which alerts the user before discard changes -->
    <string name="discard_changes_warning">Discard changes and close the editor?</string>
    <!-- Action discard -->
    <string name="discard_close_action">Discard and close</string>
    <!-- Label indicating saving a file is in progress -->
    <string name="saving_file">Saving file&#8230;</string>
    <!-- Label indicating a file was created successfully -->
    <string name="file_created">File created</string>
    <!-- Warning indicating a file was not created successfully -->
    <string name="file_creation_failed">File creation failed. Please try again.</string>
    <!-- Label indicating a file was saved to some folder. e.g.: File saved to Cloud Drive -->
    <string name="file_saved_to">File saved to %1$s</string>
    <!-- Warning indicating a file was not saved to some folder. e.g.: File not saved to Cloud Drive. Try again -->
    <string name="file_saved_to_failed">File not saved to %1$s. Try again.</string>
    <!-- Label indicating a file was updated successfully -->
    <string name="file_updated">File updated</string>
    <!-- Warning indicating a file was not updated successfully -->
    <string name="file_update_failed">File update failed. Please try again.</string>
    <!-- Warning which alerts the user a file cannot be opened -->
    <string name="error_opening_file">File is too large and can’t be opened or previewed.</string>
    <!-- Error shown when the user writes a file name without extension. The placeholder shows the file extension. e. g. File without extension (.jpg)-->
    <string name="file_without_extension">File without extension (.%1$s)</string>
    <!-- Error shown when the user writes a file name without extension -->
    <string name="file_without_extension_warning">To proceed you need to type a file extension</string>
    <!-- Title of the warning dialog indicating the renamed name file extension is not the same -->
    <string name="file_extension_change_title">File extension change</string>
    <!-- Text of the warning dialog indicating the renamed name file extension is not the same. -->
    <string name="file_extension_change_warning">You might not be able to open this file if you change its extension.</string>
    <!-- Warning which alerts the user a file cannot be created because there is already one with the same name-->
    <string name="same_file_name_warning">There is already a file with the same name</string>
    <!-- Warning which alerts the user an item cannot be created because there is already one with the same name -->
    <string name="same_item_name_warning">There is already an item with the same name</string>
    <!-- Label of the option menu. When clicking this button, the app shows the info of the related item, e.g. file, folder, contact, chat, etc. -->
    <string name="general_info">Info</string>
    <!-- Item menu option upon right click on one image or video to save it to device gallery -->
    <string name="general_save_to_gallery">Save to gallery</string>
    <!-- settings of the Media section -->
    <string name="settings_media">Media</string>
    <!-- settings title of the Media section -->
    <string name="settings_media_audio_files">Audio files</string>
    <!-- Settings hint that indicates the audio will still be played in background if the app is backgrounded -->
    <string name="settings_background_play_hint">Playing on the background</string>
    <!-- Text of the empty screen when there are no elements in Photos -->
    <string name="photos_empty">[B]No[/B] [A]Photos[/A]</string>
    <!-- Text to show as subtitle of Enable camera uploads screen -->
    <string name="enable_cu_subtitle">Automatically backup your photos and videos to your Cloud Drive.</string>
    <!-- Text of a button on Camera Uploads section to show all the content of the section-->
    <string name="all_view_button">All</string>
    <!-- Text of a button on Camera Uploads section to show the content of the section organized by days-->
    <string name="days_view_button">Days</string>
    <!-- Text of a button on Camera Uploads section to show the content of the section organized by months-->
    <string name="months_view_button">Months</string>
    <!-- Text of a button on Camera Uploads section to show the content of the section organized by years-->
    <string name="years_view_button">Years</string>
    <!-- Text to show as a date on Camera Uploads section. Placeholders: [B][/B] are for formatting text; %1$s is for the month; %2$s is for the year. E.g.: "June 2020". -->
    <string name="cu_month_year_date">[B]%1$s[/B] %2$s</string>
    <!-- Text to show as a date on Camera Uploads section. Placeholders: [B][/B] are for formatting text; %1$s is for the day; %2$s is for the month; %3$s is for the year. E.g.: "30 December 2020". -->
    <string name="cu_day_month_year_date">[B]%1$s %2$s[/B] %3$s</string>
    <!-- Text to show on Camera Uploads section, indicating the upload progress. The placeholder %1$d is for set the number of pending uploads. E.g.: "Upload in progress, 300 files pending". -->
    <plurals name="cu_upload_progress">
        <item quantity="one">Upload in progress, 1 file pending</item>
        <item quantity="other">Upload in progress, %1$d files pending</item>
    </plurals>
    <!-- Text to show as production api server option -->
    <string name="production_api_server">Production</string>
    <!-- Title to show in a dialog to change api server -->
    <string name="title_change_server">Change server</string>
    <!-- Show line numbers action -->
    <string name="action_show_line_numbers">Show line numbers</string>
    <!-- Hide line numbers action -->
    <string name="action_hide_line_numbers">Hide line numbers</string>
    <!-- Indicates pagination progress. E.g.: 3/49 -->
    <string name="pagination_progress">%1$s/%2$s</string>
    <!-- An error shown as transfer error when uploading something to an incoming share and the owner’s account is over its storage quota. -->
    <string name="error_share_owner_storage_quota">Share owner is over storage quota.</string>
    <!-- A message shown when uploading, copying or moving something to an incoming share and the owner’s account is over its storage quota. -->
    <string name="warning_share_owner_storage_quota">The file cannot be sent as the target user is over their storage quota.</string>
    <!-- Content to show in a Snackbar to tip the incompatibility-->
    <string name="version_incompatibility">We are upgrading MEGAchat. Your calls might not be connected due to version incompatibility unless all parties update their MEGA apps to the latest version.</string>
    <!-- Message displayed when multiple download starts and 1 file has already been downloaded before and 1 file is being downloaded -->
    <string name="file_already_downloaded_and_file_pending_download">1 file already downloaded. 1 file pending.</string>
    <!-- Message displayed when multiple download starts and 1 file has already been downloaded before and multiple files are being downloaded. Placeholder: number of files -->
    <string name="file_already_downloaded_and_files_pending_download">1 file already downloaded. %d files pending.</string>
    <!-- Message displayed when multiple download starts and multiple files have already been downloaded before and 1 file is being downloaded. Placeholder: number of files -->
    <string name="files_already_downloaded_and_file_pending_download">%d files already downloaded. 1 file pending.</string>
    <!-- Message displayed when multiple download starts and multiple files have already been downloaded before and multiple files are being downloaded. Placeholders: number of files -->
    <string name="files_already_downloaded_and_files_pending_download">%1$d files already downloaded. %2$d files pending.</string>
    <!-- Message displayed when 1 node (file or folder) has been successfully moved to the rubbish bin and 1 node has not been moved successfully -->
    <string name="node_correctly_and_node_incorrectly_moved_to_rubbish">1 item moved to the Rubbish Bin successfully and 1 item was not sent successfully</string>
    <!-- Message displayed when 1 node (file or folder) has been successfully moved to the rubbish bin and multiple nodes have not been moved successfully. Placeholder: number of nodes -->
    <string name="node_correctly_and_nodes_incorrectly_moved_to_rubbish">1 item moved to the Rubbish Bin successfully and %d items were not sent successfully</string>
    <!-- Message displayed when multiple nodes (files and folders) have been successfully moved to the rubbish bin and 1 node has not been moved successfully. Placeholder: number of nodes -->
    <string name="nodes_correctly_and_node_incorrectly_moved_to_rubbish">%d items moved to the Rubbish Bin successfully and 1 item was not sent successfully</string>
    <!-- Message displayed when multiple nodes (files and folders) have been successfully moved to the rubbish bin and multiple nodes have not been moved successfully. Placeholders: number of nodes -->
    <string name="nodes_correctly_and_nodes_incorrectly_moved_to_rubbish">%1$d items moved to the Rubbish Bin successfully and %2$d items were not sent successfully</string>
    <!-- Message displayed when 1 node (file or folder) has been successfully restored from the rubbish bin and 1 node has not been restored successfully -->
    <string name="node_correctly_and_node_incorrectly_restored_from_rubbish">1 item restored successfully and 1 item was not restored successfully</string>
    <!-- Message displayed when 1 node (file or folder) has been successfully restored from the rubbish bin and multiple nodes have not been restored successfully. Placeholder: number of nodes -->
    <string name="node_correctly_and_nodes_incorrectly_restored_from_rubbish">1 item restored successfully and %d items were not restored successfully</string>
    <!-- Message displayed when multiple nodes (files and folders) have been successfully restored from the rubbish bin and 1 node has not been restored successfully. Placeholder: number of nodes -->
    <string name="nodes_correctly_and_node_incorrectly_restored_from_rubbish">%d items restored successfully and 1 item was not restored successfully</string>
    <!-- Message displayed when multiple nodes (files and folders) have been successfully restored from the rubbish bin and multiple nodes have not been restored successfully. Placeholders: number of nodes -->
    <string name="nodes_correctly_and_nodes_incorrectly_restored_from_rubbish">%1$d items restored successfully and %2$d items were not restored successfully</string>
    <!-- Message displayed when nodes (files and folders) are being moved to the rubbish bin and all nodes have been successfully moved. Placeholder: number of nodes -->
    <plurals name="number_correctly_moved_to_rubbish">
        <item quantity="one">1 item moved to the Rubbish Bin successfully</item>
        <item quantity="other">%d items moved to the Rubbish Bin successfully</item>
    </plurals>
    <!-- Message displayed when nodes (files and folders) are being moved to the rubbish bin and all nodes have not been successfully moved. Placeholder: number of nodes -->
    <plurals name="number_incorrectly_moved_to_rubbish">
        <item quantity="one">1 item was not moved to the Rubbish Bin successfully</item>
        <item quantity="other">%d items were not moved to the Rubbish Bin successfully</item>
    </plurals>
    <!-- Message displayed when nodes (files and folders) are being restored from the rubbish bin and all nodes have been successfully restored. Placeholder: number of nodes -->
    <plurals name="number_correctly_restored_from_rubbish">
        <item quantity="one">1 item restored successfully</item>
        <item quantity="other">%d items restored successfully</item>
    </plurals>
    <!-- Message displayed when nodes (files and folders) are being restored from the rubbish bin and all nodes have not been successfully restored. Placeholder: number of nodes -->
    <plurals name="number_incorrectly_restored_from_rubbish">
        <item quantity="one">1 item was not restored successfully</item>
        <item quantity="other">%d items were not restored successfully</item>
    </plurals>
    <!-- Button of the warning dialog indicating the renamed name file extension is not the same to confirm the change. -->
    <string name="action_change_anyway">Change anyway</string>
    <!-- Snackbar text to display if the user doesn't grant the permission to access all files on a device with Android 11 or higher -->
    <string name="snackbar_storage_permission_denied_android_11">Permission needed to access storage.</string>
    <!-- String to show the transfer quota and the used space in My Account section. E.g.: -->
    <string name="used_storage_transfer">%1$s / %2$s</string>
    <!-- String to show the transfer quota and the used space in My Account section -->
    <string name="used_storage_transfer_percentage">%1$s%%</string>
    <!-- Size in petabytes. The placeholder is for the size value, please adjust the position based on linguistics -->
    <string name="label_file_size_peta_byte">%1$s PB</string>
    <!-- Size in exabytes. The placeholder is for the size value, please adjust the position based on linguistics -->
    <string name="label_file_size_exa_byte">%1$s EB</string>
    <!-- Title of Add phone number option in My account section -->
    <string name="add_phone_label">Add your phone number</string>
    <!-- Text of the option Backup Recovery Key in My account section -->
    <string name="backup_recovery_key_subtitle">Do you remember your password?\nMEGA cannot reset your password if you forget it.</string>
    <!-- Action to change name -->
    <string name="change_name_action">Change name</string>
    <!-- Action to add photo -->
    <string name="add_photo_action">Add photo</string>
    <!-- Action to add phone number -->
    <string name="add_phone_number_action">Add phone number</string>
    <!-- Warning indicating the app needs write permissions to do any action -->
    <string name="denied_write_permissions">MEGA needs write permissions to your device storage to continue.</string>
    <!-- Date indicating is tomorrow. E.g: Tomorrow, 3 Jul 2021 -->
    <string name="tomorrow_date">Tomorrow, %1$s</string>
    <!-- Title of the confirmation dialog shown when a subscription has been processed successfully -->
    <string name="title_user_purchased_subscription">Awaiting confirmation</string>
    <!-- Number of social connections, showing the number of contacts the user has. E.g.: 37 connections -->
    <plurals name="my_account_connections">
        <item quantity="one">1 connection</item>
        <item quantity="other">%1$d connections</item>
    </plurals>
    <!-- Section name for the “Recently Added Contacts” section. Preferably one word. -->
    <string name="section_recently_added">Recently Added</string>
    <!-- Text of the empty screen when there are not groups. No dot at the end because is for an empty state. The format placeholders are to showing it in different colors. -->
    <string name="context_empty_groups">[B]No [/B][A]Groups[/A]</string>
    <!-- Section name for the “Contact Requests” section. Preferably one word. -->
    <string name="section_requests">Requests</string>
    <!-- Section name for the “Groups” section. Preferably one word. -->
    <string name="section_groups">Groups</string>
    <!-- Text informing links management is only available for single items. -->
    <string name="warning_get_links">Options such as “Send decryption key separately”, “Set expiry date” or “Set password protection” are only available for single items.</string>
    <!-- Action which allows to copy all the links showed in the list. -->
    <string name="action_copy_all">Copy all</string>
    <!-- Confirmation shown informing links have been sent to the selected chats -->
    <plurals name="links_sent">
        <item quantity="one">Link successfully sent.</item>
        <item quantity="other">Links successfully sent.</item>
    </plurals>
    <!-- Confirmation shown informing links have been copied to the clipboard -->
    <plurals name="links_copied_clipboard">
        <item quantity="one">Link copied to the clipboard.</item>
        <item quantity="other">Links copied to the clipboard.</item>
    </plurals>
    <!-- Plural string used as button label or title of the screen to get only one or several links at the same time. -->
    <plurals name="get_links">
        <item quantity="one">Get Link</item>
        <item quantity="other">Get Links</item>
    </plurals>
    <!-- Ask for confirmation before clear offline files -->
    <string name="clear_offline_confirmation">Clear all offline files?</string>
    <!-- Banner text when the call is in progress and I'm the only participant. -->
    <string name="banner_alone_on_the_call">You are the only one here</string>
    <!-- Item menu option upon right click on meeting. -->
    <string name="context_meeting">Meeting</string>
    <!-- Menu option that allows the user to start/join meeting. -->
    <string name="start_join_meeting">Start/Join meeting</string>
    <!-- Label that create a meeting -->
    <string name="new_meeting">New meeting</string>
    <!-- Label that join a meeting -->
    <string name="join_meeting">Join meeting</string>
    <!-- Button that create a meeting -->
    <string name="btn_start_meeting">Start meeting</string>
    <!-- Button that join a meeting as guest -->
    <string name="btn_join_meeting_as_guest">Join as a guest</string>
    <!-- Hint shown to guide user on meeting name -->
    <string name="type_meeting_name">%s’s meeting</string>
    <!-- General label for reject the call. -->
    <string name="general_reject">Hang up</string>
    <!-- General label for microphone -->
    <string name="general_mic">Mic</string>
    <!-- General label for microphone muted -->
    <string name="general_mic_mute">Your microphone is muted</string>
    <!-- General label for microphone unmuted -->
    <string name="general_mic_unmute">Your microphone is unmuted</string>
    <!-- General label for camera -->
    <string name="general_camera">Camera</string>
    <!-- General label for camera enable -->
    <string name="general_camera_enable">Your camera is turned on.</string>
    <!-- General label for camera disable -->
    <string name="general_camera_disable">Your camera is turned off.</string>
    <!-- Label for hold meeting -->
    <string name="meeting_hold">Hold</string>
    <!-- General label for speaker -->
    <string name="general_speaker">Speaker</string>
    <!-- General label for headphone-->
    <string name="general_headphone">Headphones</string>
    <!-- General label for headphone on-->
    <string name="general_headphone_on">Headphones are active</string>
    <!-- General label for speaker on-->
    <string name="general_speaker_on">Speaker is on</string>
    <!-- General label for speaker off-->
    <string name="general_speaker_off">Speaker is off</string>
    <!-- Label for end meeting-->
    <string name="meeting_end">End</string>
    <!-- Invite contacts as participants of the meeting-->
    <string name="invite_participants">Invite participants</string>
    <!-- The number of participants in the meeting-->
    <string name="participants_number">Participants (%d)</string>
    <!-- Pin the participant to speaker view in the meeting-->
    <string name="pin_to_speaker">Display in main view</string>
    <!-- Make the participant as moderator in the meeting-->
    <string name="make_moderator">Make moderator</string>
    <!-- The title of dialog for end meeting confirmation-->
    <string name="title_end_meeting">Leave meeting now?</string>
    <!-- no moderator when the moderator leave meeting-->
    <string name="no_moderator">No moderator</string>
    <!-- assign moderator message when the moderator leave meeting-->
    <string name="assign_moderator_message">Before leaving, please assign one or more new moderators for the meeting.</string>
    <!-- assign moderator option when the moderator leave meeting-->
    <string name="assign_moderator">Make moderator</string>
    <!-- leave anyway option when the moderator leave meeting-->
    <string name="leave_anyway">Leave anyway</string>
    <!-- The message alert user to pick new moderator on assign moderator page-->
    <string name="pick_new_moderator_message">Please assign one or more new moderators.</string>
    <!-- The title of dialog for changing meeting name-->
    <string name="change_meeting_name">Change the meeting name</string>
    <!-- The number of participants in the meeting on meeting info page-->
    <string name="info_participants_number">Participants: %d</string>
    <!-- The name of moderators in the meeting on meeting info page-->
    <string name="info_moderator_name">Moderator: %s</string>
    <!-- The literal meeting link text-->
    <string name="meeting_link">Meeting link</string>
    <!-- Subtitle of the meeting screen-->
    <string name="duration_meeting">Duration</string>
    <!-- The question in on-boarding screen asking if the user is going to join meeting as guest-->
    <string name="join_meeting_as_guest">Join meeting as guest</string>
    <!-- The title of the paste meeting link dialog for guest-->
    <string name="paste_meeting_link_guest_dialog_title">You are invited to a meeting.</string>
    <!-- Tell the guest to paste the meeting link in the edit box-->
    <string name="paste_meeting_link_guest_instruction">Tap the Meeting link sent to you or paste it here</string>
    <!-- Banner text to indicate poor network quality-->
    <string name="slow_connection_meeting">Poor connection quality</string>
    <!-- the message in the alert dialog for notifying the meeting has ended-->
    <string name="meeting_has_ended">Meeting has ended</string>
    <!-- error message shown when a meeting link is not well formed-->
    <string name="invalid_meeting_link_args">Invalid meeting link</string>
    <!-- Warning show to the user when the app needs permissions to start a meeting.-->
    <string name="meeting_permission_info">Access permissions needed for MEGA</string>
    <!-- Message of a dialog to show user the permissions that needed-->
    <string name="meeting_permission_info_message">MEGA needs access to your microphone and camera for meetings.</string>
    <!-- Button to confirm the action of restarting one transfer-->
    <string name="button_permission_info">Got it</string>
    <!-- Warning show to the user when the app needs permissions to get the best meeting experience and the user has denied them.-->
    <string name="meeting_required_permissions_warning">Go to Settings to allow MEGA to access your camera and microphone.</string>
    <!-- The button text in the meeting ended alert dialog. Click the button to open the group chat screen of the meeting-->
    <string name="view_meeting_chat">View meeting chat</string>
    <!-- the content of tips when the user uses the meeting first time-->
    <string name="tip_invite_more_participants">Invite more participants to the meeting. Swipe up to invite.</string>
    <!-- the content of tips when the user enters recent chat page first time-->
    <string name="tip_create_meeting">Tap to create a new meeting</string>
    <!-- the content of tips when the user enters start conversation page first time-->
    <string name="tip_setup_meeting">Quickly set up a MEGA meeting with our new encrypted meeting feature</string>
    <!-- the content of snack bar when the user be the new moderator-->
    <string name="be_new_moderator">You are the new moderator.</string>
    <!-- the content of snack bar when copied meeting link-->
    <string name="copied_meeting_link">Copied meeting link.</string>
    <!-- Title of the layout to join a meeting from the chat screen. The placeholder indicates the user who initiated the meeting -->
    <string name="join_meeting_layout_in_group_call">%s started a meeting. Tap to join.</string>
    <!-- Title of fifth tour screen -->
    <string name="title_tour_five">MEGA Meeting</string>
    <!-- Content of fourth tour screen -->
    <string name="content_tour_five">End-to-end encrypted video meeting</string>
    <!-- Error shown when it tries to open an invalid meeting link and the text view is empty -->
    <string name="invalid_meeting_link_empty">Please enter a valid meeting link</string>
    <!-- Guest leave call-->
    <string name="more_than_meeting">More than just meetings</string>
    <!-- the title of join without account on left meeting page-->
    <string name="left_meeting_join_title">Your privacy matters</string>
    <!-- the content of join without account on left meeting page-->
    <string name="left_meeting_join_content">Join the largest secure cloud storage and collaboration platform in the world.</string>
    <!-- the bonus title of join without account on left meeting page-->
    <string name="left_meeting_bonus_title">Get 20 GB for free</string>
    <!-- the bonus content of join without account on left meeting page-->
    <string name="left_meeting_bonus_content">Sign up now and enjoy advanced collaboration features for free.</string>
    <!-- Content of ongoing call for MaterialAlertDialog-->
    <string name="ongoing_call_content">Another call in progress. Please end your current call before making another.</string>
    <!-- The hint text when changing meeting name-->
    <string name="new_meeting_name">New meeting name</string>
    <!-- The content of dialog when failed for creating meeting-->
    <string name="meeting_is_failed_content">Failed to create meeting.</string>
    <!-- Word next to own user’s name on participant list -->
    <string name="meeting_me_text_bracket">%1s [A](me)[/A]</string>
    <!-- Menu item to change from thumbnail view to main view in meeting-->
    <string name="main_view">Main view</string>
    <!-- Warning in Offline section alerting all the Offline files will be deleted after logout. -->
    <string name="offline_warning">Logging out deletes your offline content.</string>
<<<<<<< HEAD
    <!-- Title of the scanning folder dialog, which informs a folder is scanning to be uploaded or downloaded. -->
    <string name="title_scanning_folder">Scanning folder</string>
    <!-- Warning of the scanning folder dialog. It warns about not closing the app because the transfer will be lost. -->
    <string name="warning_scanning_folder">Please do not close the application.</string>
    <!-- Stage of the scanning folder dialog indicating a folder is scanning. -->
    <string name="scanning_folder_stage">Scanning&#8230;</string>
    <!-- Stage of the scanning folder dialog indicating the folder structure is creating. -->
    <string name="creating_tree_folder_stage">Creating folder structure&#8230;</string>
    <!-- Stage of the scanning folder dialog indicating the folder transfer is starting. -->
    <string name="starting_transfer_folder_stage">Starting transfer&#8230;</string>
    <!-- Warning shown after close the scanning folder dialog, informing the folder transfer was cancelled. -->
    <string name="warning_transfer_cancelled">Transfer was cancelled.</string>
=======
    <!-- Settings category which contains all preferences related to user interface. -->
    <string name="user_interface_setting">User interface</string>
    <!-- Setting which allows to choose the start screen. -->
    <string name="start_screen_setting">Start screen</string>
    <!-- Setting which allows to hide or show the recent activity. -->
    <string name="hide_recent_setting">Hide recent activity</string>
    <!-- Context of a setting which allows to hide or show the recent activity. -->
    <string name="hide_recent_setting_context">Hide recent activity in Home section.</string>
    <!-- Title of a dialog informing the start screen can be modified. -->
    <string name="choose_start_screen_title">Choose your start screen</string>
    <!-- Test of a dialog informing the start screen can be modified. -->
    <string name="choose_start_screen_text">Change settings to choose which screen opens when you next launch the MEGA app.</string>
    <!-- Action button which allows to change a setting. -->
    <string name="change_setting_action">Change setting</string>
    <!-- Subtitle of the settings page where the start screen can be chosen. -->
    <string name="configure_start_screen">Configure default start screen</string>
    <!-- Homepage section. -->
    <string name="home_section">Home</string>
    <!-- Action button which allows to show the recent activity. -->
    <string name="show_activity_action">Show activity</string>
    <!-- Text informing the recent activity is hidden. -->
    <string name="recents_activity_hidden">[B]Recents[/B] activity hidden</string>
>>>>>>> a7640752
</resources><|MERGE_RESOLUTION|>--- conflicted
+++ resolved
@@ -4174,20 +4174,6 @@
     <string name="main_view">Main view</string>
     <!-- Warning in Offline section alerting all the Offline files will be deleted after logout. -->
     <string name="offline_warning">Logging out deletes your offline content.</string>
-<<<<<<< HEAD
-    <!-- Title of the scanning folder dialog, which informs a folder is scanning to be uploaded or downloaded. -->
-    <string name="title_scanning_folder">Scanning folder</string>
-    <!-- Warning of the scanning folder dialog. It warns about not closing the app because the transfer will be lost. -->
-    <string name="warning_scanning_folder">Please do not close the application.</string>
-    <!-- Stage of the scanning folder dialog indicating a folder is scanning. -->
-    <string name="scanning_folder_stage">Scanning&#8230;</string>
-    <!-- Stage of the scanning folder dialog indicating the folder structure is creating. -->
-    <string name="creating_tree_folder_stage">Creating folder structure&#8230;</string>
-    <!-- Stage of the scanning folder dialog indicating the folder transfer is starting. -->
-    <string name="starting_transfer_folder_stage">Starting transfer&#8230;</string>
-    <!-- Warning shown after close the scanning folder dialog, informing the folder transfer was cancelled. -->
-    <string name="warning_transfer_cancelled">Transfer was cancelled.</string>
-=======
     <!-- Settings category which contains all preferences related to user interface. -->
     <string name="user_interface_setting">User interface</string>
     <!-- Setting which allows to choose the start screen. -->
@@ -4210,5 +4196,16 @@
     <string name="show_activity_action">Show activity</string>
     <!-- Text informing the recent activity is hidden. -->
     <string name="recents_activity_hidden">[B]Recents[/B] activity hidden</string>
->>>>>>> a7640752
+    <!-- Title of the scanning folder dialog, which informs a folder is scanning to be uploaded or downloaded. -->
+    <string name="title_scanning_folder">Scanning folder</string>
+    <!-- Warning of the scanning folder dialog. It warns about not closing the app because the transfer will be lost. -->
+    <string name="warning_scanning_folder">Please do not close the application.</string>
+    <!-- Stage of the scanning folder dialog indicating a folder is scanning. -->
+    <string name="scanning_folder_stage">Scanning&#8230;</string>
+    <!-- Stage of the scanning folder dialog indicating the folder structure is creating. -->
+    <string name="creating_tree_folder_stage">Creating folder structure&#8230;</string>
+    <!-- Stage of the scanning folder dialog indicating the folder transfer is starting. -->
+    <string name="starting_transfer_folder_stage">Starting transfer&#8230;</string>
+    <!-- Warning shown after close the scanning folder dialog, informing the folder transfer was cancelled. -->
+    <string name="warning_transfer_cancelled">Transfer was cancelled.</string>
 </resources>