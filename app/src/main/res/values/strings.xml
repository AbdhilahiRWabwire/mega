<?xml version="1.0" encoding="utf-8"?>
<resources>

    <string name="app_name" context="Not translate">MEGA</string>
    <string name="app_version" context="Not translate">3.2.6.2 (166)</string>
    <string name="sdk_version" context="Not translate">9aad11f</string>
    <string name="karere_version" context="Not translate">d2156d1</string>
    <!--
    <string name="full_description_text" context="Full description text of the app in the Google Play page of the app">MEGA is a secure cloud storage service that gives you 50 GB free storage space. Unlike other cloud storage providers, your data is encrypted and decrypted by your client devices only and never by us.\nUpload your files from your smartphone or tablet then search, store, download, stream, view, share, rename or delete your files any time, from any device, anywhere. Share folders with your contacts and see their updates in real time.\nThe encryption process means we cannot access or reset your password so you MUST remember it (unless you have your Master Key backed up) or you will lose access to your stored files.\nInside the app you can upgrade your storage space and transfer quota quota with a monthly or yearly subscription.\nPRO LITE subscription: 4.99 € per month or 49.99 € per year gives you 200 GB of storage space and 1 TB of transfer quota per month.\nPRO I subscription: 9.99 € per month or 99.99 € per year gives you 500 GB of storage space and 2 TB of transfer quota per month.\nPRO II subscription: 19.99 € per month or 199.99 € per year gives you 2 TB of storage space and 4 TB of transfer quota per month.\nPRO III subscription: 29.99 € per month or 299.99 € per year gives you 4 TB of storage space and 8 TB of transfer quota per month.\nSubscriptions are renewed automatically for successive subscription periods of the same duration and at the same price as the initial period chosen. To manage your subscriptions, simply click on the Play Store icon on your handset, sign in with your Google ID (if you haven\'t already done so) and then click on the MEGA app. You\'ll be able to manage your subscription there.\nFor more info, please check our website: \n https://mega.nz/mobile_terms.html \n https://mega.nz/mobile_privacy.html \nNew Terms of Service apply effective from 20 February 2016. See https://mega.nz/TermsOfService2016.pdf \n Note: For desktop access to your files Mega needs to use HTML5 compatible browsers to handle our advanced features. We recommend Mozilla Firefox and Google Chrome. However the mobile versions of browsers cannot access the Mega cloud storage system.</string>
    -->
    <!--
    <string name="short_description_text" context="Short description text of the app in the Google Play page of the app">MEGA is Cloud Storage with Powerful Always-On Privacy. 50GB for free</string>
    -->

    <string name="general_x_of_x" context="Showing progress of elements. Example: 2 of 10."> of </string>
    <string name="general_yes" context="Answer for confirmation dialog.">Yes</string>
    <string name="general_no" context="Answer for confirmation dialog.">No</string>
    <string name="general_cancel" context="Answer for confirmation dialog.">Cancel</string>
    <string name="general_move_to" context="When moving a file to a location in MEGA. This is the text of the button after selection the destination">Move to</string>
    <string name="general_copy_to" context="When copying a file to a location in MEGA. This is the text of the button after selection the destination">Copy to</string>
    <!--
    <string name="general_import_to" context="When importing a file to a location in MEGA. This is the text of the button after selection the destination">Import to</string>
    -->
    <string name="general_select" context="Selecting a specific location in MEGA. This is the text of the button">Select</string>
    <string name="general_select_to_upload" context="Selecting a specific location in MEGA. This is the text of the button">Select files</string>
    <string name="general_select_to_download" context="Selecting a specific location in MEGA. This is the text of the button">Select folder</string>
    <string name="general_create" context="This is the final button when creating a folder in the dialog where the user inserts the folder name">Create</string>
    <!-- This string is commented in FileStorageActivityLollipop.java
    <string name="general_upload" context="Button text when uploading a file to a previously selected location in MEGA">Upload File</string>
    -->
    <string name="general_download" context="Item menu option upon right click on one or multiple files.">Download</string>
    <string name="general_add" context="button">Add</string>
    <string name="general_move" context="button">Move</string>
    <string name="general_remove" context="button">Remove</string>
    <string name="general_share" context="button">Share</string>
    <!--
    <string name="general_confirm" context="button">Confirm</string>
    -->
    <string name="general_leave" context="button">Leave</string>
    <string name="general_decryp" context="button">Decrypt</string>

    <string name="general_export" context="button">Export</string>

    <!--
    <string name="general_empty" context="Button to delete the contents of the trashbin. Can also be translated as &quot;clear&quot;">Empty</string>
    -->
    <string name="general_loading" context="state previous to import a file">Loading</string>
    <string name="general_importing" context="state while importing the file">Importing</string>
    <string name="general_import" context="Import button. When the user clicks this button the file will be imported to his account.">Import</string>
    <string name="general_storage" context="Text listed before the amount of storage a user gets with a certain package. For example: &quot;1TB Storage&quot;.">Storage</string>
    <string name="general_bandwidth" context="Text listed before the amount of bandwidth a user gets with a certain package. For example: &quot;8TB Bandwidth&quot;. Can also be translated as data transfer.">Transfer Quota</string>
    <string name="general_subscribe" context="Text placed inside the button the user clicks when upgrading to PRO. Meaning: subscribe to this plan">Subscribe</string>
    <!--
    <string name="general_continue" context="Text placed inside the button the user clicks when clicking into the FREE account. Meaning: Continue to the main screen">Continue</string>
    -->
    <string name="general_error_word" context="It will be followed by the error message">Error</string>
    <string name="general_not_yet_implemented" context="when clicking into a menu whose functionality is not yet implemented">Not yet implemented</string>
    <string name="error_no_selection" context="when any file or folder is selected">No file or folder selected</string>
    <string name="general_already_downloaded" context="when trying to download a file that is already downloaded in the device">Already downloaded</string>
    <string name="general_already_uploaded" context="when trying to upload a file that is already uploaded in the folder">already uploaded</string>
    <string name="general_file_info" context="Label of the option menu. When clicking this button, the app shows the info of the file">File info</string>
    <string name="general_folder_info" context="Label of the option menu. When clicking this button, the app shows the info of the folder">Folder info</string>
    <!--
    <string name="general_menu" context="Title when the left menu is opened">Menu</string>
    -->

    <string name="error_general_nodes" context="Error getting the root node">Error. Please, try again.</string>

    <string name="secondary_media_service_error_local_folder" context="Local folder error in Sync Service. There are two syncs for images and videos. This error appears when the secondary media local folder doesn't exist">The secondary media folder does not exist, please choose a new folder</string>
    <string name="no_external_SD_card_detected" context="when no external card exists">No external storage detected</string>
    <string name="no_permissions_upload" context="On clicking menu item upload in a incoming shared folder read only">This folder is read only. You do not have permission to upload</string>

    <string name="remove_key_confirmation" context="confirmation message before removing the previously downloaded MasterKey file">You are removing the previously exported Recovery Key file</string>
    <!--
    <string name="export_key_confirmation" context="confirmation message before downloading to the device the MasterKey file">Security warning! This is a high risk operation. Do you want to continue?</string>
    -->

    <!--
    <string name="more_options_overflow" context="title of the menu for more options for each file (rename, share, copy, move, etc)">More options</string>
    -->
    <string name="confirmation_add_contact" context="confirmation message before sending an invitation to a contact">Do you want to send an invitation to %s?</string>
    <!--
    <string name="confirmation_remove_multiple_contacts" context="confirmation message before removing mutiple contacts">Remove these %d contacts?</string>

    <string name="confirmation_move_to_rubbish" context="confirmation message before removing a file">Move to rubbish bin?</string>
    <string name="confirmation_move_to_rubbish_plural" context="confirmation message before removing a file">Move to rubbish bin?</string>

    <string name="confirmation_delete_from_mega" context="confirmation message before removing a file">Delete from MEGA?</string>
    <string name="confirmation_leave_share_folder" context="confirmation message before leaving an incoming shared folder">If you leave the folder, you will not be able to see it again</string>

    <string name="confirmation_alert" context="confirmation message before removing a file">Please confirm</string>
    -->

    <string name="action_logout" context="Button where the user can sign off or logout">Logout</string>
    <string name="action_add" context="Menu item">Upload</string>
    <string name="action_create_folder" context="Menu item">Create new folder</string>
    <string name="action_open_link" context="Menu item">Open link</string>
    <!--
    <string name="action_upload" context="Button text when choosing the destination location in MEGA">Upload to</string>
    -->

    <string name="action_settings" context="Menu item">Settings</string>
    <string name="action_search" context="Search button">Search</string>
    <string name="action_play" context="Search button">Play</string>
    <string name="action_pause" context="Search button">Pause</string>
    <string name="action_refresh" context="Menu item">Refresh</string>
    <string name="action_sort_by" context="Menu item">Sort by</string>
    <string name="action_help" context="Menu item">Help</string>
    <string name="action_upgrade_account" context="Change from a free account to paying MEGA">Upgrade account</string>
    <string name="upgrading_account_message" context="Message while proceeding to upgrade the account">Upgrading account</string>
    <string name="action_select_all" context="Menu item to select all the elements of a list">Select all</string>
    <string name="action_unselect_all" context="Menu item to unselect all the elements of a list">Clear selection</string>
    <string name="action_grid" context="Menu item to change from list view to grid view">Thumbnail view</string>
    <string name="action_list" context="Menu item to change from grid view to list view">List view</string>
    <string name="action_export_master_key" context="Menu item to let the user export the MasterKey">Backup Recovery Key</string>
    <string name="action_remove_master_key" context="Menu item to let the user remove the MasterKey (previously downloaded)">Remove Recovery Key</string>
    <string name="action_cancel_subscriptions" context="Menu item to let the user cancel subscriptions">Cancel subscription</string>
    <string name="toast_master_key_removed" context="success message when the MasterKey file has been removed">The Recovery Key file has been removed</string>
    <string name="cancel_subscription_ok" context="success message when the subscription has been canceled correctly">The subscription has been cancelled</string>
    <string name="cancel_subscription_error" context="error message when the subscription has not been canceled successfully">We were unable to cancel your subscription. Please contact support&#64;mega.nz for assistance</string>
    <string name="action_kill_all_sessions" context="Menu item to kill all opened sessions">Close other sessions</string>
    <string name="success_kill_all_sessions" context="Message after kill all opened sessions">The remaining sessions have been closed</string>
    <string name="error_kill_all_sessions" context="Message after kill all opened sessions">Error when closing the opened sessions</string>

    <plurals name="general_num_files" context="this is used for example when downloading 1 file or 2 files">
        <item context="Singular of file. 1 file" quantity="one">file</item>
        <item context="Plural of file. 2 files" quantity="other">files</item>
    </plurals>

    <plurals name="general_num_contacts">
        <item context="referring to a contact in the contact list of the user" quantity="one">contact</item>
        <item context="Title of the contact list" quantity="other">contacts</item>
    </plurals>

    <plurals name="general_num_folders">
        <item context="Singular of folder/directory. 1 folder" quantity="one">folder</item>
        <item context="Plural of folder/directory. 2 folders" quantity="other">folders</item>
    </plurals>

    <plurals name="general_num_shared_folders">
        <item context="Title of the incoming shared folders of a user in singular" quantity="one">shared folder</item>
        <item context="Title of the incoming shared folders of a user in plural." quantity="other">shared folders</item>
    </plurals>

    <!--
    <plurals name="general_num_downloads" context="in the notification. When downloading the notification is like 3 downloads.">
        <item context="Item menu option upon clicking on one or multiple files. Singular" quantity="one">download</item>
        <item context="Item menu option upon clicking on one or multiple files. Plural" quantity="other">downloads</item>
    </plurals>
    -->

    <!--
    <plurals name="general_num_uploads">
        <item context="Transfer type description in the active file transfer panel, can either be upload or download. Singular" quantity="one">upload</item>
        <item context="Transfer type description in the active file transfer panel, can either be upload or download. Plural" quantity="other">uploads</item>
    </plurals>
    -->

    <plurals name="general_num_users" context="used for example when a folder is shared with 1 user or 2 users">
        <item context="used for example when a folder is shared with 1 user" quantity="one">contact</item>
        <item context="used for example when a folder is shared with 2 or more users" quantity="other">contacts</item>
    </plurals>

    <!--
    <string name="confirmation_required" context="Alert title before download">Confirmation required</string>
    -->
    <string name="alert_larger_file" context="Alert text before download. Please do not modify the %s placeholder as it will be replaced by the size to be donwloaded">%s will be downloaded.</string>
    <string name="alert_no_app" context="Alert text before download">There is no app to open the file %s. Do you want to continue with the download?</string>
    <string name="checkbox_not_show_again" context="Alert checkbox before download">Do not show again</string>

    <string name="login_text" context="Login button">Login</string>
    <string name="email_text" context="email label">E-mail</string>
    <string name="password_text" context="password label">Password</string>
    <string name="confirm_password_text" context="label shown in the confirmation of the password when creating an account">Confirm password</string>
    <string name="abc" context="in the password edittext the user can see the password or asterisks. ABC shows the letters of the password">ABC</string>
    <!--
    <string name="dots" context="in the password edittext the user can see the password or asterisks. ··· shows asterisks instead of letters">···</string>
    -->
    <string name="new_to_mega" context="This question applies to users that do not have an account on MEGA yet">New to MEGA?</string>
    <string name="create_account" context="label and text button when creating the account">Create account</string>
    <string name="error_enter_email" context="when the user tries to log in MEGA without typing the email">Please enter your email address</string>
    <string name="error_invalid_email" context="error when logging in to MEGA with an invalid email">Invalid email address</string>
    <string name="error_enter_password" context="when the user tries to log in MEGA without typing the password">Please enter your password</string>
    <string name="error_server_connection_problem" context="when the user tries to log in to MEGA without a network connection">No network connection</string>
    <string name="error_server_expired_session" context="when the user tries to log in to MEGA without a valid session">You have been logged out on this device from another location</string>
    <string name="login_generating_key" context="the first step when logging in is calculate the private and public encryption keys">Calculating encryption keys</string>
    <string name="login_connecting_to_server" context="Message displayed while the app is connecting to a MEGA server">Connecting to the server</string>
    <string name="download_updating_filelist" context="Status text when updating the file manager">Updating file list</string>
    <string name="login_confirm_account" context="title of the screen after creating an account when the user has to confirm the password to confirm the account">Confirm account</string>
    <string name="login_querying_signup_link" context="when the user clicks on the link sent by MEGA after creating the account, this message is shown">Checking validation link</string>
    <string name="login_confirming_account" context="Attempting to activate a MEGA account for a user.">Activating account</string>
    <string name="login_preparing_filelist" context="After login, updating the file list, the file list should be processed before showing it to the user">Preparing file list</string>
    <string name="login_before_share" context="when the user tries to share something to MEGA without being logged">Please log in to share with MEGA</string>
    <!--
    <string name="session_problem" context="if a link to a folder cannot be fetched">Problem of retrieving files from the folder</string>
    -->

    <string name="tour_space_title">MEGA Space</string>
    <string name="tour_speed_title">MEGA Speed</string>
    <string name="tour_privacy_title">MEGA Privacy</string>
    <string name="tour_access_title">MEGA Access</string>
    <string name="tour_space_text">Register now and get 50 GB of free space</string>
    <string name="tour_speed_text">Uploads are fast. Quickly share files with everyone</string>
    <string name="tour_privacy_text">Keep all your files safe with MEGA\'s end-to-end encryption</string>
    <string name="tour_access_text">Get fully encrypted access anywhere, anytime</string>

    <string name="create_account_text" context="button that allows the user to create an account">Create account</string>
    <string name="name_text" context="Name of the user">Name</string>
    <string name="lastname_text" context="Last name of the user">Last Name</string>
    <string name="tos" context="text placed on the checkbox of acceptation of the Terms of Service">I agree with MEGA\'s [A]Terms of Service[/A]</string>
    <string name="already_account" context="Does the user already have a MEGA account">Already have an account?</string>

    <string name="create_account_no_terms" context="warning dialog">You have to accept our Terms of Service</string>
    <string name="error_enter_username" context="Warning dialog">Please enter your name</string>
    <string name="error_short_password" context="when creating the account">Password is too short</string>
    <string name="error_passwords_dont_match" context="when creating the account">Passwords do not match</string>
    <string name="error_email_registered" contect="when creating the account">This e-mail address has already registered an account with MEGA</string>

    <!--
    <string name="create_account_confirm_title" context="Title that is shown when e-mail confirmation is still required for the account">Confirmation required</string>
    -->
    <!--
    <string name="create_account_confirm" context="">Please check your e-mail and click the link to login and confirm your account</string>
    -->
    <string name="create_account_creating_account">Connecting to the server: Creating account</string>

    <!--<string name="cancel_transfer_title">Delete Transfer</string>
    -->
    <string name="cancel_transfer_confirmation">Delete this transfer?</string>
    <string name="cancel_all_transfer_confirmation">Delete all transfers?</string>

    <string name="section_cloud_drive" context="The name of every users root drive in the cloud of MEGA. The term \'cloud\' is a new computer term and can probably not be translated. Do not translate &quot;cloud&quot; literal unless your language allows this. Please see http://en.wikipedia.org/wiki/Cloud_computing for your reference.">Cloud drive</string>
    <string name="section_secondary_media_uploads" context="title of the screen where the secondary media images are uploaded">Media uploads</string>
    <string name="section_inbox" context="title of the screen that show the inbox">Inbox</string>
    <string name="section_saved_for_offline" context="title of the screen that shows the files saved for offline in the device">Saved for Offline</string>
    <!--
    <string name="section_shared_with_me" context="title of the screen that shows all the folders that the user shares with other users and viceversa">Shared with me</string>
    -->
    <string name="section_shared_items" context="title of the screen that shows all the shared items">Shared folders</string>
    <string name="section_rubbish_bin" context="The title of the trash bin in the tree of the file manager.">Rubbish bin</string>
    <string name="section_contacts" context="Title of the contact list">Contacts</string>

    <string name="tab_sent_requests" context="Title of the sent requests tab. Capital letters">Sent requests</string>
    <string name="tab_received_requests" context="Title of the received requests tab. Capital letters">Received requests</string>

    <string name="section_contacts_with_notification" context="Item of the navigation title for the contacts section when there is any pending incoming request">Contacts [A](%1$d)[/A]</string>
    <string name="sent_requests_empty" context="the user has not sent any contact request to other users">No sent requests</string>
    <string name="received_requests_empty" context="the user has not received any contact request from other users">No received requests</string>
    <string name="section_transfers" context="Title for the file transfer screen (with the up &amp; download)">Transfers</string>

    <string name="section_account" context="button to the settings of the user\'s account">My Account</string>
    <string name="section_photo_sync" context="title of the screen where the camera images are uploaded">Camera uploads</string>
    <!--
    <string name="used_space" context="Used space &quot;5MB of 100MB&quot;.">%1$s of %2$s</string>
    -->
    <string name="tab_incoming_shares" context="Capital letters. Incoming shared folders. The title of a tab">INCOMING</string>
    <string name="tab_outgoing_shares" context="Capital letters. Outgoing shared folders. The title of a tab">OUTGOING</string>

    <string name="title_incoming_shares_explorer" context="Title of the file explorer in tab INCOMING">Incoming Shares</string>
    <!--
    <string name="choose_folder_explorer" context="Title of the button in Incoming Shares tabs">Choose folder</string>
    -->

    <string name="file_browser_empty_cloud_drive" context="message when there are no files in the Cloud drive">No files in your Cloud drive</string>
    <!--
    <string name="file_browser_empty_rubbish_bin" context="option to empty rubbish bin">Empty Rubbish Bin</string>
    -->
    <string name="empty_rubbish_bin" context="message when there are no files in the Rubbish Bin">Empty rubbish bin</string>
    <string name="file_browser_empty_incoming_shares" context="message when there are no incoming shared folders">No incoming shared folders</string>
    <string name="file_browser_empty_outgoing_shares" context="message when there are no outgoing shared folders">No outgoing shared folders</string>
    <string name="file_browser_empty_folder" context="Text that indicates that a folder is currently empty">Empty Folder</string>
    <string name="empty_inbox" context="Text that indicates that Inbox is empty">Inbox Empty</string>

    <!--
    <string name="choose_account_activity" context="Title of the activity Choose Account">Choose Account</string>
    -->

    <!--
    <string name="file_properties_activity" context="Menu item to show the properties dialog of files and or folders.">Properties</string>
    -->
    <string name="file_properties_available_offline" context="The files are available &quot;offline&quot; (without a network Wi-Fi mobile data connection)">Available offline</string>
    <!--
    <string name="file_properties_available_offline_on" context="Button state when a file can be saved for offline.(Capital letters)">ON</string>
    -->
    <!--
    <string name="file_properties_available_offline_off" context="Button state when a file is already saved for offline. (Capital letters)">OFF</string>
    -->
    <string name="file_properties_info_size_file" context="Refers to the size of a file.">Size</string>
    <string name="file_properties_info_modified" context="when was the file modified">Modified</string>
    <!--
    <string name="file_properties_shared_folder_private_folder" context="the folder is private. A public user can\'t access the folder">No public link</string>
    -->
    <string name="file_properties_shared_folder_public_link" context="the label when a folder can be accesed by public users">Public link</string>
    <string name="file_properties_shared_folder_shared_with" context="title of the screen that shows the users with whom the user has shared a folder">Shared with: </string>
    -->
    <string name="file_properties_shared_folder_permissions" context="Item menu option upon clicking on a file folder. Refers to the permissions of a file folder in the file manager.">Permissions</string>
    <string name="dialog_select_permissions" context="Title of the dialog to choose permissions when sharing.">Share Permissions</string>
    <string name="file_properties_shared_folder_change_permissions" context="menu item">Change permissions</string>
    <string name="file_properties_shared_folder_select_contact" context="when listing all the contacts that shares a folder">Shared with</string>
    <string name="file_properties_send_file_select_contact" context="send a file to a MEGA user">Send to</string>
    <string name="file_properties_owner" context="shows the owner of an incoming shared folder">Owner</string>
    <string name="contact_invite" context="positive button on dialog to invite a contact">Invite</string>
    <string name="contact_reinvite" context="option to reinvite a contact">Reinvite</string>
	<string name="contact_ignore" context="option to ignore a contact invitation">Ignore</string>
	<string name="contact_decline" context="option to decline a contact invitation">Decline</string>
	<string name="contact_accept" context="option to accept a contact invitation">Accept</string>
	<string name="contact_properties_activity" context="title of the contact properties screen">Contact Info</string>	
	<!--
    <string name="contact_file_list_activity" context="header of a status field for what content a user has shared to you">Content</string>
    -->
	<string name="contacts_list_empty_text" context="Adding new relationships (contacts) using the actions.">Add new contacts using the button below</string>	
	<!--
    <string name="no_contacts" context="When an user wants to share a folder but has not any contact yet">There are not contacts in the account. Please add them on the Contacts screen</string>
	-->
	<string name="contacts_explorer_list_empty_text" context="Add new contacts before sharing.">Add a new contact to share</string>
	
	<string name="error_not_enough_free_space" context="Error message">Not enough free space</string>

	<string name="option_link_without_key" context="Alert Dialog to get link">Link without key</string>
	<string name="option_decryption_key" context="Alert Dialog to get link">Decryption key</string>
	
	<!--
    <string name="download_failed" context="Error message">Download failed</string>
    -->
    <!--
	<string name="download_downloaded" context="notification message. Example: 1 file downloaded">downloaded</string>
    -->
    <!--
	<string name="download_downloading" context="Title header on the download page while the file is downloading.">Downloading</string>
	-->
    <!--
	<string name="text_downloading" context="Text located in each fragment when a download is in progress">Transferring</string>
	-->
	<string name="download_preparing_files" context="message before the download or upload start ">Preparing files</string>
    <string name="download_began" context="message when the download starts">Download has started</string>
    <!--
    <string name="download_cancel_downloading" context="Confirmation text when attempting to cancel the download">Do you want to cancel the download?</string>
    -->
    <string name="download_touch_to_cancel" context="Hint how to cancel the download">Touch to cancel</string>
    <string name="download_touch_to_show" context="Hint how to cancel the download">View transfers</string>
    <string name="error_file_size_greater_than_4gb" context="Warning message">Most devices can\'t download files greater than 4GB. Your download will probably fail</string>
    <string name="intent_not_available" context="message when trying to open a downloaded file but there isn\'t any app that open that file. Example: a user downloads a pdf but doesn\'t have any app to read a pdf">There isn\'t any available app to execute this file on your device</string>

    <string name="context_share_image" context="to share an image using Facebook, Whatsapp, etc">Share image using</string>
    <string name="context_get_link" context="create a link of a file and send it using an app from the device">Share link</string>
    <string name="context_get_link_menu" context="Item menu option upon right click on one or multiple files.">Get link</string>

    <!--<string name="context_manage_link_menu" context="Item menu option upon right click on one or multiple files.">Get link</string>-->

    <string name="context_leave_menu" context="Item menu option upon right click on one or multiple files.">Leave</string>
    <string name="alert_leave_share" context="Title alert before leaving a share.">Leave share</string>
    <string name="context_clean_shares_menu" context="Item menu option upon right click on one or multiple files.">Remove share</string>
    <string name="context_remove_link_menu" context="Item menu option upon right click on one or multiple files.">Remove link</string>
    <string name="context_remove_link_warning_text" context="Warning that appears prior to remove a link of a file.">This link will not be publicly available anymore.</string>
    <string name="context_rename" context="Item menu option upon right click on one or multiple files.">Rename</string>
    <string name="context_open_link_title" context="Item menu option upon right click on one or multiple files.">Open link</string>
    <string name="context_open_link" context="Item menu option upon right click on one or multiple files.">Open</string>
    <string name="context_renaming" context="while renaming a file or folder">Renaming</string>
    <string name="context_preparing_provider" context="while file provider is downloading a file">Preparing file</string>
    <string name="context_download" context="Item menu option upon right click on one or multiple files.">Download</string>

    <!--
    <string name="download_folder" context="Item menu option upon right click on one or multiple files.">Download folder</string>
    -->
    <!--
    <string name="import_folder" context="Item menu option upon right click on one or multiple files.">Import folder</string>
    -->
    <string name="context_move" context="Item menu option upon right click on one or multiple files.">Move</string>
    <string name="context_moving" context="while moving a file or folder">Moving</string>
    <!--
    <string name="context_sharing" context="while sharing a folder">Sharing folder</string>
    -->
    <string name="context_copy" context="Item menu option upon right click on one or multiple files.">Copy</string>
    <string name="context_upload" context="Item menu option upon right click on one or multiple files.">Upload</string>
    <string name="context_copying" context="while copying a file or folder">Copying</string>
    <!--
    <string name="context_creating_link" context="status text">Creating link</string>
    -->
    <!--
    <string name="context_moving_to_trash" context="status text">Moving to Rubbish Bin</string>
    -->
    <string name="context_move_to_trash" context="menu item">Move to rubbish bin</string>
    <string name="context_delete_from_mega" context="menu item">Remove from MEGA</string>
    <string name="context_new_folder_name" context="Input field description in the create folder dialog.">Folder Name</string>
    <string name="context_new_contact_name" context="when adding a new contact. in the dialog">Contact email</string>
    <string name="context_creating_folder" context="status dialog when performing the action">Creating folder</string>
    <!--
    <string name="context_adding_contact" context="Adding a new relationship (contact)">Adding contact</string>
    -->
    <string name="context_download_to" context="Menu item">Save to</string>
    <string name="context_clear_rubbish" context="Menu option title">Empty rubbish bin</string>
    <string name="clear_rubbish_confirmation" context="Ask for confirmation before removing all the elements of the rubbish bin">All items inside your rubbish bin will be deleted.</string>

    <!--<string name="context_send_link" context="get the link and send it">Send link</string>-->

    <string name="context_send" context="get the link and send it">Send</string>
    <string name="context_send_file_inbox" context="send the file to inbox">Send to contact</string>
    <!--
    <string name="context_copy_link" context="get the link and copy it">Copy link</string>
    -->
    <string name="context_remove" context="Menu option to delete one or multiple selected items.">Remove</string>
    <string name="context_delete_offline" context="Menu option to delete selected items of the offline state">Remove from Offline</string>
    <string name="context_share_folder" context="menu item">Share folder</string>
    <string name="context_send_file" context="menu item">Send file</string>
    <string name="context_view_shared_folders" context="open a shared folder">View shared folders</string>
    <string name="context_sharing_folder" context="Item menu option upon clicking on one or multiple files.">Sharing</string>
    <!--
    <string name="remove_all_sharing" context="status text">Removing all sharing contacts</string>
    -->
    <!--
    <string name="leave_incoming_share" context="status text">Leaving shared folder</string>
    -->
    <!--
    <string name="context_camera_folder" context="The location of where the user has the photos/videos stored.">Camera folder</string>
    -->
    <!--
    <string name="context_mega_contacts" context="when sharing a folder, the user can choose a contact from MEGA">MEGA Contacts</string>
    -->
    <!--
    <string name="context_phone_contacts" context="when sharing a folder, the user chan choose a contact from the device">Phone Contacts</string>
    -->
    <string name="context_delete" context="menu item">Delete</string>
    <!--
    <string name="context_more" context="menu item">More</string>
    -->
    <!--
    <string name="context_contact_added" context="success message when adding a contact">Contact added</string>
    -->
    <string name="context_contact_invitation_deleted" context="success message when removing a contact request">Request deleted</string>
    <string name="context_contact_invitation_resent" context="success message when reinvite a contact">Request resent</string>
    <string name="context_contact_request_sent" context="success message when sending a contact request">Request correctly sent to %s. The status can be consulted in the Sent Requests tab.</string>

    <string name="context_contact_removed" context="success message when removing a contact">Contact removed</string>
    <string name="context_contact_not_removed" context="error message">Error. Contact not removed</string>
    <string name="context_permissions_changed" context="success message when chaning the permissionss">Permissions changed</string>
    <string name="context_permissions_not_changed" context="error message">Error. Permissions not changed</string>
    <string name="context_folder_already_exists" context="message when trying to create a folder that already exists">Folder already exists</string>
    <string name="context_contact_already_exists" context="message when trying to create a invite a contact already that is already added">%s is already a contact</string>
    <string name="context_send_no_permission" context="message when trying to send a file without full access">You do not have permission to send this file</string>
    <string name="context_folder_created" context="success message when creating a folder">Folder created</string>
    <string name="context_folder_no_created" context="error message when creating a folder">Error. Folder not created</string>
    <string name="context_correctly_renamed" context="success message when renaming a node">Renamed successfully</string>
    <string name="context_no_renamed" context="error message">Error. Not renamed</string>
    <string name="context_correctly_copied" context="success message when copying a node">Copied successfully</string>
    <!--
    <string name="context_correctly_sent" context="success message when sending a file">File sent</string>
    -->
    <!--
    <string name="context_no_sent" context="error message when sending a file">Error. File not sent</string>
    -->
    <string name="context_correctly_sent_node" context="success message when sending a node to Inbox">Sent to Inbox</string>
    <string name="context_no_sent_node" context="error message when sending a node to Inbox">Error. Not sent to Inbox</string>
    <string name="context_no_copied" context="error message">Error. Not copied</string>
    <string name="context_no_destination_folder" context="message that appears when a user tries to move/copy/upload a file but doesn't choose a destination folder">Please choose a destination folder</string>
    <string name="context_correctly_moved" context="success message when moving a node">Moved successfully</string>
    <string name="number_correctly_moved" context="success message when moving a node">%d items moved successfully</string>
    <string name="number_incorrectly_moved" context="success message when moving a node">%d items were not moved successfully</string>
    <string name="context_correctly_moved_to_rubbish" context="success message when moving a node">Moved to the rubbish bin successfully</string>
    <string name="number_correctly_moved_to_rubbish" context="success message when moving a node">%d items moved to the rubbish bin successfully</string>
    <string name="number_incorrectly_moved_to_rubbish" context="success message when moving a node">&#160;and %d items were not sent successfully</string>
    <string name="context_no_moved" context="error message">Error. Not moved</string>
    <string name="context_correctly_shared" context="success message when sharing a folder">Shared successfully</string>
    <string name="context_no_shared_number" context="error message when sharing a folder">Error. %d shares were not completed</string>
    <string name="context_correctly_shared_removed" context="success message when sharing a folder">Remove shares successfully</string>
    <string name="context_no_shared_number_removed" context="error message when sharing a folder">Error. %d process of removing shares is not completed</string>
    <string name="context_no_shared" context="error message">Error. Not shared</string>
    <string name="context_no_removed_shared" context="error message">Error. Share failed to remove</string>
    <string name="context_remove_sharing" context="success message when removing a sharing">Folder sharing removed</string>
    <string name="context_no_link" context="error message">Link creation failed</string>
    <string name="context_correctly_removed" context="success message when removing a node from MEGA">Deleted successfully</string>
    <string name="context_no_removed" context="error message">Error. Deletion failed</string>
    <string name="number_correctly_removed" context="success message when moving a node">%d items removed successfully from MEGA</string>
    <string name="number_no_removed" context="error message when moving a node">%d items are not removed successfully</string>
    <string name="number_correctly_leaved" context="success message when moving a node">%d folders left successfully</string>
    <string name="number_no_leaved" context="error message when moving a node">%d folders were not left successfully</string>
    <string name="number_correctly_sent" context="success message when sending multiple files">File sent to %d contacts successfully</string>
    <string name="number_no_sent" context="error message when sending multiple files">File was not sent to %d contacts</string>
    <string name="number_correctly_sent_multifile" context="success message when sending multiple files">%d files sent successfully</string>
    <string name="number_no_sent_multifile" context="error message when sending multiple files">%d files failed to send</string>
    <string name="number_correctly_copied" context="success message when sending multiple files">%d items copied successfully</string>
    <string name="number_no_copied" context="error message when sending multiple files">%d items were not copied</string>
    <string name="number_contact_removed" context="success message when removing several contacts">%d contacts removed successfully</string>
    <string name="number_contact_not_removed" context="error message when removing several contacts">%d contacts were not removed</string>
    <string name="number_contact_file_shared_correctly" context="success message when sharing a file with multiple contacts">Folder shared with %d contacts successfully</string>
    <string name="number_contact_file_not_shared_" context="error message when sharing a file with multiple contacts">File can not be shared with %d contacts</string>
    <string name="number_correctly_shared" context="success message when sharing multiple files">%d folders shared successfully</string>
    <string name="number_no_shared" context="error message when sharing multiple files">%d folders were not shared</string>
    <string name="context_correctly_copied_contact" context="success message when sending a file to a contact">Successfully sent to:</string>
    <string name="context_correctly_removed_sharing_contacts" context="success message when removing all the contacts of a shared folder">The folder is no longer shared</string>
    <string name="context_no_removed_sharing_contacts" context="error message when removing all the contacts of a shared folder">Error, the folder is still shared with another contact</string>
    <string name="context_select_one_file" context="option available for just one file">Select just one file</string>
    <string name="rubbish_bin_emptied" context="success message when emptying the RB">Rubbish bin emptied successfully</string>
    <string name="rubbish_bin_no_emptied" context="error message when emptying the RB">Error. The rubbish bin has not been emptied</string>

    <string name="dialog_cancel_subscriptions" context="dialog cancel subscriptions">You are about to cancel your MEGA subscription. Please let us know if there is anything we can do to help you change your mind</string>
    <string name="hint_cancel_subscriptions" context="hint cancel subscriptions dialog">Type feedback here</string>
    <string name="send_cancel_subscriptions" context="send cancel subscriptions dialog">Send</string>
    <!--
    <string name="title_cancel_subscriptions" context="title cancel subscriptions dialog">Cancel Subscription</string>
    -->
    <string name="confirmation_cancel_subscriptions" context="confirmation cancel subscriptions dialog">Thank you for your feedback! Are you sure you want to cancel your MEGA subscription?</string>
    <string name="reason_cancel_subscriptions" context="provide a reason to cancel subscriptions dialog">Your subscription has not been cancelled. Please provide a reason for your cancellation</string>

    <string name="context_node_private" context="success message after removing the public link of a folder">The folder is now private</string>
    <!--
    <string name="context_share_correctly_removed" context="success message after removing a share of a folder. a contact has no access to the folder now">Share removed</string>
    -->

    <string name="menu_new_folder" context="Menu option to create a new folder in the file manager.">New folder</string>
    <string name="menu_add_contact" context="Menu option to add a contact to your contact list.">Add contact</string>
    <string name="menu_add_contact_and_share" context="Menu option to add a contact to your contact list.">Add contact and share</string>
    <!--
    <string name="menu_download_from_link" context="Text that is displayed in the dialog to download a MEGA link inside the app">Download from MEGA link</string>
    -->

    <string name="alert_decryption_key" context="Title of the alert to introduce the decryption key">Decryption Key</string>
    <string name="message_decryption_key" context="Message of the alert to introduce the decryption key">Please enter the decryption key for the link</string>

    <string name="upload_to_image" context="upload to. Then choose an Image file">Image</string>
    <string name="upload_to_audio" context="upload to. Then choose an Audio file">Audio</string>
    <string name="upload_to_video" context="upload to. Then choose a Video file">Video</string>
    <!--
    <string name="upload_to_other" context="upload to. Then choose a file which is not an Image, an Audio or a Video">Other File</string>
    -->
    <string name="upload_to_filesystem" context="upload to. Then choose to browse the file system to choose a file">Pick from File System</string>
    <!--
    <string name="upload_select_file_type" context="title of the dialog for choosing if a user wants to upload an image, an audio, a video or a file from the system">Select file type</string>
    -->
    <!--
    <string name="upload_uploading" context="status text">Uploading</string>
    -->
    <!--
    <string name="upload_touch_to_cancel" context="hint to how to cancel the upload (by touching the notification)">Touch to cancel upload</string>
    -->
    <!--
    <string name="upload_failed" context="error message">Upload failed</string>
    -->
    <string name="upload_uploaded" context="Label for the current uploaded size of a file. For example, 3 files, 50KB uploaded">uploaded</string>
    <!--
    <string name="upload_cancel_uploading" context="Confirmation text for cancelling an upload">Do you want to cancel the upload?</string>
    -->
    <string name="upload_prepare" context="Status text at the beginning of an upload">Processing file</string>
    <string name="error_temporary_unavaible" context="error message when downloading a file">Resource temporarily not available, please try again later</string>
    <string name="upload_can_not_open" context="Error message when the selected file cannot be opened">Cannot open selected file</string>
    <string name="upload_began" context="when an upload starts, a message is shown to the user">Upload has started</string>
    <string name="unzipping_process" context="when a zip file is downloaded and clicked, the app unzips the file. This is the status text while unzipping the file">Unzipping file</string>

    <string name="error_io_problem" context="error message while browsing the local filesystem">Filesystem problem</string>
    <string name="general_error" context="error message while browsing the local filesystem">Error happened when executing the action</string>

    <string name="full_screen_image_viewer_label" context="title of the image gallery">Image viewer</string>

    <!--
    <string name="manager_download_from_link_incorrect" context="Error message when the user entered an incorrect MEGA link format for importing">Incorrect link format</string>
    -->

    <!--
    <string name="my_account_activity" context="Title of the screen where the user account information is shown">Account</string>
    -->
    <!--
    <string name="my_account_total_space" context="Headline for the amount of total storage space">Storage Space</string>
    -->
    <!--
    <string name="my_account_free_space" context="Headline for the amount of storage space is remaining">Free Space</string>
    -->
    <string name="my_account_used_space" context="Headline for the amount of storage space is used">Used Space</string>
    <string name="my_account_change_password" context="menu item">Change password</string>
    <!--
    <string name="warning_out_space" context="Warning in Cloud drive when the user is runningut of space">You\'re running out of space!\n Do you want to upgrade your account?</string>
    -->
    <string name="overquota_alert_title" context="Title dialog overquota error">Storage over quota</string>
    <string name="overquota_alert_text" context="Dialod text overquota error">Operation not allowed, you will exceed the storage limit of your account. Do you want to upgrade your account?</string>

    <!--
    <string name="op_not_allowed" context="Dialod text overquota error">Operation not allowed</string>
    -->
    <string name="my_account_last_session" context="when did the last session happen">Last session</string>
    <string name="my_account_connections" context="header for the social connections, showing the number of contacts the user has">Connections</string>

    <string name="my_account_changing_password" context="message displayed while the app is changing the password">Changing password</string>
    <string name="my_account_change_password_oldPassword" context="when changing the password, the first edittext is to enter the current password">Current password</string>
    <string name="my_account_change_password_newPassword1" context="when changing the password">New password</string>
    <string name="my_account_change_password_newPassword2" context="when changing the password">Confirm new password</string>
    <!--
    <string name="my_account_change_password_error" context="Error message when the user attempts to change his password (two potential reasons in one error message).">Incorrect current password or the new passwords you provided do not match. Please try again</string>
    -->
    <!--
    <string name="my_account_change_password_error_2" context="Error message when the user attempts to change his password (two potential reasons in one error message).">Incorrect current password. Please try again</string>
    -->
    <!--
    <string name="my_account_change_password_OK" context="Success text">Password changed successfully</string>
    -->
    <string name="my_account_change_password_dont_match" context="when changing the password or creating the account, the password is required twice and check that both times are the same">Password doesn\'t match</string>

    <!--
    <string name="upgrade_activity" context="title of the Upgrade screen">PRO Membership</string>
    -->
    <string name="upgrade_select_pricing" context="title of the selection of the pro account wanted">Select membership</string>
    <string name="select_membership_1" context="the user has to decide the way of payment">Monthly or annually recurring</string>

    <!--<string name="select_membership_2" context="button to go to Google Play">Google Play subscription</string>-->


    <string name="select_payment_method" context="after choosing one PRO plan, the user have to choose the payment method: credit card, fortumo, etc">Select payment method</string>
    <string name="no_available_payment_method" context="choose the payment method option when no method is available">At this moment, no method of payment is available for this plan</string>
    <string name="payment_method_credit_card" context="one of the payment methods">Credit Card (subscription)</string>
    <string name="payment_method_fortumo" context="one of the payment methods">Mobile Carrier (one-off)</string>
    <string name="payment_method_centili" context="one of the payment methods">Mobile Carrier (one-off)</string>
    <string name="payment_method_google_wallet" context="one of the payment methods">Google Wallet (subscription)</string>

    <string name="upgrade_per_month" context="button to decide monthly payment. The asterisk is needed">Monthly*</string>
    <string name="upgrade_per_year" context="button to decide annually payment. The asterisk is needed">Annually*</string>

    <string name="upgrade_comment" context="the meaning of the asterisk in monthly* and annually* payment">* recurring subscription can be cancelled anytime before the renewal date</string>

    <string name="file_properties_get_link" context="the user can get the link and it\'s copied to the clipboard">The link has been copied to the clipboard</string>
    <!--
    <string name="file_properties_remove_link" context="the user can remove the public link">The link has been removed</string>
    -->

    <string name="full_image_viewer_not_preview" context="before sharing an image, the preview has to be downloaded">The preview has not been downloaded yet. Please wait</string>

    <string name="log_out_warning" context="alert when clicking a newsignup link being logged">Please, log out before creating the account</string>

    <!--
    <string name="import_correct" context="success message after import a file">Imported successfully</string>
    -->

    <string name="transfers_empty" context="message shown in the screen when there are not any active transfer">No active transfers</string>
    <!--
    <string name="transfers_pause" context="File uploading or downloading has been paused (until the user continues at a later stage)">All transfers are paused</string>
    -->
    <string name="menu_pause_transfers" context="menu item">Pause transfers</string>
    <!--
    <string name="menu_restart_transfers" context="menu item">Restart transfers</string>
    -->
    <string name="menu_cancel_all_transfers" context="menu item">Delete all transfers</string>

    <string name="menu_take_picture" context="menu item">Take picture</string>

    <string name="cam_sync_wifi" context="how to upload the camera images. only when Wi-Fi connected">WiFi only</string>
    <string name="cam_sync_data" context="how to upload the camera images. when Wi-Fi connected and using data plan">WiFi or data plan</string>
    <string name="cam_sync_ok" context="Answer for confirmation dialog.">OK</string>
    <string name="cam_sync_skip" context="skip the step of camera upload">Skip</string>
    <string name="cam_sync_syncing" context="The upload of the user\'s photos orvideos from their specified album is in progress.">Camera Upload in progress</string>
    <string name="cam_sync_cancel_sync" context="confirmation question for cancelling the camera uploads">Do you want to cancel Camera uploads?</string>
    <!--
    <string name="settings_camera_notif_error_no_folder" context="Error message when an unavailable destination folder was selected">Destination folder is unavailable</string>
    -->
    <string name="settings_camera_notif_title" context="title of the notification when camera upload is enabled">Uploading files of media folders</string>
    <!--
    <string name="settings_camera_notif_error" context="notification error">Camera Uploads problem</string>
    -->
    <string name="settings_camera_notif_complete" context="notification camera uploads complete">Camera uploads complete</string>

    <string name="settings_storage" context="Text listed before the amount of storage a user gets with a certain package. For example: &quot;1TB Storage&quot;.">Storage</string>
    <string name="settings_pin_lock" context="settings category title. Below this title, the pin lock settings start">PIN Lock</string>

    <string name="settings_advanced_features" context="Settings category title for cache and offline files">Advanced Features</string>
    <string name="settings_advanced_features_cache" context="Settings preference title for cache">Clear Cache</string>
    <string name="settings_advanced_features_offline" context="Settings preference title for offline files">Clear Offline Files</string>

    <string name="settings_advanced_features_size" context="Size of files in offline or cache folders">Currently using %s</string>
    <string name="settings_advanced_features_calculating" context="Calculating Size of files in offline or cache folders">Calculating</string>

    <string name="settings_storage_download_location" context="title of the setting to set the default download location">Default download location</string>
    <string name="settings_storage_ask_me_always" context="Whether to always ask the user each time.">Always ask for download location</string>
    <string name="settings_storage_advanced_devices" context="Whether to enable the storage in advanced devices">Display advanced devices (external SD)</string>

    <string-array name="settings_storage_download_location_array" context="if the user has an internal and an external SD card, it has to be set on the settings screen">
        <item context="internal storage option">Internal storage</item>
        <item context="external storage option">External storage</item>
    </string-array>

    <string-array name="add_contact_array" context="choose the way the new user's email is inserted">
        <item context="write option">Write the user\'s e-mail</item>
        <item context="import from phone option">Import from device</item>
    </string-array>

    <string name="settings_camera_upload_on" context="settings option">Enable Camera Uploads</string>
    <string name="settings_camera_upload_turn_on" context="settings option">Turn on Camera Uploads</string>
    <string name="settings_camera_upload_off" context="settings option">Disable Camera Uploads</string>
    <string name="settings_camera_upload_how_to_upload" context="settings option. How to upload the camera images: via Wi-Fi only or via Wi-Fi and data plan">How to upload</string>

    <string name="settings_secondary_upload_on" context="The Secondary Media uploads allows to create a second Camera Folder synchronization. Enabling it would imply to choose a new local folder and then, a new destination folder in MEGA. This is the text that appears in the settings option to enable the second synchronization.">Enable Secondary Media uploads</string>
    <string name="settings_secondary_upload_off" context="The Secondary Media uploads allows to create a second Camera Folder synchronization. Disabling it would imply that the current second sync won't be running anymore. This is the text that appears in the settings option to disable the second synchronization.">Disable Secondary Media uploads</string>

    <string name="settings_empty_folder" context="settings option">Choose folder</string>

    <string-array name="settings_camera_upload_how_to_entries" context="the options of how to upload, but in an array. needed for the settings">
        <item context="how to upload the camera images. when Wi-Fi connected and using data plan">WiFi or data plan</item>
        <item context="how to upload the camera images. only when Wi-Fi connected">WiFi only</item>
    </string-array>

    <string name="settings_camera_upload_what_to_upload" context="What kind of files are going to be uploaded: images, videos or both">File Upload</string>

    <string-array name="settings_camera_upload_file_upload_entries" context="the options of what to upload in an array. Needed for the settings">
        <item context="the options of what to upload.">Photos only</item>
        <item context="the options of what to upload.">Videos only</item>
        <item context="the options of what to upload.">Photos and videos</item>
    </string-array>

    <string name="settings_camera_upload_charging" context="Option to choose that the camera sync will only be enable when the device is charging">Only when charging</string>
    <string name="settings_keep_file_names" context="Option to choose that the camera sync will maintain the local file names when uploading">Keep file names as in the device</string>

    <string name="settings_local_camera_upload_folder" context="The location of where the user photos or videos are stored in the device.">Local Camera folder</string>
    <string name="settings_mega_camera_upload_folder" context="The location of where the user photos or videos are stored in MEGA.">MEGA Camera Uploads folder</string>

    <string name="settings_local_secondary_folder" context="The location of where the user photos or videos of the secondary sync are stored in the device.">Local Secondary folder</string>
    <string name="settings_mega_secondary_folder" context="The location of where the user photos or videos of the secondary sync are stored in MEGA.">MEGA Secondary folder</string>

    <string name="settings_camera_upload_only_photos" context="what kind of file are going to be uploaded. Needed for the settings summary">Photos only</string>
    <string name="settings_camera_upload_only_videos" context="what kind of file are going to be uploaded. Needed for the settings summary">Videos only</string>
    <string name="settings_camera_upload_photos_and_videos" context="what kind of file are going to be uploaded. Needed for the settings summary">Photos and videos</string>

    <!--
    <string name="settings_pin_lock_on" context="settings of the pin lock">Enable PIN Lock</string>
    -->
    <!--
    <string name="settings_pin_lock_off" context="settings of the pin lock">Disable PIN Lock</string>
    -->
    <!--
    <string name="settings_pin_lock_code" context="settings of the pin lock">PIN Code</string>
    -->
    <string name="settings_pin_lock_code_not_set" context="status text when no custom photo sync folder has been set">Not set</string>
    <string name="settings_reset_lock_code" context="settings of the pin lock">Reset PIN code</string>
    <string name="settings_pin_lock_switch" context="settings of the pin lock">PIN Lock</string>

    <string name="pin_lock_enter" context="Button after the pin code input field">Enter</string>
    <string name="pin_lock_alert" context="error message when not typing the pin code correctly">Your local files will be deleted and you will be logged out after 10 failed attempts</string>
    <string name="pin_lock_incorrect" context="error message when not typing the pin code correctly">Incorrect code</string>
    <string name="pin_lock_incorrect_alert" context="error message when not typing the pin code correctly">Wrong PIN code, please try again. You have %2d attempts left</string>
    <string name="pin_lock_not_match" context="error message when not typing the pin code correctly (two times)">PIN Codes don\'t match</string>
    <string name="unlock_pin_title" context="title of the screen to unlock screen with pin code">Enter your PIN Code</string>
    <string name="unlock_pin_title_2" context="title of the screen to unlock screen with pin code in second round">Re-Enter your PIN Code</string>
    <string name="reset_pin_title" context="title of the screen to unlock screen with pin code">Enter your new PIN Code</string>
    <string name="reset_pin_title_2" context="title of the screen to unlock screen with pin code in second round">Re-Enter your new PIN Code</string>
    <string name="incorrect_pin_activity" context="text of the screen after 10 attemps with a wrong PIN" formatted="false">All your local data will be deleted and you will be logged out in %1d seconds</string>

    <string name="settings_about" context="Caption of a title, in the context of &quot;About MEGA&quot; or &quot;About us&quot;">About</string>
    <string name="settings_about_privacy_policy" context="App means &quot;Application&quot;">Privacy Policy</string>
    <string name="settings_about_terms_of_service" context="App means &quot;Application&quot;">Terms of Service</string>
    <string name="settings_about_app_version" context="App means &quot;Application&quot;">App version</string>
    <string name="settings_about_sdk_version" context="Title of the label where the SDK version is shown">MEGA SDK version</string>
    <string name="settings_about_karere_version" context="Title of the label where the MEGAchat SDK version is shown">MEGAchat SDK version</string>
    <string name="settings_about_code_link_title" context="Link to the public code of the app">View source code</string>

    <string name="january">January</string>
    <string name="february">February</string>
    <string name="march">March</string>
    <string name="april">April</string>
    <string name="may">May</string>
    <string name="june">June</string>
    <string name="july">July</string>
    <string name="august">August</string>
    <string name="september">September</string>
    <string name="october">October</string>
    <string name="november">November</string>
    <string name="december">December</string>

    <string name="zip_browser_activity" context="title of the screen that shows the ZIP files">ZIP Browser</string>

    <!--
    <string name="new_account" context="in login screen to create a new account">Create account now!</string>
    -->

    <string name="my_account_title" context="title of the My Account screen">Account Type</string>
    <string name="renews_on" context="title of the Expiration Date">Renews on&#160;</string>
    <string name="expires_on" context="title of the Expiration Date">Expires on&#160;</string>
    <string name="free_account">FREE</string>
    <string name="prolite_account" context="Not translate">Lite</string>
    <string name="pro1_account" context="Not translate">PRO I</string>
    <string name="pro2_account" context="Not translate">PRO II</string>
    <string name="pro3_account" context="Not translate">PRO III</string>

    <!--
    <string name="free_storage" context="Not translate">50 GB</string>
    -->
    <!--
    <string name="free_bandwidth" context="Free bandwich account details">Limited</string>
    -->

    <string name="camera_uploads_created" context="info message shown to the user when the Camera Uploads folder has been created">Camera Uploads folder created</string>

    <!--
    <string name="ZIP_download_permission" context="A compressed file will be downloaded and decompressed.">The ZIP file will be downloaded and unzipped</string>
    -->
    <!--
    <string name="ZIP_unzip_permission" context="A compressed file will be decompressed.">The ZIP file will be unzipped </string>
    -->

    <string name="sortby_owner_mail" context="category in sort by action">Owner\'s E-mail</string>
    <string name="sortby_name" context="category in sort by action">Name</string>
    <string name="sortby_name_ascending" context="sort files alphabetically ascending">Ascending</string>
    <string name="sortby_name_descending" context="sort files alphabetically descending">Descending</string>

    <string name="sortby_date" context="category in sort by action">Date</string>
    <string name="sortby_creation_date" context="category in sort by action">Creation Date</string>
    <string name="sortby_modification_date" context="category in sort by action">Modification Date</string>
    <string name="sortby_date_newest" context="sort files by date newest first">Newest</string>
    <string name="sortby_date_oldest" context="sort files by date oldest first">Oldest</string>

    <string name="sortby_size" context="category in sort by action">Size</string>
    <string name="sortby_size_largest_first" context="sort files by size largest first">Largest</string>
    <string name="sortby_size_smallest_first" context="sort files by size smallest first">Smallest</string>

    <string name="per_month" context="in payments, for example: 4.99€ per month">per month</string>
    <string name="per_year" context="in payments, for example: 49.99€ per year">per year</string>

    <string name="billing_details" context="Contextual text in the beginning of the Credit Card Payment">Enter your billing details:</string>
    <string name="address1_cc" context="Hint text of the address1 edittext, which is the first line (of two) of the address">Address 1</string>
    <string name="address2_cc" context="Hint text of the address2 edittext, which is the second line (of two) of the address">Address 2 (optional)</string>
    <string name="city_cc" context="Hint text of the city edittext for billing purposes">City</string>
    <string name="state_cc" context="Hint text of the state or province edittext for billing purposes">State / Province</string>
    <string name="country_cc" context="Hint text of the country edittext for billing purposes">Country</string>
    <string name="postal_code_cc" context="Hint text of the postal code edittext for billing purposes">Postal code</string>

    <string name="payment_details" context="Contextual text in the beginning of the Credit Card Payment">Enter your payment details:</string>
    <string name="first_name_cc" context="Hint text of the first name of the credit card edittext for payment purposes">First name</string>
    <string name="last_name_cc" context="Hint text of the last name of the credit card edittext for payment purposes">Last name</string>
    <string name="credit_card_number_cc" context="Hint text of the credit card number edittext for payment purposes">Credit Card Number</string>
    <string name="month_cc" context="Hint text of the expiration month of the credit card for payment purposes">Month</string>
    <string name="year_cc" context="Hint text of the expiration year of the credit card for payment purposes">Year</string>
    <string name="cvv_cc" context="Hint text of the CVV edittext for payment purposes">CVV</string>

    <string name="proceed_cc" context="Text of the button which proceeds the payment">Proceed</string>

    <string name="account_successfully_upgraded" context="Message shown when the payment of an upgrade has been correct">Account successfully upgraded!</string>
    <string name="account_error_upgraded" context="Message shown when the payment of an upgrade has not been correct">The operation failed. Your credit card has not been charged</string>
    <string name="credit_card_information_error" context="Message shown when the credit card information is not correct">The credit card information was not correct. The credit card will not be charged</string>
    <!--
    <string name="not_upgrade_is_possible" context="Message shown when the user wants to upgrade an account that cannot be upgraded">Your account cannot be upgraded from the app. Please contact support@mega.nz to upgrade your account</string>
    -->

    <string name="pin_lock_type" context="title to choose the type of PIN code">PIN Code Type</string>
    <string name="four_pin_lock" context="PIN with 4 digits">4 digit PIN</string>
    <string name="six_pin_lock" context="PIN with 6 digits">6 digit PIN</string>
    <string name="AN_pin_lock" context="PIN alphanumeric">Alphanumeric PIN</string>

    <string name="settings_enable_logs" context="Confirmation message when enabling logs in the app">Logs are now enabled</string>
    <string name="settings_disable_logs" context="Confirmation message when disabling logs in the app">Logs are now disabled</string>

    <string name="search_open_location" context="Option in the sliding panel to open the folder which contains the file selected after performing a search">Open location</string>
    <string name="servers_busy" context="message when a request cannot be performed because the servers are busy">Servers are too busy. Please wait.</string>

    <string name="my_account_free" context="Label in My Account section to show user account type">Free Account</string>
    <string name="my_account_prolite" context="Label in My Account section to show user account type">Lite Account</string>
    <string name="my_account_pro1" context="Label in My Account section to show user account type">PRO I Account</string>
    <string name="my_account_pro2" context="Label in My Account section to show user account type">PRO II Account</string>
    <string name="my_account_pro3" context="Label in My Account section to show user account type">PRO III Account</string>

    <string name="backup_title" context="Title of the screen to backup the master key">Backup your Recovery Key</string>
    <string name="backup_subtitle" context="Subtitle of the screen to backup the master key">Your password unlocks your Recovery Key</string>

    <string name="backup_first_paragraph" context="First paragraph of the screen to backup the master key">Your data is only readable through a chain of decryption operations that begins with your master encryption key, which we store encrypted with your password. This means that if you lose your password, your master key can no longer be decrypted, and you can no longer decrypt your data.</string>
    <string name="backup_second_paragraph" context="Second paragraph of the screen to backup the master key">Exporting the master key and keeping it in a secure location enables you to set a new password without data loss.</string>
    <string name="backup_third_paragraph" context="Third paragraph of the screen to backup the master key">An external attacker cannot gain access to your account with just your key. A password reset requires both the key and access to your e-mail.</string>
    <string name="backup_action" context="Sentence to inform the user the available actions in the screen to backup the master key">Copy the Recovery Key to clipboard or save it as text file</string>

    <string name="save_action" context="Action of the button to save the master key as a text file">Save</string>
    <string name="copy_MK_confirmation" context="Alert message when the master key has been successfully copied to the ClipBoard">The Recovery Key has been successfully copied</string>

    <string name="change_pass" context="Button to change the password">Change</string>

    <string name="general_positive_button" context="Positive button to perform a general action">YES</string>
    <string name="general_negative_button" context="Negative button to perform a general action">NO</string>

    <string name="forgot_pass_menu" context="Option of the overflow menu to show the screen info to reset the password">Forgot password?</string>
    <string name="forgot_pass" context="Button in the Login screen to reset the password">Forgot your password?</string>
    <string name="forgot_pass_first_paragraph" context="First paragraph of the screen when the password has been forgotten">If you have a backup of your Recovery Key, you can reset your password by selecting YES. No data will be lost.</string>
    <string name="forgot_pass_second_paragraph" context="Second paragraph of the screen when the password has been forgotten">You can still export your Recovery Key now if you have an active MEGA session in another browser on this or any other computer. If you don\'t, you can no longer decrypt your existing account, but you can start a new one under the same e-mail address by selecting NO.</string>
    <!--
    <string name="forgot_pass_second_paragraph_logged_in" context="Second paragraph of the screen when the password has been forgotten and the user is still logged in">If you don\&apos;t, you can still export your recovery key now in this MEGA session. Please, go back and backup your recovery key.</string>
    -->

    <string name="forgot_pass_action" context="Sentence to ask to the user if he has the master key in the screen when the password has been forgotten">Do you have a backup of your Recovery Key?</string>

    <string name="title_alert_reset_with_MK" context="Title of the alert message to ask for the link to reset the pass with the MK">Great!</string>
    <string name="edit_text_insert_mail" context="Hint of the text where the user can write his e-mail">email goes here</string>
    <string name="text_alert_reset_with_MK" context="Text of the alert message to ask for the link to reset the pass with the MK">Please enter your email address below. You will receive a recovery link that will allow you to submit your Recovery Key and reset your password.</string>

    <string name="edit_text_insert_mk" context="Hint of the text when the user can write his master key">Your Recovery Key goes here</string>

    <string name="edit_text_insert_pass" context="Hint of the text where the user can write his password">password goes here</string>
    <string name="delete_account_text_last_step" context="Text shown in the last alert dialog to confirm the cancellation of an account">This is the last step to cancel your account. You will permanently lose all the data stored in the cloud. Please enter your password below.</string>

    <string name="email_verification_title" context="Title of the alert dialog to inform the user that have to check the email">Email verification</string>
    <string name="email_verification_text" context="Text of the alert dialog to inform the user that have to check the email">Please check your email to proceed.</string>
    <string name="email_verification_text_error" context="Text of the alert dialog to inform the user when an error occurs when cancelling the account">An error occurred, please try again.</string>


    <string name="alert_not_logged_in" context="Alert to inform the user that have to be logged in to perform the action">You must be logged in to perform this action.</string>
    <string name="invalid_string" context="Error when the user leaves empty the password field">Incorrect</string>

    <string name="invalid_email_title" context="Title of the alert dialog when the user tries to recover the pass of a non existing account">Invalid email address</string>
    <string name="invalid_email_text" context="Title of the alert dialog when the user tries to recover the pass of a non existing account">Please check the e-mail address and try again.</string>
    <!--
    <string name="alert_not_logged_out" context="Alert to inform the user that have to be logged out to perform the action">You must be logged out to perform this action.</string>
    -->

    <string name="title_dialog_insert_MK" context="Title of the dialog to write MK after opening the recovery link">Password reset</string>
    <string name="text_dialog_insert_MK" context="Text of the dialog to write MK after opening the recovery link">Please enter your Recovery Key below</string>

    <string name="pass_changed_alert" context="Text of the alert when the pass has been correctly changed">Password changed!</string>

    <string name="park_account_dialog_title" context="Title of the dialog to park an account">Park account</string>
    <string name="park_account_button" context="Button to park an account">Park</string>
    <string name="park_account_title" context="Title of the screen to park an account">Oops!</string>
    <string name="park_account_first_paragraph" context="First paragraph of the screen to park an account">Due to our end-to-end encryption paradigm, you will not be able to access your data without either your password or a backup of your Recovery Key.</string>
    <string name="park_account_second_paragraph" context="Second paragraph of the screen to park an account">You can park your existing account and start a fresh one under the same e-mail address. Your data will be retained for at least 60 days. In case that you recall your parked account\'s password, please contact support&#64;mega.nz</string>

    <string name="dialog_park_account" context="Text of the dialog message to ask for the link to park the account">Please enter your email address below. You will receive a recovery link that will allow you to park your account.</string>
    <string name="park_account_text_last_step" context="Text shown in the last alert dialog to park an account">This is the last step to park your account, please enter your new password. Your data will be retained for at least 60 days. If you recall your parked account\'s password, please contact support&#64;mega.nz</string>

    <string name="title_enter_new_password" context="Title of the screen to write the new password after opening the recovery link">Enter new password</string>
    <string name="recovery_link_expired" context="Message when the user tries to open a recovery pass link and it has expired">This recovery link has expired, please try again.</string>

    <string name="text_reset_pass_logged_in" context="Text of the alert after opening the recovery link to reset pass being logged.">Your Recovery Key will be used to reset your password. Please, enter your new password.</string>
    <string name="email_verification_text_change_pass" context="Text of the alert dialog to inform the user that have to check the email after clicking the option forgot pass">You will receive a recovery link that will allow you to reset your password.</string>

    <string name="my_account_upgrade_pro" context="Button to upgrade the account to PRO account in My Account Section">Upgrade</string>
    <string name="my_account_upgrade_pro_panel" context="Button to upgrade the account to PRO account in the panel that appears randomly">Upgrade now</string>
    <string name="get_pro_account" context="Message to promote PRO accounts">Improve your cloud capacity![A]Get more space &amp; transfer quota with a PRO account!</string>
    <string name="toast_master_key" context="success message when the MasterKey file has been downloaded">The Recovery Key has been backed up into: %1s.[A]While the file remains in this path, you will find it at the Saved for Offline Section.[A]Note: It will be deleted if you log out, please store it in a safe place.</string>

    <!--
    <string name="next_ime_action" context="Action to pass focus to the next field in a form">Next</string>
    -->

    <string name="mail_already_used" context="Error shown when the user tries to change his mail to one that is already used">Error. This email address is already in use.</string>

    <string name="change_mail_text_last_step" context="Text shown in the last alert dialog to change the email associated to an account">This is the last step to change your email. Please enter your password below.</string>
    <string name="change_mail_title_last_step" context="Title of the alert dialog to change the email associated to an account">Change email</string>

    <!--
    <string name="success_changing_user_mail" context="Message when the user email has been changed successfully">Your email has been correctly updated.</string>
    -->

    <string name="title_new_warning_out_space" context="Iitle of the warning when the user is running out of space">You\'re running out of space!</string>
    <string name="new_warning_out_space" context="Text of the warning when the user is running out of space">Take full advantage of your MEGA account by upgrading to PRO.</string>

    <string name="title_options_avatar_panel" context="Iitle of sliding panel to choose the option to edit the profile picture">Edit profile picture</string>
    <string name="take_photo_avatar_panel" context="Option of the sliding panel to change the avatar by taking a new picture">Take picture</string>
    <string name="choose_photo_avatar_panel" context="Option of the sliding panel to change the avatar by choosing an existing picture">Choose picture</string>
    <string name="delete_avatar_panel" context="Option of the sliding panel to delete the existing avatar">Delete picture</string>

    <string name="incorrect_MK" context="Alert when the user introduces his MK to reset pass incorrectly">The key you supplied does not match this account. Please make sure you use the correct Recovery Key and try again.</string>
    <string name="incorrect_MK_title" context="Title of the alert when the user introduces his MK to reset pass incorrectly">Invalid Recovery Key</string>

    <string name="option_full_link" context="Alert Dialog to get link">Link with key</string>

    <string name="recovering_info" context="Message shown meanwhile the app is waiting for a request">Getting info&#8230;</string>

    <string name="email_verification_text_change_mail" context="Text of the alert dialog to inform the user that have to check the email to validate his new email">Your new email address needs to be validated. Please check your email to proceed.</string>

    <string name="confirmation_delete_avatar" context="Confirmation before deleting the avatar of the user's profile">Delete your profile picture?</string>
    <string name="title_edit_profile_info" context="Title of the Dialog to edit the profile attributes of the user's account">Edit</string>

    <string name="title_set_expiry_date" context="Alert Dialog to get link">Set expiry date</string>
    <string name="title_set_password_protection" context="Title of the dialog to get link with password">Set password protection</string>
    <string name="subtitle_set_expiry_date" context="Subtitle of the dialog to get link">(PRO ONLY)</string>
    <string name="set_password_protection_dialog" context="Alert Dialog to get link with password">Set password</string>
    <string name="hint_set_password_protection_dialog" context="Hint of the dialog to get link with password">Enter password</string>
    <string name="hint_confirm_password_protection_dialog" context="Hint of the confirmation dialog to get link with password">Confirm password</string>
    <string name="link_request_status" context="Status text at the beginning of getting a link">Processing...</string>

    <string name="edit_link_option" context="Option of the sliding panel to edit the link of a node">Manage link</string>

    <string name="old_password_provided_incorrect" context="Error alert dialog shown when changing the password the user provides an incorrect password ">The current password you have provided is incorrect.</string>

    <string name="number_correctly_reinvite_contact_request" context="success message when reinviting multiple contacts">%d reinvite requests sent successfully.</string>

    <string name="number_correctly_delete_contact_request" context="success message when reinviting multiple contacts">%d requests deleted successfully.</string>
    <string name="number_no_delete_contact_request" context="error message when reinviting multiple contacts">%1$d requests successfully deleted but %2$d requests were not deleted.</string>

    <string name="confirmation_delete_contact_request" context="confirmation message before removing a contact request.">Do you want to remove the invitation request to %s?</string>
    <string name="confirmation_remove_multiple_contact_request" context="confirmation message before removing mutiple contact request">Do you want to remove these %d invitation requests?</string>

    <string name="number_correctly_invitation_reply_sent" context="success message when replying to multiple received request">%d request replies sent.</string>
    <string name="number_incorrectly_invitation_reply_sent" context="error message when replying to multiple received request">%1$d request replies successfully sent but %2$d were not sent.</string>

    <plurals name="general_num_request">
        <item context="referring to a invitation request in the Contacts section" quantity="one">request</item>
        <item context="referring to a invitation request in the Contacts section" quantity="other">requests</item>
    </plurals>

    <plurals name="confirmation_remove_outgoing_shares">
        <item context="Confirmation before removing the outgoing shares of a folder" quantity="one">The folder is shared with %1$d contact. Remove share?</item>
        <item context="Confirmation before removing the outgoing shares of a folder" quantity="other">The folder is shared with %1$d contacts. Remove all shares?</item>
    </plurals>

    <string name="error_incorrect_email_or_password" context="Error message when the credentials to login are incorrect.">Invalid email and/or password. Please try again.</string>
    <string name="error_account_suspended" context="Error message when trying to login and the account is suspended.">Your account has been suspended due to Terms of Service violations. Please contact support&#64;mega.nz</string>
    <string name="too_many_attempts_login" context="Error message when to many attempts to login.">Too many failed attempts to login, please wait for an hour.</string>
    <string name="account_not_validated_login" context="Error message when trying to login to an account not validated.">This account has not been validated yet. Please, check your email.</string>

    <string name="general_error_folder_not_found" context="Error message shown when opening a folder link which doesn't exist">Folder link unavailable</string>
    <string name="folder_link_unavaible_ToS_violation" context="Error message shown when opening a folder link which has been removed due to ToS/AUP violation">The folder link has been removed because of a ToS/AUP violation.</string>

    <string name="general_error_file_not_found" context="Error message shown when opening a file link which doesn't exist">File link unavailable</string>
    <string name="file_link_unavaible_ToS_violation" context="Error message shown when opening a file link which has been removed due to ToS/AUP violation">The file link has been removed because of a ToS/AUP violation.</string>

    <string name="confirm_email_text" context="Title of the screen after creating the account. That screen asks the user to confirm the account by checking the email">Awaiting email confirmation</string>
    <string name="confirm_email_explanation" context="Text below the title that explains the user should check the email and click the link to confirm the account">Please check your email and click the link to confirm your account.</string>

    <plurals name="general_num_items">
        <item context="Singular of items which contains a folder. 1 item" quantity="one">item</item>
        <item context="Plural of items which contains a folder. 2 items" quantity="other">items</item>
    </plurals>

    <string name="file_link_unavaible_delete_account" context="Error message shown when opening a file or folder link which account has been removed due to ToS/AUP violation">The associated user account has been terminated due to multiple violations of our Terms of Service.</string>

    <string name="general_error_invalid_decryption_key" context="Error message shown after login into a folder link with an invalid decryption key">The provided decryption key for the folder link is invalid.</string>

    <string name="my_account_my_credentials" context="Title of the label in the my account section. It shows the credentials of the current user so it can be used to be verified by other contacts">My credentials</string>
    <string name="limited_bandwith" context="Word to indicate the limited bandwidth of the free accounts">Limited</string>

    <string name="section_chat" context="Item of the navigation title for the chat section">Chat</string>
    <string name="section_chat_with_notification" context="Item of the navigation title for the chat section when there is any unread message">Chat [A](%1$d)[/A]</string>

    <string name="tab_archive_chat" context="Title of the archived chats tab. Capital letters">Archive</string>
    <!--
    <string name="tab_recent_chat" context="Title of the recent chats tab. Capital letters">RECENT</string>
    -->

    <!--
    <string name="archive_chat_empty" context="Message shown when the user has no archived chats">No archived conversations</string>
    -->
    <string name="recent_chat_empty" context="Message shown when the user has no archived chats">No conversations</string>

    <string name="recent_chat_enable_chat" context="Message shown when the user has no archived chats">Chat is disabled</string>
    <string name="recent_chat_enable_chat_button" context="Message shown when the user has no archived chats">Enable chat</string>

    <!--
    <string name="get_started_button" context="Button to start using the chat">Get started</string>
    -->

    <string name="recent_chat_empty_invite" context="Message shown when the user has no recent chats">Invite your friends to join you on Chat and enjoy our encrypted platform with privacy and security.</string>
    <string name="recent_chat_empty_enable_chat" context="Message shown when the user has no recent chats">Enable Chat[A]and enjoy our encrypted platform with privacy and security.</string>

    <!--
    <string name="videocall_title" context="Title shown in the list of main chat screen for a videocall">Video call</string>
    -->

    <!--
    <plurals name="general_minutes">
        <item context="Singular of minutes. 1 minute" quantity="one">minute</item>
        <item context="Plural of minutes. 2 minute" quantity="other">minutes</item>
    </plurals>
    -->

    <!--
    <plurals name="general_hours">
        <item context="Singular of hours. 1 hour" quantity="one">hour</item>
        <item context="Plural of hours. 2 hours" quantity="other">hours</item>
    </plurals>
    -->

    <!--
    <plurals name="general_seconds">
        <item context="Singular of seconds. 1 second" quantity="one">second</item>
        <item context="Plural of seconds. 2 second" quantity="other">seconds</item>
    </plurals>
    -->

    <string name="initial_hour" context="Initial of the word hour to show the duration of a video or audio call">h</string>
    <string name="initial_minute" context="Initial of the word minute to show the duration of a video or audio call">m</string>
    <string name="initial_second" context="Initial of the word second to show the duration of a video or audio call">s</string>

    <!--
    <string name="videocall_item" context="Info shown about the last action in a chat is a videocall">Video call</string>
    -->

    <string name="selected_items" context="Title shown when multiselection is enable in chat tabs">%d selected</string>

    <string name="remove_contact_shared_folder" context="Message to confirm if the user wants to delete a contact from a shared folder">The contact %s will be removed from the shared folder.</string>
    <string name="remove_multiple_contacts_shared_folder" context="Message to confirm if the user wants to delete a multiple contacts from a shared folder">%d contacts will be removed from the shared folder.</string>

    <string name="number_correctly_removed_from_shared" context="success message when removing a contact from a shared folder">%d contacts removed correctly from the shared folder</string>
    <string name="number_incorrectly_removed_from_shared" context="success message when removing a contact from a shared folder">&#160;and %d contacts were not successfully removed</string>

    <string name="contacts_list_empty_text_loading" context="Message shown while the contact list from the device is being read and then shown to the user">Loading contacts from the phone...</string>

    <string name="number_correctly_invite_contact_request" context="success message when reinviting multiple contacts">%d invite requests sent successfully.</string>
    <string name="number_no_invite_contact_request" context="error message when reinviting multiple contacts">%1$d invite requests successfully sent but %2$d requests were not sent.</string>

    <string name="chat_me_text_bracket" context="Word next to own user's message in chat screen">%1s (Me)</string>
    <string name="type_message_hint" context="Hint shown in the field to write a message in the chat screen">Type a message</string>

    <string name="general_mute" context="button">Mute</string>
    <string name="general_unmute" context="button">Unmute</string>

    <string name="title_properties_chat_contact_notifications" context="Title of the section to enable notifications in the Contact Properties screen">Notifications</string>
    <string name="title_properties_chat_contact_message_sound" context="Title of the section to choose the sound of incoming messages in the Contact Properties screen">Message sound</string>
    <string name="title_properties_chat_clear_chat" context="Title of the section to clear the chat content in the Contact Properties screen">Clear chat</string>
    <string name="title_properties_chat_share_contact" context="Title of the section to share the contact in the Contact Properties screen">Share contact</string>

    <string name="call_ringtone_title" context="Title of the screen to select the ringtone of the calls">Call ringtone</string>
    <string name="notification_sound_title" context="Title of the screen to select the sound of the notifications">Notification sound</string>

    <string name="confirmation_clear_chat" context="Text of the confirmation dialog to clear the chat history">After cleared, neither %s nor you will be able to see messages of this chat.</string>

    <string name="general_clear" context="Button to clear the chat history">Clear</string>
    <!--
    <string name="login_initializing_chat" context="After login, initializing chat">Initializing chat</string>
    -->

    <string name="clear_history_success" context="Message show when the history of a chat has been successfully deleted">The history of the chat has been cleared</string>
    <string name="clear_history_error" context="Message show when the history of a chat hasn't been successfully deleted">Error. The history of the chat has not been cleared correctly</string>

    <string name="add_participants_menu_item" context="Menu item to add participants to a chat">Add participants</string>
    <string name="remove_participant_menu_item" context="Menu item to remove a participants from a chat">Remove participant</string>

    <string name="mega_info_empty_screen" context="Message about MEGA when there are no message in the chat screen">Protects your chat with end-to-end (user controlled) encryption, providing essential safety assurances:</string>
    <string name="mega_authenticity_empty_screen" context="Message about MEGA when there are no message in the chat screen">The system ensures that the data received is truly from the specified sender, and its content has not been manipulated during transit.</string>
    <string name="mega_confidentiality_empty_screen" context="Message about MEGA when there are no message in the chat screen">Only the author and intended recipients are able to decipher and read the content.</string>

    <string name="title_mega_info_empty_screen" context="Message about MEGA when there are no message in the chat screen">MEGA</string>
    <string name="title_mega_authenticity_empty_screen" context="Message about MEGA when there are no message in the chat screen">Authenticity</string>
    <string name="title_mega_confidentiality_empty_screen" context="Message about MEGA when there are no message in the chat screen">Confidentiality</string>

    <string name="error_not_logged_with_correct_account" context="Error message shown when opening a cancel link with an account that not corresponds to the link">This link is not related to this account. Please, log in with the correct account.</string>
    <string name="cancel_link_expired" context="Message when the user tries to open a cancel link and it has expired">This cancel link has expired, please try again.</string>

    <string name="no_results_found" context="Text shown after searching and no results found">No results were found</string>

    <string name="offline_status" context="Info label about the status of the user">Offline</string>
    <string name="online_status" context="Info label about the status of the user">Online</string>
    <string name="away_status" context="Info label about the status of the user">Away</string>
    <string name="busy_status" context="Info label about the status of the user">Busy</string>
    <string name="invalid_status" context="Info label about the status of the user">No connection</string>

    <string name="text_deleted_message" context="Text shown when a message has been deleted in the chat">This message has been deleted</string>
    <string name="history_cleared_message" context="Text shown when the chat history was cleared by me">Chat history was cleared</string>
    <string name="text_deleted_message_by" context="Text shown when a message has been deleted in the chat">[A]This message has been deleted by [/A][B]%1$s[/B]</string>

    <string name="confirmation_delete_several_messages" context="Confirmation before deleting messages">Remove messages?</string>
    <string name="confirmation_delete_one_message" context="Confirmation before deleting one message">Remove message?</string>

    <!--
    <string name="text_cleared_history" context="Text shown when a user cleared the history of a chat"><![CDATA[<font color=\'#060000\'>%1$s</font> <font color=\'#868686\'> cleared the chat history</font>]]></string>
    -->

    <string name="group_chat_label" context="Label for the sliding panel of a group chat">Group chat</string>
    <string name="group_chat_info_label" context="Label for the option of the sliding panel to show the info of a chat group">Group info</string>
    <string name="group_chat_start_conversation_label" context="Label for the option of the sliding panel to start a one to one chat">Start conversation</string>
    <string name="group_chat_edit_profile_label" context="Label for the option of the sliding panel to edit the profile">Edit profile</string>
    <string name="title_properties_chat_leave_chat" context="Title of the section to leave a group content in the Contact Properties screen">Leave chat</string>
    <string name="participants_chat_label" context="Label for participants of a group chat">Participants</string>

    <string name="confirmation_remove_chat_contact" context="confirmation message before removing a contact from a chat.">Remove %s from this chat?</string>

    <string name="observer_permission_label_participants_panel" context="Label to show the participant permission in the options panel of the group info screen">Read-only</string>
    <!--
    <string name="member_permission_label_participants_panel" context="Label to show the participant permission in the options panel of the group info screen">Member</string>
    -->
    <string name="standard_permission_label_participants_panel" context="Label to show the participant permission in the options panel of the group info screen">Standard</string>
    <string name="administrator_permission_label_participants_panel" context="Label to show the participant permission in the options panel of the group info screen">Moderator</string>

    <string name="edited_message_text" context="Text appended to a edited message.">(edited)</string>
    <string name="change_title_option" context="Option in menu to change title of a chat group.">Change title</string>

    <string name="confirmation_leave_group_chat" context="confirmation message before leaving a group chat">If you leave, you will no longer have access to read or send messages.</string>
    <string name="title_confirmation_leave_group_chat" context="title confirmation message before leaving a group chat">Leave group chat?</string>

    <string name="confirmation_clear_group_chat" context="Text of the confirmation dialog to clear a group chat history">All messages and media in this conversation will be cleared.</string>
    <string name="title_confirmation_clear_group_chat" context="Title of the confirmation dialog to clear a group chat history">Clear history?</string>


    <string name="add_participant_error_already_exists" context="Message show when a participant hasn't been successfully invited to a group chat">The participant is already included in this group chat</string>

    <string name="number_correctly_add_participant" context="success message when inviting multiple contacts to a group chat">%d participants were correctly invited</string>
    <string name="number_no_add_participant_request" context="error message when inviting multiple contacts to a group chat">%1$d participants were successfully invited but %2$d participants were not invited.</string>

    <string name="message_permissions_changed" context="chat message when the permissions for a user has been changed">[A]%1$s[/A][B] was changed to [/B][C]%2$s[/C][D] by [/D][E]%3$s[/E]</string>
    <string name="message_add_participant" formatted="false" context="chat message when a participant was added to a group chat">[A]%1$s[/A][B] joined the group chat by invitation from [/B][C]%2$s[/C]</string>
    <string name="message_remove_participant" context="chat message when a participant was removed from a group chat">[A]%1$s[/A][B] was removed from group chat by [/B][C]%2$s[/C]</string>

    <string name="change_title_messages" context="Message shown when a participant change the title of a group chat.">[A]%1$s[/A][B] changed the group chat name to [/B][C]\"%2$s\"[/C]</string>

    <string name="message_participant_left_group_chat" context="chat message when a participant left a group chat">[A]%1$s[/A][B] left the group chat[/B]</string>

    <string name="manual_retry_alert" context="chat message alert when the message have to been manually">Message not sent. Tap for options</string>

    <string name="chat_status_title" context="settings of the chat to choose the status">Status</string>
    <!--
    <string name="settings_chat_summary_online" context="summary of the status online in settings">You can chat, share files and make calls with your contacts.</string>
    -->
    <!--
    <string name="settings_chat_summary_invisible" context="summary of the status invisible in settings">You can interact with your contacts but you will appear offline for them.</string>
    -->
    <!--
    <string name="settings_chat_summary_offline" context="summary of the status invisible in settings">You will appear offline to your contacts and you will not be able to chat with them.</string>
    -->

    <!--
    <string name="changing_status_to_online_success" context="message shown when the status of the user successfully changed to online">You\'re now online</string>
    -->
    <!--
    <string name="changing_status_to_invisible_success" context="message shown when the status of the user successfully changed to invisible">You\'re now away</string>
    -->

    <!--
    <string name="changing_status_to_offline_success" context="message shown when the status of the user successfully changed to offline">You\'re now offline</string>
    -->
    <!--
    <string name="changing_status_to_busy_success" context="message shown when the status of the user successfully changed to offline">You\'re now busy</string>
    -->
    <string name="changing_status_error" context="message shown when the status of the user coudn't be changed">Error. Your status has not been changed</string>
    <string name="leave_chat_error" context="message shown when a user couldn't leave chat">An error occurred when leaving the chat</string>
    <string name="create_chat_error" context="message shown when a chat has not been created">An error occurred when creating the chat</string>

    <string name="settings_chat_vibration" context="settings of the chat to choose the status">Vibration</string>

    <!--
    <string name="list_message_deleted" context="Text show in list of chats when the last message has been deleted">Message deleted</string>
    -->

    <string name="non_format_text_deleted_message_by" context="Text shown when a message has been deleted in the chat">This message has been deleted by %1$s</string>
    <string name="non_format_history_cleared_by" context="Text shown when the chat history was cleared by someone">Chat history cleared by %1$s</string>

    <!--
    <string name="non_format_text_cleared_history" context="Text shown when a user cleared the history of a chat">%1$s cleared the chat history</string>
    -->
    <string name="non_format_message_permissions_changed" context="chat message when the permissions for a user has been changed">%1$s was changed to %2$s by %3$s</string>
    <string name="non_format_message_add_participant" formatted="false" context="chat message when a participant was added to a group chat">%1$s was added to this group chat by invitation from %2$s</string>
    <string name="non_format_message_remove_participant" context="chat message when a participant was removed from a group chat">%1$s was removed from group chat by %2$s</string>

    <string name="non_format_change_title_messages" context="Message shown when a participant change the title of a group chat.">%1$s changed the group chat name to \"%2$s\"</string>

    <string name="non_format_message_participant_left_group_chat" context="chat message when a participant left a group chat">%1$s left the group chat</string>

    <string name="messages_copied_clipboard" context="success alert when the user copy some messages to the clipboard">Copied to the clipboard</string>

    <string name="chat_error_open_title" context="Title of the error dialog when opening a chat">Chat Error!</string>
    <string name="chat_error_open_message" context="Message of the error dialog when opening a chat">The chat could not be opened correctly</string>

    <string name="menu_choose_contact" context="Menu option to add a contact to your contact list.">Choose contact</string>

    <plurals name="general_selection_num_contacts">
        <item context="referring to a contact in the contact list of the user" quantity="one">%1$d contact</item>
        <item context="Title of the contact list" quantity="other">%1$d contacts</item>
    </plurals>

    <string name="error_sharing_folder" context="Message shown when the folder sharing process fails">Error sharing the folder. Please, try again.</string>

    <plurals name="confirmation_remove_contact" context="confirmation message before removing a contact">
        <item context="Singular" quantity="one">All data associated with the selected contact will be permanently lost.</item>
        <item context="Plural" quantity="other">All data associated with the selected contacts will be permanently lost.</item>
    </plurals>

    <plurals name="title_confirmation_remove_contact" context="title of confirmation alert before removing a contact">
        <item context="Singular" quantity="one">Remove contact?</item>
        <item context="Plural" quantity="other">Remove contacts?</item>
    </plurals>

    <!--
    <string name="chat_connection_error" context="error shown when the connection to the chat fails">Chat connection error</string>
    -->

    <string name="message_option_retry" context="option shown when a message could not be sent">Retry</string>

    <string name="title_message_not_sent_options" context="title of the menu for a non sent message">Message not sent</string>

    <string name="no_conversation_history" context="message shown when a chat has no messages">No conversation history</string>

    <plurals name="user_typing" context="title of confirmation alert before removing a contact">
        <item context="Singular" quantity="one">%1$s [A]is typing...[/A]</item>
        <item context="Plural" quantity="other">%1$s [A]are typing...[/A]</item>
    </plurals>

    <string name="more_users_typing" context="text that appear when there are more than 2 people writing at that time in a chat. For example User1, user2 and more are typing...">%1$s [A]and more are typing...[/A]</string>

    <string name="tab_my_account_general" context="Title of the general tab in My Account Section">General</string>
    <string name="tab_my_account_storage" context="Title of the storage tab in My Account Section">Storage</string>

    <string name="account_plan" context="Title of the section about the plan in the storage tab in My Account Section">Plan</string>
    <string name="storage_space" context="Title of the section about the storage space in the storage tab in My Account Section">Storage space</string>
    <string name="transfer_quota" context="Title of the section about the transfer quota in the storage tab in My Account Section">Transfer quota</string>

    <string name="available_space" context="Label in section the storage tab in My Account Section">Available</string>
    <string name="not_available" context="Label in section the storage tab in My Account Section when no info info is received">not available</string>

    <string name="no_bylling_cycle" context="Label in section the storage tab when the account is Free">No billing cycle</string>

    <string name="my_account_of_string" context="String to show the transfer quota and the used space in My Account section">%1$s [A]of %2$s[/A]</string>

    <string name="confirmation_delete_from_save_for_offline" context="confirmation message before removing a something for the Save for offline section">Remove from Save for offline?</string>

    <string name="recent_chat_empty_no_connection_text" context="Text of chat section when the app has no connection">Chat is disabled and it cannot be enabled without a connection.</string>

    <string name="set_status_option_label" context="Label for the option of action menu to change the chat status">Set status</string>

    <string name="general_dismiss" context="Answer for confirmation dialog.">Dismiss</string>

    <string name="context_invitacion_reply_accepted" context="Accepted request invitacion alert">Invitation accepted</string>
    <string name="context_invitacion_reply_declined" context="Declined request invitacion alert">Invitation declined</string>
    <string name="context_invitacion_reply_ignored" context="Ignored request invitacion alert">Invitation ignored</string>

    <string name="error_message_unrecognizable" context="Content of a normal message that cannot be recognized">Message unrecognizable</string>

    <string name="settings_autoaway_title" context="Title of the settings section to configure the autoaway of chat presence">Auto-away</string>
    <string name="settings_autoaway_subtitle" context="Subtitle of the settings section to configure the autoaway of chat presence">Show me away after an inactivity of</string>
    <string name="settings_autoaway_value" context="Value in the settings section of the autoaway chat presence">%1d minutes</string>

    <string name="settings_persistence_title" context="Title of the settings section to configure the status persistence of chat presence">Status persistence</string>
    <string name="settings_persistence_subtitle" context="Subtitle of the settings section to configure the status persistence of chat presence">Maintain my chosen status appearance even when I have no connected devices</string>

    <string name="title_dialog_set_autoaway_value" context="Title of the dialog to set the value of the auto away preference">Set time limit</string>
    <string name="button_set" context="Button to set a value">Set</string>
    <string name="hint_minutes" context="Button to set a value">minutes</string>

    <!--
    <string name="autoaway_disabled" context="Word to indicated the autoaway is disabled">Disabled</string>
    -->

    <string-array name="settings_status_entries" context="the options of what to upload in an array. Needed for the settings">
        <item context="the options of what to upload.">Online</item>
        <item context="the options of what to upload.">Away</item>
        <item context="the options of what to upload.">Busy</item>
        <item context="the options of what to upload.">Offline</item>
    </string-array>

    <string name="offline_empty_folder" context="Text that indicates that a the offline section is currently empty">No files Saved for Offline</string>

    <string name="general_enable" context="Positive confirmation to enable logs">Enable</string>
    <string name="enable_log_text_dialog" context="Dialog to confirm the action of enabling logs">Logs can contain information related to your account</string>

    <string name="confirmation_to_reconnect" context="Dialog to confirm the reconnect action">Network connection recovered. Connect to MEGA?</string>
    <string name="loading_status" context="Message shown meanwhile the app is waiting for a the chat status">Loading status&#8230;</string>

    <string name="error_editing_message" context="Error when a message cannot be edited">This message cannot be edited</string>

    <plurals name="text_number_transfers" context="Label to show the number of transfers in progress">
        <item context="Singular" quantity="one">%1$d of %2$d file</item>
        <item context="Plural" quantity="other">%1$d of %2$d files</item>
    </plurals>

    <string name="option_to_transfer_manager" context="Label of the modal bottom sheet to Transfer Manager section" formatted="false">View</string>
    <string name="option_to_pause_transfers" context="Label of the modal bottom sheet to pause all transfers">Pause all transfers</string>
    <string name="option_to_resume_transfers" context="Label of the modal bottom sheet to resume all transfers">Resume all transfers</string>
    <string name="option_to_clear_transfers" context="Label of the modal bottom sheet to clear completed transfers">Clear completed</string>
    <string name="menu_pause_individual_transfer" context="Dialog to confirm the action of pausing one transfer">Pause transfer?</string>
    <string name="menu_resume_individual_transfer" context="Dialog to confirm the action of restarting one transfer">Resume transfer?</string>
    <string name="button_resume_individual_transfer" context="Button to confirm the action of restarting one transfer">Resume</string>

    <string name="confirmation_to_clear_completed_transfers" context="Dialog to confirm before removing completed transfers">Clear completed transfers?</string>

    <string name="title_tab_in_progress_transfers" context="Title of the tab section for transfers in progress">In progress</string>
    <string name="title_tab_completed_transfers" context="Title of the tab section for completed transfers">Completed</string>

    <string name="transfer_paused" context="Possible state of a transfer">Paused</string>
    <string name="transfer_queued" context="Possible state of a transfer">Queued</string>
    <!--
    <string name="transfer_canceled" context="Possible state of a transfer">Canceled</string>
    -->
    <string name="transfer_unknown" context="Possible state of a transfer">Unknown</string>

    <string name="paused_transfers_title" context="Title of the panel where the progress of the transfers is shown">Paused transfers</string>

    <string name="completed_transfers_empty" context="message shown in the screen when there are not any active transfer">No completed transfers</string>

    <!--
    <string name="message_transfers_completed" context="Message shown when the pending transfers are completed">Transfers finished</string>
    -->

    <plurals name="upload_service_notification" context="Text of the notification shown when the upload service is running">
        <item context="Singular" quantity="one">Uploading %1$d of %2$d file</item>
        <item context="Plural" quantity="other">Uploading %1$d of %2$d files</item>
    </plurals>

    <plurals name="upload_service_final_notification" context="Text of the notification shown when the upload service has finished">
        <item context="Singular" quantity="one">Uploaded %1$d file</item>
        <item context="Plural" quantity="other">Uploaded %1$d files</item>
    </plurals>

    <string name="general_total_size" context="label for the total file size of multiple files and/or folders (no need to put the colon punctuation in the translation)" formatted="false">Total size: %1$s</string>

    <plurals name="upload_service_failed" context="Text of the notification shown when the upload service has finished with any transfer error">
        <item context="Singular" quantity="one">%1$d file not uploaded</item>
        <item context="Plural" quantity="other">%1$d files not uploaded</item>
    </plurals>

    <plurals name="copied_service_upload" context="Text of the notification shown when the upload service has finished with any copied file instead uploaded">
        <item context="Singular" quantity="one">%1$d file copied</item>
        <item context="Plural" quantity="other">%1$d files copied</item>
    </plurals>

    <plurals name="already_downloaded_service" context="Text of the notification shown when the download service do not download because the file is already on the device">
        <item context="Singular" quantity="one">%1$d file previously downloaded</item>
        <item context="Plural" quantity="other">%1$d files previously downloaded</item>
    </plurals>

    <plurals name="download_service_final_notification" context="Text of the notification shown when the download service has finished">
        <item context="Singular" quantity="one">Downloaded %1$d file</item>
        <item context="Plural" quantity="other">Downloaded %1$d files</item>
    </plurals>

    <plurals name="download_service_final_notification_with_details" context="Text of the notification shown when the download service has finished with any error">
        <item context="Singular" quantity="one">Downloaded %1$d of %2$d file</item>
        <item context="Plural" quantity="other">Downloaded %1$d of %2$d files</item>
    </plurals>

    <plurals name="download_service_failed" context="Text of the notification shown when the download service has finished with any transfer error">
        <item context="Singular" quantity="one">%1$d file not downloaded</item>
        <item context="Plural" quantity="other">%1$d files not downloaded</item>
    </plurals>

    <plurals name="download_service_notification" context="Text of the notification shown when the download service is running">
        <item context="Singular" quantity="one">Downloading %1$d of %2$d file</item>
        <item context="Plural" quantity="other">Downloading %1$d of %2$d files</item>
    </plurals>

    <string name="title_depleted_transfer_overquota" context="Title of the alert when the transfer quota is depleted">Depleted transfer quota</string>
    <string name="text_depleted_transfer_overquota" context="Text of the alert when the transfer quota is depleted">Your queued transfer exceeds the current transfer quota available for your IP address and may therefore be interrupted.</string>
    <string name="plans_depleted_transfer_overquota" context="Button to show plans in the alert when the transfer quota is depleted">See our plans</string>
    <string name="continue_without_account_transfer_overquota" context="Button option of the alert when the transfer quota is depleted">Continue without account</string>

    <plurals name="new_general_num_files" context="this is used for example when downloading 1 file or 2 files">
        <item context="Singular of file. 1 file" quantity="one">%1$d file</item>
        <item context="Plural of file. 2 files" quantity="other">%1$d files</item>
    </plurals>

    <string name="general_view" context="Menu option">View files</string>
    <string name="add_to_cloud" context="Menu option">Add to Cloud drive</string>
    <string name="save_for_offline" context="Menu option">Save for offline</string>

    <string name="general_view_contacts" context="Menu option">View contacts</string>

    <string name="import_success_message" context="Menu option">Succesfully added to Cloud drive</string>
    <string name="import_success_error" context="Menu option">Error. Not added to Cloud drive</string>

    <string name="chat_connecting" context="Label in login screen to inform about the chat initialization proccess">Connecting&#8230;</string>

    <string name="context_contact_already_invited" context="message when trying to invite a contact with a pending request">%s was already invited. Consult your pending requests.</string>

    <string name="confirm_email_misspelled" context="Hint text explaining that you can change the email and resend the create account link to the new email address">If you have misspelled your email address, correct it and click \'Resend\'</string>
    <string name="confirm_email_misspelled_resend" context="Button to resend the create account email to a new email address in case the previous email address was misspelled">Resend</string>
    <string name="confirm_email_misspelled_email_sent" context="Text shown after the confirmation email has been sent to the new email address">Email sent</string>

    <string name="copyright_alert_title" context="text_copyright_alert_title">Copyright warning to all users</string>
    <string name="copyright_alert_first_paragraph" context="text_copyright_alert_first_paragraph">MEGA respects the copyrights of others and requires that users of the MEGA cloud service comply with the laws of copyright. </string>
    <string name="copyright_alert_second_paragraph" context="text_copyright_alert_second_paragraph">You are strictly prohibited from using the MEGA cloud service to infringe copyrights. You may not upload, download, store, share, display, stream, distribute, email, link to, transmit or otherwise make available any files, data or content that infringes any copyright or other proprietary rights of any person or entity.</string>
    <string name="copyright_alert_agree_button" context="text of the Agree button">Agree</string>
    <string name="copyright_alert_disagree_button" context="text of the Disagree button">Disagree</string>

    <string name="download_show_info" context="Hint how to cancel the download">Show info</string>

    <string name="context_link_removal_error" context="error message">Link removal failed. Try again later.</string>
    <string name="context_link_action_error" context="error message">Link action failed. Try again later.</string>

    <string name="title_write_user_email" context="title of the dialog shown when sending or sharing a folder">Write the user\'s e-mail</string>

    <string name="activity_title_files_attached" context="title of the screen to see the details of several node attachments">Files attached</string>
    <string name="activity_title_contacts_attached" context="title of the screen to see the details of several contact attachments">Contacts attached</string>

    <string name="alert_user_is_not_contact">The user is not a contact</string>

    <string name="camera_uploads_cellular_connection">Use cellular connection</string>
    <string name="camera_uploads_upload_videos">Upload videos</string>

    <string name="success_changing_user_avatar" context="Message when an user avatar has been changed successfully">Profile picture updated</string>
    <string name="error_changing_user_avatar" context="Message when an error ocurred when changing an user avatar">Error when changing the profile picture</string>
    <string name="success_deleting_user_avatar" context="Message when an user avatar has been deleted successfully">Profile picture deleted</string>
    <string name="error_deleting_user_avatar" context="Message when an error ocurred when deleting an user avatar">Error when deleting the profile picture</string>

    <string name="error_changing_user_attributes" context="Message when an error ocurred when changing an user attribute">An error occurred when changing the name</string>
    <string name="success_changing_user_attributes" context="Message when an user attribute has been changed successfully">Your name has been correctly updated</string>

    <string name="add_participant_success" context="Message show when a participant has been successfully invited to a group chat">Participant added</string>
    <string name="add_participant_error" context="Message show when a participant hasn't been successfully invited to a group chat">Error. Participant not added</string>

    <string name="remove_participant_success" context="Message show when a participant has been successfully removed from a group chat">Participant removed</string>
    <string name="remove_participant_error" context="Message show when a participant hasn't been successfully removed from a group chat">Error. Participant not removed</string>

    <string name="no_files_selected_warning">No files selected</string>

    <string name="attachment_upload_panel_from_cloud">From Cloud drive</string>
    <string name="attachment_upload_panel_contact">Contact</string>
    <string name="attachment_upload_panel_photo">From device</string>

    <string name="delete_account" context="Button in My Account section where the user can delete permanently his account">Delete account</string>
    <string name="delete_account_text" context="Text shown in the alert dialog to confirm the cancellation of an account">If you delete your account you will permanently lose all the data stored in the cloud. You will not be able to undo this action.</string>
    <string name="delete_button" context="Button in My Account section to confirm the account deletion">Delete</string>

    <string name="file_properties_info_info_file">Info</string>
    <string name="file_properties_info_size" context="Refers to the size of a file.">Total size</string>
    <string name="file_properties_info_content" context="header of a status field for what content a user has shared to you">Contains</string>
    <string name="file_properties_info_added" context="when was the file added in MEGA">Created</string>
    <string name="file_properties_shared_folder_public_link_name">Link</string>

    <string name="file_properties_shared_folder_full_access" context="Refers to access rights for a file folder.">Full access</string>
    <string name="file_properties_shared_folder_read_only" context="Refers to access rights for a file folder.">Read-only</string>
    <string name="file_properties_shared_folder_read_write" context="Refers to access rights for a file folder. (with the &amp; needed. Don\'t use the symbol itself. Use &amp;)">Read &amp; write</string>

    <string name="attachment_uploading_state_uploading">Uploading...</string>
    <string name="attachment_uploading_state_error">Error. Not sent.</string>

    <string name="already_downloaded_multiple" context="When a multiple download is started, some of the files could have already been downloaded before. This message shows the number of files that has already been downloaded and the number of files pending">%d files already downloaded.</string>
    <string name="pending_multiple" context="When a multiple download is started, some of the files could have already been downloaded before. This message shows the number of files that has already been downloaded and the number of files pending">%d files pending.</string>

    <string name="contact_is_me">No options available, you have selected yourself</string>

    <string name="confirmation_delete_one_attachment" context="Confirmation before deleting one attachment">Remove attachment?</string>

    <string name="general_view_with_revoke" formatted="false" context="Menu option">View files (%1$d deleted)</string>

    <string name="success_attaching_node_from_cloud" context="Success message when the attachment has been sent to a chat">File sent to %1$s</string>
    <string name="success_attaching_node_from_cloud_chats" context="Success message when the attachment has been sent to a many chats">File sent to %1$d chats</string>
    <string name="error_attaching_node_from_cloud" context="Error message when the attachment cannot be sent">Error. The file has not been sent</string>
    <string name="error_attaching_node_from_cloud_chats" context="Error message when the attachment cannot be sent to any of the selected chats">Error. The file has not been sent to any of the selected chats</string>
    <string name="error_revoking_node" context="Error message when the attachment cannot be revoked">Error. The attachment has not been removed</string>

    <string name="settings_set_up_automatic_uploads" context="settings option">Set up automatic uploads</string>

    <string name="settings_chat_silent_sound_not" context="settings option for chat notification">Silent</string>

    <string name="messages_chat_notification" context="messages string in chat notification">messages</string>
    <string name="incoming_folder_notification" context="part of the string in incoming shared folder notification">from</string>
    <string name="title_incoming_folder_notification" context="title of incoming shared folder notification">New shared folder</string>
    <string name="title_contact_request_notification" context="title of contact request notification">New contact request</string>

    <string name="title_properties_chat_clear" context="Title of the section to clear the chat content in the Contact Properties screen">Clear chat history</string>
    <string name="title_properties_remove_contact" context="Title of the section to remove contact in the Contact Properties screen">Remove contact</string>

    <string name="title_properties_chat_notifications_contact" context="Title of the section to enable notifications in the Contact Properties screen">Chat notifications</string>
    <string name="history_cleared_by" context="Text shown when the chat history was cleared by someone">[A]%1$s[/A][B] cleared the chat history[/B]</string>

    <string name="number_messages_chat_notification" formatted="false" context="messages string in chat notification">%1$d unread chats</string>

    <string name="context_permissions_changing_folder" context="Item menu option upon clicking on one or multiple files.">Changing permissions</string>
    <string name="context_removing_contact_folder" context="Item menu option upon clicking on one or multiple files.">Removing contact from shared folder</string>

    <string name="confirmation_move_to_rubbish" context="confirmation message before removing a file">Move to rubbish bin?</string>
    <string name="confirmation_move_to_rubbish_plural" context="confirmation message before removing a file">Move to rubbish bin?</string>
    <string name="confirmation_delete_from_mega" context="confirmation message before removing a file">Delete from MEGA?</string>
    <string name="confirmation_leave_share_folder" context="confirmation message before leaving an incoming shared folder">If you leave the folder, you will not be able to see it again</string>
    <string name="attachment_uploading_state" context="label to indicate the state of an upload in chat">Uploading...</string>

    <string name="title_properties_contact_notifications_for_chat" context="Title of the section to enable notifications in the Contact Properties screen">Chat notifications</string>

    <string name="achievements_title" context="title of the section for achievements">Achievements</string>
    <string name="achievements_subtitle" context="subtitle of the section for achievements">Invite friends and get rewards</string>

    <string name="button_invite_friends" context="button to invite friends for getting achievements">Invite friends</string>

    <string name="figures_achievements_text_referrals" context="title of the introduction for the achievements screen">Get %1$s of storage and %2$s of transfers for each referral</string>

    <string name="figures_achievements_text" context="sentence to detail the figures of storage and transfer quota related to each achievement">Get %1$s of storage and %2$s of transfers</string>

    <string name="unlocked_rewards_title" context="title of the section for unlocked rewards">Unlocked rewards</string>

    <string name="unlocked_storage_title" context="title of the section for unlocked storage quota">Storage Quota</string>

    <string name="title_referral_bonuses" context="title of the section for referral bonuses in achivements section (maximum 24 chars)">Referral Bonuses</string>
    <string name="title_install_app" context="title of the section for install a mobile app in achivements section (maximum 24 chars)">Install a mobile app</string>
    <string name="title_regitration" context="title of the section for install megasync in achivements section (maximum 24 chars)">Registration bonus</string>
    <string name="title_install_desktop" context="title of the section for install a mobile app bonuses in achivements section (maximum 24 chars)">Install MEGA desktop app</string>
    <string name="title_base_quota" context="title of the section for base quota in achivements section">Account Base Quota</string>
    <string name="camera_uploads_empty" context="Text that indicates that no pictures have been uploaded to the Camera Uploads section">No media on Camera Uploads</string>
    <string name="general_num_days_left" context="indicates the number of days left related to a achievement">%1$d d left</string>
    <string name="expired_achievement" context="state to indicate the achievement has expired">Expired</string>

    <string name="setting_title_use_https_only" context="title of the advanced setting to choose the use of https">Don\'t use HTTP</string>
    <string name="setting_subtitle_use_https_only" context="subtitle of the advanced setting to choose the use of https">Enable this option only if your transfers don\'t start. In normal circumstances HTTP is satisfactory as all transfers are already encrypted.</string>

    <string name="title_achievement_invite_friends" context="title of screen to invite friends and get an achievement">How it works</string>
    <string name="first_paragraph_achievement_invite_friends" context="first paragraph of screen to invite friends and get an achievement">Invite your friends to create a free MEGA account and install our mobile app. For every successful signup and app install you receive bonus storage and transfer quota.</string>
    <string name="second_paragraph_achievement_invite_friends" context="second paragraph of screen to invite friends and get an achievement">You will not receive credit for inviting someone who has used MEGA previously and you will not be notified about such a rejection. Invited contacts must install MEGA mobile app or MEGA app on their devices.</string>

    <string name="card_title_invite_friends" context="explanation of screen to invite friends and get an achievement">Select contacts from your phone contact list or enter multiple email addresses.</string>

    <string name="title_confirmation_invite_friends" context="title of the dialog to confirm the contact request">Invite friends to MEGA</string>
    <string name="subtitle_confirmation_invite_friends" context="subtitle of the dialog to confirm the contact request">Thanks! Invitation was sent by email</string>
    <string name="paragraph_confirmation_invite_friends" context="paragraph of the dialog to confirm the contact request">Encourage your friends to register and install a MEGA app. As long as your friend uses the same email address as you\'ve entered, you will receive your free GB of transfer quota.</string>

    <string name="invalid_email_to_invite" context="Error shown when the user writes a email with an incorrect format">Email is malformed</string>

    <string name="paragraph_info_achievement_install_desktop" context="info paragraph about the achievement install megasync">When you install MEGAsync you get %1$s of complimentary storage space plus %2$s of transfer quota, both valid for 180 days. MEGA desktop app is available for Windows, macOS and most Linux distros.</string>
    <string name="paragraph_info_achievement_install_mobile_app" context="info paragraph about the achievement install mobile app">When you install our mobile app you get %1$s of complimentary storage space plus %2$s of transfer quota, both valid for 180 days. We provide mobiles apps for iOS, Android and Windows Phone.</string>

    <string name="result_paragraph_info_achievement_install_desktop" context="info paragraph about the completed achievement install megasync">You have received %1$s storage space and %2$s transfer quota for installing our MEGA desktop app.</string>
    <string name="result_paragraph_info_achievement_install_mobile_app" context="info paragraph about the completed achievement install mobile app">You have received %1$s storage space and %2$s transfer quota for installing our mobile app.</string>
    <string name="result_paragraph_info_achievement_registration" context="info paragraph about the completed achievement registration">You have received %1$s storage space as you free registration bonus.</string>

    <string name="expiration_date_for_achievements" context="info paragraph about the completed achievement registration">Bonus expires in %1$d days</string>

    <plurals name="context_share_folders">
        <item context="menu item" quantity="one">Share folder</item>
        <item context="menu items" quantity="other">Share folders</item>
    </plurals>

    <string name="no_folders_shared" context="Info of a contact if there is no folders shared with him">No folders shared</string>

    <string name="settings_help" context="Settings category title for Help">Help</string>
    <string name="settings_help_preference" context="Settings preference title for send feedback">Send Feedback</string>
    <string name="setting_feedback_subject" context="mail subject">Android feedback</string>
    <string name="setting_feedback_body" context="mail body">Please, write your feedback here:</string>
    <string name="settings_feedback_body_device_model" context="mail body">Device model</string>
    <string name="settings_feedback_body_android_version" context="mail body">Android version</string>

    <string name="dialog_title_new_file" context="Title of the dialog to create a new file by inserting the name">New file</string>
    <string name="context_new_file_name" context="Input field description in the create file dialog.">File Name</string>

    <string name="new_file_subject_when_uploading" context="Title of the field subject when a new file is created to upload">SUBJECT</string>
    <string name="new_file_content_when_uploading" context="Title of the field content when a new file is created to upload">CONTENT</string>
    <string name="new_file_email_when_uploading" context="Title of the field email when a new contact is created to upload">EMAIL</string>

    <string name="context_empty" context="Empty">Empty</string>
    <string name="context_empty_inbox" context="Title of the empty text when a fragment is empty">No files on your</string>
    <string name="context_empty_contacts" context="Title of the empty text when a fragment is empty">No</string>
    <string name="context_empty_offline" context="Title of the empty text when a fragment is empty">No files</string>
    <string name="context_empty_incoming" context="Title of the empty text when a fragment is empty">Incoming shared folders</string>
    <string name="context_empty_outgoing" context="Title of the empty text when a fragment is empty">Outgoing shared folders</string>
    <string name="context_empty_camera_uploads" context="Title of the empty text when a fragment is empty">No media on</string>
    <string name="context_empty_chat_recent" context="Title of the empty text when a fragment is empty">[B]Invite friends to [/B][A]Chat[/A][B] and enjoy our encrypted platform with privacy and security.[/B]</string>

    <string name="forward_menu_item" context="Item of a menu to forward a message chat to another chatroom">Forward</string>

    <string name="general_attach" context="name of the button to attach file from MEGA to another app">Attach</string>

    <string name="type_contact" context="when add or share a file with a new contact, it can type by name or mail">Contact\'s name or email</string>

    <string name="max_add_contact" context="when add or share a file with a new contact, message displayed to warn that the maximum number has been reached">No more contacts can be added at a time</string>

    <string name="old_and_new_passwords_equals" context="when changing the password , the old password and new password are equals">Passwords cannot be the same</string>

<<<<<<< HEAD
    <string name="corrupt_pdf_dialog_text" context="when open PDF Viewer, the pdf that it try to open is damaged or does not exist">Sorry, it has ocurre an error. The pdf that it try to open is damaged or does not exist</string>
    <string name="general_accept" context="in any case, a button that contains the value of accepting">Accept</string>

=======
    <string name="user_account_feedback" context="Label to include info of the user email in the feedback form">User account</string>
>>>>>>> 53ab4902
</resources><|MERGE_RESOLUTION|>--- conflicted
+++ resolved
@@ -1625,11 +1625,8 @@
 
     <string name="old_and_new_passwords_equals" context="when changing the password , the old password and new password are equals">Passwords cannot be the same</string>
 
-<<<<<<< HEAD
-    <string name="corrupt_pdf_dialog_text" context="when open PDF Viewer, the pdf that it try to open is damaged or does not exist">Sorry, it has ocurre an error. The pdf that it try to open is damaged or does not exist</string>
+    <string name="corrupt_pdf_dialog_text" context="when open PDF Viewer, the pdf that it try to open is damaged or does not exist">Error. The pdf file is corrupted or does not exist.</string>
     <string name="general_accept" context="in any case, a button that contains the value of accepting">Accept</string>
 
-=======
     <string name="user_account_feedback" context="Label to include info of the user email in the feedback form">User account</string>
->>>>>>> 53ab4902
 </resources>