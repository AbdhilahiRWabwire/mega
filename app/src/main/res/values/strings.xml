<?xml version="1.0" encoding="utf-8"?>
<resources>

    <string name="app_name" context="Not translate">MEGA</string>
    <string name="pdf_app_name" context="Not translate">MEGA PDF Viewer</string>
    <string name="app_version" context="Not translate">3.4.0 (211)</string>
    <string name="sdk_version" context="Not translate">f6d80c9</string>
    <string name="karere_version" context="Not translate">b81e831</string>

    <string name="full_description_text" context="Full description text of the app in the Google Play page of the app">MEGA provides user-controlled encrypted cloud storage and chat through standard web browsers, together with dedicated apps for mobile devices. Unlike other cloud storage providers, your data is encrypted and decrypted by your client devices only and never by us.\n\nUpload your files from your smartphone or tablet then search, store, download, stream, view, share, rename or delete your files any time, from any device, anywhere. Share folders with your contacts and see their updates in real time. The encryption process means we cannot access or reset your password so you MUST remember it (unless you have your Recovery Key backed up) or you will lose access to your stored files.\n\nEnd-to-end user-encrypted MEGA video chat allows for total privacy, and has been available through the browser since 2016. It has been extended to our mobile app, with chat history accessible across multiple devices. Users can also easily add files to a chat from their MEGA Cloud Drive.\n\nMEGA offers a generous 50 GB free storage for all registered users with bonus achievements, and offers paid plans with much higher limits:\n\n\nPRO LITE subscription: 4.99 € per month or 49.99 € per year gives you 200 GB of storage space and 1 TB of transfer quota per month.\nPRO I subscription: 9.99 € per month or 99.99 € per year gives you 1 TB of storage space and 2 TB of transfer quota per month.\nPRO II subscription: 19.99 € per month or 199.99 € per year gives you 4 TB of storage space and 8 TB of transfer quota per month.\nPRO III subscription: 29.99 € per month or 299.99 € per year gives you 8 TB of storage space and 16 TB of transfer quota per month.\n\nSubscriptions are renewed automatically for successive subscription periods of the same duration and at the same price as the initial period chosen. To manage your subscriptions, simply click on the Play Store icon on your mobile device, sign in with your Google ID (if you haven’t already done so) and then click on the MEGA app. You’ll be able to manage your subscription there.\n\nApp Permissions:\nWRITE_EXTERNAL_STORAGE -> Download your files from MEGA to your device and upload files from your device to MEGA\nCAMERA -> Take a picture and upload your photos to MEGA\nREAD_CONTACTS -> Easily add contacts from your device as MEGA contacts\nRECORD_AUDIO &amp; CAPTURE_VIDEO_OUTPUT (mic and camera) -> MEGA provides for end-to-end encrypted audio/video calls\n\n\nTo enhance users’ confidence in the MEGA system, all of the client-side code is published, so interested security researchers can evaluate the encryption process. The code of our mobile app is located on: https://github.com/meganz/android\n\nFor more info, please check our website:\nSee https://mega.nz/terms\n\n\nDesktop - https://mega.nz/</string>

    <!--
    <string name="short_description_text" context="Short description text of the app in the Google Play page of the app">MEGA is Cloud Storage with Powerful Always-On Privacy. 50GB for free</string>
    -->

    <string name="general_x_of_x" context="Showing progress of elements. Example: 2 of 10."> of </string>
    <string name="general_yes" context="Answer for confirmation dialog.">Yes</string>
    <string name="general_no" context="Answer for confirmation dialog.">No</string>
    <string name="general_cancel" context="Answer for confirmation dialog.">Cancel</string>
    <string name="general_move_to" context="When moving a file to a location in MEGA. This is the text of the button after selection the destination">Move to</string>
    <string name="general_copy_to" context="When copying a file to a location in MEGA. This is the text of the button after selection the destination">Copy to</string>
    <!--
    <string name="general_import_to" context="When importing a file to a location in MEGA. This is the text of the button after selection the destination">Import to</string>
    -->
    <string name="general_select" context="Selecting a specific location in MEGA. This is the text of the button">Select</string>
    <string name="general_select_to_upload" context="Selecting a specific location in MEGA. This is the text of the button">Select files</string>
    <string name="general_select_to_download" context="Selecting a specific location in MEGA. This is the text of the button">Select folder</string>
    <string name="general_create" context="This is the final button when creating a folder in the dialog where the user inserts the folder name">Create</string>
    <!-- This string is commented in FileStorageActivityLollipop.java
    <string name="general_upload" context="Button text when uploading a file to a previously selected location in MEGA">Upload File</string>
    -->
    <string name="general_download" context="Item menu option upon right click on one or multiple files.">Download</string>
    <string name="general_add" context="button">Add</string>
    <string name="general_move" context="button">Move</string>
    <string name="general_remove" context="button">Remove</string>
    <string name="general_share" context="button">Share</string>
    <!--
    <string name="general_confirm" context="button">Confirm</string>
    -->
    <string name="general_leave" context="button">Leave</string>
    <string name="general_decryp" context="button">Decrypt</string>

    <string name="general_export" context="button">Export</string>

    <!--
    <string name="general_empty" context="Button to delete the contents of the trashbin. Can also be translated as &quot;clear&quot;">Empty</string>
    -->
    <string name="general_loading" context="state previous to import a file">Loading</string>
    <string name="general_importing" context="state while importing the file">Importing</string>
    <string name="general_forwarding" context="state while importing the file">Forwarding</string>
    <string name="general_import" context="Import button. When the user clicks this button the file will be imported to his account.">Import</string>
    <string name="general_storage" context="Text listed before the amount of storage a user gets with a certain package. For example: &quot;1TB Storage&quot;.">Storage</string>
    <string name="general_bandwidth" context="Text listed before the amount of bandwidth a user gets with a certain package. For example: &quot;8TB Bandwidth&quot;. Can also be translated as data transfer.">Transfer Quota</string>
    <string name="general_subscribe" context="Text placed inside the button the user clicks when upgrading to PRO. Meaning: subscribe to this plan">Subscribe</string>
    <!--
    <string name="general_continue" context="Text placed inside the button the user clicks when clicking into the FREE account. Meaning: Continue to the main screen">Continue</string>
    -->
    <string name="general_error_word" context="It will be followed by the error message">Error</string>
    <string name="general_not_yet_implemented" context="when clicking into a menu whose functionality is not yet implemented">Not yet implemented</string>
    <string name="error_no_selection" context="when any file or folder is selected">No file or folder selected</string>
    <string name="general_already_downloaded" context="when trying to download a file that is already downloaded in the device">Already downloaded</string>
    <string name="general_already_uploaded" context="when trying to upload a file that is already uploaded in the folder">already uploaded</string>
    <string name="general_file_info" context="Label of the option menu. When clicking this button, the app shows the info of the file">File info</string>
    <string name="general_folder_info" context="Label of the option menu. When clicking this button, the app shows the info of the folder">Folder info</string>
    <!--
    <string name="general_menu" context="Title when the left menu is opened">Menu</string>
    -->

    <string name="error_general_nodes" context="Error getting the root node">Error. Please, try again.</string>

    <string name="secondary_media_service_error_local_folder" context="Local folder error in Sync Service. There are two syncs for images and videos. This error appears when the secondary media local folder doesn't exist">The secondary media folder does not exist, please choose a new folder</string>
    <string name="no_external_SD_card_detected" context="when no external card exists">No external storage detected</string>
    <string name="no_permissions_upload" context="On clicking menu item upload in a incoming shared folder read only">This folder is read only. You do not have permission to upload</string>

    <string name="remove_key_confirmation" context="confirmation message before removing the previously downloaded MasterKey file">You are removing the previously exported Recovery Key file</string>
    <!--
    <string name="export_key_confirmation" context="confirmation message before downloading to the device the MasterKey file">Security warning! This is a high risk operation. Do you want to continue?</string>
    -->

    <!--
    <string name="more_options_overflow" context="title of the menu for more options for each file (rename, share, copy, move, etc)">More options</string>
    -->
    <string name="confirmation_add_contact" context="confirmation message before sending an invitation to a contact">Do you want to send an invitation to %s?</string>
    <!--
    <string name="confirmation_remove_multiple_contacts" context="confirmation message before removing mutiple contacts">Remove these %d contacts?</string>

    <string name="confirmation_move_to_rubbish" context="confirmation message before removing a file">Move to rubbish bin?</string>
    <string name="confirmation_move_to_rubbish_plural" context="confirmation message before removing a file">Move to rubbish bin?</string>

    <string name="confirmation_delete_from_mega" context="confirmation message before removing a file">Delete from MEGA?</string>
    <string name="confirmation_leave_share_folder" context="confirmation message before leaving an incoming shared folder">If you leave the folder, you will not be able to see it again</string>

    <string name="confirmation_alert" context="confirmation message before removing a file">Please confirm</string>
    -->

    <string name="action_logout" context="Button where the user can sign off or logout">Logout</string>
    <string name="action_add" context="Menu item">Upload</string>
    <string name="action_create_folder" context="Menu item">Create new folder</string>
    <string name="action_open_link" context="Menu item">Open link</string>
    <!--
    <string name="action_upload" context="Button text when choosing the destination location in MEGA">Upload to</string>
    -->

    <string name="action_settings" context="Menu item">Settings</string>
    <string name="action_search" context="Search button">Search</string>
    <string name="action_play" context="Search button">Play</string>
    <string name="action_pause" context="Search button">Pause</string>
    <string name="action_refresh" context="Menu item">Refresh</string>
    <string name="action_sort_by" context="Menu item">Sort by</string>
    <string name="action_help" context="Menu item">Help</string>
    <string name="action_upgrade_account" context="Change from a free account to paying MEGA">Upgrade account</string>
    <string name="upgrading_account_message" context="Message while proceeding to upgrade the account">Upgrading account</string>
    <string name="action_select_all" context="Menu item to select all the elements of a list">Select all</string>
    <string name="action_unselect_all" context="Menu item to unselect all the elements of a list">Clear selection</string>
    <string name="action_grid" context="Menu item to change from list view to grid view">Thumbnail view</string>
    <string name="action_list" context="Menu item to change from grid view to list view">List view</string>
    <string name="action_export_master_key" context="Menu item to let the user export the MasterKey">Backup Recovery Key</string>
    <string name="action_remove_master_key" context="Menu item to let the user remove the MasterKey (previously downloaded)">Remove Recovery Key</string>
    <string name="action_cancel_subscriptions" context="Menu item to let the user cancel subscriptions">Cancel subscription</string>
    <string name="toast_master_key_removed" context="success message when the MasterKey file has been removed">The Recovery Key file has been removed</string>
    <string name="cancel_subscription_ok" context="success message when the subscription has been canceled correctly">The subscription has been cancelled</string>
    <string name="cancel_subscription_error" context="error message when the subscription has not been canceled successfully">We were unable to cancel your subscription. Please contact support&#64;mega.nz for assistance</string>
    <string name="action_kill_all_sessions" context="Menu item to kill all opened sessions">Close other sessions</string>
    <string name="success_kill_all_sessions" context="Message after kill all opened sessions">The remaining sessions have been closed</string>
    <string name="error_kill_all_sessions" context="Message after kill all opened sessions">Error when closing the opened sessions</string>

    <plurals name="general_num_files" context="this is used for example when downloading 1 file or 2 files">
        <item context="Singular of file. 1 file" quantity="one">file</item>
        <item context="Plural of file. 2 files" quantity="other">files</item>
    </plurals>

    <plurals name="general_num_contacts">
        <item context="referring to a contact in the contact list of the user" quantity="one">contact</item>
        <item context="Title of the contact list" quantity="other">contacts</item>
    </plurals>

    <plurals name="general_num_folders">
        <item context="Singular of folder/directory. 1 folder" quantity="one">folder</item>
        <item context="Plural of folder/directory. 2 folders" quantity="other">folders</item>
    </plurals>

    <plurals name="general_num_shared_folders">
        <item context="Title of the incoming shared folders of a user in singular" quantity="one">shared folder</item>
        <item context="Title of the incoming shared folders of a user in plural." quantity="other">shared folders</item>
    </plurals>

    <!--
    <plurals name="general_num_downloads" context="in the notification. When downloading the notification is like 3 downloads.">
        <item context="Item menu option upon clicking on one or multiple files. Singular" quantity="one">download</item>
        <item context="Item menu option upon clicking on one or multiple files. Plural" quantity="other">downloads</item>
    </plurals>
    -->

    <!--
    <plurals name="general_num_uploads">
        <item context="Transfer type description in the active file transfer panel, can either be upload or download. Singular" quantity="one">upload</item>
        <item context="Transfer type description in the active file transfer panel, can either be upload or download. Plural" quantity="other">uploads</item>
    </plurals>
    -->

    <plurals name="general_num_users" context="used for example when a folder is shared with 1 user or 2 users">
        <item context="used for example when a folder is shared with 1 user" quantity="one">contact</item>
        <item context="used for example when a folder is shared with 2 or more users" quantity="other">contacts</item>
    </plurals>

    <!--
    <string name="confirmation_required" context="Alert title before download">Confirmation required</string>
    -->
    <string name="alert_larger_file" context="Alert text before download. Please do not modify the %s placeholder as it will be replaced by the size to be donwloaded">%s will be downloaded.</string>
    <string name="alert_no_app" context="Alert text before download">There is no app to open the file %s. Do you want to continue with the download?</string>
    <string name="checkbox_not_show_again" context="Alert checkbox before download">Do not show again</string>

    <string name="login_text" context="Login button">Login</string>
    <string name="email_text" context="email label">E-mail</string>
    <string name="password_text" context="password label">Password</string>
    <string name="confirm_password_text" context="label shown in the confirmation of the password when creating an account">Confirm password</string>
    <string name="abc" context="in the password edittext the user can see the password or asterisks. ABC shows the letters of the password">ABC</string>
    <!--
    <string name="dots" context="in the password edittext the user can see the password or asterisks. ··· shows asterisks instead of letters">···</string>
    -->
    <string name="new_to_mega" context="This question applies to users that do not have an account on MEGA yet">New to MEGA?</string>
    <string name="create_account" context="label and text button when creating the account">Create account</string>
    <string name="error_enter_email" context="when the user tries to log in MEGA without typing the email">Please enter your email address</string>
    <string name="error_invalid_email" context="error when logging in to MEGA with an invalid email">Invalid email address</string>
    <string name="error_enter_password" context="when the user tries to log in MEGA without typing the password">Please enter your password</string>
    <string name="error_server_connection_problem" context="when the user tries to log in to MEGA without a network connection">No network connection</string>
    <string name="error_server_expired_session" context="when the user tries to log in to MEGA without a valid session">You have been logged out on this device from another location</string>
    <string name="login_generating_key" context="the first step when logging in is calculate the private and public encryption keys">Calculating encryption keys</string>
    <string name="login_connecting_to_server" context="Message displayed while the app is connecting to a MEGA server">Connecting to the server</string>
    <string name="download_updating_filelist" context="Status text when updating the file manager">Updating file list</string>
    <string name="login_confirm_account" context="title of the screen after creating an account when the user has to confirm the password to confirm the account">Confirm account</string>
    <string name="login_querying_signup_link" context="when the user clicks on the link sent by MEGA after creating the account, this message is shown">Checking validation link</string>
    <string name="login_confirming_account" context="Attempting to activate a MEGA account for a user.">Activating account</string>
    <string name="login_preparing_filelist" context="After login, updating the file list, the file list should be processed before showing it to the user">Preparing file list</string>
    <string name="login_before_share" context="when the user tries to share something to MEGA without being logged">Please log in to share with MEGA</string>
    <!--
    <string name="session_problem" context="if a link to a folder cannot be fetched">Problem of retrieving files from the folder</string>
    -->

    <string name="tour_space_title">MEGA Space</string>
    <string name="tour_speed_title">MEGA Speed</string>
    <string name="tour_privacy_title">MEGA Privacy</string>
    <string name="tour_access_title">MEGA Access</string>
    <string name="tour_space_text">Register now and get 50 GB of free space</string>
    <string name="tour_speed_text">Uploads are fast. Quickly share files with everyone</string>
    <string name="tour_privacy_text">Keep all your files safe with MEGA’s end-to-end encryption</string>
    <string name="tour_access_text">Get fully encrypted access anywhere, anytime</string>

    <string name="create_account_text" context="button that allows the user to create an account">Create account</string>
    <string name="name_text" context="Name of the user">Name</string>
    <string name="lastname_text" context="Last name of the user">Last Name</string>
    <string name="tos" context="text placed on the checkbox of acceptation of the Terms of Service">I agree with MEGA’s [A]Terms of Service[/A]</string>
    <string name="already_account" context="Does the user already have a MEGA account">Already have an account?</string>

    <string name="create_account_no_terms" context="warning dialog">You have to accept our Terms of Service</string>
    <string name="error_enter_username" context="Warning dialog">Please enter your name</string>
    <string name="error_enter_userlastname" context="Warning dialog">Please enter your last name</string>
    <string name="error_short_password" context="when creating the account">Password is too short</string>
    <string name="error_passwords_dont_match" context="when creating the account">Passwords do not match</string>
    <string name="error_email_registered" contect="when creating the account">This e-mail address has already registered an account with MEGA</string>

    <!--
    <string name="create_account_confirm_title" context="Title that is shown when e-mail confirmation is still required for the account">Confirmation required</string>
    -->
    <!--
    <string name="create_account_confirm" context="">Please check your e-mail and click the link to login and confirm your account</string>
    -->
    <string name="create_account_creating_account">Connecting to the server: Creating account</string>

    <!--<string name="cancel_transfer_title">Delete Transfer</string>
    -->
    <string name="cancel_transfer_confirmation">Delete this transfer?</string>
    <string name="cancel_all_transfer_confirmation">Delete all transfers?</string>

    <string name="section_cloud_drive" context="The name of every users root drive in the cloud of MEGA. The term \'cloud\' is a new computer term and can probably not be translated. Do not translate &quot;cloud&quot; literal unless your language allows this. Please see http://en.wikipedia.org/wiki/Cloud_computing for your reference.">Cloud drive</string>
    <string name="section_secondary_media_uploads" context="title of the screen where the secondary media images are uploaded">Media uploads</string>
    <string name="section_inbox" context="title of the screen that show the inbox">Inbox</string>
    <string name="section_saved_for_offline" context="title of the screen that shows the files saved for offline in the device">Saved for Offline</string>
    <string name="section_saved_for_offline_new" context="title of the screen that shows the files saved for offline in the device">Offline</string>
    <!--
    <string name="section_shared_with_me" context="title of the screen that shows all the folders that the user shares with other users and viceversa">Shared with me</string>
    -->
    <string name="section_shared_items" context="title of the screen that shows all the shared items">Shared folders</string>
    <string name="section_rubbish_bin" context="The title of the trash bin in the tree of the file manager.">Rubbish bin</string>
    <string name="section_contacts" context="Title of the contact list">Contacts</string>

    <string name="section_contacts_with_notification" context="Item of the navigation title for the contacts section when there is any pending incoming request">Contacts [A](%1$d)[/A]</string>
    <string name="sent_requests_empty" context="the user has not sent any contact request to other users">No sent requests</string>
    <string name="received_requests_empty" context="the user has not received any contact request from other users">No received requests</string>
    <string name="section_transfers" context="Title for the file transfer screen (with the up &amp; download)">Transfers</string>

    <string name="section_account" context="button to the settings of the user\'s account">My Account</string>
    <string name="section_photo_sync" context="title of the screen where the camera images are uploaded">Camera uploads</string>
    <!--
    <string name="used_space" context="Used space &quot;5MB of 100MB&quot;.">%1$s of %2$s</string>
    -->
    <string name="tab_incoming_shares" context="Capital letters. Incoming shared folders. The title of a tab">INCOMING</string>
    <string name="tab_outgoing_shares" context="Capital letters. Outgoing shared folders. The title of a tab">OUTGOING</string>

    <string name="title_incoming_shares_explorer" context="Title of the file explorer in tab INCOMING">Incoming Shares</string>
	<string name="title_incoming_shares_with_explorer" context="Title of the share with file explorer">Incoming Shares with</string>
    <!--
    <string name="choose_folder_explorer" context="Title of the button in Incoming Shares tabs">Choose folder</string>
    -->

    <string name="file_browser_empty_cloud_drive" context="message when there are no files in the Cloud drive">No files in your Cloud Drive</string>
    <!--
    <string name="file_browser_empty_rubbish_bin" context="option to empty rubbish bin">Empty Rubbish Bin</string>
    -->
    <string name="file_browser_empty_folder" context="Text that indicates that a folder is currently empty">Empty Folder</string>

    <string name="choose_account_fragment" context="Title of the fragment Choose Account">CHOOSE ACCOUNT</string>

    <!--
    <string name="file_properties_activity" context="Menu item to show the properties dialog of files and or folders.">Properties</string>
    -->
    <string name="file_properties_available_offline" context="The files are available &quot;offline&quot; (without a network Wi-Fi mobile data connection)">Available offline</string>
    <!--
    <string name="file_properties_available_offline_on" context="Button state when a file can be saved for offline.(Capital letters)">ON</string>
    -->
    <!--
    <string name="file_properties_available_offline_off" context="Button state when a file is already saved for offline. (Capital letters)">OFF</string>
    -->
    <string name="file_properties_info_size_file" context="Refers to the size of a file.">Size</string>
    <string name="file_properties_info_modified" context="when was the file modified">Modified</string>
    <!--
    <string name="file_properties_shared_folder_private_folder" context="the folder is private. A public user can\'t access the folder">No public link</string>
    -->
    <string name="file_properties_shared_folder_public_link" context="the label when a folder can be accesed by public users">Public link</string>
    
    <string name="file_properties_shared_folder_permissions" context="Item menu option upon clicking on a file folder. Refers to the permissions of a file folder in the file manager.">Permissions</string>
    <string name="dialog_select_permissions" context="Title of the dialog to choose permissions when sharing.">Share Permissions</string>
    <string name="file_properties_shared_folder_change_permissions" context="menu item">Change permissions</string>
    <string name="file_properties_shared_folder_select_contact" context="when listing all the contacts that shares a folder">Shared with</string>
    <string name="file_properties_send_file_select_contact" context="send a file to a MEGA user">Send to</string>
    <string name="file_properties_owner" context="shows the owner of an incoming shared folder">Owner</string>
    <string name="contact_invite" context="positive button on dialog to invite a contact">Invite</string>
    <string name="contact_reinvite" context="option to reinvite a contact">Reinvite</string>
	<string name="contact_ignore" context="option to ignore a contact invitation">Ignore</string>
	<string name="contact_decline" context="option to decline a contact invitation">Decline</string>
	<string name="contact_accept" context="option to accept a contact invitation">Accept</string>
	<string name="contact_properties_activity" context="title of the contact properties screen">Contact Info</string>	
	<!--
    <string name="contact_file_list_activity" context="header of a status field for what content a user has shared to you">Content</string>
    -->
	<string name="contacts_list_empty_text" context="Adding new relationships (contacts) using the actions.">Add new contacts using the button below</string>	
	<!--
    <string name="no_contacts" context="When an user wants to share a folder but has not any contact yet">There are not contacts in the account. Please add them on the Contacts screen</string>
	-->
	<string name="contacts_explorer_list_empty_text" context="Add new contacts before sharing.">Add a new contact to share</string>
	
	<string name="error_not_enough_free_space" context="Error message">Not enough free space on your device</string>

	<string name="option_link_without_key" context="Alert Dialog to get link">Link without key</string>
	<string name="option_decryption_key" context="Alert Dialog to get link">Decryption key</string>
	
	<!--
    <string name="download_failed" context="Error message">Download failed</string>
    -->
    <!--
	<string name="download_downloaded" context="notification message. Example: 1 file downloaded">downloaded</string>
    -->
    <!--
	<string name="download_downloading" context="Title header on the download page while the file is downloading.">Downloading</string>
	-->
    <!--
	<string name="text_downloading" context="Text located in each fragment when a download is in progress">Transferring</string>
	-->
	<string name="download_preparing_files" context="message before the download or upload start ">Preparing files</string>
    <string name="download_began" context="message when the download starts">Download has started</string>
    <!--
    <string name="download_cancel_downloading" context="Confirmation text when attempting to cancel the download">Do you want to cancel the download?</string>
    -->
    <string name="download_touch_to_cancel" context="Hint how to cancel the download">Touch to cancel</string>
    <string name="download_touch_to_show" context="Hint how to cancel the download">View transfers</string>
    <string name="error_file_size_greater_than_4gb" context="Warning message">Most devices can’t download files greater than 4GB. Your download will probably fail</string>
    <string name="intent_not_available" context="message when trying to open a downloaded file but there isn\'t any app that open that file. Example: a user downloads a pdf but doesn\'t have any app to read a pdf">There isn’t any available app to execute this file on your device</string>

    <string name="context_share_image" context="to share an image using Facebook, Whatsapp, etc">Share image using</string>
    <string name="context_get_link" context="create a link of a file and send it using an app from the device">Share link</string>
    <string name="context_get_link_menu" context="Item menu option upon right click on one or multiple files.">Get link</string>

    <!--<string name="context_manage_link_menu" context="Item menu option upon right click on one or multiple files.">Get link</string>-->

    <string name="context_leave_menu" context="Item menu option upon right click on one or multiple files.">Leave</string>
    <string name="alert_leave_share" context="Title alert before leaving a share.">Leave share</string>
    <string name="context_clean_shares_menu" context="Item menu option upon right click on one or multiple files.">Remove share</string>
    <string name="context_remove_link_menu" context="Item menu option upon right click on one or multiple files.">Remove link</string>
    <string name="context_remove_link_warning_text" context="Warning that appears prior to remove a link of a file.">This link will not be publicly available anymore.</string>
    <string name="context_rename" context="Item menu option upon right click on one or multiple files.">Rename</string>
    <string name="context_open_link_title" context="Item menu option upon right click on one or multiple files.">Open link</string>
    <string name="context_open_link" context="Item menu option upon right click on one or multiple files.">Open</string>
    <string name="context_renaming" context="while renaming a file or folder">Renaming</string>
    <string name="context_preparing_provider" context="while file provider is downloading a file">Preparing file</string>
    <string name="context_download" context="Item menu option upon right click on one or multiple files.">Download</string>

    <!--
    <string name="download_folder" context="Item menu option upon right click on one or multiple files.">Download folder</string>
    -->
    <!--
    <string name="import_folder" context="Item menu option upon right click on one or multiple files.">Import folder</string>
    -->
    <string name="context_move" context="Item menu option upon right click on one or multiple files.">Move</string>
    <string name="context_moving" context="while moving a file or folder">Moving</string>
    <!--
    <string name="context_sharing" context="while sharing a folder">Sharing folder</string>
    -->
    <string name="context_copy" context="Item menu option upon right click on one or multiple files.">Copy</string>
    <string name="context_upload" context="Item menu option upon right click on one or multiple files.">Upload</string>
    <string name="context_copying" context="while copying a file or folder">Copying</string>
    <!--
    <string name="context_creating_link" context="status text">Creating link</string>
    -->
    <!--
    <string name="context_moving_to_trash" context="status text">Moving to Rubbish Bin</string>
    -->
    <string name="context_move_to_trash" context="menu item">Move to rubbish bin</string>
    <string name="context_delete_from_mega" context="menu item">Remove from MEGA</string>
    <string name="context_new_folder_name" context="Input field description in the create folder dialog.">Folder Name</string>
    <string name="context_new_contact_name" context="when adding a new contact. in the dialog">Contact email</string>
    <string name="context_creating_folder" context="status dialog when performing the action">Creating folder</string>
    <!--
    <string name="context_adding_contact" context="Adding a new relationship (contact)">Adding contact</string>
    -->
    <string name="context_download_to" context="Menu item">Save to</string>
    <string name="context_clear_rubbish" context="Menu option title">Clear Rubbish Bin</string>
    <string name="clear_rubbish_confirmation" context="Ask for confirmation before removing all the elements of the rubbish bin">You are about to permanently remove all items from your Rubbish Bin.</string>

    <!--<string name="context_send_link" context="get the link and send it">Send link</string>-->

    <string name="context_send" context="get the link and send it">Send</string>
    <string name="context_send_file_inbox" context="send the file to inbox">Send to contact</string>
    <!--
    <string name="context_copy_link" context="get the link and copy it">Copy link</string>
    -->
    <string name="context_remove" context="Menu option to delete one or multiple selected items.">Remove</string>
    <string name="context_delete_offline" context="Menu option to delete selected items of the offline state">Remove from Offline</string>
    <string name="context_share_folder" context="menu item">Share folder</string>
    <string name="context_send_file" context="menu item">Send file to chat</string>
    <string name="context_send_contact" context="menu item">Share contact to chat</string>
    <string name="context_view_shared_folders" context="open a shared folder">View shared folders</string>
    <string name="context_sharing_folder" context="Item menu option upon clicking on one or multiple files.">Sharing</string>
    <!--
    <string name="remove_all_sharing" context="status text">Removing all sharing contacts</string>
    -->
    <!--
    <string name="leave_incoming_share" context="status text">Leaving shared folder</string>
    -->
    <!--
    <string name="context_camera_folder" context="The location of where the user has the photos/videos stored.">Camera folder</string>
    -->
    <!--
    <string name="context_mega_contacts" context="when sharing a folder, the user can choose a contact from MEGA">MEGA Contacts</string>
    -->
    <!--
    <string name="context_phone_contacts" context="when sharing a folder, the user chan choose a contact from the device">Phone Contacts</string>
    -->
    <string name="context_delete" context="menu item">Delete</string>
    <!--
    <string name="context_more" context="menu item">More</string>
    -->
    <!--
    <string name="context_contact_added" context="success message when adding a contact">Contact added</string>
    -->
    <string name="context_contact_invitation_deleted" context="success message when removing a contact request">Request deleted</string>
    <string name="context_contact_invitation_resent" context="success message when reinvite a contact">Request resent</string>
    <string name="context_contact_request_sent" context="success message when sending a contact request">Request successfully sent to %s. The status can be consulted in the Sent Requests tab.</string>

    <string name="context_contact_removed" context="success message when removing a contact">Contact removed</string>
    <string name="context_contact_not_removed" context="error message">Error. Contact not removed</string>
    <string name="context_permissions_changed" context="success message when chaning the permissionss">Permissions changed</string>
    <string name="context_permissions_not_changed" context="error message">Error. Permissions not changed</string>
    <string name="context_folder_already_exists" context="message when trying to create a folder that already exists">Folder already exists</string>
    <string name="context_contact_already_exists" context="message when trying to create a invite a contact already that is already added">%s is already a contact</string>
    <string name="context_send_no_permission" context="message when trying to send a file without full access">You do not have permission to send this file</string>
    <string name="context_folder_created" context="success message when creating a folder">Folder created</string>
    <string name="context_folder_no_created" context="error message when creating a folder">Error. Folder not created</string>
    <string name="context_correctly_renamed" context="success message when renaming a node">Renamed successfully</string>
    <string name="context_no_renamed" context="error message">Error. Not renamed</string>
    <string name="context_correctly_copied" context="success message when copying a node">Copied successfully</string>
    <!--
    <string name="context_correctly_sent" context="success message when sending a file">File sent</string>
    -->
    <!--
    <string name="context_no_sent" context="error message when sending a file">Error. File not sent</string>
    -->
    <string name="context_correctly_sent_node" context="success message when sending a node to Inbox">Sent to Inbox</string>
    <string name="context_no_sent_node" context="error message when sending a node to Inbox">Error. Not sent to Inbox</string>
    <string name="context_no_copied" context="error message">Error. Not copied</string>
    <string name="context_no_destination_folder" context="message that appears when a user tries to move/copy/upload a file but doesn't choose a destination folder">Please choose a destination folder</string>
    <string name="context_correctly_moved" context="success message when moving a node">Moved successfully</string>
    <string name="number_correctly_moved" context="success message when moving a node">%d items moved successfully</string>
    <string name="number_incorrectly_moved" context="success message when moving a node">%d items were not moved successfully</string>
    <string name="context_correctly_moved_to_rubbish" context="success message when moving a node">Moved to the rubbish bin successfully</string>
    <string name="number_correctly_moved_to_rubbish" context="success message when moving a node">%d items moved to the rubbish bin successfully</string>
    <string name="number_incorrectly_moved_to_rubbish" context="success message when moving a node">&#160;and %d items were not sent successfully</string>
    <string name="context_no_moved" context="error message">Error. Not moved</string>
    <string name="context_correctly_shared" context="success message when sharing a folder">Shared successfully</string>
    <string name="context_no_shared_number" context="error message when sharing a folder">Error. %d shares were not completed</string>
    <string name="context_correctly_shared_removed" context="success message when sharing a folder">Remove shares successfully</string>
    <string name="context_no_shared_number_removed" context="error message when sharing a folder">Error. %d process of removing shares is not completed</string>
    <string name="context_no_shared" context="error message">Error. Not shared</string>
    <string name="context_no_removed_shared" context="error message">Error. Share failed to remove</string>
    <string name="context_remove_sharing" context="success message when removing a sharing">Folder sharing removed</string>
    <string name="context_no_link" context="error message">Link creation failed</string>
    <string name="context_correctly_removed" context="success message when removing a node from MEGA">Deleted successfully</string>
    <string name="context_no_removed" context="error message">Error. Deletion failed</string>
    <string name="number_correctly_removed" context="success message when moving a node">%d items removed successfully from MEGA</string>
    <string name="number_no_removed" context="error message when moving a node">%d items are not removed successfully</string>
    <string name="number_correctly_leaved" context="success message when moving a node">%d folders left successfully</string>
    <string name="number_no_leaved" context="error message when moving a node">%d folders were not left successfully</string>
    <string name="number_correctly_sent" context="success message when sending multiple files">File sent to %d contacts successfully</string>
    <string name="number_no_sent" context="error message when sending multiple files">File was not sent to %d contacts</string>
    <string name="number_correctly_sent_multifile" context="success message when sending multiple files">%d files sent successfully</string>
    <string name="number_no_sent_multifile" context="error message when sending multiple files">%d files failed to send</string>
    <string name="number_correctly_copied" context="success message when sending multiple files">%d items copied successfully</string>
    <string name="number_no_copied" context="error message when sending multiple files">%d items were not copied</string>
    <string name="number_contact_removed" context="success message when removing several contacts">%d contacts removed successfully</string>
    <string name="number_contact_not_removed" context="error message when removing several contacts">%d contacts were not removed</string>
    <string name="number_contact_file_shared_correctly" context="success message when sharing a file with multiple contacts">Folder shared with %d contacts successfully</string>
    <string name="number_contact_file_not_shared_" context="error message when sharing a file with multiple contacts">File can not be shared with %d contacts</string>
    <string name="number_correctly_shared" context="success message when sharing multiple files">%d folders shared successfully</string>
    <string name="number_no_shared" context="error message when sharing multiple files">%d folders were not shared</string>
    <string name="context_correctly_copied_contact" context="success message when sending a file to a contact">Successfully sent to:</string>
    <string name="context_correctly_removed_sharing_contacts" context="success message when removing all the contacts of a shared folder">The folder is no longer shared</string>
    <string name="context_no_removed_sharing_contacts" context="error message when removing all the contacts of a shared folder">Error, the folder is still shared with another contact</string>
    <string name="context_select_one_file" context="option available for just one file">Select just one file</string>
    <string name="rubbish_bin_emptied" context="success message when emptying the RB">Rubbish bin emptied successfully</string>
    <string name="rubbish_bin_no_emptied" context="error message when emptying the RB">Error. The rubbish bin has not been emptied</string>

    <string name="dialog_cancel_subscriptions" context="dialog cancel subscriptions">You are about to cancel your MEGA subscription. Please let us know if there is anything we can do to help you change your mind</string>
    <string name="hint_cancel_subscriptions" context="hint cancel subscriptions dialog">Type feedback here</string>
    <string name="send_cancel_subscriptions" context="send cancel subscriptions dialog">Send</string>
    <!--
    <string name="title_cancel_subscriptions" context="title cancel subscriptions dialog">Cancel Subscription</string>
    -->
    <string name="confirmation_cancel_subscriptions" context="confirmation cancel subscriptions dialog">Thank you for your feedback! Are you sure you want to cancel your MEGA subscription?</string>
    <string name="reason_cancel_subscriptions" context="provide a reason to cancel subscriptions dialog">Your subscription has not been cancelled. Please provide a reason for your cancellation</string>

    <string name="context_node_private" context="success message after removing the public link of a folder">The folder is now private</string>
    <!--
    <string name="context_share_correctly_removed" context="success message after removing a share of a folder. a contact has no access to the folder now">Share removed</string>
    -->

    <string name="menu_new_folder" context="Menu option to create a new folder in the file manager.">New folder</string>
    <string name="menu_add_contact" context="Menu option to add a contact to your contact list.">Add contact</string>
    <string name="menu_add_contact_and_share" context="Menu option to add a contact to your contact list.">Add contact and share</string>
    <!--
    <string name="menu_download_from_link" context="Text that is displayed in the dialog to download a MEGA link inside the app">Download from MEGA link</string>
    -->

    <string name="alert_decryption_key" context="Title of the alert to introduce the decryption key">Decryption Key</string>
    <string name="message_decryption_key" context="Message of the alert to introduce the decryption key">Please enter the decryption key for the link</string>

    <string name="upload_to_image" context="upload to. Then choose an Image file">Image</string>
    <string name="upload_to_audio" context="upload to. Then choose an Audio file">Audio</string>
    <string name="upload_to_video" context="upload to. Then choose a Video file">Video</string>
    <!--
    <string name="upload_to_other" context="upload to. Then choose a file which is not an Image, an Audio or a Video">Other File</string>
    -->
    <string name="upload_to_filesystem" context="upload to. Then choose to browse the file system to choose a file">From file system</string>
    <!--
    <string name="upload_select_file_type" context="title of the dialog for choosing if a user wants to upload an image, an audio, a video or a file from the system">Select file type</string>
    -->
    <!--
    <string name="upload_uploading" context="status text">Uploading</string>
    -->
    <!--
    <string name="upload_touch_to_cancel" context="hint to how to cancel the upload (by touching the notification)">Touch to cancel upload</string>
    -->
    <!--
    <string name="upload_failed" context="error message">Upload failed</string>
    -->
    <string name="upload_uploaded" context="Label for the current uploaded size of a file. For example, 3 files, 50KB uploaded">uploaded</string>
    <!--
    <string name="upload_cancel_uploading" context="Confirmation text for cancelling an upload">Do you want to cancel the upload?</string>
    -->
    <string name="upload_prepare" context="Status text at the beginning of an upload">Processing file</string>
    <string name="error_temporary_unavaible" context="error message when downloading a file">Resource temporarily not available, please try again later</string>
    <string name="upload_can_not_open" context="Error message when the selected file cannot be opened">Cannot open selected file</string>
    <string name="upload_began" context="when an upload starts, a message is shown to the user">Upload has started</string>
    <string name="unzipping_process" context="when a zip file is downloaded and clicked, the app unzips the file. This is the status text while unzipping the file">Unzipping file</string>

    <string name="error_io_problem" context="error message while browsing the local filesystem">Filesystem problem</string>
    <string name="general_error" context="error message while browsing the local filesystem">Error happened when executing the action</string>

    <string name="full_screen_image_viewer_label" context="title of the image gallery">Image viewer</string>

    <!--
    <string name="manager_download_from_link_incorrect" context="Error message when the user entered an incorrect MEGA link format for importing">Incorrect link format</string>
    -->

    <!--
    <string name="my_account_activity" context="Title of the screen where the user account information is shown">Account</string>
    -->
    <!--
    <string name="my_account_total_space" context="Headline for the amount of total storage space">Storage Space</string>
    -->
    <!--
    <string name="my_account_free_space" context="Headline for the amount of storage space is remaining">Free Space</string>
    -->
    <string name="my_account_used_space" context="Headline for the amount of storage space is used">Used Space</string>
    <string name="my_account_change_password" context="menu item">Change password</string>
    <!--
    <string name="warning_out_space" context="Warning in Cloud drive when the user is runningut of space">You\'re running out of space!\n Do you want to upgrade your account?</string>
    -->
    <!--<string name="overquota_alert_title" context="Title dialog overquota error">Storage over quota</string>-->
    <string name="overquota_alert_text" context="Dialog text overquota error">You have exceeded your storage limit. Would you like to upgrade your account?</string>

    <!--
    <string name="op_not_allowed" context="Dialod text overquota error">Operation not allowed</string>
    -->
    <string name="my_account_last_session" context="when did the last session happen">Last session</string>
    <string name="my_account_connections" context="header for the social connections, showing the number of contacts the user has">Connections</string>

    <string name="my_account_changing_password" context="message displayed while the app is changing the password">Changing password</string>
    <string name="my_account_change_password_oldPassword" context="when changing the password, the first edittext is to enter the current password">Current password</string>
    <string name="my_account_change_password_newPassword1" context="when changing the password">New password</string>
    <string name="my_account_change_password_newPassword2" context="when changing the password">Confirm new password</string>
    <!--
    <string name="my_account_change_password_error" context="Error message when the user attempts to change his password (two potential reasons in one error message).">Incorrect current password or the new passwords you provided do not match. Please try again</string>
    -->
    <!--
    <string name="my_account_change_password_error_2" context="Error message when the user attempts to change his password (two potential reasons in one error message).">Incorrect current password. Please try again</string>
    -->
    <!--
    <string name="my_account_change_password_OK" context="Success text">Password changed successfully</string>
    -->
    <string name="my_account_change_password_dont_match" context="when changing the password or creating the account, the password is required twice and check that both times are the same">Password doesn’t match</string>

    <!--
    <string name="upgrade_activity" context="title of the Upgrade screen">PRO Membership</string>
    -->
    <string name="upgrade_select_pricing" context="title of the selection of the pro account wanted">Select membership</string>
    <string name="select_membership_1" context="the user has to decide the way of payment">Monthly or annually recurring</string>

    <!--<string name="select_membership_2" context="button to go to Google Play">Google Play subscription</string>-->

    <string name="no_available_payment_method" context="choose the payment method option when no method is available">At this moment, no method of payment is available for this plan</string>

    <string name="upgrade_per_month" context="button to decide monthly payment. The asterisk is needed">Monthly*</string>
    <string name="upgrade_per_year" context="button to decide annually payment. The asterisk is needed">Annually*</string>

    <string name="file_properties_get_link" context="the user can get the link and it\'s copied to the clipboard">The link has been copied to the clipboard</string>
    <!--
    <string name="file_properties_remove_link" context="the user can remove the public link">The link has been removed</string>
    -->

    <string name="full_image_viewer_not_preview" context="before sharing an image, the preview has to be downloaded">The preview has not been downloaded yet. Please wait</string>

    <string name="log_out_warning" context="alert when clicking a newsignup link being logged">Please, log out before creating the account</string>

    <!--
    <string name="import_correct" context="success message after import a file">Imported successfully</string>
    -->

    <string name="transfers_empty" context="message shown in the screen when there are not any active transfer">No active transfers</string>
    <!--
    <string name="transfers_pause" context="File uploading or downloading has been paused (until the user continues at a later stage)">All transfers are paused</string>
    -->
    <string name="menu_pause_transfers" context="menu item">Pause transfers</string>
    <!--
    <string name="menu_restart_transfers" context="menu item">Restart transfers</string>
    -->
    <string name="menu_cancel_all_transfers" context="menu item">Delete all transfers</string>

    <string name="menu_take_picture" context="menu item">Take picture</string>

    <string name="cam_sync_wifi" context="how to upload the camera images. only when Wi-Fi connected">WiFi only</string>
    <string name="cam_sync_data" context="how to upload the camera images. when Wi-Fi connected and using data plan">WiFi or data plan</string>
    <string name="cam_sync_ok" context="Answer for confirmation dialog.">OK</string>
    <string name="cam_sync_skip" context="skip the step of camera upload">Skip</string>
    <string name="cam_sync_stop" context="skip the step of camera upload">Stop</string>
    <string name="cam_sync_syncing" context="The upload of the user\'s photos orvideos from their specified album is in progress.">Camera Upload in progress</string>
    <string name="cam_sync_cancel_sync" context="confirmation question for cancelling the camera uploads">Do you want to stop Camera Uploads?</string>
    <!--
    <string name="settings_camera_notif_error_no_folder" context="Error message when an unavailable destination folder was selected">Destination folder is unavailable</string>
    -->
    <string name="settings_camera_notif_title" context="title of the notification when camera upload is enabled">Uploading files of media folders</string>
    <!--
    <string name="settings_camera_notif_error" context="notification error">Camera Uploads problem</string>
    -->
    <string name="settings_camera_notif_complete" context="notification camera uploads complete">Camera uploads complete</string>

    <string name="settings_storage" context="Text listed before the amount of storage a user gets with a certain package. For example: &quot;1TB Storage&quot;.">Storage</string>
    <string name="settings_pin_lock" context="settings category title. Below this title, the pin lock settings start">PIN Lock</string>

    <string name="settings_advanced_features" context="Settings category title for cache and offline files">Advanced</string>
    <string name="settings_advanced_features_cache" context="Settings preference title for cache">Clear Cache</string>
    <string name="settings_advanced_features_offline" context="Settings preference title for offline files">Clear Offline Files</string>

    <string name="settings_advanced_features_cancel_account" context="Settings preference title for canceling the account">Cancel your account</string>

    <string name="settings_advanced_features_size" context="Size of files in offline or cache folders">Currently using %s</string>
    <string name="settings_advanced_features_calculating" context="Calculating Size of files in offline or cache folders">Calculating</string>

    <string name="settings_storage_download_location" context="title of the setting to set the default download location">Default download location</string>
    <string name="settings_storage_ask_me_always" context="Whether to always ask the user each time.">Always ask for download location</string>
    <string name="settings_storage_advanced_devices" context="Whether to enable the storage in advanced devices">Display advanced devices (external SD)</string>

    <string-array name="settings_storage_download_location_array" context="if the user has an internal and an external SD card, it has to be set on the settings screen">
        <item context="internal storage option">Internal storage</item>
        <item context="external storage option">External storage</item>
    </string-array>

    <string-array name="add_contact_array" context="choose the way the new user's email is inserted">
        <item context="write option">Write the user’s e-mail</item>
        <item context="import from phone option">Import from device</item>
    </string-array>

    <string name="settings_camera_upload_on" context="settings option">Enable Camera Uploads</string>
    <string name="settings_camera_upload_turn_on" context="settings option">Turn on Camera Uploads</string>
    <string name="settings_camera_upload_off" context="settings option">Disable Camera Uploads</string>
    <string name="settings_camera_upload_how_to_upload" context="settings option. How to upload the camera images: via Wi-Fi only or via Wi-Fi and data plan">How to upload</string>

    <string name="settings_secondary_upload_on" context="The Secondary Media uploads allows to create a second Camera Folder synchronization. Enabling it would imply to choose a new local folder and then, a new destination folder in MEGA. This is the text that appears in the settings option to enable the second synchronization.">Enable Secondary Media uploads</string>
    <string name="settings_secondary_upload_off" context="The Secondary Media uploads allows to create a second Camera Folder synchronization. Disabling it would imply that the current second sync won't be running anymore. This is the text that appears in the settings option to disable the second synchronization.">Disable Secondary Media uploads</string>

    <string name="settings_empty_folder" context="settings option">Choose folder</string>

    <string-array name="settings_camera_upload_how_to_entries" context="the options of how to upload, but in an array. needed for the settings">
        <item context="how to upload the camera images. when Wi-Fi connected and using data plan">WiFi or data plan</item>
        <item context="how to upload the camera images. only when Wi-Fi connected">WiFi only</item>
    </string-array>

    <string name="settings_camera_upload_what_to_upload" context="What kind of files are going to be uploaded: images, videos or both">File Upload</string>

    <string-array name="settings_camera_upload_file_upload_entries" context="the options of what to upload in an array. Needed for the settings">
        <item context="the options of what to upload.">Photos only</item>
        <item context="the options of what to upload.">Videos only</item>
        <item context="the options of what to upload.">Photos and videos</item>
    </string-array>

    <string name="settings_camera_upload_charging" context="Option to choose that the camera sync will only be enable when the device is charging">Only when charging</string>
    <string name="settings_keep_file_names" context="Option to choose that the camera sync will maintain the local file names when uploading">Keep file names as in the device</string>

    <string name="settings_local_camera_upload_folder" context="The location of where the user photos or videos are stored in the device.">Local Camera folder</string>
    <string name="settings_mega_camera_upload_folder" context="The location of where the user photos or videos are stored in MEGA.">MEGA Camera Uploads folder</string>

    <string name="settings_local_secondary_folder" context="The location of where the user photos or videos of the secondary sync are stored in the device.">Local Secondary folder</string>
    <string name="settings_mega_secondary_folder" context="The location of where the user photos or videos of the secondary sync are stored in MEGA.">MEGA Secondary folder</string>

    <string name="settings_camera_upload_only_photos" context="what kind of file are going to be uploaded. Needed for the settings summary">Photos only</string>
    <string name="settings_camera_upload_only_videos" context="what kind of file are going to be uploaded. Needed for the settings summary">Videos only</string>
    <string name="settings_camera_upload_photos_and_videos" context="what kind of file are going to be uploaded. Needed for the settings summary">Photos and videos</string>

    <!--
    <string name="settings_pin_lock_on" context="settings of the pin lock">Enable PIN Lock</string>
    -->
    <!--
    <string name="settings_pin_lock_off" context="settings of the pin lock">Disable PIN Lock</string>
    -->
    <!--
    <string name="settings_pin_lock_code" context="settings of the pin lock">PIN Code</string>
    -->
    <string name="settings_pin_lock_code_not_set" context="status text when no custom photo sync folder has been set">Not set</string>
    <string name="settings_reset_lock_code" context="settings of the pin lock">Reset PIN code</string>
    <string name="settings_pin_lock_switch" context="settings of the pin lock">PIN Lock</string>

    <string name="pin_lock_enter" context="Button after the pin code input field">Enter</string>
    <string name="pin_lock_alert" context="error message when not typing the pin code correctly">Your local files will be deleted and you will be logged out after 10 failed attempts</string>
    <string name="pin_lock_incorrect" context="error message when not typing the pin code correctly">Incorrect code</string>
    <string name="pin_lock_incorrect_alert" context="error message when not typing the pin code correctly">Wrong PIN code, please try again. You have %2d attempts left</string>
    <string name="pin_lock_not_match" context="error message when not typing the pin code correctly (two times)">PIN Codes don’t match</string>
    <string name="unlock_pin_title" context="title of the screen to unlock screen with pin code">Enter your PIN Code</string>
    <string name="unlock_pin_title_2" context="title of the screen to unlock screen with pin code in second round">Re-Enter your PIN Code</string>
    <string name="reset_pin_title" context="title of the screen to unlock screen with pin code">Enter your new PIN Code</string>
    <string name="reset_pin_title_2" context="title of the screen to unlock screen with pin code in second round">Re-Enter your new PIN Code</string>
    <string name="incorrect_pin_activity" context="text of the screen after 10 attemps with a wrong PIN" formatted="false">All your local data will be deleted and you will be logged out in %1d seconds</string>

    <string name="settings_about" context="Caption of a title, in the context of &quot;About MEGA&quot; or &quot;About us&quot;">About</string>
    <string name="settings_about_privacy_policy" context="App means &quot;Application&quot;">Privacy Policy</string>
    <string name="settings_about_terms_of_service" context="App means &quot;Application&quot;">Terms of Service</string>
    <string name="settings_about_gdpr" context="setting menu that links to the GDPR terms">Data Protection Regulation</string>
    <string name="settings_about_app_version" context="App means &quot;Application&quot;">App version</string>
    <string name="settings_about_sdk_version" context="Title of the label where the SDK version is shown">MEGA SDK version</string>
    <string name="settings_about_karere_version" context="Title of the label where the MEGAchat SDK version is shown">MEGAchat SDK version</string>
    <string name="settings_about_code_link_title" context="Link to the public code of the app">View source code</string>

    <string name="january">January</string>
    <string name="february">February</string>
    <string name="march">March</string>
    <string name="april">April</string>
    <string name="may">May</string>
    <string name="june">June</string>
    <string name="july">July</string>
    <string name="august">August</string>
    <string name="september">September</string>
    <string name="october">October</string>
    <string name="november">November</string>
    <string name="december">December</string>

    <string name="zip_browser_activity" context="title of the screen that shows the ZIP files">ZIP Browser</string>

    <!--
    <string name="new_account" context="in login screen to create a new account">Create account now!</string>
    -->

    <string name="my_account_title" context="title of the My Account screen">Account Type</string>
    <string name="renews_on" context="title of the Expiration Date">Renews on&#160;</string>
    <string name="expires_on" context="title of the Expiration Date">Expires on&#160;</string>
    <string name="free_account">Free</string>
    <string name="prolite_account" context="Not translate">Lite</string>
    <string name="pro1_account" context="Not translate">PRO I</string>
    <string name="pro2_account" context="Not translate">PRO II</string>
    <string name="pro3_account" context="Not translate">PRO III</string>

    <!--
    <string name="free_storage" context="Not translate">50 GB</string>
    -->
    <!--
    <string name="free_bandwidth" context="Free bandwich account details">Limited</string>
    -->

    <string name="camera_uploads_created" context="info message shown to the user when the Camera Uploads folder has been created">Camera Uploads folder created</string>

    <!--
    <string name="ZIP_download_permission" context="A compressed file will be downloaded and decompressed.">The ZIP file will be downloaded and unzipped</string>
    -->
    <!--
    <string name="ZIP_unzip_permission" context="A compressed file will be decompressed.">The ZIP file will be unzipped </string>
    -->

    <string name="sortby_owner_mail" context="category in sort by action">Owner’s E-mail</string>
    <string name="sortby_name" context="category in sort by action">Name</string>
    <string name="sortby_name_ascending" context="sort files alphabetically ascending">Ascending</string>
    <string name="sortby_name_descending" context="sort files alphabetically descending">Descending</string>

    <string name="sortby_date" context="category in sort by action">Date</string>
    <string name="sortby_creation_date" context="category in sort by action">Creation Date</string>
    <string name="sortby_modification_date" context="category in sort by action">Modification Date</string>
    <string name="sortby_date_newest" context="sort files by date newest first">Newest</string>
    <string name="sortby_date_oldest" context="sort files by date oldest first">Oldest</string>

    <string name="sortby_size" context="category in sort by action">Size</string>
    <string name="sortby_size_largest_first" context="sort files by size largest first">Largest</string>
    <string name="sortby_size_smallest_first" context="sort files by size smallest first">Smallest</string>

    <string name="per_month" context="in payments, for example: 4.99€ per month">per month</string>
    <string name="per_year" context="in payments, for example: 49.99€ per year">per year</string>

    <string name="billing_details" context="Contextual text in the beginning of the Credit Card Payment">Enter your billing details:</string>
    <string name="address1_cc" context="Hint text of the address1 edittext, which is the first line (of two) of the address">Address 1</string>
    <string name="address2_cc" context="Hint text of the address2 edittext, which is the second line (of two) of the address">Address 2 (optional)</string>
    <string name="city_cc" context="Hint text of the city edittext for billing purposes">City</string>
    <string name="state_cc" context="Hint text of the state or province edittext for billing purposes">State / Province</string>
    <string name="country_cc" context="Hint text of the country edittext for billing purposes">Country</string>
    <string name="postal_code_cc" context="Hint text of the postal code edittext for billing purposes">Postal code</string>

    <string name="payment_details" context="Contextual text in the beginning of the Credit Card Payment">Enter your payment details:</string>
    <string name="first_name_cc" context="Hint text of the first name of the credit card edittext for payment purposes">First name</string>
    <string name="last_name_cc" context="Hint text of the last name of the credit card edittext for payment purposes">Last name</string>
    <string name="credit_card_number_cc" context="Hint text of the credit card number edittext for payment purposes">Credit Card Number</string>
    <string name="month_cc" context="Hint text of the expiration month of the credit card for payment purposes">Month</string>
    <string name="year_cc" context="Hint text of the expiration year of the credit card for payment purposes">Year</string>
    <string name="cvv_cc" context="Hint text of the CVV edittext for payment purposes">CVV</string>

    <string name="proceed_cc" context="Text of the button which proceeds the payment">Proceed</string>

    <string name="account_successfully_upgraded" context="Message shown when the payment of an upgrade has been correct">Account successfully upgraded!</string>
    <string name="account_error_upgraded" context="Message shown when the payment of an upgrade has not been correct">The operation failed. Your credit card has not been charged</string>
    <string name="credit_card_information_error" context="Message shown when the credit card information is not correct">The credit card information was not correct. The credit card will not be charged</string>
    <!--
    <string name="not_upgrade_is_possible" context="Message shown when the user wants to upgrade an account that cannot be upgraded">Your account cannot be upgraded from the app. Please contact support@mega.nz to upgrade your account</string>
    -->

    <string name="pin_lock_type" context="title to choose the type of PIN code">PIN Code Type</string>
    <string name="four_pin_lock" context="PIN with 4 digits">4 digit PIN</string>
    <string name="six_pin_lock" context="PIN with 6 digits">6 digit PIN</string>
    <string name="AN_pin_lock" context="PIN alphanumeric">Alphanumeric PIN</string>

    <string name="settings_enable_logs" context="Confirmation message when enabling logs in the app">Logs are now enabled</string>
    <string name="settings_disable_logs" context="Confirmation message when disabling logs in the app">Logs are now disabled</string>

    <string name="search_open_location" context="Option in the sliding panel to open the folder which contains the file selected after performing a search">Open location</string>
    <string name="servers_busy" context="message when a request cannot be performed because the servers are busy">This process is taking longer than expected. Please wait.</string>

    <string name="my_account_free" context="Label in My Account section to show user account type">Free Account</string>
    <string name="my_account_prolite" context="Label in My Account section to show user account type">Lite Account</string>
    <string name="my_account_pro1" context="Label in My Account section to show user account type">PRO I Account</string>
    <string name="my_account_pro2" context="Label in My Account section to show user account type">PRO II Account</string>
    <string name="my_account_pro3" context="Label in My Account section to show user account type">PRO III Account</string>

    <string name="backup_title" context="Title of the screen to backup the master key">Backup your Recovery Key</string>
    <string name="backup_subtitle" context="Subtitle of the screen to backup the master key">Your password unlocks your Recovery Key</string>

    <string name="backup_first_paragraph" context="First paragraph of the screen to backup the master key">Your data is only readable through a chain of decryption operations that begins with your master encryption key, which we store encrypted with your password. This means that if you lose your password, your Recovery Key can no longer be decrypted, and you can no longer decrypt your data.</string>
    <string name="backup_second_paragraph" context="Second paragraph of the screen to backup the master key">Exporting the Recovery Key and keeping it in a secure location enables you to set a new password without data loss.</string>
    <string name="backup_third_paragraph" context="Third paragraph of the screen to backup the master key">An external attacker cannot gain access to your account with just your key. A password reset requires both the key and access to your e-mail.</string>
    <string name="backup_action" context="Sentence to inform the user the available actions in the screen to backup the master key">Copy the Recovery Key to clipboard or save it as text file</string>

    <string name="save_action" context="Action of the button to save the master key as a text file">Save</string>
    <string name="copy_MK_confirmation" context="Alert message when the master key has been successfully copied to the ClipBoard">The Recovery Key has been successfully copied</string>

    <string name="change_pass" context="Button to change the password">Change</string>

    <string name="general_positive_button" context="Positive button to perform a general action">YES</string>
    <string name="general_negative_button" context="Negative button to perform a general action">NO</string>

    <string name="forgot_pass_menu" context="Option of the overflow menu to show the screen info to reset the password">Forgot password?</string>
    <string name="forgot_pass" context="Button in the Login screen to reset the password">Forgot your password?</string>
    <string name="forgot_pass_first_paragraph" context="First paragraph of the screen when the password has been forgotten">If you have a backup of your Recovery Key, you can reset your password by selecting YES. No data will be lost.</string>
    <string name="forgot_pass_second_paragraph" context="Second paragraph of the screen when the password has been forgotten">You can still export your Recovery Key now if you have an active MEGA session in another browser on this or any other computer. If you don’t, you can no longer decrypt your existing account, but you can start a new one under the same e-mail address by selecting NO.</string>
    <!--
    <string name="forgot_pass_second_paragraph_logged_in" context="Second paragraph of the screen when the password has been forgotten and the user is still logged in">If you don\&apos;t, you can still export your recovery key now in this MEGA session. Please, go back and backup your recovery key.</string>
    -->

    <string name="forgot_pass_action" context="Sentence to ask to the user if he has the master key in the screen when the password has been forgotten">Do you have a backup of your Recovery Key?</string>

    <string name="title_alert_reset_with_MK" context="Title of the alert message to ask for the link to reset the pass with the MK">Great!</string>
    <string name="edit_text_insert_mail" context="Hint of the text where the user can write his e-mail">email goes here</string>
    <string name="text_alert_reset_with_MK" context="Text of the alert message to ask for the link to reset the pass with the MK">Please enter your email address below. You will receive a recovery link that will allow you to submit your Recovery Key and reset your password.</string>

    <string name="edit_text_insert_mk" context="Hint of the text when the user can write his master key">Your Recovery Key goes here</string>

    <string name="edit_text_insert_pass" context="Hint of the text where the user can write his password">password goes here</string>
    <string name="delete_account_text_last_step" context="Text shown in the last alert dialog to confirm the cancellation of an account">This is the last step to cancel your account. You will permanently lose all the data stored in the cloud. Please enter your password below.</string>

    <string name="email_verification_title" context="Title of the alert dialog to inform the user that have to check the email">Email verification</string>
    <string name="email_verification_text" context="Text of the alert dialog to inform the user that have to check the email">Please check your email to proceed.</string>
    <string name="email_verification_text_error" context="Text of the alert dialog to inform the user when an error occurs when cancelling the account">An error occurred, please try again.</string>


    <string name="alert_not_logged_in" context="Alert to inform the user that have to be logged in to perform the action">You must be logged in to perform this action.</string>
    <string name="invalid_string" context="Error when the user leaves empty the password field">Incorrect</string>

    <string name="invalid_email_title" context="Title of the alert dialog when the user tries to recover the pass of a non existing account">Invalid email address</string>
    <string name="invalid_email_text" context="Title of the alert dialog when the user tries to recover the pass of a non existing account">Please check the e-mail address and try again.</string>
    <!--
    <string name="alert_not_logged_out" context="Alert to inform the user that have to be logged out to perform the action">You must be logged out to perform this action.</string>
    -->

    <string name="title_dialog_insert_MK" context="Title of the dialog to write MK after opening the recovery link">Password reset</string>
    <string name="text_dialog_insert_MK" context="Text of the dialog to write MK after opening the recovery link">Please enter your Recovery Key below</string>

    <string name="pass_changed_alert" context="Text of the alert when the pass has been correctly changed">Password changed!</string>

    <string name="park_account_dialog_title" context="Title of the dialog to park an account">Park account</string>
    <string name="park_account_button" context="Button to park an account">Park</string>
    <string name="park_account_title" context="Title of the screen to park an account">Oops!</string>
    <string name="park_account_first_paragraph" context="First paragraph of the screen to park an account">Due to our end-to-end encryption paradigm, you will not be able to access your data without either your password or a backup of your Recovery Key.</string>
    <string name="park_account_second_paragraph" context="Second paragraph of the screen to park an account">You can park your existing account and start a fresh one under the same e-mail address. Your data will be retained for at least 60 days. In case that you recall your parked account’s password, please contact support&#64;mega.nz</string>

    <string name="dialog_park_account" context="Text of the dialog message to ask for the link to park the account">Please enter your email address below. You will receive a recovery link that will allow you to park your account.</string>
    <string name="park_account_text_last_step" context="Text shown in the last alert dialog to park an account">This is the last step to park your account, please enter your new password. Your data will be retained for at least 60 days. If you recall your parked account’s password, please contact support&#64;mega.nz</string>

    <string name="title_enter_new_password" context="Title of the screen to write the new password after opening the recovery link">Enter new password</string>
    <string name="recovery_link_expired" context="Message when the user tries to open a recovery pass link and it has expired">This recovery link has expired, please try again.</string>

    <string name="text_reset_pass_logged_in" context="Text of the alert after opening the recovery link to reset pass being logged.">Your Recovery Key will be used to reset your password. Please, enter your new password.</string>
    <string name="email_verification_text_change_pass" context="Text of the alert dialog to inform the user that have to check the email after clicking the option forgot pass">You will receive a recovery link that will allow you to reset your password.</string>

    <string name="my_account_upgrade_pro" context="Button to upgrade the account to PRO account in My Account Section">Upgrade</string>
    <string name="my_account_upgrade_pro_panel" context="Button to upgrade the account to PRO account in the panel that appears randomly">Upgrade now</string>
    <string name="get_pro_account" context="Message to promote PRO accounts">Improve your cloud capacity![A]Get more space &amp; transfer quota with a PRO account!</string>
    <string name="toast_master_key" context="success message when the MasterKey file has been downloaded">The Recovery Key has been backed up into: %1s.[A]While the file remains in this path, you will find it at the Saved for Offline Section.[A]Note: It will be deleted if you log out, please store it in a safe place.</string>

    <!--
    <string name="next_ime_action" context="Action to pass focus to the next field in a form">Next</string>
    -->

    <string name="mail_already_used" context="Error shown when the user tries to change his mail to one that is already used">Error. This email address is already in use.</string>

    <string name="change_mail_text_last_step" context="Text shown in the last alert dialog to change the email associated to an account">This is the last step to change your email. Please enter your password below.</string>
    <string name="change_mail_title_last_step" context="Title of the alert dialog to change the email associated to an account">Change email</string>

    <!--
    <string name="success_changing_user_mail" context="Message when the user email has been changed successfully">Your email has been correctly updated.</string>
    -->

    <string name="title_new_warning_out_space" context="Iitle of the warning when the user is running out of space">You’re running out of space!</string>
    <string name="new_warning_out_space" context="Text of the warning when the user is running out of space">Take full advantage of your MEGA account by upgrading to PRO.</string>

    <string name="title_options_avatar_panel" context="Iitle of sliding panel to choose the option to edit the profile picture">Edit profile picture</string>
    <string name="take_photo_avatar_panel" context="Option of the sliding panel to change the avatar by taking a new picture">Take picture</string>
    <string name="choose_photo_avatar_panel" context="Option of the sliding panel to change the avatar by choosing an existing picture">Choose picture</string>
    <string name="delete_avatar_panel" context="Option of the sliding panel to delete the existing avatar">Delete picture</string>

    <string name="incorrect_MK" context="Alert when the user introduces his MK to reset pass incorrectly">The key you supplied does not match this account. Please make sure you use the correct Recovery Key and try again.</string>
    <string name="incorrect_MK_title" context="Title of the alert when the user introduces his MK to reset pass incorrectly">Invalid Recovery Key</string>

    <string name="option_full_link" context="Alert Dialog to get link">Link with key</string>

    <string name="recovering_info" context="Message shown meanwhile the app is waiting for a request">Getting info&#8230;</string>

    <string name="email_verification_text_change_mail" context="Text of the alert dialog to inform the user that have to check the email to validate his new email">Your new email address needs to be validated. Please check your email to proceed.</string>

    <string name="confirmation_delete_avatar" context="Confirmation before deleting the avatar of the user's profile">Delete your profile picture?</string>
    <string name="title_edit_profile_info" context="Title of the Dialog to edit the profile attributes of the user's account">Edit</string>

    <string name="title_set_expiry_date" context="Alert Dialog to get link">Set expiry date</string>
    <string name="title_set_password_protection" context="Title of the dialog to get link with password">Set password protection</string>
    <string name="subtitle_set_expiry_date" context="Subtitle of the dialog to get link">(PRO ONLY)</string>
    <string name="set_password_protection_dialog" context="Alert Dialog to get link with password">Set password</string>
    <string name="hint_set_password_protection_dialog" context="Hint of the dialog to get link with password">Enter password</string>
    <string name="hint_confirm_password_protection_dialog" context="Hint of the confirmation dialog to get link with password">Confirm password</string>
    <string name="link_request_status" context="Status text at the beginning of getting a link">Processing&#8230;</string>

    <string name="edit_link_option" context="Option of the sliding panel to edit the link of a node">Manage link</string>

    <string name="old_password_provided_incorrect" context="Error alert dialog shown when changing the password the user provides an incorrect password ">The current password you have provided is incorrect.</string>

    <string name="number_correctly_reinvite_contact_request" context="success message when reinviting multiple contacts">%d reinvite requests sent successfully.</string>

    <string name="number_correctly_delete_contact_request" context="success message when reinviting multiple contacts">%d requests deleted successfully.</string>
    <string name="number_no_delete_contact_request" context="error message when reinviting multiple contacts">%1$d requests successfully deleted but %2$d requests were not deleted.</string>

    <string name="confirmation_delete_contact_request" context="confirmation message before removing a contact request.">Do you want to remove the invitation request to %s?</string>
    <string name="confirmation_remove_multiple_contact_request" context="confirmation message before removing mutiple contact request">Do you want to remove these %d invitation requests?</string>

    <string name="number_correctly_invitation_reply_sent" context="success message when replying to multiple received request">%d request replies sent.</string>
    <string name="number_incorrectly_invitation_reply_sent" context="error message when replying to multiple received request">%1$d request replies successfully sent but %2$d were not sent.</string>

    <plurals name="general_num_request">
        <item context="referring to a invitation request in the Contacts section" quantity="one">request</item>
        <item context="referring to a invitation request in the Contacts section" quantity="other">requests</item>
    </plurals>

    <plurals name="confirmation_remove_outgoing_shares">
        <item context="Confirmation before removing the outgoing shares of a folder" quantity="one">The folder is shared with %1$d contact. Remove share?</item>
        <item context="Confirmation before removing the outgoing shares of a folder" quantity="other">The folder is shared with %1$d contacts. Remove all shares?</item>
    </plurals>

    <string name="error_incorrect_email_or_password" context="Error message when the credentials to login are incorrect.">Invalid email and/or password. Please try again.</string>
    <string name="error_account_suspended" context="Error message when trying to login and the account is suspended.">Your account has been suspended due to Terms of Service violations. Please contact support&#64;mega.nz</string>
    <string name="too_many_attempts_login" context="Error message when to many attempts to login.">Too many failed attempts to login, please wait for an hour.</string>
    <string name="account_not_validated_login" context="Error message when trying to login to an account not validated.">This account has not been validated yet. Please, check your email.</string>

    <string name="general_error_folder_not_found" context="Error message shown when opening a folder link which doesn't exist">Folder link unavailable</string>
    <string name="folder_link_unavaible_ToS_violation" context="Error message shown when opening a folder link which has been removed due to ToS/AUP violation">The folder link has been removed because of a ToS/AUP violation.</string>

    <string name="general_error_file_not_found" context="Error message shown when opening a file link which doesn't exist">File link unavailable</string>
    <string name="file_link_unavaible_ToS_violation" context="Error message shown when opening a file link which has been removed due to ToS/AUP violation">The file link has been removed because of a ToS/AUP violation.</string>

    <string name="confirm_email_text" context="Title of the screen after creating the account. That screen asks the user to confirm the account by checking the email">Awaiting email confirmation</string>
    <string name="confirm_email_explanation" context="Text below the title that explains the user should check the email and click the link to confirm the account">Please check your email and click the link to confirm your account.</string>

    <plurals name="general_num_items">
        <item context="Singular of items which contains a folder. 1 item" quantity="one">item</item>
        <item context="Plural of items which contains a folder. 2 items" quantity="other">items</item>
    </plurals>

    <string name="file_link_unavaible_delete_account" context="Error message shown when opening a file or folder link which account has been removed due to ToS/AUP violation">The associated user account has been terminated due to multiple violations of our Terms of Service.</string>

    <string name="general_error_invalid_decryption_key" context="Error message shown after login into a folder link with an invalid decryption key">The provided decryption key for the folder link is invalid.</string>

    <string name="my_account_my_credentials" context="Title of the label in the my account section. It shows the credentials of the current user so it can be used to be verified by other contacts">My credentials</string>
    <string name="limited_bandwith" context="Word to indicate the limited bandwidth of the free accounts">Limited</string>

    <string name="section_chat" context="Item of the navigation title for the chat section">Chat</string>
    <string name="section_chat_with_notification" context="Item of the navigation title for the chat section when there is any unread message">Chat [A](%1$d)[/A]</string>

    <string name="tab_archive_chat" context="Title of the archived chats tab. Capital letters">Archive</string>
    <!--
    <string name="tab_recent_chat" context="Title of the recent chats tab. Capital letters">RECENT</string>
    -->

    <!--
    <string name="archive_chat_empty" context="Message shown when the user has no archived chats">No archived conversations</string>
    -->
    <string name="recent_chat_enable_chat" context="Message shown when the user has no archived chats">Chat is disabled</string>
    <string name="recent_chat_enable_chat_button" context="Message shown when the user has no archived chats">Enable chat</string>

    <!--
    <string name="get_started_button" context="Button to start using the chat">Get started</string>
    -->

    <string name="recent_chat_empty_invite" context="Message shown when the user has no recent chats">Invite your friends to join you on Chat and enjoy our encrypted platform with privacy and security.</string>
    <!--<string name="recent_chat_empty_enable_chat" context="Message shown when the user has no recent chats">Enable Chat[A]and enjoy our encrypted platform with privacy and security.</string>-->

    <!--
    <string name="videocall_title" context="Title shown in the list of main chat screen for a videocall">Video call</string>
    -->

    <!--
    <plurals name="general_minutes">
        <item context="Singular of minutes. 1 minute" quantity="one">minute</item>
        <item context="Plural of minutes. 2 minute" quantity="other">minutes</item>
    </plurals>
    -->

    <!--
    <plurals name="general_hours">
        <item context="Singular of hours. 1 hour" quantity="one">hour</item>
        <item context="Plural of hours. 2 hours" quantity="other">hours</item>
    </plurals>
    -->

    <!--
    <plurals name="general_seconds">
        <item context="Singular of seconds. 1 second" quantity="one">second</item>
        <item context="Plural of seconds. 2 second" quantity="other">seconds</item>
    </plurals>
    -->

    <string name="initial_hour" context="Initial of the word hour to show the duration of a video or audio call">h</string>
    <string name="initial_minute" context="Initial of the word minute to show the duration of a video or audio call">m</string>
    <string name="initial_second" context="Initial of the word second to show the duration of a video or audio call">s</string>

    <!--
    <string name="videocall_item" context="Info shown about the last action in a chat is a videocall">Video call</string>
    -->

    <string name="selected_items" context="Title shown when multiselection is enable in chat tabs">%d selected</string>

    <string name="remove_contact_shared_folder" context="Message to confirm if the user wants to delete a contact from a shared folder">The contact %s will be removed from the shared folder.</string>
    <string name="remove_multiple_contacts_shared_folder" context="Message to confirm if the user wants to delete a multiple contacts from a shared folder">%d contacts will be removed from the shared folder.</string>

    <string name="number_correctly_removed_from_shared" context="success message when removing a contact from a shared folder">%d contacts removed successfully from the shared folder</string>
    <string name="number_incorrectly_removed_from_shared" context="success message when removing a contact from a shared folder">&#160;and %d contacts were not successfully removed</string>

    <string name="contacts_list_empty_text_loading" context="Message shown while the contact list from the device is being read and then shown to the user">Loading contacts from the phone&#8230;</string>

    <string name="number_correctly_invite_contact_request" context="success message when reinviting multiple contacts">%d invite requests sent successfully.</string>
    <string name="number_no_invite_contact_request" context="error message when reinviting multiple contacts">%1$d invite requests successfully sent but %2$d requests were not sent.</string>

    <string name="chat_me_text_bracket" context="Word next to own user's message in chat screen">%1s (Me)</string>
    <string name="type_message_hint" context="Hint shown in the field to write a message in the chat screen">Type a message</string>

    <string name="general_mute" context="button">Mute</string>
    <string name="general_unmute" context="button">Unmute</string>

    <string name="title_properties_chat_contact_notifications" context="Title of the section to enable notifications in the Contact Properties screen">Notifications</string>
    <string name="title_properties_chat_contact_message_sound" context="Title of the section to choose the sound of incoming messages in the Contact Properties screen">Message sound</string>
    <string name="title_properties_chat_clear_chat" context="Title of the section to clear the chat content in the Contact Properties screen">Clear chat</string>
    <string name="title_properties_chat_share_contact" context="Title of the section to share the contact in the Contact Properties screen">Share contact</string>

    <string name="call_ringtone_title" context="Title of the screen to select the ringtone of the calls">Call ringtone</string>
    <string name="notification_sound_title" context="Title of the screen to select the sound of the notifications">Notification sound</string>

    <string name="confirmation_clear_chat" context="Text of the confirmation dialog to clear the chat history">After cleared, neither %s nor you will be able to see messages of this chat.</string>

    <string name="general_clear" context="Button to clear the chat history">Clear</string>
    <!--
    <string name="login_initializing_chat" context="After login, initializing chat">Initializing chat</string>
    -->

    <string name="clear_history_success" context="Message show when the history of a chat has been successfully deleted">The history of the chat has been cleared</string>
    <string name="clear_history_error" context="Message show when the history of a chat hasn't been successfully deleted">Error. The history of the chat has not been cleared successfully</string>

    <string name="add_participants_menu_item" context="Menu item to add participants to a chat">Add participants</string>
    <string name="remove_participant_menu_item" context="Menu item to remove a participants from a chat">Remove participant</string>

    <string name="mega_info_empty_screen" context="Message about MEGA when there are no message in the chat screen">Protects your chat with end-to-end (user controlled) encryption, providing essential safety assurances:</string>
    <string name="mega_authenticity_empty_screen" context="Message about MEGA when there are no message in the chat screen">The system ensures that the data received is truly from the specified sender, and its content has not been manipulated during transit.</string>
    <string name="mega_confidentiality_empty_screen" context="Message about MEGA when there are no message in the chat screen">Only the author and intended recipients are able to decipher and read the content.</string>

    <string name="title_mega_info_empty_screen" context="Message about MEGA when there are no message in the chat screen">MEGA</string>
    <string name="title_mega_authenticity_empty_screen" context="Message about MEGA when there are no message in the chat screen">Authenticity</string>
    <string name="title_mega_confidentiality_empty_screen" context="Message about MEGA when there are no message in the chat screen">Confidentiality</string>

    <string name="error_not_logged_with_correct_account" context="Error message shown when opening a cancel link with an account that not corresponds to the link">This link is not related to this account. Please, log in with the correct account.</string>
    <string name="cancel_link_expired" context="Message when the user tries to open a cancel link and it has expired">This cancel link has expired, please try again.</string>

    <string name="no_results_found" context="Text shown after searching and no results found">No results were found</string>

    <string name="offline_status" context="Info label about the status of the user">Offline</string>
    <string name="online_status" context="Info label about the status of the user">Online</string>
    <string name="away_status" context="Info label about the status of the user">Away</string>
    <string name="busy_status" context="Info label about the status of the user">Busy</string>
    <string name="invalid_status" context="Info label about the status of the user">No connection</string>

    <string name="text_deleted_message" context="Text shown when a message has been deleted in the chat">This message has been deleted</string>
    <string name="text_deleted_message_by" context="Text shown when a message has been deleted in the chat">[A]This message has been deleted by [/A][B]%1$s[/B]</string>

    <string name="confirmation_delete_several_messages" context="Confirmation before deleting messages">Remove messages?</string>
    <string name="confirmation_delete_one_message" context="Confirmation before deleting one message">Remove message?</string>

    <!--
    <string name="text_cleared_history" context="Text shown when a user cleared the history of a chat"><![CDATA[<font color=\'#060000\'>%1$s</font> <font color=\'#868686\'> cleared the chat history</font>]]></string>
    -->

    <string name="group_chat_label" context="Label for the sliding panel of a group chat">Group chat</string>
    <string name="group_chat_info_label" context="Label for the option of the sliding panel to show the info of a chat group">Group info</string>
    <string name="group_chat_start_conversation_label" context="Label for the option of the sliding panel to start a one to one chat">Start conversation</string>
    <string name="group_chat_edit_profile_label" context="Label for the option of the sliding panel to edit the profile">Edit profile</string>
    <string name="title_properties_chat_leave_chat" context="Title of the section to leave a group content in the Contact Properties screen">Leave Group</string>
    <string name="participants_chat_label" context="Label for participants of a group chat">Participants</string>

    <string name="confirmation_remove_chat_contact" context="confirmation message before removing a contact from a chat.">Remove %s from this chat?</string>

    <string name="observer_permission_label_participants_panel" context="Label to show the participant permission in the options panel of the group info screen">Read-only</string>
    <!--
    <string name="member_permission_label_participants_panel" context="Label to show the participant permission in the options panel of the group info screen">Member</string>
    -->
    <string name="standard_permission_label_participants_panel" context="Label to show the participant permission in the options panel of the group info screen">Standard</string>
    <string name="administrator_permission_label_participants_panel" context="Label to show the participant permission in the options panel of the group info screen">Moderator</string>

    <string name="edited_message_text" context="Text appended to a edited message.">(edited)</string>
    <string name="change_title_option" context="Option in menu to change title of a chat group.">Change title</string>

    <string name="confirmation_leave_group_chat" context="confirmation message before leaving a group chat">If you leave, you will no longer have access to read or send messages.</string>
    <string name="title_confirmation_leave_group_chat" context="title confirmation message before leaving a group chat">Leave group chat?</string>

    <string name="confirmation_clear_group_chat" context="Text of the confirmation dialog to clear a group chat history">All messages and media in this conversation will be cleared.</string>
    <string name="title_confirmation_clear_group_chat" context="Title of the confirmation dialog to clear a group chat history">Clear history?</string>


    <string name="add_participant_error_already_exists" context="Message show when a participant hasn't been successfully invited to a group chat">The participant is already included in this group chat</string>

    <string name="number_correctly_add_participant" context="success message when inviting multiple contacts to a group chat">%d participants were successfully invited</string>
    <string name="number_no_add_participant_request" context="error message when inviting multiple contacts to a group chat">%1$d participants were successfully invited but %2$d participants were not invited.</string>

    <string name="message_permissions_changed" context="chat message when the permissions for a user has been changed">[A]%1$s[/A][B] was changed to [/B][C]%2$s[/C][D] by [/D][E]%3$s[/E]</string>
    <string name="message_add_participant" formatted="false" context="chat message when a participant was added to a group chat">[A]%1$s[/A][B] joined the group chat by invitation from [/B][C]%2$s[/C]</string>
    <string name="message_remove_participant" context="chat message when a participant was removed from a group chat">[A]%1$s[/A][B] was removed from group chat by [/B][C]%2$s[/C]</string>

    <string name="change_title_messages" context="Message shown when a participant change the title of a group chat.">[A]%1$s[/A][B] changed the group chat name to [/B][C]“%2$s”[/C]</string>

    <string name="message_participant_left_group_chat" context="chat message when a participant left a group chat">[A]%1$s[/A][B] left the group chat[/B]</string>

    <string name="manual_retry_alert" context="chat message alert when the message have to been manually">Message not sent. Tap for options</string>

    <string name="chat_status_title" context="settings of the chat to choose the status">Status</string>
    <!--
    <string name="settings_chat_summary_online" context="summary of the status online in settings">You can chat, share files and make calls with your contacts.</string>
    -->
    <!--
    <string name="settings_chat_summary_invisible" context="summary of the status invisible in settings">You can interact with your contacts but you will appear offline for them.</string>
    -->
    <!--
    <string name="settings_chat_summary_offline" context="summary of the status invisible in settings">You will appear offline to your contacts and you will not be able to chat with them.</string>
    -->

    <!--
    <string name="changing_status_to_online_success" context="message shown when the status of the user successfully changed to online">You\'re now online</string>
    -->
    <!--
    <string name="changing_status_to_invisible_success" context="message shown when the status of the user successfully changed to invisible">You\'re now away</string>
    -->

    <!--
    <string name="changing_status_to_offline_success" context="message shown when the status of the user successfully changed to offline">You\'re now offline</string>
    -->
    <!--
    <string name="changing_status_to_busy_success" context="message shown when the status of the user successfully changed to offline">You\'re now busy</string>
    -->
    <string name="changing_status_error" context="message shown when the status of the user coudn't be changed">Error. Your status has not been changed</string>
    <string name="leave_chat_error" context="message shown when a user couldn't leave chat">An error occurred when leaving the chat</string>
    <string name="create_chat_error" context="message shown when a chat has not been created">An error occurred when creating the chat</string>

    <string name="settings_chat_vibration" context="settings of the chat to choose the status">Vibration</string>

    <!--
    <string name="list_message_deleted" context="Text show in list of chats when the last message has been deleted">Message deleted</string>
    -->

    <string name="non_format_text_deleted_message_by" context="Text shown when a message has been deleted in the chat">This message has been deleted by %1$s</string>
    <string name="history_cleared_message" context="Text shown when the chat history was cleared by me">Chat history was cleared</string>
    <string name="non_format_history_cleared_by" context="Text shown when the chat history was cleared by someone">Chat history cleared by %1$s</string>

    <!--
    <string name="non_format_text_cleared_history" context="Text shown when a user cleared the history of a chat">%1$s cleared the chat history</string>
    -->
    <string name="non_format_message_permissions_changed" context="chat message when the permissions for a user has been changed">%1$s was changed to %2$s by %3$s</string>
    <string name="non_format_message_add_participant" formatted="false" context="chat message when a participant was added to a group chat">%1$s was added to this group chat by invitation from %2$s</string>
    <string name="non_format_message_remove_participant" context="chat message when a participant was removed from a group chat">%1$s was removed from group chat by %2$s</string>

    <string name="non_format_change_title_messages" context="Message shown when a participant change the title of a group chat.">%1$s changed the group chat name to “%2$s”</string>

    <string name="non_format_message_participant_left_group_chat" context="chat message when a participant left a group chat">%1$s left the group chat</string>

    <string name="messages_copied_clipboard" context="success alert when the user copy some messages to the clipboard">Copied to the clipboard</string>

    <string name="chat_error_open_title" context="Title of the error dialog when opening a chat">Chat Error!</string>
    <string name="chat_error_open_message" context="Message of the error dialog when opening a chat">The chat could not be opened successfully</string>

    <string name="menu_choose_contact" context="Menu option to add a contact to your contact list.">Choose contact</string>

    <plurals name="general_selection_num_contacts">
        <item context="referring to a contact in the contact list of the user" quantity="one">%1$d contact</item>
        <item context="Title of the contact list" quantity="other">%1$d contacts</item>
    </plurals>

    <string name="error_sharing_folder" context="Message shown when the folder sharing process fails">Error sharing the folder. Please, try again.</string>

    <plurals name="confirmation_remove_contact" context="confirmation message before removing a contact">
        <item context="Singular" quantity="one">All data associated with the selected contact will be permanently lost.</item>
        <item context="Plural" quantity="other">All data associated with the selected contacts will be permanently lost.</item>
    </plurals>

    <plurals name="title_confirmation_remove_contact" context="title of confirmation alert before removing a contact">
        <item context="Singular" quantity="one">Remove contact?</item>
        <item context="Plural" quantity="other">Remove contacts?</item>
    </plurals>

    <!--
    <string name="chat_connection_error" context="error shown when the connection to the chat fails">Chat connection error</string>
    -->

    <string name="message_option_retry" context="option shown when a message could not be sent">Retry</string>

    <string name="title_message_not_sent_options" context="title of the menu for a non sent message">Message not sent</string>

    <string name="no_conversation_history" context="message shown when a chat has no messages">No conversation history</string>

    <plurals name="user_typing" context="title of confirmation alert before removing a contact">
        <item context="Singular" quantity="one">%1$s [A]is typing&#8230;[/A]</item>
        <item context="Plural" quantity="other">%1$s [A]are typing&#8230;[/A]</item>
    </plurals>

    <string name="more_users_typing" context="text that appear when there are more than 2 people writing at that time in a chat. For example User1, user2 and more are typing...">%1$s [A]and more are typing&#8230;[/A]</string>
	<string name="label_more" context="button label more">More</string>
	<string name="label_close" context="button label Close">Close</string>
    <string name="tab_my_account_general" context="Title of the general tab in My Account Section">General</string>
    <string name="tab_my_account_storage" context="Title of the storage tab in My Account Section">Storage</string>

    <string name="account_plan" context="Title of the section about the plan in the storage tab in My Account Section">Plan</string>
    <string name="storage_space" context="Title of the section about the storage space in the storage tab in My Account Section">Storage space</string>
    <string name="transfer_quota" context="Title of the section about the transfer quota in the storage tab in My Account Section">Transfer quota</string>

    <string name="available_space" context="Label in section the storage tab in My Account Section">Available</string>
    <string name="not_available" context="Label in section the storage tab in My Account Section when no info info is received">not available</string>

    <string name="no_bylling_cycle" context="Label in section the storage tab when the account is Free">No billing cycle</string>

    <string name="my_account_of_string" context="String to show the transfer quota and the used space in My Account section">%1$s [A]of %2$s[/A]</string>

    <string name="confirmation_delete_from_save_for_offline" context="confirmation message before removing a something for the Save for offline section">Remove from Save for Offline?</string>

    <string name="recent_chat_empty_no_connection_text" context="Text of chat section when the app has no connection">Chat is disabled and it cannot be enabled without a connection.</string>

    <string name="set_status_option_label" context="Label for the option of action menu to change the chat status">Set status</string>

    <string name="general_dismiss" context="Answer for confirmation dialog.">Dismiss</string>

    <string name="context_invitacion_reply_accepted" context="Accepted request invitacion alert">Invitation accepted</string>
    <string name="context_invitacion_reply_declined" context="Declined request invitacion alert">Invitation declined</string>
    <string name="context_invitacion_reply_ignored" context="Ignored request invitacion alert">Invitation ignored</string>

    <string name="error_message_unrecognizable" context="Content of a normal message that cannot be recognized">Message unrecognizable</string>

    <string name="settings_autoaway_title" context="Title of the settings section to configure the autoaway of chat presence">Auto-away</string>
    <string name="settings_autoaway_subtitle" context="Subtitle of the settings section to configure the autoaway of chat presence">Show me away after an inactivity of</string>
    <string name="settings_autoaway_value" context="Value in the settings section of the autoaway chat presence">%1d minutes</string>

    <string name="settings_persistence_title" context="Title of the settings section to configure the status persistence of chat presence">Status persistence</string>
    <string name="settings_persistence_subtitle" context="Subtitle of the settings section to configure the status persistence of chat presence">Maintain my chosen status appearance even when I have no connected devices</string>

    <string name="title_dialog_set_autoaway_value" context="Title of the dialog to set the value of the auto away preference">Set time limit</string>
    <string name="button_set" context="Button to set a value">Set</string>
    <string name="hint_minutes" context="Button to set a value">minutes</string>

    <!--
    <string name="autoaway_disabled" context="Word to indicated the autoaway is disabled">Disabled</string>
    -->

    <string-array name="settings_status_entries" context="the options of what to upload in an array. Needed for the settings">
        <item context="the options of what to upload.">Online</item>
        <item context="the options of what to upload.">Away</item>
        <item context="the options of what to upload.">Busy</item>
        <item context="the options of what to upload.">Offline</item>
    </string-array>

    <string name="offline_empty_folder" context="Text that indicates that a the offline section is currently empty">No files Saved for Offline</string>

    <string name="general_enable" context="Positive confirmation to enable logs">Enable</string>
    <string name="enable_log_text_dialog" context="Dialog to confirm the action of enabling logs">Logs can contain information related to your account</string>

    <string name="confirmation_to_reconnect" context="Dialog to confirm the reconnect action">Network connection recovered. Connect to MEGA?</string>
    <string name="loading_status" context="Message shown meanwhile the app is waiting for a the chat status">Loading status&#8230;</string>

    <string name="error_editing_message" context="Error when a message cannot be edited">This message cannot be edited</string>

    <plurals name="text_number_transfers" context="Label to show the number of transfers in progress">
        <item context="Singular" quantity="one">%1$d of %2$d file</item>
        <item context="Plural" quantity="other">%1$d of %2$d files</item>
    </plurals>

    <string name="option_to_transfer_manager" context="Label of the modal bottom sheet to Transfer Manager section" formatted="false">View</string>
    <string name="option_to_pause_transfers" context="Label of the modal bottom sheet to pause all transfers">Pause all transfers</string>
    <string name="option_to_resume_transfers" context="Label of the modal bottom sheet to resume all transfers">Resume all transfers</string>
    <string name="option_to_clear_transfers" context="Label of the modal bottom sheet to clear completed transfers">Clear completed</string>
    <string name="menu_pause_individual_transfer" context="Dialog to confirm the action of pausing one transfer">Pause transfer?</string>
    <string name="menu_resume_individual_transfer" context="Dialog to confirm the action of restarting one transfer">Resume transfer?</string>
    <string name="button_resume_individual_transfer" context="Button to confirm the action of restarting one transfer">Resume</string>

    <string name="confirmation_to_clear_completed_transfers" context="Dialog to confirm before removing completed transfers">Clear completed transfers?</string>

    <string name="title_tab_in_progress_transfers" context="Title of the tab section for transfers in progress">In progress</string>
    <string name="title_tab_completed_transfers" context="Title of the tab section for completed transfers">Completed</string>

    <string name="transfer_paused" context="Possible state of a transfer">Paused</string>
    <string name="transfer_queued" context="Possible state of a transfer">Queued</string>
    <!--
    <string name="transfer_canceled" context="Possible state of a transfer">Canceled</string>
    -->
    <string name="transfer_unknown" context="Possible state of a transfer">Unknown</string>

    <string name="paused_transfers_title" context="Title of the panel where the progress of the transfers is shown">Paused transfers</string>

    <string name="completed_transfers_empty" context="message shown in the screen when there are not any active transfer">No completed transfers</string>

    <!--
    <string name="message_transfers_completed" context="Message shown when the pending transfers are completed">Transfers finished</string>
    -->

    <plurals name="upload_service_notification" context="Text of the notification shown when the upload service is running">
        <item context="Singular" quantity="one">Uploading %1$d of %2$d file</item>
        <item context="Plural" quantity="other">Uploading %1$d of %2$d files</item>
    </plurals>

    <plurals name="upload_service_final_notification" context="Text of the notification shown when the upload service has finished">
        <item context="Singular" quantity="one">Uploaded %1$d file</item>
        <item context="Plural" quantity="other">Uploaded %1$d files</item>
    </plurals>

    <string name="general_total_size" context="label for the total file size of multiple files and/or folders (no need to put the colon punctuation in the translation)" formatted="false">Total size: %1$s</string>

    <plurals name="upload_service_failed" context="Text of the notification shown when the upload service has finished with any transfer error">
        <item context="Singular" quantity="one">%1$d file not uploaded</item>
        <item context="Plural" quantity="other">%1$d files not uploaded</item>
    </plurals>

    <plurals name="copied_service_upload" context="Text of the notification shown when the upload service has finished with any copied file instead uploaded">
        <item context="Singular" quantity="one">%1$d file copied</item>
        <item context="Plural" quantity="other">%1$d files copied</item>
    </plurals>

    <plurals name="already_downloaded_service" context="Text of the notification shown when the download service do not download because the file is already on the device">
        <item context="Singular" quantity="one">%1$d file previously downloaded</item>
        <item context="Plural" quantity="other">%1$d files previously downloaded</item>
    </plurals>

    <plurals name="download_service_final_notification" context="Text of the notification shown when the download service has finished">
        <item context="Singular" quantity="one">Downloaded %1$d file</item>
        <item context="Plural" quantity="other">Downloaded %1$d files</item>
    </plurals>

    <plurals name="download_service_final_notification_with_details" context="Text of the notification shown when the download service has finished with any error">
        <item context="Singular" quantity="one">Downloaded %1$d of %2$d file</item>
        <item context="Plural" quantity="other">Downloaded %1$d of %2$d files</item>
    </plurals>

    <plurals name="download_service_failed" context="Text of the notification shown when the download service has finished with any transfer error">
        <item context="Singular" quantity="one">%1$d file not downloaded</item>
        <item context="Plural" quantity="other">%1$d files not downloaded</item>
    </plurals>

    <plurals name="download_service_notification" context="Text of the notification shown when the download service is running">
        <item context="Singular" quantity="one">Downloading %1$d of %2$d file</item>
        <item context="Plural" quantity="other">Downloading %1$d of %2$d files</item>
    </plurals>

    <string name="title_depleted_transfer_overquota" context="Title of the alert when the transfer quota is depleted">Depleted transfer quota</string>
    <string name="text_depleted_transfer_overquota" context="Text of the alert when the transfer quota is depleted">Your queued transfer exceeds the current transfer quota available for your IP address and may therefore be interrupted.</string>
    <string name="plans_depleted_transfer_overquota" context="Button to show plans in the alert when the transfer quota is depleted">See our plans</string>
    <string name="continue_without_account_transfer_overquota" context="Button option of the alert when the transfer quota is depleted">Continue without account</string>

    <plurals name="new_general_num_files" context="this is used for example when downloading 1 file or 2 files">
        <item context="Singular of file. 1 file" quantity="one">%1$d file</item>
        <item context="Plural of file. 2 files" quantity="other">%1$d files</item>
    </plurals>

    <string name="general_view" context="Menu option">View files</string>
    <string name="add_to_cloud" context="Menu option">Add to Cloud Drive</string>
    <string name="save_for_offline" context="Menu option">Save for offline</string>

    <string name="general_view_contacts" context="Menu option">View contacts</string>

    <string name="import_success_message" context="Menu option">Succesfully added to Cloud Drive</string>
    <string name="import_success_error" context="Menu option">Error. Not added to Cloud Drive</string>

    <string name="chat_connecting" context="Label in login screen to inform about the chat initialization proccess">Connecting&#8230;</string>

    <string name="context_contact_already_invited" context="message when trying to invite a contact with a pending request">%s was already invited. Consult your pending requests.</string>

    <string name="confirm_email_misspelled" context="Hint text explaining that you can change the email and resend the create account link to the new email address">If you have misspelt your email address, correct it and click [A]Resend[A].</string>
    <string name="confirm_email_misspelled_resend" context="Button to resend the create account email to a new email address in case the previous email address was misspelled">Resend</string>
    <string name="confirm_email_misspelled_email_sent" context="Text shown after the confirmation email has been sent to the new email address">Email sent</string>

    <string name="copyright_alert_title" context="text_copyright_alert_title">Copyright warning to all users</string>
    <string name="copyright_alert_first_paragraph" context="text_copyright_alert_first_paragraph">MEGA respects the copyrights of others and requires that users of the MEGA cloud service comply with the laws of copyright.</string>
    <string name="copyright_alert_second_paragraph" context="text_copyright_alert_second_paragraph">You are strictly prohibited from using the MEGA cloud service to infringe copyrights. You may not upload, download, store, share, display, stream, distribute, email, link to, transmit or otherwise make available any files, data or content that infringes any copyright or other proprietary rights of any person or entity.</string>
    <string name="copyright_alert_agree_button" context="text of the Agree button">Agree</string>
    <string name="copyright_alert_disagree_button" context="text of the Disagree button">Disagree</string>

    <string name="download_show_info" context="Hint how to cancel the download">Show info</string>

    <string name="context_link_removal_error" context="error message">Link removal failed. Try again later.</string>
    <string name="context_link_action_error" context="error message">Link action failed. Try again later.</string>

    <string name="title_write_user_email" context="title of the dialog shown when sending or sharing a folder">Write the user’s e-mail</string>

    <string name="activity_title_files_attached" context="title of the screen to see the details of several node attachments">Files attached</string>
    <string name="activity_title_contacts_attached" context="title of the screen to see the details of several contact attachments">Contacts attached</string>

    <string name="alert_user_is_not_contact">The user is not a contact</string>

    <string name="camera_uploads_cellular_connection">Use cellular connection</string>
    <string name="camera_uploads_upload_videos">Upload videos</string>

    <string name="success_changing_user_avatar" context="Message when an user avatar has been changed successfully">Profile picture updated</string>
    <string name="error_changing_user_avatar_image_not_available" context="Message when an error ocurred when changing an user avatar">Error. Selected image does not exist</string>
    <string name="error_changing_user_avatar" context="Message when an error ocurred when changing an user avatar">Error when changing the profile picture</string>
    <string name="success_deleting_user_avatar" context="Message when an user avatar has been deleted successfully">Profile picture deleted</string>
    <string name="error_deleting_user_avatar" context="Message when an error ocurred when deleting an user avatar">Error when deleting the profile picture</string>

    <string name="error_changing_user_attributes" context="Message when an error ocurred when changing an user attribute">An error occurred when changing the name</string>
    <string name="success_changing_user_attributes" context="Message when an user attribute has been changed successfully">Your name has been successfully updated</string>

    <string name="add_participant_success" context="Message show when a participant has been successfully invited to a group chat">Participant added</string>
    <string name="add_participant_error" context="Message show when a participant hasn't been successfully invited to a group chat">Error. Participant not added</string>

    <string name="remove_participant_success" context="Message show when a participant has been successfully removed from a group chat">Participant removed</string>
    <string name="remove_participant_error" context="Message show when a participant hasn't been successfully removed from a group chat">Error. Participant not removed</string>

    <string name="no_files_selected_warning">No files selected</string>

    <string name="attachment_upload_panel_from_cloud">From Cloud Drive</string>
    <string name="attachment_upload_panel_contact">Contact</string>
    <string name="attachment_upload_panel_photo">From device</string>

    <string name="delete_account" context="Button and title of dialog shown when the user wants to delete permanently his account">Cancel account</string>
    <string name="delete_account_text" context="Text shown in the alert dialog to confirm the cancellation of an account">If you cancel your account you will not be able to access your account data, your MEGA contacts or conversations.\nYou will not be able to undo this action.</string>
    <string name="delete_button" context="Button in My Account section to confirm the account deletion">Delete</string>

    <string name="file_properties_info_info_file">Info</string>
    <string name="file_properties_info_size" context="Refers to the size of a file.">Total size</string>
    <string name="file_properties_info_content" context="header of a status field for what content a user has shared to you">Contains</string>
    <string name="file_properties_info_added" context="when was the file added in MEGA">Created</string>
    <string name="file_properties_shared_folder_public_link_name">Link</string>

    <string name="file_properties_shared_folder_full_access" context="Refers to access rights for a file folder.">Full access</string>
    <string name="file_properties_shared_folder_read_only" context="Refers to access rights for a file folder.">Read-only</string>
    <string name="file_properties_shared_folder_read_write" context="Refers to access rights for a file folder. (with the &amp; needed. Don\'t use the symbol itself. Use &amp;)">Read &amp; write</string>

    <string name="attachment_uploading_state_uploading">Uploading&#8230;</string>
    <string name="attachment_uploading_state_error">Error. Not sent.</string>

    <string name="already_downloaded_multiple" context="When a multiple download is started, some of the files could have already been downloaded before. This message shows the number of files that has already been downloaded and the number of files pending">%d files already downloaded.</string>
    <string name="pending_multiple" context="When a multiple download is started, some of the files could have already been downloaded before. This message shows the number of files that has already been downloaded and the number of files pending">%d files pending.</string>

    <string name="contact_is_me">No options available, you have selected yourself</string>

    <string name="confirmation_delete_one_attachment" context="Confirmation before deleting one attachment">Remove attachment?</string>

    <string name="general_view_with_revoke" formatted="false" context="Menu option">View files (%1$d deleted)</string>

    <string name="success_attaching_node_from_cloud" context="Success message when the attachment has been sent to a chat">File sent to %1$s</string>
    <string name="success_attaching_node_from_cloud_chats" context="Success message when the attachment has been sent to a many chats">File sent to %1$d chats</string>
    <string name="error_attaching_node_from_cloud" context="Error message when the attachment cannot be sent">Error. The file has not been sent</string>
    <string name="error_attaching_node_from_cloud_chats" context="Error message when the attachment cannot be sent to any of the selected chats">Error. The file has not been sent to any of the selected chats</string>
    <string name="error_revoking_node" context="Error message when the attachment cannot be revoked">Error. The attachment has not been removed</string>

    <string name="settings_set_up_automatic_uploads" context="settings option">Set up automatic uploads</string>

    <string name="settings_chat_silent_sound_not" context="settings option for chat notification">Silent</string>

    <string name="messages_chat_notification" context="messages string in chat notification">messages</string>
    <string name="incoming_folder_notification" context="part of the string in incoming shared folder notification">from</string>
    <string name="title_incoming_folder_notification" context="title of incoming shared folder notification">New shared folder</string>
    <string name="title_contact_request_notification" context="title of contact request notification">New contact request</string>

    <string name="title_properties_chat_clear" context="Title of the section to clear the chat content in the Contact Properties screen">Clear chat history</string>
    <string name="title_properties_remove_contact" context="Title of the section to remove contact in the Contact Properties screen">Remove contact</string>

    <string name="title_properties_chat_notifications_contact" context="Title of the section to enable notifications in the Contact Properties screen">Chat notifications</string>
    <string name="history_cleared_by" context="Text shown when the chat history was cleared by someone">[A]%1$s[/A][B] cleared the chat history[/B]</string>

    <string name="number_messages_chat_notification" formatted="false" context="messages string in chat notification">%1$d unread chats</string>

    <string name="context_permissions_changing_folder" context="Item menu option upon clicking on one or multiple files.">Changing permissions</string>
    <string name="context_removing_contact_folder" context="Item menu option upon clicking on one or multiple files.">Removing contact from shared folder</string>

    <string name="confirmation_move_to_rubbish" context="confirmation message before removing a file">Move to rubbish bin?</string>
    <string name="confirmation_move_to_rubbish_plural" context="confirmation message before removing a file">Move to rubbish bin?</string>
    <string name="confirmation_delete_from_mega" context="confirmation message before removing a file">Delete from MEGA?</string>
    <string name="confirmation_leave_share_folder" context="confirmation message before leaving an incoming shared folder">If you leave the folder, you will not be able to see it again</string>
    <string name="attachment_uploading_state" context="label to indicate the state of an upload in chat">Uploading&#8230;</string>

    <string name="title_properties_contact_notifications_for_chat" context="Title of the section to enable notifications in the Contact Properties screen">Chat notifications</string>

    <string name="achievements_title" context="title of the section for achievements">Achievements</string>
    <string name="achievements_subtitle" context="subtitle of the section for achievements">Invite friends and get rewards</string>

    <string name="button_invite_friends" context="button to invite friends for getting achievements">Invite friends</string>

    <string name="figures_achievements_text_referrals" context="title of the introduction for the achievements screen">Get %1$s of storage and %2$s of transfers for each referral</string>

    <string name="figures_achievements_text" context="sentence to detail the figures of storage and transfer quota related to each achievement">Get %1$s of storage and %2$s of transfers</string>

    <string name="unlocked_rewards_title" context="title of the section for unlocked rewards">Unlocked rewards</string>

    <string name="unlocked_storage_title" context="title of the section for unlocked storage quota">Storage Quota</string>

    <string name="title_referral_bonuses" context="title of the section for referral bonuses in achivements section (maximum 24 chars)">Referral Bonuses</string>
    <string name="title_install_app" context="title of the section for install a mobile app in achivements section (maximum 24 chars)">Install a mobile app</string>
    <string name="title_regitration" context="title of the section for install megasync in achivements section (maximum 24 chars)">Registration bonus</string>
    <string name="title_install_desktop" context="title of the section for install a mobile app bonuses in achivements section (maximum 24 chars)">Install MEGA desktop app</string>
    <string name="title_base_quota" context="title of the section for base quota in achivements section">Account Base Quota</string>
    <string name="camera_uploads_empty" context="Text that indicates that no pictures have been uploaded to the Camera Uploads section">No media on Camera Uploads</string>
    <string name="general_num_days_left" context="indicates the number of days left related to a achievement">%1$d d left</string>
    <string name="expired_achievement" context="state to indicate the achievement has expired">Expired</string>

    <string name="setting_title_use_https_only" context="title of the advanced setting to choose the use of https">Don’t use HTTP</string>
    <string name="setting_subtitle_use_https_only" context="subtitle of the advanced setting to choose the use of https">Enable this option only if your transfers don’t start. In normal circumstances HTTP is satisfactory as all transfers are already encrypted.</string>

    <string name="title_achievement_invite_friends" context="title of screen to invite friends and get an achievement">How it works</string>
    <string name="first_paragraph_achievement_invite_friends" context="first paragraph of screen to invite friends and get an achievement">Invite your friends to create a free MEGA account and install our mobile app. For every successful signup and app install you receive bonus storage and transfer quota.</string>
    <string name="second_paragraph_achievement_invite_friends" context="second paragraph of screen to invite friends and get an achievement">You will not receive credit for inviting someone who has used MEGA previously and you will not be notified about such a rejection. Invited contacts must install the MEGA mobile app or MEGA desktop app on their devices.</string>

    <string name="card_title_invite_friends" context="explanation of screen to invite friends and get an achievement">Select contacts from your phone contact list or enter multiple email addresses.</string>

    <string name="title_confirmation_invite_friends" context="title of the dialog to confirm the contact request">Invite friends to MEGA</string>
    <string name="subtitle_confirmation_invite_friends" context="subtitle of the dialog to confirm the contact request">Thanks! Invitation was sent by email</string>
    <string name="paragraph_confirmation_invite_friends" context="paragraph of the dialog to confirm the contact request">Encourage your friends to register and install a MEGA app. As long as your friend uses the same email address as you’ve entered, you will receive your transfer quota reward.</string>

    <string name="invalid_email_to_invite" context="Error shown when the user writes a email with an incorrect format">Email is malformed</string>

    <string name="paragraph_info_achievement_install_desktop" context="info paragraph about the achievement install megasync">When you install MEGAsync you get %1$s of complimentary storage space plus %2$s of transfer quota, both valid for 180 days. MEGA desktop app is available for Windows, macOS and most Linux distros.</string>
    <string name="paragraph_info_achievement_install_mobile_app" context="info paragraph about the achievement install mobile app">When you install our mobile app you get %1$s of complimentary storage space plus %2$s of transfer quota, both valid for 180 days. We provide mobiles apps for iOS, Android and Windows Phone.</string>

    <string name="result_paragraph_info_achievement_install_desktop" context="info paragraph about the completed achievement install megasync">You have received %1$s storage space and %2$s transfer quota for installing our MEGA desktop app.</string>
    <string name="result_paragraph_info_achievement_install_mobile_app" context="info paragraph about the completed achievement install mobile app">You have received %1$s storage space and %2$s transfer quota for installing our mobile app.</string>
    <string name="result_paragraph_info_achievement_registration" context="info paragraph about the completed achievement registration">You have received %1$s storage space as your free registration bonus.</string>

    <string name="expiration_date_for_achievements" context="info paragraph about the completed achievement registration">Bonus expires in %1$d days</string>

    <plurals name="context_share_folders">
        <item context="menu item" quantity="one">Share folder</item>
        <item context="menu items" quantity="other">Share folders</item>
    </plurals>

    <string name="no_folders_shared" context="Info of a contact if there is no folders shared with him">No folders shared</string>

    <string name="settings_help" context="Settings category title for Help">Help</string>
    <string name="settings_help_preference" context="Settings preference title for send feedback">Send Feedback</string>
    <string name="setting_feedback_subject" context="mail subject">Android feedback</string>
    <string name="setting_feedback_body" context="mail body">Please, write your feedback here:</string>
    <string name="settings_feedback_body_device_model" context="mail body">Device model</string>
    <string name="settings_feedback_body_android_version" context="mail body">Android version</string>

    <string name="dialog_title_new_file" context="Title of the dialog to create a new file by inserting the name">New file</string>
    <string name="context_new_file_name" context="Input field description in the create file dialog.">File Name</string>

    <string name="dialog_title_new_link" context="Title of the dialog to create a new link by inserting the name">Link name</string>
    <string name="context_new_link_name" context="Input field description in the create link dialog.">link.url</string>

    <string name="new_file_subject_when_uploading" context="Title of the field subject when a new file is created to upload">SUBJECT</string>
    <string name="new_file_content_when_uploading" context="Title of the field content when a new file is created to upload">CONTENT</string>
    <string name="new_file_email_when_uploading" context="Title of the field email when a new contact is created to upload">EMAIL</string>

    <!--<string name="context_empty_inbox" context="Title of the empty text when a fragment is empty">No files on your</string>-->
    <!--<string name="context_empty_camera_uploads" context="Title of the empty text when a fragment is empty">No media on</string>-->

    <string name="forward_menu_item" context="Item of a menu to forward a message chat to another chatroom">Forward</string>

    <string name="general_attach" context="name of the button to attach file from MEGA to another app">Attach</string>

    <string name="type_contact" context="when add or share a file with a new contact, it can type by name or mail">Contact’s name or email</string>

    <string name="max_add_contact" context="when add or share a file with a new contact, message displayed to warn that the maximum number has been reached">No more contacts can be added at this time</string>

    <string name="old_and_new_passwords_equals" context="when changing the password , the old password and new password are equals">The new password cannot be the same as the old password</string>

    <string name="action_search_by_date" context="Menu item">Search by date</string>
    <string name="general_apply" context="title of a button to apply search by date">Apply</string>ç
    <string name="general_search_month" context="title of a button to apply search by month">Last month</string>
    <string name="general_search_year" context="title of a button to apply search by year">Last year</string>

    <string name="label_set_day" context="title of a Search by date tag">Set day</string>
    <string name="snackbar_search_by_date" context="the user can't choose this date">Date required is not valid</string>

    <string name="invalid_characters" context="Error when the user writes a character not allowed">Characters not allowed</string>

    <string name="audio_play" context="Label shown when audio file is playing">Audio File</string>

    <string name="corrupt_pdf_dialog_text" context="when open PDF Viewer, the pdf that it try to open is damaged or does not exist">Error. The pdf file is corrupted or does not exist.</string>

    <string name="user_account_feedback" context="Label to include info of the user email in the feedback form">User account</string>

    <string name="save_to_mega" context="Label shown in MEGA pdf-viewer when it open a PDF save in smartphone storage">Upload to \nMEGA</string>

    <string name="chat_already_exists" context="Error message when creating a chat one to one with a contact that already has a chat">The chat already exists</string>

    <string name="not_download" context="before sharing a file, has to be downloaded">The file has not been downloaded yet</string>

    <string name="not_permited_add_email_to_invite" context="Error shown when a user is starting a chat or adding new participants in a group chat and writes a contact mail that has not added">Only MEGA contacts can be added</string>

    <string name="invalid_connection_state" context="Info label about the connectivity state of an individual chat">Chat disconnected</string>

    <string name="call_error" context="Message show when a call cannot be established">Error. The call cannot be established</string>

    <string name="title_evaluate_the_app_panel" context="Title of dialog to evaluate the app">Are you happy with this app?</string>
    <string name="rate_the_app_panel" context="Label to show rate the app">Yes, rate the app</string>
    <string name="send_feedback_panel" context="Label to show send feedback">No, send feedback</string>

    <string name="link_advanced_options" context="title of the section advanced options on the get link screen">Advanced options</string>

    <string name="no_contacts_permissions" context="Title of the section to invite contacts if the user has denied the contacts permmissions">No contact permissions granted</string>

    <string name="choose_qr_option_panel" context="Option of the sliding panel to go to QR code section">My QR code</string>
    <string name="section_qr_code" context="Title of the screen that shows the options to the QR code">QR Code</string>
    <string name="action_reset_qr" context="Option in menu of section  My QR code to reset the QR code">Reset QR code</string>
    <string name="action_delete_qr" context="Option in menu of section  My QR code to delete the QR code">Delete QR code</string>
    <string name="save_cloud_drive" context="Option shown in QR code bottom sheet dialog to save QR code in Cloud Drive">To Cloud Drive</string>
    <string name="save_file_system" context="Option shown in QR code bottom sheet dialog to save QR code in File System">To File System</string>
    <string name="section_my_code" context="Title of QR code section">MY CODE</string>
    <string name="section_scan_code" context="Title of QR code scan section">SCAN CODE</string>
    <string name="settings_qrcode_autoaccept" context="Title of QR code settings that permits or not contacts that scan my QR code will be automatically added to my contact list">Auto-Accept</string>
    <string name="setting_subtitle_qrcode_autoccept" context="Subtitle of QR code settings auto-accept">Contacts that scan your QR Code will be automatically added to your contact list.</string>
    <string name="setting_subtitle_qrcode_reset" context="Subtitle of QR code settings that reset the code">Previous QR code will no longer be valid</string>
    <string name="qrcode_link_copied" context="Text shown when it has been copied the QR code link">Link copied to the clipboard</string>
    <string name="qrcode_reset_successfully" context="Text shown when it has been reseted the QR code successfully">QR code successfully reset</string>
    <string name="qrcode_delete_successfully" context="Text shown when it has been deleted the QR code successfully">QR code successfully deleted</string>
    <string name="qrcode_reset_not_successfully" context="Text shown when it has not been reseted the QR code successfully">QR code not reset due to any error. Please, try again.</string>
    <string name="qrcode_delete_not_successfully" context="Text shown when it has not been delete the QR code successfully">QR code not delete due to any error. Please, try again.</string>
    <string name="invite_sent" context="Title of dialog shown when a contact request has been sent with QR code">Invite sent</string>
    <string name="invite_sent_text" context="Text of dialog shown when a contact request has been sent with QR code">The user %s has been invited and will appear in your contact list once accepted.</string>
    <string name="error_share_qr" context="Text shown when it tries to share the QR and occurs an error to process the action">An error occurred while trying to share the QR file. Perhaps the file does not exist. Please, try again later.</string>
    <string name="error_upload_qr" context="Text shown when it tries to upload to Cloud Drive the QR and occurs an error to process the action">An error occurred while trying to upload the QR file. Perhaps the file does not exist. Please, try again later.</string>
    <string name="error_download_qr" context="Text shown when it tries to download to File System the QR and occurs an error to process the action">An error occurred while trying to download the QR file. Perhaps the file does not exist. Please, try again later.</string>
    <string name="success_download_qr" context="Text shown when it tries to download to File System the QR and the action has success">The QR Code has been downloaded successfully to %s</string>
    <string name="invite_not_sent" context="Title of dialog shown when a contact request has not been sent with QR code">Invite not sent</string>
    <string name="invite_not_sent_text" context="Text of dialog shown when a contact request has not been sent with QR code">The QR code or contact link is invalid. Try to scan a valid code or to open a valid link.</string>
    <string name="invite_not_sent_text_already_contact" context="Text of dialog shown when a contact request has not been sent with QR code because of is already a contact">The invitation has not been sent. %s is already in your contacts list.</string>
    <string name="invite_not_sent_text_error" context="Text of dialog shown when a contact request has not been sent with QR code because of some error">The invitation has not been sent. An error occurred processing it.</string>
    <string name="generatin_qr" context="Text of alert dialog informing that the qr is generating">Generating QR Code&#8230;</string>
    <string name="menu_item_scan_code" context="Title of QR code scan menu item">Scan QR code</string>
    <string name="button_copy_link" context="get the contact link and copy it">Copy link</string>
    <string name="button_create_qr" context="Create QR code">Create QR code</string>
    <string name="qrcode_create_successfully" context="Text shown when it has been created the QR code successfully">QR code successfully created</string>
    <string name="qrcode_scan_help" context="Text shown in QR code scan fragment to help and guide the user in the action">Line up the QR code to scan it with your device’s camera</string>
    <string name="contact_view" context="positive button on dialog to view a contact">View</string>


    <string name="external_play" context="Item menu option to reproduce audio or video in external reproductors">Open with</string>

    <string name="context_share" context="to share a file using Facebook, Whatsapp, etc">Share using</string>

    <string name="error_enable_chat_before_login" context="Message shown if the user choose enable button and he is not logged in">Please, log in before enabling the chat</string>

    <string name="label_set_period" context="title of a tag to search for a specific period within the search by date option in Camera upload">Set period</string>

    <string name="context_empty_chat_recent" context="Text of the empty screen when there are not chat conversations">[B]Invite friends to [/B][A]Chat[/A][B] and enjoy our encrypted platform with privacy and security.[/B]</string>
    <string name="recent_chat_empty_enable_chat" context="Message shown when the user has no recent chats">[C]Enable [/C][B]Chat[/B][A][C] and enjoy our encrypted platform with privacy and security.[/C]</string>

    <string name="context_empty_camera_uploads" context="Text of the empty screen when there are not elements in Camera Uploads">[B]No media on [/B][A]Camera Uploads[/A][B].[/B]</string>
    <string name="context_empty_rubbish_bin" context="Text of the empty screen when there are not elements in the Rubbish Bin">[B]Empty [/B][A]Rubbish Bin[/A][B].[/B]</string>

    <string name="context_empty_inbox" context="Text of the empty screen when there are not elements in Cloud Drive or Inbox">[B]No files on your [/B][A]%1$s[/A][B].[/B]</string>
    <string name="context_empty_offline" context="Text of the empty screen when there are not elements in Saved for Offline">[B]No files [/B][A]%1$s[/A][B].[/B]</string>
    <string name="context_empty_contacts" context="Text of the empty screen when there are not contacts">[B]No [/B][A]%1$s[/A][B].[/B]</string>

    <string name="recent_chat_empty" context="Message shown when the user has no chats">[A]No[/A] [B]Conversations[/B]</string>
    <string name="recent_chat_loading_conversations" context="Message shown when the chat is section is loading the conversations">[A]Loading[/A] [B]Conversations&#8230;[/B]</string>

    <string name="context_empty_incoming" context="Text of the empty screen when there are not elements in Incoming">Incoming Shared folders</string>
    <string name="context_empty_outgoing" context="Text of the empty screen when there are not elements in Outgoing">Outgoing Shared folders</string>

    <string name="tab_sent_requests" context="Title of the sent requests tab. Capital letters">Sent requests</string>
    <string name="tab_received_requests" context="Title of the received requests tab. Capital letters">Received requests</string>
    <string name="overquota_alert_title" context="Title dialog overquota error">Storage quota exceeded</string>

    <string name="invalid_link" context="error message shown when an account confirmation link or reset password link is invalid for unknown reasons">Invalid link, please ask for a new valid link</string>

    <string name="processing_link" context="Message shown when a link is being processing">Processing link&#8230;</string>

    <string name="passwd_weak" context="Message shown when it is creating an acount and it is been introduced a very weak or weak password">Your password is easily guessed. Try making your password longer. Combine uppercase &amp; lowercase letters. Add special characters. Do not use names or dictionary words.</string>
    <string name="passwd_medium" context="Message shown when it is creating an acount and it is been introduced a medium password">Your password is good enough to proceed, but it is recommended to strengthen your password further.</string>
    <string name="passwd_good" context="Message shown when it is creating an acount and it is been introduced a good password">This password will withstand most typical brute-force attacks. Please ensure that you will remember it.</string>
    <string name="passwd_strong" context="Message shown when it is creating an acount and it is been introduced a strong password">This password will withstand most sophisticated brute-force attacks. Please ensure that you will remember it.</string>
    <string name="pass_very_weak" context="Password very weak">Very Weak</string>
    <string name="pass_weak" context="Password weak">Weak</string>
    <string name="pass_medium" context="Password medium">Medium</string>
    <string name="pass_good" context="Password good">Good</string>
    <string name="pass_strong" context="Password strong">Strong</string>

    <string name="title_notification_call_in_progress" context="Title of the notification shown on the action bar when there is a call in progress">Call in progress</string>
    <string name="action_notification_call_in_progress" context="Subtitle of the notification shown on the action bar when there is a call in progress">Click to go back to the call</string>
    <string name="button_notification_call_in_progress" context="Button in the notification shown on the action bar when there is a call in progress">Return to the call</string>

    <string name="contacts_mega" context="When it lists contacts of MEGA, the title of list's header">On MEGA</string>
    <string name="contacts_phone" context="When it lists contacts of phone, the title of list's header">Phone contacts</string>

    <string name="account_suspended_multiple_breaches_ToS" context="Message error shown when trying to log in on an account has been suspended due to multiple breaches of Terms of Service">Your account has been suspended due to multiple breaches of MEGA’s Terms of Service. Please check your email inbox.</string>
    <string name="account_suspended_breache_ToS" context="Message error shown when trying to log in on an account has been suspended due to breach of Terms of Service">Your account was terminated due to a breach of MEGA’s Terms of Service, such as abuse of rights of others; sharing and/or importing illegal data; or system abuse.</string>

    <string name="file_storage_empty_folder" context="In a chat conversation when you try to send device's images but there aren't available images">No files</string>

    <plurals name="number_of_versions" formatted="false" context="Number of versions of a file shown on the screen info of the file">
        <item context="version item" quantity="one">%1$d version</item>
        <item context="version items" quantity="other">%1$d versions</item>
    </plurals>

    <string name="title_section_versions" context="Title of the section Versions for files">Versions</string>

    <string name="header_current_section_item" context="Header of the item to show the current version of a file in a list">Current version</string>
    <plurals name="header_previous_section_item" context="Header of the item to show the previous versions of a file in a list">
        <item context="file item" quantity="one">Previous version</item>
        <item context="file items" quantity="other">Previous versions</item>
    </plurals>

    <string name="general_revert" context="option menu to revert a file version">Revert</string>
    <string name="menu_item_clear_versions" context="option menu to clear all the previous versions">Clear previous versions</string>
    <plurals name="title_dialog_delete_version" context="Title of the dialog to confirm that a version os going to be deleted">
        <item context="version item" quantity="one">Delete version?</item>
        <item context="version items" quantity="other">Delete versions?</item>
    </plurals>

    <string name="content_dialog_delete_version" context="Content of the dialog to confirm that a version is going to be deleted">This version will be permanently removed.</string>
    <string name="content_dialog_delete_multiple_version" context="Content of the dialog to confirm that several versions are going to be deleted">These %d versions will be permanently removed.</string>

    <string name="chat_upload_title_notification" context="Title of the notification shown when a file is uploading to a chat">Chat uploading</string>

    <string name="settings_chat_upload_quality" context="Label for the option on setting to set up the quality of multimedia files uploaded to the chat">Chat media quality</string>

    <string-array name="settings_chat_upload_quality_entries" context="the options for the option on setting to set up the quality of multimedia files uploaded to the chat">
        <item context="the options of what to upload.">Original</item>
        <item context="the options of what to upload.">Medium</item>
    </string-array>

    <string name="missed_call_notification_title" context="Title of the notification for a missed call">Missed call</string>
    <string name="file_properties_info_location" cotext="Refers to a location of file">Location</string>

    <string name="file_properties_folder_current_versions" cotext="Title of the label to show the size of the current files inside a folder">Current versions</string>
    <string name="file_properties_folder_previous_versions" cotext="Title of the label to show the size of the versioned files inside a folder">Previous versions</string>

    <plurals name="number_of_versions_inside_folder" formatted="false" context="Number of versioned files inside a folder shown on the screen info of the folder">
        <item context="version item" quantity="one">%1$d versioned file</item>
        <item context="version items" quantity="other">%1$d versioned files</item>
    </plurals>

    <string name="messages_forwarded_success" context="Alert message after forwarding one or several messages to several chats">Messages forwarded</string>
    <string name="messages_forwarded_error" context="Error message after forwarding one or several messages to several chats">Error. Not correctly forwarded</string>
    <plurals name="messages_forwarded_partial_error" formatted="false" context="Error message if any of the forwarded messages fails">
        <item context="message item" quantity="one">Error. %1$d message not successfully forwarded</item>
        <item context="message items" quantity="other">Error. %1$d messages not successfully forwarded</item>
    </plurals>
    <plurals name="messages_forwarded_error_not_available" formatted="false" context="Error non existing resource after forwarding one or several messages to several chats">
        <item context="message item" quantity="one">Error. The resource is no longer available</item>
        <item context="message items" quantity="other">Error. The resources are no longer available</item>
    </plurals>

    <string name="turn_on_notifications_title" context="The title of fragment Turn on Notifications">Turn on Notifications</string>
    <string name="turn_on_notifications_subtitle" context="The subtitle of fragment Turn on Notifications">This way, you will see new messages\non your Android phone instantly.</string>
    <string name="turn_on_notifications_first_step" context="First step to turn on notifications">Open Android device [A]Settings[/A]</string>
    <string name="turn_on_notifications_second_step" context="Second step to turn on notifications">Open [A]Apps &amp; notifications[/A]</string>
    <string name="turn_on_notifications_third_step" context="Third step to turn on notifications">Select [A]MEGA[/A]</string>
    <string name="turn_on_notifications_fourth_step" context="Fourth step to turn on notifications">Open [A]App notifications[/A]</string>
    <string name="turn_on_notifications_fifth_step" context="Fifth step to turn on notifications">Switch to On and select your preferences</string>

    <plurals name="files_send_to_chat_success" context="Alert message after sending to chat one or several messages to several chats">
        <item context="version item" quantity="one">File sent</item>
        <item context="version items" quantity="other">Files sent</item>
    </plurals>
    <string name="files_send_to_chat_error" context="Error message after sending to chat one or several messages to several chats">Error. Not correctly sent</string>

    <string name="context_send_file_to_chat" context="menu option to send a file to a chat">Send to chat</string>

    <string name="remember_pwd_dialog_title" context="Title of the dialog 'Do you remember your password?'">Do you remember your password?</string>
    <string name="remember_pwd_dialog_text" context="Text of the dialog 'Do you remember your password?'">Please test your password to ensure you remember it. If you lose your password, you will lose access to your MEGA data.</string>
    <string name="remember_pwd_dialog_do_not_show" context="'Do you remember your password?' dialog option that permits user do not show it again">Don’t show me again</string>
    <string name="remember_pwd_dialog_button_test" context="Button of the dialog 'Do you remember your password?' that permits user test his password">Test password</string>
    <string name="test_pwd_title" context="Title of the activity that permits user test his password">Test your password</string>
    <string name="test_pwd_accepted" context="Message shown to the user when is testing her password and it is correct">Password accepted</string>
    <string name="test_pwd_wrong" context="Message shown to the user when is testing her password and it is wrong">Wrong password!\nBackup your Recovery Key as soon as possible!</string>
    <string name="recovery_key_exported_dialog_title" context="Title of the dialog 'Recovery Key exported'">Recovery Key exported</string>
    <string name="recovery_key_exported_dialog_text" context="Text of the dialog 'Recovery Key exported'">The Recovery Key has been exported into the Offline section as MEGARecoveryKey.txt.\nNote: It will be deleted if you log out, please store it in a safe place.</string>
    <string name="recovery_key_exported_dialog_text_logout" context="Text of the dialog 'Recovery Key exported' when the user wants logout">You are about to logout, please test your password to ensure you remember it.\nIf you lose your password, you will lose access to your MEGA data.</string>
    <string name="option_copy_to_clipboard" context="Option that permits user copy to clipboard">Copy to clipboard</string>
    <string name="option_export_recovery_key" context="Option that permits user export his recovery key">Export Recovery Key</string>
    <string name="option_logout_anyway" context="Option that permits user logout">Logout anyway</string>
    <string name="recovery_key_bottom_sheet" context="Title of the bottom sheet dialog 'Recovery Key'">Recovery Key</string>
    <string name="option_save_on_filesystem" context="Option that permits user save on File System">Save on File System</string>
    <string name="message_copied_to_clipboard" context="Message shown when something has been copied to clipboard">Copied to clipboard</string>

    <string name="message_jump_latest" context="text of the label to show that you have messages unread in the chat conversation">Jump to latest</string>
    <string name="message_new_messages" context="text of the label to show that you have new messages in the chat conversation">New messages</string>


    <string name="notification_subtitle_incoming" context="notification subtitle of incoming calls">Incoming call</string>

    <plurals name="number_unread_messages" context="Subtitle to show the number of unread messages on a chat">
        <item context="unread message" quantity="one">%1$s unread message</item>
        <item context="unread messages" quantity="other">%1$s unread messages</item>
    </plurals>

    <plurals name="plural_number_messages_chat_notification" context="Notification title to show the number of unread chats">
        <item context="unread message" quantity="one">%1$d unread chat</item>
        <item context="unread messages" quantity="other">%1$d unread chats</item>
    </plurals>

    <string name="chat_loading_messages" context="Message shown when a chat is opened and the messages are being recovered">[A]Loading[/A] [B]Messages&#8230;[/B]</string>

    <string name="general_error_internal_node_not_found" context="Error message shown when opening a file link which doesn't exist">File or folder not found. Are you logged in with a different account in your browser? You can only access files or folders from the account you are currently logged in with in the app</string>


    <string name="context_loop_video" context="menu option to loop video or audio file">Loop</string>

    <string name="settings_security_options_title" context="Title of the category Security options on Settings section">Security options</string>
    <string name="settings_recovery_key_title" context="Title of the preference Recovery key on Settings section">Recovery Key</string>
    <string name="settings_recovery_key_summary" context="Summary of the preference Recovery key on Settings section">Exporting the Recovery Key and keeping it in a secure location enables you to set a new password without data loss.</string>

    <string name="login_connectivity_issues" context="message when a temporary error on logging in is due to connectivity issues">Unable to reach MEGA. Please check your connectivity or try again later.</string>
    <string name="login_servers_busy" context="message when a temporary error on logging in is due to servers busy">Servers are too busy. Please wait.</string>
    <string name="login_API_lock" context="message when a temporary error on logging in is due to SDK is waiting for the server to complete a request due to an API lock">This process is taking longer than expected. Please wait.</string>
    <string name="login_API_rate" context="message when a temporary error on logging in is due to SDK is waiting for the server to complete a request due to a rate limit ">Too many requests. Please wait.</string>

    <string name="corrupt_video_dialog_text" context="when open audio video player, the file that it try to open is damaged or does not exist">Error. The file is corrupted or does not exist.</string>


    <string name="section_playlist" context="Title of the screen Playlist">Playlist</string>
    <string name="playlist_state_playing" context="Text shown in playlist subtitle item when a file is reproducing">Now playing&#8230;</string>
    <string name="playlist_state_paused" context="Text shown in playlist subtitle item when a file is reproducing but it is paused">Paused</string>

    <string name="context_option_print" context="Menu option to print the recovery key from Offline section">Print</string>

    <string name="save_MK_confirmation" context="Message when the recovery key has been successfully saved on the filesystem">The Recovery Key has been successfully saved</string>

    <string name="pending_outshare_indicator" context="label to indicate that a share is still pending on outgoing shares of a node">(Pending)</string>

    <string name="option_enable_chat_rich_preview" context="Option in Settings section to enable the rick links previews">Rich URL previews</string>

    <string name="button_always_rich_links" context="Button to allow the rich links previews on chat">Always Allow</string>
    <string name="button_not_now_rich_links" context="Button do not allow now the rich links previews on chat">Not Now</string>
    <string name="button_never_rich_links" context="Button do not allow the rich links previews on chat">Never</string>

    <string name="title_enable_rich_links" context="Title of the dialog to enable the rich links previews on chat">Enable rich URL previews</string>

    <string name="text_enable_rich_links" context="Text of the dialog to enable the rich links previews on chat">Enhance the MEGAchat experience. URL content will be retrieved without end-to-end encryption.</string>

    <string name="subtitle_mega_rich_link_no_key" context="Subtitle of a MEGA rich link without the decryption key">Tap to enter the Decryption Key</string>

    <string name="call_starting" context="Subtitle of the call screen when a call is just starting">Calling&#8230;</string>


    <string name="error_password" context="when the user tries to creates a MEGA account or tries to change his password and the password strength is very weak">Please enter a stronger password</string>

    <string name="title_acceptance_contact_request_notification" context="title of the notification for an acceptance of a contact request">New contact</string>
    <string name="title_storage_usage" context="title of usage storage section in Storage">Storage Usage</string>

    <plurals name="plural_number_contact_request_notification" context="Notification title to show the number of incoming contact request">
        <item context="contact request" quantity="one">%1$d pending contact request</item>
        <item context="contact requests" quantity="other">%1$d pending contact requests</item>
    </plurals>

    <string name="title_new_contact_request_notification" context="title of the notification for a new incoming contact request">New contact request</string>

    <string name="type_message_hint_with_title" context="Hint shown in the field to write a message in the chat screen">Write message to “%s”&#8230;</string>
    <string name="transfers_empty_new" context="message shown in the screen when there are not any active transfer">[B]No active[/B][A] Transfers[/A][B].[/B]</string>
    <string name="completed_transfers_empty_new" context="message shown in the screen when there are not any active transfer">[B]No completed[/B][A] Transfers[/A][B].[/B]</string>
    <string name="file_browser_empty_folder_new" context="Text that indicates that a folder is currently empty">[B]Empty[/B][A] Folder[/A][B].[/B]</string>

    <string name="type_message_hint_with_customized_title" context="Hint shown in the field to write a message in the chat screen (chat with customized title)">Write message to “%s”&#8230;</string>
    <string name="type_message_hint_with_default_title" context="Hint shown in the field to write a message in the chat screen (chat with default title)">Write message to %s&#8230;</string>

    <string name="settings_2fa" context="Title of setting Two-Factor Authentication">Two-Factor Authentication</string>
    <string name="setting_subtitle_2fa" context="Subtitle of setting Two-Factor Authentication when the preference is disabled">Two-Factor Authentication is a second layer of security for your account.</string>
    <string name="title_2fa" context="Title of the screen Two-Factor Authentication">Why do you need two-factor authentication?</string>
    <string name="two_factor_authentication_explain">Two-factor authentication is a second layer of security for your account. Which means that even if someone knows your password they cannot access it, without also having access to the six digit code only you have access to.</string>
    <string name="button_setup_2fa" context="Button that permits user begin with the process of enable Two-Factor Authentication">Begin Setup</string>
    <string name="explain_qr_seed_2fa_1" context="Text that explain how to do with Two-Factor Authentication QR">Scan or copy the seed to your Authentication App.</string>
    <string name="explain_qr_seed_2fa_2" context="Text that explain how to do with Two-Factor Authentication seed">Be sure to backup this seed to a safe place in case you lose your phone.</string>
    <string name="explain_confirm_2fa" context="Text that explain how to confirm Two-Factor Authentication">Please enter the code generated by your Authentication App.</string>
    <string name="general_verify" context="Text button">Verify</string>
    <string name="general_next" context="Text button">Next</string>
    <string name="url_qr_2fa" context="URL that is used to generate Two-Factor Authentication QR code. Not translate">otpauth://totp/MEGA:%s?secret=%s&amp;issuer=MEGA</string>
    <string name="qr_seed_text_error" context="Text of the alert dialog to inform the user when an error occurs when try to enable seed or QR of Two-Factor Authentication">An error occurred generating the seed or QR code, please try again.</string>
    <string name="title_2fa_enabled" context="Title of the screen shown when the user enabled correctly Two-Factor Authentication">Two-Factor Authentication Enabled</string>
    <string name="description_2fa_enabled" context="Description of the screen shown when the user enabled correctly Two-Factor Authentication">Next time you login to your account you will be asked to enter a 6-digit code provided by your authentication app.</string>
    <string name="recommendation_2fa_enabled" context="Recommendation for export the Recovery Key shown when the user enabled correctly Two-Factor Authentication">If you lose access to your account after enabling 2FA and you have not backed up your Recovery Key, MEGA can\'t help you gain access to it again.\n<b>Backup your Recovery Key</b></string>
    <string name="pin_error_2fa" context="Error shown when a user tries to enable Two-Factor Authentication and introduce an invalid code">Invalid code</string>
    <string name="lost_your_authenticator_device" context="When a user tries to login with Two-Factor Authentication and lost his device, button that permits get information about how login">Lost your Authenticator device?</string>
    <string name="login_verification" context="Title of screen Login verification with Two-Factor Authentication">Login Verification</string>
    <string name="change_password_verification" context="Title of screen Change password verification with Two-Factor Authentication">Two-Factor Authentication\nChange password</string>
    <string name="cancel_account_verification" context="Title of screen Cancel account verification with Two-Factor Authentication">Two-Factor Authentication\nCancel account</string>
    <string name="change_mail_verification" context="Title of screen Change mail verification with Two-Factor Authentication">Two-Factor Authentication\nChange email</string>
    <string name="disable_2fa_verification" context="Title of screen Disable Two-Factor Authentication">Disable Two-Factor Authentication</string>
    <string name="title_lost_authenticator_device" context="Title of screen Lost authenticator decive">Lost your Authenticator device?</string>
    <string name="error_disable_2fa" context="When the user tries to disable Two-Factor Authentication and some error ocurr in the process">An error occurred trying to disable Two-Factor Authentication. Please try again.</string>
    <string name="error_enable_2fa" context="When the user tries to enable Two-Factor Authentication and some error ocurr in the process">An error occurred trying to enable Two-Factor Authentication. Please try again.</string>
    <string name="title_enable_2fa" context="Title of the dialog shown when a new account is created to suggest user enable Two-Factor Authentication">Enable Two-Factor Authentication</string>
    <string name="label_2fa_disabled" context="Label shown when it disables the Two-Factor Authentication">Two-Factor Authentication Disabled</string>
    <string name="open_app_button" context="Text of the button which action is to show the authentication apps">Open in</string>
    <string name="intent_not_available_2fa" context="message when trying to open a link that contains the seed to enable Two-Factor Authentication but there isn\'t any app that open it">There isn’t any available app to enable Two-Factor Authentication on your device</string>
    <string name="general_close" context="Text button">Close</string>
    <string name="general_rk" context="Text of the file name where the Recovery Key is saved. Not translate">MEGARecoveryKey.txt</string>
    <string name="backup_rk_2fa_end" context="Label shown when Two-Factor Authentication has been enabled to alert user that has to back up his Recovery Key before finish the process">Export your Recovery Key to finish</string>
    <string name="no_authentication_apps_title" context="Title of dialog shown when it tries to open an authentication app and there is no installed">Two-Factor Authentication app</string>
    <string name="open_play_store_2fa" context="Message shown to ask user if wants to open Google Play to install some authenticator app">Would you want to open Google Play to install an Authenticator App?</string>
    <string name="play_store_label" context="Label Play Store">Play Store</string>
    <string name="text_2fa_help" context="Text shown in an alert explaining how to continue to enable Two-Factor Authentication">You need an authenticator app to enable 2FA on MEGA. You can download and install the Google Authenticator, Duo Mobile, Authy or Windows Phone Authenticator app for your phone or tablet.</string>


    <string name="number_correctly_imported_from_chat" context="success message when importing multiple files from">%d files shared successfully</string>
    <string name="number_no_imported_from_chat" context="error message when importing multiple files from chat">%d files were not shared</string>
    <string name="preview_content" context="button's text to open a full screen image">Preview Content</string>

    <string name="no_network_connection_on_play_file" context="message shown when the user clicks on media file chat message, there is no network connection and the file is not been downloaded">The streaming can not be executed and the file has not been downloaded</string>
    <string name="file_already_exists" context="message when trying to save for offline a file that already exists">File already exists in Saved for Offline</string>

    <plurals name="error_forwarding_messages" context="Error message if forwarding a message failed">
        <item context="one message" quantity="one">Message not forwarded</item>
        <item context="many messages" quantity="other">Messages not forwarded</item>
    </plurals>

    <string name="title_confirmation_disable_rich_links" context="Title of the dialog to disable the rich links previews on chat">Rich URL previews</string>
    <string name="text_confirmation_disable_rich_links" context="Text of the dialog to disable the rich links previews on chat">You are disabling rich URL previews permanently. You can re-enable rich URL previews in your settings. Do you want to proceed?</string>

    <string name="call_missed_messages" context="Message shown when a call ends.">[A]Missed call[/A]</string>
    <string name="call_rejected_messages" context="Message shown when a call ends.">[A]Call was rejected[/A]</string>
    <string name="call_cancelled_messages" context="Message shown when a call ends.">[A]Call was cancelled[/A]</string>
    <string name="call_failed_messages" context="Message shown when a call ends.">[A]Call failed[/A]</string>
    <string name="call_not_answered_messages" context="Message shown when a call ends.">[A]Call was not answered[/A]</string>

    <string name="contact_email" context="Indicates that can type a contact email">Contact’s email</string>
    <string name="contact_not_added" context="When it tries to add a contact in a list an is already added">You have already added this contact.</string>

    <plurals name="plural_call_ended_messages_with_minutes" context="Message shown when a call ends.">
        <item context="one minute" quantity="one">[A]Call ended[/A][C]. Duration: [/C][B]%1$s minute[/B]</item>
        <item context="more minutes" quantity="other">[A]Call ended[/A][C]. Duration: [/C][B]%1$s minutes[/B]</item>
    </plurals>

    <plurals name="plural_call_ended_messages_with_one_second" context="Message shown when a call ends.">
        <item context="one minute" quantity="one">[A]Call ended[/A][C]. Duration: [/C][B]%1$d minute, %2$d second[/B]</item>
        <item context="more minutes" quantity="other">[A]Call ended[/A][C]. Duration: [/C][B]%1$d minutes, %2$d second[/B]</item>
    </plurals>

    <plurals name="plural_call_ended_messages_with_more_seconds" context="Message shown when a call ends.">
        <item context="one minute" quantity="one">[A]Call ended[/A][C]. Duration: [/C][B]%1$d minute, %2$d seconds[/B]</item>
        <item context="more minutes" quantity="other">[A]Call ended[/A][C]. Duration: [/C][B]%1$d minutes, %2$d seconds[/B]</item>
    </plurals>

    <plurals name="plural_call_ended_messages_just_seconds" context="Message shown when a call ends.">
        <item context="one second" quantity="one">[A]Call ended[/A][C]. Duration: [/C][B]%1$d second[/B]</item>
        <item context="more seconds" quantity="other">[A]Call ended[/A][C]. Duration: [/C][B]%1$d seconds[/B]</item>
    </plurals>

    <string name="error_message_invalid_format" context="Content of a normal message that cannot be recognized">Invalid message format</string>
    <string name="error_message_invalid_signature" context="Content of a normal message that cannot be recognized">Invalid message signature</string>

    <string name="add_to_cloud_import" context="Menu option">Add to Cloud Drive</string>

    <string name="error_streaming" context="When the user tries to reproduce a file through streaming and ocurred an error creating it">An error occurred trying to create the stream</string>

    <string name="context_restore" context="Menu option to restore an item from the Rubbish bin">Restore</string>

    <string name="context_correctly_node_restored" context="success message when a node was restore from Rubbish bin">Restored to %s</string>
    <string name="context_no_restored" context="error message when a node was restore from Rubbish bin">Error. Not restored</string>

    <string name="context_send_message" context="menu item from contact section to send a message to a contact">Send Message</string>

    <plurals name="plural_contact_sent_to_chats" context="Message shown when a contact is successfully sent to several chats">
        <item context="one contact" quantity="one">Contact sent to chats successfully</item>
        <item context="more contacts" quantity="other">Contacts sent to chats successfully</item>
    </plurals>

    <string name="error_MEGAdrop_not_supported" context="Error message on opening a MEGAdrop folder link">MEGAdrop folders are not supported yet</string>

    <string name="pre_overquota_alert_text" context="Pre overquota error dialog when trying to copy or import a file">This action cannot be completed as it would take you over your current storage limit. Would you like to upgrade your account?</string>

    <string name="archived_chats_title_section" context="Title of the section Archived chats">Archived chats</string>

    <string name="archived_chats_show_option" context="Text of the option to show the arhived chat, it shows the number of archived chats">Archived chats (%d)</string>

    <string name="archive_chat_option" context="Title of the option on the chat list to archive a chat">Archive Chat</string>
    <string name="unarchive_chat_option" context="Title of the option on the chat list to unarchive a chat">Unarchive Chat</string>

    <string name="general_archive" context="Confirmation button of the dialog to archive a chat">Archive</string>
    <string name="general_unarchive" context="Confirmation button of the dialog to unarchive a chat">Unarchive</string>

    <string name="success_archive_chat" context="Message shown when a chat is successfully archived, it shows the name of the chat">%s chat was archived.</string>
    <string name="error_archive_chat" context="Error message shown when a chat has not be archived, it shows the name of the chat">Error. %s chat was not archived.</string>

    <string name="success_unarchive_chat" context="Message shown when a chat is successfully unarchived, it shows the name of the chat">%s chat was unarchived.</string>
    <string name="error_unarchive_chat" context="Error message shown when a chat has not be unarchived, it shows the name of the chat">Error. %s chat was not able to be unarchived.</string>

    <string name="archived_chats_empty" context="Message shown when the user has no archived chats">[A]No[/A] [B]Archived Chats[/B]</string>

    <string name="inactive_chat" context="Subtitle of chat screen when the chat is inactive">Inactive chat</string>
    <string name="archived_chat" context="Subtitle of chat screen when the chat is archived">Archived chat</string>

    <string name="number_incorrectly_restored_from_rubbish" context="error message when restoring several nodes from rubbish">%d items were not restored successfully</string>
    <string name="number_correctly_restored_from_rubbish" context="success message when restoring several nodes from rubbish">%d items restored successfully</string>

    <string name="invite_contacts" context="Label shown when the user wants to add contacts into his MEGA account">Invite contacts</string>
    <string name="share_with" cotext="Label shown when the user wants to share something with other contacts">Share with</string>
    <string name="contacts_list_empty_text_loading_share" context="Message shown while the contact list from the device and from MEGA is being read and then shown to the user">Loading contacts&#8230;</string>
    <string name="title_new_group" context="Title of the screen New Group">New Group</string>
    <string name="subtitle_new_group" context="Subtitle of the screen New Group">Type group name</string>
    <string name="hint_type_group" context="Hint of edittext shown when it is creating a new group to guide user to type the name of the group">Name your group</string>
    <string name="confirmation_delete_contact" context="Text of the confirm dialog shown when it wants to remove a contact from a chat">Remove %s from this chat?</string>

    <string name="settings_file_management_file_versions_title" context="Settings preference title to show file versions info of the account">File versions</string>
    <string name="settings_file_management_file_versions_subtitle" context="Settings preference subtitle to show file versions info of the account">%1d file versions, taking a total of %2s</string>

    <string name="settings_file_management_category" context="Title of the section File management on Settings section">File Management</string>

    <string name="settings_file_management_delete_versions" context="Option in Settings to delete all the versions of the account">Delete all my older versions of files</string>
    <string name="settings_file_management_subtitle_delete_versions" context="subtitle of the option in Settings to delete all the versions of the account">All current files will remain. Only historic versions of your files will be deleted.</string>

    <string name="text_confirmation_dialog_delete_versions" context="Text of the dialog to delete all the file versions of the account">You are about to delete the version histories of all files. Any file version shared to you from a contact will need to be deleted by them.\n\nPlease note that the current files will not be deleted.</string>

    <string name="success_delete_versions" context="success message when deleting all the versions of the account">File versions deleted successfully</string>
    <string name="error_delete_versions" context="error message when deleting all the versions of the account">An error occurred while trying to delete all old versions of your files, please try again later.</string>

    <string name="settings_enable_file_versioning_title" context="Title of the option to enable or disable file versioning on Settings section">File versioning</string>
    <string name="settings_enable_file_versioning_subtitle" context="Subtitle of the option to enable or disable file versioning on Settings section">Enable or disable file versioning for your entire account.\nYou may still receive file versions from shared folders if your contacts have this enabled.</string>
    <string name="choose_chat" context="section title to select a chat to send a file">Choose chat</string>

    <string name="type_mail" context="Hint shown to guide user on activity add contacts">Tap, enter name or email</string>

    <string name="confirmation_invite_contact" context="Text of the confirm dialog shown when it wants to add a contact from a QR scaned">Add %s to your contacts?</string>
    <string name="confirmation_not_invite_contact" context="Text of the confirm dialog shown when it wants to add a contact from a QR scaned and the contact is already a contact">You have already added the contact %s.</string>
    <string name="confirmation_invite_contact_already_added" context="Text of the confirm dialog shown when it wants to add a contact from a QR scaned and is already added before">You have already added the contact %s.</string>
    <string name="confirmation_share_contact" context="Text of the confirm dialog shown when it wants to add a contact from a QR scaned">Share with %s?</string>
    <string name="new_group_chat_label" context="Text button for init a group chat">New group chat</string>
    <string name="add_contacts" context="Label shown when the user wants to add contacts into a chat conversation">Add contacts</string>

    <string name="title_alert_logged_out" context="Title of the alert when the account have been logged out from another client">Logged out</string>
    <string name="account_confirmed" context="Text shown to indicate user that his account has already been confirmed">Your account has been activated. Please log in.</string>
    <string name="confirm_account" context="Text shown to indicate user that his account should be confirmed typing his password">Please enter your password to confirm your account</string>

    <string name="error_own_email_as_contact" context="Error shown if a user tries to add their own email address as a contact">There’s no need to add your own email address</string>

    <string name="invalid_code" context="Error shown when it is scanning a QR code and it is invalid">Invalid code</string>

    <string name="text_almost_full_warning" context="Text of the dialog shown when the storage is almost full">Cloud Drive is almost full. Upgrade to PRO and get up to 8 TB of storage and 16 TB of transfer quota.</string>
    <string name="button_plans_almost_full_warning" context="Button of the dialog shown when the storage is almost full to see the available PRO plans">See plans</string>
    <string name="button_custom_almost_full_warning" context="Button of the dialog shown when the storage is almost full to custom a plan">Custom plan</string>
    <string name="button_bonus_almost_full_warning" context="Button of the dialog shown when the storage is almost full to get bonus">Get Bonus</string>

    <string name="title_mail_upgrade_plan" context="Mail title to upgrade to a custom plan">Upgrade to a custom plan</string>
    <string name="subject_mail_upgrade_plan" context="Mail subject to upgrade to a custom plan">Ask us how you can upgrade to a custom plan:</string>

    <string name="word_me" context="Used in chat list screen to indicate in a chat list item that the message was sent by me, followed by the message">Me:</string>

    <string name="call_button" context="Title of the button in the contact info screen to start an audio call">Call</string>
    <string name="message_button" context="Title of the button in the contact info screen to send a message">Message</string>
    <string name="video_button" context="Title of the button in the contact info screen to start a video call">Video</string>

    <string name="title_chat_explorer" context="Title of chat explorer to send a link or file to a chat">Send to&#8230;</string>
    <string name="title_cloud_explorer" context="Title of cloud explorer to upload a link or file">Upload to&#8230;</string>

	<string name="contact_info_button_more" context="More button in contact info page">More</string>

    <plurals name="plural_select_file" context="Section title to select a file to perform an action">
        <item context="one file" quantity="one">Choose File</item>
        <item context="more files" quantity="other">Choose Files</item>
    </plurals>

    <string name="title_share_folder_explorer" context="Title of shared folder explorer to choose a folder to perform an action">Choose folder</string>

    <string name="login_warning_abort_transfers" context="Popup message shown if an user try to login while there is still living transfer">All transfers will be cancelled, do you want to login?</string>
    <string name="logout_warning_abort_transfers" context="Popup message shown if an user try to login while there is still living transfer">All transfers will be cancelled, do you want to logout?</string>

    <string name="subtitle_read_only_permissions" context="Label to explain the read only participant permission in the options panel of the group info screen">Read only</string>

    <string name="used_space" context="Label shown the total space and the used space in an account">[A]%1$s [/A][B]of %2$s used[/B]</string>

    <string name="staging_api_url_title" context="title of the alert dialog when the user is changing the API URL to staging">Change to a testing server?</string>
    <string name="staging_api_url_text" context="text of the alert dialog when the user is changing the API URL to staging">Are you sure you want to change to a test server? Your account may run irrecoverable problems</string>

    <string name="title_confirmation_open_camera_on_chat" context="Title of the confirmation dialog to open the camera app and lose the relay of the local camera on the in progress call">Open camera?</string>
    <string name="confirmation_open_camera_on_chat" context="Text of the confirmation dialog to open the camera app and lose the relay of the local camera on the in progress call">If you open the camera, your video transmission will be paused in the current call.</string>

    <string name="notification_chat_undefined_title" context="Title of the notification when there is unknown activity on the Chat">Chat activity</string>
    <string name="notification_chat_undefined_content" context="Content of the notification when there is unknown activity on the Chat">You may have new messages</string>

    <string name="settings_rb_scheduler_enable_title" context="Title of Rubbish bin scheduler option in settings to enable or disable the functionality">Rubbish bin clearing scheduler</string>
    <string name="settings_rb_scheduler_enable_subtitle" context="Subtitle of Rubbish bin scheduler option in settings to enable or disable the functionality in free accounts">The Rubbish Bin is cleaned for you automatically.</string>

    <string name="settings_rb_scheduler_enable_period_PRO" context="Title of Rubbish bin scheduler option in settings to enable or disable the functionality in PRO accounts">The minimum period is 7 days.</string>
    <string name="settings_rb_scheduler_enable_period_FREE" context="Title of Rubbish bin scheduler option in settings to enable or disable the functionality in PRO accounts">The minimum period is 7 days and your maximum period is 30 days.</string>

    <string name="settings_rb_scheduler_select_days_title" context="Title of Rubbish bin scheduler option in settings to set up the number of days of the rubbish bin scheduler">Remove files older than</string>
    <string name="settings_rb_scheduler_select_days_subtitle" context="Subtitle of Rubbish bin scheduler option in settings to show the number of days set up to the rubbish bin scheduler">%d days</string>

    <string name="settings_rb_scheduler_alert_disabling" context="Text of the alert when a FREE user tries to disable the RB scheduler">To disable Rubbish bin cleaning scheduler or set a longer retention period you need to subscribe to a PRO plan.</string>

    <string name="hint_days" context="Hint of the field to write the days of the rubbish bin scheduler">days</string>

    <string name="confirmation_close_sessions_text" context="Text of the dialog to confirm after closing all other sessions">This will log you out on all other active sessions except the current one.</string>
    <string name="confirmation_close_sessions_title" context="Title of the dialog to confirm after closing all other sessions">Do you want to close all other sessions?</string>

    <string name="save_qr_cloud_drive" context="Label shown to indicate the QR is saving in Cloud Drive">Saving %s in Cloud Drive&#8230;</string>

    <string name="general_folders" context="General label for folders">Folders</string>
    <string name="general_files" context="General label for files">Files</string>
    <string name="general_save_to_device" context="Item menu option upon right click on one or multiple files">Save to device</string>

    <string name="title_upload_explorer" context="Title of cloud explorer to upload a file">Upload to MEGA</string>
    <string name="choose_destionation" context="Label choose destination">Choose destination</string>
    <string name="general_show_more" context="Label that indicates show more items">Show more</string>
    <string name="general_show_less" context="Label that indicates show less items">Show less</string>

    <string name="notification_new_contact_request" context="Subtitle of the historic notification for a new contact request">[A]%s [/A][B]sent you a contact request.[/B]</string>
    <string name="notification_new_contact" context="Subtitle of the historic notification for a new contact">[A]%s [/A][B]is now a contact.[/B]</string>
    <string name="notification_new_shared_folder" context="Subtitle of the historic notification for a new shared folder">[B]New shared folder from [/B][A]%s[/A]</string>

    <string name="notification_reminder_contact_request" context="Subtitle of the historic notification for a reminder new contact request">[A]Reminder: [/A][B]%s [/B][C]sent you a contact request.[/C]</string>

    <string name="title_contact_request_notification_cancelled" context="Title of the historic notification for a contact request cancelled">Contact request cancelled</string>
    <string name="subtitle_contact_request_notification_cancelled" context="Subtitle of the historic notification for contact request cancelled">[A]%s [/A][B]cancelled the contact request.[/B]</string>

    <string name="title_contact_notification_deleted" context="Title of the historic notification when an user deletes you as contact">Contact deleted</string>
    <string name="subtitle_contact_notification_deleted" context="Subtitle of the historic notification when an user deletes you as contact">[A]%s [/A][B]deleted you as a contact.[/B]</string>

    <string name="title_contact_notification_blocked" context="Title of the historic notification when an user blocks you as contact">Contact blocked</string>
    <string name="subtitle_contact_notification_blocked" context="Subtitle of the historic notification when an user blocks you as contact">[A]%s [/A][B]blocked you as a contact.[/B]</string>

    <string name="section_notification_with_unread" context="Item of the navigation title for the notification section when there is any unread">Notifications [A](%1$d)[/A]</string>

    <string name="title_account_notification_deleted" context="Title of the historic notification for an account deleted">Account deleted</string>
    <string name="subtitle_account_notification_deleted" context="Subtitle of the historic notification for an account deleted">[A]%s [/A][B]account has been deleted/deactivated.[/B]</string>

    <string name="subtitle_file_takedown_notification" context="Subtitle of folder takedown historic notification">[A]Your publicly shared file [/A][B]%s[/B][C] has been taken down.[/C]</string>
    <string name="subtitle_folder_takedown_notification" context="Subtitle of file takedown historic notification">[A]Your publicly shared folder [/A][B]%s[/B][C] has been taken down.[/C]</string>

    <string name="subtitle_file_takedown_reinstated_notification" context="Subtitle of a folder takedown reinstated historic notification">[A]Your publicly shared file [/A][B]%s[/B][C] has been reinstated.[/C]</string>
    <string name="subtitle_folder_takedown_reinstated_notification" context="Subtitle of a file takedown reinstated historic notification">[A]Your publicly shared folder [/A][B]%s[/B][C] has been reinstated.[/C]</string>

    <string name="title_outgoing_contact_request" context="Title of the historic notification for outgoing contact requests">Sent request</string>
    <string name="title_incoming_contact_request" context="Title of the historic notification for incoming contact requests">Received request</string>

    <string name="subtitle_outgoing_contact_request_denied" context="Subtitle of the historic notification for contact request denied">[A]%s [/A][B]denied your contact request.[/B]</string>
    <string name="subtitle_outgoing_contact_request_accepted" context="Subtitle of the historic notification for contact request accepted">[A]%s [/A][B]accepted your contact request.[/B]</string>

    <string name="notification_deleted_shared_folder" context="Subtitle of the historic notification for a deleted shared folder">[B]Access to folder shared by [/B][A]%s[/A][B] was removed.[/B]</string>

    <string name="subtitle_incoming_contact_request_ignored" context="Subtitle of the historic notification for incoming contact request ignored">[B]Contact request from [/B][A]%s [/A][B]was ignored[/B]</string>
    <string name="subtitle_incoming_contact_request_accepted" context="Subtitle of the historic notification for incoming contact request accepted">[B]Contact request from [/B][A]%s [/A][B]was accepted[/B]</string>
    <string name="subtitle_incoming_contact_request_denied" context="Subtitle of the historic notification for incoming contact request declined">[B]Contact request from [/B][A]%s [/A][B]was declined[/B]</string>

    <string name="type_of_my_account" context="Subtitle of the Upgrade account section">[A]%s[/A] is your current account</string>
    <string name="footnote_achievements" context="Footnote to clarify the storage space is subject to the achievement program">Subject to your participation in our achievement program.</string>
    <string name="select_payment_method" context="after choosing one PRO plan, the user have to choose the payment method: credit card, fortumo, etc">Payment</string>

    <string name="billing_period_title" context="title of billing period">Billing period</string>
    <string name="billed_monthly_text" context="option of billing period, monthly">[A]Billed monthly[/A] %s /month</string>
    <string name="billed_yearly_text" context="option of billing period, yearly">[A]Billed yearly[/A] %s /year</string>
    <string name="button_cancel" context="dialog option cancel in alert dialog">Cancel</string>
    <string name="button_continue" context="dialog option continue in alert dialog">Continue</string>

    <string name="payment_method_google_wallet" context="one of the payment methods">[A]Google Wallet[/A] (subscription)</string>
    <string name="payment_method_credit_card" context="one of the payment methods">[A]Credit Card[/A] (subscription)</string>
    <string name="payment_method_fortumo" context="one of the payment methods">[A]Mobile Carrier[/A] (one-off)</string>
    <string name="payment_method_centili" context="one of the payment methods">[A]Mobile Carrier[/A] (one-off)</string>

    <string name="new_label_notification_item" context="Capital letters. Text of the label of a new historic notifications">NEW</string>

    <string name="context_new_file_name_hint" context="Input field description in the create file dialog.">file.txt</string>

    <string name="error_autoaway" context="Label shown when it types a wrong value setting the auto-away">Error. The value typed should be mayour than 0</string>

    <string name="option_enable_last_green_chat" context="Option in Settings section to enable the last active connection in chat">Show last active</string>
    <string name="subtitle_option_enable_last_green_chat" context="Subtitle of the option in Settings section to enable the last active connection in chat">Allow my contacts to see the last time I was active on MEGA. If disabled you wont be able to see the activity status of your contacts.</string>

    <plurals name="num_files_with_parameter" context="on the section notifications indicates the number of files added to a shared folder">
        <item context="Singular of file. 1 file" quantity="one">%d file</item>
        <item context="Plural of file. 2 files" quantity="other">%d files</item>
    </plurals>

    <plurals name="num_folders_with_parameter"  context="on the section notifications indicates the number of folder added to a shared folder">
        <item context="Singular of folder/directory. 1 folder" quantity="one">%d folder</item>
        <item context="Plural of folder/directory. 2 folders" quantity="other">%d folders</item>
    </plurals>

    <string name="subtitle_notification_added_folders_and_files" context="Subtitle of the historic notification for new additions inside an existing shared folder">[A]%1$s[/A][B] added %2$s and %3$s[/B]</string>

    <plurals name="subtitle_notification_added_files" context="Subtitle of the historic notification for new additions inside an existing shared folder">
        <item context="Singular of file. 1 file" quantity="one">[A]%1$s [/A][B]added %2$d file.[/B]</item>
        <item context="Plural of file. 2 files" quantity="other">[A]%1$s [/A][B]added %2$d files.[/B]</item>
    </plurals>

    <plurals name="subtitle_notification_deleted_items" context="Subtitle of the historic notification for deletions inside an existing shared folder">
        <item context="Singular of item. 1 item" quantity="one">[A]%1$s [/A][B]deleted %2$d item.[/B]</item>
        <item context="Plural of item. 2 items" quantity="other">[A]%1$s [/A][B]deleted %2$d items.[/B]</item>
    </plurals>

    <plurals name="subtitle_notification_added_folders" context="Subtitle of the historic notification for new additions inside an existing shared folder">
        <item context="Singular of folder. 1 folder" quantity="one">[A]%1$s [/A][B]added %2$d folder.[/B]</item>
        <item context="Plural of folder. 2 folders" quantity="other">[A]%1$s [/A][B]added %2$d folders.[/B]</item>
    </plurals>

    <plurals name="subtitle_of_group_chat" context="Subtitle chat screen for groups with permissions and not archived">
        <item context="Singular of participant. 1 participant" quantity="one">%d participant</item>
        <item context="Plural of participant. 2 participants" quantity="other">%d participants</item>
    </plurals>

<<<<<<< HEAD
    <string name="type_month" context=" ">[A]From[/A] %s [A]month[/A] *</string>
    <string name="upgrade_comment" context="the meaning of the asterisk in monthly* and annually* payment">* Recurring subscription can be cancelled any time before the renewal date.</string>



=======
>>>>>>> cb6ae432
</resources><|MERGE_RESOLUTION|>--- conflicted
+++ resolved
@@ -2240,12 +2240,7 @@
         <item context="Plural of participant. 2 participants" quantity="other">%d participants</item>
     </plurals>
 
-<<<<<<< HEAD
-    <string name="type_month" context=" ">[A]From[/A] %s [A]month[/A] *</string>
+    <string name="type_month" context="Label to show the price of each plan in the upgrade account section">[A]From[/A] %s [A]month[/A] *</string>
     <string name="upgrade_comment" context="the meaning of the asterisk in monthly* and annually* payment">* Recurring subscription can be cancelled any time before the renewal date.</string>
 
-
-
-=======
->>>>>>> cb6ae432
 </resources>