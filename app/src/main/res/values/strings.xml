--- conflicted
+++ resolved
@@ -2447,17 +2447,6 @@
     <string name="alert_enter_group_name" context="Alert shown when the user it is creating a chat link and the chat has not title">To create a chat link you must name the group.</string>
     <string name="invite_contacts_to_start_chat" context="Text shown when an account doesn't have any contact added and it's trying to start a new chat conversation">Invite contacts and start chatting securely with MEGA\'s encrypted chat.</string>
 
-<<<<<<< HEAD
-	<plurals name="file_already_downloaded">
-		<item context="When a multiple download is started, some of the files could have already been downloaded before. This message shows the number of files that has already been downloaded in singular. placeholder: number of files" quantity="one">%d file already downloaded.&#160;</item>
-		<item context="When a multiple download is started, some of the files could have already been downloaded before. This message shows the number of files that has already been downloaded in plural. placeholder: number of files" quantity="other">%d files already downloaded.&#160;</item>
-	</plurals>
-
-	<plurals name="file_pending_download">
-		<item context="When a multiple download is started, some of the files could have already been downloaded before. This message shows the number of files that are pending in singular. placeholder: number of files" quantity="one">%d file pending.</item>
-		<item context="When a multiple download is started, some of the files could have already been downloaded before. This message shows the number of files that are pending in plural. placeholder: number of files" quantity="other">%d files pending.</item>
-	</plurals>
-=======
     <string name="no_chat_link_available" context="In some cases, a user may try to get the link for a chat room, but if such is not set by an operator - it would say 'not link available' and not auto create it.">No chat link available.</string>
     <string name="chat_link_deleted" context="Alert shown when it has been deleted successfully a chat link">Chat link deleted successfully.</string>
 
@@ -2467,5 +2456,14 @@
     <string name="contact_request_status_ignored" context="The status of pending contact request (IGNORED), placeholder is contact request creation time">%1$s (IGNORED)</string>
     <string name="contact_request_status_reminded" context="The status of pending contact request (REMINDED), placeholder is contact request creation time">%1$s (REMINDED)</string>
     <string name="contact_request_status_pending" context="The status of pending contact request (PENDING), placeholder is contact request creation time">%1$s (PENDING)</string>
->>>>>>> 05c1305a
+
+	<plurals name="file_already_downloaded">
+		<item context="When a multiple download is started, some of the files could have already been downloaded before. This message shows the number of files that has already been downloaded in singular. placeholder: number of files" quantity="one">%d file already downloaded.&#160;</item>
+		<item context="When a multiple download is started, some of the files could have already been downloaded before. This message shows the number of files that has already been downloaded in plural. placeholder: number of files" quantity="other">%d files already downloaded.&#160;</item>
+	</plurals>
+
+	<plurals name="file_pending_download">
+		<item context="When a multiple download is started, some of the files could have already been downloaded before. This message shows the number of files that are pending in singular. placeholder: number of files" quantity="one">%d file pending.</item>
+		<item context="When a multiple download is started, some of the files could have already been downloaded before. This message shows the number of files that are pending in plural. placeholder: number of files" quantity="other">%d files pending.</item>
+	</plurals>
 </resources>