<?xml version="1.0"?>
<resources>
    <!-- PRO Lite account -->
    <string name="prolite_account">Pro Lite</string>
    <!-- Name of the MEGA PDF Viewer. Keep uppercase. -->
    <string name="pdf_app_name">MEGA PDF Viewer</string>
    <!-- Answer for confirmation dialog. -->
    <string name="general_yes">Yes</string>
    <!-- Answer for confirmation dialog. -->
    <string name="general_no">No</string>
    <!-- dialog option cancel in alert dialog -->
    <string name="general_cancel">Cancel</string>
    <!-- When moving a file to a location in MEGA. This is the text of the button after selection the destination -->
    <string name="general_move_to">Move to</string>
    <!-- When copying a file to a location in MEGA. This is the text of the button after selection the destination -->
    <string name="general_copy_to">Copy to</string>
    <!-- Selecting a specific location in MEGA. This is the text of the button -->
    <string name="general_select">Select</string>
    <!-- Selecting a specific location in MEGA. This is the text of the button -->
    <string name="general_select_to_upload">Select files</string>
    <!-- Selecting a specific location in MEGA. This is the text of the button -->
    <string name="general_select_to_download">Select folder</string>
    <!-- This is the final button when creating a folder in the dialog where the user inserts the folder name -->
    <string name="general_create">Create</string>
    <!-- Item menu option upon right click on one or multiple files. -->
    <string name="general_download">Download</string>
    <!-- button -->
    <string name="general_add">Add</string>
    <!-- Item menu option upon right click on one or multiple files. -->
    <string name="general_move">Move</string>
    <!-- Menu option to delete one or multiple selected items. -->
    <string name="general_remove">Remove</string>
    <!-- button -->
    <string name="general_share">Share</string>
    <!-- Item menu option upon right click on one or multiple files. -->
    <string name="general_leave">Leave</string>
    <!-- button -->
    <string name="general_decryp">Decrypt</string>
    <!-- button -->
    <string name="general_export">Export</string>
    <!-- Answer for confirmation dialog. -->
    <string name="general_ok">OK</string>
    <!-- Skip a step of a configuration process. -->
    <string name="general_skip">Skip</string>
    <!-- Label for a button to stop some process. For example stop the Camera Uploads -->
    <string name="general_stop">Stop</string>
    <!-- option shown when a message could not be sent -->
    <string name="general_retry">Retry</string>
    <!-- Button to open the default web browser -->
    <string name="general_open_browser">Open browser</string>
    <!-- The title of progress dialog when loading web content -->
    <string name="general_loading">Loading</string>
    <!-- state while importing the file -->
    <string name="general_importing">Importing</string>
    <!-- state while importing the file -->
    <string name="general_forwarding">Forwarding</string>
    <!-- Menu option to choose to add file or folders to Cloud Drive -->
    <string name="general_import">Import</string>
    <!-- label of storage in upgrade/choose account page, it is being used with a variable, e.g. for LITE user it will show ‘200GB Storage’. -->
    <string name="general_storage">Storage</string>
    <!-- Text listed before the amount of bandwidth a user gets with a certain package. For example: “8TB Bandwidth”. Can also be translated as data transfer. -->
    <string name="general_bandwidth">Transfer Quota</string>
    <!-- Text placed inside the button the user clicks when upgrading to PRO. Meaning: subscribe to this plan -->
    <string name="general_subscribe">Subscribe</string>
    <!-- It will be followed by the error message -->
    <string name="general_error_word">Error</string>
    <!-- when clicking into a menu whose functionality is not yet implemented -->
    <string name="general_not_yet_implemented">Not yet implemented</string>
    <!-- when trying to download a file that is already downloaded in the device -->
    <string name="general_already_downloaded">Already downloaded</string>
    <!-- when trying to upload a file that is already uploaded in the folder -->
    <string name="general_already_uploaded">already uploaded</string>
    <!-- Label of the option menu. When clicking this button, the app shows the info of the file -->
    <string name="general_file_info">File info</string>
    <!-- Label of the option menu. When clicking this button, the app shows the info of the folder -->
    <string name="general_folder_info">Folder info</string>
    <!-- Hint how to cancel the download -->
    <string name="general_show_info">Show info</string>
    <!-- Error getting the root node -->
    <string name="error_general_nodes">Error. Please try again.</string>
    <!-- File name (without extension) of file exported with the recovery key -->
    <string name="general_rk">MEGA-RECOVERYKEY</string>
    <!-- Local folder error in Sync Service. There are two syncs for images and videos. This error appears when the secondary media local folder doesn’t exist -->
    <string name="secondary_media_service_error_local_folder">The secondary media folder does not exist, please choose a new folder</string>
    <!-- when no external card exists -->
    <string name="no_external_SD_card_detected">No external storage detected</string>
    <!-- On clicking menu item upload in a incoming shared folder read only -->
    <string name="no_permissions_upload">This folder is read-only. You do not have permission to upload</string>
    <!-- confirmation message before removing the previously downloaded MasterKey file -->
    <string name="remove_key_confirmation">You are removing the previously exported Recovery Key file</string>
    <!-- confirmation message before sending an invitation to a contact -->
    <string name="confirmation_add_contact">Do you want to send an invitation to %s?</string>
    <!-- Button where the user can sign off or logout -->
    <string name="action_logout">Log&#160;out</string>
    <!-- Item menu option upon right click on one or multiple files. -->
    <string name="action_add">Upload</string>
    <!-- Menu item -->
    <string name="action_create_folder">Create new folder</string>
    <!-- Option which allows create a new text file -->
    <string name="action_create_txt">Create new text file</string>
    <!-- Menu item -->
    <string name="action_settings">Settings</string>
    <!-- Search button -->
    <string name="action_search">Search</string>
    <!-- Select country page title -->
    <string name="action_search_country">Choose your region</string>
    <!-- Alternative text or description text for the “Play” button -->
    <string name="action_play">Play</string>
    <!-- Search button -->
    <string name="action_pause">Pause</string>
    <!-- Menu item -->
    <string name="action_refresh">Refresh</string>
    <!-- Menu item -->
    <string name="action_sort_by">Sort by</string>
    <!-- Menu item -->
    <string name="action_help">Help</string>
    <!-- Change from a free account to paying MEGA -->
    <string name="action_upgrade_account">Upgrade account</string>
    <!-- Message while proceeding to upgrade the account -->
    <string name="upgrading_account_message">Upgrading account</string>
    <!-- Menu item to select all the elements of a list -->
    <string name="action_select_all">Select all</string>
    <!-- Menu item to unselect all the elements of a list -->
    <string name="action_unselect_all">Clear selection</string>
    <!-- Menu item to change from list view to grid view -->
    <string name="action_grid">Thumbnail view</string>
    <!-- Menu item to change from grid view to list view -->
    <string name="action_list">List view</string>
    <!-- Title of the preference Recovery key on Settings section -->
    <string name="action_export_master_key">Back up Recovery Key</string>
    <!-- Menu item to let the user cancel subscriptions -->
    <string name="action_cancel_subscriptions">Cancel subscription</string>
    <!-- success message when the subscription has been canceled correctly -->
    <string name="cancel_subscription_ok">The subscription has been cancelled</string>
    <!-- error message when the subscription has not been canceled successfully -->
    <string name="cancel_subscription_error">We were unable to cancel your subscription. Please contact support&#64;mega.nz for assistance</string>
    <!-- Menu item to kill all opened sessions -->
    <string name="action_kill_all_sessions">Close other sessions</string>
    <!-- Message after kill all opened sessions -->
    <string name="success_kill_all_sessions">The remaining sessions have been closed</string>
    <!-- Message after kill all opened sessions -->
    <string name="error_kill_all_sessions">Error when closing the opened sessions</string>
    <!-- General label for files -->
    <plurals name="general_num_files">
        <item quantity="one">File</item>
        <item quantity="other">Files</item>
    </plurals>
    <!-- Indicates how many contacts a folder is shared with. Plural. e.g. Shared with 7 contacts -->
    <plurals name="general_num_shared_with">
        <item quantity="one">Shared with %1$s</item>
        <item quantity="other">Shared with %1$d contacts</item>
    </plurals>
    <!-- Alert text before download. Please do not modify the %s placeholder as it will be replaced by the size to be donwloaded -->
    <string name="alert_larger_file">%s will be downloaded.</string>
    <!-- Alert text before download -->
    <string name="alert_no_app">There is no app to open the file %s. Do you want to continue with the download?</string>
    <!-- Dialog option that permits user do not show it again -->
    <string name="checkbox_not_show_again">Do not show again</string>
    <!-- Press back while login to cancel current login process. -->
    <string name="confirm_cancel_login">Are you sure that you want to cancel the current login process?</string>
    <!-- Login button -->
    <string name="login_text">Log&#160;in</string>
    <!-- email label -->
    <string name="email_text">Email</string>
    <!-- password label -->
    <string name="password_text">Password</string>
    <!-- Hint of the confirmation dialog to get link with password -->
    <string name="confirm_password_text">Confirm password</string>
    <!-- in the password edittext the user can see the password or asterisks. ABC shows the letters of the password -->
    <string name="abc">ABC</string>
    <!-- This question applies to users that do not have an account on MEGA yet -->
    <string name="new_to_mega">New to MEGA?</string>
    <!-- button that allows the user to create an account -->
    <string name="create_account">Create account</string>
    <!-- when the user tries to log in MEGA without typing the email -->
    <string name="error_enter_email">Please enter your email address</string>
    <!-- Title of the alert dialog when the user tries to recover the pass of a non existing account -->
    <string name="error_invalid_email">Invalid email address</string>
    <!-- when the user tries to log in MEGA without typing the password -->
    <string name="error_enter_password">Please enter your password</string>
    <!-- when the user tries to log in to MEGA without a network connection -->
    <string name="error_server_connection_problem">No network connection</string>
    <!-- when the user tries to log in to MEGA without a valid session -->
    <string name="error_server_expired_session">You have been logged out on this device from another location</string>
    <!-- the first step when logging in is calculate the private and public encryption keys -->
    <string name="login_generating_key">Generating encryption keys</string>
    <!-- Message displayed while the app is connecting to a MEGA server -->
    <string name="login_connecting_to_server">Connecting to the server</string>
    <!-- Status text when updating the file manager -->
    <string name="download_updating_filelist">Updating file list</string>
    <!-- title of the screen after creating an account when the user has to confirm the password to confirm the account -->
    <string name="login_confirm_account">Confirm account</string>
    <!-- when the user clicks on the link sent by MEGA after creating the account, this message is shown -->
    <string name="login_querying_signup_link">Checking validation link</string>
    <!-- Attempting to activate a MEGA account for a user. -->
    <string name="login_confirming_account">Activating account</string>
    <!-- After login, updating the file list, the file list should be processed before showing it to the user -->
    <string name="login_preparing_filelist">Preparing file list</string>
    <!-- when the user tries to share something to MEGA without being logged -->
    <string name="login_before_share">Please log in to share with MEGA</string>
    <!-- This toast message is shown on the login page when an email confirm link is no longer valid. -->
    <string name="reg_link_expired">Your confirmation link is no longer valid. Your account may already be activated or you may have cancelled your registration.</string>
    <!--  -->
    <string name="tour_space_title">MEGA Space</string>
    <!--  -->
    <string name="tour_speed_title">MEGA Speed</string>
    <!--  -->
    <string name="tour_privacy_title">MEGA Privacy</string>
    <!--  -->
    <string name="tour_access_title">MEGA Access</string>
    <!-- Full description text of the app in the Google Play page of the app (character limit 4000) -->
    <string name="tour_space_text">Register now and get 20&#160;GB of free storage</string>
    <!--  -->
    <string name="tour_speed_text">Uploads are fast. Quickly share files with everyone</string>
    <!--  -->
    <string name="tour_privacy_text">Keep all your files safe with MEGA’s end-to-end encryption</string>
    <!--  -->
    <string name="tour_access_text">Get fully encrypted access anywhere, anytime</string>
    <!-- button that allows the user to create an account -->
    <string name="create_account_text">Create account</string>
    <!-- category in sort by action -->
    <string name="name_text">Name</string>
    <!-- First Name of the user -->
    <string name="first_name_text">First Name</string>
    <!-- Last name of the user -->
    <string name="lastname_text">Last Name</string>
    <!-- text placed on the checkbox of acceptation of the Terms of Service -->
    <string name="tos">I agree with MEGA’s [A]Terms of Service[/A]</string>
    <!-- Text placed on the checkbox to make sure user agree that understand the danger of losing password -->
    <string name="top">I understand that [B]if I lose my password, I may lose my data[/B]. Read more about [A]MEGA’s end-to-end encryption[/A].</string>
    <!-- Does the user already have a MEGA account -->
    <string name="already_account">Already have an account?</string>
    <!-- warning dialog -->
    <string name="create_account_no_terms">You have to accept our Terms of Service</string>
    <!-- warning dialog, for user do not tick checkbox of understanding the danger of losing password -->
    <string name="create_account_no_top">You need to agree that you understand the danger of losing your password</string>
    <!-- Warning message when the first name is a required field to submit a form. For example during the create account process. -->
    <string name="error_enter_username">Please enter your first name</string>
    <!-- Warning dialog -->
    <string name="error_enter_userlastname">Please enter your last name.</string>
    <!-- when creating the account -->
    <string name="error_short_password">Password is too short</string>
    <!-- when creating the account -->
    <string name="error_passwords_dont_match">Passwords do not match</string>
    <!-- when creating the account -->
    <string name="error_email_registered">This email address has already registered an account with MEGA</string>
    <!--  -->
    <string name="create_account_creating_account">Connecting to the server: Creating account</string>
    <!--  -->
    <string name="cancel_transfer_confirmation">Cancel this transfer?</string>
    <!--  -->
    <string name="cancel_all_transfer_confirmation">Cancel all transfers?</string>
    <!-- Label for any ‘Cancel all’ button to cancel transfers - (String as short as possible). -->
    <string name="cancel_all_action">Cancel all</string>
    <!-- Warning to confirm remove selected transfers. Plural more than 1 transfer -->
    <plurals name="cancel_selected_transfers">
        <item quantity="one">The selected transfer will be cancelled.</item>
        <item quantity="other">The selected transfers will be cancelled.</item>
    </plurals>
    <!-- The name of every users root drive in the cloud of MEGA. -->
    <string name="section_cloud_drive">Cloud Drive</string>
    <!-- Label to reference a recents section -->
    <string name="section_recents">Recents</string>
    <!-- title of the screen where the secondary media images are uploaded, and name of the folder where the secondary media images are uploaded -->
    <string name="section_secondary_media_uploads">Media Uploads</string>
    <!-- Section name for the “Messages” section.Preferably one word. There is little space for this word. -->
    <string name="section_inbox">Inbox</string>
    <!-- title of the screen that shows the files saved for offline in the device -->
    <string name="section_saved_for_offline">Saved for Offline</string>
    <!-- the options of what to upload in an array. Needed for the settings, the options of what to upload. -->
    <string name="section_saved_for_offline_new">Offline</string>
    <!-- Label showing the location of a node which is not in root navigation level. The first placeholder is the name of the parent folder. The second placeholder is the name of the section in which the file is. e.g. PR reviews and tickets (Cloud Drive) -->
    <string name="location_label">%1$s (%2$s)</string>
    <!-- title of the screen that shows all the shared items -->
    <string name="title_shared_items">Shared items</string>
    <!-- title of the screen that shows all the shared items -->
    <string name="section_shared_items">Shared folders</string>
    <!-- The title of the trash bin in the tree of the file manager. -->
    <string name="section_rubbish_bin">Rubbish Bin</string>
    <!-- Section name for the “Contacts” section.Preferably one word. There is little space for this word. -->
    <string name="section_contacts">Contacts</string>
    <!-- Item of the navigation title for the contacts section when there is any pending incoming request -->
    <string name="section_contacts_with_notification">Contacts [A](%1$d)[/A]</string>
    <!-- Empty state when the user has not sent any contact request to other users -->
    <string name="sent_requests_empty">[B]No [/B][A]sent requests[/A]</string>
    <!-- Empty state when the user has not received any contact request from other users -->
    <string name="received_requests_empty">[B]No [/B][A]received requests[/A]</string>
    <!-- Title for the file transfer screen (with the up & download) -->
    <string name="section_transfers">Transfers</string>
    <!-- Section name for the “My Account” section.Preferably one or two words. There is little space for this. -->
    <string name="section_account">My Account</string>
    <!-- title of the screen where the camera images are uploaded, and name of the folder where camera images are uploaded -->
    <string name="section_photo_sync">Camera Uploads</string>
    <!-- Capital letters. Incoming shared folders. The title of a tab -->
    <string name="tab_incoming_shares">Incoming</string>
    <!-- Capital letters. Outgoing shared folders. The title of a tab -->
    <string name="tab_outgoing_shares">Outgoing</string>
    <!-- Capital letters. Files with link. The title of a tab -->
    <string name="tab_links_shares">Links</string>
    <!-- Label for any ‘Incoming shares’ button, link, text, title, etc. - (String as short as possible). -->
    <string name="title_incoming_shares_explorer">Incoming Shares</string>
    <!-- Title of the share with file explorer -->
    <string name="title_incoming_shares_with_explorer">Incoming shares with</string>
    <!-- message when there are no files in the Cloud drive -->
    <string name="file_browser_empty_cloud_drive">No files in your Cloud Drive</string>
    <!-- Text that indicates that a folder is currently empty -->
    <string name="file_browser_empty_folder">Empty Folder</string>
    <!-- Title of the fragment Choose Account -->
    <string name="choose_account_fragment">CHOOSE ACCOUNT</string>
    <!-- The file are available “offline” (without a network Wi-Fi mobile data connection) -->
    <string name="file_properties_available_offline">Available Offline</string>
    <!-- category in sort by action -->
    <string name="file_properties_info_size_file">Size</string>
    <!-- When the file/folder was last modified -->
    <string name="file_properties_info_last_modified">Last modified</string>
    <!-- Label to display the date and time when a file/folder has been added (uploaded) to MEGA. -->
    <string name="file_properties_info_added">Added</string>
    <!-- the label when a folder can be accesed by public users -->
    <string name="file_properties_shared_folder_public_link">Public link</string>
    <!-- Item menu option upon clicking on a file folder. Refers to the permissions of a file folder in the file manager. -->
    <string name="file_properties_shared_folder_permissions">Permissions</string>
    <!-- Title of the dialog to choose permissions when sharing. -->
    <string name="dialog_select_permissions">Share Permissions</string>
    <!-- menu item -->
    <string name="file_properties_shared_folder_change_permissions">Change permissions</string>
    <!-- when listing all the contacts that shares a folder -->
    <string name="file_properties_shared_folder_select_contact">Shared with</string>
    <!-- send a file to a MEGA user -->
    <string name="file_properties_send_file_select_contact">Send to</string>
    <!-- shows the owner of an incoming shared folder -->
    <string name="file_properties_owner">Owner</string>
    <!-- positive button on dialog to invite a contact -->
    <string name="contact_invite">Invite</string>
    <!-- option to reinvite a contact -->
    <string name="contact_reinvite">Reinvite</string>
    <!-- The text of the notification button that is displayed when there is a call in progress, another call is received and ignored. -->
    <string name="contact_ignore">Ignore</string>
    <!-- option to decline a contact invitation -->
    <string name="contact_decline">Decline</string>
    <!-- option to accept a contact invitation -->
    <string name="contact_accept">Accept</string>
    <!-- Label for the option of the sliding panel to show the contact info -->
    <string name="contact_properties_activity">Contact info</string>
    <!-- Adding new relationships (contacts) using the actions. -->
    <string name="contacts_list_empty_text">Add new contacts using the button below</string>
    <!-- Add new contacts before sharing. -->
    <string name="contacts_explorer_list_empty_text">Add a new contact to share</string>
    <!-- Error message -->
    <string name="error_not_enough_free_space">Not enough free space on your device</string>
    <!-- This is button text on the Get Link dialog. This lets the user get a public file/folder link without the decryption key e.g. https://mega.nz/#!Qo12lSpT. -->
    <string name="option_link_without_key">Link without key</string>
    <!-- Alert Dialog to get link -->
    <string name="option_decryption_key">Decryption key</string>
    <!-- Alert shown when some content is sharing with chats and they are processing -->
    <string name="download_preparing_files">Preparing files</string>
    <!-- Message when many downloads start. Plural more than 1 file. Placeholder is for include the number of downloads in runtime. -->
    <plurals name="download_began">
        <item quantity="one">Download has started</item>
        <item quantity="other">%1$d downloads have started</item>
    </plurals>
    <!-- Message when many downloads finish. Plural more than 1 file. Placeholder is for include the number of downloads in runtime. -->
    <plurals name="download_finish">
        <item quantity="one">Download has finished</item>
        <item quantity="other">%1$d downloads have finished</item>
    </plurals>
    <!-- Message when many uploads start. Plural more than 1 file. Placeholder is for include the number of uploads in runtime. -->
    <plurals name="upload_began">
        <item quantity="one">Upload has started</item>
        <item quantity="other">%1$d uploads have started</item>
    </plurals>
    <!-- Message when many downloads finish. Plural more than 1 file. Placeholder is for include the number of uploads in runtime. -->
    <plurals name="upload_finish">
        <item quantity="one">Upload has finished</item>
        <item quantity="other">%1$d uploads have finished</item>
    </plurals>
    <!-- Warning shown when it tries to download some empty folders. Plural -->
    <plurals name="empty_folders">
        <item quantity="one">Folder is empty.</item>
        <item quantity="other">Folders are empty.</item>
    </plurals>
    <!-- Hint how to cancel the download -->
    <string name="download_touch_to_cancel">Touch to cancel</string>
    <!-- Hint how to cancel the download -->
    <string name="download_touch_to_show">View transfers</string>
    <!-- Warning message -->
    <string name="error_file_size_greater_than_4gb">Most devices can’t download files greater than 4&#160;GB. Your download will probably fail</string>
    <!-- message when trying to open a downloaded file but there isn’t any app that open that file. Example: a user downloads a pdf but doesn’t have any app to read a pdf -->
    <string name="intent_not_available">There isn’t any available app to execute this file on your device</string>
    <!-- Message when trying to open a location message but there isn’t any app that open that location. -->
    <string name="intent_not_available_location">There are no apps available on your device to open this location</string>
    <!-- Message displayed when user tries to open a file with a 3rd party app using the option "Open with" but there isn't any app installed in the device which can open that file type, e.g. user tries to open a ".txt" but doesn’t have any installed 3rd party app which supports ".txt" files. -->
    <string name="intent_not_available_file">You may not have any apps installed which support this file type</string>
    <!-- to share an image using Facebook, Whatsapp, etc -->
    <string name="context_share_image">Share image using</string>
    <!-- create a link of a file and send it using an app from the device -->
    <string name="context_get_link">Share link</string>
    <!-- Delete a link label -->
    <string name="context_delete_link">Delete link</string>
    <!-- Item menu option upon right click on one or multiple files. -->
    <string name="context_leave_menu">Leave</string>
    <!-- Title alert before leaving a share. -->
    <string name="alert_leave_share">Leave share</string>
    <!-- Item menu option upon right click on one or multiple files. -->
    <string name="context_clean_shares_menu">Remove share</string>
    <!-- Item menu option upon right click on one or multiple files. -->
    <string name="context_remove_link_menu">Remove link</string>
    <!-- Warning that appears prior to remove a link of a file. Singular. -->
    <string name="context_remove_link_warning_text">This link will not be publicly available anymore.</string>
    <!-- Warning that appears prior to remove links of files. Plural. -->
    <plurals name="remove_links_warning_text">
        <item quantity="one">This link will not be publicly available anymore.</item>
        <item quantity="other">These links will not be publicly available anymore.</item>
    </plurals>
    <!-- Item menu option upon right click on one or multiple files. -->
    <string name="context_rename">Rename</string>
    <!-- Title of a dialog to rename a node. The place holder is to set the current name of the node. -->
    <string name="rename_dialog_title">Rename %1$s</string>
    <!-- Menu option to open a link. Also title of the dialog to open a link. -->
    <string name="context_open_link_title">Open link</string>
    <!-- Item menu option upon right click on one or multiple files. -->
    <string name="context_open_link">Open</string>
    <!-- while renaming a file or folder -->
    <string name="context_renaming">Renaming</string>
    <!-- while file provider is downloading a file -->
    <string name="context_preparing_provider">Preparing file</string>
    <!-- Item menu option upon right click on one or multiple files. -->
    <string name="context_download">Download</string>
    <!-- Item menu option upon right click on one or multiple files. -->
    <string name="context_move">Move</string>
    <!-- while moving a file or folder -->
    <string name="context_moving">Moving</string>
    <!-- Item menu option upon right click on one or multiple files. -->
    <string name="context_copy">Copy</string>
    <!-- Item menu option upon right click on one or multiple files. -->
    <string name="context_upload">Upload</string>
    <!-- while copying a file or folder -->
    <string name="context_copying">Copying</string>
    <!-- menu item -->
    <string name="context_move_to_trash">Move to Rubbish Bin</string>
    <!-- menu item -->
    <string name="context_delete_from_mega">Remove from MEGA</string>
    <!-- Input field description in the create folder dialog. -->
    <string name="context_new_folder_name">Folder Name</string>
    <!-- when adding a new contact. in the dialog -->
    <string name="context_new_contact_name">Contact email</string>
    <!-- status dialog when performing the action -->
    <string name="context_creating_folder">Creating folder</string>
    <!-- Menu item -->
    <string name="context_download_to">Save to</string>
    <!-- Menu option title -->
    <string name="context_clear_rubbish">Clear Rubbish Bin</string>
    <!-- Ask for confirmation before removing all the elements of the rubbish bin -->
    <string name="clear_rubbish_confirmation">You are about to permanently remove all items from your Rubbish Bin.</string>
    <!-- send cancel subscriptions dialog -->
    <string name="context_send">Send</string>
    <!-- send the file to inbox -->
    <string name="context_send_file_inbox">Send to contact</string>
    <!-- Menu option to delete one or multiple selected items. -->
    <string name="context_remove">Remove</string>
    <!-- Menu option to delete selected items of the offline state -->
    <string name="context_delete_offline">Remove from Offline</string>
    <!-- menu item -->
    <string name="context_share_folder">Share folder</string>
    <!-- menu item -->
    <string name="context_send_file">Send file to chat</string>
    <!-- menu item -->
    <string name="context_send_contact">Share contact to chat</string>
    <!-- open a shared folder -->
    <string name="context_view_shared_folders">View shared folders</string>
    <!-- Item menu option upon clicking on one or multiple files. -->
    <string name="context_sharing_folder">Sharing</string>
    <!-- Menu option to manage a shared folder. -->
    <string name="manage_share">Manage share</string>
    <!-- menu item -->
    <string name="context_delete">Delete</string>
    <!-- success message when removing a contact request -->
    <string name="context_contact_invitation_deleted">Request deleted</string>
    <!-- success message when reinvite a contact -->
    <string name="context_contact_invitation_resent">Request resent</string>
    <!-- success message when sending a contact request -->
    <string name="context_contact_request_sent">Request successfully sent to %s. View in Sent requests tab.</string>
    <!-- success message when removing a contact -->
    <string name="context_contact_removed">Contact removed</string>
    <!-- error message -->
    <string name="context_contact_not_removed">Error. Contact not removed</string>
    <!-- success message when chaning the permissionss -->
    <string name="context_permissions_changed">Permissions changed</string>
    <!-- error message -->
    <string name="context_permissions_not_changed">Error. Permissions not changed</string>
    <!-- message when trying to create a folder that already exists -->
    <string name="context_folder_already_exists">Folder already exists</string>
    <!-- message when trying to create a invite a contact already that is already added -->
    <string name="context_contact_already_exists">%s is already a contact</string>
    <!-- message when trying to send a file without full access -->
    <string name="context_send_no_permission">You do not have permission to send this file</string>
    <!-- success message when creating a folder -->
    <string name="context_folder_created">Folder created</string>
    <!-- error message when creating a folder -->
    <string name="context_folder_no_created">Error. Folder not created</string>
    <!-- success message when renaming a node -->
    <string name="context_correctly_renamed">Renamed successfully</string>
    <!-- error message -->
    <string name="context_no_renamed">Error. Not renamed</string>
    <!-- success message when copying a node -->
    <string name="context_correctly_copied">Copied successfully</string>
    <!-- success message when sending a node to Inbox -->
    <string name="context_correctly_sent_node">Sent to Inbox</string>
    <!-- error message when sending a node to Inbox -->
    <string name="context_no_sent_node">Error. Not sent to Inbox</string>
    <!-- error message -->
    <string name="context_no_copied">Error. Not copied</string>
    <!-- message that appears when a user tries to move/copy/upload a file but doesn’t choose a destination folder -->
    <string name="context_no_destination_folder">Please choose a destination folder</string>
    <!-- success message when moving a node -->
    <string name="context_correctly_moved">Moved successfully</string>
    <!-- success message when moving a node -->
    <string name="number_correctly_moved">%d items moved successfully.</string>
    <!-- success message when moving a node -->
    <string name="number_incorrectly_moved">%d items were not moved successfully</string>
    <!-- success message when moving a node -->
    <string name="context_correctly_moved_to_rubbish">Moved to the Rubbish Bin successfully</string>
    <!-- error message -->
    <string name="context_no_moved">Error. Not moved</string>
    <!-- success message when sharing a folder -->
    <string name="context_correctly_shared">Shared successfully</string>
    <!-- error message when sharing a folder -->
    <string name="context_no_shared_number">Error. %d shares were not completed</string>
    <!-- success message when sharing a folder -->
    <string name="context_correctly_shared_removed">Remove shares successfully</string>
    <!-- error message when sharing a folder -->
    <string name="context_no_shared_number_removed">Error. %d process of removing shares is not completed</string>
    <!-- error message -->
    <string name="context_no_shared">Error. Not shared</string>
    <!-- error message -->
    <string name="context_no_removed_shared">Error. Share failed to remove</string>
    <!-- success message when removing a sharing -->
    <string name="context_remove_sharing">Folder sharing removed</string>
    <!-- error message -->
    <string name="context_no_link">Link creation failed</string>
    <!-- success message when removing a node from MEGA -->
    <string name="context_correctly_removed">Deleted successfully</string>
    <!-- error message -->
    <string name="context_no_removed">Error. Deletion failed</string>
    <!-- success message when moving a node -->
    <string name="number_correctly_removed">%d items removed successfully from MEGA</string>
    <!-- error message when moving a node -->
    <string name="number_no_removed">%d items are not removed successfully</string>
    <!-- Success message when left shared folders -->
    <string name="number_correctly_leaved">%d folders left successfully.</string>
    <!-- Message shown when a share has been left -->
    <string name="share_left">Share left</string>
    <!-- error message when moving a node -->
    <string name="number_no_leaved">%d folders were not left successfully</string>
    <!-- success message when sending multiple files -->
    <string name="number_correctly_sent">File sent to %d contacts successfully</string>
    <!-- error message when sending multiple files -->
    <string name="number_no_sent">File was not sent to %d contacts</string>
    <!-- success message when sending multiple files -->
    <string name="number_correctly_sent_multifile">%d files sent successfully</string>
    <!-- error message when sending multiple files -->
    <string name="number_no_sent_multifile">%d files failed to send</string>
    <!-- success message when sending multiple files -->
    <string name="number_correctly_copied">%d items copied successfully</string>
    <!-- error message when sending multiple files -->
    <string name="number_no_copied">%d items were not copied</string>
    <!-- success message when removing several contacts -->
    <string name="number_contact_removed">%d contacts removed successfully</string>
    <!-- error message when removing several contacts -->
    <string name="number_contact_not_removed">%d contacts were not removed</string>
    <!-- success message when sharing a file with multiple contacts -->
    <string name="number_contact_file_shared_correctly">Folder shared with %d contacts successfully</string>
    <!-- success message when sharing multiple files -->
    <string name="number_correctly_shared">%d folders shared successfully</string>
    <!-- error message when sharing multiple files -->
    <string name="number_no_shared">%d folders were not shared</string>
    <!-- success message when sending a file to a contact -->
    <string name="context_correctly_copied_contact">Successfully sent to:</string>
    <!-- success message when removing all the contacts of a shared folder -->
    <string name="context_correctly_removed_sharing_contacts">The folder is no longer shared</string>
    <!-- error message when removing all the contacts of a shared folder -->
    <string name="context_no_removed_sharing_contacts">An error occurred. The folder is still shared with another contact</string>
    <!-- option available for just one file -->
    <string name="context_select_one_file">Select just one file</string>
    <!-- success message when emptying the RB -->
    <string name="rubbish_bin_emptied">Rubbish Bin emptied successfully</string>
    <!-- error message when emptying the RB -->
    <string name="rubbish_bin_no_emptied">An error occurred. The Rubbish Bin has not been emptied</string>
    <!-- dialog cancel subscriptions -->
    <string name="dialog_cancel_subscriptions">You are about to cancel your MEGA subscription. Please let us know if there is anything we can do to help change your mind.</string>
    <!-- hint cancel subscriptions dialog -->
    <string name="hint_cancel_subscriptions">Type feedback here</string>
    <!-- send cancel subscriptions dialog -->
    <string name="send_cancel_subscriptions">Send</string>
    <!-- confirmation cancel subscriptions dialog -->
    <string name="confirmation_cancel_subscriptions">Thank you for your feedback. Are you sure you want to cancel your MEGA subscription?</string>
    <!-- provide a reason to cancel subscriptions dialog -->
    <string name="reason_cancel_subscriptions">Your subscription has not been cancelled. Please provide a reason for your cancellation</string>
    <!-- Confirmation message of the dialog shown when a subscription has been processed successfully -->
    <string name="message_user_purchased_subscription">Thanks. Your payment is processing. Please email us at support&#64;mega.co.nz if you have not received your upgrade within 24 hours.</string>
    <!-- Pop up message shows when user purchased a lower level of subscription -->
    <string name="message_user_purchased_subscription_down_grade">Your new subscription will take effect once the current one expires, the new price will be charged at that time.</string>
    <!-- Pop up message shows when user purchased a subscription with a payment method that can not be processed in real time, e.g. voucher -->
    <string name="message_user_payment_pending">Your subscription will take effect once the payment is processed by Google.</string>
    <!--  -->
    <string name="subscription_type_monthly">Monthly</string>
    <!--  -->
    <string name="subscription_type_yearly">Yearly</string>
    <!-- success message after removing the public link of a folder -->
    <string name="context_node_private">The folder is now private</string>
    <!-- success message after removing a share of a folder. a contact has no access to the folder now -->
    <string name="context_share_correctly_removed">Share removed</string>
    <!-- Menu option to create a new folder in the file manager. -->
    <string name="menu_new_folder">New folder</string>
    <!-- Menu option to add a contact to your contact list. -->
    <string name="menu_add_contact">Add contact</string>
    <!-- Menu option to add a contact to your contact list. -->
    <string name="menu_add_contact_and_share">Add contact and share</string>
    <!-- Title of the alert to introduce the decryption key -->
    <string name="alert_decryption_key">Decryption Key</string>
    <!-- Message of the alert to introduce the decryption key -->
    <string name="message_decryption_key">Please enter the decryption key for the link</string>
    <!-- error message shown on the decryption key dialog if the key typed in was wrong -->
    <string name="invalid_decryption_key">Invalid decryption key</string>
    <!-- upload to. Then choose an Image file -->
    <string name="upload_to_image">Image</string>
    <!-- upload to. Then choose an Audio file -->
    <string name="upload_to_audio">Audio</string>
    <!-- Title of the button in the contact info screen to start a video call -->
    <string name="upload_to_video">Video</string>
    <!-- Label for the current uploaded size of a file. For example, 3 files, 50KB uploaded -->
    <string name="upload_uploaded">uploaded</string>
    <!-- Status text at the beginning of an upload, Status text at the beginning of an upload for 2 or more files -->
    <plurals name="upload_prepare">
        <item quantity="one">Processing file</item>
        <item quantity="other">Processing files</item>
    </plurals>
    <!-- error message when downloading a file -->
    <string name="error_temporary_unavaible">Resource temporarily not available, please try again later</string>
    <!-- Error message when the selected file cannot be opened -->
    <string name="upload_can_not_open">Cannot open selected file</string>
    <!-- when a zip file is downloaded and clicked, the app unzips the file. This is the status text while unzipping the file -->
    <string name="unzipping_process">Unzipping file</string>
    <!-- error message while browsing the local filesystem -->
    <string name="error_io_problem">File system problem</string>
    <!-- error message while browsing the local filesystem -->
    <string name="general_error">Error happened when executing the action</string>
    <!-- title of the image gallery -->
    <string name="full_screen_image_viewer_label">Image viewer</string>
    <!-- Headline for the amount of storage space is used -->
    <string name="my_account_used_space">Used storage space</string>
    <!-- menu item -->
    <string name="my_account_change_password">Change password</string>
    <!-- Dialog text overquota error -->
    <string name="overquota_alert_text">You have exceeded your storage limit. Would you like to upgrade your account?</string>
    <!-- when did the last session happen -->
    <string name="my_account_last_session">Last session</string>
    <!-- message displayed while the app is changing the password -->
    <string name="my_account_changing_password">Changing password</string>
    <!-- when changing the password, the first edittext is to enter the current password -->
    <string name="my_account_change_password_oldPassword">Current password</string>
    <!-- when changing the password -->
    <string name="my_account_change_password_newPassword1">New password</string>
    <!-- when changing the password -->
    <string name="my_account_change_password_newPassword2">Confirm new password</string>
    <!-- when changing the password or creating the account, the password is required twice and check that both times are the same -->
    <string name="my_account_change_password_dont_match">Passwords do not match</string>
    <!-- title of the selection of the pro account wanted -->
    <string name="upgrade_select_pricing">Select plan</string>
    <!-- the user has to decide the way of payment -->
    <string name="select_membership_1">Monthly or annually recurring</string>
    <!-- choose the payment method option when no method is available -->
    <string name="no_available_payment_method">There is no payment method set for this plan currently. Please select one.</string>
    <!-- button to decide monthly payment. The asterisk is needed -->
    <string name="upgrade_per_month">Monthly*</string>
    <!-- button to decide annually payment. The asterisk is needed -->
    <string name="upgrade_per_year">Annually*</string>
    <!-- the user can get the link and it’s copied to the clipboard -->
    <string name="file_properties_get_link">The link has been copied to the clipboard</string>
    <!-- before sharing an image, the preview has to be downloaded -->
    <string name="full_image_viewer_not_preview">The preview has not been downloaded yet. Please wait</string>
    <!-- due to device is low on memory, cannot load an image preview temporarily -->
    <string name="not_load_preview_low_memory">Not enough free memory to display preview. Please try again later.</string>
    <!-- alert when clicking a newsignup link being logged -->
    <string name="log_out_warning">Please log out before creating the account</string>
    <!-- message shown in the screen when there are not any active transfer -->
    <string name="transfers_empty">No active transfers</string>
    <!-- menu item -->
    <string name="menu_pause_transfers">Pause transfers</string>
    <!-- menu item -->
    <string name="menu_cancel_all_transfers">Cancel all transfers</string>
    <!-- Option of the sliding panel to capture a new picture to upload to Cloud Drive or to set as user avatar -->
    <string name="menu_take_picture">Capture</string>
    <!-- Dialog title, to explain why MEGA needs the ’display over other apps’ permission (Android 10) -->
    <string name="ask_for_display_over_title">Allow notifications for incoming MEGA calls</string>
    <!-- Dialog message, to explain why MEGA needs the ’display over other apps’ permission (Android 10) -->
    <string name="ask_for_display_over_msg">Please grant MEGA permission to display over other apps for calls.</string>
    <!-- Prompt text shows when the user doesn’t want to make MEGA grant the ’display over other apps’ permission for now (Android 10) -->
    <string name="ask_for_display_over_explain">You can still manually grant permissions in the device Settings.</string>
    <!-- the options of how to upload, but in an array. needed for the settings, how to upload the camera images. only when Wi-Fi connected -->
    <string name="cam_sync_wifi">Wi-Fi only</string>
    <!-- the options of how to upload, but in an array. needed for the settings, how to upload the camera images. when Wi-Fi connected and using data plan -->
    <string name="cam_sync_data">Wi-Fi or mobile data</string>
    <!-- The upload of the user’s photos or videos from their specified album is in progress. -->
    <string name="cam_sync_syncing">Camera Uploads in progress</string>
    <!-- confirmation question for cancelling the camera uploads -->
    <string name="cam_sync_cancel_sync">Do you want to stop Camera Uploads?</string>
    <!-- title of the notification when camera upload is enabled -->
    <string name="settings_camera_notif_title">Uploading files of media folders</string>
    <!-- title of the notification when camera upload is checking files -->
    <string name="settings_camera_notif_checking_title">Checking for files to be uploaded</string>
    <!-- title of the notification when camera upload is initializing -->
    <string name="settings_camera_notif_initializing_title">Initialising Camera Uploads</string>
    <!-- title of the notification when camera upload’s primary local folder is unavailable. -->
    <string name="camera_notif_primary_local_unavailable">Camera Uploads have been disabled. Your local folder is unavailable.</string>
    <!-- title of the notification when camera upload’s secondary local folder is unavailable. -->
    <string name="camera_notif_secondary_local_unavailable">Media Uploads have been disabled. Your local folder is unavailable.</string>
    <!-- notification camera uploads complete -->
    <string name="settings_camera_notif_complete">Camera uploads complete</string>
    <!-- settings of the Appearance section -->
    <string name="settings_appearance">Appearance</string>
    <!-- settings of the Features section -->
    <string name="settings_features">Features</string>
    <!-- label of storage in upgrade/choose account page, it is being used with a variable, e.g. for LITE user it will show ‘200GB Storage’. -->
    <string name="settings_storage">Storage</string>
    <!-- Settings of the Passcode -->
    <string name="settings_passcode_lock">Passcode lock</string>
    <!-- Setting to allow the user to select the preferred passcode type -->
    <string name="settings_passcode_option">Passcode options</string>
    <!-- Helper text to explain why we have this `Require me to plug in` setting, placeholder - 100 to 1000 in MB -->
    <string name="settings_camera_upload_charging_helper_label">Video compression uses considerable amounts of power. Please plug in your device to charge if the videos to be compressed are larger than %s.</string>
    <!-- Helper text to explain the things to note if enable the feature of including GPS info -->
    <string name="settings_camera_upload_include_gps_helper_label">If enabled, location information will be included with your pictures. Please be careful when sharing them.</string>
    <!-- Settings category title for cache and offline files -->
    <string name="settings_advanced_features">Advanced</string>
    <!-- Settings preference title for cache -->
    <string name="settings_advanced_features_cache">Clear Cache</string>
    <!-- Settings preference title for offline files -->
    <string name="settings_advanced_features_offline">Clear Offline Files</string>
    <!-- Settings preference title for delete account -->
    <string name="settings_delete_account">Delete account</string>
    <!-- Size of files in offline or cache folders -->
    <string name="settings_advanced_features_size">Currently using %s</string>
    <!-- Calculating Size of files in offline or cache folders -->
    <string name="settings_advanced_features_calculating">Calculating</string>
    <!-- title of the setting to set the default download location -->
    <string name="settings_storage_download_location">Default download location</string>
    <!-- Whether to always ask the user each time. -->
    <string name="settings_storage_ask_me_always">Always ask for download location</string>
    <!-- Whether to enable the storage in advanced devices -->
    <string name="settings_storage_advanced_devices">Display advanced devices (external SD)</string>
    <!-- Label of button on account page that ask user to add their phone number -->
    <string name="add_phone_number_label">Add a phone number</string>
    <!-- enter verification code page title -->
    <string name="verify_account_title">Verify your account</string>
    <!-- Text to explain to user why to verify phone number (account suspended use case) -->
    <string name="verify_account_helper_locked">Your account has been locked temporarily due to potential abuse. Please verify your phone number to unlock your account.</string>
    <!-- Hint text of the country edittext for billing purposes -->
    <string name="general_country_label">Country</string>
    <!-- Hint text of the region edittext for choosing dial code. -->
    <string name="sms_region_label">Region</string>
    <!-- place holder for enter mobile number field -->
    <string name="verify_account_phone_number_placeholder">Your phone number</string>
    <!-- Button label - go to previous page -->
    <string name="general_back_button">Back</string>
    <!-- button label - quite sms verification use case -->
    <string name="verify_account_not_now_button">Not now</string>
    <!-- Button label - confirm some action -->
    <string name="general_confirm_button">Confirm</string>
    <!-- On “add phone number” page, an error message will be shown if user click next button without select country code. -->
    <string name="verify_account_invalid_country_code">Please select a region code</string>
    <!-- On “Add phone number” page, a toast error message will be shown if the country code cannot be fetched from back end. -->
    <string name="verify_account_not_loading_country_code">Region codes could not be fetched.</string>
    <!-- error message if user click next button without enter a valid phone number -->
    <string name="verify_account_invalid_phone_number">Please supply a valid phone number.</string>
    <!-- Label tell user to enter received txt to below input boxes -->
    <string name="verify_account_enter_txt_label">Please enter the verification code sent to</string>
    <!-- enter verification code page title -->
    <string name="verify_account_enter_code_title">Verify your account</string>
    <!-- error message that will show to user when user entered invalid verification code -->
    <string name="verify_account_incorrect_code">Wrong code. Please try again or resend.</string>
    <!-- text message to remind user to resend verification code -->
    <string name="verify_account_resend_label">Didn’t receive the code?</string>
    <!-- Button to resend the create account email to a new email address in case the previous email address was misspelled -->
    <string name="general_resend_button">Resend</string>
    <!-- error message that will show to user when host detected that the mobile number has been registered already -->
    <string name="verify_account_error_phone_number_register">This number is already associated with a MEGA account.</string>
    <!-- error message that will show to user when user reached the sms verification daily limit -->
    <string name="verify_account_error_reach_limit">You have reached the daily limit</string>
    <!-- error message that will show to user when user reached the sms verification daily limit -->
    <string name="verify_account_error_wrong_code">The verification code doesn’t match.</string>
    <!-- error message that will show to user when code has been verified -->
    <string name="verify_account_error_code_verified">The code has been verified</string>
    <!-- error message that will show to user when user entered invalid verification code -->
    <string name="verify_account_error_invalid_code">Wrong code. Please try again or resend.</string>
    <!-- verify phone number successfully -->
    <string name="verify_account_successfully">Your phone number has been verified successfully</string>
    <!-- If the user has an internal storage and an external SD card, it has to be set on the settings screen, external storage option -->
    <string-array name="settings_storage_download_location_array">
        <item>Internal storage</item>
        <item>External storage</item>
    </string-array>
    <!-- If the user has an internal storage and an external SD card, it has to be set on the settings screen, internal storage option -->
    <string name="internal_storage_label">Internal storage</string>
    <!-- If the user has an internal storage and an external SD card, it has to be set on the settings screen, external storage option -->
    <string name="external_storage_label">External storage</string>
    <!-- choose the way the new user’s email is inserted, import from phone option -->
    <string-array name="add_contact_array">
        <item>Write the user’s email</item>
        <item>Import from device</item>
    </string-array>
    <!-- settings option -->
    <string name="settings_camera_upload_on">Enable Camera Uploads</string>
    <!-- settings option -->
    <string name="settings_camera_upload_turn_on">Turn on Camera Uploads</string>
    <!-- settings option -->
    <string name="settings_camera_upload_off">Disable Camera Uploads</string>
    <!-- settings option. How to upload the camera images: via Wi-Fi only or via Wi-Fi and data plan -->
    <string name="settings_camera_upload_how_to_upload">How to upload</string>
    <!-- The Secondary Media uploads allows to create a second Camera Folder synchronization. Enabling it would imply to choose a new local folder and then, a new destination folder in MEGA. This is the text that appears in the settings option to enable the second synchronization. -->
    <string name="settings_secondary_upload_on">Enable Secondary Media uploads</string>
    <!-- The Secondary Media uploads allows to create a second Camera Folder synchronization. Disabling it would imply that the current second sync won’t be running anymore. This is the text that appears in the settings option to disable the second synchronization. -->
    <string name="settings_secondary_upload_off">Disable Secondary Media uploads</string>
    <!-- Title of shared folder explorer to choose a folder to perform an action -->
    <string name="settings_empty_folder">Choose folder</string>
    <!-- the options of how to upload, but in an array. needed for the settings, how to upload the camera images. only when Wi-Fi connected -->
    <string-array name="settings_camera_upload_how_to_entries">
        <item>Wi-Fi or mobile data</item>
        <item>Wi-Fi only</item>
    </string-array>
    <!-- What kind of files are going to be uploaded: images, videos or both -->
    <string name="settings_camera_upload_what_to_upload">File Upload</string>
    <!-- what kind of file are going to be uploaded. Needed for the settings summary -->
    <string-array name="settings_camera_upload_file_upload_entries">
        <item>Photos only</item>
        <item>Videos only</item>
        <item>Photos and videos</item>
    </string-array>
    <!-- Option to choose that the camera sync will only be enable when the device is charging -->
    <string name="settings_camera_upload_charging">Only when charging</string>
    <!-- Title of ‘Include location tags’ setting option. Once enabled, Camera Uploads will include the location info from pictures those are being uploaded -->
    <string name="settings_camera_upload_include_gps">Include location tags</string>
    <!-- Option to choose that the video compression will only be enable when the device is charging -->
    <string name="settings_camera_upload_require_plug_in">Require me to actively charge my device</string>
    <!-- Option to choose that the camera sync will maintain the local file names when uploading -->
    <string name="settings_keep_file_names">Keep file names as in the device</string>
    <!-- The location of where the user photos or videos are stored in the device. -->
    <string name="settings_local_camera_upload_folder">Local Camera folder</string>
    <!-- The location of where the user photos or videos are stored in MEGA. -->
    <string name="settings_mega_camera_upload_folder">MEGA Camera Uploads folder</string>
    <!-- The location of where the user photos or videos of the secondary sync are stored in the device. -->
    <string name="settings_local_secondary_folder">Local Secondary folder</string>
    <!-- The location of where the user photos or videos of the secondary sync are stored in MEGA. -->
    <string name="settings_mega_secondary_folder">MEGA Secondary folder</string>
    <!-- what kind of file are going to be uploaded. Needed for the settings summary -->
    <string name="settings_camera_upload_only_photos">Photos only</string>
    <!-- what kind of file are going to be uploaded. Needed for the settings summary -->
    <string name="settings_camera_upload_only_videos">Videos only</string>
    <!-- what kind of file are going to be uploaded. Needed for the settings summary -->
    <string name="settings_camera_upload_photos_and_videos">Photos and videos</string>
    <!-- status text when no custom photo sync folder has been set -->
    <string name="settings_pin_lock_code_not_set">Not set</string>
    <!-- Settings of the Passcode -->
    <string name="settings_passcode_lock_switch">Passcode Lock</string>
    <!-- Settings option to change Passcode. -->
    <string name="settings_change_passcode">Change passcode</string>
    <!-- Settings option screen to change Passcode. -->
    <string name="title_change_passcode">Change passcode lock</string>
    <!-- Settings option to set the timer to ask for passcode. -->
    <string name="settings_require_passcode">Require passcode</string>
    <!-- Option available to choose in some context to make an action immediately. -->
    <string name="action_immediately">Immediately</string>
    <!-- Button after the Passcode code input field -->
    <string name="pin_lock_enter">Enter</string>
    <!-- Error message when not typing the Passcode code correctly. Plural. The placeholder indicates the number of failed attempts. E.g. 7 failed passcode attempts -->
    <plurals name="passcode_lock_alert_attempts">
        <item quantity="one">1 failed passcode attempt</item>
        <item quantity="other">%1$d failed passcode attempts</item>
    </plurals>
    <!-- Error message when not typing the Passcode code correctly -->
    <string name="pin_lock_alert">You will be logged out and your offline files will be deleted after 10 failed attempts</string>
    <!-- error message when not typing the Passcode code correctly -->
    <string name="pin_lock_incorrect">Incorrect code</string>
    <!-- Error message when not typing the Passcode correctly and have several attempts left. The placeholder is to display the number of attempts left in runtime. -->
    <plurals name="pin_lock_incorrect_alert">
        <item quantity="one">Wrong Passcode, please try again. You have 1 attempt left</item>
        <item quantity="other">Wrong Passcode, please try again. You have %2d attempts left</item>
    </plurals>
    <!-- Error message when not typing the Passcode correctly (two times) -->
    <string name="pin_lock_not_match">Passcodes did not match. Try again.</string>
    <!-- Title of the screen to unlock screen with Passcode -->
    <string name="unlock_pin_title">Enter your passcode</string>
    <!-- Title of the screen to unlock screen with Passcode in second round -->
    <string name="unlock_pin_title_2">Re-enter your passcode</string>
    <!-- Title of the screen to unlock screen with Passcode -->
    <string name="reset_pin_title">Enter your new passcode</string>
    <!-- Title of the screen to unlock screen with Passcode in second round -->
    <string name="reset_pin_title_2">Re-enter your new passcode</string>
    <!-- Text of the screen after 10 attemps with a wrong Passcode -->
    <string name="incorrect_pin_activity">All your local data will be deleted and you will be logged out in %1d seconds</string>
    <!-- Caption of a title, in the context of “About MEGA” or “About us” -->
    <string name="settings_about">About</string>
    <!-- Preference screen item action button -->
    <string name="settings_about_privacy_policy">Privacy Policy</string>
    <!--  -->
    <string name="settings_about_terms_of_service">Terms of Service</string>
    <!-- App means “Application” -->
    <string name="settings_about_app_version">App version</string>
    <!-- Title of the label where the SDK version is shown -->
    <string name="settings_about_sdk_version">MEGA SDK Version</string>
    <!-- Title of the label where the MEGAchat SDK version is shown -->
    <string name="settings_about_karere_version">MEGAchat SDK Version</string>
    <!-- Link to the public code of the app -->
    <string name="settings_about_code_link_title">View source code</string>
    <!--  -->
    <string name="january">January</string>
    <!--  -->
    <string name="february">February</string>
    <!--  -->
    <string name="march">March</string>
    <!--  -->
    <string name="april">April</string>
    <!--  -->
    <string name="may">May</string>
    <!--  -->
    <string name="june">June</string>
    <!--  -->
    <string name="july">July</string>
    <!--  -->
    <string name="august">August</string>
    <!--  -->
    <string name="september">September</string>
    <!--  -->
    <string name="october">October</string>
    <!--  -->
    <string name="november">November</string>
    <!--  -->
    <string name="december">December</string>
    <!-- title of the screen that shows the ZIP files -->
    <string name="zip_browser_activity">ZIP Browser</string>
    <!-- title of the My Account screen -->
    <string name="my_account_title">Account Type</string>
    <!-- Label to indicate the date when the current subscription renews -->
    <string name="renews_on">Renews on&#160;</string>
    <!-- title of the Expiration Date -->
    <string name="expires_on">Expires on&#160;</string>
    <!--  -->
    <string name="free_account">Free</string>
    <!-- info message shown to the user when the Camera Uploads folder has been created -->
    <string name="camera_uploads_created">Camera Uploads folder created</string>
    <!-- category in sort by action -->
    <string name="sortby_name">Name</string>
    <!-- sort files alphabetically ascending -->
    <string name="sortby_name_ascending">Ascending</string>
    <!-- sort files alphabetically descending -->
    <string name="sortby_name_descending">Descending</string>
    <!-- category in sort by action -->
    <string name="sortby_date">Date</string>
    <!-- category in sort by action -->
    <string name="sortby_creation_date">Creation Date</string>
    <!-- category in sort by action -->
    <string name="sortby_modification_date">Modification Date</string>
    <!-- category in sort by action -->
    <string name="sortby_link_creation_date">Link creation date</string>
    <!-- sort files by date newest first -->
    <string name="sortby_date_newest">Newest</string>
    <!-- sort files by date oldest first -->
    <string name="sortby_date_oldest">Oldest</string>
    <!-- category in sort by action -->
    <string name="sortby_size">Size</string>
    <!-- sort files by size largest first -->
    <string name="sortby_size_largest_first">Largest</string>
    <!-- sort files by size smallest first -->
    <string name="sortby_size_smallest_first">Smallest</string>
    <!-- Title of sort by media type options -->
    <string name="sortby_type">Media type</string>
    <!-- sort option, sort media files by photos first -->
    <string name="sortby_type_photo_first">Photos</string>
    <!-- sort option, sort media files by videos first -->
    <string name="sortby_type_video_first">Videos</string>
    <!-- Title to choose the type of Passcode -->
    <string name="pin_lock_type">Passcode Type</string>
    <!-- Passcode with 4 digits -->
    <string name="four_pin_lock">4 digits</string>
    <!-- Passcode with 6 digits -->
    <string name="six_pin_lock">6 digits</string>
    <!-- Passcode alphanumeric -->
    <string name="AN_pin_lock">Alphanumeric</string>
    <!-- Confirmation message when enabling logs in the app -->
    <string name="settings_enable_logs">Logs are now enabled</string>
    <!-- Confirmation message when disabling logs in the app -->
    <string name="settings_disable_logs">Logs are now disabled</string>
    <!-- Snackbar error message triggered by host error when user is trying to setup MEGA Camera Uploads folder in settings page -->
    <string name="error_unable_to_setup_cloud_folder">Unable to set up MEGA Camera Uploads folder</string>
    <!-- Option in the sliding panel to open the folder which contains the file selected after performing a search -->
    <string name="search_open_location">Open location</string>
    <!-- message when a temporary error on logging in is due to SDK is waiting for the server to complete a request due to an API lock -->
    <string name="servers_busy">This process is taking longer than expected. Please wait.</string>
    <!-- Label in My Account section to show user account type -->
    <string name="my_account_free">Free Account</string>
    <!-- Type of account info added to the feedback email sent to support -->
    <string name="my_account_prolite">Pro Lite Account</string>
    <!-- Label in My Account section to show user account type -->
    <string name="my_account_pro1">Pro I Account</string>
    <!-- Label in My Account section to show user account type -->
    <string name="my_account_pro2">Pro II Account</string>
    <!-- Label in My Account section to show user account type -->
    <string name="my_account_pro3">Pro III Account</string>
    <!-- Type of account info added to the feedback email sent to support -->
    <string name="my_account_prolite_feedback_email">Pro Lite Account</string>
    <!--  -->
    <string name="backup_title">Back up your Recovery Key</string>
    <!-- Subtitle of the screen to backup the master key -->
    <string name="backup_subtitle">Your password unlocks your Recovery Key</string>
    <!-- First paragraph of the screen to backup the master key -->
    <string name="backup_first_paragraph">Your data is only readable through a chain of decryption operations that begins with your master encryption key, which we store encrypted with your password. This means that if you lose your password, your Recovery Key can no longer be decrypted, and you can no longer decrypt your data.</string>
    <!-- Summary of the preference Recovery key on Settings section -->
    <string name="backup_second_paragraph">Exporting the Recovery Key and keeping it in a secure location enables you to set a new password without data loss.</string>
    <!-- Third paragraph of the screen to backup the master key -->
    <string name="backup_third_paragraph">An external attacker cannot gain access to your account with just your key. A password reset requires both the key and access to your email.</string>
    <!-- Sentence to inform the user the available actions in the screen to backup the master key -->
    <string name="backup_action">Copy the Recovery Key to the clipboard or save it as text file.</string>
    <!-- Action of a button to save something -->
    <string name="save_action">Save</string>
    <!-- Alert message when the master key has been successfully copied to the ClipBoard -->
    <string name="copy_MK_confirmation">The Recovery Key has been successfully copied</string>
    <!-- Button to change the password -->
    <string name="change_pass">Change</string>
    <!-- Positive button to perform a general action -->
    <string name="general_positive_button">YES</string>
    <!-- Negative button to perform a general action -->
    <string name="general_negative_button">NO</string>
    <!-- Option of the overflow menu to show the screen info to reset the password -->
    <string name="forgot_pass_menu">Forgot password?</string>
    <!-- Button in the Login screen to reset the password -->
    <string name="forgot_pass">Forgot your password?</string>
    <!-- First paragraph of the screen when the password has been forgotten -->
    <string name="forgot_pass_first_paragraph">If you have a backup of your Recovery Key, you can reset your password by selecting YES. No data will be lost.</string>
    <!-- Second paragraph of the screen when the password has been forgotten -->
    <string name="forgot_pass_second_paragraph">You can still export your Recovery Key now if you have an active MEGA session in another browser on this or any other computer. If you don’t, you can no longer decrypt your existing account, but you can start a new one under the same email address by selecting NO.</string>
    <!-- Sentence to ask to the user if he has the master key in the screen when the password has been forgotten -->
    <string name="forgot_pass_action">Do you have a backup of your Recovery Key?</string>
    <!-- Title of the alert message to ask for the link to reset the pass with the MK -->
    <string name="title_alert_reset_with_MK">Great!</string>
    <!-- Hint of the text where the user can write his e-mail -->
    <string name="edit_text_insert_mail">email goes here</string>
    <!-- Text of the alert message to ask for the link to reset the pass with the MK -->
    <string name="text_alert_reset_with_MK">Please enter your email address below. You will receive a recovery link that will allow you to submit your Recovery Key and reset your password.</string>
    <!-- Hint of the text when the user can write his master key -->
    <string name="edit_text_insert_mk">Your Recovery Key goes here</string>
    <!-- Hint of the text where the user can write his password -->
    <string name="edit_text_insert_pass">password goes here</string>
    <!-- Text shown in the last alert dialog to confirm delete user account -->
    <string name="delete_account_text_last_step">This is the last step to delete your account. You will permanently lose all the data stored in the cloud. Please enter your password below.</string>
    <!-- Title of the alert dialog to inform the user that have to check the email -->
    <string name="email_verification_title">Email verification</string>
    <!-- Text of the alert dialog to inform the user that have to check the email -->
    <string name="email_verification_text">Please check your email to proceed.</string>
    <!-- Text to inform the user when an error occurs -->
    <string name="general_text_error">An error occurred, please try again.</string>
    <!-- Alert to inform the user that have to be logged in to perform the action -->
    <string name="alert_not_logged_in">You must be logged in to perform this action.</string>
    <!-- Error message when a user attempts to change their email without an active login session. -->
    <string name="change_email_not_logged_in">You need to be logged in to complete your email change. Please log in again with your current email address and then tap on your confirmation link again.</string>
    <!-- Text displayed to inform that the email was successfully changed. Please keep the placeholder, it will be replaced with the new email address. -->
    <string name="email_changed">Congratulations, your new email address for this MEGA account is: %1$s</string>
    <!-- Error when the user leaves empty the password field -->
    <string name="invalid_string">Incorrect</string>
    <!-- Text of the toast when the user enters invalid text which is neither a valid phone number nor a valid email -->
    <string name="invalid_input">Invalid input</string>
    <!-- Title of the alert dialog when the user tries to recover the pass of a non existing account -->
    <string name="invalid_email_title">Invalid email address</string>
    <!-- Title of the alert dialog when the user tries to recover the pass of a non existing account -->
    <string name="invalid_email_text">Please check the email address and try again.</string>
    <!-- Title of the dialog to write the Recovery Key after opening the recovery link -->
    <string name="title_dialog_insert_MK">Password reset</string>
    <!-- Text of the dialog to write the Recovery Key after opening the recovery link -->
    <string name="text_dialog_insert_MK">Please enter your Recovery Key below</string>
    <!-- Text of the alert when the pass has been correctly changed -->
    <string name="pass_changed_alert">Your password has been changed.</string>
    <!-- Title of the dialog to park an account -->
    <string name="park_account_dialog_title">Park account</string>
    <!-- Button to park an account -->
    <string name="park_account_button">Park</string>
    <!-- Title of the screen to park an account -->
    <string name="park_account_title">Oops!</string>
    <!-- First paragraph of the screen to park an account -->
    <string name="park_account_first_paragraph">Due to our end-to-end encryption paradigm, you will not be able to access your data without either your password or a backup of your Recovery Key.</string>
    <!-- Second paragraph of the screen to park an account -->
    <string name="park_account_second_paragraph">You can park your existing account and start a fresh one under the same email address. Your data will be retained for at least 60 days. In case that you recall your parked account’s password, please contact support&#64;mega.nz</string>
    <!-- Text of the dialog message to ask for the link to park the account -->
    <string name="dialog_park_account">Please enter your email address below. You will receive a recovery link that will allow you to park your account.</string>
    <!-- Text shown in the last alert dialog to park an account -->
    <string name="park_account_text_last_step">This is the last step to park your account, please enter your new password. Your data will be retained for at least 60 days. If you recall your parked account’s password, please contact support&#64;mega.nz</string>
    <!-- Title of the screen to write the new password after opening the recovery link -->
    <string name="title_enter_new_password">Enter new password</string>
    <!-- Message when the user tries to open a recovery pass link and it has expired -->
    <string name="recovery_link_expired">This recovery link has expired, please try again.</string>
    <!-- Text of the alert after opening the recovery link to reset pass being logged. -->
    <string name="text_reset_pass_logged_in">Your Recovery Key will be used to reset your password. Please enter your new password.</string>
    <!-- Text of the alert dialog to inform the user that have to check the email after clicking the option forgot pass -->
    <string name="email_verification_text_change_pass">You will receive a recovery link that will allow you to reset your password.</string>
    <!-- Button to upgrade the account to PRO account in My Account Section -->
    <string name="my_account_upgrade_pro">Upgrade</string>
    <!-- Button to upgrade the account to PRO account in the panel that appears randomly -->
    <string name="my_account_upgrade_pro_panel">Upgrade now</string>
    <!-- Message to promote PRO accounts -->
    <string name="get_pro_account">Grow your cloud.[A]Get increased storage and transfer quotas with a Pro account.</string>
    <!-- success message when the MasterKey file has been downloaded -->
    <string name="toast_master_key">The MEGA account Recovery Key has been saved to: %1s. [A]You can find the file with your Recovery Key in the Saved for Offline section.[/A] Note: as the file with your Recovery Key will be deleted when you log out, please store it in a safe place outside your MEGA account.</string>
    <!-- Error shown when the user tries to change his mail to one that is already used -->
    <string name="mail_already_used">This email address is already in use. Please use another email address.</string>
    <!-- Error shown when the user tries to change his mail while the user has already requested a confirmation link for that email address -->
    <string name="mail_changed_confirm_requested">You have already requested a confirmation link for that email address.</string>
    <!-- Error shown when the user tries to change his mail while the email is the same as the old -->
    <string name="mail_same_as_old">This is your existing email address.</string>
    <!-- Text shown in the last alert dialog to change the email associated to an account -->
    <string name="change_mail_text_last_step">This is the last step to change your email. Please enter your password below.</string>
    <!-- Title of the alert dialog to change the email associated to an account -->
    <string name="change_mail_title_last_step">Change email</string>
    <!-- Iitle of the warning when the user is running out of space -->
    <string name="title_new_warning_out_space">You are running out of storage space.</string>
    <!-- Text of the warning when the user is running out of space -->
    <string name="new_warning_out_space">Take full advantage of your MEGA account by upgrading to Pro.</string>
    <!-- Iitle of sliding panel to choose the option to edit the profile picture -->
    <string name="title_options_avatar_panel">Edit profile picture</string>
    <!-- Option of the sliding panel to capture a new picture to upload to Cloud Drive or to set as user avatar -->
    <string name="take_photo_avatar_panel">Capture</string>
    <!-- Option of the sliding panel to change the avatar by choosing an existing picture -->
    <string name="choose_photo_avatar_panel">Choose picture</string>
    <!-- Option of the sliding panel to delete the existing avatar -->
    <string name="delete_avatar_panel">Delete picture</string>
    <!-- Alert when the user introduces his MK to reset pass incorrectly -->
    <string name="incorrect_MK">The key you supplied does not match this account. Please make sure you use the correct Recovery Key and try again.</string>
    <!-- Title of the alert when the user introduces his MK to reset pass incorrectly -->
    <string name="incorrect_MK_title">Invalid Recovery Key</string>
    <!-- Alert Dialog to get link -->
    <string name="option_full_link">Link with key</string>
    <!-- Message shown meanwhile the app is waiting for a request -->
    <string name="recovering_info">Getting info&#8230;</string>
    <!-- Text of the alert dialog to inform the user that have to check the email to validate his new email -->
    <string name="email_verification_text_change_mail">Your new email address needs to be validated. Please check your email to proceed.</string>
    <!-- Confirmation before deleting the avatar of the user’s profile -->
    <string name="confirmation_delete_avatar">Delete your profile picture?</string>
    <!-- Title of the Dialog to edit the profile attributes of the user’s account -->
    <string name="title_edit_profile_info">Edit</string>
    <!-- Alert Dialog to get link -->
    <string name="title_set_expiry_date">Set expiry date</string>
    <!-- Title of the dialog to get link with password -->
    <string name="title_set_password_protection">Set password protection</string>
    <!-- Subtitle of the dialog to get link -->
    <string name="subtitle_set_expiry_date">(PRO ONLY)</string>
    <!-- Alert Dialog to get link with password -->
    <string name="set_password_protection_dialog">Set password</string>
    <!-- Hint of the dialog to get link with password -->
    <string name="hint_set_password_protection_dialog">Enter password</string>
    <!-- Hint of the confirmation dialog to get link with password -->
    <string name="hint_confirm_password_protection_dialog">Confirm password</string>
    <!-- Status text at the beginning of getting a link -->
    <string name="link_request_status">Processing&#8230;</string>
    <!-- Option of the sliding panel to edit the link of a node -->
    <string name="edit_link_option">Manage link</string>
    <!-- Error alert dialog shown when changing the password the user provides an incorrect password -->
    <string name="old_password_provided_incorrect">The current password you have provided is incorrect.</string>
    <!-- success message when reinviting multiple contacts -->
    <string name="number_correctly_reinvite_contact_request">%d reinvite requests sent successfully.</string>
    <!-- success message when reinviting multiple contacts -->
    <string name="number_correctly_delete_contact_request">%d requests deleted successfully.</string>
    <!-- error message when reinviting multiple contacts -->
    <string name="number_no_delete_contact_request">%1$d requests successfully deleted but %2$d requests were not deleted.</string>
    <!-- confirmation message before removing a contact request. -->
    <string name="confirmation_delete_contact_request">Do you want to remove the invitation request to %s?</string>
    <!-- confirmation message before removing mutiple contact request -->
    <string name="confirmation_remove_multiple_contact_request">Do you want to remove these %d invitation requests?</string>
    <!-- success message when replying to multiple received request -->
    <string name="number_correctly_invitation_reply_sent">%d request replies sent.</string>
    <!-- error message when replying to multiple received request -->
    <string name="number_incorrectly_invitation_reply_sent">%1$d request replies successfully sent but %2$d were not sent.</string>
    <!-- Referring to a invitation request in the Contacts section. Plural. e.g. 5 requests -->
    <plurals name="general_num_request">
        <item quantity="one">1 request</item>
        <item quantity="other">%1$d requests</item>
    </plurals>
    <!-- Confirmation before removing the outgoing shares of a folder -->
    <plurals name="confirmation_remove_outgoing_shares">
        <item quantity="one">The folder is shared with %1$d contact. Remove share?</item>
        <item quantity="other">The folder is shared with %1$d contacts. Remove all shares?</item>
    </plurals>
    <!-- Error message when the credentials to login are incorrect. -->
    <string name="error_incorrect_email_or_password">Invalid email and/or password. Please try again.</string>
    <!-- Error message when trying to login and the account is suspended. -->
    <string name="error_account_suspended">Your account has been suspended due to Terms of Service violations. Please contact support&#64;mega.nz</string>
    <!-- Error message when to many attempts to login. -->
    <string name="too_many_attempts_login">Too many failed attempts to log in, please wait for an hour.</string>
    <!-- Error message when trying to login to an account not validated. -->
    <string name="account_not_validated_login">This account has not been validated yet. Please check your email.</string>
    <!-- Error message shown when opening a folder link which doesn’t exist -->
    <string name="general_error_folder_not_found">Folder link unavailable</string>
    <!-- Error message shown when opening a folder link which has been removed due to ToS/AUP violation -->
    <string name="folder_link_unavaible_ToS_violation">The folder link has been removed as it violated our Terms of Service.</string>
    <!-- Error message shown when opening a file link which doesn’t exist -->
    <string name="general_error_file_not_found">File link unavailable</string>
    <!-- Error message shown when opening a file link which has been removed due to ToS/AUP violation -->
    <string name="file_link_unavaible_ToS_violation">The file link has been removed as it violated our Terms of Service.</string>
    <!-- Error message shown when opening a folder link or file link which has been corrupt or deformed -->
    <string name="link_broken">This URL is corrupt or deformed. The link you are trying to access does not exist.</string>
    <!-- Title of the screen after creating the account. That screen asks the user to confirm the account by checking the email -->
    <string name="confirm_email_text">Awaiting email confirmation</string>
    <!-- Text below the title that explains the user should check the email and click the link to confirm the account -->
    <string name="confirm_email_explanation">Please check your email and tap the link to confirm your account.</string>
    <!-- Plural of items which contains a folder. 2 items -->
    <plurals name="general_num_items">
        <item quantity="one">1 item</item>
        <item quantity="other">%1$d items</item>
    </plurals>
    <!-- Error message shown when opening a file or folder link which account has been removed due to ToS/AUP violation -->
    <string name="file_link_unavaible_delete_account">The associated user account has been terminated due to multiple violations of our Terms of Service.</string>
    <!-- Error message shown after login into a folder link with an invalid decryption key -->
    <string name="general_error_invalid_decryption_key">The provided decryption key for the folder link is invalid.</string>
    <!-- Title of the label in the my account section. It shows the credentials of the current user so it can be used to be verified by other contacts -->
    <string name="my_account_my_credentials">My credentials</string>
    <!-- Word to indicate the limited bandwidth of the free accounts -->
    <string name="limited_bandwith">Limited</string>
    <!-- Item of the navigation title for the chat section -->
    <string name="section_chat">Chat</string>
    <!-- Item of the navigation title for the chat section when there is any unread message -->
    <string name="section_chat_with_notification">Chat [A](%1$d)[/A]</string>
    <!-- Confirmation button of the dialog to archive a chat -->
    <string name="tab_archive_chat">Archive</string>
    <!-- Message shown when the user has no recent chats -->
    <string name="recent_chat_empty_invite">Invite your friends to join you on Chat and enjoy our encrypted platform with privacy and security.</string>
    <!-- Initial of the word hour to show the duration of a video or audio call -->
    <string name="initial_hour">h</string>
    <!-- Initial of the word minute to show the duration of a video or audio call -->
    <string name="initial_minute">m</string>
    <!-- Initial of the word second to show the duration of a video or audio call -->
    <string name="initial_second">s</string>
    <!-- Title shown when multiselection is enable in chat tabs -->
    <string name="selected_items">%d selected</string>
    <!-- Message to confirm if the user wants to delete a contact from a shared folder -->
    <string name="remove_contact_shared_folder">The contact %s will be removed from the shared folder.</string>
    <!-- Message to confirm if the user wants to delete a multiple contacts from a shared folder -->
    <string name="remove_multiple_contacts_shared_folder">%d contacts will be removed from the shared folder.</string>
    <!-- success message when removing a contact from a shared folder -->
    <string name="number_correctly_removed_from_shared">%d contacts removed successfully from the shared folder</string>
    <!-- success message when removing a contact from a shared folder -->
    <string name="number_incorrectly_removed_from_shared">%d contacts were not successfully removed</string>
    <!-- success message when changing permissions of contacts for a shared folder, place holder: number of contacts effected -->
    <string name="number_permission_correctly_changed_from_shared">Successfully updated permissions for %d contacts</string>
    <!-- success message when changing permissions of contacts for a shared folder, place holder: number of contacts effected -->
    <string name="number_permission_incorrectly_changed_from_shared">Failed to update permissions for %d contacts</string>
    <!-- Message shown while the contact list from the device is being read and then shown to the user -->
    <string name="contacts_list_empty_text_loading">Loading contacts from the phone&#8230;</string>
    <!-- Warning message when reinviting multiple contacts -->
    <string name="number_existing_invite_contact_request">%d requests already sent.</string>
    <!-- success message when reinviting multiple contacts -->
    <string name="number_correctly_invite_contact_request">%d invite requests sent successfully.</string>
    <!-- error message when reinviting multiple contacts -->
    <string name="number_no_invite_contact_request">%1$d invite requests successfully sent but %2$d requests were not sent.</string>
    <!-- Word next to own user’s message in chat screen -->
    <string name="chat_me_text_bracket">%1s (Me)</string>
    <!-- Hint shown in the field to write a message in the chat screen -->
    <string name="type_message_hint">Type a message</string>
    <!-- button -->
    <string name="general_mute">Mute</string>
    <!-- button -->
    <string name="general_unmute">Unmute</string>
    <!-- Title of the dialogue to mute the general chat notifications. -->
    <string name="title_dialog_mute_chat_notifications">Do not disturb</string>
    <!-- Subtitle of the dialogue to mute the general chat notifications. -->
    <string name="subtitle_dialog_mute_chat_notifications">Mute chat notifications for</string>
    <!-- Title of the dialogue to mute the notifications of a specific chat. -->
    <string name="title_dialog_mute_chatroom_notifications">Mute notifications</string>
    <!-- Label for the setting option that indicates the general notifications are enabled. -->
    <string name="mute_chat_notification_option_on">On</string>
    <!-- Label for the dialog box option to mute a chat. This option will indicate that notifications for that chat are enabled. -->
    <string name="mute_chatroom_notification_option_off">Off</string>
    <!-- Label for the dialog box option to mute a chat. This option will indicate that chat notifications will be disabled until tomorrow at 8 a.m. -->
    <string name="mute_chatroom_notification_option_until_tomorrow_morning">Until tomorrow morning</string>
    <!-- Label for the dialog box option to mute a chat. This option will indicate that chat notifications will be disabled until today at 8 a.m. -->
    <string name="mute_chatroom_notification_option_until_this_morning">Until this morning</string>
    <!-- Label for the dialog box option to mute a chat. This option will indicate that chat notifications will be disabled until turn it off again. -->
    <string name="mute_chatroom_notification_option_forever">Until I turn them back on</string>
    <!-- Message when a chat has been silenced, for a specific time, successfully. For example: Chat notifications will be muted for 1 hour -->
    <string name="success_muting_a_chat_for_specific_time">Chat notifications will be muted for %s</string>
    <!-- Message to indicate the chat has been muted, until a specific time (24 hours format). Plural, used for any format different to 01:XX, e.g. 14:15 -->
    <plurals name="success_muting_chat_until_specific_time">
        <item quantity="one">Chat notifications will be muted until %1$s</item>
        <item quantity="other">Chat notifications will be muted until %1$s</item>
    </plurals>
    <!-- Message to indicate the chat has been muted, until a specific day and time (24 hours format). Plural, used for any format different to 01:XX, e.g. Chat notifications will be muted until tomorrow at 08:00 -->
    <plurals name="success_muting_chat_until_specific_date_and_time">
        <item quantity="one">Chat notifications will be muted until %1$s at %2$s</item>
        <item quantity="other">Chat notifications will be muted until %1$s at %2$s</item>
    </plurals>
    <!-- Message when select the option Do not disturb but the notifications are already muted -->
    <string name="notifications_are_already_muted">Chat notifications are muted</string>
    <!-- Message when a chat has been unmuted successfully. -->
    <string name="success_unmuting_a_chat">Chat notifications enabled</string>
    <!-- String to indicate the time in 24h format until which a specific chat is muted. Plural, used for any format different to 1:XX, e.g. 14:15 -->
    <plurals name="chat_notifications_muted_until_specific_time">
        <item quantity="one">Muted until %1$s</item>
        <item quantity="other">Muted until %1$s</item>
    </plurals>
    <!-- Title of the section to enable notifications in the Contact Properties screen -->
    <string name="title_properties_chat_contact_notifications">Notifications</string>
    <!-- Title of the section to choose the sound of incoming messages in the Contact Properties screen -->
    <string name="title_properties_chat_contact_message_sound">Message sound</string>
    <!-- Title of the section to clear the chat content in the Contact Properties screen -->
    <string name="title_properties_chat_clear_chat">Clear chat</string>
    <!-- Title of the section to share the contact in the Contact Properties screen -->
    <string name="title_properties_chat_share_contact">Share contact</string>
    <!-- Title of the screen to select the ringtone of the calls -->
    <string name="call_ringtone_title">Call ringtone</string>
    <!-- Title of the screen to select the sound of the notifications -->
    <string name="notification_sound_title">Notification sound</string>
    <!-- Button to clear the chat history -->
    <string name="general_clear">Clear</string>
    <!-- Message show when the history of a chat has been successfully deleted -->
    <string name="clear_history_success">Chat history has been cleared</string>
    <!-- Message show when the history of a chat hasn’t been successfully deleted -->
    <string name="clear_history_error">An error has occurred. The chat history has not been successfully cleared</string>
    <!-- Menu item to add participants to a chat -->
    <string name="add_participants_menu_item">Add participants</string>
    <!-- Menu item to remove a participants from a chat -->
    <string name="remove_participant_menu_item">Remove participant</string>
    <!-- Message about MEGA when there are no message in the chat screen -->
    <string name="mega_info_empty_screen">Protects your chat with end-to-end (user controlled) encryption, providing essential safety assurances:</string>
    <!-- Message about MEGA when there are no message in the chat screen -->
    <string name="mega_authenticity_empty_screen">The system ensures that the data received is truly from the specified sender, and its content has not been manipulated during transit.</string>
    <!-- Message about MEGA when there are no message in the chat screen -->
    <string name="mega_confidentiality_empty_screen">Only the author and intended recipients are able to decipher and read the content.</string>
    <!-- Message about MEGA when there are no message in the chat screen -->
    <string name="title_mega_info_empty_screen">MEGA</string>
    <!-- Message about MEGA when there are no message in the chat screen -->
    <string name="title_mega_authenticity_empty_screen">Authenticity</string>
    <!-- Message about MEGA when there are no message in the chat screen -->
    <string name="title_mega_confidentiality_empty_screen">Confidentiality</string>
    <!-- Error message shown when opening a cancel link with an account that not corresponds to the link -->
    <string name="error_not_logged_with_correct_account">This link is not related to this account. Please log in with the correct account.</string>
    <!-- Message when the user tries to open a cancel link and it has expired -->
    <string name="cancel_link_expired">This cancel link has expired, please try again.</string>
    <!-- Text shown after searching and no results found -->
    <string name="no_results_found">No results were found</string>
    <!-- the options of what to upload in an array. Needed for the settings, the options of what to upload. -->
    <string name="offline_status">Offline</string>
    <!-- the options of what to upload in an array. Needed for the settings, the options of what to upload. -->
    <string name="online_status">Online</string>
    <!-- the options of what to upload in an array. Needed for the settings, the options of what to upload. -->
    <string name="away_status">Away</string>
    <!-- the options of what to upload in an array. Needed for the settings, the options of what to upload. -->
    <string name="busy_status">Busy</string>
    <!-- Info label about the status of the user -->
    <string name="invalid_status">No connection</string>
    <!-- Text shown when a message has been deleted in the chat -->
    <string name="text_deleted_message">This message has been deleted</string>
    <!-- Text shown when a message has been deleted in the chat -->
    <string name="text_deleted_message_by">[A]This message has been deleted by [/A][B]%1$s[/B]</string>
    <!-- Confirmation before deleting messages -->
    <string name="confirmation_delete_several_messages">Remove messages?</string>
    <!-- Confirmation before deleting one message -->
    <string name="confirmation_delete_one_message">Remove message?</string>
    <!-- Label for the sliding panel of a group chat -->
    <string name="group_chat_label">Group chat</string>
    <!-- Label for the option of the sliding panel to show the info of a chat group -->
    <string name="group_chat_info_label">Group info</string>
    <!-- Label for the option of the sliding panel to start a one to one chat -->
    <string name="group_chat_start_conversation_label">Start conversation</string>
    <!-- Label for the option of the sliding panel to edit the profile -->
    <string name="group_chat_edit_profile_label">Edit profile</string>
    <!-- Title of the section to leave a group content in the Contact Properties screen -->
    <string name="title_properties_chat_leave_chat">Leave Group</string>
    <!-- Label for participants of a group chat -->
    <string name="participants_chat_label">Participants</string>
    <!-- Text of the confirm dialog shown when it wants to remove a contact from a chat -->
    <string name="confirmation_remove_chat_contact">Remove %s from this chat?</string>
    <!-- Label to explain the read only participant permission in the options panel of the group info screen -->
    <string name="observer_permission_label_participants_panel">Read-only</string>
    <!-- Label to show the participant permission in the options panel of the group info screen -->
    <string name="standard_permission_label_participants_panel">Standard</string>
    <!-- Label to show the participant permission in the options panel of the group info screen -->
    <string name="administrator_permission_label_participants_panel">Moderator</string>
    <!-- Text appended to a edited message. -->
    <string name="edited_message_text">(edited)</string>
    <!-- Option in menu to change title of a chat group. -->
    <string name="change_title_option">Change title</string>
    <!-- confirmation message before leaving a group chat -->
    <string name="confirmation_leave_group_chat">If you leave, you will no longer have access to read or send messages.</string>
    <!-- title confirmation message before leaving a group chat -->
    <string name="title_confirmation_leave_group_chat">Leave group chat?</string>
    <!-- Message show when a participant hasn’t been successfully invited to a group chat -->
    <string name="add_participant_error_already_exists">The participant is already included in this group chat</string>
    <!-- success message when inviting multiple contacts to a group chat -->
    <string name="number_correctly_add_participant">%d participants were successfully invited</string>
    <!-- error message when inviting multiple contacts to a group chat -->
    <string name="number_no_add_participant_request">%1$d participants were successfully invited but %2$d participants were not invited.</string>
    <!-- chat message when the permissions for a user has been changed -->
    <string name="message_permissions_changed">[A]%1$s[/A][B] was changed to [/B][C]%2$s[/C][D] by [/D][E]%3$s[/E]</string>
    <!-- chat message when a participant was added to a group chat -->
    <string name="message_add_participant">[A]%1$s[/A][B] joined the group chat by invitation from [/B][C]%2$s[/C]</string>
    <!-- chat message when a participant was removed from a group chat -->
    <string name="message_remove_participant">[A]%1$s[/A][B] was removed from group chat by [/B][C]%2$s[/C]</string>
    <!-- Message shown when a participant change the title of a group chat. -->
    <string name="change_title_messages">[A]%1$s[/A][B] changed the group chat name to [/B][C]“%2$s”[/C]</string>
    <!-- chat message when a participant left a group chat -->
    <string name="message_participant_left_group_chat">[A]%1$s[/A][B] left the group chat[/B]</string>
    <!-- chat message alert when the message have to been manually -->
    <string name="manual_retry_alert">Message not sent. Tap for options</string>
    <!-- Chat alert of an attachment message when the upload is in progress but the queue of transfers is paused. -->
    <string name="manual_resume_alert">Transfers paused. Tap to resume.</string>
    <!-- message shown when the status of the user coudn’t be changed -->
    <string name="changing_status_error">Error. Your status has not been changed</string>
    <!-- message shown when a user couldn’t leave chat -->
    <string name="leave_chat_error">An error occurred when leaving the chat</string>
    <!-- message shown when a chat has not been created -->
    <string name="create_chat_error">An error occurred when creating the chat</string>
    <!-- settings of the chat to choose the status -->
    <string name="settings_chat_vibration">Vibration</string>
    <!-- Button text shown on SMS verification page, if the user wants to logout current suspended account and login with another account, user can press this button to logout -->
    <string name="sms_logout">[A]Log out[/A] to switch MEGA accounts</string>
    <!-- On SMS verification page, if the user presses the logout button, a dialog with this text will show to ask for user’s confirmation. -->
    <string name="confirm_logout_from_sms_verification">Are you sure that you want to log out of the current account?</string>
    <!-- Text shown when a message has been deleted in the chat -->
    <string name="non_format_text_deleted_message_by">This message has been deleted by %1$s</string>
    <!-- Text shown when the chat history has been successfully deleted. -->
    <string name="history_cleared_message">Chat history has been cleared</string>
    <!-- Text shown when the chat history was cleared by someone -->
    <string name="non_format_history_cleared_by">Chat history cleared by %1$s</string>
    <!-- chat message when the permissions for a user has been changed -->
    <string name="non_format_message_permissions_changed">%1$s was changed to %2$s by %3$s</string>
    <!-- chat message when a participant was added to a group chat -->
    <string name="non_format_message_add_participant">%1$s was added to this group chat by invitation from %2$s</string>
    <!-- chat message when a participant was removed from a group chat -->
    <string name="non_format_message_remove_participant">%1$s was removed from group chat by %2$s</string>
    <!-- Message shown when a participant change the title of a group chat. -->
    <string name="non_format_change_title_messages">%1$s changed the group chat name to “%2$s”</string>
    <!-- chat message when a participant left a group chat -->
    <string name="non_format_message_participant_left_group_chat">%1$s left the group chat</string>
    <!-- success alert when the user copy some messages to the clipboard -->
    <string name="messages_copied_clipboard">Copied to the clipboard</string>
    <!-- Title of the error dialog when opening a chat -->
    <string name="chat_error_open_title">Chat error</string>
    <!-- Message of the error dialog when opening a chat -->
    <string name="chat_error_open_message">The chat could not be opened successfully</string>
    <!-- Menu option to add a contact to your contact list. -->
    <string name="menu_choose_contact">Choose contact</string>
    <!-- Title of the contact list -->
    <plurals name="general_selection_num_contacts">
        <item quantity="one">%1$d contact</item>
        <item quantity="other">%1$d contacts</item>
    </plurals>
    <!-- Message shown when the folder sharing process fails -->
    <string name="error_sharing_folder">Error sharing the folder. Please try again.</string>
    <!-- confirmation message before removing a contact, Plural -->
    <plurals name="confirmation_remove_contact">
        <item quantity="one">All data associated with the selected contact will be permanently lost.</item>
        <item quantity="other">All data associated with the selected contacts will be permanently lost.</item>
    </plurals>
    <!-- title of confirmation alert before removing a contact, Plural -->
    <plurals name="title_confirmation_remove_contact">
        <item quantity="one">Remove contact?</item>
        <item quantity="other">Remove contacts?</item>
    </plurals>
    <!-- option shown when a message could not be sent -->
    <string name="message_option_retry">Retry</string>
    <!-- title of the menu for a non sent message -->
    <string name="title_message_not_sent_options">Message not sent</string>
    <!-- title of the menu for an uploading message with attachment -->
    <string name="title_message_uploading_options">Uploading attachment</string>
    <!-- message shown when a chat has no messages -->
    <string name="no_conversation_history">No conversation history</string>
    <!-- Text to indicate that one participant is typing or multiple participants are typing at the same time in a chat room. The "%1$s" placeholder is to put the name(s) of the participant(s). The [A][/A] format marks are to put the text in a different color. -->
    <plurals name="user_typing">
        <item quantity="one">%1$s [A]is typing&#8230;[/A]</item>
        <item quantity="other">%1$s [A]are typing&#8230;[/A]</item>
    </plurals>
    <!-- text that appear when there are more than 2 people writing at that time in a chat. For example User1, user2 and more are typing… -->
    <string name="more_users_typing">%1$s [A]and more are typing&#8230;[/A]</string>
    <!-- More button in contact info page -->
    <string name="label_more">More</string>
    <!-- Text button -->
    <string name="label_close">Close</string>
    <!-- Title of the general tab in My Account Section -->
    <string name="tab_my_account_general">General</string>
    <!-- label of storage in upgrade/choose account page, it is being used with a variable, e.g. for LITE user it will show ‘200GB Storage’. -->
    <string name="tab_my_account_storage">Storage</string>
    <!-- label of storage in upgrade/choose account page, it is being used with a variable, e.g. for LITE user it will show ‘200GB Storage’. -->
    <string name="label_storage_upgrade_account">Storage</string>
    <!-- Title of the section about the transfer quota in the storage tab in My Account Section -->
    <string name="label_transfer_quota_upgrade_account">Transfer quota</string>
    <!-- Title of the section about the transfer quota in the storage tab in My Account Section -->
    <string name="label_transfer_quota_achievements">Transfer quota</string>
    <!-- Title of the section about the plan in the storage tab in My Account Section -->
    <string name="account_plan">Plan</string>
    <!-- Title of the section about the storage space in the storage tab in My Account Section -->
    <string name="storage_space">Storage space</string>
    <!-- Title of the section about the transfer quota in the storage tab in My Account Section -->
    <string name="transfer_quota">Transfer quota</string>
    <!-- Label in section the storage tab in My Account Section -->
    <string name="available_space">Available</string>
    <!-- Label in section the storage tab in My Account Section when no info info is received -->
    <string name="not_available">not available</string>
    <!-- Label in section the storage tab when the account is Free -->
    <string name="no_bylling_cycle">No billing cycle</string>
    <!-- String to show the transfer quota and the used space in My Account section -->
    <string name="my_account_of_string">%1$s [A]of %2$s[/A]</string>
    <!-- Confirmation message before removing something from the Offline section. -->
    <string name="confirmation_delete_from_save_for_offline">Remove from Offline?</string>
    <!-- Label for the option of action menu to change the chat status -->
    <string name="set_status_option_label">Set status</string>
    <!-- Label for the option of setting to change the colour theme -->
    <string name="set_color_theme_label">Colour theme</string>
    <!-- Answer for confirmation dialog. -->
    <string name="general_dismiss">Dismiss</string>
    <!-- Label for any ‘Not available’ button, link, text, title, etc. - (String as short as possible). -->
    <string name="general_not_available">Not available</string>
    <!-- Accepted request invitacion alert -->
    <string name="context_invitacion_reply_accepted">Invitation accepted</string>
    <!-- Declined request invitacion alert -->
    <string name="context_invitacion_reply_declined">Invitation declined</string>
    <!-- Ignored request invitacion alert -->
    <string name="context_invitacion_reply_ignored">Invitation ignored</string>
    <!-- Content of a normal message that cannot be recognized -->
    <string name="error_message_unrecognizable">Message unrecognizable</string>
    <!-- Title of the settings section to configure the autoaway of chat presence -->
    <string name="settings_autoaway_title">Auto-away</string>
    <!-- Subtitle of the settings section to configure the autoaway of chat presence -->
    <string name="settings_autoaway_subtitle">Show me away after an inactivity of</string>
    <!-- Value in the settings section of the autoaway chat presence -->
    <string name="settings_autoaway_value">%1d minutes</string>
    <!-- Title of the settings section to configure the status persistence of chat presence -->
    <string name="settings_persistence_title">Status persistence</string>
    <!-- Subtitle of the settings section to configure the status persistence of chat presence -->
    <string name="settings_persistence_subtitle">Maintain my chosen status appearance even when I have no connected devices</string>
    <!-- Title of the dialog to set the value of the auto away preference -->
    <string name="title_dialog_set_autoaway_value">Set time limit</string>
    <!-- Button to set a value -->
    <string name="button_set">Set</string>
    <!-- Button to set a value -->
    <string name="hint_minutes">minutes</string>
    <!-- the options of what to upload in an array. Needed for the settings, the options of what to upload. -->
    <string-array name="settings_status_entries">
        <item>Online</item>
        <item>Away</item>
        <item>Busy</item>
        <item>Offline</item>
    </string-array>
    <!-- Text that indicates that a the offline section is currently empty -->
    <string name="offline_empty_folder">No files Saved for Offline</string>
    <!-- Positive confirmation to enable logs -->
    <string name="general_enable">Enable</string>
    <!-- Positive confirmation to allow MEGA to read contacts book. -->
    <string name="general_allow">Allow</string>
    <!-- Dialog to confirm the action of enabling logs -->
    <string name="enable_log_text_dialog">Logs can contain information related to your account</string>
    <!-- Dialog to confirm the reconnect action -->
    <string name="confirmation_to_reconnect">Network connection recovered. Connect to MEGA?</string>
    <!-- Message shown meanwhile the app is waiting for a the chat status -->
    <string name="loading_status">Loading status&#8230;</string>
    <!-- Error when a message cannot be edited -->
    <string name="error_editing_message">This message cannot be edited</string>
    <!-- Label to show the number of transfers in progress, Plural -->
    <plurals name="text_number_transfers">
        <item quantity="one">%1$d of %2$d file</item>
        <item quantity="other">%1$d of %2$d files</item>
    </plurals>
    <!-- Progress text shown when user stop upload/download and the app is waiting for async response -->
    <string name="label_process_finishing">Process is finishing&#8230;</string>
    <!-- positive button on dialog to view a contact -->
    <string name="option_to_transfer_manager">View</string>
    <!-- Label of the modal bottom sheet to pause all transfers -->
    <string name="option_to_pause_transfers">Pause all transfers</string>
    <!-- Label of the modal bottom sheet to resume all transfers -->
    <string name="option_to_resume_transfers">Resume all transfers</string>
    <!-- Label of the modal bottom sheet to clear completed transfers -->
    <string name="option_to_clear_transfers">Clear all transfers</string>
    <!-- Label indicating action to retry failed or cancelled transfers -->
    <string name="option_to_retry_transfers">Retry all transfers</string>
    <!-- Dialog to confirm the action of pausing one transfer -->
    <string name="menu_pause_individual_transfer">Pause transfer?</string>
    <!-- Dialog to confirm the action of restarting one transfer -->
    <string name="menu_resume_individual_transfer">Resume transfer?</string>
    <!-- Button to confirm the action of restarting one transfer -->
    <string name="button_resume_individual_transfer">Resume</string>
    <!-- Dialog to confirm before removing completed transfers -->
    <string name="confirmation_to_clear_completed_transfers">Clear all transfers?</string>
    <!-- Title of the tab section for transfers in progress -->
    <string name="title_tab_in_progress_transfers">In progress</string>
    <!-- Title of the tab section for completed transfers -->
    <string name="title_tab_completed_transfers">Completed</string>
    <!-- Text shown in playlist subtitle item when a file is reproducing but it is paused -->
    <string name="transfer_paused">Paused</string>
    <!-- Possible state of a transfer -->
    <string name="transfer_queued">Queued</string>
    <!-- Possible state of a transfer. When the transfer is finishing -->
    <string name="transfer_completing">Completing</string>
    <!-- Possible state of a transfer. When the transfer is retrying -->
    <string name="transfer_retrying">Retrying</string>
    <!-- Possible state of a transfer. When the transfer was cancelled -->
    <string name="transfer_cancelled">Cancelled</string>
    <!-- Possible state of a transfer -->
    <string name="transfer_unknown">Unknown</string>
    <!-- Title of the panel where the progress of the transfers is shown -->
    <string name="paused_transfers_title">Paused transfers</string>
    <!-- message shown in the screen when there are not any active transfer -->
    <string name="completed_transfers_empty">No completed transfers</string>
    <!-- Text of the notification shown when the upload service is running: e.g. Uploading files: 1 of 10 -->
    <string name="upload_service_notification">Uploading files: %1$d of %2$d</string>
    <!-- Text of the notification shown when the upload service is paused: e.g. Uploading files: 1 of 10 (paused)-->
    <string name="upload_service_notification_paused">Uploading files: %1$d of %2$d (paused)</string>
    <!-- Text of the notification shown when the upload service has finished, Plural -->
    <plurals name="upload_service_final_notification">
        <item quantity="one">Uploaded %1$d file</item>
        <item quantity="other">Uploaded %1$d files</item>
    </plurals>
    <!-- Text of the notification shown when the upload service has finished, Plural -->
    <plurals name="upload_service_notification_already_uploaded">
        <item quantity="one">1 file already uploaded</item>
        <item quantity="other">%1$d files already uploaded</item>
    </plurals>
    <!-- label for the total file size of multiple files and/or folders (no need to put the colon punctuation in the translation) -->
    <string name="general_total_size">Total size: %1$s</string>
    <!-- Text of the notification shown when the upload service has finished with any transfer error, Plural -->
    <plurals name="upload_service_failed">
        <item quantity="one">%1$d file not uploaded</item>
        <item quantity="other">%1$d files not uploaded</item>
    </plurals>
    <!-- Text of the notification shown when the upload service has finished with any copied file instead uploaded, Plural -->
    <plurals name="copied_service_upload">
        <item quantity="one">%1$d file copied</item>
        <item quantity="other">%1$d files copied</item>
    </plurals>
    <!-- Text of the notification shown when the download service do not download because the file is already on the device, Plural -->
    <plurals name="already_downloaded_service">
        <item quantity="one">%1$d file previously downloaded</item>
        <item quantity="other">%1$d files previously downloaded</item>
    </plurals>
    <!-- Text of the notification shown when the download service has finished, Plural -->
    <plurals name="download_service_final_notification">
        <item quantity="one">Downloaded %1$d file</item>
        <item quantity="other">Downloaded %1$d files</item>
    </plurals>
    <!-- Text of the notification shown when the download service has finished with any error, Plural -->
    <plurals name="download_service_final_notification_with_details">
        <item quantity="one">Downloaded %1$d of %2$d file</item>
        <item quantity="other">Downloaded %1$d of %2$d files</item>
    </plurals>
    <!-- Text of the notification shown when the download service has finished with any transfer error, Plural -->
    <plurals name="download_service_failed">
        <item quantity="one">%1$d file not downloaded</item>
        <item quantity="other">%1$d files not downloaded</item>
    </plurals>
    <!-- Text of the notification shown when the download service is running -->
    <string name="download_service_notification">Downloading files: %1$d of %2$d</string>
    <!-- Text of the notification shown when the download service is paused -->
    <string name="download_service_notification_paused">Downloading files: %1$d of %2$d (paused)</string>
    <!-- Title of the alert when the transfer quota is exceeded. -->
    <string name="title_depleted_transfer_overquota">Insufficient transfer quota</string>
    <!-- Text of the alert when the transfer quota is depleted. The placeholder indicates the time left for the transfer quota to be reset. For instance: 30m 45s -->
    <string name="current_text_depleted_transfer_overquota">Your queued download exceeds the current transfer quota available for your IP address and has therefore been interrupted. Upgrade your account or wait %s to continue.</string>
    <!-- Text of the alert when the transfer quota is depleted. The placeholder indicates the time left for the transfer quota to be reset. For instance: 30m 45s -->
    <string name="text_depleted_transfer_overquota">The transfer quota for this IP address has been exceeded. Upgrade your account or wait %s to continue your download.</string>
    <!-- Button to show plans in the alert when the transfer quota is depleted -->
    <string name="plans_depleted_transfer_overquota">See our plans</string>
    <!-- Button option of the alert when the transfer quota is depleted -->
    <string name="continue_without_account_transfer_overquota">Continue without account</string>
    <!-- this is used for example when downloading 1 file or 2 files, Plural of file. 2 files -->
    <plurals name="new_general_num_files">
        <item quantity="one">%1$d file</item>
        <item quantity="other">%1$d files</item>
    </plurals>
    <!-- Menu option -->
    <string name="general_view">View files</string>
    <!-- Menu option to choose to add file or folders to Cloud Drive -->
    <string name="add_to_cloud">Import</string>
    <!-- Menu option to choose to add file to Cloud Drive in the chat -->
    <string name="add_to_cloud_node_chat">Add to Cloud Drive</string>
    <!-- Menu option -->
    <string name="general_view_contacts">View contacts</string>
    <!-- Message displayed when a file has been successfully imported to Cloud Drive -->
    <string name="import_success_message">Successfully added to Cloud Drive</string>
    <!-- Menu option -->
    <string name="import_success_error">Error. Not added to Cloud Drive</string>
    <!-- Label in login screen to inform about the chat initialization proccess -->
    <string name="chat_connecting">Connecting&#8230;</string>
    <!-- message when trying to invite a contact with a pending request -->
    <string name="context_contact_already_invited">%s was already invited. Consult your pending requests.</string>
    <!-- Hint text explaining that you can change the email and resend the create account link to the new email address -->
    <string name="confirm_email_misspelled">If you have misspelt your email address, correct it and tap [A]Resend[A].</string>
    <!-- Button to resend the create account email to a new email address in case the previous email address was misspelled -->
    <string name="confirm_email_misspelled_resend">Resend</string>
    <!-- Text shown after the confirmation email has been sent to the new email address -->
    <string name="confirm_email_misspelled_email_sent">Email sent</string>
    <!-- text_copyright_alert_title -->
    <string name="copyright_alert_title">Copyright warning to all users</string>
    <!-- text_copyright_alert_first_paragraph -->
    <string name="copyright_alert_first_paragraph">MEGA respects the copyrights of others and requires that users of the MEGA Cloud service comply with the laws of copyright.</string>
    <!-- text_copyright_alert_second_paragraph -->
    <string name="copyright_alert_second_paragraph">You are strictly prohibited from using the MEGA Cloud service to infringe copyrights. You may not upload, download, store, share, display, stream, distribute, email, link to, transmit or otherwise make available any files, data or content that infringes any copyright or other proprietary rights of any person or entity.</string>
    <!-- text of the Agree button -->
    <string name="copyright_alert_agree_button">Agree</string>
    <!-- text of the Disagree button -->
    <string name="copyright_alert_disagree_button">Disagree</string>
    <!-- Hint how to cancel the download -->
    <string name="download_show_info">Show info</string>
    <!-- Error message when removing public links of nodes. Plural. -->
    <plurals name="context_link_removal_error">
        <item quantity="one">Link removal failed. Please try again later.</item>
        <item quantity="other">Failed to remove some links. Please try again later.</item>
    </plurals>
    <!-- Error message when creating public links of nodes. Plural. -->
    <plurals name="context_link_export_error">
        <item quantity="one">Link creation failed. Please try again later.</item>
        <item quantity="other">Failed to create some links. Please try again later.</item>
    </plurals>
    <!-- Message when some public links were removed successfully. Plural. -->
    <plurals name="context_link_removal_success">
        <item quantity="one">Link removed successfully.</item>
        <item quantity="other">Links removed successfully.</item>
    </plurals>
    <!-- error message -->
    <string name="context_link_action_error">Link action failed. Please try again later.</string>
    <!-- title of the dialog shown when sending or sharing a folder -->
    <string name="title_write_user_email">Write the user’s email</string>
    <!-- title of the screen to see the details of several node attachments -->
    <string name="activity_title_files_attached">Files attached</string>
    <!-- title of the screen to see the details of several contact attachments -->
    <string name="activity_title_contacts_attached">Contacts attached</string>
    <!--  -->
    <string name="alert_user_is_not_contact">The user is not a contact</string>
    <!--  -->
    <string name="camera_uploads_cellular_connection">Use cellular connection</string>
    <!--  -->
    <string name="camera_uploads_upload_videos">Upload Videos</string>
    <!-- Message when an user avatar has been changed successfully -->
    <string name="success_changing_user_avatar">Profile picture updated</string>
    <!-- Message when an error ocurred when changing an user avatar -->
    <string name="error_changing_user_avatar_image_not_available">Error. Selected image does not exist</string>
    <!-- Message when an error ocurred when changing an user avatar -->
    <string name="error_changing_user_avatar">Error when changing the profile picture</string>
    <!-- Message when an user avatar has been deleted successfully -->
    <string name="success_deleting_user_avatar">Profile picture deleted</string>
    <!-- Message when an error ocurred when deleting an user avatar -->
    <string name="error_deleting_user_avatar">Error when deleting the profile picture</string>
    <!-- Message when an error ocurred when changing an user attribute -->
    <string name="error_changing_user_attributes">An error occurred when changing the name</string>
    <!-- Message when an user attribute has been changed successfully -->
    <string name="success_changing_user_attributes">Your name has been successfully updated</string>
    <!-- Message show when a participant has been successfully invited to a group chat -->
    <string name="add_participant_success">Participant added</string>
    <!-- Message show when a participant hasn’t been successfully invited to a group chat -->
    <string name="add_participant_error">Error. Participant not added</string>
    <!-- Message show when a participant has been successfully removed from a group chat -->
    <string name="remove_participant_success">Participant removed</string>
    <!-- Message show when a participant hasn’t been successfully removed from a group chat -->
    <string name="remove_participant_error">Error. Participant not removed</string>
    <!--  -->
    <string name="no_files_selected_warning">No files selected</string>
    <!--  -->
    <string name="attachment_upload_panel_from_cloud">From Cloud Drive</string>
    <!--  -->
    <string name="attachment_upload_panel_contact">Contact</string>
    <!-- Button and title of dialog shown when the user wants to delete permanently their account. -->
    <string name="delete_account">Delete account</string>
    <!-- Text shown in the alert dialog to confirm the deletion of an account -->
    <string name="delete_account_text">If you delete your account you will not be able to access your account data, your MEGA contacts or conversations.\nYou will not be able to undo this action.</string>
    <!-- menu item -->
    <string name="delete_button">Delete</string>
    <!--  -->
    <string name="file_properties_info_info_file">Info</string>
    <!-- Refers to the size of a file. -->
    <string name="file_properties_info_size">Total size</string>
    <!-- header of a status field for what content a user has shared to you -->
    <string name="file_properties_info_content">Contains</string>
    <!--  -->
    <string name="file_properties_shared_folder_public_link_name">Link</string>
    <!-- Refers to access rights for a file folder. -->
    <string name="file_properties_shared_folder_full_access">Full access</string>
    <!-- Label to explain the read only participant permission in the options panel of the group info screen -->
    <string name="file_properties_shared_folder_read_only">Read-only</string>
    <!-- Refers to access rights for a file folder. (with the & needed. Don’t use the symbol itself. Use &) -->
    <string name="file_properties_shared_folder_read_write">Read and write</string>
    <!-- State of an attachment message when the upload is in progress but the queue of transfers is paused. -->
    <string name="attachment_uploading_state_paused">Transfers paused</string>
    <!-- label to indicate the state of an upload in chat -->
    <string name="attachment_uploading_state_uploading">Uploading&#8230;</string>
    <!--  -->
    <string name="attachment_uploading_state_compressing">Compressing&#8230;</string>
    <!--  -->
    <string name="attachment_uploading_state_error">Error. Not sent.</string>
    <!-- When a multiple download is started, some of the files could have already been downloaded before. This message shows the number of files that has already been downloaded and the number of files pending -->
    <string name="already_downloaded_multiple">%d files already downloaded.</string>
    <!-- When a multiple download is started, some of the files could have already been downloaded before. This message shows the number of files that are pending in plural. placeholder: number of files -->
    <string name="pending_multiple">%d files pending.</string>
    <!--  -->
    <string name="contact_is_me">No options available, you have selected yourself</string>
    <!-- Confirmation before deleting one attachment -->
    <string name="confirmation_delete_one_attachment">Remove attachment?</string>
    <!-- Menu option -->
    <string name="general_view_with_revoke">View files (%1$d deleted)</string>
    <!-- Success message when the attachment has been sent to a chat -->
    <string name="success_attaching_node_from_cloud">File sent to %1$s</string>
    <!-- Success message when the attachment has been sent to a many chats -->
    <string name="success_attaching_node_from_cloud_chats">File sent to %1$d chats</string>
    <!-- Error message when the attachment cannot be sent -->
    <string name="error_attaching_node_from_cloud">Error. The file has not been sent</string>
    <!-- Error message when the attachment cannot be sent to any of the selected chats -->
    <string name="error_attaching_node_from_cloud_chats">Error. The file has not been sent to any of the selected chats</string>
    <!-- Error message when the attachment cannot be revoked -->
    <string name="error_revoking_node">Error. The attachment has not been removed</string>
    <!-- settings option -->
    <string name="settings_set_up_automatic_uploads">Set up automatic uploads</string>
    <!-- Message sound option when no sound has been selected for chat notifications -->
    <string name="settings_chat_silent_sound_not">Silent</string>
    <!-- messages string in chat notification -->
    <string name="messages_chat_notification">messages</string>
    <!-- part of the string in incoming shared folder notification -->
    <string name="incoming_folder_notification">from</string>
    <!-- title of incoming shared folder notification -->
    <string name="title_incoming_folder_notification">New shared folder</string>
    <!-- title of the notification for a new incoming contact request -->
    <string name="title_contact_request_notification">New contact request</string>
    <!-- Title of the section to clear the chat content in the Manage chat history screen -->
    <string name="title_properties_chat_clear">Clear chat history</string>
    <!-- Title of the section to remove contact in the Contact Properties screen -->
    <string name="title_properties_remove_contact">Remove contact</string>
    <!-- Title of the section to enable notifications in the Contact Properties screen -->
    <string name="title_properties_chat_notifications_contact">Chat notifications</string>
    <!-- Text shown when the chat history was cleared by someone -->
    <string name="history_cleared_by">[A]%1$s[/A][B] cleared the chat history[/B]</string>
    <!-- Notification title to show the number of unread chats, unread messages -->
    <string name="number_messages_chat_notification">%1$d unread chats</string>
    <!-- Item menu option upon clicking on one or multiple files. -->
    <string name="context_permissions_changing_folder">Changing permissions</string>
    <!-- Item menu option upon clicking on one or multiple files. -->
    <string name="context_removing_contact_folder">Removing contact from shared folder</string>
    <!-- confirmation message before removing a file -->
    <string name="confirmation_move_to_rubbish">Move to Rubbish Bin?</string>
    <!-- confirmation message before removing CU folder -->
    <string name="confirmation_move_cu_folder_to_rubbish">Are you sure you want to move this folder to the Rubbish Bin? This will disable Camera Uploads.</string>
    <!-- Confirmation message before removing MU folder -->
    <string name="confirmation_move_mu_folder_to_rubbish">Are you sure you want to move this folder to the Rubbish Bin? This will disable Secondary Media Uploads.</string>
    <!-- confirmation message before removing a file -->
    <string name="confirmation_move_to_rubbish_plural">Move to Rubbish Bin?</string>
    <!-- confirmation message before removing a file -->
    <string name="confirmation_delete_from_mega">Delete from MEGA?</string>
    <!-- label to indicate the state of an upload in chat -->
    <string name="attachment_uploading_state">Uploading&#8230;</string>
    <!-- Title of the section to enable notifications in the Contact Properties screen -->
    <string name="title_properties_contact_notifications_for_chat">Chat notifications</string>
    <!-- title of the section for achievements -->
    <string name="achievements_title">Achievements</string>
    <!-- subtitle of the section for achievements -->
    <string name="achievements_subtitle">Invite friends and get rewards</string>
    <!-- title of the introduction for the achievements screen -->
    <string name="figures_achievements_text_referrals">%1$s of storage for each successful invite. Valid for 365 days.</string>
    <!-- sentence to detail the figures of storage and transfer quota related to each achievement -->
    <string name="figures_achievements_text">%1$s of storage. Valid for 365 days.</string>
    <!-- title of the section for unlocked rewards -->
    <string name="unlocked_rewards_title">Unlocked rewards</string>
    <!-- title of the section for unlocked storage quota -->
    <string name="unlocked_storage_title">Storage quota</string>
    <!-- title of the section for referral bonuses in achivements section (maximum 24 chars) -->
    <string name="title_referral_bonuses">Invitation bonuses</string>
    <!-- Title of the section for install a mobile app in achivements section (maximum 31 chars) -->
    <string name="title_install_app">Install a MEGA Mobile App</string>
    <!-- Title of the section for add phone number in achivements section (maximum 30 chars) -->
    <string name="title_add_phone">Add phone number</string>
    <!-- title of the section for install megasync in achivements section (maximum 24 chars) -->
    <string name="title_regitration">Registration bonus</string>
    <!-- title of the section for install a mobile app bonuses in achivements section (maximum 24 chars) -->
    <string name="title_install_desktop">Get a MEGA Desktop App</string>
    <!-- Text that indicates that no pictures have been uploaded to the Camera Uploads section -->
    <string name="camera_uploads_empty">No files in Camera Uploads</string>
    <!-- indicates the number of days left related to a achievement -->
    <string name="general_num_days_left">%1$d d left</string>
    <!-- State to indicate an achievement has expired -->
    <string name="expired_label">Expired</string>
    <!-- title of the advanced setting to choose the use of https -->
    <string name="setting_title_use_https_only">Don’t use HTTP</string>
    <!-- subtitle of the advanced setting to choose the use of https -->
    <string name="setting_subtitle_use_https_only">Enable this option only if your transfers don’t start. In normal circumstances HTTP is satisfactory as all transfers are already encrypted.</string>
    <!-- title of screen to invite friends and get an achievement -->
    <string name="title_achievement_invite_friends">How it works</string>
    <!-- first paragraph of screen to invite friends and get an achievement -->
    <string name="first_paragraph_achievement_invite_friends">Invite your friends to create a MEGA Free account and to install a MEGA Mobile App. You will receive free storage as a bonus for every successful signup and app installation.</string>
    <!-- second paragraph of screen to invite friends and get an achievement -->
    <string name="second_paragraph_achievement_invite_friends">Free storage bonus applicable to new invitations only and where MEGA Mobile App or MEGA Desktop App is installed.</string>
    <!-- explanation of screen to invite friends and get an achievement -->
    <string name="card_title_invite_friends">Select contacts from your phone contact list or enter multiple email addresses.</string>
    <!-- title of the dialog to confirm the contact request -->
    <string name="title_confirmation_invite_friends">Invite friends to MEGA</string>
    <!-- Text shown when the user sends a contact invitation -->
    <string name="subtitle_confirmation_invite_friends">Invite sent</string>
    <!-- paragraph of the dialog to confirm the contact request -->
    <string name="paragraph_confirmation_invite_friends">Encourage your friends to register and install a MEGA app. As long as your friend uses the same email address as you’ve entered, you will receive your transfer quota reward.</string>
    <!-- Error shown when the user writes a email with an incorrect format -->
    <string name="invalid_email_to_invite">Email is malformed</string>
    <!-- info paragraph about the achievement install megasync -->
    <string name="paragraph_info_achievement_install_desktop">When you install the MEGA Desktop App you get %1$s of complimentary storage space, valid for 365 days. The MEGA Desktop App is available for Windows, macOS and most Linux distributions.</string>
    <!-- info paragraph about the achievement install mobile app -->
    <string name="paragraph_info_achievement_install_mobile_app">When you install the MEGA Mobile App you get %1$s of complimentary storage space, valid for 365 days. We provide mobile apps for iOS and Android.</string>
    <!-- info paragraph about the achievement ‘add phone number’. Placeholder 1: bonus storage space e.g. 20GB. Placeholder 2: bonus transfer quota e.g. 50GB -->
    <string name="paragraph_info_achievement_add_phone">When you verify your phone number you get %1$s of complimentary storage space, valid for 365 days.</string>
    <!-- info paragraph about the completed achievement install megasync -->
    <string name="result_paragraph_info_achievement_install_desktop">You have received %1$s storage space for installing our MEGA Desktop App.</string>
    <!-- info paragraph about the completed achievement install mobile app -->
    <string name="result_paragraph_info_achievement_install_mobile_app">You have received %1$s storage space for installing the MEGA Mobile App.</string>
    <!-- info paragraph about the completed achievement of ‘add phone number’. Placeholder 1: bonus storage space e.g. 20GB. Placeholder 2: bonus transfer quota e.g. 50GB -->
    <string name="result_paragraph_info_achievement_add_phone">You have received %1$s storage space for verifying your phone number.</string>
    <!-- info paragraph about the completed achievement registration -->
    <string name="result_paragraph_info_achievement_registration">You have received %1$s storage space as your free registration bonus.</string>
    <!-- info paragraph about the completed achievement registration -->
    <string name="expiration_date_for_achievements">Bonus expires in %1$d days</string>
    <!-- menu items -->
    <plurals name="context_share_folders">
        <item quantity="one">Share folder</item>
        <item quantity="other">Share folders</item>
    </plurals>
    <!-- confirmation message before leaving some incoming shared folders -->
    <plurals name="confirmation_leave_share_folder">
        <item quantity="one">If you leave the folder, you will not be able to see it again.</item>
        <item quantity="other">If you leave these folders, you will not be able to see them again.</item>
    </plurals>
    <!-- Info of a contact if there is no folders shared with him -->
    <string name="no_folders_shared">No folders shared</string>
    <!-- Menu item -->
    <string name="settings_help">Help</string>
    <!-- Settings preference title for help centre -->
    <string name="settings_help_centre">Help Centre</string>
    <!-- Settings preference title for send feedback -->
    <string name="settings_help_preference">Send feedback</string>
    <!-- mail subject -->
    <string name="setting_feedback_subject">Android feedback</string>
    <!-- mail body -->
    <string name="setting_feedback_body">Please provide your feedback here:</string>
    <!-- mail body -->
    <string name="settings_feedback_body_device_model">Device model</string>
    <!-- mail body -->
    <string name="settings_feedback_body_android_version">Android version</string>
    <!-- Title of the dialog to create a new text file by inserting the name -->
    <string name="dialog_title_new_text_file">New text file</string>
    <!-- Title of the dialog to create a new file by inserting the name -->
    <string name="dialog_title_new_file">New file</string>
    <!-- Input field description in the create file dialog. -->
    <string name="context_new_file_name">File Name</string>
    <!-- Title of the dialog to create a new link by inserting the name, e.g. when try to share a web link to your Cloud Drive or incoming shares. -->
    <string name="dialog_title_new_link">Link name</string>
    <!-- Input field description in the create link dialog, e.g. when try to share a web link to your Cloud Drive or incoming shares. -->
    <string name="context_new_link_name">Link URL</string>
    <!-- Title of the field subject when a new file is created to upload -->
    <string name="new_file_subject_when_uploading">SUBJECT</string>
    <!-- Title of the field content when a new file is created to upload -->
    <string name="new_file_content_when_uploading">CONTENT</string>
    <!-- Title of the field email when a new contact is created to upload -->
    <string name="new_file_email_when_uploading">EMAIL</string>
    <!-- Item of a menu to forward a message chat to another chatroom -->
    <string name="forward_menu_item">Forward</string>
    <!-- name of the button to attach file from MEGA to another app -->
    <string name="general_attach">Attach</string>
    <!-- when add or share a file with a new contact, it can type by name or mail -->
    <string name="type_contact">Contact’s name or email</string>
    <!-- when add or share a file with a new contact, message displayed to warn that the maximum number has been reached -->
    <string name="max_add_contact">No more contacts can be added at this time</string>
    <!-- when changing the password , the old password and new password are equals -->
    <string name="old_and_new_passwords_equals">The new password cannot be the same as the old password</string>
    <!-- Menu item -->
    <string name="action_search_by_date">Search by date</string>
    <!-- title of a button to apply search by date -->
    <string name="general_apply">Apply</string>
    <!-- title of a button to apply search by month -->
    <string name="general_search_month">Last month</string>
    <!-- title of a button to apply search by year -->
    <string name="general_search_year">Last year</string>
    <!-- title of a Search by date tag -->
    <string name="label_set_day">Set day</string>
    <!-- the user can’t choose this date -->
    <string name="snackbar_search_by_date">Date required is not valid</string>
    <!-- Error shown when the user left a name empty -->
    <string name="empty_name">Invalid name</string>
    <!-- Error shown when the user left names empty and names typed with not allowed characters -->
    <string name="general_incorrect_names">Please correct your filenames before proceeding</string>
    <!-- Error text for invalid characters -->
    <string name="invalid_characters">Invalid characters</string>
    <!-- Error shown when the user writes a character not allowed -->
    <string name="invalid_characters_defined">The following characters are not allowed: ” * / : &lt; &gt; ? \ |</string>
    <!-- Warning show to the user after try to import files to MEGA with empty names. Plural. When more than one file name have this error. -->
    <plurals name="empty_names">
        <item quantity="one">File name cannot be empty.</item>
        <item quantity="other">File names cannot be empty.</item>
    </plurals>
    <!-- Label shown when audio file is playing -->
    <string name="audio_play">Audio File</string>
    <!-- when open PDF Viewer, the pdf that it try to open is damaged or does not exist -->
    <string name="corrupt_pdf_dialog_text">Error. The pdf file is corrupted or does not exist.</string>
    <!-- Label to include info of the user email in the feedback form -->
    <string name="user_account_feedback">User account</string>
    <!-- Label shown in MEGA pdf-viewer when it open a PDF save in smartphone storage -->
    <string name="save_to_mega">Save to my \nCloud Drive</string>
    <!-- Error message when creating a chat one to one with a contact that already has a chat -->
    <string name="chat_already_exists">The chat already exists</string>
    <!-- before sharing a file, has to be downloaded -->
    <string name="not_download">The file has not been downloaded yet</string>
    <!-- Error shown when a user is starting a chat or adding new participants in a group chat and writes a contact mail that has not added -->
    <string name="not_permited_add_email_to_invite">Only MEGA contacts can be added</string>
    <!-- Info label about the connectivity state of the chat -->
    <string name="invalid_connection_state">Reconnecting to chat</string>
    <!-- Message show when a call cannot be established -->
    <string name="call_error">An error has occurred and the call cannot be connected.</string>
    <!-- Title of dialog to evaluate the app -->
    <string name="title_evaluate_the_app_panel">Like the MEGA Mobile App?</string>
    <!-- Label to show rate the app -->
    <string name="rate_the_app_panel">Yes, rate the app</string>
    <!-- Label to show send feedback -->
    <string name="send_feedback_panel">No, send feedback</string>
    <!-- title of the section advanced options on the get link screen -->
    <string name="link_advanced_options">Advanced options</string>
    <!-- Message to show when users deny to permit the permissions to read and write on external storage on setting default download location -->
    <string name="download_requires_permission">MEGA needs read and write permissions to your external storage to download files there.</string>
    <!-- Default download location is on old sd card, but currently the user installed a new SD card, need user to reset download location. -->
    <string name="old_sdcard_unavailable">The old SD card is not available, please set a new download location.</string>
    <!-- Dialog title to ask download to internal storage or external storage. -->
    <string name="title_select_download_location">Choose download location</string>
    <!-- Title of the section to invite contacts if the user has denied the contacts permmissions -->
    <string name="no_contacts_permissions">No contact permissions granted</string>
    <!-- Option of the sliding panel to go to QR code section -->
    <string name="choose_qr_option_panel">My QR code</string>
    <!-- Title of the screen that shows the options to the QR code -->
    <string name="section_qr_code">QR code</string>
    <!-- Option in menu of section  My QR code to reset the QR code -->
    <string name="action_reset_qr">Reset QR code</string>
    <!-- Option in menu of section  My QR code to delete the QR code -->
    <string name="action_delete_qr">Delete QR code</string>
    <!-- Option shown in QR code bottom sheet dialog to save QR code in Cloud Drive -->
    <string name="save_cloud_drive">To Cloud Drive</string>
    <!-- Option shown in QR code bottom sheet dialog to save QR code in File System -->
    <string name="save_file_system">To file system</string>
    <!-- Title of QR code section -->
    <string name="section_my_code">My code</string>
    <!-- Title of QR code scan section -->
    <string name="section_scan_code">Scan code</string>
    <!-- Title of QR code settings that permits or not contacts that scan my QR code will be automatically added to my contact list -->
    <string name="settings_qrcode_autoaccept">Auto-accept</string>
    <!-- Subtitle of QR code settings auto-accept -->
    <string name="setting_subtitle_qrcode_autoccept">MEGA users who scan your QR code will be automatically added to your contact list.</string>
    <!-- Subtitle of QR code settings that reset the code -->
    <string name="setting_subtitle_qrcode_reset">Previous QR code will no longer be valid</string>
    <!-- Text shown when it has been copied the QR code link -->
    <string name="qrcode_link_copied">Link copied to the clipboard</string>
    <!-- Text shown when it has been reseted the QR code successfully -->
    <string name="qrcode_reset_successfully">QR code successfully reset</string>
    <!-- Text shown when it has been deleted the QR code successfully -->
    <string name="qrcode_delete_successfully">QR code successfully deleted</string>
    <!-- Text shown when it has not been reseted the QR code successfully -->
    <string name="qrcode_reset_not_successfully">QR code not reset due to an error. Please try again.</string>
    <!-- Text shown when it has not been delete the QR code successfully -->
    <string name="qrcode_delete_not_successfully">QR code not deleted due to an error. Please try again.</string>
    <!-- Title of dialog shown when a contact request has been sent with QR code -->
    <string name="invite_sent">Invite sent</string>
    <!-- Text of dialog shown when a contact request has been sent. -->
    <string name="invite_sent_text">The user has been invited and will appear in your contact list once accepted.</string>
    <!-- Text of dialog shown when multiple contacts request has been sent -->
    <string name="invite_sent_text_multi">The users have been invited and will appear in your contact list once accepted.</string>
    <!-- Text shown when it tries to share the QR and occurs an error to process the action -->
    <string name="error_share_qr">An error occurred while trying to share the QR file. Perhaps the file does not exist. Please try again later.</string>
    <!-- Text shown when it tries to upload to Cloud Drive the QR and occurs an error to process the action -->
    <string name="error_upload_qr">An error occurred while trying to upload the QR file. Perhaps the file does not exist. Please try again later.</string>
    <!-- Text shown when it tries to download to File System the QR and occurs an error to process the action -->
    <string name="error_download_qr">An error occurred while trying to download the QR file. Perhaps the file does not exist. Please try again later.</string>
    <!-- Text shown when it tries to download to File System the QR and the action has success -->
    <string name="success_download_qr">The QR Code has been downloaded successfully to %s</string>
    <!-- Title of dialog shown when a contact request has not been sent with QR code -->
    <string name="invite_not_sent">Invite not sent</string>
    <!-- Text of dialog shown when a contact request has not been sent with QR code -->
    <string name="invite_not_sent_text">The QR code or contact link is invalid. Please try to scan a valid code or to open a valid link.</string>
    <!-- Text of dialog shown when a contact request has not been sent with QR code because of is already a contact -->
    <string name="invite_not_sent_text_already_contact">The invitation has not been sent. %s is already in your contacts list.</string>
    <!-- Text of dialog shown when a contact request has not been sent with QR code because of some error -->
    <string name="invite_not_sent_text_error">An error occurred and the invitation has not been sent.</string>
    <!-- Text of alert dialog informing that the qr is generating -->
    <string name="generatin_qr">Generating QR code&#8230;</string>
    <!-- Title of QR code scan menu item -->
    <string name="menu_item_scan_code">Scan QR code</string>
    <!-- get the contact link and copy it -->
    <string name="button_copy_link">Copy link</string>
    <!-- Create QR code -->
    <string name="button_create_qr">Create QR code</string>
    <!-- Text shown when it has been created the QR code successfully -->
    <string name="qrcode_create_successfully">QR code successfully created</string>
    <!-- Text shown in QR code scan fragment to help and guide the user in the action -->
    <string name="qrcode_scan_help">Line up the QR code to scan it with your device’s camera</string>
    <!-- positive button on dialog to view a contact -->
    <string name="contact_view">View</string>
    <!-- Item menu option to reproduce audio or video in external reproductors -->
    <string name="external_play">Open with</string>
    <!-- to share a file using Facebook, Whatsapp, etc -->
    <string name="context_share">Share using</string>
    <!-- Message shown if the user choose enable button and he is not logged in -->
    <string name="error_enable_chat_before_login">Please log in before enabling the chat</string>
    <!-- title of a tag to search for a specific period within the search by date option in Camera upload -->
    <string name="label_set_period">Set period</string>
    <!-- Text of the empty screen when there are not chat conversations -->
    <string name="context_empty_chat_recent">[B]Invite friends to [/B][A]Chat[/A][B] and enjoy our encrypted platform with privacy and security[/B]</string>
    <!-- Text of the empty screen when there are not elements in the Rubbish Bin -->
    <string name="context_empty_rubbish_bin">[B]Empty [/B][A]Rubbish Bin[/A]</string>
    <!-- Text of the empty screen when there are not elements in  Inbox -->
    <string name="context_empty_inbox">[B]No files in your [/B][A]Inbox[/A]</string>
    <!-- Text of the empty screen when there are not elements in Cloud Drive -->
    <string name="context_empty_cloud_drive">[B]No files in your [/B][A]Cloud Drive[/A]</string>
    <!-- Text of the empty screen when there are not elements in Saved for Offline -->
    <string name="context_empty_offline">[B]No files [/B][A]Saved for Offline[/A]</string>
    <!-- Text of the empty screen when there are not contacts. No dot at the end because is for an empty state. The format placeholders are to showing it in different colors. -->
    <string name="context_empty_contacts">[B]No [/B][A]Contacts[/A]</string>
    <!-- Message shown when the user has no chats -->
    <string name="recent_chat_empty">[A]No[/A] [B]Conversations[/B]</string>
    <!-- Message shown when the chat is section is loading the conversations -->
    <string name="recent_chat_loading_conversations">[A]Loading[/A] [B]Conversations&#8230;[/B]</string>
    <!-- Text of the empty screen when there are not elements in Incoming -->
    <string name="context_empty_incoming">[B]No [/B][A]Incoming Shared folders[/A]</string>
    <!-- Text of the empty screen when there are not elements in Outgoing -->
    <string name="context_empty_outgoing">[B]No [/B][A]Outgoing Shared folders[/A]</string>
    <!-- Text of the empty screen when there are not elements in Links. Please, keep the place holders to format the string -->
    <string name="context_empty_links">[B]No [/B][A]Public Links[/A][B][/B]</string>
    <!-- Title of the sent requests tab. Capital letters -->
    <string name="tab_sent_requests">Sent requests</string>
    <!-- Title of the received requests tab. Capital letters -->
    <string name="tab_received_requests">Received requests</string>
    <!-- Title dialog overquota error -->
    <string name="overquota_alert_title">Storage quota exceeded</string>
    <!-- error message shown when an account confirmation link or reset password link is invalid for unknown reasons -->
    <string name="invalid_link">Invalid link, please ask for a new valid link</string>
    <!-- error message shown on the link password dialog if the password typed in was wrong -->
    <string name="invalid_link_password">Invalid link password</string>
    <!-- Error message shown when user tries to open a not valid MEGA link -->
    <string name="open_link_not_valid_link">The link you are trying to open is not a valid MEGA link.</string>
    <!-- Message shown when a link is being processing -->
    <string name="processing_link">Processing link&#8230;</string>
    <!-- Message shown when it is creating an acount and it is been introduced a very weak or weak password -->
    <string name="passwd_weak">Your password is easily guessed. Try making your password longer. Combine uppercase and lowercase letters. Add special characters. Do not use names or dictionary words.</string>
    <!-- Message shown when it is creating an acount and it is been introduced a medium password -->
    <string name="passwd_medium">Your password is good enough to proceed, but it is recommended to strengthen your password further.</string>
    <!-- Message shown when it is creating an acount and it is been introduced a good password -->
    <string name="passwd_good">This password will withstand most typical brute-force attacks. Please ensure that you will remember it.</string>
    <!-- Message shown when it is creating an acount and it is been introduced a strong password -->
    <string name="passwd_strong">This password will withstand most sophisticated brute-force attacks. Please ensure that you will remember it.</string>
    <!-- Password very weak -->
    <string name="pass_very_weak">Very weak</string>
    <!-- Password weak -->
    <string name="pass_weak">Weak</string>
    <!-- Password medium -->
    <string name="pass_medium">Medium</string>
    <!-- Password good -->
    <string name="pass_good">Good</string>
    <!-- Password strong -->
    <string name="pass_strong">Strong</string>
    <!-- Text displayed in several parts when there is a call in progress (notification, recent chats list, etc). -->
    <string name="title_notification_call_in_progress">Call in progress</string>
    <!-- Subtitle of the notification shown on the action bar when there is a call in progress -->
    <string name="action_notification_call_in_progress">Tap to go back to the call</string>
    <!-- Button in the notification shown on the action bar when there is a call in progress -->
    <string name="button_notification_call_in_progress">Return to the call</string>
    <!-- When it lists contacts of MEGA, the title of list’s header -->
    <string name="contacts_mega">On MEGA</string>
    <!-- When it lists contacts of phone, the title of list’s header -->
    <string name="contacts_phone">Phone contacts</string>
    <!-- Message error shown when trying to log in on an account has been suspended due to multiple breaches of Terms of Service -->
    <string name="account_suspended_multiple_breaches_ToS">Your account has been suspended due to multiple breaches of MEGA’s Terms of Service. Please check your email inbox.</string>
    <!-- Message error shown when trying to log in on an account has been suspended due to breach of Terms of Service -->
    <string name="account_suspended_breache_ToS">Your account was terminated due to a breach of MEGA’s Terms of Service including, but not limited to, clause 15.</string>
    <!-- In a chat conversation when you try to send device’s images but images are still loading -->
    <string name="file_storage_loading">Loading files</string>
    <!-- In a chat conversation when you try to send device’s images but there aren’t available images -->
    <string name="file_storage_empty_folder">No files</string>
    <!-- Size in bytes. The placeholder is for the size value, please adjust the position based on linguistics -->
    <string name="label_file_size_byte">%s B</string>
    <!-- Size in kilobytes. The placeholder is for the size value, please adjust the position based on linguistics -->
    <string name="label_file_size_kilo_byte">%s KB</string>
    <!-- Size in megabytes. The placeholder is for the size value, please adjust the position based on linguistics -->
    <string name="label_file_size_mega_byte">%s&#160;MB</string>
    <!-- Size in gigabytes. The placeholder is for the size value, please adjust the position based on linguistics -->
    <string name="label_file_size_giga_byte">%s&#160;GB</string>
    <!-- Size in terabytes. The placeholder is for the size value, please adjust the position based on linguistics -->
    <string name="label_file_size_tera_byte">%s TB</string>
    <!-- Speed in bytes. The placeholder is for the speed value, please adjust the position based on linguistics -->
    <string name="label_file_speed_byte">%s&#160;B/s</string>
    <!-- Speed in kilobytes. The placeholder is for the speed value, please adjust the position based on linguistics -->
    <string name="label_file_speed_kilo_byte">%s&#160;KB/s</string>
    <!-- Speed in megabytes. The placeholder is for the speed value, please adjust the position based on linguistics -->
    <string name="label_file_speed_mega_byte">%s&#160;MB/s</string>
    <!-- Speed in gigabytes. The placeholder is for the speed value, please adjust the position based on linguistics -->
    <string name="label_file_speed_giga_byte">%s&#160;GB/s</string>
    <!-- Speed in terabytes. The placeholder is for the speed value, please adjust the position based on linguistics -->
    <string name="label_file_speed_tera_byte">%s&#160;TB/s</string>
    <!-- Size in megabytes. -->
    <string name="label_mega_byte">MB</string>
    <!-- Number of versions of a file shown on the screen info of the file, version items -->
    <plurals name="number_of_versions">
        <item quantity="one">%1$d version</item>
        <item quantity="other">%1$d versions</item>
    </plurals>
    <!-- Title of the section Versions for files -->
    <string name="title_section_versions">Versions</string>
    <!-- Header of the item to show the current version of a file in a list -->
    <string name="header_current_section_item">Current version</string>
    <!--  -->
    <plurals name="header_previous_section_item">
        <item quantity="one">Previous version</item>
        <item quantity="other">Previous versions</item>
    </plurals>
    <!-- option menu to revert a file version -->
    <string name="general_revert">Revert</string>
    <!-- option menu to clear all the previous versions -->
    <string name="menu_item_clear_versions">Clear previous versions</string>
    <!-- Title of the dialog to confirm that a version os going to be deleted, version items -->
    <plurals name="title_dialog_delete_version">
        <item quantity="one">Delete version?</item>
        <item quantity="other">Delete versions?</item>
    </plurals>
    <!-- Content of the dialog to confirm that a version is going to be deleted -->
    <string name="content_dialog_delete_version">This version will be permanently removed.</string>
    <!-- Content of the dialog to confirm that several versions are going to be deleted -->
    <string name="content_dialog_delete_multiple_version">These %d versions will be permanently removed.</string>
    <!-- Title of the notification shown when a file is uploading to a chat -->
    <string name="chat_upload_title_notification">Chat uploading</string>
    <!-- Label for the option on setting to set up the quality of multimedia files uploaded to the chat -->
    <string name="settings_chat_upload_quality">Video quality</string>
    <!-- Label for the option on setting to set up the quality of video files to be uploaded -->
    <string name="settings_video_upload_quality">Video Quality</string>
    <!-- Text shown when the user refuses to permit the storage permission when enable camera upload -->
    <string name="on_refuse_storage_permission">Camera Uploads needs to access your photos and other media on your device. Please go to the settings page and grant permission.</string>
    <!-- Available options for the setting to set up the quality of multimedia files uploaded to the chat or the Camera Uploads -->
    <string-array name="settings_chat_upload_quality_entries">
        <item>Low</item>
        <item>Medium</item>
        <item>High</item>
        <item>Original</item>
    </string-array>
    <!-- Title of the notification for a missed call -->
    <string name="missed_call_notification_title">Missed call</string>
    <!-- Refers to a location of file -->
    <string name="file_properties_info_location">Location</string>
    <!-- Title of the label to show the size of the current files inside a folder -->
    <string name="file_properties_folder_current_versions">Current versions</string>
    <!-- Title of the label to show the size of the versioned files inside a folder -->
    <string name="file_properties_folder_previous_versions">Previous versions</string>
    <!-- Number of versioned files inside a folder shown on the screen info of the folder, version items -->
    <plurals name="number_of_versions_inside_folder">
        <item quantity="one">%1$d versioned file</item>
        <item quantity="other">%1$d versioned files</item>
    </plurals>
    <!-- Confirmation message after forwarding one or several messages, version items -->
    <string name="messages_forwarded_success">Messages forwarded</string>
    <!-- Error message after forwarding one or several messages to several chats -->
    <string name="messages_forwarded_error">Error. Not correctly forwarded</string>
    <!-- Error message if any of the forwarded messages fails, message items -->
    <plurals name="messages_forwarded_partial_error">
        <item quantity="one">Error. %1$d message not successfully forwarded</item>
        <item quantity="other">Error. %1$d messages not successfully forwarded</item>
    </plurals>
    <!-- Error non existing resource after forwarding one or several messages to several chats, message items -->
    <plurals name="messages_forwarded_error_not_available">
        <item quantity="one">Error. The resource is no longer available</item>
        <item quantity="other">Error. The resources are no longer available</item>
    </plurals>
    <!-- The title of fragment Turn on Notifications -->
    <string name="turn_on_notifications_title">Turn on Notifications</string>
    <!-- The subtitle of fragment Turn on Notifications -->
    <string name="turn_on_notifications_subtitle">This way, you will see new messages\non your Android phone instantly.</string>
    <!-- First step to turn on notifications -->
    <string name="turn_on_notifications_first_step">Open Android device [A]Settings[/A]</string>
    <!-- Second step to turn on notifications -->
    <string name="turn_on_notifications_second_step">Open [A]Apps &amp; notifications[/A]</string>
    <!-- Third step to turn on notifications -->
    <string name="turn_on_notifications_third_step">Select [A]MEGA[/A]</string>
    <!-- Fourth step to turn on notifications -->
    <string name="turn_on_notifications_fourth_step">Open [A]App notifications[/A]</string>
    <!-- Fifth step to turn on notifications -->
    <string name="turn_on_notifications_fifth_step">Switch to On and select your preferences</string>
    <!-- Alert message after sending to chat one or several messages to several chats, version items -->
    <plurals name="files_send_to_chat_success">
        <item quantity="one">File sent</item>
        <item quantity="other">Files sent</item>
    </plurals>
    <!-- Error message after sending to chat one or several messages to several chats -->
    <string name="files_send_to_chat_error">Error. Not correctly sent</string>
    <!-- menu option to send a file to a chat -->
    <string name="context_send_file_to_chat">Send to chat</string>
    <!-- Title of the dialog ‘Do you remember your password?’ -->
    <string name="remember_pwd_dialog_title">Do you remember your password?</string>
    <!-- Text of the dialog ‘Recovery Key exported’ when the user wants logout -->
    <string name="remember_pwd_dialog_text_logout">You are about to log out, please test your password to ensure you remember it.\nIf you lose your password, you will lose access to your MEGA data.</string>
    <!-- Text of the dialog ‘Do you remember your password?’ -->
    <string name="remember_pwd_dialog_text">Please test your password to ensure you remember it. If you lose your password, you will lose access to your MEGA data.</string>
    <!-- Dialog option that permits user do not show it again -->
    <string name="general_do_not_show">Do not show again</string>
    <!-- Button of the dialog ‘Do you remember your password?’ that permits user test his password -->
    <string name="remember_pwd_dialog_button_test">Test password</string>
    <!-- Title of the activity that permits user test his password -->
    <string name="test_pwd_title">Test your password</string>
    <!-- Message shown to the user when is testing her password and it is correct -->
    <string name="test_pwd_accepted">Password accepted</string>
    <!-- Message shown to the user when is testing her password and it is wrong -->
    <string name="test_pwd_wrong">Wrong password.\nBack up your Recovery Key as soon as possible!</string>
    <!-- Text of the dialog ‘Recovery Key exported’ when the user wants logout -->
    <string name="recovery_key_exported_dialog_text_logout">You are about to log out, please test your password to ensure you remember it.\nIf you lose your password, you will lose access to your MEGA data.</string>
    <!-- Option that permits user copy to clipboard -->
    <string name="option_copy_to_clipboard">Copy to clipboard</string>
    <!-- Option that permits user export his recovery key -->
    <string name="option_export_recovery_key">Export Recovery Key</string>
    <!-- Option that permits user logout -->
    <string name="proceed_to_logout">Proceed to log out</string>
    <!-- Title of the preference Recovery key on Settings section -->
    <string name="recovery_key_bottom_sheet">Recovery Key</string>
    <!-- Option that permits user save on File System -->
    <string name="option_save_on_filesystem">Save on File System</string>
    <!-- Message shown when something has been copied to clipboard -->
    <string name="message_copied_to_clipboard">Copied to clipboard</string>
    <!-- text of the label to show that you have messages unread in the chat conversation -->
    <string name="message_jump_latest">Jump to latest</string>
    <!-- text of the label to show that you have new messages in the chat conversation -->
    <string name="message_new_messages">New messages</string>
    <!-- Title of the notification shown on the action bar when there is a incoming call -->
    <string name="notification_subtitle_incoming">Incoming call</string>
    <!-- Text for the notification action to launch the incoming call page -->
    <string name="notification_incoming_action">Go to the call</string>
    <!-- Text asking to go to system setting to enable allow display over other apps (needed for calls in Android 10) -->
    <string name="notification_enable_display">MEGA background pop-ups are disabled.\nTap to change the settings.</string>
    <!-- Subtitle to show the number of unread messages on a chat, unread messages -->
    <plurals name="number_unread_messages">
        <item quantity="one">%1$s unread message</item>
        <item quantity="other">%1$s unread messages</item>
    </plurals>
    <!-- Notification title to show the number of unread chats, unread messages -->
    <plurals name="plural_number_messages_chat_notification">
        <item quantity="one">%1$d unread chat</item>
        <item quantity="other">%1$d unread chats</item>
    </plurals>
    <!-- Message shown when a chat is opened and the messages are being recovered -->
    <string name="chat_loading_messages">[A]Loading[/A] [B]Messages&#8230;[/B]</string>
    <!-- Error message shown when opening a file link which doesn’t exist -->
    <string name="general_error_internal_node_not_found">File or folder not found. Are you logged in with a different account in your browser? You can only access files or folders from the account you are currently logged in with in the app</string>
    <!-- menu option to loop video or audio file -->
    <string name="context_loop_video">Loop</string>
    <!-- Title of the category Security options on Settings section -->
    <string name="settings_security_options_title">Security</string>
    <!-- Title of the preference Recovery key on Settings section -->
    <string name="settings_recovery_key_title">Back up Recovery Key</string>
    <!-- Summary of the preference Recovery key on Settings section -->
    <string name="settings_recovery_key_summary">Exporting the Recovery Key and keeping it in a secure location enables you to set a new password without data loss.</string>
    <!-- message when a temporary error on logging in is due to connectivity issues -->
    <string name="login_connectivity_issues">Unable to reach MEGA. Please check your connectivity or try again later.</string>
    <!-- message when a temporary error on logging in is due to servers busy -->
    <string name="login_servers_busy">Servers are too busy. Please wait.</string>
    <!-- message when a temporary error on logging in is due to SDK is waiting for the server to complete a request due to an API lock -->
    <string name="login_API_lock">This process is taking longer than expected. Please wait.</string>
    <!-- message when a temporary error on logging in is due to SDK is waiting for the server to complete a request due to a rate limit -->
    <string name="login_API_rate">Too many requests. Please wait.</string>
    <!-- Message when previous login is being cancelled -->
    <string name="login_in_progress">Cancelling login process. Please wait&#8230;</string>
    <!-- when open audio video player, the file that it try to open is not supported -->
    <string name="unsupported_file_type">Unsupported file type.</string>
    <!-- when open audio video player, the file that it try to open is damaged or does not exist -->
    <string name="corrupt_video_dialog_text">Error. The file is corrupted or does not exist.</string>
    <!-- Title of the screen Playlist -->
    <string name="section_playlist">Playlist</string>
    <!-- Text shown in playlist subtitle item when a file is reproducing -->
    <string name="playlist_state_playing">Now playing&#8230;</string>
    <!-- Text shown in playlist subtitle item when a file is reproducing but it is paused -->
    <string name="playlist_state_paused">Paused</string>
    <!-- Menu option to print the recovery key from Offline section -->
    <string name="context_option_print">Print</string>
    <!-- Message when the recovery key has been successfully saved on the filesystem -->
    <string name="save_MK_confirmation">The Recovery Key has been successfully saved</string>
    <!-- label to indicate that a share is still pending on outgoing shares of a node -->
    <string name="pending_outshare_indicator">(Pending)</string>
    <!-- Title of the dialog to disable the rich links previews on chat -->
    <string name="option_enable_chat_rich_preview">Rich URL Previews</string>
    <!-- Button to allow the rich links previews on chat -->
    <string name="button_always_rich_links">Always Allow</string>
    <!-- Button do not allow now the rich links previews on chat -->
    <string name="button_not_now_rich_links">Not Now</string>
    <!-- Button do not allow the rich links previews on chat -->
    <string name="button_never_rich_links">Never</string>
    <!-- Title of the dialog to enable the rich links previews on chat -->
    <string name="title_enable_rich_links">Enable rich URL previews</string>
    <!-- Text of the dialog to enable the rich links previews on chat -->
    <string name="text_enable_rich_links">Enhance the MEGAchat experience. URL content will be retrieved without end-to-end encryption.</string>
    <!-- Subtitle of a MEGA rich link without the decryption key -->
    <string name="subtitle_mega_rich_link_no_key">Tap to enter the Decryption Key</string>
    <!-- when the user tries to creates a MEGA account or tries to change his password and the password strength is very weak -->
    <string name="error_password">Please enter a stronger password</string>
    <!-- title of the notification for an acceptance of a contact request -->
    <string name="title_acceptance_contact_request_notification">New contact</string>
    <!-- Notification title to show the number of incoming contact request, contact requests -->
    <plurals name="plural_number_contact_request_notification">
        <item quantity="one">%1$d pending contact request</item>
        <item quantity="other">%1$d pending contact requests</item>
    </plurals>
    <!-- title of the notification for a new incoming contact request -->
    <string name="title_new_contact_request_notification">New contact request</string>
    <!-- Hint shown in the field to write a message in the chat screen (chat with customized title) -->
    <string name="type_message_hint_with_title">Write message to “%s”&#8230;</string>
    <!-- Empty state message shown in the screen when there are not any active transfer -->
    <string name="transfers_empty_new">[B]No active[/B][A] Transfers[/A]</string>
    <!-- Empty state message shown in the screen when there are not any active transfer -->
    <string name="completed_transfers_empty_new">[B]No completed[/B][A] Transfers[/A]</string>
    <!-- Empty state text that indicates that a folder is currently empty -->
    <string name="file_browser_empty_folder_new">[B]Empty[/B][A] Folder[/A]</string>
    <!-- Hint shown in the field to write a message in the chat screen (chat with customized title) -->
    <string name="type_message_hint_with_customized_title">Write message to “%s”&#8230;</string>
    <!-- Hint shown in the field to write a message in the chat screen (chat with default title) -->
    <string name="type_message_hint_with_default_title">Write message to %s&#8230;</string>
    <!-- Title of setting Two-Factor Authentication -->
    <string name="settings_2fa">Two-factor authentication</string>
    <!-- Subtitle of setting Two-Factor Authentication when the preference is disabled -->
    <string name="setting_subtitle_2fa">Two-factor authentication is a second layer of security for your account.</string>
    <!-- Title of the screen Two-Factor Authentication -->
    <string name="title_2fa">Why do you need two-factor authentication?</string>
    <!--  -->
    <string name="two_factor_authentication_explain">Two-factor authentication is a second layer of security for your account. Which means that even if someone knows your password they cannot access it, without also having access to the six digit code only you have access to.</string>
    <!-- Button that permits user begin with the process of enable Two-Factor Authentication -->
    <string name="button_setup_2fa">Begin Setup</string>
    <!-- Text that explain how to do with Two-Factor Authentication QR -->
    <string name="explain_qr_seed_2fa_1">Scan or copy the seed to your Authenticator App.</string>
    <!-- Text that explain how to do with Two-Factor Authentication seed -->
    <string name="explain_qr_seed_2fa_2">Be sure to back up this seed to a safe place in case you lose your device.</string>
    <!-- Text that explain how to confirm Two-Factor Authentication -->
    <string name="explain_confirm_2fa">Please enter the 6-digit code generated by your Authenticator App.</string>
    <!-- Text button -->
    <string name="general_verify">Verify</string>
    <!-- Text button -->
    <string name="general_next">Next</string>
    <!-- Text button -->
    <string name="general_previous">Previous</string>
    <!-- Text of the alert dialog to inform the user when an error occurs when try to enable seed or QR of Two-Factor Authentication -->
    <string name="qr_seed_text_error">An error occurred generating the seed or QR code, please try again.</string>
    <!-- Title of the screen shown when the user enabled correctly Two-Factor Authentication -->
    <string name="title_2fa_enabled">Two-factor authentication enabled</string>
    <!-- Description of the screen shown when the user enabled correctly Two-Factor Authentication -->
    <string name="description_2fa_enabled">Next time you log in to your account you will be asked to enter a 6-digit code provided by your Authenticator App.</string>
    <!-- Recommendation displayed after enable Two-Factor Authentication -->
    <string name="recommendation_2fa_enabled">Please save your <b>Recovery Key</b> in a safe location, to avoid issues in case you lose access to your app, or if you want to disable two-factor authentication.</string>
    <!-- Error shown when a user tries to enable Two-Factor Authentication and introduce an invalid code -->
    <string name="pin_error_2fa">Invalid code</string>
    <!-- Title of screen Lost authenticator decive -->
    <string name="lost_your_authenticator_device">Lost your Authenticator device?</string>
    <!-- Title of screen Login verification with Two-Factor Authentication -->
    <string name="login_verification">Login Verification</string>
    <!-- Subtitle of screen verify Two-Factor Authentication for changing password -->
    <string name="verify_2fa_subtitle_change_password">Change password</string>
    <!-- Subtitle of screen verify Two-Factor Authentication for changing email -->
    <string name="verify_2fa_subtitle_change_email">Change email</string>
    <!-- Subtitle of screen verify Two-Factor Authentication for cancelling account -->
    <string name="verify_2fa_subtitle_delete_account">Delete account</string>
    <!-- Subtitle of screen verify Two-Factor Authentication for disabling Two-Factor Authentication -->
    <string name="verify_2fa_subtitle_diable_2fa">Disable</string>
    <!-- Title of screen Lost authenticator decive -->
    <string name="title_lost_authenticator_device">Lost your Authenticator device?</string>
    <!-- When the user tries to disable Two-Factor Authentication and some error ocurr in the process -->
    <string name="error_disable_2fa">An error occurred trying to disable two-factor authentication. Please try again.</string>
    <!-- When the user tries to enable Two-Factor Authentication and some error ocurr in the process -->
    <string name="error_enable_2fa">An error occurred trying to enable two-factor authentication. Please try again.</string>
    <!-- Title of the dialog shown when a new account is created to suggest user enable Two-Factor Authentication -->
    <string name="title_enable_2fa">Enable two-factor authentication</string>
    <!-- Label shown when it disables the Two-Factor Authentication -->
    <string name="label_2fa_disabled">Two-factor authentication disabled</string>
    <!-- Text of the button which action is to show the authentication apps -->
    <string name="open_app_button">Open in</string>
    <!-- message when trying to open a link that contains the seed to enable Two-Factor Authentication but there isn’t any app that open it -->
    <string name="intent_not_available_2fa">There isn’t any available app to enable two-factor authentication on your device</string>
    <!-- Text button -->
    <string name="general_close">Close</string>
    <!-- Label shown when Two-Factor Authentication has been enabled to alert user that has to back up his Recovery Key before finish the process -->
    <string name="backup_rk_2fa_end">Export your Recovery Key to finish</string>
    <!-- Title of dialog shown when it tries to open an authentication app and there is no installed -->
    <string name="no_authentication_apps_title">Two-factor authentication app</string>
    <!-- Message shown to ask user if wants to open Google Play to install some authenticator app -->
    <string name="open_play_store_2fa">Would you like to open Google Play so you can install an Authenticator App?</string>
    <!-- Label Play Store -->
    <string name="play_store_label">Play Store</string>
    <!-- Text shown in an alert explaining how to continue to enable Two-Factor Authentication -->
    <string name="text_2fa_help">You need an authenticator app to enable 2FA on MEGA. You can download and install the Google Authenticator, Duo Mobile, Authy or Microsoft Authenticator app for your phone or tablet.</string>
    <!-- success message when importing multiple files from -->
    <string name="number_correctly_imported_from_chat">%d files shared successfully</string>
    <!-- error message when importing multiple files from chat -->
    <string name="number_no_imported_from_chat">%d files were not shared</string>
    <!-- button’s text to open a full screen image -->
    <string name="preview_content">Preview content</string>
    <!-- message shown when the user clicks on media file chat message, there is no network connection and the file is not been downloaded -->
    <string name="no_network_connection_on_play_file">No network connection. File has not been downloaded and cannot be streamed.</string>
    <!-- message shown when the user open a file, the file is not been opened due to unknown reason -->
    <string name="error_fail_to_open_file_general">Unable to open file.</string>
    <!-- message shown when the user open a file, there is no network connection and the file is not been downloaded -->
    <string name="error_fail_to_open_file_no_network">No network connection. Please reconnect to open the file.</string>
    <!-- message when trying to save for offline a file that already exists -->
    <string name="file_already_exists">File already exists in Saved for Offline</string>
    <!-- Error message if forwarding a message failed, many messages -->
    <plurals name="error_forwarding_messages">
        <item quantity="one">Message not forwarded</item>
        <item quantity="other">Messages not forwarded</item>
    </plurals>
    <!-- Title of the dialog to disable the rich links previews on chat -->
    <string name="title_confirmation_disable_rich_links">Rich URL previews</string>
    <!-- Text of the dialog to disable the rich links previews on chat -->
    <string name="text_confirmation_disable_rich_links">You are disabling rich URL previews. You can re-enable them in Settings. Do you want to continue?</string>
    <!-- Message shown when a call ends. -->
    <string name="call_missed_messages">[A]Missed call[/A]</string>
    <!-- Message shown when a call ends. -->
    <string name="call_rejected_messages">[A]Call was rejected[/A]</string>
    <!-- Message shown when a call ends. -->
    <string name="call_cancelled_messages">[A]Call was cancelled[/A]</string>
    <!-- Message shown when a call ends. -->
    <string name="call_failed_messages">[A]Call failed[/A]</string>
    <!-- Message shown when a call ends. -->
    <string name="call_not_answered_messages">[A]Call was not answered[/A]</string>
    <!-- Indicates that can type a contact email -->
    <string name="contact_email">Contact email</string>
    <!-- When it tries to add a contact in a list an is already added -->
    <string name="contact_not_added">You have already added this contact.</string>
    <!-- Content of a normal message that cannot be recognized -->
    <string name="error_message_invalid_format">Invalid message format</string>
    <!-- Content of a normal message that cannot be recognized -->
    <string name="error_message_invalid_signature">Invalid message signature</string>
    <!-- When the user tries to reproduce a file through streaming and ocurred an error creating it -->
    <string name="error_streaming">An error occurred trying to create the stream</string>
    <!-- Menu option to restore an item from the Rubbish bin -->
    <string name="context_restore">Restore</string>
    <!-- success message when a node was restore from Rubbish bin -->
    <string name="context_correctly_node_restored">Restored to %s</string>
    <!-- error message when a node was restore from Rubbish bin -->
    <string name="context_no_restored">An error occurred. Item not restored.</string>
    <!-- menu item from contact section to send a message to a contact -->
    <string name="context_send_message">Send Message</string>
    <!-- Error message on opening a MEGAdrop folder link -->
    <string name="error_MEGAdrop_not_supported">MEGAdrop folders are not supported yet</string>
    <!-- Pre overquota error dialog when trying to copy or import a file -->
    <string name="pre_overquota_alert_text">This action cannot be completed as it would take you over your current storage limit. Would you like to upgrade your account?</string>
    <!-- Title of the section Archived chats -->
    <string name="archived_chats_title_section">Archived chats</string>
    <!-- Text of the option to show the arhived chat, it shows the number of archived chats -->
    <string name="archived_chats_show_option">Archived chats (%d)</string>
    <!-- Title of the option on the chat list to archive a chat -->
    <string name="archive_chat_option">Archive chat</string>
    <!-- Title of the option on the chat list to unarchive a chat -->
    <string name="unarchive_chat_option">Unarchive chat</string>
    <!-- Confirmation button of the dialog to archive a chat -->
    <string name="general_archive">Archive</string>
    <!-- Confirmation button of the dialog to unarchive a chat -->
    <string name="general_unarchive">Unarchive</string>
    <!-- Message shown when a chat is successfully archived, it shows the name of the chat -->
    <string name="success_archive_chat">%s chat was archived.</string>
    <!-- Error message shown when a chat has not be archived, it shows the name of the chat -->
    <string name="error_archive_chat">Error. %s chat was not archived.</string>
    <!-- Message shown when a chat is successfully unarchived, it shows the name of the chat -->
    <string name="success_unarchive_chat">%s chat was unarchived.</string>
    <!-- Error message shown when a chat has not be unarchived, it shows the name of the chat -->
    <string name="error_unarchive_chat">Error. %s chat was not able to be unarchived.</string>
    <!-- Message shown when the user has no archived chats -->
    <string name="archived_chats_empty">[A]No[/A] [B]Archived Chats[/B]</string>
    <!-- Subtitle of chat screen when the chat is inactive -->
    <string name="inactive_chat">Inactive chat</string>
    <!-- Subtitle of chat screen when the chat is archived -->
    <string name="archived_chat">Archived chat</string>
    <!-- Title of the layout to join a group call from the chat screen -->
    <string name="join_call_layout">Tap to join the call</string>
    <!-- Label shown when the user wants to add contacts into his MEGA account -->
    <string name="invite_contacts">Invite contacts</string>
    <!-- Label shown when the user wants to share something with other contacts -->
    <string name="share_with">Share with</string>
    <!-- Message shown while the contact list from the device and from MEGA is being read and then shown to the user -->
    <string name="contacts_list_empty_text_loading_share">Loading contacts&#8230;</string>
    <!-- Title of the screen New Group -->
    <string name="title_new_group">New group</string>
    <!-- Subtitle of the screen New Group -->
    <string name="subtitle_new_group">Type group name</string>
    <!-- Hint of edittext shown when it is creating a new group to guide user to type the name of the group -->
    <string name="hint_type_group">Name your group</string>
    <!-- Text of the confirm dialog shown when it wants to remove a contact from a chat -->
    <string name="confirmation_delete_contact">Remove %s from this chat?</string>
    <!-- Settings preference title to show file versions info of the account -->
    <string name="settings_file_management_file_versions_title">File versions</string>
    <!-- Settings preference subtitle to show file versions info of the account -->
    <plurals name="settings_file_management_file_versions_subtitle">
        <item quantity="one">1 file version, taking a total of %2$s</item>
        <item quantity="other">%1$d file versions, taking a total of %2$s</item>
    </plurals>
    <!-- Title of the section File management on Settings section -->
    <string name="settings_file_management_category">File Management</string>
    <!-- Option in Settings to delete all the versions of the account -->
    <string name="settings_file_management_delete_versions">Delete all older versions of my files</string>
    <!-- subtitle of the option in Settings to delete all the versions of the account -->
    <string name="settings_file_management_subtitle_delete_versions">All current files will remain. Only historic versions of your files will be deleted.</string>
    <!-- Text of the dialog to delete all the file versions of the account -->
    <string name="text_confirmation_dialog_delete_versions">You are about to delete the version histories of all files. Any file version shared to you from a contact will need to be deleted by them.\n\nPlease note that the current files will not be deleted.</string>
    <!-- success message when deleting all the versions of the account -->
    <string name="success_delete_versions">File versions successfully deleted</string>
    <!-- error message when deleting all the versions of the account -->
    <string name="error_delete_versions">An error occurred while trying to delete all previous versions of your files, please try again later.</string>
    <!-- Title of the option to enable or disable file versioning on Settings section -->
    <string name="settings_enable_file_versioning_title">File Versioning</string>
    <!-- Subtitle of the option to enable or disable file versioning on Settings section -->
    <string name="settings_enable_file_versioning_subtitle">Enable or disable file versioning for your entire account.\nDisabling file versioning does not prevent your contacts from creating new versions in shared folders.</string>
    <!-- section title to select a chat to send a file -->
    <string name="choose_chat">Choose chat</string>
    <!-- Hint shown to guide user on activity add contacts -->
    <string name="type_mail">Tap, enter name or email</string>
    <!-- Text of the confirm dialog shown when it wants to add a contact from a QR scaned -->
    <string name="confirmation_invite_contact">Add %s to your contacts?</string>
    <!-- Text of the confirm dialog shown when it wants to add a contact from a QR scaned and is already added before -->
    <string name="confirmation_not_invite_contact">You have already added the contact %s.</string>
    <!-- Text of the confirm dialog shown when it wants to add a contact from a QR scaned and is already added before -->
    <string name="confirmation_invite_contact_already_added">You have already added the contact %s.</string>
    <!-- Text of the confirm dialog shown when it wants to add a contact from a QR scaned -->
    <string name="confirmation_share_contact">Share with %s?</string>
    <!-- Text button for init a group chat -->
    <string name="new_group_chat_label">New group chat</string>
    <!-- Label shown when the user wants to add contacts into a chat conversation -->
    <string name="send_contacts">Send contacts</string>
    <!-- Title of the alert when the account have been logged out from another client -->
    <string name="title_alert_logged_out">Logged out</string>
    <!-- Text shown to indicate user that his account has already been confirmed -->
    <string name="account_confirmed">Your account has been activated. Please log in.</string>
    <!-- Text shown to indicate user that his account should be confirmed typing his password -->
    <string name="confirm_account">Please enter your password to confirm your account</string>
    <!-- Error shown if a user tries to add their own email address as a contact -->
    <string name="error_own_email_as_contact">There’s no need to add your own email address</string>
    <!-- Error shown when a user tries to enable Two-Factor Authentication and introduce an invalid code -->
    <string name="invalid_code">Invalid code</string>
    <!-- Text of the dialog shown when the storage of a FREE account is almost full -->
    <string name="text_almost_full_warning">Cloud Drive is almost full. Upgrade to Pro and get up to %1$s of storage and %2$s of transfer quota.</string>
    <!-- Text of the dialog shown when the storage of a PRO I or II account is almost full -->
    <string name="text_almost_full_warning_pro_account">Cloud Drive is almost full. Upgrade now and get up to %1$s of storage and %2$s of transfer quota.</string>
    <!-- Text of the dialog shown when the storage of a PRO III account is almost full -->
    <string name="text_almost_full_warning_pro3_account">Cloud Drive is almost full. If you need more storage please contact MEGA support to get a custom plan.</string>
    <!-- Text of the dialog shown when the storage of a FREE account is full -->
    <string name="text_storage_full_warning">Cloud Drive is full. Upgrade to Pro and get up to %1$s of storage and %2$s of transfer quota.</string>
    <!-- Text of the dialog shown when the storage of a PRO I or II account is full -->
    <string name="text_storage_full_warning_pro_account">Cloud Drive is full. Upgrade now and get up to %1$s of storage and %2$s of transfer quota.</string>
    <!-- Text of the dialog shown when the storage of a PRO III account is full -->
    <string name="text_storage_full_warning_pro3_account">Cloud Drive is full. If you need more storage please contact MEGA support to get a custom plan.</string>
    <!-- Button of the dialog shown when the storage is almost full to see the available PRO plans -->
    <string name="button_plans_almost_full_warning">See plans</string>
    <!-- Button of the dialog shown when the storage is almost full to custom a plan -->
    <string name="button_custom_almost_full_warning">Custom plan</string>
    <!-- Button of the dialog shown when the storage is almost full to get bonus -->
    <string name="button_bonus_almost_full_warning">Get Bonus</string>
    <!-- Mail title to upgrade to a custom plan -->
    <string name="title_mail_upgrade_plan">Upgrade to a custom plan</string>
    <!-- Mail subject to upgrade to a custom plan -->
    <string name="subject_mail_upgrade_plan">Ask us how you can upgrade to a custom plan:</string>
    <!-- Used in chat list screen to indicate in a chat list item that the message was sent by me, followed by the message -->
    <string name="word_me">Me:</string>
    <!-- Title of the button in the contact info screen to start an audio call -->
    <string name="call_button">Call</string>
    <!-- Title of the button in the contact info screen to send a message -->
    <string name="message_button">Message</string>
    <!-- Title of the button in the contact info screen to start a video call -->
    <string name="video_button">Video</string>
    <!-- Title of file explorer to send a link -->
    <string name="title_file_explorer_send_link">Send link to&#8230;</string>
    <!-- Title of chat explorer to send a link or file to a chat -->
    <string name="title_chat_explorer">Send to&#8230;</string>
    <!-- Title of cloud explorer to upload a link or file -->
    <string name="title_cloud_explorer">Upload to&#8230;</string>
    <!-- More button in contact info page -->
    <string name="contact_info_button_more">More</string>
    <!-- Section title to select a file to perform an action, more files -->
    <plurals name="plural_select_file">
        <item quantity="one">Choose File</item>
        <item quantity="other">Choose Files</item>
    </plurals>
    <!-- Title of confirmation dialog of sending invitation to a contact -->
    <string name="title_confirm_send_invitation">Invite %1$s?</string>
    <!-- Title of shared folder explorer to choose a folder to perform an action -->
    <string name="title_share_folder_explorer">Choose folder</string>
    <!-- Popup message shown if an user try to login while there is still living transfer -->
    <string name="login_warning_abort_transfers">All transfers will be cancelled, do you want to log in?</string>
    <!-- Popup message shown if an user try to login while there is still living transfer -->
    <string name="logout_warning_abort_transfers">All transfers will be cancelled, do you want to log out?</string>
    <!-- Label to explain the read only participant permission in the options panel of the group info screen -->
    <string name="subtitle_read_only_permissions">Read-only</string>
    <!-- Label shown the total space and the used space in an account -->
    <string name="used_space">[A]%1$s [/A][B]of %2$s used[/B]</string>
    <!-- title of the alert dialog when the user is changing the API URL to staging -->
    <string name="staging_api_url_title">Change to a test server?</string>
    <!-- Text of the alert dialog when the user is changing the API URL to staging -->
    <string name="staging_api_url_text">Are you sure you want to change to a test server? Your account may suffer irrecoverable problems.</string>
    <!-- Title of the confirmation dialog to open the camera app and lose the relay of the local camera on the in progress call -->
    <string name="title_confirmation_open_camera_on_chat">Open camera?</string>
    <!-- Text of the confirmation dialog to open the camera app and lose the relay of the local camera on the in progress call -->
    <string name="confirmation_open_camera_on_chat">If you open the camera, your video transmission will be paused in the current call.</string>
    <!-- Title of the notification when there is unknown activity on the Chat -->
    <string name="notification_chat_undefined_title">Chat activity</string>
    <!-- Content of the notification when there is unknown activity on the Chat -->
    <string name="notification_chat_undefined_content">You may have new messages</string>
    <!-- When app is retrieving push message -->
    <string name="retrieving_message_title">Retrieving message</string>
    <!-- Title of Rubbish bin scheduler option in settings to enable or disable the functionality -->
    <string name="settings_rb_scheduler_enable_title">Rubbish Bin Clearing Scheduler</string>
    <!-- Subtitle of Rubbish bin scheduler option in settings to enable or disable the functionality in free accounts -->
    <string name="settings_rb_scheduler_enable_subtitle">The Rubbish Bin is cleared for you automatically.</string>
    <!-- Title of Rubbish bin scheduler option in settings to enable or disable the functionality in PRO accounts -->
    <string name="settings_rb_scheduler_enable_period_PRO">The minimum period is 7 days.</string>
    <!-- Title of Rubbish bin scheduler option in settings to enable or disable the functionality in PRO accounts -->
    <string name="settings_rb_scheduler_enable_period_FREE">The minimum period is 7 days and your maximum period is 30 days.</string>
    <!-- Sub title of compression queue notification option in settings indicating the size limits. Please keep the placeholders because are to show the size limits including units in runtime. For example: The minimum size is 100MB and the maximum size is 1000MB. -->
    <string name="settings_compression_queue_subtitle">The minimum size is %1$s and the maximum size is %2$s.</string>
    <!-- Title of Rubbish bin scheduler option in settings to set up the number of days of the rubbish bin scheduler -->
    <string name="settings_rb_scheduler_select_days_title">Remove files older than</string>
    <!-- Time in days (plural). The placeholder is for the time value, please adjust the position based on linguistics -->
    <string name="settings_rb_scheduler_select_days_subtitle">%d days</string>
    <!-- Title of popup that userd to set compression queue size (in MB) in settings -->
    <string name="settings_video_compression_queue_size_popup_title">Notify me when size is larger than</string>
    <!-- Title of compression queue size option in settings -->
    <string name="settings_video_compression_queue_size_title">If videos to compress are larger than</string>
    <!-- Text of the alert when a FREE user tries to disable the RB scheduler -->
    <string name="settings_rb_scheduler_alert_disabling">To disable the Rubbish Bin clearing scheduler or set a longer retention period, please subscribe to a Pro plan.</string>
    <!-- Picker text to choose custom retention time. This option indicates several days -->
    <string name="hint_days">days</string>
    <!-- Title of the option to generate a public chat link -->
    <string name="get_chat_link_option">Get chat link</string>
    <!-- Title of the option to manage a public chat link -->
    <string name="manage_chat_link_option">Manage chat link</string>
    <!-- Title of the option to make a public chat private -->
    <string name="make_chat_private_option">Enable Encryption Key Rotation</string>
    <!-- Title of the view to inform that a chat is private -->
    <string name="private_chat">Encryption key rotation enabled</string>
    <!-- Text of the dialog to change a public chat to private (enable encryption key rotation) -->
    <string name="make_chat_private_option_text">Encryption key rotation is slightly more secure, but does not allow you to create a chat link and new participants will not see past messages.</string>
    <!-- Text of the option to change a public chat to private (enable encrypted key rotation) -->
    <string name="make_chat_private_not_available_text">Encryption key rotation is disabled for conversations with more than 100 participants.</string>
    <!-- Warning show to the user when tries to make private a public chat and the chat has more than 100 participants -->
    <string name="warning_make_chat_private">Unable to convert this chat to private because the participants limit has been exceeded.</string>
    <!-- Text shown when a moderator of a chat create a chat link. Please keep the placeholder because is to show the moderator’s name in runtime. -->
    <string name="message_created_chat_link">[A]%1$s[/A][B] created a chat link.[/B]</string>
    <!-- Text shown when a moderator of a chat delete a chat link. Please keep the placeholder because is to show the moderator’s name in runtime. -->
    <string name="message_deleted_chat_link">[A]%1$s[/A][B] removed the chat link.[/B]</string>
    <!-- Title of the option to delete a chat link -->
    <string name="action_delete_link">Delete chat link</string>
    <!-- Title of the alert when a chat link is invalid -->
    <string name="title_alert_chat_link_error">Chat link</string>
    <!-- Text of the dialog to confirm after closing all other sessions -->
    <string name="confirmation_close_sessions_text">This will log you out on all other active sessions except the current one.</string>
    <!-- Title of the dialog to confirm after closing all other sessions -->
    <string name="confirmation_close_sessions_title">Do you want to close all other sessions?</string>
    <!-- Subtitle chat screen for groups with permissions and not archived, Plural of participant. 2 participants -->
    <string name="number_of_participants">%d participants</string>
    <!-- Label of the button to join a chat by a chat link -->
    <string name="action_join">Join</string>
    <!-- Label for observers of a group chat -->
    <string name="observers_chat_label">Observers</string>
    <!-- Message on the title of the chat screen if there were any error loading the chat link -->
    <string name="error_chat_link">Error loading the chat link.</string>
    <!-- Message on the title of the chat screen if there were any error loading the chat link without logging -->
    <string name="error_chat_link_init_error">Error initialising chat when loading the chat link.</string>
    <!-- Message on the alert to preview a chat link if the user is already a participant -->
    <string name="alert_already_participant_chat_link">You are already participating in this chat.</string>
    <!-- Message on the alert to close a chat preview if the link is invalid -->
    <string name="alert_invalid_preview">This chat preview is no longer available. If you leave the preview, you won’t be able to reopen it.</string>
    <!-- Text shown when a moderator changes the chat to private. Please keep the placeholder because is to show the moderator’s name in runtime. -->
    <string name="message_set_chat_private">[A]%1$s[/A][B] enabled encryption key rotation.[/B]</string>
    <!-- error message shown when a chat link is invalid -->
    <string name="invalid_chat_link">This conversation is no longer available</string>
    <!-- When it is creating a new group chat, this option permits to establish it private or public -->
    <string name="ekr_label">Encryption key rotation</string>
    <!-- Text of the dialog to change a public chat to private (enable encryption key rotation) -->
    <string name="ekr_explanation">Encryption key rotation is slightly more secure, but does not allow you to create a chat link and new participants will not see past messages.</string>
    <!-- Text of the dialog to change a public chat to private (enable encryption key rotation) -->
    <string name="subtitle_chat_message_enabled_ERK">Encryption key rotation is slightly more secure, but does not allow you to create a chat link and new participants will not see past messages.</string>
    <!-- Message shown when a contact request has not been sent because the invitation has been sent before -->
    <string name="invite_not_sent_already_sent">The invitation to contact %s has been sent before and can be consulted in the Sent Requests tab.</string>
    <!-- Label shown to indicate the QR is saving in Cloud Drive -->
    <string name="save_qr_cloud_drive">Saving %s in Cloud Drive&#8230;</string>
    <!-- General label for folders -->
    <string name="general_folders">Folders</string>
    <!-- General label for files -->
    <string name="general_files">Files</string>
    <!-- Item menu option upon right click on one or multiple files -->
    <string name="general_save_to_device">Save to device</string>
    <!-- Title of cloud explorer to upload a file -->
    <string name="title_upload_explorer">Upload to MEGA</string>
    <!-- Label choose destination -->
    <string name="choose_destionation">Choose destination</string>
    <!-- Label that indicates show more items -->
    <string name="general_show_more">Show More</string>
    <!-- Label that indicates show less items -->
    <string name="general_show_less">Show Less</string>
    <!-- Subtitle of the historic notification for a new contact request -->
    <string name="notification_new_contact_request">[A]%s [/A][B]sent you a contact request.[/B]</string>
    <!-- Subtitle of the historic notification for a new contact -->
    <string name="notification_new_contact">[A]%s [/A][B]is now a contact.[/B]</string>
    <!-- Subtitle of the historic notification for a new shared folder -->
    <string name="notification_new_shared_folder">[B]New shared folder from [/B][A]%s.[/A]</string>
    <!-- Subtitle of the historic notification for a reminder new contact request -->
    <string name="notification_reminder_contact_request">[A]Reminder: [/A][B]%s [/B][C]sent you a contact request.[/C]</string>
    <!-- Title of the historic notification for a contact request cancelled -->
    <string name="title_contact_request_notification_cancelled">Contact request cancelled</string>
    <!-- Subtitle of the historic notification for contact request cancelled -->
    <string name="subtitle_contact_request_notification_cancelled">[A]%s [/A][B]cancelled the contact request.[/B]</string>
    <!-- Title of the historic notification when an user deletes you as contact -->
    <string name="title_contact_notification_deleted">Contact deleted</string>
    <!-- Subtitle of the historic notification when an user deletes you as contact -->
    <string name="subtitle_contact_notification_deleted">[A]%s [/A][B]deleted you as a contact.[/B]</string>
    <!-- Title of the historic notification when an user blocks you as contact -->
    <string name="title_contact_notification_blocked">Contact blocked</string>
    <!-- Subtitle of the historic notification when an user blocks you as contact -->
    <string name="subtitle_contact_notification_blocked">[A]%s [/A][B]blocked you as a contact.[/B]</string>
    <!-- Item of the navigation title for the notification section when there is any unread -->
    <string name="section_notification_with_unread">Notifications [A](%1$d)[/A]</string>
    <!-- Text shown in the notifications section. When a contact has nickname, nickname (email) will be shown -->
    <string name="section_notification_user_with_nickname">[A]%1$s (%2$s)[/A]</string>
    <!-- Title of the historic notification for an account deleted -->
    <string name="title_account_notification_deleted">Account deleted</string>
    <!-- Subtitle of the historic notification for an account deleted -->
    <string name="subtitle_account_notification_deleted">[B]The account [/B][A]%s[/A][B] has been deleted.[/B]</string>
    <!-- Subtitle of file takedown historic notification -->
    <string name="subtitle_file_takedown_notification">[A]Your publicly shared file [/A][B]%s[/B][C] has been taken down.[/C]</string>
    <!-- Subtitle of folder takedown historic notification -->
    <string name="subtitle_folder_takedown_notification">[A]Your publicly shared folder [/A][B]%s[/B][C] has been taken down.[/C]</string>
    <!-- Popup notification text on mouse-over of taken down file. -->
    <string name="message_file_takedown_pop_out_notification">This file has been the subject of a takedown notice.</string>
    <!-- Popup notification text on mouse-over taken down folder. -->
    <string name="message_folder_takedown_pop_out_notification">This folder has been the subject of a takedown notice.</string>
    <!-- option to dispute taken down file or folder -->
    <string name="dispute_takendown_file">Dispute Takedown</string>
    <!-- Error shown when download a file that has violated ToS/AUP. -->
    <string name="error_download_takendown_node">Not accessible as it violated our Terms of Service</string>
    <!-- Alert shown when some files were not downloaded due to ToS/AUP violation, Plural of taken down files. 2 files -->
    <plurals name="alert_taken_down_files">
        <item quantity="one">%d file was not downloaded as it violated our Terms of Service.</item>
        <item quantity="other">%d files were not downloaded as they violated our Terms of Service.</item>
    </plurals>
    <!-- Subtitle of a file takedown reinstated historic notification -->
    <string name="subtitle_file_takedown_reinstated_notification">[A]Your publicly shared file [/A][B]%s[/B][C] has been reinstated.[/C]</string>
    <!-- Subtitle of a folder takedown reinstated historic notification -->
    <string name="subtitle_folder_takedown_reinstated_notification">[A]Your publicly shared folder [/A][B]%s[/B][C] has been reinstated.[/C]</string>
    <!-- Title of the historic notification for outgoing contact requests -->
    <string name="title_outgoing_contact_request">Sent request</string>
    <!-- Title of the historic notification for incoming contact requests -->
    <string name="title_incoming_contact_request">Received request</string>
    <!-- Subtitle of the historic notification for contact request denied -->
    <string name="subtitle_outgoing_contact_request_denied">[A]%s [/A][B]denied your contact request.[/B]</string>
    <!-- Subtitle of the historic notification for contact request accepted -->
    <string name="subtitle_outgoing_contact_request_accepted">[A]%s [/A][B]accepted your contact request.[/B]</string>
    <!-- Subtitle of the historic notification for deleted shared folders (one or many) -->
    <string name="notification_deleted_shared_folder">[B]Access to folders shared by [/B][A]%s[/A][B] were removed.[/B]</string>
    <!-- Subtitle of the historic notification when a contact leaves a shared folder -->
    <string name="notification_left_shared_folder">[A]%s[/A][B] has left a shared folder.[/B]</string>
    <!-- Subtitle of the historic notification when a contact leaves a shared folder and the name of the folder is known -->
    <string name="notification_left_shared_folder_with_name">[A]%1$s[/A][B] has left the shared folder [/B][A]%2$s.[/A]</string>
    <!-- Subtitle of the historic notification for incoming contact request ignored -->
    <string name="subtitle_incoming_contact_request_ignored">[B]Contact request from [/B][A]%s [/A][B]was ignored[/B]</string>
    <!-- Subtitle of the historic notification for incoming contact request accepted -->
    <string name="subtitle_incoming_contact_request_accepted">[B]Contact request from [/B][A]%s [/A][B]was accepted[/B]</string>
    <!-- Subtitle of the historic notification for incoming contact request declined -->
    <string name="subtitle_incoming_contact_request_denied">[B]Contact request from [/B][A]%s [/A][B]was declined[/B]</string>
    <!-- Subtitle of the Upgrade account section -->
    <string name="type_of_my_account">Your current account is [A]%s[/A]</string>
    <!-- Footnote to clarify the storage space is subject to the achievement program -->
    <string name="footnote_achievements">Subject to your participation in our achievements program.</string>
    <!-- Title label for the current payment method during account upgrading -->
    <string name="payment_method">Payment method</string>
    <!-- title of billing period -->
    <string name="billing_period_title">Billing period</string>
    <!-- Option of one-off (month) billing. Placeholder: purchase price. -->
    <string name="billed_one_off_month">[A]One-off (month)[/A] %s</string>
    <!-- Option of one-off (year) billing. Placeholder: purchase price. -->
    <string name="billed_one_off_year">[A]One-off (year)[/A] %s</string>
    <!-- Option of monthly billing period. Placeholder: purchase price -->
    <string name="billed_monthly_text">[A]Billed monthly[/A] %s/month</string>
    <!-- Option of yearly billing period. Placeholder: purchase price -->
    <string name="billed_yearly_text">[A]Billed yearly[/A] %s/year</string>
    <!-- dialog option cancel in alert dialog -->
    <string name="button_cancel">Cancel</string>
    <!-- dialog option continue in alert dialog -->
    <string name="button_continue">Continue</string>
    <!-- one of the payment methods -->
    <string name="payment_method_google_wallet">[A]Google Pay[/A] (subscription)</string>
    <!-- one of the payment methods -->
    <string name="payment_method_huawei_wallet">[A]HUAWEI Pay[/A] (subscription)</string>
    <!-- Capital letters. Text of the label of a new historic notifications -->
    <string name="new_label_notification_item">NEW</string>
    <!-- When user is on PRO 3 plan, we will display an extra label to notify user that they can still contact support to have a customised plan. -->
    <string name="label_custom_plan">To upgrade your current subscription, please contact our support team for a [A]custom plan[/A].</string>
    <!-- Input field description in the create file dialog. -->
    <string name="context_new_file_name_hint">file name</string>
    <!-- Option in Settings section to enable the last active connection in chat -->
    <string name="option_enable_last_green_chat">Show Last seen&#8230;</string>
    <!-- Subtitle of the option in Settings section to enable the last active connection in chat -->
    <string name="subtitle_option_enable_last_green_chat">Allow your contacts to see the last time you were active on MEGA.</string>
    <!-- title of notification when device is out of storage during camera upload -->
    <string name="title_out_of_space">Not enough storage space</string>
    <!-- message will be shown when there is not enough space to perform camera upload. -->
    <string name="message_out_of_space">Not enough storage space to perform video compression.</string>
    <!-- the title of the notification that displays when compression larger than setting -->
    <string name="title_compression_size_over_limit">Video compression size is too large</string>
    <!-- the content message of the notification that displays when compression larger than setting, placeholder: size in MB -->
    <string name="message_compression_size_over_limit">The total size of the videos to compress exceeds %s, please put your device on charge to continue.</string>
    <!-- Message displayed when the user changes the ‘Keep file names as in the device’ setting -->
    <string name="message_keep_device_name">This setting will take effect the next time Camera Uploads runs</string>
    <!-- Notification message when compressing video to show the compressed percentage. Please, keep the placeholder because it is for adding the percentage value at runtime. -->
    <string name="message_compress_video">%s has been compressed</string>
    <!-- notification title when compressing video -->
    <string name="title_compress_video">Compressing Videos %1$d/%2$d</string>
    <!-- error message pops up when user selected an invalid folder for camera upload -->
    <string name="error_invalid_folder_selected">Invalid folder selected</string>
    <!-- Indicates the content of a folder is 1 folder and 1 file. Middle height point is to separate two fragments of text and it was not to be considered a punctuation mark. -->
    <string name="one_folder_one_file">1 folder · 1 file</string>
    <!-- Indicates the content of a folder is 1 folder and some files. The placeholder is to set the number of files. e.g. 1 folder · 7 files. Middle height point is to separate two fragments of text and it was not to be considered a punctuation mark. -->
    <string name="one_folder_several_files">1 folder · %1$d files</string>
    <!-- on the section notifications indicates the number of files added to a shared folder, Plural of file. 2 files -->
    <plurals name="num_files_with_parameter">
        <item quantity="one">%d file</item>
        <item quantity="other">%d files</item>
    </plurals>
    <!-- on the section notifications indicates the number of folder added to a shared folder, Plural of folder/directory. 2 folders -->
    <plurals name="num_folders_with_parameter">
        <item quantity="one">%d folder</item>
        <item quantity="other">%d folders</item>
    </plurals>
    <!-- Indicates the content of a folder is some folders and some files. Plural of files. e.g. 7 folders · 2 files. Middle height point is to separate two fragments of text and it was not to be considered a punctuation mark. -->
    <plurals name="num_folders_num_files">
        <item quantity="one">%1$d folders · 1 file</item>
        <item quantity="other">%1$d folders · %2$d files</item>
    </plurals>
    <!-- Subtitle of the historic notification for new additions inside an existing shared folder. Placeholders are: email who added the folders or files, number of folders added, number of files added -->
    <string name="subtitle_notification_added_folders_and_files">[A]%1$s[/A][B] added %2$s and %3$s[/B]</string>
    <!-- Subtitle of the historic notification for new additions inside an existing shared folder, Plural of file. 2 files -->
    <plurals name="subtitle_notification_added_files">
        <item quantity="one">[A]%1$s [/A][B]added %2$d file.[/B]</item>
        <item quantity="other">[A]%1$s [/A][B]added %2$d files.[/B]</item>
    </plurals>
    <!-- Subtitle of the historic notification for deletions inside an existing shared folder, Plural of item. 2 items -->
    <plurals name="subtitle_notification_deleted_items">
        <item quantity="one">[A]%1$s [/A][B]deleted %2$d item.[/B]</item>
        <item quantity="other">[A]%1$s [/A][B]deleted %2$d items.[/B]</item>
    </plurals>
    <!-- Subtitle of the historic notification for new additions inside an existing shared folder, Plural of folder. 2 folders -->
    <plurals name="subtitle_notification_added_folders">
        <item quantity="one">[A]%1$s [/A][B]added %2$d folder.[/B]</item>
        <item quantity="other">[A]%1$s [/A][B]added %2$d folders.[/B]</item>
    </plurals>
    <!-- Subtitle chat screen for groups with permissions and not archived, Plural of participant. 2 participants -->
    <plurals name="subtitle_of_group_chat">
        <item quantity="one">%d participant</item>
        <item quantity="other">%d participants</item>
    </plurals>
    <!--  -->
    <string name="custom_subtitle_of_group_chat">%1$s and %2$d more</string>
    <!-- Error when the user tries to get a public chat link for a chat with the default title -->
    <string name="message_error_set_title_get_link">Before you can generate a link for this chat, you need to set a description:</string>
    <!-- success alert when the user copy a chat link to the clipboard -->
    <string name="chat_link_copied_clipboard">Chat link copied to the clipboard</string>
    <!-- Label to show the price of each plan in the upgrade account section -->
    <string name="type_month">[A]From[/A] %s / [A]month[/A] *</string>
    <!-- the meaning of the asterisk in monthly* and annually* payment -->
    <string name="upgrade_comment">* Recurring subscription can be cancelled any time before the renewal date.</string>
    <!-- Message shown when a call starts. -->
    <string name="call_started_messages">Call Started</string>
    <!-- Title of the dialog to inform about a SSL error -->
    <string name="ssl_error_dialog_title">SSL key error</string>
    <!-- Text of the dialog to inform about a SSL error -->
    <string name="ssl_error_dialog_text">MEGA is unable to establish a secure connection using SSL. You may be on a public Wi-Fi network with additional requirements.</string>
    <!-- Text of the empty screen for the notifications section -->
    <string name="context_empty_notifications">[B]No [/B][A]Notifications[/A]</string>
    <!-- Permissions screen title -->
    <string name="general_setup_mega">Set up MEGA</string>
    <!-- Permissions screen explanation -->
    <string name="setup_mega_explanation">MEGA needs your permission to access your media and files for sharing. Other access permissions may be needed for exchanging encrypted messages and to make secure calls.</string>
    <!-- Title of the screen asking permissions for files -->
    <string name="allow_acces_media_title">Allow access to photos, media and files.</string>
    <!-- Subtitle of the screen asking permissions for files -->
    <string name="allow_acces_media_subtitle">MEGA needs your permission to access files for sharing.</string>
    <!-- Title of the screen asking permissions for camera -->
    <string name="allow_acces_camera_title">Enable camera</string>
    <!-- Subtitle of the screen asking permissions for camera -->
    <string name="allow_acces_camera_subtitle">Allow access to your camera to scan documents, take pictures and make video calls.</string>
    <!-- Title of the screen asking permissions for microphone and write in log calls -->
    <string name="allow_acces_calls_title">Enable calls</string>
    <!-- Title of the screen asking permissions for contacts -->
    <string name="allow_acces_contact_title">Grant access to your address book</string>
    <!-- Subtitle of the screen asking permissions for contacts -->
    <string name="allow_acces_contact_subtitle">Easily discover contacts from your address book on MEGA.</string>
    <!-- Explanation under the subtitle of asking permissions for contacts to explain that MEGA will never use the address book data for any other purpose -->
    <string name="allow_access_contact_explanation">MEGA will not use this data for any other purpose and will never interact with your contacts without your consent.</string>
    <!-- Subtitle of the screen asking permissions for microphone -->
    <string name="allow_acces_calls_subtitle_microphone">Allow access to your microphone to make encrypted calls.</string>
    <!-- General enable access -->
    <string name="general_enable_access">Grant access</string>
    <!-- Title of the option on chat info screen to list all the files sent to the chat -->
    <string name="title_chat_shared_files_info">Shared files</string>
    <!-- Error mesage when trying to remove an uploading attachment that has already finished -->
    <string name="error_message_already_sent">Attachment already sent</string>
    <!-- Message shown when a group call ends. -->
    <string name="group_call_ended_message">[A]Group call ended[/A][C]. Duration: [/C]</string>
    <!-- Message to indicate a call has ended and indicate the call duration. -->
    <string name="call_ended_message">[A]Call ended[/A][C]. Duration: [/C]</string>
    <!-- Message that shows the hours of a call when it ends, more hours -->
    <plurals name="plural_call_ended_messages_hours">
        <item quantity="one">[B]%1$s hour[/B]</item>
        <item quantity="other">[B]%1$s hours[/B]</item>
    </plurals>
    <!-- Message that shows the minutes of a call when it ends, more minutes -->
    <plurals name="plural_call_ended_messages_minutes">
        <item quantity="one">[B]%1$s minute[/B]</item>
        <item quantity="other">[B]%1$s minutes[/B]</item>
    </plurals>
    <!-- Message that shows the seconds of a call when it ends, more seconds -->
    <plurals name="plural_call_ended_messages_seconds">
        <item quantity="one">[B]%1$d second[/B]</item>
        <item quantity="other">[B]%1$d seconds[/B]</item>
    </plurals>
    <!-- Message to indicate a call has ended without indicate the call duration. -->
    <string name="call_ended_no_duration_message">[A]Call ended[/A]</string>
    <!-- Message to indicate a group call has ended without indicate the call duration. -->
    <string name="group_call_ended_no_duration_message">[A]Group call ended[/A]</string>
    <!-- String that appears when we show the last activity of a contact, when the last activity was today. For example: Last seen today 11:34a.m. -->
    <string name="last_seen_today">[A]Last seen [/A]today %1$s</string>
    <!-- String that appears when we show the last activity of a contact, but it’s been a long time ago that we don’t see any activity from that user -->
    <string name="last_seen_long_time_ago">[A]Last seen [/A]a long time ago</string>
    <!-- String that appears when we show the last activity of a contact, when the last activity was before today. For example: Last seen March 14th,2018 11:34a.m. -->
    <string name="last_seen_general">[A]Last seen [/A]%1$s %2$s</string>
    <!-- label today -->
    <string name="label_today">Today</string>
    <!-- label yesterday -->
    <string name="label_yesterday">Yesterday</string>
    <!-- label tomorrow -->
    <string name="label_tomorrow">Tomorrow</string>
    <!-- Text of the empty screen for the chat shared files -->
    <string name="context_empty_shared_files">[B]No [/B][A]Shared Files[/A]</string>
    <!-- Text to indicate that a contact has joined a group call -->
    <string name="contact_joined_the_call">%1$s joined the call</string>
    <!-- Text to indicate that a contact has left a group call -->
    <string name="contact_left_the_call">%1$s left the call</string>
    <!-- Warning show when a call cannot start because there are too many participants in the group chat -->
    <string name="call_error_too_many_participants_start">Call cannot start because the maximum number of participants has been exceeded.</string>
    <!-- Message show when a call cannot be established because there are too many participants in the group call -->
    <string name="call_error_too_many_participants">Call cannot be joined as the maximum number of participants has been exceeded.</string>
    <!-- Message show when a call cannot be established because there are too many participants in the group -->
    <string name="call_error_too_many_participants_join">Unable to join the group call due to the maximum number of participants reached</string>
    <!-- Message show when a user cannot activate the video in a group call because the max number of videos has been reached -->
    <string name="call_error_too_many_video">Video call cannot be joined as the maximum number of participants has been exceeded.</string>
    <!-- Message show when a user cannot put the call on hold -->
    <string name="call_error_call_on_hold">Call cannot be put on hold.</string>
    <!-- Error message shown when a file cannot be opened by other app using the open with option menu -->
    <string name="error_open_file_with">An error has occurred and the file cannot be opened with this app.</string>
    <!-- Subtitle of the call screen when a incoming call is just starting -->
    <string name="incoming_call_starting">Incoming call&#8230;</string>
    <!-- Subtitle of the call screen when a outgoing call is just starting -->
    <string name="outgoing_call_starting">Calling&#8230;</string>
    <!-- Content of a invalid meta message -->
    <string name="error_meta_message_invalid">Message contains invalid metadata</string>
    <!-- Title of the activity that sends a location -->
    <string name="title_activity_maps">Send location</string>
    <!-- Label layout on maps activity that permits send current location -->
    <string name="current_location_label">Send your current location</string>
    <!-- Label layout on maps activity that permits send current location. Placeholder is the current location -->
    <string name="current_location_landscape_label">Send your current location: [A]%1$s[/A]</string>
    <!-- Label layout on maps activity indicating nearby places -->
    <string name="nearby_places_label">Nearby places</string>
    <!-- Message shown in a dialog explaining the consequences of accesing the location -->
    <string name="explanation_send_location">This location will be opened using a third party maps provider outside the end-to-end encrypted MEGA platform.</string>
    <!-- Title of the location marker set by the user -->
    <string name="title_marker_maps">Send This Location</string>
    <!-- Label shown when after a maps search and no places were found -->
    <string name="no_places_found">No places were found</string>
    <!-- Title of the dialog shown when the location is disabled -->
    <string name="gps_disabled">The GPS is disabled</string>
    <!-- Text of the dialog shown when the location is disabled for open location settings -->
    <string name="open_location_settings">Would you like to open the location settings?</string>
    <!-- Info shown in the subtitle of each row of the shared files to chat: sender name . date -->
    <string name="second_row_info_item_shared_file_chat">%1$s . %2$s</string>
    <!-- After the user ticketed ’Don’t ask again’ on permission request dialog and denied, tell the user, he/she can still grant MEGA the permission in system settings. -->
    <string name="on_permanently_denied">You still can grant MEGA permissions in your device’s settings</string>
    <!-- Explain why MEGA needs the reading contacts permission when users deny to grant MEGA the permission. -->
    <string name="explanation_for_contacts_permission">If you allow MEGA to access your address book, you will be able to discover your contacts more easily. MEGA will not use this data for any other purpose and will never interact with your contacts without your consent.</string>
    <!-- Confirmation message after forwarding one or several messages, version items -->
    <plurals name="messages_forwarded_success_plural">
        <item quantity="one">Message forwarded</item>
        <item quantity="other">Messages forwarded</item>
    </plurals>
    <!-- Title of a chat message that contains geolocation info -->
    <string name="title_geolocation_message">Pinned Location</string>
    <!-- Alert shown when a num of files have not been sent because of any error occurs, Plural of file. 2 files -->
    <plurals name="num_files_not_send">
        <item quantity="one">%d file was not sent to %d chats</item>
        <item quantity="other">%d files were not sent to %d chats</item>
    </plurals>
    <!-- Alert shown when a num of contacts have not been sent because of any error occurs, Plural of file. 2 files -->
    <plurals name="num_contacts_not_send">
        <item quantity="one">%d contact was not sent to %d chats</item>
        <item quantity="other">%d contacts were not sent to %d chats</item>
    </plurals>
    <!-- Alert shown when a num of messages have not been sent because of any error occurs, Plural of file. 2 files -->
    <plurals name="num_messages_not_send">
        <item quantity="one">%d message was not sent to %d chats</item>
        <item quantity="other">%d messages were not sent to %d chats</item>
    </plurals>
    <!-- How many local contacts have been on MEGA, Plural of local contact. 2 contacts -->
    <plurals name="quantity_of_local_contact">
        <item quantity="one">%d contact found on MEGA</item>
        <item quantity="other">%d contacts found on MEGA</item>
    </plurals>
    <!-- Label displayed on the top of the chat list if none of user’s phone contacts have a MEGA account. In other case here would appear all the user’s phone contacts that have a MEGA account. -->
    <string name="no_local_contacts_on_mega">Invite contact now?</string>
    <!-- To see whom in your local contacts has been on MEGA -->
    <string name="see_local_contacts_on_mega">Discover your contacts on MEGA</string>
    <!-- In APP, text used to ask for access to contacts -->
    <string name="grant_mega_access_contacts">Grant MEGA access to your address book to discover your contacts on MEGA.</string>
    <!-- Getting registered contacts -->
    <string name="get_registered_contacts">Loading contacts on MEGA&#8230;</string>
    <!-- Alert shown when some content have not been sent because of any error occurs -->
    <string name="content_not_send">The content was not sent to %d chats</string>
    <!-- Label shown when a new group chat has been created correctly -->
    <string name="new_group_chat_created">New group chat created successfully</string>
    <!-- Alert shown when some content is sharing with chats and they are processing -->
    <string name="preparing_chats">Preparing files</string>
    <!-- Label indicating some content has been sent as message -->
    <string name="sent_as_message">Sent as a message.</string>
    <!-- Error message when the attachment cannot be sent to any of the selected chats -->
    <string name="error_sent_as_message">Error. The file has not been sent to any of the selected chats</string>
    <!-- Action delete all file versions -->
    <string name="delete_versions">Delete previous versions</string>
    <!-- Title of the dialog shown when it wants to delete the version history of a file -->
    <string name="title_delete_version_history">Delete previous versions?</string>
    <!-- Text of the dialog shown when it wants to delete the version history of a file -->
    <string name="text_delete_version_history">Please note that the current file will not be deleted.</string>
    <!-- Alert shown when the version history was deleted correctly -->
    <string name="version_history_deleted">Previous versions deleted.</string>
    <!-- Alert shown when the version history was deleted erroneously -->
    <string name="version_history_deleted_erroneously">Previous versions not deleted.</string>
    <!-- Confirmation message after deleted file versions, version items -->
    <plurals name="versions_deleted_succesfully">
        <item quantity="one">%d version deleted successfully</item>
        <item quantity="other">%d versions deleted successfully</item>
    </plurals>
    <!-- Alert shown when several versions are not deleted successfully -->
    <plurals name="versions_not_deleted">
        <item quantity="one">%d version not deleted</item>
        <item quantity="other">%d versions not deleted</item>
    </plurals>
    <!-- Alert shown when the user tries to realize some action in chat and has not contacts -->
    <string name="no_contacts_invite">You have no MEGA contacts. Please invite friends from the Contacts section.</string>
    <!-- Invite button for chat top cell -->
    <string name="invite_more">Invite more</string>
    <!-- Title of first tour screen -->
    <string name="title_tour_one">You hold the keys</string>
    <!-- Content of first tour screen -->
    <string name="content_tour_one">Security is why we exist, your files are safe with us behind a well oiled encryption machine where only you can access your files.</string>
    <!-- Title of second tour screen -->
    <string name="title_tour_two">Encrypted chat</string>
    <!-- Content of second tour screen -->
    <string name="content_tour_two">Fully encrypted chat with voice and video calls, group messaging and file sharing integration with your Cloud Drive.</string>
    <!-- Title of third tour screen -->
    <string name="title_tour_three">Create your network</string>
    <!-- Content of third tour screen -->
    <string name="content_tour_three">Add contacts, create a network, collaborate, and make voice and video calls without ever leaving MEGA</string>
    <!-- Title of fourth tour screen -->
    <string name="title_tour_four">Your photos in the cloud</string>
    <!-- Content of fourth tour screen -->
    <string name="content_tour_four">Camera Uploads is an essential feature for any mobile device and we have got you covered. Create your account now.</string>
    <!-- Title of the dialog shown when a pdf required password -->
    <string name="title_pdf_password">Enter your password</string>
    <!-- Text of the dialog shown when a pdf required password -->
    <string name="text_pdf_password">%s is a password protected PDF document. Please enter the password to open the PDF.</string>
    <!-- Error of the dialog shown wen a pdf required password and the user types a wrong password -->
    <string name="error_pdf_password">You have entered the wrong password, please try again.</string>
    <!-- Error of the dialog shown wen a pdf required password and the user has been typed three times a wrong password -->
    <string name="error_max_pdf_password">The password you have entered is not valid.</string>
    <!-- Alert shown when a user tries to open a file from a zip and the file is unknown or has not been possible to unzip correctly -->
    <string name="unknownn_file">It is not possible to open the file. It is an unknown file type or it has not been possible to unzip the file successfully.</string>
    <!-- Alert shown when exists some call and the user tries to play an audio or video -->
    <string name="not_allow_play_alert">It is not possible to play media files while there is a call in progress.</string>
    <!-- Text shown in the list of chats when there is a call in progress but I am not on it -->
    <string name="ongoing_call_messages">Ongoing Call</string>
    <!-- Title of the layout to join a group call from the chat screen. -->
    <string name="join_call_layout_in_group_call">Tap to join current group call.</string>
    <!-- Title of the layout to return to a call -->
    <string name="call_in_progress_layout">Tap to return to call</string>
    <!-- message displayed when you try to start a call but it is not possible because you are already on a call -->
    <string name="not_allowed_to_start_call">You are currently on a call</string>
    <!-- chat message when a participant invites himself to a public chat using a chat link. Please keep the placeholder because is to show the participant’s name in runtime. -->
    <string name="message_joined_public_chat_autoinvitation">[A]%1$s[/A][B] joined the group chat.[/B]</string>
    <!-- Warning that appears prior to remove a chat link on the group info screen. -->
    <string name="context_remove_chat_link_warning_text">This conversation will no longer be accessible through the chat link once it has been removed.</string>
    <!-- Description text of the dialog to generate a public chat link -->
    <string name="context_create_chat_link_warning_text">Encrypted Key Rotation does not allow you to get a chat link without creating a new group chat.</string>
    <!-- Question of the dialog to generate a public chat link -->
    <string name="context_create_chat_link_question_text">Do you want to create a new group chat and get a chat link?</string>
    <!-- Text of the dialog to change a public chat to private (enable encryption key rotation) -->
    <string name="context_make_private_chat_warning_text">Encryption key rotation is slightly more secure, but does not allow you to create a chat link and new participants will not see past messages.</string>
    <!-- Message shown when a user has joined to a public chat successfully -->
    <string name="message_joined_successfully">You have joined the chat successfully.</string>
    <!-- Label that indicates the steps of a wizard -->
    <string name="wizard_steps_indicator">%1$d of %2$d</string>
    <!-- Hint of the Search view -->
    <string name="hint_action_search">Search&#8230;</string>
    <!-- Notification button which is displayed to answer an incoming call if the call screen is not displayed for some reason. -->
    <string name="answer_call_incoming">Answer</string>
    <!-- The text of the notification button that is displayed when there is a call in progress, another call is received and ignored. -->
    <string name="ignore_call_incoming">Ignore</string>
    <!-- Subtitle of the call screen when a user muted the current individual call. The placeholder indicates the user who muted the call -->
    <string name="muted_contact_micro">%s muted this call</string>
    <!-- Subtitle of the call screen when I muted the current individual call -->
    <string name="muted_own_micro">Muted</string>
    <!-- Subtitle of the call screen when the call is on hold -->
    <string name="call_on_hold">Call on hold</string>
    <!-- Subtitle of the call screen when a participant puts the call on hold. The placeholder indicates the user who put the call on hold -->
    <string name="session_on_hold">%s is on hold</string>
    <!-- The text of the notification button that is displayed when I receive a individual call and put the current one on hold and answer the other. -->
    <string name="hold_and_answer_call_incoming">Hold and Answer</string>
    <!-- The text of the notification button that is displayed when I receive a group call and put the current one on hold and answer the other. -->
    <string name="hold_and_join_call_incoming">Hold and Join</string>
    <!-- The text of the notification button that is displayed when I receive a individual call and hang the current one and answer the other. -->
    <string name="end_and_answer_call_incoming">End and Answer</string>
    <!-- The text of the notification button that is displayed when I receive a group call and hand the current one and answer the other. -->
    <string name="end_and_join_call_incoming">End and Join</string>
    <!-- when trying to download a file that is already downloaded in the device and has to copy in another path -->
    <string name="copy_already_downloaded">File already downloaded. Copied to the selected path.</string>
    <!-- Title of the dialog shown when you want to join a group call -->
    <string name="title_join_call">Join call</string>
    <!-- Text of the dialog shown when you want to join a group call -->
    <string name="text_join_call">To join this call you have to end your current call.</string>
    <!-- Text of the dialog shown when you want to join a group call but you are in another active call -->
    <string name="text_join_another_call">To join this call you have to end or hold the current call.</string>
    <!-- Explanation of the dialog shown to share a chat link -->
    <string name="copy_link_explanation">People can join your group by using this link.</string>
    <!-- Label that indicates the creation of a chat link -->
    <string name="new_chat_link_label">New chat link</string>
    <!-- Title of the dialog shown when the user it is creating a chat link and the chat has not title -->
    <string name="enter_group_name">Enter group name</string>
    <!-- Alert shown when the user it is creating a chat link and the chat has not title -->
    <string name="alert_enter_group_name">To create a chat link you must name the group.</string>
    <!-- Text shown when an account doesn’t have any contact added and it’s trying to start a new chat conversation -->
    <string name="invite_contacts_to_start_chat">Invite contacts and start chatting securely with MEGA’s encrypted chat.</string>
    <!-- Text of the empty screen when there are not chat conversations -->
    <string name="recent_chat_empty_text">Start chatting securely with your contacts using end-to-end encryption</string>
    <!-- Text sent to recipients to invite to be contact. Placeholder: contact link url. -->
    <string name="invite_contacts_to_start_chat_text_message">Hi. Have secure conversations on MEGA with me and get 20&#160;GB of free cloud storage. %1$s</string>
    <!-- In some cases, a user may try to get the link for a chat room, but if such is not set by an operator - it would say ‘not link available’ and not auto create it. -->
    <string name="no_chat_link_available">No chat link available.</string>
    <!-- Alert shown when it has been deleted successfully a chat link -->
    <string name="chat_link_deleted">Chat link deleted successfully.</string>
    <!-- The status of pending contact request (ACCEPTED), placeholder is contact request creation time -->
    <string name="contact_request_status_accepted">%1$s (ACCEPTED)</string>
    <!-- The status of pending contact request (DELETED), placeholder is contact request creation time -->
    <string name="contact_request_status_deleted">%1$s (DELETED)</string>
    <!-- The status of pending contact request (DENIED), placeholder is contact request creation time -->
    <string name="contact_request_status_denied">%1$s (DENIED)</string>
    <!-- The status of pending contact request (IGNORED), placeholder is contact request creation time -->
    <string name="contact_request_status_ignored">%1$s (IGNORED)</string>
    <!-- The status of pending contact request (REMINDED), placeholder is contact request creation time -->
    <string name="contact_request_status_reminded">%1$s (REMINDED)</string>
    <!-- The status of pending contact request (PENDING), placeholder is contact request creation time -->
    <string name="contact_request_status_pending">%1$s (PENDING)</string>
    <!-- Message shown when it restored successfully a file version -->
    <string name="version_restored">Version restored successfully.</string>
    <!-- Text to inform that to make a recording you have to keep pressed the record button more than one second -->
    <string name="recording_less_than_second">Tap and hold to record, release to send.</string>
    <!-- label shown when slide to cancel a voice messages -->
    <string name="slide_to_cancel">Slide to cancel</string>
    <!-- Error message when trying to play a voice message that it is not available -->
    <string name="error_message_voice_clip">This voice message is not available</string>
    <!-- Title of popup when user click ‘Share’ button on invite contact page -->
    <string name="invite_contact_chooser_title">Invite a friend via</string>
    <!-- Action button label -->
    <string name="invite_contact_action_button">Invite a friend via&#8230;</string>
    <!-- Message displayed when multiple download starts and all files has already been downloaded before. Placeholder: number of files -->
    <plurals name="file_already_downloaded">
        <item quantity="one">1 file already downloaded.</item>
        <item quantity="other">%d files already downloaded.</item>
    </plurals>
    <!-- When a multiple download is started, some of the files could have already been downloaded before. This message shows the number of files that are pending. Placeholder: number of files -->
    <plurals name="file_pending_download">
        <item quantity="one">1 file pending.</item>
        <item quantity="other">%d files pending.</item>
    </plurals>
    <!-- Title of the login screen -->
    <string name="login_to_mega">Log into MEGA</string>
    <!-- Title of the create account screen -->
    <string name="create_account_title">Create your MEGA account</string>
    <!-- Label to reference a recents section -->
    <string name="recents_label">Recents</string>
    <!-- Label to reference a chats section -->
    <string name="chats_label">Chats</string>
    <!-- Text of the empty screen when there are not elements in Recents -->
    <string name="context_empty_recents">[B]No files in [/B][A]Recents[/A]</string>
    <!-- Title of a recents bucket -->
    <string name="title_bucket">%1$s and %2$d more</string>
    <!-- Title of a media recents bucket that only contains some images -->
    <string name="title_media_bucket_only_images">%d Images</string>
    <!-- Title of a media recents bucket that only contains some videos -->
    <string name="title_media_bucket_only_videos">%d Videos</string>
    <!-- Title of a media recents bucket that contains some images and some videos -->
    <string name="title_media_bucket_images_and_videos">%1$d Images and %2$d Videos</string>
    <!-- Title of a media recents bucket that contains some images and a video -->
    <string name="title_media_bucket_images_and_video">%d Images and 1 Video</string>
    <!-- Title of a media recents bucket that contains an image and some videos -->
    <string name="title_media_bucket_image_and_videos">1 Image and %d Videos</string>
    <!-- Title of a media recents bucket that contains an image and a video -->
    <string name="title_media_bucket_image_and_video">1 Image and 1 Video</string>
    <!-- Label that indicates who uploaded a file into a recents bucket -->
    <string name="create_action_bucket">[A]created by [/A]%s</string>
    <!-- Label that indicates who updated a file into a recents bucket -->
    <string name="update_action_bucket">[A]updated by [/A]%s</string>
    <!-- Used in recents list screen to indicate an action done by me -->
    <string name="bucket_word_me">Me</string>
    <!-- Text to explain the benefits of adding phone number to achievement enabled users. Placeholder 1: bonus storage space e.g. 20GB -->
    <string name="sms_add_phone_number_dialog_msg_achievement_user">Get %1$s free when you add your phone number. This makes it easier for your contacts to find you on MEGA.</string>
    <!-- Text to explain the benefits of adding phone number to non achievement users -->
    <string name="sms_add_phone_number_dialog_msg_non_achievement_user">Add your phone number to MEGA. This makes it easier for your contacts to find you on MEGA.</string>
    <!-- Error message when trying to record a voice message while on a call in progress -->
    <string name="not_allowed_recording_voice_clip">It is not possible to record voice messages while there is a call in progress.</string>
    <!-- Text shown when it tries to upload a voice message and occurs an error to process the action -->
    <string name="error_upload_voice_clip">An error occurred while trying to upload the voice message.</string>
    <!-- Title of the notification shown on the action bar when there is a incoming call -->
    <string name="title_notification_incoming_call">Incoming call</string>
    <!-- Title of the notification shown on the action bar when there is a incoming group call -->
    <string name="title_notification_incoming_group_call">Incoming group call</string>
    <!-- Title of the notification shown on the action bar when there is an individual incoming video call -->
    <string name="title_notification_incoming_individual_video_call">Incoming video call</string>
    <!-- Title of the notification shown on the action bar when there is an individual incoming audio call -->
    <string name="title_notification_incoming_individual_audio_call">Incoming audio call</string>
    <!-- The title of progress dialog when loading web content -->
    <string name="embed_web_browser_loading_title">Loading</string>
    <!-- The message of progress dialog when loading web content -->
    <string name="embed_web_browser_loading_message">Please wait&#8230;</string>
    <!-- Head label to show the business account type -->
    <string name="account_label">Account type</string>
    <!-- Label in My Account section to show user account type -->
    <string name="business_label">Business</string>
    <!-- Business user role -->
    <string name="admin_label">Admin</string>
    <!-- Business user role -->
    <string name="user_label">User</string>
    <!-- General label to show the status of something or someone -->
    <string name="status_label">Status</string>
    <!-- State to indicate something is active (business status account for instance) -->
    <string name="active_label">Active</string>
    <!-- Business account status. Payment is overdue, but the account still active in grace period -->
    <string name="payment_required_label">Payment required</string>
    <!-- Business expired account Overdue payment page header. -->
    <string name="payment_overdue_label">Payment overdue</string>
    <!-- Alert shown to an admin user of a business account in My Account section -->
    <string name="business_management_alert">User management is only available from a desktop web browser.</string>
    <!-- Title of the usage tab in My Account Section -->
    <string name="tab_my_account_usage">Usage</string>
    <!-- Title of usage storage details section in My Account -->
    <string name="usage_storage_details_label">Storage usage breakdown</string>
    <!-- Title of overall usage section in Storage -->
    <string name="overall_usage_label">Overall usage</string>
    <!-- Title of transfer section in Storage -->
    <string name="transfer_label">Transfer</string>
    <!-- Error shown when a Business account user (sub-user or admin) tries to remove a contact which is part of the same Business account. Please, keep the placeholder, it will be replaced with the name or email of the account, for example: Jane Appleseed or ja@mega.nz -->
    <string name="error_remove_business_contact">You cannot remove %1$s as a contact because they are part of your Business account.</string>
    <!-- When logging in during the grace period, the administrator of the Business account will be notified that their payment is overdue, indicating that they need to access MEGA using a desktop browser for more information -->
    <string name="grace_period_admin_alert">A problem occurred with your last payment. Please access MEGA using a desktop browser for more information.</string>
    <!-- A dialog title shown to users when their business account is expired. -->
    <string name="expired_business_title">Your Business account has expired</string>
    <!-- Details shown when a Business account is expired due a payment issue. The account is opened in a view-only mode. -->
    <string name="expired_admin_business_text">There has been a problem processing your payment. MEGA is limited to view only until this issue has been fixed in a desktop web browser.</string>
    <!-- A message which is shown to sub-users of expired business accounts. -->
    <string name="expired_user_business_text">Your account is currently [B]suspended[/B]. You can only browse your data.</string>
    <!-- Message shown when users with a business account (no administrators of a business account) try to enable the Camera Uploads, to advise them that the administrator do have the ability to view their data. -->
    <string name="camera_uploads_business_alert">MEGA cannot access your data. However, your business account administrator can access your Camera Uploads.</string>
    <!-- General label to alert user that somehting went wrong -->
    <string name="general_something_went_wrong_error">Something went wrong</string>
    <!-- A dialog message which is shown to sub-users of expired business accounts. -->
    <string name="expired_user_business_text_2">Contact your business account administrator to resolve the issue and activate your account.</string>
    <!-- Warning message to alert user about logout in My Account section if has offline files. -->
    <string name="logout_warning_offline">When you log out, files from your Offline section will be deleted from your device.</string>
    <!-- Warning message to alert user about logout in My Account section if has transfers in progress. -->
    <string name="logout_warning_transfers">When you log out, ongoing transfers will be cancelled.</string>
    <!-- Warning message to alert user about logout in My Account section if has offline files and transfers in progress. -->
    <string name="logout_warning_offline_and_transfers">When you log out, files from your Offline section will be deleted from your device and ongoing transfers will be cancelled.</string>
    <!-- Label to indicate that a name has not been possible to obtain for some reason -->
    <string name="unknown_name_label">Unknown name</string>
    <!-- Error when renaming a chat title and it is too long -->
    <string name="title_long">Title too long</string>
    <!-- Alert shown to the user when they is trying to create an empty group for attach a file -->
    <string name="error_creating_group_and_attaching_file">Please select one or more contacts.</string>
    <!-- Label showing the number of contacts attached in a chat conversation, placeholder is the number of contacts -->
    <string name="contacts_sent">Sent %s Contacts.</string>
    <!-- Name by default of the folder where the files sent to the chat are stored in the cloud -->
    <string name="my_chat_files_folder">My chat files</string>
    <!-- Error shown when it was not possible to create a folder for any reason -->
    <string name="error_creating_folder">Error. The folder %1$s was not created</string>
    <!-- Title of an alert screen indicating the user has to verify their email -->
    <string name="verify_email_label">Verify your email address</string>
    <!-- Text informing user that their account has been suspended -->
    <string name="account_temporarily_suspended">Your account has been temporarily locked for your safety.</string>
    <!-- Text informing user has to follow the steps of an email to unlock their account -->
    <string name="verify_email_and_follow_steps">Please follow the steps in the [A]verification email[/A] to unlock your account.</string>
    <!-- Question which takes the user to a help screen -->
    <string name="why_am_i_seeing_this">Why am I seeing this?</string>
    <!-- Label of a button which action is resend an email -->
    <string name="resend_email_label">Resend email</string>
    <!-- Error shown when the user tries to resend the email to unblock their account before the time needed to permit send it again -->
    <string name="resend_email_error">Email already sent. Please wait a few minutes before trying again.</string>
    <!-- Title of a helping view about locked accounts -->
    <string name="locked_accounts_label">Locked Accounts</string>
    <!-- Locked accounts description text by an external data breach. This text is 1 of 2 paragraph of a description -->
    <string name="locked_accounts_text_1">It is possible that you are using the same password for your MEGA account as for other services, and that at least one of these other services has suffered a data breach.</string>
    <!-- Locked accounts description text by bad use of user password. This text is 2 of 2 paragraph of a description -->
    <string name="locked_accounts_text_2">Your password leaked and is now being used by bad actors to log into your accounts, including, but not limited to, your MEGA account.</string>
    <!-- Button to add a nickname for a user -->
    <string name="add_nickname">Set Nickname</string>
    <!-- Button to update a nickname for a user -->
    <string name="edit_nickname">Edit Nickname</string>
    <!-- Label showing that a nickname has been added -->
    <string name="snackbar_nickname_added">Nickname added</string>
    <!-- Label showing that a nickname has been added -->
    <string name="snackbar_nickname_removed">Nickname removed</string>
    <!-- Label showing that a nickname has not been added -->
    <string name="error_snackbar_nickname_added">An error occurred while trying to add the nickname</string>
    <!-- title of a dialog to edit or remove the nickname -->
    <string name="nickname_title">Nickname</string>
    <!-- Text related to verified phone number. Used as title or cell description. -->
    <string name="phonenumber_title">Phone number</string>
    <!-- Text shown in a call when it is trying to reconnect after lose the internet connection -->
    <string name="reconnecting_message">Reconnecting</string>
    <!-- Text shown when the Internet connection is retrieved and there is a call is in progress -->
    <string name="connected_message">You are back.</string>
    <!-- Text shown in a call when the own internet connection is of low quality -->
    <string name="poor_internet_connection_message">Poor Internet connection</string>
    <!-- Text is displayed while a voice clip is being recorded -->
    <string name="recording_layout">Recording&#8230;</string>
    <!-- Text shown for the action create new file -->
    <string name="create_new_file_action">Create new file</string>
    <!-- Error title shown when you are trying to do an action with a file or folder and you don’t have the necessary permissions -->
    <string name="permissions_error_label">Permission error</string>
    <!-- Confirmation dialog shown to user when they try to revert a node in an incoming ReadWrite share. -->
    <string name="alert_not_enough_permissions_revert">You do not have the correct permissions to amend this file. Would you like to create a new file?</string>
    <!-- Text shown when the creation of a version as a new file was successful -->
    <string name="version_as_new_file_created">Version was created as a new file successfully.</string>
    <!-- Label indicating a date. Keep the placeholder, is to set the date. -->
    <string name="general_date_label">on %1$s</string>
    <!-- Confirmation before removing the outgoing shares of several folders. Please keep the placeholder is to set the number of folders -->
    <string name="alert_remove_several_shares">Are you sure you want to stop sharing these %1$d folders?</string>
    <!-- Download location label -->
    <string name="download_location">Download location</string>
    <!-- Text asking confirmation for download location -->
    <string name="confirmation_download_location">Always save to this location?</string>
    <!-- Action to show any file in its location -->
    <string name="view_in_folder_label">View in folder</string>
    <!-- Title of a screen to browse files -->
    <string name="browse_files_label">Browse files</string>
    <!-- Title of the File Provider activity -->
    <string name="file_provider_title">Attach from&#8230;</string>
    <!-- Title of an inactive chat which was recently created (today or yesterday). Placeholder is to show the specific creation day. e.g. Chat created today -->
    <string name="inactive_chat_title_2">Chat created %s</string>
    <!-- Title of an inactive chat. Placeholder is to show the creation date and time -->
    <string name="inactive_chat_title">Chat created on %s</string>
    <!-- Title of the chat when multi-selection is activated -->
    <string name="select_message_title">Select messages</string>
    <!-- Storage root label -->
    <string name="storage_root_label">Storage root</string>
    <!-- The label that describes that a transfer failed. -->
    <string name="failed_label">Failed</string>
    <!-- Text warning of transfer over quota -->
    <string name="warning_transfer_over_quota">Your transfers have been interrupted. Upgrade your account or wait %s to continue.</string>
    <!-- Label indicating transfer over quota -->
    <string name="label_transfer_over_quota">Transfer quota exceeded</string>
    <!-- Label indicating storage over quota -->
    <string name="label_storage_over_quota">Storage quota exceeded</string>
    <!-- Label indicating the action ‘upgrate account’ to get more transfer quota -->
    <string name="label_get_more_transfer_quota">Get more transfer quota</string>
    <!-- Warning show to the user when a folder does not exist -->
    <string name="warning_folder_not_exists">The folder does not exist.</string>
    <!-- Warning show to the user when a node does not exist in cloud -->
    <string name="warning_node_not_exists_in_cloud">The file cannot be found in your Cloud Drive.</string>
    <!-- Header text of the Over Disk Quota Paywall warning -->
    <string name="over_disk_quota_paywall_header">Storage Full</string>
    <!-- Title of the Over Disk Quota Paywall warning -->
    <string name="over_disk_quota_paywall_title">Your data is at risk!</string>
    <!-- Text of the Over Disk Quota Paywall warning with multiple email notification. Placeholders: 1 user email, 2 and 3 list of email notification dates, 4 number of files, 5 files size (including units) and 6 required PRO plan -->
    <plurals name="over_disk_quota_paywall_text">
        <item quantity="one">We have contacted you by email to %1$s on %2$s, but you still have %3$s files taking up %4$s in your MEGA account, which requires you to have %5$s.</item>
        <item quantity="other">We have contacted you by email to %1$s on %2$s and %3$s, but you still have %4$s files taking up %5$s in your MEGA account, which requires you to have %6$s.</item>
    </plurals>
    <!-- Text of the Over Disk Quota Paywall warning with no email notification info. Placeholders: 1 user email, 2 number of files, 3 files size (including units) and 4 required PRO plan -->
    <string name="over_disk_quota_paywall_text_no_warning_dates_info">We have contacted you by email to %1$s, but you still have %2$s files taking up %3$s in your MEGA account, which requires you to have %4$s.</string>
    <!-- Text of deletion alert of the Over Disk Quota Paywall warning. Placeholder is for include the time left (including units) in MEGA red color -->
    <string name="over_disk_quota_paywall_deletion_warning">[B]You have [M]%s[/M] left to upgrade[/B]. After that, your data is subject to deletion.</string>
    <!-- Text of deletion alert of the Over Disk Quota Paywall warning if no data available -->
    <string name="over_disk_quota_paywall_deletion_warning_no_data">[B]You have to upgrade[/B]. Your data is currently subject to deletion.</string>
    <!-- Text of deletion alert of the Over Disk Quota Paywall warning if no time left. “save” here means safeguard, protect, and not write to disk. -->
    <string name="over_disk_quota_paywall_deletion_warning_no_time_left">[B]You must act immediately to save your data.[/B]</string>
    <!-- Time in days (plural). The placeholder is for the time value, please adjust the position based on linguistics -->
    <plurals name="label_time_in_days_full">
        <item quantity="one">1 day</item>
        <item quantity="other">%d days</item>
    </plurals>
    <!-- Time in hours. The placeholder is for the time value, please adjust the position based on linguistics -->
    <string name="label_time_in_hours">%dh</string>
    <!-- Time in minutes. The placeholder is for the time value, please adjust the position based on linguistics -->
    <string name="label_time_in_minutes">%dm</string>
    <!-- Time in seconds. The placeholder is for the time value, please adjust the position based on linguistics -->
    <string name="label_time_in_seconds">%ds</string>
    <!-- Title for a section on the fingerprint warning dialog. Below it is a button which will allow the user to verify their contact’s fingerprint credentials. -->
    <string name="label_verify_credentials">Verify credentials</string>
    <!-- Label to indicate that contact’s credentials are not verified. -->
    <string name="label_not_verified">Not verified</string>
    <!-- Label indicating the authenticity credentials of a contact have been verified -->
    <string name="label_verified">Verified</string>
    <!-- ”Verify user” dialog title -->
    <string name="authenticity_credentials_label">Authenticity Credentials</string>
    <!-- ”Verify user” dialog description -->
    <string name="authenticity_credentials_explanation">This is best done in real life by meeting face to face. If you have another already-verified channel such as verified OTR or PGP, you may also use that.</string>
    <!-- Label title above your fingerprint credentials.  A credential in this case is a stored piece of information representing your identity -->
    <string name="label_your_credentials">Your Credentials</string>
    <!-- Button to reset credentials -->
    <string name="action_reset">Reset</string>
    <!-- Warning shown to the user when tries to approve/reset contact credentials and another request of this type is already running. -->
    <string name="already_verifying_credentials">Updating credentials. Please try again later.</string>
    <!-- Info message displayed when the user is joining a chat conversation -->
    <string name="joining_label">Joining&#8230;</string>
    <!-- Info message displayed when the user is leaving a chat conversation -->
    <string name="leaving_label">Leaving&#8230;</string>
    <!-- Text in the confirmation dialog for removing the associated phone number of current account. -->
    <string name="remove_phone_number">Remove your phone number?</string>
    <!-- Text show in a snackbar when phone has successfully reset. -->
    <string name="remove_phone_number_success">Your phone number has been removed successfully.</string>
    <!-- Text show in a snackbar when reset phone number failed. -->
    <string name="remove_phone_number_fail">Failed to remove your phone number.</string>
    <!-- Text hint shown in the global search box which sits on the top of the Homepage screen -->
    <string name="search_hint">Search in MEGA</string>
    <!-- Alert shown when a user tries to reset an account wich is bloqued. -->
    <string name="error_reset_account_blocked">The account you’re trying to reset is blocked.</string>
    <!-- Error message when trying to login and the account is blocked -->
    <string name="error_account_blocked">Your account has been blocked. Please contact support&#64;mega.nz</string>
    <!-- Error message appears to sub-users of a business account when they try to login and they are disabled. -->
    <string name="error_business_disabled">Your account has been deactivated by your administrator. Please contact your business account administrator for further details.</string>
    <!-- An error message which appears to sub-users of a business account when they try to login and they are deleted. -->
    <string name="error_business_removed">Your account has been removed by your administrator. Please contact your business account administrator for further details.</string>
    <!-- Option in bottom sheet dialog for modifying the associated phone number of current account. -->
    <string name="option_modify_phone_number">Modify</string>
    <!-- Option in bottom sheet dialog for modifying the associated phone number of current account. -->
    <string name="title_modify_phone_number">Modify phone number</string>
    <!-- Option in bottom sheet dialog for removing the associated phone number of current account. -->
    <string name="title_remove_phone_number">Remove phone number</string>
    <!-- Message showing to explain what will happen when the operation of -->
    <string name="modify_phone_number_message">This operation will remove your current phone number and start the process of associating a new phone number with your account.</string>
    <!-- Message for action to remove the registered phone number. -->
    <string name="remove_phone_number_message">This will remove your associated phone number from your account. If you later choose to add a phone number you will be required to verify it.</string>
    <!-- Text of an action button indicating something was successful and it can checks it by pressing it -->
    <string name="action_see">See</string>
    <!-- “Verify user” dialog description. Please, keep the placeholder, is to set the name of a contact: Joana’s credentials -->
    <string name="label_contact_credentials">%s’s credentials</string>
    <!-- The label under the button of opening all-documents screen. The space is reduced, so please translate this string as short as possible. -->
    <string name="category_documents">Docs</string>
    <!-- The label under the button of opening all-documents screen -->
    <string name="section_documents">Documents</string>
    <!-- Label of the floating action button of opening the new chat conversation -->
    <string name="fab_label_new_chat">New chat</string>
    <!-- Text that indicates that there’s no image to show in image section -->
    <string name="homepage_empty_hint_photos">[B]No[/B] [A]images[/A] [B]found[/B]</string>
    <!-- Text that indicates that there’s no document to show. The format placeholders are to showing it in different colors. -->
    <string name="homepage_empty_hint_documents">[B]No[/B] [A]documents[/A] [B]found[/B]</string>
    <!-- Text that indicates that there’s no audio to show. The format placeholders are to showing it in different colors. -->
    <string name="homepage_empty_hint_audio">[B]No[/B] [A]audio files[/A] [B]found[/B]</string>
    <!-- Text that indicates that there’s no video to show. The format placeholders are to showing it in different colors. -->
    <string name="homepage_empty_hint_video">[B]No[/B] [A]videos[/A] [B]found[/B]</string>
    <!-- Title of the screen to attach GIFs -->
    <string name="search_giphy_title">Search GIPHY</string>
    <!-- Label indicating an empty search of GIFs. The format placeholders are to showing it in different colors. -->
    <string name="empty_search_giphy">No [A]GIFs[/A] found</string>
    <!-- Label indicating there is not available GIFs due to down server -->
    <string name="server_down_giphy">No available GIFs. Please try again later</string>
    <!-- Label indicating the end of Giphy list. The format placeholders are to showing it in different colors. -->
    <string name="end_of_results_giphy">[A]End of[/A] results</string>
    <!-- Title of a dialog to confirm the action of resume all transfers -->
    <string name="warning_resume_transfers">Resume transfers?</string>
    <!-- Option to  resume all transfers -->
    <string name="option_resume_transfers">Resume transfers</string>
    <!-- Option to  cancel a transfer -->
    <string name="option_cancel_transfer">Cancel transfer</string>
    <!-- Message of a dialog to confirm the action of resume all transfers -->
    <string name="warning_message_resume_transfers">Unpause transfers to proceed with your upload.</string>
    <!-- Indicator of the progress in a download/upload. Please, don’t remove the place holders: the first one is to set the percentage, the second one is to set the size of the file. Example 33% of 33.3 MB -->
    <string name="progress_size_indicator">%1$d%% of %2$s</string>
    <!-- Message showing when enable the mode for showing the special information in the chat messages. This action is performed from the settings section, clicking 5 times on the App version option -->
    <string name="show_info_chat_msg_enabled">Debugging info for chat messages enabled</string>
    <!-- Message showing when disable the mode for showing the special information in the chat messages.. This action is performed from the settings section, clicking 5 times on the App version option -->
    <string name="show_info_chat_msg_disabled">Debugging info for chat messages disabled</string>
    <!-- Shows the error when the limit of reactions per user is reached and the user tries to add one more. Keep the placeholder because is to show limit number in runtime. -->
    <string name="limit_reaction_per_user">You have reached the maximum limit of %d reactions.</string>
    <!-- Shows the error when the limit of reactions per message is reached and a user tries to add one more. Keep the placeholder because is to show limit number in runtime. -->
    <string name="limit_reaction_per_message">This message has reached the maximum limit of %d reactions.</string>
    <!-- System message displayed to all chat participants when one of them enables retention history -->
    <string name="retention_history_changed_by">[A]%1$s[/A][B] changed the message clearing time to [/B][A]%2$s[/A][B].[/B]</string>
    <!-- Title of the section to clear the chat content in the Manage chat history screen -->
    <string name="title_properties_clear_chat_history">Clear chat history</string>
    <!-- System message that is shown to all chat participants upon disabling the Retention history -->
    <string name="retention_history_disabled">[A]%1$s[/A][B] disabled message clearing.[/B]</string>
    <!-- Subtitle of the section to clear the chat content in the Manage chat history screen -->
    <string name="subtitle_properties_chat_clear">Delete all messages and files shared in this conversation. This action is irreversible.</string>
    <!-- Title of the history retention option -->
    <string name="title_properties_history_retention">History clearing</string>
    <!-- Subtitle of the history retention option when history retention is disabled -->
    <string name="subtitle_properties_history_retention">Automatically delete messages older than a certain amount of time.</string>
    <!-- Label for the dialog box option to configure history retention. This option will indicate that history retention option is disabled -->
    <string name="history_retention_option_disabled">Disabled</string>
    <!-- Label for the dialog box option to configure history retention. This option will indicate that automatically deleted messages older than one day -->
    <string name="history_retention_option_one_day">One day</string>
    <!-- SLabel for the dialog box option to configure history retention. This option will indicate that automatically deleted messages older than one week -->
    <string name="history_retention_option_one_week">One week</string>
    <!-- Label for the dialog box option to configure history retention. This option will indicate that automatically deleted messages older than one month -->
    <string name="history_retention_option_one_month">One month</string>
    <!-- Label for the dialog box option to configure history retention. This option will indicate that messages older than a custom date will be deleted -->
    <string name="history_retention_option_custom">Custom</string>
    <!-- Title of the Manage chat history screen -->
    <string name="title_properties_manage_chat">Manage chat history</string>
    <!-- Subtitle of the dialogue to select a retention time -->
    <string name="subtitle_properties_manage_chat">Automatically delete messages older than:</string>
    <!-- Text of the confirmation dialog to clear the chat history from Manage chat history section -->
    <string name="confirmation_clear_chat_history">Are you sure you want to clear the full message history of this conversation?</string>
    <!-- Text on the label indicating that the oldest messages of a year will be automatically deleted. -->
    <string name="subtitle_properties_manage_chat_label_year">1 year</string>
    <!-- Picker text to choose custom retention time. This option indicates several hours -->
    <plurals name="retention_time_picker_hours">
        <item quantity="one">hour</item>
        <item quantity="other">hours</item>
    </plurals>
    <!-- Picker text to choose custom retention time. This option indicates several days -->
    <plurals name="retention_time_picker_days">
        <item quantity="one">day</item>
        <item quantity="other">days</item>
    </plurals>
    <!-- Picker text to choose custom retention time. This option indicates several weeks -->
    <plurals name="retention_time_picker_weeks">
        <item quantity="one">week</item>
        <item quantity="other">weeks</item>
    </plurals>
    <!-- Picker text to choose custom retention time. This option indicates several months -->
    <plurals name="retention_time_picker_months">
        <item quantity="one">month</item>
        <item quantity="other">months</item>
    </plurals>
    <!-- Picker text to choose custom retention time. This option indicates a year -->
    <string name="retention_time_picker_year">year</string>
    <!-- Text on the label indicating that That the oldest messages of several hours will be automatically deleted. -->
    <plurals name="subtitle_properties_manage_chat_label_hours">
        <item quantity="one">1 hour</item>
        <item quantity="other">%1$d hours</item>
    </plurals>
    <!-- Text on the label indicating that That the oldest messages of several weeks will be automatically deleted. -->
    <plurals name="subtitle_properties_manage_chat_label_weeks">
        <item quantity="one">1 week</item>
        <item quantity="other">%1$d weeks</item>
    </plurals>
    <!-- Text on the label indicating that That the oldest messages of several months will be automatically deleted. -->
    <plurals name="subtitle_properties_manage_chat_label_months">
        <item quantity="one">1 month</item>
        <item quantity="other">%1$d months</item>
    </plurals>
    <!-- Title indicating the select mode is enabled and ready to select transfers on Transfers section, In progress tab -->
    <string name="title_select_transfers">Select transfers</string>
    <!-- Error shown to inform the priority change of a transfer failed. Please don’t remove the place holder, it’s to set the name of the transfer. Example: The priority change of the transfer “video.mp4” failed. -->
    <string name="change_of_transfer_priority_failed">Unable to change priority of the transfer “%1$s”</string>
    <!-- Title option to send separated the link and decryption key -->
    <string name="option_send_decryption_key_separately">Send decryption key separately</string>
    <!-- Explanation option to send separated the link and decryption key -->
    <string name="explanation_send_decryption_key_separately">Export link and decryption key separately.</string>
    <!-- Label option indicating if it is pressed, an explanation will be shown with more details -->
    <string name="learn_more_option">Learn more</string>
    <!-- Label key referring to a link decryption key -->
    <string name="key_label">Key</string>
    <!-- Button which action is share the decryption key of a link -->
    <string name="button_share_key">Share key</string>
    <!-- Button which action is copy the decryption key of a link -->
    <string name="button_copy_key">Copy key</string>
    <!-- Button which action is copy the password of a link -->
    <string name="button_copy_password">Copy password</string>
    <!-- Confirmation shown informing a key link it’s copied to the clipboard -->
    <string name="key_copied_clipboard">Key copied to the clipboard.</string>
    <!-- Confirmation shown informing a password link it’s copied to the clipboard -->
    <string name="password_copied_clipboard">Password copied to the clipboard.</string>
    <!-- Confirmation shown informing a key link it’s copied to the clipboard -->
    <string name="link_and_key_sent">Link and key successfully sent.</string>
    <!-- Confirmation shown informing a key link it’s copied to the clipboard -->
    <string name="link_and_password_sent">Link and password successfully sent.</string>
    <!-- Title of a warning recommending upgrade to Pro -->
    <string name="upgrade_pro">Upgrade to Pro</string>
    <!-- Explanation of a warning recommending upgrade to Pro in relation to link available options -->
    <string name="link_upgrade_pro_explanation">MEGA Pro users have exclusive access to additional link safety features making your account even more secure.</string>
    <!-- Meaning of links decryption key -->
    <string name="decryption_key_explanation">Our end-to-end encryption system requires a unique key automatically generated for this file or folder. A link with this key is created by default, but you can export the decryption key separately for an added layer of security.</string>
    <!-- Reset password label -->
    <string name="reset_password_label">Reset password</string>
    <!-- Warning show to the user when has enable to send the decryption key of a link separately and tries to share the link -->
    <string name="share_key_warning">Share the key for this link?</string>
    <!-- Warning show to the user when has set a password protection of a link and tries to share the link -->
    <string name="share_password_warning">Share the password for this link?</string>
    <!-- Button which action is share the password of a link -->
    <string name="button_share_password">Share password</string>
    <!-- String to share a link with its decryption key separately. Please keep the place holders, are to set the link and the key. Example: Link: https://mega.nz/file/kC42xRSK#Ud2QsvpIVYmCd1a9QUhk42wXv10jCSyPSWnXEwYX2VE Key: asfAFG3345g -->
    <string name="share_link_with_key">Link: %1$s\n\nKey: %2$s</string>
    <!-- String to share a link protected with password with its password.Please keep the place holders, are to set the link and the password. Example: Link: https://mega.nz/file/kC42xRSK#Ud2QsvpIVYmCd1a9QUhk42wXv10jCSyPSWnXEwYX2VE Password: asfAFG3345g -->
    <string name="share_link_with_password">Link: %1$s\n\nPassword: %2$s</string>
    <!-- Warning show to the user when the app needs permissions to share files and the user has denied them. -->
    <string name="files_required_permissions_warning">MEGA needs your permission to access your files for sharing.</string>
    <!-- Context menu item. Allows user to add file/folder to favourites -->
    <string name="file_properties_favourite">Favourite</string>
    <!-- Context menu item. Allows user to delete file/folder from favourites -->
    <string name="file_properties_unfavourite">Remove favourite</string>
    <!-- Context menu item. Allows to mark file/folder with own color label -->
    <string name="file_properties_label">Label</string>
    <!-- Information text to let’s the user know that they can remove a colour from a folder or file that was already marked. -->
    <string name="action_remove_label">Remove label</string>
    <!-- Title text to show label selector. -->
    <string name="title_label">Label</string>
    <!-- A user can mark a folder or file with red colour. -->
    <string name="label_red">Red</string>
    <!-- A user can mark a folder or file with orange colour. -->
    <string name="label_orange">Orange</string>
    <!-- A user can mark a folder or file with yellow colour. -->
    <string name="label_yellow">Yellow</string>
    <!-- A user can mark a folder or file with green colour. -->
    <string name="label_green">Green</string>
    <!-- A user can mark a folder or file with blue colour. -->
    <string name="label_blue">Blue</string>
    <!-- A user can mark a folder or file with purple colour. -->
    <string name="label_purple">Purple</string>
    <!-- A user can mark a folder or file with grey colour. -->
    <string name="label_grey">Grey</string>
    <!-- Text that indicates the song is now playing -->
    <string name="audio_player_now_playing">Now playing</string>
    <!-- Text that indicates the song is now playing, but paused -->
    <string name="audio_player_now_playing_paused">Now playing (paused)</string>
    <!-- Title of the song info screen -->
    <string name="audio_track_info">Track info</string>
    <!-- Action to get more information -->
    <string name="action_more_information">More Information</string>
    <!-- Preferences screen item title for Cookie Policy -->
    <string name="settings_about_cookie_policy">Cookie Policy</string>
    <!-- Preferences screen item title for cookie settings -->
    <string name="settings_about_cookie_settings">Cookie Settings</string>
    <!-- Cookie dialog title -->
    <string name="dialog_cookie_alert_title">Your privacy</string>
    <!-- Cookie dialog message. Please, keep the placeholders to format the string. -->
    <string name="dialog_cookie_alert_message">We use Cookies and similar technologies (’Cookies’) to provide and enhance your experience with our services. Accept our use of Cookies from the beginning of your visit or customise Cookies in Cookie Settings. Read more in our [A]Cookie Policy[/A].</string>
    <!-- Cookie dialog message showed when there are unsaved settings. -->
    <string name="dialog_cookie_alert_unsaved">Cookie Settings unsaved.</string>
    <!-- Snackbar message showed when there settings has been saved successfully. -->
    <string name="dialog_cookie_snackbar_saved">Cookie Settings changes have been saved</string>
    <!-- Preference screen item title -->
    <string name="preference_cookies_accept">Accept Cookies</string>
    <!-- Preference screen item title -->
    <string name="preference_cookies_essential_title">Essential Cookies</string>
    <!-- Preference screen item summary -->
    <string name="preference_cookies_essential_summary">Essential for providing you important functionality and secure access to our services. For this reason, they do not require consent.</string>
    <!-- Preference screen item title -->
    <string name="preference_cookies_performance_title">Performance and Analytics Cookies</string>
    <!-- Preference screen item summary -->
    <string name="preference_cookies_performance_summary">Help us to understand how you use our services and provide us data that we can use to make improvements. Not accepting these Cookies will mean we will have less data available to us to help design improvements.</string>
    <!-- Preference screen item state description -->
    <string name="preference_cookies_always_on">Always On</string>
    <!-- Menu option that allows the user to scan document and upload it directly to MEGA. -->
    <string name="menu_scan_document">Scan document</string>
    <!-- Message displayed when clicking on a contact attached to the chat that is not my contact -->
    <string name="user_is_not_contact">%s is not in your contact list</string>
    <!-- Option of color theme, light mode. -->
    <string name="theme_light">Light</string>
    <!-- Option of color theme, dark mode. -->
    <string name="theme_dark">Dark</string>
    <!-- Option of color theme, follow the system setting. -->
    <string name="theme_system_default">System default</string>
    <!-- Option of color theme, follow the system battery saver settings. -->
    <string name="theme_battery_saver">Set by Battery Saver</string>
    <!-- Prompt text shows when need to user select SD card root from SAF(Storage Access Framework, a system app). -->
    <string name="ask_for_select_sdcard_root">Please select SD card root.</string>
    <!-- Cloud Drive screen subtitle indicating a destination is required to be selected -->
    <string name="cloud_drive_select_destination">Select destination</string>
    <!-- Warning which alerts the user before discard changes -->
    <string name="discard_changes_warning">Discard changes and close the editor?</string>
    <!-- Action discard -->
    <string name="discard_close_action">Discard and close</string>
    <!-- Label indicating saving a file is in progress -->
    <string name="saving_file">Saving file&#8230;</string>
    <!-- Label indicating a file was created successfully -->
    <string name="file_created">File created</string>
    <!-- Warning indicating a file was not created successfully -->
    <string name="file_creation_failed">File creation failed. Please try again.</string>
    <!-- Label indicating a file was saved to some folder. e.g.: File saved to Cloud Drive. "Cloud Drive" is the only destination for the time being, thus any article isn't needed -->
    <string name="file_saved_to">File saved to %1$s</string>
    <!-- Warning indicating a file was not saved to some folder. e.g.: File not saved to Cloud Drive. Try again -->
    <string name="file_saved_to_failed">File not saved to %1$s. Try again.</string>
    <!-- Label indicating a file was updated successfully -->
    <string name="file_updated">File updated</string>
    <!-- Warning indicating a file was not updated successfully -->
    <string name="file_update_failed">File update failed. Please try again.</string>
    <!-- Warning which alerts the user a file cannot be opened -->
    <string name="error_opening_file">File is too large and can’t be opened or previewed.</string>
    <!-- Error shown when the user writes a file name without extension. The placeholder shows the file extension. e. g. File without extension (.jpg)-->
    <string name="file_without_extension">File without extension (.%1$s)</string>
    <!-- Error shown when the user writes a file name without extension -->
    <string name="file_without_extension_warning">To proceed you need to type a file extension</string>
    <!-- Title of the warning dialog indicating the renamed name file extension is not the same -->
    <string name="file_extension_change_title">File extension change</string>
    <!-- Text of the warning dialog indicating the renamed name file extension is not the same. -->
    <string name="file_extension_change_warning">You might not be able to open this file if you change its extension.</string>
    <!-- Warning which alerts the user a file cannot be created because there is already one with the same name-->
    <string name="same_file_name_warning">There is already a file with the same name</string>
    <!-- Warning which alerts the user an item cannot be created because there is already one with the same name -->
    <string name="same_item_name_warning">There is already an item with the same name</string>
    <!-- Label of the option menu. When clicking this button, the app shows the info of the related item, e.g. file, folder, contact, chat, etc. -->
    <string name="general_info">Info</string>
    <!-- settings of the Media section -->
    <string name="settings_media">Media</string>
    <!-- settings title of the Media section -->
    <string name="settings_media_audio_files">Audio files</string>
    <!-- Settings hint that indicates the audio will still be played in background if the app is backgrounded -->
    <string name="settings_background_play_hint">Playing on the background</string>
    <!-- Text of the empty screen when there are no elements in Photos -->
    <string name="photos_empty">[B]No[/B] [A]photos[/A] [B]found[/B]</string>
    <!-- Text to show as subtitle of Enable camera uploads screen -->
    <string name="enable_cu_subtitle">Automatically back up your photos and videos to your Cloud Drive.</string>
    <!-- Text of a button on Camera Uploads section to show all the content of the section-->
    <string name="all_view_button">All</string>
    <!-- Text of a button on Camera Uploads section to show the content of the section organized by days-->
    <string name="days_view_button">Days</string>
    <!-- Text of a button on Camera Uploads section to show the content of the section organized by months-->
    <string name="months_view_button">Months</string>
    <!-- Text of a button on Camera Uploads section to show the content of the section organized by years-->
    <string name="years_view_button">Years</string>
    <!-- Text to show as a date on Camera Uploads section. Placeholders: [B][/B] are for formatting text; %1$s is for the month; %2$s is for the year. E.g.: "June 2020". -->
    <string name="cu_month_year_date">[B]%1$s[/B] %2$s</string>
    <!-- Text to show as a date on Camera Uploads section. Placeholders: [B][/B] are for formatting text; %1$s is for the day; %2$s is for the month; %3$s is for the year. E.g.: "30 December 2020". -->
    <string name="cu_day_month_year_date">[B]%1$s, %2$s[/B] %3$s</string>
    <!-- Text to show on Camera Uploads section, indicating the upload progress. The placeholder %1$d is for set the number of pending uploads. E.g.: "Upload in progress, 300 files pending". -->
    <plurals name="cu_upload_progress">
        <item quantity="one">Upload in progress, 1 file pending</item>
        <item quantity="other">Upload in progress, %1$d files pending</item>
    </plurals>
    <!-- Text to show as production api server option -->
    <string name="production_api_server">Production</string>
    <!-- Title to show in a dialog to change api server -->
    <string name="title_change_server">Change server</string>
    <!-- Show line numbers action -->
    <string name="action_show_line_numbers">Show line numbers</string>
    <!-- Hide line numbers action -->
    <string name="action_hide_line_numbers">Hide line numbers</string>
    <!-- Indicates pagination progress. E.g.: 3/49 -->
    <string name="pagination_progress">%1$s/%2$s</string>
    <!-- An error shown as transfer error when uploading something to an incoming share and the owner’s account is over its storage quota. -->
    <string name="error_share_owner_storage_quota">Share owner is over storage quota.</string>
    <!-- A message shown when uploading, copying or moving something to an incoming share and the owner’s account is over its storage quota. -->
    <string name="warning_share_owner_storage_quota">The file cannot be sent as the target user is over their storage quota.</string>
    <!-- Message displayed when multiple download starts and 1 file has already been downloaded before and 1 or multiple files are being downloaded. Placeholder: number of files -->
    <plurals name="file_already_downloaded_and_files_pending_download">
        <item quantity="one">1 file already downloaded. 1 file pending.</item>
        <item quantity="other">1 file already downloaded. %d files pending.</item>
    </plurals>
    <!-- Message displayed when multiple download starts and 1 or multiple files have already been downloaded before and 1 file is being downloaded. Placeholder: number of files -->
    <plurals name="files_already_downloaded_and_file_pending_download">
        <item quantity="one">1 file already downloaded. 1 file pending.</item>
        <item quantity="other">%d files already downloaded. 1 file pending.</item>
    </plurals>
    <!-- Message displayed when 1 node (file or folder) has been successfully moved to the rubbish bin and 1 or multiple nodes have not been moved successfully. Placeholder: number of nodes -->
    <plurals name="node_correctly_and_nodes_incorrectly_moved_to_rubbish">
        <item quantity="one">1 item moved to rubbish bin but the other one not moved. Try again later.</item>
        <item quantity="other">1 item moved to rubbish bin but %d items not moved. Try again later.</item>
    </plurals>
    <!-- Message displayed when 1 or multiple nodes (files and folders) have been successfully moved to the rubbish bin and 1 node has not been moved successfully. Placeholder: number of nodes -->
    <plurals name="nodes_correctly_and_node_incorrectly_moved_to_rubbish">
        <item quantity="one">1 item moved to rubbish bin but the other one not moved. Try again later.</item>
        <item quantity="other">%d items moved to rubbish bin but 1 item not moved. Try again later.</item>
    </plurals>
    <!-- Message displayed when 1 node (file or folder) has been successfully restored from the rubbish bin and 1 or multiple nodes have not been restored successfully. Placeholder: number of nodes -->
    <plurals name="node_correctly_and_nodes_incorrectly_restored_from_rubbish">
        <item quantity="one">1 item restored but the other one not restored. Try again later.</item>
        <item quantity="other">1 item restored but %d items not restored. Try again later.</item>
    </plurals>
    <!-- Message displayed when 1 or multiple nodes (files and folders) have been successfully restored from the rubbish bin and 1 node has not been restored successfully. Placeholder: number of nodes -->
    <plurals name="nodes_correctly_and_node_incorrectly_restored_from_rubbish">
        <item quantity="one">1 item restored but the other one not restored. Try again later.</item>
        <item quantity="other">%d items restored but 1 item not restored. Try again later.</item>
    </plurals>
    <!-- Message displayed when nodes (files and folders) are being moved to the rubbish bin and all nodes have been successfully moved. Placeholder: number of nodes -->
    <plurals name="number_correctly_moved_to_rubbish">
        <item quantity="one">1 item moved to the Rubbish Bin successfully</item>
        <item quantity="other">%d items moved to the Rubbish Bin successfully</item>
    </plurals>
    <!-- Message displayed when nodes (files and folders) are being moved to the rubbish bin and all nodes have not been successfully moved. Placeholder: number of nodes -->
    <plurals name="number_incorrectly_moved_to_rubbish">
        <item quantity="one">1 item was not moved to the Rubbish Bin successfully</item>
        <item quantity="other">%d items were not moved to the Rubbish Bin successfully</item>
    </plurals>
    <!-- Message displayed when nodes (files and folders) are being restored from the rubbish bin and all nodes have been successfully restored. Placeholder: number of nodes -->
    <plurals name="number_correctly_restored_from_rubbish">
        <item quantity="one">1 item restored successfully</item>
        <item quantity="other">%d items restored successfully</item>
    </plurals>
    <!-- Message displayed when nodes (files and folders) are being restored from the rubbish bin and all nodes have not been successfully restored. Placeholder: number of nodes -->
    <plurals name="number_incorrectly_restored_from_rubbish">
        <item quantity="one">1 item was not restored successfully</item>
        <item quantity="other">%d items were not restored successfully</item>
    </plurals>
    <!-- Button of the warning dialog indicating the renamed name file extension is not the same to confirm the change. -->
    <string name="action_change_anyway">Change anyway</string>
    <!-- String to show the transfer quota and the used space in My Account section. E.g.: -->
    <string name="used_storage_transfer">%1$s / %2$s</string>
    <!-- String to show the transfer quota and the used space in My Account section -->
    <string name="used_storage_transfer_percentage">%1$s%%</string>
    <!-- Size in petabytes. The placeholder is for the size value, please adjust the position based on linguistics -->
    <string name="label_file_size_peta_byte">%1$s PB</string>
    <!-- Size in exabytes. The placeholder is for the size value, please adjust the position based on linguistics -->
    <string name="label_file_size_exa_byte">%1$s EB</string>
    <!-- Title of Add phone number option in My account section -->
    <string name="add_phone_label">Add your phone number</string>
    <!-- Text of the option Backup Recovery Key in My account section -->
    <string name="backup_recovery_key_subtitle">Do you remember your password?\nMEGA cannot reset your password if you forget it.</string>
    <!-- Action to change name -->
    <string name="change_name_action">Change name</string>
    <!-- Action to add photo -->
    <string name="add_photo_action">Add photo</string>
    <!-- Action to add phone number -->
    <string name="add_phone_number_action">Add phone number</string>
    <!-- Warning indicating the app needs write permissions to do any action -->
    <string name="denied_write_permissions">MEGA needs write permissions to your device storage to continue.</string>
    <!-- Date indicating is tomorrow. E.g: Tomorrow, 3 Jul 2021 -->
    <string name="tomorrow_date">Tomorrow, %1$s</string>
    <!-- Title of the confirmation dialog shown when a subscription has been processed successfully -->
    <string name="title_user_purchased_subscription">Awaiting confirmation</string>
    <!-- Number of social connections, showing the number of contacts the user has. E.g.: 37 connections -->
    <plurals name="my_account_connections">
        <item quantity="one">1 connection</item>
        <item quantity="other">%1$d connections</item>
    </plurals>
    <!-- Section name for the “Recently Added Contacts” section. Preferably one word. -->
    <string name="section_recently_added">Recently Added</string>
    <!-- Text of the empty screen when there are not groups. No dot at the end because is for an empty state. The format placeholders are to showing it in different colors. -->
    <string name="context_empty_groups">[B]No [/B][A]Groups[/A]</string>
    <!-- Section name for the “Contact Requests” section. Preferably one word. -->
    <string name="section_requests">Requests</string>
    <!-- Section name for the “Groups” section. Preferably one word. -->
    <string name="section_groups">Groups</string>
    <!-- Text informing links management is only available for single items. -->
    <string name="warning_get_links">Options such as “Send decryption key separately”, “Set expiry date” or “Set password protection” are only available for single items.</string>
    <!-- Action which allows to copy all the links showed in the list. -->
    <string name="action_copy_all">Copy all</string>
    <!-- Confirmation shown informing links have been sent to the selected chats -->
    <plurals name="links_sent">
        <item quantity="one">Link successfully sent.</item>
        <item quantity="other">Links successfully sent.</item>
    </plurals>
    <!-- Confirmation shown informing links have been copied to the clipboard -->
    <plurals name="links_copied_clipboard">
        <item quantity="one">Link copied to the clipboard.</item>
        <item quantity="other">Links copied to the clipboard.</item>
    </plurals>
    <!-- Plural string used as button label or title of the screen to get only one or several links at the same time. -->
    <plurals name="get_links">
        <item quantity="one">Get Link</item>
        <item quantity="other">Get Links</item>
    </plurals>
    <!-- Ask for confirmation before clear offline files -->
    <string name="clear_offline_confirmation">Clear all offline files?</string>
    <!-- Banner text when the call is in progress and I'm the only participant. -->
    <string name="banner_alone_on_the_call">You are the only one here</string>
    <!-- Item menu option upon right click on meeting. -->
    <string name="context_meeting">Meeting</string>
    <!-- Menu option that allows the user to start/join meeting. -->
    <string name="start_join_meeting">Start or Join meeting</string>
    <!-- Label that create a meeting -->
    <string name="new_meeting">New meeting</string>
    <!-- Label that join a meeting -->
    <string name="join_meeting">Join meeting</string>
    <!-- Button that create a meeting -->
    <string name="btn_start_meeting">Start meeting</string>
    <!-- Button that join a meeting as guest -->
    <string name="btn_join_meeting_as_guest">Join as a guest</string>
    <!-- Hint shown to guide user on meeting name -->
    <string name="type_meeting_name">%s’s meeting</string>
    <!-- General label for reject the call. -->
    <string name="general_reject">Hang up</string>
    <!-- General label for microphone -->
    <string name="general_mic">Mic</string>
    <!-- General label for microphone muted -->
    <string name="general_mic_mute">Your microphone is turned off</string>
    <!-- General label for microphone unmuted -->
    <string name="general_mic_unmute">Your microphone is turned on</string>
    <!-- Label for camera. Used only in meetings/calls to label the button to turn the video call on/off. -->
    <string name="general_camera">Camera</string>
    <!-- General label for camera enable -->
    <string name="general_camera_enable">Your camera is turned on.</string>
    <!-- General label for camera disable -->
    <string name="general_camera_disable">Your camera is turned off.</string>
    <!-- Label for hold meeting -->
    <string name="meeting_hold">Hold</string>
    <!-- General label for speaker -->
    <string name="general_speaker">Speaker</string>
    <!-- General label for headphone-->
    <string name="general_headphone">Headphones</string>
    <!-- General label for headphone on-->
    <string name="general_headphone_on">Headphones are active</string>
    <!-- General label for speaker on-->
    <string name="general_speaker_on">Your speaker is turned on</string>
    <!-- General label for speaker off-->
    <string name="general_speaker_off">Your speaker is turned off</string>
    <!-- Label for end meeting-->
    <string name="meeting_end">End</string>
    <!-- Invite contacts as participants of the meeting-->
    <string name="invite_participants">Invite participants</string>
    <!-- The number of participants in the meeting-->
    <string name="participants_number">Participants (%d)</string>
    <!-- Pin the participant to speaker view in the meeting-->
    <string name="pin_to_speaker">Display in main view</string>
    <!-- Make the participant as moderator in the meeting-->
    <string name="make_moderator">Make moderator</string>
    <!-- The title of dialog for end meeting confirmation-->
    <string name="title_end_meeting">Leave meeting now?</string>
    <!-- no moderator when the moderator leave meeting-->
    <string name="no_moderator">No moderator</string>
    <!-- assign moderator message when the moderator leave meeting-->
    <string name="assign_moderator_message">Before leaving, please assign one or more new moderators for the meeting.</string>
    <!-- assign moderator option when the moderator leave meeting-->
    <string name="assign_moderator">Make moderator</string>
    <!-- leave anyway option when the moderator leave meeting-->
    <string name="leave_anyway">Leave anyway</string>
    <!-- The message alert user to pick new moderator on assign moderator page-->
    <string name="pick_new_moderator_message">Please assign one or more new moderators.</string>
    <!-- The title of dialog for changing meeting name-->
    <string name="change_meeting_name">Change the meeting name</string>
    <!-- The number of participants in the meeting on meeting info page-->
    <string name="info_participants_number">Participants: %d</string>
    <!-- The name of moderators in the meeting on meeting info page-->
    <string name="info_moderator_name">Moderator: %s</string>
    <!-- The literal meeting link text-->
    <string name="meeting_link">Meeting link</string>
    <!-- Subtitle of the meeting screen-->
    <string name="duration_meeting">Duration</string>
    <!-- The question in on-boarding screen asking if the user is going to join meeting as guest-->
    <string name="join_meeting_as_guest">Join meeting as guest</string>
    <!-- The title of the paste meeting link dialog for guest-->
    <string name="paste_meeting_link_guest_dialog_title">You are invited to a meeting.</string>
    <!-- Tell the guest to paste the meeting link in the edit box-->
    <string name="paste_meeting_link_guest_instruction">Tap the Meeting link sent to you or paste it here</string>
    <!-- Banner text to indicate poor network quality-->
    <string name="slow_connection_meeting">Poor connection quality</string>
    <!-- the message in the alert dialog for notifying the meeting has ended-->
    <string name="meeting_has_ended">Meeting has ended</string>
    <!-- error message shown when a meeting link is not well formed-->
    <string name="invalid_meeting_link_args">Invalid meeting link</string>
    <!-- Warning show to the user when the app needs permissions to start a meeting.-->
    <string name="meeting_permission_info">Access permissions needed for MEGA</string>
    <!-- Message of a dialog to show user the permissions that needed-->
    <string name="meeting_permission_info_message">MEGA needs access to your microphone and camera for meetings.</string>
    <!-- Button to confirm the action of restarting one transfer-->
    <string name="button_permission_info">Got it</string>
    <!-- Warning show to the user when the app needs permissions to get the best meeting experience and the user has denied them.-->
    <string name="meeting_required_permissions_warning">Go to Settings to allow MEGA to access your camera and microphone.</string>
    <!-- The button text in the meeting ended alert dialog. Click the button to open the group chat screen of the meeting-->
    <string name="view_meeting_chat">View meeting chat</string>
    <!-- the content of tips when the user uses the meeting first time-->
    <string name="tip_invite_more_participants">Invite more participants to the meeting. Swipe up to invite.</string>
    <!-- the content of tips when the user enters recent chat page first time-->
    <string name="tip_create_meeting">Tap to create a new meeting</string>
    <!-- the content of tips when the user enters start conversation page first time-->
    <string name="tip_setup_meeting">Quickly set up a MEGA meeting with our new encrypted meeting feature</string>
    <!-- the content of snack bar when the user be the new moderator-->
    <string name="be_new_moderator">You are the new moderator.</string>
    <!-- the content of snack bar when copied meeting link-->
    <string name="copied_meeting_link">Copied meeting link.</string>
    <!-- Title of the layout to join a meeting from the chat screen. -->
    <string name="join_meeting_layout_in_group_call">Tap to join current meeting.</string>
    <!-- Title of fifth tour screen -->
    <string name="title_tour_five">MEGA meeting</string>
    <!-- Content of fourth tour screen -->
    <string name="content_tour_five">End-to-end encrypted video meeting</string>
    <!-- Error shown when it tries to open an invalid meeting link and the text view is empty -->
    <string name="invalid_meeting_link_empty">Please enter a valid meeting link</string>
    <!-- Guest leave call-->
    <string name="more_than_meeting">More than just meetings</string>
    <!-- the title of join without account on left meeting page-->
    <string name="left_meeting_join_title">Your privacy matters</string>
    <!-- the content of join without account on left meeting page-->
    <string name="left_meeting_join_content">Join the largest secure cloud storage and collaboration platform in the world.</string>
    <!-- the bonus title of join without account on left meeting page-->
    <string name="left_meeting_bonus_title">Get 20&#160;GB for free</string>
    <!-- the bonus content of join without account on left meeting page-->
    <string name="left_meeting_bonus_content">Sign up now and enjoy advanced collaboration features for free.</string>
    <!-- Content of ongoing call for MaterialAlertDialog-->
    <string name="ongoing_call_content">Another call in progress. Please end your current call before making another.</string>
    <!-- The hint text when changing meeting name-->
    <string name="new_meeting_name">New meeting name</string>
    <!-- The content of dialog when failed for creating meeting-->
    <string name="meeting_is_failed_content">Failed to create meeting.</string>
    <!-- Word next to own user’s name on participant list -->
    <string name="meeting_me_text_bracket">%1s [A](me)[/A]</string>
    <!-- Menu item to change from thumbnail view to main view in meeting-->
    <string name="main_view">Main view</string>
    <!-- Warning in Offline section alerting all the Offline files will be deleted after logout. -->
    <string name="offline_warning">Logging out deletes your offline content.</string>
    <!-- Settings category which contains all preferences related to user interface. -->
    <string name="user_interface_setting">User interface</string>
    <!-- Setting which allows to choose the start screen. -->
    <string name="start_screen_setting">Start screen</string>
    <!-- Setting which allows to hide or show the recent activity. -->
    <string name="hide_recent_setting">Hide recent activity</string>
    <!-- Context of a setting which allows to hide or show the recent activity. -->
    <string name="hide_recent_setting_context">Hide recent activity in Home section.</string>
    <!-- Title of a dialog informing the start screen can be modified. -->
    <string name="choose_start_screen_title">Choose your start screen</string>
    <!-- Test of a dialog informing the start screen can be modified. -->
    <string name="choose_start_screen_text">Change settings to choose which screen opens when you next launch the MEGA app.</string>
    <!-- Action button which allows to change a setting. -->
    <string name="change_setting_action">Change setting</string>
    <!-- Subtitle of the settings page where the start screen can be chosen. -->
    <string name="configure_start_screen">Configure default start screen</string>
    <!-- Homepage section. -->
    <string name="home_section">Home</string>
    <!-- Action button which allows to show the recent activity. -->
    <string name="show_activity_action">Show activity</string>
    <!-- Text informing the recent activity is hidden. -->
    <string name="recents_activity_hidden">[B]Recents[/B] activity hidden</string>
    <!-- Alert informing the user can choose the video quality for Camera Uploads Videos -->
    <string name="video_quality_info">You can save space by decreasing the video quality in Camera Uploads settings.</string>
    <!-- Label indicating video original quality -->
    <string name="original_quality">Original quality</string>
    <!-- Settings label which allows to enable or disable fingerprint unlock. -->
    <string name="setting_fingerprint">Fingerprint ID</string>
    <!-- Title of the dialog which allows to enable the fingerprint unlock. -->
    <string name="title_enable_fingerprint">Confirm your fingerprint to unlock</string>
    <!-- Title of the dialog which allows to unlock the app with the fingerprint. -->
    <string name="title_unlock_fingerprint">Unlock using your fingerprint</string>
    <!-- Button of the dialog which allows to unlock the app with the fingerprint. Gives the option to unlock with the passcode instead -->
    <string name="action_use_passcode">Use passcode</string>
    <!-- Message informing the fingerprint was enabled successfully -->
    <string name="confirmation_fingerprint_enabled">Your fingerprint is confirmed</string>
    <!-- Warning indicating an image (GIF) cannot be inserted in an input text. Same string than the one shown by the system when it detects this behaviour on its own. -->
    <string name="image_insertion_not_allowed">MEGA does not support image insertion here</string>
    <!-- The label under the button of viewing all images screen -->
    <string name="section_images">Images</string>
    <!-- Title of the dialog warning the user about disable file versioning. -->
    <string name="disable_versioning_label">Disable file versioning</string>
    <!-- Warning of the dialog informing the user about disable file versioning. -->
    <string name="disable_versioning_warning">Our file versioning feature ensures that we keep older copies of your files around if you replace them with newer versions. If you disable File Versioning you will no longer have this protection; the old copy will be lost when you replace it.</string>
    <!-- Warning informing the user the folder location is trying to open no longer exists. -->
    <string name="location_not_exist">This location no longer exists.</string>
    <!-- Warning shown informing the contact has been previously invited. The placeholder is to show the name of the contact. -->
    <string name="contact_already_invited">You have already invited %1$s</string>
    <!-- Warning shown informing the contact request has been sent and can be managed in sent requests section. -->
    <string name="contact_invited">Invite sent successfully. See sent requests.</string>
    <!-- Message when file available offline. -->
    <string name="file_available_offline">File available Offline</string>
    <!-- Message when file removed from offline. -->
    <string name="file_removed_offline">File removed from Offline</string>
    <!-- Menu option to open a link. Also title of the dialog to open a link. -->
    <string name="action_open_link">Open link</string>
    <!-- error message shown when a chat link is not well formed. -->
    <string name="invalid_chat_link_args">Invalid chat link</string>
    <!-- Menu option to open a chat link. -->
    <string name="action_open_chat_link">Open chat link</string>
    <!-- Hint shown in the open chat link alert dialog. -->
    <string name="hint_enter_chat_link">Enter chat link</string>
    <!-- Hint shown in the open link alert dialog. -->
    <string name="hint_paste_link">Paste link</string>
    <!-- Error shown when it tries to open an invalid file or folder link .-->
    <string name="invalid_file_folder_link">Invalid file or folder link</string>
    <!-- Error shown when it tries to open an invalid file or folder link and the text view is empty. -->
    <string name="invalid_file_folder_link_empty">Please enter a valid file or folder link</string>
    <!-- Error shown when it tries to open an invalid chat link and the text view is empty. -->
    <string name="invalid_chat_link_empty">Please enter a valid chat link</string>
    <!-- Error shown when it tries to open a chat link from the Cloud Drive section. -->
    <string name="valid_chat_link">You have pasted a chat link.</string>
    <!-- Error shown when it tries to open a contact link from the Cloud Drive section. -->
    <string name="valid_contact_link">You have pasted a contact link.</string>
    <!-- Action button to open a contact link.-->
    <string name="action_open_contact_link">Open contact link</string>
    <!-- title for the settings to enable high resolution images when on mobile data -->
    <string name="settings_mobile_data_resoluton_title">Use mobile data to preview high resolution images</string>
    <!-- summary for the settings to enable high resolution images when on mobile data -->
    <string name="settings_mobile_data_resoluton_summary">Allow the use of mobile data to load high resolution images when previewing. If disabled, the original image will only be loaded when you zoom in.</string>
    <!-- If users want to move the root backup folder, all backups underneath it are disabled. Warning dialog will show to confirm -->
    <string name="backup_move_root_folder">You are changing a default backup folder location. This may affect your ability to find your backup folder in the future. Please remember where it is located so that you can find it in the future.</string>
    <!-- If users want to move the sub backup folder, all backups underneath it are disabled. Warning dialog will show to confirm -->
    <string name="backup_move_sub_folder">Moving this folder changes the destination of one or more configured backups and may have unintended consequences. The backups will be turned off for your safety. Backups can be re-enabled with the MEGA Desktop App. Do you want to proceed?</string>
    <!-- If users want to delete the root backup folder, all backups underneath it are disabled. Warning dialog will show to confirm -->
    <string name="backup_remove_root_folder">You are deleting your backups folder. This will remove all the backups you have set. Are you sure you want to do this?</string>
    <!-- If users want to delete the sub backup folder, all backups underneath it are disabled. Warning dialog will show to confirm -->
    <string name="backup_remove_sub_folder">Are you sure you want to delete your backup folder and disable the associated backup?</string>
    <!-- The title of warning dialog for single folder moving -->
    <string name="backup_move_folder_title">Move “%1s”</string>
    <!-- The title of warning dialog for single folder deleting -->
    <string name="backup_remove_folder_title">Move “%1s” to Rubbish Bin</string>
    <!-- The title of warning dialog for multi-folder moving -->
    <string name="backup_move_multiple_folder_title">Move backup folders</string>
    <!-- The title of warning dialog for single folder deleting -->
    <string name="backup_remove_multiple_folder_title">Move backup folders to Rubbish Bin</string>
    <!-- The confirm information of warning dialog for deleting -->
    <string name="backup_disable_confirm">Disable backup</string>
    <!-- The confirm information of warning dialog for moving "My backup" -->
    <string name="backup_move_confirm">Move backup</string>
    <!-- The confirm information of warning dialog for deleting -->
    <string name="backup_action_confirm">Please type “%1s” to confirm this action</string>
    <!-- when checking the input -->
    <string name="error_backup_confirm_dont_match">Text entered does not match</string>
    <!-- The title of confirm dialog for adding item to "My backup" -->
    <string name="backup_add_confirm_title">Add item to “%1s”</string>
    <!-- The title of warning dialog for adding item to "My backup" -->
    <string name="backup_add_item_title">Set up backup</string>
    <!-- If users want to add items to the "My backup" folder, Warning dialog will show to confirm -->
    <string name="backup_add_item_to_root_text">To ensure these items added to your backup folder are automatically synchronised to the MEGA Cloud, please set them up in the MEGA Desktop App.</string>
    <!-- If users want to share items in the "My backup" folder, Warning dialog will show to confirm -->
    <string name="backup_share_permission_title">Read-only</string>
    <!-- If users want to share items in the "My backup" folder, Warning dialog will show to confirm -->
    <string name="backup_share_permission_text">This folder can only be shared as read-only; as this is a backup folder, any changes to its content could disable the backup.</string>
    <!-- If users want to add items to the "My backup" device folder, Warning dialog will show to confirm -->
    <string name="backup_add_item_text">Items in this folder are part of a configured backup and are synchronised to a local folder. Taking this action will break the synchronisation and disable the backup. The backup can be re-enabled in the MEGA Desktop App. Are you sure you want to proceed?</string>
    <!-- Share multi backup folders, show below warning message -->
    <string name="backup_multi_share_permission_text">These folders can only be shared as read-only; as they are backup folders, any changes to their content could disable the backups.</string>
    <!-- Share multi folders mix with backup and non-backup folders, show below warning message -->
    <string name="backup_share_with_root_permission_text">Some folders shared are backup folders and read-only. Do you wish to continue?</string>
    <!-- Indicates the content of the backup folder -->
    <plurals name="num_devices">
        <item quantity="one">%d device</item>
        <item quantity="other">%d devices</item>
    </plurals>
    <!-- Title of the button when you want to answer a one to one call -->
    <string name="title_join_one_to_one_call">Answer call</string>
    <!-- Title of the menu when the select tracks on playlist page-->
    <string name="title_select_tracks">Select tracks</string>
    <!-- Action button to upload files. -->
    <string name="upload_files">Upload files</string>
    <!-- Action button to upload a folder. -->
    <string name="upload_folder">Upload folder</string>
    <!-- Title of the Payments screen -->
    <string name="payment">Payment</string>
    <!-- Label indicating payment methods -->
    <string name="payment_methods">Payment methods</string>
    <!-- Button to proceed with a payment -->
    <string name="proceed">Proceed</string>
    <!-- Message informing the upgrade was processed correctly. Placeholder: type of subscription e.g: Pro Lite monthly -->
    <string name="successful_upgrade">Thank you for your %1$s subscription!</string>
    <!-- Pro Lite monthly subscription -->
    <string name="pro_lite_monthly">Pro Lite monthly</string>
    <!-- Pro Lite yearly subscription -->
    <string name="pro_lite_yearly">Pro Lite yearly</string>
    <!-- Pro I monthly subscription -->
    <string name="pro_i_monthly">Pro I monthly</string>
    <!-- Pro I yearly subscription -->
    <string name="pro_i_yearly">Pro I yearly</string>
    <!-- Pro II monthly subscription -->
    <string name="pro_ii_monthly">Pro II monthly</string>
    <!-- Pro II yearly subscription -->
    <string name="pro_ii_yearly">Pro II yearly</string>
    <!-- Pro III monthly subscription -->
    <string name="pro_iii_monthly">Pro III monthly</string>
    <!-- Pro III yearly subscription -->
    <string name="pro_iii_yearly">Pro III yearly</string>
    <!-- Remove moderator permission and assign standard permission to a meeting participant-->
    <string name="remove_moderator">Remove moderator</string>
    <!-- Title of DCIM folder warning dialog -->
    <string name="title_dcim_folder_dialog">DCIM folder</string>
    <!-- Content of DCIM folder warning dialog -->
    <string name="content_dcim_folder_dialog">MEGA uploads your images from the gallery. To change the upload location please go to Camera Upload settings.</string>
    <!-- Title message of existing subscription dialog -->
    <string name="title_existing_subscription">Buy new subscription?</string>
    <!-- Text of buy new subscription button -->
    <string name="button_buy_new_subscription">Buy new subscription</string>
    <!-- Dialog message when the existing subscription is from Android platform (Google and Huawei)  -->
    <string name="message_subscription_from_android_platform">You already have a subscription. If you buy another one you will be charged twice. To avoid this, cancel your current subscription through %1$s. Visit our Help Centre for more information.</string>
    <!-- Dialog message when the existing subscription is from iTunes  -->
    <string name="message_subscription_from_itunes">You already have a subscription. If you buy another one you will be charged twice. To avoid this, cancel your current subscription from your iTunes account. Visit our Help Centre for more information.</string>
    <!-- Dialog message when the existing subscription is from other platform (Stripe and ECP)  -->
    <string name="message_subscription_from_other_platform">You already have a subscription. If you buy another one, you will be charged twice. To avoid this, cancel your current subscription by going to MEGA in a desktop or mobile web browser. Visit our Help Centre for more information.</string>
    <!-- Warning show to the user when the app needs bluetooth connect permissions to get the best meeting experience and the user has denied them.-->
    <string name="meeting_bluetooth_connect_required_permissions_warning">Go to Settings to grant MEGA permission to access your nearby devices using Bluetooth.</string>
    <!-- Warning indicating the billing is not available and giving some indications to continue with the upgrade. -->
    <string name="upgrade_billing_warning">We are unable to proceed with the billing. If you are using a dual app, please consider logging in to MEGA without it. If not, try to upgrade through your web browser.</string>
    <!-- Title for subscription dialog that shows before delete account -->
    <string name="title_platform_subscription">%1s subscription</string>
    <!-- Title for dialog that subscription is from other platform and shows before delete account -->
    <string name="title_active_subscription">Active subscription</string>
    <!-- Message for dialog that subscription is from android platform and shows before delete account -->
    <string name="message_android_platform_subscription">You have an active MEGA subscription with %1$s. You must cancel it separately at %2$s, as MEGA is not able to cancel it for you. Visit our Help Centre for more information.</string>
    <!-- Message for dialog that subscription is from other platform and shows before delete account  -->
    <string name="message_other_platform_subscription">You have an active MEGA subscription. It will be canceled automatically after the account is deleted. Visit our Help Centre for more information.</string>
    <!-- Message for dialog that subscription is from iTunes platform and shows before delete account  -->
    <string name="message_itunes_platform_subscription">You have an active MEGA subscription with Apple. You must cancel it separately from your iTunes account, as MEGA is not able to cancel it for you. Visit our Help Centre for more information.</string>
    <!-- Text for button of subscription dialog that shows before delete account -->
    <string name="button_visit_platform">Visit %1s</string>
    <!-- Text shown in the last alert dialog to confirm delete user account with a ECP/Stripe subscription-->
    <string name="delete_account_text_other_platform_last_step">This is the last step to delete your account. Both your account and subscription will be deleted and you will permanently lose all the data stored in the cloud. Please enter your password below.</string>
    <!-- Title of timeline tab in photos section -->
    <string name="tab_title_timeline">Timeline</string>
    <!-- Title of album tab in photos section. -->
    <string name="tab_title_album">Albums</string>
    <!-- Title of favourite album. -->
    <string name="title_favourites_album">Favourites</string>
    <!-- Text that indicates that there’s no media files to show in favourite album -->
    <string name="empty_hint_favourite_album">[B]No[/B] [A]Favourites[/A]</string>
    <!-- Action button which will remove favourites in selection mode -->
    <string name="action_remove_favourites">Remove favourites</string>
    <!-- Message of notice that the zip file format is error -->
    <string name="message_zip_format_error">File format is not supported. Cannot open the file.</string>
    <!-- Warnign shown after trying to upload an empty folder -->
    <string name="no_uploads_empty_folder">The selected folder is empty. No files to upload.</string>
    <!-- Error shown when user is trying to change the password typing the same as the current one. -->
    <string name="error_same_password">You have entered your current password</string>
    <!-- Title of pop-up error message for taken down file -->
    <string name="error_file_not_available">File no longer available</string>
    <!-- Body of pop-up error message for taken down file. -->
    <string name="error_takendown_file">File removed as it violated our Terms of Service.</string>
    <!-- Error shown when download a file that has violated ToS/AUP. String as short as possible. Max characters are 39. -->
    <string name="error_download_takendown_file">Violated Terms of Service</string>
    <!-- Warning message shown when trying to select a local folder but there isn’t any app to do that. -->
    <string name="general_warning_no_picker">This device doesn’t have an app to select folders.</string>
    <!-- Next audios to be played in the audio playlist -->
    <string name="media_player_audio_playlist_next">Next</string>
    <!-- Previous audios have been already played in the audio playlist -->
    <string name="media_player_audio_playlist_previous">Previous</string>
    <!-- Next videos to be played in the video playlist -->
    <string name="media_player_video_playlist_next">Next</string>
    <!-- Previous videos have been already played in the video playlist -->
    <string name="media_player_video_playlist_previous">Previous</string>
<<<<<<< HEAD
    <!-- Warning of the scanning transfers dialog. It warns about not closing the app because the transfers will be lost. -->
    <string name="warning_scanning_transfers">Please do not close the application.</string>
    <!-- Stage of the scanning transfers dialog indicating transfers are scanning. -->
    <string name="scanning_transfers">Scanning&#8230;</string>
    <!-- Label cancel transfers. -->
    <string name="cancel_transfers">Cancel transfers</string>
    <!-- Warning informing what will happen if proceed on cancelling transfers. -->
    <string name="warning_cancel_transfers">Interrupting this process may leave some of your transfers incomplete.</string>
    <!-- Button which dismisses the warning and proceeds with the cancel transfers action. -->
    <string name="button_proceed">Proceed</string>
    <!-- Warning informing transfers were cancelled. -->
    <string name="transfers_cancelled">Transfers have been cancelled.</string>
    <!-- Title of the screen where a name collision has been detected and some options to choose are shown to the user. -->
    <string name="title_duplicated_items">Duplicated items</string>
    <!-- Informs about a name collision, the file is trying to upload, move or copy already exists on the location. The placeholder is for the name of the file.-->
    <string name="file_already_exists_in_location">A file named [B]%1$s[/B] already exists in this location.</string>
    <!-- Header giving more context about a name collision, informing there are different option to choose for the file. -->
    <string name="choose_file">Select the file you want to keep</string>
    <!-- Header giving more context about a name collision, informing there are different option to choose. -->
    <string name="choose_folder">Select whether you want to merge the folders</string>
    <!-- Informs about what is expected after choose the option upload and replace for a name collision if file versioning is disabled. -->
    <string name="warning_upload_and_replace">The current version of the file will be replaced with the file you are uploading.</string>
    <!-- Upload and replace action button for a name collision. -->
    <string name="upload_and_replace">Upload and replace</string>
    <!-- Informs about what is expected after choose the option upload and update for a name collision if file versioning is enabled. -->
    <string name="warning_versioning_upload_and_update">The file will be updated with version history:</string>
    <!-- Upload and update action button for a name collision. -->
    <string name="upload_and_update">Upload and update</string>
    <!-- Don’t upload action button for a name collision. -->
    <string name="do_not_upload">Don’t upload</string>
    <!-- Informs about what is expected after choose the option upload and rename for a name collision. -->
    <string name="warning_upload_and_rename">The file you are uploading will be renamed as:</string>
    <!-- Upload and rename action button for a name collision. -->
    <string name="upload_and_rename">Upload and rename</string>
    <!-- Informs about what is expected after choose the option move and replace for a name collision if file versioning is disabled. -->
    <string name="warning_move_and_replace">Replace the file in the destination folder with the file you are moving.</string>
    <!-- Move and replace action button for a name collision. -->
    <string name="move_and_replace">Move and replace</string>
    <!-- Don’t move action button for a name collision. -->
    <string name="do_not_move">Don’t move</string>
    <!-- Informs about what is expected after choose the option move and rename for a name collision. -->
    <string name="warning_move_and_rename">The file you are moving will be renamed as:</string>
    <!-- Move and rename action button for a name collision. -->
    <string name="move_and_rename">Move and rename</string>
    <!-- Informs about what is expected after choose the option copy and replace for a name collision if file versioning is disabled. -->
    <string name="warning_copy_and_replace">Replace the file in the destination folder with the file you are copying.</string>
    <!-- Copy and replace action button for a name collision. -->
    <string name="copy_and_replace">Copy and replace</string>
    <!-- Don’t copy action button for a name collision. -->
    <string name="do_not_copy">Don’t copy</string>
    <!-- Informs about what is expected after choose the option copy and rename for a name collision. -->
    <string name="warning_copy_and_rename">The file you are copying will be renamed as:</string>
    <!-- Copy and rename action button for a name collision. -->
    <string name="copy_and_rename">Copy and rename</string>
    <!-- Option given to the user in a name collision. If is marked, then the action chosen will be applied for the rest of collisions. The placeholder is for the number of pending name collisions conflicts that remain unsolved. -->
    <string name="file_apply_for_all">Apply this option on the next %1$d conflicts</string>
    <!-- Informs about what is expected after choose the option copy and merge for a name collision. -->
    <string name="warning_copy_and_merge">Merge the folder at the destination with the folder you are copying.</string>
    <!-- Copy and merge action button for a name collision. -->
    <string name="copy_and_merge">Copy and merge</string>
    <!-- Informs about what is expected after choose the option move and merge for a name collision. -->
    <string name="warning_move_and_merge">Merge the folder at the destination with the folder you are moving.</string>
    <!-- Move and merge action button for a name collision. -->
    <string name="move_and_merge">Move and merge</string>
    <!-- Informs about what is expected after choose the option upload and merge for a name collision. -->
    <string name="warning_upload_and_merge">Merge the folder at the destination with the folder you are uploading.</string>
    <!-- Upload and merge action button for a name collision. -->
    <string name="upload_and_merge">Upload and merge</string>
    <!-- Informs about what is expected after choose the option "Don’t copy/move/upload" for file name collisions. -->
    <string name="skip_file">No files will be changed. You will keep the file below:</string>
    <!-- Informs about what is expected after choose the option "Don’t copy/move/upload" for folder name collisions. -->
    <string name="skip_folder">Skip this folder</string>
    <!-- Informs about a name collision, the folder is trying to upload, move or copy already exists on the location. The placeholder is for the name of the folder. -->
    <string name="folder_already_exists_in_location">A folder named [B]%1$s[/B] already exists in this location.</string>
=======
    <!-- Setting option available to choose for the preferred start screen. -->
    <string name="settings_start_screen_photos_option">Photos</string>
    <!-- Setting which allows to open unsupported file types in third-party apps if enabled -->
    <string name="settings_file_management_auto_open_downloaded_file">Open unsupported file types in third-party apps</string>
    <!-- Clarification of the setting which allows to open unsupported file types in third-party apps if enabled -->
    <string name="settings_file_management_auto_open_downloaded_file_description">MEGA will open in-app unsupported file types in third-party apps instead of the MEGA app.</string>
    <!-- Label for the option on setting to set up the quality of image files uploaded to the chat -->
    <string name="settings_chat_image_quality">Image quality</string>
    <!-- Label for the automatic option on setting to set up the quality of image files uploaded to the chat -->
    <string name="automatic_image_quality">Automatic</string>
    <!-- Text for the automatic option on setting to set up the quality of image files uploaded to the chat -->
    <string name="automatic_image_quality_text">Send optimised images when on mobile data but original size images when on Wi-Fi.</string>
    <!-- Label for the high option on setting to set up the quality of image files uploaded to the chat -->
    <string name="high_image_quality">Original</string>
    <!-- Text for the high option on setting to set up the quality of image files uploaded to the chat -->
    <string name="high_image_quality_text">Always send original size images.</string>
    <!-- Label for the optimised option on setting to set up the quality of image files uploaded to the chat -->
    <string name="optimised_image_quality">Optimised</string>
    <!-- Text for the optimised option on setting to set up the quality of image files uploaded to the chat -->
    <string name="optimised_image_quality_text">Always send optimised images.</string>
    <!-- Message shown when one participant joined the call. The placeholder is to include the participant name -->
    <string name="meeting_call_screen_one_participant_joined_call">%1$s joined</string>
    <!-- Message shown when two participants joined the call. The first placeholder is the name of the first participant joined. The second placeholder is the name of the second participant joined -->
    <string name="meeting_call_screen_two_participants_joined_call">%1$s and %2$s joined</string>
    <!-- Message shown when one participant left the call. The placeholder is to include the participant name -->
    <string name="meeting_call_screen_one_participant_left_call">%1$s left</string>
    <!-- Message shown when two participants joined the call. The first placeholder is the name of the first participant left. The second placeholder is the name of the second participant left -->
    <string name="meeting_call_screen_two_participants_left_call">%1$s and %2$s left</string>
    <!-- Message shown when more than two participants joined the call. The placeholder is to include the name of the first participant and the number of extra participants joined -->
    <plurals name="meeting_call_screen_more_than_two_participants_joined_call">
        <item quantity="one">%1$s and 1 other joined</item>
        <item quantity="other">%1$s and %2$d others joined</item>
    </plurals>
    <!-- Message shown when more than two participants left the call. The placeholder is to include the name of the first participant and the number of extra participants left -->
    <plurals name="meeting_call_screen_more_than_two_participants_left_call">
        <item quantity="one">%1$s and 1 other left</item>
        <item quantity="other">%1$s and %2$d others left</item>
    </plurals>
    <!-- Bottom menu option to delete permanently an item from Rubbish Bin -->
    <string name="rubbish_bin_bottom_menu_option_delete">Delete permanently</string>
    <!-- Button in the delete confirmation dialog to delete permanently items from Rubbish Bin -->
    <string name="rubbish_bin_delete_confirmation_dialog_button_delete">Delete</string>
>>>>>>> 73e792da
</resources><|MERGE_RESOLUTION|>--- conflicted
+++ resolved
@@ -4315,7 +4315,48 @@
     <string name="media_player_video_playlist_next">Next</string>
     <!-- Previous videos have been already played in the video playlist -->
     <string name="media_player_video_playlist_previous">Previous</string>
-<<<<<<< HEAD
+    <!-- Setting option available to choose for the preferred start screen. -->
+    <string name="settings_start_screen_photos_option">Photos</string>
+    <!-- Setting which allows to open unsupported file types in third-party apps if enabled -->
+    <string name="settings_file_management_auto_open_downloaded_file">Open unsupported file types in third-party apps</string>
+    <!-- Clarification of the setting which allows to open unsupported file types in third-party apps if enabled -->
+    <string name="settings_file_management_auto_open_downloaded_file_description">MEGA will open in-app unsupported file types in third-party apps instead of the MEGA app.</string>
+    <!-- Label for the option on setting to set up the quality of image files uploaded to the chat -->
+    <string name="settings_chat_image_quality">Image quality</string>
+    <!-- Label for the automatic option on setting to set up the quality of image files uploaded to the chat -->
+    <string name="automatic_image_quality">Automatic</string>
+    <!-- Text for the automatic option on setting to set up the quality of image files uploaded to the chat -->
+    <string name="automatic_image_quality_text">Send optimised images when on mobile data but original size images when on Wi-Fi.</string>
+    <!-- Label for the high option on setting to set up the quality of image files uploaded to the chat -->
+    <string name="high_image_quality">Original</string>
+    <!-- Text for the high option on setting to set up the quality of image files uploaded to the chat -->
+    <string name="high_image_quality_text">Always send original size images.</string>
+    <!-- Label for the optimised option on setting to set up the quality of image files uploaded to the chat -->
+    <string name="optimised_image_quality">Optimised</string>
+    <!-- Text for the optimised option on setting to set up the quality of image files uploaded to the chat -->
+    <string name="optimised_image_quality_text">Always send optimised images.</string>
+    <!-- Message shown when one participant joined the call. The placeholder is to include the participant name -->
+    <string name="meeting_call_screen_one_participant_joined_call">%1$s joined</string>
+    <!-- Message shown when two participants joined the call. The first placeholder is the name of the first participant joined. The second placeholder is the name of the second participant joined -->
+    <string name="meeting_call_screen_two_participants_joined_call">%1$s and %2$s joined</string>
+    <!-- Message shown when one participant left the call. The placeholder is to include the participant name -->
+    <string name="meeting_call_screen_one_participant_left_call">%1$s left</string>
+    <!-- Message shown when two participants joined the call. The first placeholder is the name of the first participant left. The second placeholder is the name of the second participant left -->
+    <string name="meeting_call_screen_two_participants_left_call">%1$s and %2$s left</string>
+    <!-- Message shown when more than two participants joined the call. The placeholder is to include the name of the first participant and the number of extra participants joined -->
+    <plurals name="meeting_call_screen_more_than_two_participants_joined_call">
+        <item quantity="one">%1$s and 1 other joined</item>
+        <item quantity="other">%1$s and %2$d others joined</item>
+    </plurals>
+    <!-- Message shown when more than two participants left the call. The placeholder is to include the name of the first participant and the number of extra participants left -->
+    <plurals name="meeting_call_screen_more_than_two_participants_left_call">
+        <item quantity="one">%1$s and 1 other left</item>
+        <item quantity="other">%1$s and %2$d others left</item>
+    </plurals>
+    <!-- Bottom menu option to delete permanently an item from Rubbish Bin -->
+    <string name="rubbish_bin_bottom_menu_option_delete">Delete permanently</string>
+    <!-- Button in the delete confirmation dialog to delete permanently items from Rubbish Bin -->
+    <string name="rubbish_bin_delete_confirmation_dialog_button_delete">Delete</string>
     <!-- Warning of the scanning transfers dialog. It warns about not closing the app because the transfers will be lost. -->
     <string name="warning_scanning_transfers">Please do not close the application.</string>
     <!-- Stage of the scanning transfers dialog indicating transfers are scanning. -->
@@ -4390,48 +4431,4 @@
     <string name="skip_folder">Skip this folder</string>
     <!-- Informs about a name collision, the folder is trying to upload, move or copy already exists on the location. The placeholder is for the name of the folder. -->
     <string name="folder_already_exists_in_location">A folder named [B]%1$s[/B] already exists in this location.</string>
-=======
-    <!-- Setting option available to choose for the preferred start screen. -->
-    <string name="settings_start_screen_photos_option">Photos</string>
-    <!-- Setting which allows to open unsupported file types in third-party apps if enabled -->
-    <string name="settings_file_management_auto_open_downloaded_file">Open unsupported file types in third-party apps</string>
-    <!-- Clarification of the setting which allows to open unsupported file types in third-party apps if enabled -->
-    <string name="settings_file_management_auto_open_downloaded_file_description">MEGA will open in-app unsupported file types in third-party apps instead of the MEGA app.</string>
-    <!-- Label for the option on setting to set up the quality of image files uploaded to the chat -->
-    <string name="settings_chat_image_quality">Image quality</string>
-    <!-- Label for the automatic option on setting to set up the quality of image files uploaded to the chat -->
-    <string name="automatic_image_quality">Automatic</string>
-    <!-- Text for the automatic option on setting to set up the quality of image files uploaded to the chat -->
-    <string name="automatic_image_quality_text">Send optimised images when on mobile data but original size images when on Wi-Fi.</string>
-    <!-- Label for the high option on setting to set up the quality of image files uploaded to the chat -->
-    <string name="high_image_quality">Original</string>
-    <!-- Text for the high option on setting to set up the quality of image files uploaded to the chat -->
-    <string name="high_image_quality_text">Always send original size images.</string>
-    <!-- Label for the optimised option on setting to set up the quality of image files uploaded to the chat -->
-    <string name="optimised_image_quality">Optimised</string>
-    <!-- Text for the optimised option on setting to set up the quality of image files uploaded to the chat -->
-    <string name="optimised_image_quality_text">Always send optimised images.</string>
-    <!-- Message shown when one participant joined the call. The placeholder is to include the participant name -->
-    <string name="meeting_call_screen_one_participant_joined_call">%1$s joined</string>
-    <!-- Message shown when two participants joined the call. The first placeholder is the name of the first participant joined. The second placeholder is the name of the second participant joined -->
-    <string name="meeting_call_screen_two_participants_joined_call">%1$s and %2$s joined</string>
-    <!-- Message shown when one participant left the call. The placeholder is to include the participant name -->
-    <string name="meeting_call_screen_one_participant_left_call">%1$s left</string>
-    <!-- Message shown when two participants joined the call. The first placeholder is the name of the first participant left. The second placeholder is the name of the second participant left -->
-    <string name="meeting_call_screen_two_participants_left_call">%1$s and %2$s left</string>
-    <!-- Message shown when more than two participants joined the call. The placeholder is to include the name of the first participant and the number of extra participants joined -->
-    <plurals name="meeting_call_screen_more_than_two_participants_joined_call">
-        <item quantity="one">%1$s and 1 other joined</item>
-        <item quantity="other">%1$s and %2$d others joined</item>
-    </plurals>
-    <!-- Message shown when more than two participants left the call. The placeholder is to include the name of the first participant and the number of extra participants left -->
-    <plurals name="meeting_call_screen_more_than_two_participants_left_call">
-        <item quantity="one">%1$s and 1 other left</item>
-        <item quantity="other">%1$s and %2$d others left</item>
-    </plurals>
-    <!-- Bottom menu option to delete permanently an item from Rubbish Bin -->
-    <string name="rubbish_bin_bottom_menu_option_delete">Delete permanently</string>
-    <!-- Button in the delete confirmation dialog to delete permanently items from Rubbish Bin -->
-    <string name="rubbish_bin_delete_confirmation_dialog_button_delete">Delete</string>
->>>>>>> 73e792da
 </resources>