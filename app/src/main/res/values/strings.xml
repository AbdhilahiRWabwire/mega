<?xml version="1.0" encoding="utf-8"?>
<resources>
    <string name="full_description_text" context="Full description text of the app in the Google Play page of the app">MEGA provides user-controlled encrypted cloud storage and chat through standard web browsers, together with dedicated apps for mobile devices. Unlike other cloud storage providers, your data is encrypted and decrypted by your client devices only and never by us.\n\nUpload your files from your smartphone or tablet then search, store, download, stream, view, share, rename or delete your files any time, from any device, anywhere. Share folders with your contacts and see their updates in real time. The encryption process means we cannot access or reset your password so you MUST remember it (unless you have your Recovery Key backed up) or you will lose access to your stored files.\n\nEnd-to-end user-encrypted MEGA video chat allows for total privacy, and has been available through the browser since 2016. It has been extended to our mobile app, with chat history accessible across multiple devices. Users can also easily add files to a chat from their MEGA Cloud Drive.\n\nMEGA offers a generous 50 GB free storage for all registered users with bonus achievements, and offers paid plans with much higher limits:\n\n\nPRO LITE subscription: 4.99 € per month or 49.99 € per year gives you 400 GB of storage space and 1 TB of transfer quota per month.\nPRO I subscription: 9.99 € per month or 99.99 € per year gives you 2 TB of storage space and 2 TB of transfer quota per month.\nPRO II subscription: 19.99 € per month or 199.99 € per year gives you 8 TB of storage space and 8 TB of transfer quota per month.\nPRO III subscription: 29.99 € per month or 299.99 € per year gives you 16 TB of storage space and 16 TB of transfer quota per month.\n\nSubscriptions are renewed automatically for successive subscription periods of the same duration and at the same price as the initial period chosen. To manage your subscriptions, simply click on the Play Store icon on your mobile device, sign in with your Google ID (if you haven’t already done so) and then click on the MEGA app. You’ll be able to manage your subscription there.\n\nApp Permissions:\nWRITE_EXTERNAL_STORAGE -&gt; Download your files from MEGA to your device and upload files from your device to MEGA\nCAMERA -&gt; Take a picture and upload your photos to MEGA\nREAD_CONTACTS -&gt; Easily add contacts from your device as MEGA contacts\nRECORD_AUDIO and CAPTURE_VIDEO_OUTPUT (mic and camera) -&gt; MEGA provides for end-to-end encrypted audio/video calls\n\n\nTo enhance users’ confidence in the MEGA system, all of the client-side code is published, so interested security researchers can evaluate the encryption process. The code of our mobile app is located on: https://github.com/meganz/android\n\nFor more info, please check our website:\nSee https://mega.nz/terms\n\n\nDesktop - https://mega.nz/</string>

    <!--
    <string name="short_description_text" context="Short description text of the app in the Google Play page of the app">MEGA is Cloud Storage with Powerful Always-On Privacy. 50GB for free</string>
    -->

    <string name="pdf_app_name" context="Name of the MEGA PDF Viewer. Keep uppercase.">MEGA PDF Viewer</string>

    <string name="general_x_of_x" context="Showing progress of elements. Example: 2 of 10.">of</string>
    <string name="general_yes" context="Answer for confirmation dialog.">Yes</string>
    <string name="general_no" context="Answer for confirmation dialog.">No</string>
    <string name="general_cancel" context="dialog option cancel in alert dialog">Cancel</string>
    <string name="general_move_to" context="When moving a file to a location in MEGA. This is the text of the button after selection the destination">Move to</string>
    <string name="general_copy_to" context="When copying a file to a location in MEGA. This is the text of the button after selection the destination">Copy to</string>
    <!--
    <string name="general_import_to" context="When importing a file to a location in MEGA. This is the text of the button after selection the destination">Import to</string>
    -->
    <string name="general_select" context="Selecting a specific location in MEGA. This is the text of the button">Select</string>
    <string name="general_select_to_upload" context="Selecting a specific location in MEGA. This is the text of the button">Select files</string>
    <string name="general_select_to_download" context="Selecting a specific location in MEGA. This is the text of the button">Select folder</string>
    <string name="general_create" context="This is the final button when creating a folder in the dialog where the user inserts the folder name">Create</string>
    <!-- This string is commented in FileStorageActivityLollipop.java
    <string name="general_upload" context="Button text when uploading a file to a previously selected location in MEGA">Upload File</string>
    -->
    <string name="general_download" context="Item menu option upon right click on one or multiple files.">Download</string>
    <string name="general_add" context="button">Add</string>
    <string name="general_move" context="Item menu option upon right click on one or multiple files.">Move</string>
    <string name="general_remove" context="Menu option to delete one or multiple selected items.">Remove</string>
    <string name="general_share" context="button">Share</string>
    <!--
    <string name="general_confirm" context="button">Confirm</string>
    -->
    <string name="general_leave" context="Item menu option upon right click on one or multiple files.">Leave</string>
    <string name="general_decryp" context="button">Decrypt</string>

    <string name="general_export" context="button">Export</string>

    <string name="general_ok" context="Answer for confirmation dialog.">OK</string>
    <string name="general_skip" context="Skip a step of a configuration process.">Skip</string>
    <string name="general_stop" context="Label for a button to stop some process. For example stop the Camera Uploads">Stop</string>

    <string name="general_retry" context="option shown when a message could not be sent">Retry</string>
    <string name="general_open_browser" context="Button to open the default web browser">Open browser</string>
    <!--
    <string name="general_empty" context="Button to delete the contents of the trashbin. Can also be translated as &quot;clear&quot;">Empty</string>
    -->
    <string name="general_loading" context="The title of progress dialog when loading web content">Loading</string>
    <string name="general_importing" context="state while importing the file">Importing</string>
    <string name="general_forwarding" context="state while importing the file">Forwarding</string>
    <string name="general_import" context="Menu option to choose to add file or folders to Cloud Drive">Import</string>
    <string name="general_storage" context="label of storage in upgrade/choose account page, it is being used with a variable, e.g. for LITE user it will show ‘200GB Storage’.">Storage</string>
    <string name="general_bandwidth" context="Text listed before the amount of bandwidth a user gets with a certain package. For example: “8TB Bandwidth”. Can also be translated as data transfer.">Transfer Quota</string>
    <string name="general_subscribe" context="Text placed inside the button the user clicks when upgrading to PRO. Meaning: subscribe to this plan">Subscribe</string>
    <!--
    <string name="general_continue" context="Text placed inside the button the user clicks when clicking into the FREE account. Meaning: Continue to the main screen">Continue</string>
    -->
    <string name="general_error_word" context="It will be followed by the error message">Error</string>
    <string name="general_not_yet_implemented" context="when clicking into a menu whose functionality is not yet implemented">Not yet implemented</string>
    <string name="error_no_selection" context="when any file or folder is selected">No file or folder selected</string>
    <string name="general_already_downloaded" context="when trying to download a file that is already downloaded in the device">Already downloaded</string>
    <string name="general_already_uploaded" context="when trying to upload a file that is already uploaded in the folder">already uploaded</string>
    <string name="general_file_info" context="Label of the option menu. When clicking this button, the app shows the info of the file">File info</string>
    <string name="general_folder_info" context="Label of the option menu. When clicking this button, the app shows the info of the folder">Folder info</string>
    <!--
    <string name="general_menu" context="Title when the left menu is opened">Menu</string>
    -->
    <string name="general_show_info" context="Hint how to cancel the download">Show info</string>

    <string name="error_general_nodes" context="Error getting the root node">Error. Please try again.</string>

    <string name="general_rk" context="File name (without extension) of file exported with the recovery key">MEGA-RECOVERYKEY</string>

    <string name="secondary_media_service_error_local_folder" context="Local folder error in Sync Service. There are two syncs for images and videos. This error appears when the secondary media local folder doesn’t exist">The secondary media folder does not exist, please choose a new folder</string>
    <string name="no_external_SD_card_detected" context="when no external card exists">No external storage detected</string>
    <string name="no_permissions_upload" context="On clicking menu item upload in a incoming shared folder read only">This folder is read only. You do not have permission to upload</string>

    <string name="remove_key_confirmation" context="confirmation message before removing the previously downloaded MasterKey file">You are removing the previously exported Recovery Key file</string>
    <!--
    <string name="export_key_confirmation" context="confirmation message before downloading to the device the MasterKey file">Security warning! This is a high risk operation. Do you want to continue?</string>
    -->

    <!--
    <string name="more_options_overflow" context="title of the menu for more options for each file (rename, share, copy, move, etc)">More options</string>
    -->
    <string name="confirmation_add_contact" context="confirmation message before sending an invitation to a contact">Do you want to send an invitation to %s?</string>
    <!--
    <string name="confirmation_remove_multiple_contacts" context="confirmation message before removing mutiple contacts">Remove these %d contacts?</string>

    <string name="confirmation_move_to_rubbish" context="confirmation message before removing a file">Move to rubbish bin?</string>
    <string name="confirmation_move_to_rubbish_plural" context="confirmation message before removing a file">Move to rubbish bin?</string>

    <string name="confirmation_delete_from_mega" context="confirmation message before removing a file">Delete from MEGA?</string>
    <string name="confirmation_leave_share_folder" context="confirmation message before leaving an incoming shared folder">If you leave the folder, you will not be able to see it again</string>

    <string name="confirmation_alert" context="confirmation message before removing a file">Please confirm</string>
    -->

    <string name="action_logout" context="Button where the user can sign off or logout">Logout</string>
    <string name="action_add" context="Item menu option upon right click on one or multiple files.">Upload</string>
    <string name="action_create_folder" context="Menu item">Create new folder</string>
    <string name="action_open_link" context="Item menu option upon right click on one or multiple files.">Open link</string>
    <!--
    <string name="action_upload" context="Button text when choosing the destination location in MEGA">Upload to</string>
    -->

    <string name="action_settings" context="Menu item">Settings</string>
    <string name="action_search" context="Search button">Search</string>
    <string name="action_search_country" context="Select country page title">Select country</string>
    <string name="action_play" context="Search button">Play</string>
    <string name="action_pause" context="Search button">Pause</string>
    <string name="action_refresh" context="Menu item">Refresh</string>
    <string name="action_sort_by" context="Menu item">Sort by</string>
    <string name="action_help" context="Menu item">Help</string>
    <string name="action_upgrade_account" context="Change from a free account to paying MEGA">Upgrade account</string>
    <string name="upgrading_account_message" context="Message while proceeding to upgrade the account">Upgrading account</string>
    <string name="action_select_all" context="Menu item to select all the elements of a list">Select all</string>
    <string name="action_unselect_all" context="Menu item to unselect all the elements of a list">Clear selection</string>
    <string name="action_grid" context="Menu item to change from list view to grid view">Thumbnail view</string>
    <string name="action_list" context="Menu item to change from grid view to list view">List view</string>
    <string name="action_export_master_key" context="Menu item to let the user export the MasterKey">Backup Recovery Key</string>
    <string name="action_cancel_subscriptions" context="Menu item to let the user cancel subscriptions">Cancel subscription</string>
    <string name="cancel_subscription_ok" context="success message when the subscription has been canceled correctly">The subscription has been cancelled</string>
    <string name="cancel_subscription_error" context="error message when the subscription has not been canceled successfully">We were unable to cancel your subscription. Please contact support&#64;mega.nz for assistance</string>
    <string name="action_kill_all_sessions" context="Menu item to kill all opened sessions">Close other sessions</string>
    <string name="success_kill_all_sessions" context="Message after kill all opened sessions">The remaining sessions have been closed</string>
    <string name="error_kill_all_sessions" context="Message after kill all opened sessions">Error when closing the opened sessions</string>

    <plurals name="general_num_files">
        <item context="this is used for example when downloading 1 file or 2 files, Singular of file. 1 file" quantity="one">file</item>
        <item context="this is used for example when downloading 1 file or 2 files, Plural of file. 2 files" quantity="other">files</item>
    </plurals>

    <plurals name="general_num_contacts">
        <item context="used for example when a folder is shared with 1 user or 2 users, used for example when a folder is shared with 1 user" quantity="one">contact</item>
        <item context="used for example when a folder is shared with 1 user or 2 users, used for example when a folder is shared with 2 or more users" quantity="other">contacts</item>
    </plurals>

    <plurals name="num_contacts_selected">
        <item context="chat invitation - tool bar subtitle, when users selected single contact. Placeholder - number of contacts selected" quantity="one">%d contact</item>
        <item context="chat invitation - tool bar subtitle, when users selected multiple contacts. Placeholder - number of contacts selected" quantity="other">%d contacts</item>
    </plurals>

    <plurals name="general_num_folders">
        <item context="Singular of folder/directory. 1 folder" quantity="one">folder</item>
        <item context="Plural of folder/directory. 2 folders" quantity="other">folders</item>
    </plurals>

    <plurals name="general_num_shared_folders">
        <item context="Title of the incoming shared folders of a user in singular" quantity="one">shared folder</item>
        <item context="Title of the incoming shared folders of a user in plural." quantity="other">shared folders</item>
    </plurals>

    <!--
    <plurals name="general_num_downloads" context="in the notification. When downloading the notification is like 3 downloads.">
        <item context="Item menu option upon clicking on one or multiple files. Singular" quantity="one">download</item>
        <item context="Item menu option upon clicking on one or multiple files. Plural" quantity="other">downloads</item>
    </plurals>
    -->

    <!--
    <plurals name="general_num_uploads">
        <item context="Transfer type description in the active file transfer panel, can either be upload or download. Singular" quantity="one">upload</item>
        <item context="Transfer type description in the active file transfer panel, can either be upload or download. Plural" quantity="other">uploads</item>
    </plurals>
    -->

    <plurals name="general_num_users">
        <item context="used for example when a folder is shared with 1 user or 2 users, used for example when a folder is shared with 1 user" quantity="one">contact</item>
        <item context="used for example when a folder is shared with 1 user or 2 users, used for example when a folder is shared with 2 or more users" quantity="other">contacts</item>
    </plurals>

    <!--
    <string name="confirmation_required" context="Alert title before download">Confirmation required</string>
    -->
    <string name="alert_larger_file" context="Alert text before download. Please do not modify the %s placeholder as it will be replaced by the size to be donwloaded">%s will be downloaded.</string>
    <string name="alert_no_app" context="Alert text before download">There is no app to open the file %s. Do you want to continue with the download?</string>
    <string name="checkbox_not_show_again" context="Alert checkbox before download">Do not show again</string>

    <string name="confirm_cancel_login" context="Press back while login to cancel current login process.">Are you sure that you want to cancel the current login process?</string>

    <string name="login_text" context="Login button">Login</string>
    <string name="email_text" context="email label">Email</string>
    <string name="password_text" context="password label">Password</string>
    <string name="confirm_password_text" context="Hint of the confirmation dialog to get link with password">Confirm password</string>
    <string name="abc" context="in the password edittext the user can see the password or asterisks. ABC shows the letters of the password">ABC</string>
    <!--
    <string name="dots" context="in the password edittext the user can see the password or asterisks. ··· shows asterisks instead of letters">···</string>
    -->
    <string name="new_to_mega" context="This question applies to users that do not have an account on MEGA yet">New to MEGA?</string>
    <string name="create_account" context="button that allows the user to create an account">Create account</string>
    <string name="error_enter_email" context="when the user tries to log in MEGA without typing the email">Please enter your email address</string>
    <string name="error_invalid_email" context="Title of the alert dialog when the user tries to recover the pass of a non existing account">Invalid email address</string>
    <string name="error_enter_password" context="when the user tries to log in MEGA without typing the password">Please enter your password</string>
    <string name="error_server_connection_problem" context="when the user tries to log in to MEGA without a network connection">No network connection</string>
    <string name="error_server_expired_session" context="when the user tries to log in to MEGA without a valid session">You have been logged out on this device from another location</string>
    <string name="login_generating_key" context="the first step when logging in is calculate the private and public encryption keys">Calculating encryption keys</string>
    <string name="login_connecting_to_server" context="Message displayed while the app is connecting to a MEGA server">Connecting to the server</string>
    <string name="download_updating_filelist" context="Status text when updating the file manager">Updating file list</string>
    <string name="login_confirm_account" context="title of the screen after creating an account when the user has to confirm the password to confirm the account">Confirm account</string>
    <string name="login_querying_signup_link" context="when the user clicks on the link sent by MEGA after creating the account, this message is shown">Checking validation link</string>
    <string name="login_confirming_account" context="Attempting to activate a MEGA account for a user.">Activating account</string>
    <string name="login_preparing_filelist" context="After login, updating the file list, the file list should be processed before showing it to the user">Preparing file list</string>
    <string name="login_before_share" context="when the user tries to share something to MEGA without being logged">Please log in to share with MEGA</string>
    <string name="reg_link_expired" context="This toast message is shown on the login page when an email confirm link is no longer valid.">Your confirmation link is no longer valid. Your account may already be activated or you may have cancelled your registration.</string>
    <!--
    <string name="session_problem" context="if a link to a folder cannot be fetched">Problem of retrieving files from the folder</string>
    -->

    <string name="tour_space_title">MEGA Space</string>
    <string name="tour_speed_title">MEGA Speed</string>
    <string name="tour_privacy_title">MEGA Privacy</string>
    <string name="tour_access_title">MEGA Access</string>
    <string name="tour_space_text">Register now and get 50 GB* of free space</string>
    <string name="tour_speed_text">Uploads are fast. Quickly share files with everyone</string>
    <string name="tour_privacy_text">Keep all your files safe with MEGA’s end-to-end encryption</string>
    <string name="tour_access_text">Get fully encrypted access anywhere, anytime</string>

    <string name="create_account_text" context="button that allows the user to create an account">Create account</string>
    <string name="name_text" context="category in sort by action">Name</string>
    <string name="first_name_text" context="First Name of the user">First Name</string>
    <string name="lastname_text" context="Last name of the user">Last Name</string>
    <string name="tos" context="text placed on the checkbox of acceptation of the Terms of Service">I agree with MEGA’s [A]Terms of Service[/A]</string>
    <string name="top" context="Text placed on the checkbox to make sure user agree that understand the danger of losing password">I understand that [B]if I lose my password, I may lose my data[/B]. Read more about [A]MEGA’s end-to-end encryption[/A].</string>
    <string name="already_account" context="Does the user already have a MEGA account">Already have an account?</string>

    <string name="create_account_no_terms" context="warning dialog">You have to accept our Terms of Service</string>

    <string name="create_account_no_top" context="warning dialog, for user do not tick checkbox of understanding the danger of losing password">You need to agree that you understand the danger of losing your password</string>
    <string name="error_enter_username" context="Warning message when the first name is a required field to submit a form. For example during the create account process.">Please enter your first name</string>
    <string name="error_enter_userlastname" context="Warning dialog">Please enter your last name.</string>
    <string name="error_short_password" context="when creating the account">Password is too short</string>
    <string name="error_passwords_dont_match" context="when creating the account">Passwords do not match</string>
    <string name="error_email_registered" contect="when creating the account">This email address has already registered an account with MEGA</string>

    <!--
    <string name="create_account_confirm_title" context="Title that is shown when e-mail confirmation is still required for the account">Confirmation required</string>
    -->
    <!--
    <string name="create_account_confirm" context="">Please check your e-mail and click the link to login and confirm your account</string>
    -->
    <string name="create_account_creating_account">Connecting to the server: Creating account</string>

    <!--<string name="cancel_transfer_title">Delete Transfer</string>
    -->
    <string name="cancel_transfer_confirmation">Delete this transfer?</string>
    <string name="cancel_all_transfer_confirmation">Delete all transfers?</string>

    <string name="section_cloud_drive" context="The name of every users root drive in the cloud of MEGA.">Cloud Drive</string>
    <string name="section_recents" context="Label to reference a recents section">Recents</string>
    <string name="section_secondary_media_uploads" context="title of the screen where the secondary media images are uploaded, and name of the folder where the secondary media images are uploaded">Media Uploads</string>
    <string name="section_inbox" context="Section name for the “Messages” section.Preferably one word. There is little space for this word.">Inbox</string>
    <string name="section_saved_for_offline" context="title of the screen that shows the files saved for offline in the device">Saved for Offline</string>
    <string name="section_saved_for_offline_new" context="the options of what to upload in an array. Needed for the settings, the options of what to upload.">Offline</string>
    <!--
    <string name="section_shared_with_me" context="title of the screen that shows all the folders that the user shares with other users and viceversa">Shared with me</string>
    -->
    <string name="title_shared_items" context="title of the screen that shows all the shared items">Shared items</string>
    <string name="section_shared_items" context="title of the screen that shows all the shared items">Shared folders</string>
    <string name="section_rubbish_bin" context="The title of the trash bin in the tree of the file manager.">Rubbish Bin</string>
    <string name="section_contacts" context="Section name for the “Contacts” section.Preferably one word. There is little space for this word.">Contacts</string>

    <string name="section_contacts_with_notification" context="Item of the navigation title for the contacts section when there is any pending incoming request">Contacts [A](%1$d)[/A]</string>
    <string name="sent_requests_empty" context="the user has not sent any contact request to other users">[B]No [/B][A]sent requests[/A][B].[/B]</string>
    <string name="received_requests_empty" context="the user has not received any contact request from other users">[B]No [/B][A]received requests[/A][B].[/B]</string>
    <string name="section_transfers" context="Title for the file transfer screen (with the up &amp; download)">Transfers</string>

    <string name="section_account" context="Section name for the &amp;ldquo;My Account&amp;rdquo; section.Preferably one or two words. There is little space for this.">My Account</string>
    <string name="section_photo_sync" context="title of the screen where the camera images are uploaded, and name of the folder where camera images are uploaded">Camera Uploads</string>
    <!--
    <string name="used_space" context="Used space &quot;5MB of 100MB&quot;.">%1$s of %2$s</string>
    -->
    <string name="tab_incoming_shares" context="Capital letters. Incoming shared folders. The title of a tab">Incoming</string>
    <string name="tab_outgoing_shares" context="Capital letters. Outgoing shared folders. The title of a tab">Outgoing</string>
    <string name="tab_links_shares" context="Capital letters. Files with link. The title of a tab">Links</string>

    <string name="title_incoming_shares_explorer" context="Label for any &amp;lsquo;Incoming shares&amp;rsquo; button, link, text, title, etc. - (String as short as possible).">Incoming Shares</string>
    <string name="title_incoming_shares_with_explorer" context="Title of the share with file explorer">Incoming shares with</string>
    <!--
    <string name="choose_folder_explorer" context="Title of the button in Incoming Shares tabs">Choose folder</string>
    -->

    <string name="file_browser_empty_cloud_drive" context="message when there are no files in the Cloud drive">No files in your Cloud Drive</string>
    <!--
    <string name="file_browser_empty_rubbish_bin" context="option to empty rubbish bin">Empty Rubbish Bin</string>
    -->
    <string name="file_browser_empty_folder" context="Text that indicates that a folder is currently empty">Empty Folder</string>

    <string name="choose_account_fragment" context="Title of the fragment Choose Account">CHOOSE ACCOUNT</string>

    <!--
    <string name="file_properties_activity" context="Menu item to show the properties dialog of files and or folders.">Properties</string>
    -->
    <string name="file_properties_available_offline" context="The file are available “offline” (without a network Wi-Fi mobile data connection)">Available offline</string>
    <!--
    <string name="file_properties_available_offline_on" context="Button state when a file can be saved for offline.(Capital letters)">ON</string>
    -->
    <!--
    <string name="file_properties_available_offline_off" context="Button state when a file is already saved for offline. (Capital letters)">OFF</string>
    -->
    <string name="file_properties_info_size_file" context="category in sort by action">Size</string>
    <string name="file_properties_info_last_modified" context="When the file/folder was last modified">Last modified</string>
    <string name="file_properties_info_added" context="when was the file added in MEGA">Added</string>
    <!--
    <string name="file_properties_shared_folder_private_folder" context="the folder is private. A public user can\'t access the folder">No public link</string>
    -->
    <string name="file_properties_shared_folder_public_link" context="the label when a folder can be accesed by public users">Public link</string>

    <string name="file_properties_shared_folder_permissions" context="Item menu option upon clicking on a file folder. Refers to the permissions of a file folder in the file manager.">Permissions</string>
    <string name="dialog_select_permissions" context="Title of the dialog to choose permissions when sharing.">Share Permissions</string>
    <string name="file_properties_shared_folder_change_permissions" context="menu item">Change permissions</string>
    <string name="file_properties_shared_folder_select_contact" context="when listing all the contacts that shares a folder">Shared with</string>
    <string name="file_properties_send_file_select_contact" context="send a file to a MEGA user">Send to</string>
    <string name="file_properties_owner" context="shows the owner of an incoming shared folder">Owner</string>
    <string name="contact_invite" context="positive button on dialog to invite a contact">Invite</string>
    <string name="contact_reinvite" context="option to reinvite a contact">Reinvite</string>
    <string name="contact_ignore" context="The text of the notification button that is displayed when there is a call in progress, another call is received and ignored.">Ignore</string>
    <string name="contact_decline" context="option to decline a contact invitation">Decline</string>
    <string name="contact_accept" context="option to accept a contact invitation">Accept</string>
    <string name="contact_properties_activity" context="title of the contact properties screen">Contact Info</string>
    <!--
    <string name="contact_file_list_activity" context="header of a status field for what content a user has shared to you">Content</string>
    -->
    <string name="contacts_list_empty_text" context="Adding new relationships (contacts) using the actions.">Add new contacts using the button below</string>
    <!--
    <string name="no_contacts" context="When an user wants to share a folder but has not any contact yet">There are not contacts in the account. Please add them on the Contacts screen</string>
	-->
    <string name="contacts_explorer_list_empty_text" context="Add new contacts before sharing.">Add a new contact to share</string>

    <string name="error_not_enough_free_space" context="Error message">Not enough free space on your device</string>

    <string name="option_link_without_key" context="This is button text on the Get Link dialog. This lets the user get a public file/folder link without the decryption key e.g. https://mega.nz/#!Qo12lSpT.">Link without key</string>
    <string name="option_decryption_key" context="Alert Dialog to get link">Decryption key</string>

    <!--
    <string name="download_failed" context="Error message">Download failed</string>
    -->
    <!--
	<string name="download_downloaded" context="notification message. Example: 1 file downloaded">downloaded</string>
    -->
    <!--
	<string name="download_downloading" context="Title header on the download page while the file is downloading.">Downloading</string>
	-->
    <!--
	<string name="text_downloading" context="Text located in each fragment when a download is in progress">Transferring</string>
	-->
    <string name="download_preparing_files" context="Alert shown when some content is sharing with chats and they are processing">Preparing files</string>

    <plurals name="download_began">
        <item context="Message when a download starts. Singular 1 file" quantity="one">Download has started</item>
        <item context="Message when many downloads start. Plural more than 1 file. Placeholder is for include the number of downloads in runtime." quantity="other">%1$d downloads have started</item>
    </plurals>

    <plurals name="download_finish">
        <item context="Message when a download finishes. Singular 1 file" quantity="one">Download has finished</item>
        <item context="Message when many downloads finish. Plural more than 1 file. Placeholder is for include the number of downloads in runtime." quantity="other">%1$d downloads have finished</item>
    </plurals>

    <plurals name="upload_began">
        <item context="Message when a upload starts. Singular 1 file" quantity="one">Upload has started</item>
        <item context="Message when many uploads start. Plural more than 1 file. Placeholder is for include the number of uploads in runtime." quantity="other">%1$d uploads have started</item>
    </plurals>

    <plurals name="upload_finish">
        <item context="Message when a download finishes. Singular 1 file" quantity="one">Upload has finished</item>
        <item context="Message when many downloads finish. Plural more than 1 file. Placeholder is for include the number of uploads in runtime." quantity="other">%1$d uploads have finished</item>
    </plurals>
    <!--
    <string name="download_cancel_downloading" context="Confirmation text when attempting to cancel the download">Do you want to cancel the download?</string>
    -->
    <string name="download_touch_to_cancel" context="Hint how to cancel the download">Touch to cancel</string>
    <string name="download_touch_to_show" context="Hint how to cancel the download">View transfers</string>
    <string name="error_file_size_greater_than_4gb" context="Warning message">Most devices can’t download files greater than 4GB. Your download will probably fail</string>
    <string name="intent_not_available" context="message when trying to open a downloaded file but there isn’t any app that open that file. Example: a user downloads a pdf but doesn’t have any app to read a pdf">There isn’t any available app to execute this file on your device</string>

    <string name="context_share_image" context="to share an image using Facebook, Whatsapp, etc">Share image using</string>
    <string name="context_get_link" context="create a link of a file and send it using an app from the device">Share link</string>
    <string name="context_get_link_menu" context="Item menu option upon right click on one or multiple files.">Get link</string>

    <!--<string name="context_manage_link_menu" context="Item menu option upon right click on one or multiple files.">Get link</string>-->

    <string name="context_leave_menu" context="Item menu option upon right click on one or multiple files.">Leave</string>
    <string name="alert_leave_share" context="Title alert before leaving a share.">Leave share</string>
    <string name="context_clean_shares_menu" context="Item menu option upon right click on one or multiple files.">Remove share</string>
    <string name="context_remove_link_menu" context="Item menu option upon right click on one or multiple files.">Remove link</string>
<<<<<<< HEAD
    <string name="context_remove_link_warning_text" context="Warning that appears prior to remove a link of a file. Singular.">This link will not be publicly available anymore.</string>
=======
    <string name="context_remove_link_warning_text" context="Warning that appears prior to remove a link of a file.">This link will not be publicly available anymore.</string>
>>>>>>> 61f57a84
    <plurals name="remove_links_warning_text">
        <item context="Warning that appears prior to remove a link of a file. Singular." quantity="one">This link will not be publicly available anymore.</item>
        <item context="Warning that appears prior to remove links of files. Plural." quantity="other">These links will not be publicly available anymore.</item>
    </plurals>
    <string name="context_rename" context="Item menu option upon right click on one or multiple files.">Rename</string>
    <string name="context_open_link_title" context="Item menu option upon right click on one or multiple files.">Open link</string>
    <string name="context_open_link" context="Item menu option upon right click on one or multiple files.">Open</string>
    <string name="context_renaming" context="while renaming a file or folder">Renaming</string>
    <string name="context_preparing_provider" context="while file provider is downloading a file">Preparing file</string>
    <string name="context_download" context="Item menu option upon right click on one or multiple files.">Download</string>

    <!--
    <string name="download_folder" context="Item menu option upon right click on one or multiple files.">Download folder</string>
    -->
    <!--
    <string name="import_folder" context="Item menu option upon right click on one or multiple files.">Import folder</string>
    -->
    <string name="context_move" context="Item menu option upon right click on one or multiple files.">Move</string>
    <string name="context_moving" context="while moving a file or folder">Moving</string>
    <!--
    <string name="context_sharing" context="while sharing a folder">Sharing folder</string>
    -->
    <string name="context_copy" context="Item menu option upon right click on one or multiple files.">Copy</string>
    <string name="context_upload" context="Item menu option upon right click on one or multiple files.">Upload</string>
    <string name="context_copying" context="while copying a file or folder">Copying</string>
    <!--
    <string name="context_creating_link" context="status text">Creating link</string>
    -->
    <!--
    <string name="context_moving_to_trash" context="status text">Moving to Rubbish Bin</string>
    -->
    <string name="context_move_to_trash" context="menu item">Move to Rubbish Bin</string>
    <string name="context_delete_from_mega" context="menu item">Remove from MEGA</string>
    <string name="context_new_folder_name" context="Input field description in the create folder dialog.">Folder Name</string>
    <string name="context_new_contact_name" context="when adding a new contact. in the dialog">Contact email</string>
    <string name="context_creating_folder" context="status dialog when performing the action">Creating folder</string>
    <!--
    <string name="context_adding_contact" context="Adding a new relationship (contact)">Adding contact</string>
    -->
    <string name="context_download_to" context="Menu item">Save to</string>
    <string name="context_clear_rubbish" context="Menu option title">Clear Rubbish Bin</string>
    <string name="clear_rubbish_confirmation" context="Ask for confirmation before removing all the elements of the rubbish bin">You are about to permanently remove all items from your Rubbish Bin.</string>

    <!--<string name="context_send_link" context="get the link and send it">Send link</string>-->

    <string name="context_send" context="send cancel subscriptions dialog">Send</string>
    <string name="context_send_file_inbox" context="send the file to inbox">Send to contact</string>
    <!--
    <string name="context_copy_link" context="get the link and copy it">Copy link</string>
    -->
    <string name="context_remove" context="Menu option to delete one or multiple selected items.">Remove</string>
    <string name="context_delete_offline" context="Menu option to delete selected items of the offline state">Remove from Offline</string>
    <string name="context_share_folder" context="menu item">Share folder</string>
    <string name="context_send_file" context="menu item">Send file to chat</string>
    <string name="context_send_contact" context="menu item">Share contact to chat</string>
    <string name="context_view_shared_folders" context="open a shared folder">View shared folders</string>
    <string name="context_sharing_folder" context="Item menu option upon clicking on one or multiple files.">Sharing</string>
    <!--
    <string name="remove_all_sharing" context="status text">Removing all sharing contacts</string>
    -->
    <!--
    <string name="leave_incoming_share" context="status text">Leaving shared folder</string>
    -->
    <!--
    <string name="context_camera_folder" context="The location of where the user has the photos/videos stored.">Camera folder</string>
    -->
    <!--
    <string name="context_mega_contacts" context="when sharing a folder, the user can choose a contact from MEGA">MEGA Contacts</string>
    -->
    <!--
    <string name="context_phone_contacts" context="when sharing a folder, the user chan choose a contact from the device">Phone Contacts</string>
    -->
    <string name="context_delete" context="menu item">Delete</string>
    <!--
    <string name="context_more" context="menu item">More</string>
    -->
    <!--
    <string name="context_contact_added" context="success message when adding a contact">Contact added</string>
    -->
    <string name="context_contact_invitation_deleted" context="success message when removing a contact request">Request deleted</string>
    <string name="context_contact_invitation_resent" context="success message when reinvite a contact">Request resent</string>
    <string name="context_contact_request_sent" context="success message when sending a contact request">Request successfully sent to %s. The status can be consulted in the Sent Requests tab.</string>

    <string name="context_contact_removed" context="success message when removing a contact">Contact removed</string>
    <string name="context_contact_not_removed" context="error message">Error. Contact not removed</string>
    <string name="context_permissions_changed" context="success message when chaning the permissionss">Permissions changed</string>
    <string name="context_permissions_not_changed" context="error message">Error. Permissions not changed</string>
    <string name="context_folder_already_exists" context="message when trying to create a folder that already exists">Folder already exists</string>
    <string name="context_contact_already_exists" context="message when trying to create a invite a contact already that is already added">%s is already a contact</string>
    <string name="context_send_no_permission" context="message when trying to send a file without full access">You do not have permission to send this file</string>
    <string name="context_folder_created" context="success message when creating a folder">Folder created</string>
    <string name="context_folder_no_created" context="error message when creating a folder">Error. Folder not created</string>
    <string name="context_correctly_renamed" context="success message when renaming a node">Renamed successfully</string>
    <string name="context_no_renamed" context="error message">Error. Not renamed</string>
    <string name="context_correctly_copied" context="success message when copying a node">Copied successfully</string>
    <!--
    <string name="context_correctly_sent" context="success message when sending a file">File sent</string>
    -->
    <!--
    <string name="context_no_sent" context="error message when sending a file">Error. File not sent</string>
    -->
    <string name="context_correctly_sent_node" context="success message when sending a node to Inbox">Sent to Inbox</string>
    <string name="context_no_sent_node" context="error message when sending a node to Inbox">Error. Not sent to Inbox</string>
    <string name="context_no_copied" context="error message">Error. Not copied</string>
    <string name="context_no_destination_folder" context="message that appears when a user tries to move/copy/upload a file but doesn’t choose a destination folder">Please choose a destination folder</string>
    <string name="context_correctly_moved" context="success message when moving a node">Moved successfully</string>
    <string name="number_correctly_moved" context="success message when moving a node">%d items moved successfully</string>
    <string name="number_incorrectly_moved" context="success message when moving a node">%d items were not moved successfully</string>
    <string name="context_correctly_moved_to_rubbish" context="success message when moving a node">Moved to the Rubbish Bin successfully</string>
    <string name="number_correctly_moved_to_rubbish" context="success message when moving a node">%d items moved to the Rubbish Bin successfully</string>
    <string name="number_incorrectly_moved_to_rubbish" context="success message when moving a node">&#160;and %d items were not sent successfully</string>
    <string name="context_no_moved" context="error message">Error. Not moved</string>
    <string name="context_correctly_shared" context="success message when sharing a folder">Shared successfully</string>
    <string name="context_no_shared_number" context="error message when sharing a folder">Error. %d shares were not completed</string>
    <string name="context_correctly_shared_removed" context="success message when sharing a folder">Remove shares successfully</string>
    <string name="context_no_shared_number_removed" context="error message when sharing a folder">Error. %d process of removing shares is not completed</string>
    <string name="context_no_shared" context="error message">Error. Not shared</string>
    <string name="context_no_removed_shared" context="error message">Error. Share failed to remove</string>
    <string name="context_remove_sharing" context="success message when removing a sharing">Folder sharing removed</string>
    <string name="context_no_link" context="error message">Link creation failed</string>
    <string name="context_correctly_removed" context="success message when removing a node from MEGA">Deleted successfully</string>
    <string name="context_no_removed" context="error message">Error. Deletion failed</string>
    <string name="number_correctly_removed" context="success message when moving a node">%d items removed successfully from MEGA</string>
    <string name="number_no_removed" context="error message when moving a node">%d items are not removed successfully</string>
    <string name="number_correctly_leaved" context="success message when moving a node">%d folders left successfully</string>
    <string name="number_no_leaved" context="error message when moving a node">%d folders were not left successfully</string>
    <string name="number_correctly_sent" context="success message when sending multiple files">File sent to %d contacts successfully</string>
    <string name="number_no_sent" context="error message when sending multiple files">File was not sent to %d contacts</string>
    <string name="number_correctly_sent_multifile" context="success message when sending multiple files">%d files sent successfully</string>
    <string name="number_no_sent_multifile" context="error message when sending multiple files">%d files failed to send</string>
    <string name="number_correctly_copied" context="success message when sending multiple files">%d items copied successfully</string>
    <string name="number_no_copied" context="error message when sending multiple files">%d items were not copied</string>
    <string name="number_contact_removed" context="success message when removing several contacts">%d contacts removed successfully</string>
    <string name="number_contact_not_removed" context="error message when removing several contacts">%d contacts were not removed</string>
    <string name="number_contact_file_shared_correctly" context="success message when sharing a file with multiple contacts">Folder shared with %d contacts successfully</string>
    <string name="number_contact_file_not_shared_" context="error message when sharing a file with multiple contacts">File can not be shared with %d contacts</string>
    <string name="number_correctly_shared" context="success message when sharing multiple files">%d folders shared successfully</string>
    <string name="number_no_shared" context="error message when sharing multiple files">%d folders were not shared</string>
    <string name="context_correctly_copied_contact" context="success message when sending a file to a contact">Successfully sent to:</string>
    <string name="context_correctly_removed_sharing_contacts" context="success message when removing all the contacts of a shared folder">The folder is no longer shared</string>
    <string name="context_no_removed_sharing_contacts" context="error message when removing all the contacts of a shared folder">Error, the folder is still shared with another contact</string>
    <string name="context_select_one_file" context="option available for just one file">Select just one file</string>
    <string name="rubbish_bin_emptied" context="success message when emptying the RB">Rubbish Bin emptied successfully</string>
    <string name="rubbish_bin_no_emptied" context="error message when emptying the RB">Error. The Rubbish Bin has not been emptied</string>

    <string name="dialog_cancel_subscriptions" context="dialog cancel subscriptions">You are about to cancel your MEGA subscription. Please let us know if there is anything we can do to help change your mind.</string>
    <string name="hint_cancel_subscriptions" context="hint cancel subscriptions dialog">Type feedback here</string>
    <string name="send_cancel_subscriptions" context="send cancel subscriptions dialog">Send</string>
    <!--
    <string name="title_cancel_subscriptions" context="title cancel subscriptions dialog">Cancel Subscription</string>
    -->
    <string name="confirmation_cancel_subscriptions" context="confirmation cancel subscriptions dialog">Thank you for your feedback! Are you sure you want to cancel your MEGA subscription?</string>
    <string name="reason_cancel_subscriptions" context="provide a reason to cancel subscriptions dialog">Your subscription has not been cancelled. Please provide a reason for your cancellation</string>
    <string name="message_user_purchased_subscription" context="welcome message after user brought subscription. placeholder 1: subscription type (Lite/Pro1 etc), placeholder 2: renewal interval (monthly/yearly)">Thank you for subscribing to %1$s %2$s!</string>
    <string name="message_user_purchased_subscription_down_grade" context="Pop up message shows when user purchased a lower level of subscription">Your new subscription will take effect once the current one expires, the new price will be charged at that time.</string>
    <string name="message_user_payment_pending" context="Pop up message shows when user purchased a subscription with a payment method that can not be processed in real time, e.g. voucher">Your subscription will take effect once the payment is processed by Google.</string>
    <string name="subscription_type_monthly" context="">Monthly</string>
    <string name="subscription_type_yearly" context="">Yearly</string>

    <string name="context_node_private" context="success message after removing the public link of a folder">The folder is now private</string>

    <string name="context_share_correctly_removed" context="success message after removing a share of a folder. a contact has no access to the folder now">Share removed</string>


    <string name="menu_new_folder" context="Menu option to create a new folder in the file manager.">New folder</string>
    <string name="menu_add_contact" context="Menu option to add a contact to your contact list.">Add contact</string>
    <string name="menu_add_contact_and_share" context="Menu option to add a contact to your contact list.">Add contact and share</string>
    <!--
    <string name="menu_download_from_link" context="Text that is displayed in the dialog to download a MEGA link inside the app">Download from MEGA link</string>
    -->

    <string name="alert_decryption_key" context="Title of the alert to introduce the decryption key">Decryption Key</string>
    <string name="message_decryption_key" context="Message of the alert to introduce the decryption key">Please enter the decryption key for the link</string>

    <string name="upload_to_image" context="upload to. Then choose an Image file">Image</string>
    <string name="upload_to_audio" context="upload to. Then choose an Audio file">Audio</string>
    <string name="upload_to_video" context="Title of the button in the contact info screen to start a video call">Video</string>
    <!--
    <string name="upload_to_other" context="upload to. Then choose a file which is not an Image, an Audio or a Video">Other File</string>
    -->
    <string name="upload_to_filesystem" context="upload to. Then choose to browse the file system to choose a file">Pick from File System</string>
    <string name="upload_to_filesystem_from" context="upload to. Then choose to browse the file system to choose a file">Pick from</string>
    <!--
    <string name="upload_select_file_type" context="title of the dialog for choosing if a user wants to upload an image, an audio, a video or a file from the system">Select file type</string>
    -->
    <!--
    <string name="upload_uploading" context="status text">Uploading</string>
    -->
    <!--
    <string name="upload_touch_to_cancel" context="hint to how to cancel the upload (by touching the notification)">Touch to cancel upload</string>
    -->
    <!--
    <string name="upload_failed" context="error message">Upload failed</string>
    -->
    <string name="upload_uploaded" context="Label for the current uploaded size of a file. For example, 3 files, 50KB uploaded">uploaded</string>
    <!--
    <string name="upload_cancel_uploading" context="Confirmation text for cancelling an upload">Do you want to cancel the upload?</string>
    -->
    <string name="upload_prepare" context="Status text at the beginning of an upload, Status text at the beginning of an upload for 1 file">Processing file</string>
    <plurals name="upload_prepare">
        <item context="Status text at the beginning of an upload, Status text at the beginning of an upload for 1 file" quantity="one">Processing file</item>
        <item context="Status text at the beginning of an upload, Status text at the beginning of an upload for 2 or more files" quantity="other">Processing files</item>
    </plurals>
    <string name="error_temporary_unavaible" context="error message when downloading a file">Resource temporarily not available, please try again later</string>
    <string name="upload_can_not_open" context="Error message when the selected file cannot be opened">Cannot open selected file</string>
    <string name="unzipping_process" context="when a zip file is downloaded and clicked, the app unzips the file. This is the status text while unzipping the file">Unzipping file</string>

    <string name="error_io_problem" context="error message while browsing the local filesystem">Filesystem problem</string>
    <string name="general_error" context="error message while browsing the local filesystem">Error happened when executing the action</string>

    <string name="full_screen_image_viewer_label" context="title of the image gallery">Image viewer</string>

    <!--
    <string name="manager_download_from_link_incorrect" context="Error message when the user entered an incorrect MEGA link format for importing">Incorrect link format</string>
    -->

    <!--
    <string name="my_account_activity" context="Title of the screen where the user account information is shown">Account</string>
    -->
    <!--
    <string name="my_account_total_space" context="Headline for the amount of total storage space">Storage Space</string>
    -->
    <!--
    <string name="my_account_free_space" context="Headline for the amount of storage space is remaining">Free Space</string>
    -->
    <string name="my_account_used_space" context="Headline for the amount of storage space is used">Used Space</string>
    <string name="my_account_change_password" context="menu item">Change password</string>
    <!--
    <string name="warning_out_space" context="Warning in Cloud drive when the user is runningut of space">You\'re running out of space!\n Do you want to upgrade your account?</string>
    -->
    <!--<string name="overquota_alert_title" context="Title dialog overquota error">Storage over quota</string>-->
    <string name="overquota_alert_text" context="Dialog text overquota error">You have exceeded your storage limit. Would you like to upgrade your account?</string>

    <!--
    <string name="op_not_allowed" context="Dialod text overquota error">Operation not allowed</string>
    -->
    <string name="my_account_last_session" context="when did the last session happen">Last session</string>
    <string name="my_account_connections" context="header for the social connections, showing the number of contacts the user has">Connections</string>

    <string name="my_account_changing_password" context="message displayed while the app is changing the password">Changing password</string>
    <string name="my_account_change_password_oldPassword" context="when changing the password, the first edittext is to enter the current password">Current password</string>
    <string name="my_account_change_password_newPassword1" context="when changing the password">New password</string>
    <string name="my_account_change_password_newPassword2" context="when changing the password">Confirm new password</string>
    <!--
    <string name="my_account_change_password_error" context="Error message when the user attempts to change his password (two potential reasons in one error message).">Incorrect current password or the new passwords you provided do not match. Please try again</string>
    -->
    <!--
    <string name="my_account_change_password_error_2" context="Error message when the user attempts to change his password (two potential reasons in one error message).">Incorrect current password. Please try again</string>
    -->
    <!--
    <string name="my_account_change_password_OK" context="Success text">Password changed successfully</string>
    -->
    <string name="my_account_change_password_dont_match" context="when changing the password or creating the account, the password is required twice and check that both times are the same">Password doesn’t match</string>

    <!--
    <string name="upgrade_activity" context="title of the Upgrade screen">PRO Membership</string>
    -->
    <string name="upgrade_select_pricing" context="title of the selection of the pro account wanted">Select membership</string>
    <string name="select_membership_1" context="the user has to decide the way of payment">Monthly or annually recurring</string>

    <!--<string name="select_membership_2" context="button to go to Google Play">Google Play subscription</string>-->

    <string name="no_available_payment_method" context="choose the payment method option when no method is available">At this moment, no method of payment is available for this plan</string>

    <string name="upgrade_per_month" context="button to decide monthly payment. The asterisk is needed">Monthly*</string>
    <string name="upgrade_per_year" context="button to decide annually payment. The asterisk is needed">Annually*</string>

    <string name="file_properties_get_link" context="the user can get the link and it’s copied to the clipboard">The link has been copied to the clipboard</string>
    <!--
    <string name="file_properties_remove_link" context="the user can remove the public link">The link has been removed</string>
    -->

    <string name="full_image_viewer_not_preview" context="before sharing an image, the preview has to be downloaded">The preview has not been downloaded yet. Please wait</string>
    <string name="not_load_preview_low_memory" context="due to device is low on memory, cannot load an image preview temporarily">The preview is not able to load due to insufficient memory available. Please try again later.</string>

    <string name="log_out_warning" context="alert when clicking a newsignup link being logged">Please log out before creating the account</string>

    <!--
    <string name="import_correct" context="success message after import a file">Imported successfully</string>
    -->

    <string name="transfers_empty" context="message shown in the screen when there are not any active transfer">No active transfers</string>
    <!--
    <string name="transfers_pause" context="File uploading or downloading has been paused (until the user continues at a later stage)">All transfers are paused</string>
    -->
    <string name="menu_pause_transfers" context="menu item">Pause transfers</string>
    <!--
    <string name="menu_restart_transfers" context="menu item">Restart transfers</string>
    -->
    <string name="menu_cancel_all_transfers" context="menu item">Delete all transfers</string>

    <string name="menu_take_picture" context="Option of the sliding panel to change the avatar by taking a new picture">Take picture</string>

    <string name="ask_for_display_over_title" context="Dialog title, to explain why MEGA needs the ’display over other apps’ permission (Android 10)">Allow notifications for incoming MEGA calls</string>
    <string name="ask_for_display_over_msg" context="Dialog message, to explain why MEGA needs the ’display over other apps’ permission (Android 10)">MEGA needs your authorization to allow the call interface to pop up from the background.</string>
    <string name="ask_for_display_over_explain" context="Prompt text shows when the user doesn’t want to make MEGA grant the ’display over other apps’ permission for now (Android 10)">Don’t worry, you can still manually grant permissions from your device’s settings.</string>

    <string name="cam_sync_wifi" context="the options of how to upload, but in an array. needed for the settings, how to upload the camera images. only when Wi-Fi connected">Wi-Fi only</string>
    <string name="cam_sync_data" context="the options of how to upload, but in an array. needed for the settings, how to upload the camera images. when Wi-Fi connected and using data plan">Wi-Fi or mobile data</string>
    <string name="cam_sync_syncing" context="The upload of the user’s photos orvideos from their specified album is in progress.">Camera Uploads in progress</string>
    <string name="cam_sync_cancel_sync" context="confirmation question for cancelling the camera uploads">Do you want to stop Camera Uploads?</string>
    <!--
    <string name="settings_camera_notif_error_no_folder" context="Error message when an unavailable destination folder was selected">Destination folder is unavailable</string>
    -->
    <string name="settings_camera_notif_title" context="title of the notification when camera upload is enabled">Uploading files of media folders</string>
	<string name="settings_camera_notif_checking_title" context="title of the notification when camera upload is checking files">Checking for files to be uploaded</string>
	<string name="settings_camera_notif_initializing_title" context="title of the notification when camera upload is initializing">Initializing Camera Uploads</string>
    <!--
    <string name="settings_camera_notif_error" context="notification error">Camera Uploads problem</string>
    -->
    <string name="settings_camera_notif_complete" context="notification camera uploads complete">Camera uploads complete</string>

    <string name="settings_storage" context="label of storage in upgrade/choose account page, it is being used with a variable, e.g. for LITE user it will show ‘200GB Storage’.">Storage</string>
    <string name="settings_pin_lock" context="settings of the pin lock">PIN Lock</string>
	<string name="settings_camera_upload_charging_helper_label" context="Helper text to explain why we have this `Require me to plug in` setting, placeholder - 100 to 1000 in MB">Video compression consumes a lot of power; MEGA will require you to be actively charging your device if the videos to be compressed are larger than %s.</string>
	<string name="settings_camera_upload_include_gps_helper_label" context="Helper text to explain the things to note if enable the feature of including GPS info">If enabled, you will upload information about where your pictures were taken, so be careful when sharing them.</string>

    <string name="settings_advanced_features" context="Settings category title for cache and offline files">Advanced</string>
    <string name="settings_advanced_features_cache" context="Settings preference title for cache">Clear Cache</string>
    <string name="settings_advanced_features_offline" context="Settings preference title for offline files">Clear Offline Files</string>

    <string name="settings_auto_play_label" context="description of switch ‘Open file when download is completed’">Open file when downloaded</string>
    <string name="settings_advanced_features_cancel_account" context="Settings preference title for canceling the account">Cancel your account</string>

    <string name="settings_advanced_features_size" context="Size of files in offline or cache folders">Currently using %s</string>
    <string name="settings_advanced_features_calculating" context="Calculating Size of files in offline or cache folders">Calculating</string>

    <string name="settings_storage_download_location" context="title of the setting to set the default download location">Default download location</string>
    <string name="settings_storage_ask_me_always" context="Whether to always ask the user each time.">Always ask for download location</string>
    <string name="settings_storage_advanced_devices" context="Whether to enable the storage in advanced devices">Display advanced devices (external SD)</string>
	<string name="add_phone_number_label" context="Label of button on account page that ask user to add their phone number">Add phone number</string>
	<string name="verify_account_title" context="enter verification code page title">Verify your account</string>
	<string name="verify_account_helper_locked" context="Text to explain to user why to verify phone number (account suspended use case)">Your account has been locked temporarily due to potential abuse. Please verify your phone number to unlock your account.</string>
    <string name="general_country_label" context="Hint text of the country edittext for billing purposes">Country</string>
	<string name="verify_account_phone_number_placeholder" context="place holder for enter mobile number field">Your phone number</string>
    <string name="general_back_button" context="Button label - go to previous page">Back</string>
	<string name="verify_account_not_now_button" context="button label - quite sms verification use case">Not now</string>
    <string name="general_confirm_button" context="Button label - confirm some action">Confirm</string>
	<string name="verify_account_invalid_country_code" context="On “add phone number” page, an error message will be shown if user click next button without select country code.">Please select a country code</string>
    <string name="verify_account_not_loading_country_code" context="On “Add phone number” page, a toast error message will be shown if the country code cannot be fetched from back end.">Country codes could not be fetched.</string>
	<string name="verify_account_invalid_phone_number" context="error message if user click next button without enter a valid phone number">Please supply a valid phone number.</string>
	<string name="verify_account_enter_txt_label" context="Label tell user to enter received txt to below input boxes">Please enter the verification code sent to</string>
	<string name="verify_account_enter_code_title" context="enter verification code page title">Verify your account</string>
	<string name="verify_account_incorrect_code" context="error message that will show to user when user entered invalid verification code">Wrong code. Please try again or resend.</string>
	<string name="verify_account_resend_label" context="text message to remind user to resend verification code">You didn’t receive a code?</string>
    <string name="general_resend_button" context="Button to resend the create account email to a new email address in case the previous email address was misspelled">Resend</string>
	<string name="verify_account_error_phone_number_register" context="error message that will show to user when host detected that the mobile number has been registered already">This number is already associated with a MEGA account.</string>
	<string name="verify_account_error_reach_limit" context="error message that will show to user when user reached the sms verification daily limit">You have reached the daily limit</string>
	<string name="verify_account_error_wrong_code" context="error message that will show to user when user reached the sms verification daily limit">The verification code doesn’t match.</string>
	<string name="verify_account_error_code_verified" context="error message that will show to user when code has been verified">The code has been verified</string>
	<string name="verify_account_error_invalid_code" context="error message that will show to user when user entered invalid verification code">Wrong code. Please try again or resend.</string>
	<string name="verify_account_successfully" context="verify phone number successfully">Your phone number has been verified successfully</string>

    <string-array name="settings_storage_download_location_array">
        <item context="if the user has an internal and an external SD card, it has to be set on the settings screen, internal storage option">Internal storage</item>
        <item context="if the user has an internal and an external SD card, it has to be set on the settings screen, external storage option">External storage</item>
    </string-array>

    <string-array name="add_contact_array">
        <item context="title of the dialog shown when sending or sharing a folder">Write the user’s email</item>
        <item context="choose the way the new user’s email is inserted, import from phone option">Import from device</item>
    </string-array>

    <string name="settings_camera_upload_on" context="settings option">Enable Camera Uploads</string>
    <string name="settings_camera_upload_turn_on" context="settings option">Turn on Camera Uploads</string>
    <string name="settings_camera_upload_off" context="settings option">Disable Camera Uploads</string>
    <string name="settings_camera_upload_how_to_upload" context="settings option. How to upload the camera images: via Wi-Fi only or via Wi-Fi and data plan">How to upload</string>

    <string name="settings_secondary_upload_on" context="The Secondary Media uploads allows to create a second Camera Folder synchronization. Enabling it would imply to choose a new local folder and then, a new destination folder in MEGA. This is the text that appears in the settings option to enable the second synchronization.">Enable Secondary Media uploads</string>
    <string name="settings_secondary_upload_off" context="The Secondary Media uploads allows to create a second Camera Folder synchronization. Disabling it would imply that the current second sync won’t be running anymore. This is the text that appears in the settings option to disable the second synchronization.">Disable Secondary Media uploads</string>

    <string name="settings_empty_folder" context="Title of shared folder explorer to choose a folder to perform an action">Choose folder</string>

    <string-array name="settings_camera_upload_how_to_entries">
        <item context="the options of how to upload, but in an array. needed for the settings, how to upload the camera images. when Wi-Fi connected and using data plan">Wi-Fi or mobile data</item>
        <item context="the options of how to upload, but in an array. needed for the settings, how to upload the camera images. only when Wi-Fi connected">Wi-Fi only</item>
    </string-array>
    <string name="settings_camera_upload_what_to_upload" context="What kind of files are going to be uploaded: images, videos or both">File Upload</string>

    <string-array name="settings_camera_upload_file_upload_entries">
        <item context="what kind of file are going to be uploaded. Needed for the settings summary">Photos only</item>
        <item context="what kind of file are going to be uploaded. Needed for the settings summary">Videos only</item>
        <item context="what kind of file are going to be uploaded. Needed for the settings summary">Photos and videos</item>
    </string-array>

    <string name="settings_camera_upload_charging" context="Option to choose that the camera sync will only be enable when the device is charging">Only when charging</string>
    <string name="settings_camera_upload_include_gps" context="Title of ‘Include location tags’ setting option. Once enabled, Camera Uploads will include the location info from pictures those are being uploaded">Include location tags</string>
    <string name="settings_camera_upload_require_plug_in" context="Option to choose that the video compression will only be enable when the device is charging">Require me to actively charge my device</string>
    <string name="settings_keep_file_names" context="Option to choose that the camera sync will maintain the local file names when uploading">Keep file names as in the device</string>

    <string name="settings_local_camera_upload_folder" context="The location of where the user photos or videos are stored in the device.">Local Camera folder</string>
    <string name="settings_mega_camera_upload_folder" context="The location of where the user photos or videos are stored in MEGA.">MEGA Camera Uploads folder</string>

    <string name="settings_local_secondary_folder" context="The location of where the user photos or videos of the secondary sync are stored in the device.">Local Secondary folder</string>
    <string name="settings_mega_secondary_folder" context="The location of where the user photos or videos of the secondary sync are stored in MEGA.">MEGA Secondary folder</string>

    <string name="settings_camera_upload_only_photos" context="what kind of file are going to be uploaded. Needed for the settings summary">Photos only</string>
    <string name="settings_camera_upload_only_videos" context="what kind of file are going to be uploaded. Needed for the settings summary">Videos only</string>
    <string name="settings_camera_upload_photos_and_videos" context="what kind of file are going to be uploaded. Needed for the settings summary">Photos and videos</string>

    <!--
    <string name="settings_pin_lock_on" context="settings of the pin lock">Enable PIN Lock</string>
    -->
    <!--
    <string name="settings_pin_lock_off" context="settings of the pin lock">Disable PIN Lock</string>
    -->
    <!--
    <string name="settings_pin_lock_code" context="settings of the pin lock">PIN Code</string>
    -->
    <string name="settings_pin_lock_code_not_set" context="status text when no custom photo sync folder has been set">Not set</string>
    <string name="settings_reset_lock_code" context="Settings option to change PIN. Keep PIN uppercase">Change PIN</string>
    <string name="settings_pin_lock_switch" context="settings of the pin lock">PIN Lock</string>

    <string name="pin_lock_enter" context="Button after the pin code input field">Enter</string>
    <string name="pin_lock_alert" context="error message when not typing the pin code correctly">Your local files will be deleted and you will be logged out after 10 failed attempts</string>
    <string name="pin_lock_incorrect" context="error message when not typing the pin code correctly">Incorrect code</string>
    <plurals name="pin_lock_incorrect_alert">
        <item context="Error message when not typing the pin code correctly and only have 1 attempt left." quantity="one">Wrong PIN, please try again. You have 1 attempt left</item>
        <item context="Error message when not typing the pin code correctly and have several attempts left. The placeholder is to display the number of attempts left in runtime." quantity="other">Wrong PIN code, please try again. You have %2d attempts left</item>
    </plurals>
    <string name="pin_lock_not_match" context="error message when not typing the pin code correctly (two times)">PIN Codes don’t match</string>
    <string name="unlock_pin_title" context="title of the screen to unlock screen with pin code">Enter your PIN Code</string>
    <string name="unlock_pin_title_2" context="title of the screen to unlock screen with pin code in second round">Re-Enter your PIN Code</string>
    <string name="reset_pin_title" context="title of the screen to unlock screen with pin code">Enter your new PIN Code</string>
    <string name="reset_pin_title_2" context="title of the screen to unlock screen with pin code in second round">Re-Enter your new PIN Code</string>
    <string name="incorrect_pin_activity" context="text of the screen after 10 attemps with a wrong PIN" formatted="false">All your local data will be deleted and you will be logged out in %1d seconds</string>

    <string name="settings_about" context="Caption of a title, in the context of “About MEGA” or “About us”">About</string>
    <string name="settings_about_privacy_policy" context="App means “Application”">Privacy Policy</string>
    <string name="settings_about_terms_of_service" context="">Terms of Service</string>
    <string name="settings_about_gdpr" context="setting menu that links to the GDPR terms">Data Protection Regulation</string>
    <string name="settings_about_app_version" context="App means “Application”">App version</string>
    <string name="settings_about_sdk_version" context="Title of the label where the SDK version is shown">MEGA SDK version</string>
    <string name="settings_about_karere_version" context="Title of the label where the MEGAchat SDK version is shown">MEGAchat SDK version</string>
    <string name="settings_about_code_link_title" context="Link to the public code of the app">View source code</string>

    <string name="january">January</string>
    <string name="february">February</string>
    <string name="march">March</string>
    <string name="april">April</string>
    <string name="may">May</string>
    <string name="june">June</string>
    <string name="july">July</string>
    <string name="august">August</string>
    <string name="september">September</string>
    <string name="october">October</string>
    <string name="november">November</string>
    <string name="december">December</string>

    <string name="zip_browser_activity" context="title of the screen that shows the ZIP files">ZIP Browser</string>

    <!--
    <string name="new_account" context="in login screen to create a new account">Create account now!</string>
    -->

    <string name="my_account_title" context="title of the My Account screen">Account Type</string>
    <string name="renews_on" context="title of the Expiration Date">Renews on&#160;</string>
    <string name="expires_on" context="title of the Expiration Date">Expires on&#160;</string>
    <string name="free_account">Free</string>

    <!--
    <string name="free_storage" context="Not translate">50 GB</string>
    -->
    <!--
    <string name="free_bandwidth" context="Free bandwich account details">Limited</string>
    -->

    <string name="camera_uploads_created" context="info message shown to the user when the Camera Uploads folder has been created">Camera Uploads folder created</string>

    <!--
    <string name="ZIP_download_permission" context="A compressed file will be downloaded and decompressed.">The ZIP file will be downloaded and unzipped</string>
    -->
    <!--
    <string name="ZIP_unzip_permission" context="A compressed file will be decompressed.">The ZIP file will be unzipped </string>
    -->

    <string name="sortby_owner_mail" context="category in sort by action">Owner’s Email</string>
    <string name="sortby_name" context="category in sort by action">Name</string>
    <string name="sortby_name_ascending" context="sort files alphabetically ascending">Ascending</string>
    <string name="sortby_name_descending" context="sort files alphabetically descending">Descending</string>

    <string name="sortby_date" context="category in sort by action">Date</string>
    <string name="sortby_creation_date" context="category in sort by action">Creation Date</string>
    <string name="sortby_modification_date" context="category in sort by action">Modification Date</string>
    <string name="sortby_link_creation_date" context="category in sort by action">Link creation date</string>
    <string name="sortby_date_newest" context="sort files by date newest first">Newest</string>
    <string name="sortby_date_oldest" context="sort files by date oldest first">Oldest</string>

    <string name="sortby_size" context="category in sort by action">Size</string>
    <string name="sortby_size_largest_first" context="sort files by size largest first">Largest</string>
    <string name="sortby_size_smallest_first" context="sort files by size smallest first">Smallest</string>

    <string name="sortby_type" context="Title of sort by media type options">Media type</string>
    <string name="sortby_type_photo_first" context="sort option, sort media files by photos first">Photos</string>
    <string name="sortby_type_video_first" context="sort option, sort media files by videos first">Videos</string>

    <string name="per_month" context="in payments, for example: 4.99€ per month">per month</string>
    <string name="per_year" context="in payments, for example: 49.99€ per year">per year</string>

    <string name="billing_details" context="Contextual text in the beginning of the Credit Card Payment">Enter your billing details:</string>
    <string name="address1_cc" context="Hint text of the address1 edittext, which is the first line (of two) of the address">Address 1</string>
    <string name="address2_cc" context="Hint text of the address2 edittext, which is the second line (of two) of the address">Address 2 (optional)</string>
    <string name="city_cc" context="Hint text of the city edittext for billing purposes">City</string>
    <string name="state_cc" context="Hint text of the state or province edittext for billing purposes">State / Province</string>
    <string name="country_cc" context="Hint text of the country edittext for billing purposes">Country</string>
    <string name="postal_code_cc" context="Hint text of the postal code edittext for billing purposes">Postal code</string>

    <string name="payment_details" context="Contextual text in the beginning of the Credit Card Payment">Enter your payment details:</string>
    <string name="first_name_cc" context="Hint text of the first name of the credit card edittext for payment purposes">First name</string>
    <string name="last_name_cc" context="Hint text of the last name of the credit card edittext for payment purposes">Last name</string>
    <string name="credit_card_number_cc" context="Hint text of the credit card number edittext for payment purposes">Credit Card Number</string>
    <string name="month_cc" context="Hint text of the expiration month of the credit card for payment purposes">Month</string>
    <string name="year_cc" context="Hint text of the expiration year of the credit card for payment purposes">Year</string>
    <string name="cvv_cc" context="Hint text of the CVV edittext for payment purposes">CVV</string>

    <string name="proceed_cc" context="Text of the button which proceeds the payment">Proceed</string>

    <string name="account_successfully_upgraded" context="Message shown when the payment of an upgrade has been correct">Account successfully upgraded!</string>
    <string name="account_error_upgraded" context="Message shown when the payment of an upgrade has not been correct">The operation failed. Your credit card has not been charged</string>
    <string name="credit_card_information_error" context="Message shown when the credit card information is not correct">The credit card information was not correct. The credit card will not be charged</string>
    <!--
    <string name="not_upgrade_is_possible" context="Message shown when the user wants to upgrade an account that cannot be upgraded">Your account cannot be upgraded from the app. Please contact support@mega.nz to upgrade your account</string>
    -->

    <string name="pin_lock_type" context="title to choose the type of PIN code">PIN Code Type</string>
    <string name="four_pin_lock" context="PIN with 4 digits">4 digit PIN</string>
    <string name="six_pin_lock" context="PIN with 6 digits">6 digit PIN</string>
    <string name="AN_pin_lock" context="PIN alphanumeric">Alphanumeric PIN</string>

    <string name="settings_enable_logs" context="Confirmation message when enabling logs in the app">Logs are now enabled</string>
    <string name="settings_disable_logs" context="Confirmation message when disabling logs in the app">Logs are now disabled</string>
<<<<<<< HEAD
=======
    <string name="error_unable_to_setup_cloud_folder" context="Snackbar error message triggered by host error when user is trying to setup MEGA Camera Uploads folder in settings page">Unable to setup MEGA Camera Uploads folder</string>
>>>>>>> 61f57a84
    <string name="logs_not_enabled_permissions" context="Message displayed when the user denies the required permissions during the logs activation">Logs have not been enabled because you denied the required permissions</string>

    <string name="search_open_location" context="Option in the sliding panel to open the folder which contains the file selected after performing a search">Open location</string>
    <string name="servers_busy" context="message when a temporary error on logging in is due to SDK is waiting for the server to complete a request due to an API lock">This process is taking longer than expected. Please wait.</string>

    <string name="my_account_free" context="Label in My Account section to show user account type">Free Account</string>
    <string name="my_account_prolite" context="Label in My Account section to show user account type">Lite Account</string>
    <string name="my_account_pro1" context="Label in My Account section to show user account type">PRO I Account</string>
    <string name="my_account_pro2" context="Label in My Account section to show user account type">PRO II Account</string>
    <string name="my_account_pro3" context="Label in My Account section to show user account type">PRO III Account</string>

    <string name="my_account_prolite_feedback_email" context="Type of account info added to the feedback email sent to support">PRO Lite Account</string>

    <string name="backup_title" context="">Backup your Recovery Key</string>
    <string name="backup_subtitle" context="Subtitle of the screen to backup the master key">Your password unlocks your Recovery Key</string>

    <string name="backup_first_paragraph" context="First paragraph of the screen to backup the master key">Your data is only readable through a chain of decryption operations that begins with your master encryption key, which we store encrypted with your password. This means that if you lose your password, your Recovery Key can no longer be decrypted, and you can no longer decrypt your data.</string>
    <string name="backup_second_paragraph" context="Summary of the preference Recovery key on Settings section">Exporting the Recovery Key and keeping it in a secure location enables you to set a new password without data loss.</string>
    <string name="backup_third_paragraph" context="Third paragraph of the screen to backup the master key">An external attacker cannot gain access to your account with just your key. A password reset requires both the key and access to your email.</string>
    <string name="backup_action" context="Sentence to inform the user the available actions in the screen to backup the master key">Copy the Recovery Key to clipboard or save it as text file</string>

    <string name="save_action" context="Action of a button to save something">Save</string>
    <string name="copy_MK_confirmation" context="Alert message when the master key has been successfully copied to the ClipBoard">The Recovery Key has been successfully copied</string>

    <string name="change_pass" context="Button to change the password">Change</string>

    <string name="general_positive_button" context="Positive button to perform a general action">YES</string>
    <string name="general_negative_button" context="Negative button to perform a general action">NO</string>

    <string name="forgot_pass_menu" context="Option of the overflow menu to show the screen info to reset the password">Forgot password?</string>
    <string name="forgot_pass" context="Button in the Login screen to reset the password">Forgot your password?</string>
    <string name="forgot_pass_first_paragraph" context="First paragraph of the screen when the password has been forgotten">If you have a backup of your Recovery Key, you can reset your password by selecting YES. No data will be lost.</string>
    <string name="forgot_pass_second_paragraph" context="Second paragraph of the screen when the password has been forgotten">You can still export your Recovery Key now if you have an active MEGA session in another browser on this or any other computer. If you don’t, you can no longer decrypt your existing account, but you can start a new one under the same email address by selecting NO.</string>
    <!--
    <string name="forgot_pass_second_paragraph_logged_in" context="Second paragraph of the screen when the password has been forgotten and the user is still logged in">If you don\&apos;t, you can still export your recovery key now in this MEGA session. Please, go back and backup your recovery key.</string>
    -->

    <string name="forgot_pass_action" context="Sentence to ask to the user if he has the master key in the screen when the password has been forgotten">Do you have a backup of your Recovery Key?</string>

    <string name="title_alert_reset_with_MK" context="Title of the alert message to ask for the link to reset the pass with the MK">Great!</string>
    <string name="edit_text_insert_mail" context="Hint of the text where the user can write his e-mail">email goes here</string>
    <string name="text_alert_reset_with_MK" context="Text of the alert message to ask for the link to reset the pass with the MK">Please enter your email address below. You will receive a recovery link that will allow you to submit your Recovery Key and reset your password.</string>

    <string name="edit_text_insert_mk" context="Hint of the text when the user can write his master key">Your Recovery Key goes here</string>

    <string name="edit_text_insert_pass" context="Hint of the text where the user can write his password">password goes here</string>
    <string name="delete_account_text_last_step" context="Text shown in the last alert dialog to confirm the cancellation of an account">This is the last step to cancel your account. You will permanently lose all the data stored in the cloud. Please enter your password below.</string>

    <string name="email_verification_title" context="Title of the alert dialog to inform the user that have to check the email">Email verification</string>
    <string name="email_verification_text" context="Text of the alert dialog to inform the user that have to check the email">Please check your email to proceed.</string>
    <string name="general_text_error" context="Text to inform the user when an error occurs">An error occurred, please try again.</string>


    <string name="alert_not_logged_in" context="Alert to inform the user that have to be logged in to perform the action">You must be logged in to perform this action.</string>
    <string name="change_email_not_logged_in" context="Error message when a user attempts to change their email without an active login session.">You need to be logged in to complete your email change. Please log in again with your current email address and then click on your confirmation link again.</string>
    <string name="email_changed" context="Text displayed to inform that the email was successfully changed. Please keep the placeholder, it will be replaced with the new email address.">Congratulations, your new email address for this MEGA account is: %1$s</string>
    <string name="invalid_string" context="Error when the user leaves empty the password field">Incorrect</string>

    <string name="invalid_input" context="Text of the toast when the user enters invalid text which is neither a valid phone number nor a valid email">Invalid input</string>
    <string name="invalid_email_title" context="Title of the alert dialog when the user tries to recover the pass of a non existing account">Invalid email address</string>
    <string name="invalid_email_text" context="Title of the alert dialog when the user tries to recover the pass of a non existing account">Please check the email address and try again.</string>
    <!--
    <string name="alert_not_logged_out" context="Alert to inform the user that have to be logged out to perform the action">You must be logged out to perform this action.</string>
    -->

    <string name="title_dialog_insert_MK" context="Title of the dialog to write MK after opening the recovery link">Password reset</string>
    <string name="text_dialog_insert_MK" context="Text of the dialog to write MK after opening the recovery link">Please enter your Recovery Key below</string>

    <string name="pass_changed_alert" context="Text of the alert when the pass has been correctly changed">Password changed!</string>

    <string name="park_account_dialog_title" context="Title of the dialog to park an account">Park account</string>
    <string name="park_account_button" context="Button to park an account">Park</string>
    <string name="park_account_title" context="Title of the screen to park an account">Oops!</string>
    <string name="park_account_first_paragraph" context="First paragraph of the screen to park an account">Due to our end-to-end encryption paradigm, you will not be able to access your data without either your password or a backup of your Recovery Key.</string>
    <string name="park_account_second_paragraph" context="Second paragraph of the screen to park an account">You can park your existing account and start a fresh one under the same email address. Your data will be retained for at least 60 days. In case that you recall your parked account’s password, please contact support&#64;mega.nz</string>

    <string name="dialog_park_account" context="Text of the dialog message to ask for the link to park the account">Please enter your email address below. You will receive a recovery link that will allow you to park your account.</string>
    <string name="park_account_text_last_step" context="Text shown in the last alert dialog to park an account">This is the last step to park your account, please enter your new password. Your data will be retained for at least 60 days. If you recall your parked account’s password, please contact support&#64;mega.nz</string>

    <string name="title_enter_new_password" context="Title of the screen to write the new password after opening the recovery link">Enter new password</string>
    <string name="recovery_link_expired" context="Message when the user tries to open a recovery pass link and it has expired">This recovery link has expired, please try again.</string>

    <string name="text_reset_pass_logged_in" context="Text of the alert after opening the recovery link to reset pass being logged.">Your Recovery Key will be used to reset your password. Please enter your new password.</string>
    <string name="email_verification_text_change_pass" context="Text of the alert dialog to inform the user that have to check the email after clicking the option forgot pass">You will receive a recovery link that will allow you to reset your password.</string>

    <string name="my_account_upgrade_pro" context="Button to upgrade the account to PRO account in My Account Section">Upgrade</string>
    <string name="my_account_upgrade_pro_panel" context="Button to upgrade the account to PRO account in the panel that appears randomly">Upgrade now</string>
    <string name="get_pro_account" context="Message to promote PRO accounts">Improve your cloud capacity![A]Get more space &amp; transfer quota with a PRO account!</string>
    <string name="toast_master_key" context="success message when the MasterKey file has been downloaded">The Recovery Key has been backed up into: %1s.[A]While the file remains in this path, you will find it at the Saved for Offline Section.[A]Note: It will be deleted if you log out, please store it in a safe place.</string>

    <!--
    <string name="next_ime_action" context="Action to pass focus to the next field in a form">Next</string>
    -->

    <string name="mail_already_used" context="Error shown when the user tries to change his mail to one that is already used">Error. This email address is already in use.</string>

    <string name="mail_changed_confirm_requested" context="Error shown when the user tries to change his mail while the user has already requested a confirmation link for that email address">You have already requested a confirmation link for that email address.</string>

    <string name="mail_same_as_old" context="Error shown when the user tries to change his mail while the email is the same as the old">The new and the old email must not match</string>
    <string name="change_mail_text_last_step" context="Text shown in the last alert dialog to change the email associated to an account">This is the last step to change your email. Please enter your password below.</string>
    <string name="change_mail_title_last_step" context="Title of the alert dialog to change the email associated to an account">Change email</string>

    <!--
    <string name="success_changing_user_mail" context="Message when the user email has been changed successfully">Your email has been correctly updated.</string>
    -->

    <string name="title_new_warning_out_space" context="Iitle of the warning when the user is running out of space">You’re running out of space!</string>
    <string name="new_warning_out_space" context="Text of the warning when the user is running out of space">Take full advantage of your MEGA account by upgrading to PRO.</string>

    <string name="title_options_avatar_panel" context="Iitle of sliding panel to choose the option to edit the profile picture">Edit profile picture</string>
    <string name="take_photo_avatar_panel" context="Option of the sliding panel to change the avatar by taking a new picture">Take picture</string>
    <string name="choose_photo_avatar_panel" context="Option of the sliding panel to change the avatar by choosing an existing picture">Choose picture</string>
    <string name="delete_avatar_panel" context="Option of the sliding panel to delete the existing avatar">Delete picture</string>

    <string name="incorrect_MK" context="Alert when the user introduces his MK to reset pass incorrectly">The key you supplied does not match this account. Please make sure you use the correct Recovery Key and try again.</string>
    <string name="incorrect_MK_title" context="Title of the alert when the user introduces his MK to reset pass incorrectly">Invalid Recovery Key</string>

    <string name="option_full_link" context="Alert Dialog to get link">Link with key</string>

    <string name="recovering_info" context="Message shown meanwhile the app is waiting for a request">Getting info&#8230;</string>

    <string name="email_verification_text_change_mail" context="Text of the alert dialog to inform the user that have to check the email to validate his new email">Your new email address needs to be validated. Please check your email to proceed.</string>

    <string name="confirmation_delete_avatar" context="Confirmation before deleting the avatar of the user’s profile">Delete your profile picture?</string>
    <string name="title_edit_profile_info" context="Title of the Dialog to edit the profile attributes of the user’s account">Edit</string>

    <string name="title_set_expiry_date" context="Alert Dialog to get link">Set expiry date</string>
    <string name="title_set_password_protection" context="Title of the dialog to get link with password">Set password protection</string>
    <string name="subtitle_set_expiry_date" context="Subtitle of the dialog to get link">(PRO ONLY)</string>
    <string name="set_password_protection_dialog" context="Alert Dialog to get link with password">Set password</string>
    <string name="hint_set_password_protection_dialog" context="Hint of the dialog to get link with password">Enter password</string>
    <string name="hint_confirm_password_protection_dialog" context="Hint of the confirmation dialog to get link with password">Confirm password</string>
    <string name="link_request_status" context="Status text at the beginning of getting a link">Processing&#8230;</string>

    <string name="edit_link_option" context="Option of the sliding panel to edit the link of a node">Manage link</string>

    <string name="old_password_provided_incorrect" context="Error alert dialog shown when changing the password the user provides an incorrect password">The current password you have provided is incorrect.</string>

    <string name="number_correctly_reinvite_contact_request" context="success message when reinviting multiple contacts">%d reinvite requests sent successfully.</string>

    <string name="number_correctly_delete_contact_request" context="success message when reinviting multiple contacts">%d requests deleted successfully.</string>
    <string name="number_no_delete_contact_request" context="error message when reinviting multiple contacts">%1$d requests successfully deleted but %2$d requests were not deleted.</string>

    <string name="confirmation_delete_contact_request" context="confirmation message before removing a contact request.">Do you want to remove the invitation request to %s?</string>
    <string name="confirmation_remove_multiple_contact_request" context="confirmation message before removing mutiple contact request">Do you want to remove these %d invitation requests?</string>

    <string name="number_correctly_invitation_reply_sent" context="success message when replying to multiple received request">%d request replies sent.</string>
    <string name="number_incorrectly_invitation_reply_sent" context="error message when replying to multiple received request">%1$d request replies successfully sent but %2$d were not sent.</string>

    <plurals name="general_num_request">
        <item context="referring to a invitation request in the Contacts section" quantity="one">request</item>
        <item context="referring to a invitation request in the Contacts section" quantity="other">requests</item>
    </plurals>

    <plurals name="confirmation_remove_outgoing_shares">
        <item context="Confirmation before removing the outgoing shares of a folder" quantity="one">The folder is shared with %1$d contact. Remove share?</item>
        <item context="Confirmation before removing the outgoing shares of a folder" quantity="other">The folder is shared with %1$d contacts. Remove all shares?</item>
    </plurals>

    <string name="error_incorrect_email_or_password" context="Error message when the credentials to login are incorrect.">Invalid email and/or password. Please try again.</string>
    <string name="error_account_suspended" context="Error message when trying to login and the account is suspended.">Your account has been suspended due to Terms of Service violations. Please contact support&#64;mega.nz</string>
    <string name="too_many_attempts_login" context="Error message when to many attempts to login.">Too many failed attempts to login, please wait for an hour.</string>
    <string name="account_not_validated_login" context="Error message when trying to login to an account not validated.">This account has not been validated yet. Please check your email.</string>

    <string name="general_error_folder_not_found" context="Error message shown when opening a folder link which doesn’t exist">Folder link unavailable</string>
    <string name="folder_link_unavaible_ToS_violation" context="Error message shown when opening a folder link which has been removed due to ToS/AUP violation">The folder link has been removed because of a ToS/AUP violation.</string>

    <string name="general_error_file_not_found" context="Error message shown when opening a file link which doesn’t exist">File link unavailable</string>
    <string name="file_link_unavaible_ToS_violation" context="Error message shown when opening a file link which has been removed due to ToS/AUP violation">The file link has been removed because of a ToS/AUP violation.</string>

    <string name="link_broken" context="Error message shown when opening a folder link or file link which has been corrupt or deformed">This URL is corrupt or deformed. The link you are trying to access does not exist.</string>

    <string name="confirm_email_text" context="Title of the screen after creating the account. That screen asks the user to confirm the account by checking the email">Awaiting email confirmation</string>
    <string name="confirm_email_explanation" context="Text below the title that explains the user should check the email and click the link to confirm the account">Please check your email and click the link to confirm your account.</string>

    <plurals name="general_num_items">
        <item context="Singular of items which contains a folder. 1 item" quantity="one">item</item>
        <item context="Plural of items which contains a folder. 2 items" quantity="other">items</item>
    </plurals>

    <string name="file_link_unavaible_delete_account" context="Error message shown when opening a file or folder link which account has been removed due to ToS/AUP violation">The associated user account has been terminated due to multiple violations of our Terms of Service.</string>

    <string name="general_error_invalid_decryption_key" context="Error message shown after login into a folder link with an invalid decryption key">The provided decryption key for the folder link is invalid.</string>

    <string name="my_account_my_credentials" context="Title of the label in the my account section. It shows the credentials of the current user so it can be used to be verified by other contacts">My credentials</string>
    <string name="limited_bandwith" context="Word to indicate the limited bandwidth of the free accounts">Limited</string>

    <string name="section_chat" context="Item of the navigation title for the chat section">Chat</string>
    <string name="section_chat_with_notification" context="Item of the navigation title for the chat section when there is any unread message">Chat [A](%1$d)[/A]</string>

    <string name="tab_archive_chat" context="Confirmation button of the dialog to archive a chat">Archive</string>
    <!--
    <string name="tab_recent_chat" context="Title of the recent chats tab. Capital letters">RECENT</string>
    -->

    <!--
    <string name="archive_chat_empty" context="Message shown when the user has no archived chats">No archived conversations</string>
    -->

    <!--
    <string name="get_started_button" context="Button to start using the chat">Get started</string>
    -->

    <string name="recent_chat_empty_invite" context="Message shown when the user has no recent chats">Invite your friends to join you on Chat and enjoy our encrypted platform with privacy and security.</string>

    <!--
    <string name="videocall_title" context="Title shown in the list of main chat screen for a videocall">Video call</string>
    -->

    <!--
    <plurals name="general_minutes">
        <item context="Singular of minutes. 1 minute" quantity="one">minute</item>
        <item context="Plural of minutes. 2 minute" quantity="other">minutes</item>
    </plurals>
    -->

    <!--
    <plurals name="general_hours">
        <item context="Singular of hours. 1 hour" quantity="one">hour</item>
        <item context="Plural of hours. 2 hours" quantity="other">hours</item>
    </plurals>
    -->

    <!--
    <plurals name="general_seconds">
        <item context="Singular of seconds. 1 second" quantity="one">second</item>
        <item context="Plural of seconds. 2 second" quantity="other">seconds</item>
    </plurals>
    -->

    <string name="initial_hour" context="Initial of the word hour to show the duration of a video or audio call">h</string>
    <string name="initial_minute" context="Initial of the word minute to show the duration of a video or audio call">m</string>
    <string name="initial_second" context="Initial of the word second to show the duration of a video or audio call">s</string>

    <!--
    <string name="videocall_item" context="Info shown about the last action in a chat is a videocall">Video call</string>
    -->

    <string name="selected_items" context="Title shown when multiselection is enable in chat tabs">%d selected</string>

    <string name="remove_contact_shared_folder" context="Message to confirm if the user wants to delete a contact from a shared folder">The contact %s will be removed from the shared folder.</string>
    <string name="remove_multiple_contacts_shared_folder" context="Message to confirm if the user wants to delete a multiple contacts from a shared folder">%d contacts will be removed from the shared folder.</string>

    <string name="number_correctly_removed_from_shared" context="success message when removing a contact from a shared folder">%d contacts removed successfully from the shared folder</string>
    <string name="number_incorrectly_removed_from_shared" context="success message when removing a contact from a shared folder">%d contacts were not successfully removed</string>

	<string name="number_permission_correctly_changed_from_shared" context="success message when changing permissions of contacts for a shared folder, place holder: number of contacts effected">Successfully updated permissions for %d contacts</string>
	<string name="number_permission_incorrectly_changed_from_shared" context="success message when changing permissions of contacts for a shared folder, place holder: number of contacts effected">Failed to update permissions for %d contacts</string>

    <string name="contacts_list_empty_text_loading" context="Message shown while the contact list from the device is being read and then shown to the user">Loading contacts from the phone&#8230;</string>

    <string name="number_correctly_invite_contact_request" context="success message when reinviting multiple contacts">%d invite requests sent successfully.</string>
    <string name="number_no_invite_contact_request" context="error message when reinviting multiple contacts">%1$d invite requests successfully sent but %2$d requests were not sent.</string>

    <string name="chat_me_text_bracket" context="Word next to own user’s message in chat screen">%1s (Me)</string>
    <string name="type_message_hint" context="Hint shown in the field to write a message in the chat screen">Type a message</string>

    <string name="general_mute" context="button">Mute</string>
    <string name="general_unmute" context="button">Unmute</string>

    <string name="title_properties_chat_contact_notifications" context="Title of the section to enable notifications in the Contact Properties screen">Notifications</string>
    <string name="title_properties_chat_contact_message_sound" context="Title of the section to choose the sound of incoming messages in the Contact Properties screen">Message sound</string>
    <string name="title_properties_chat_clear_chat" context="Title of the section to clear the chat content in the Contact Properties screen">Clear chat</string>
    <string name="title_properties_chat_share_contact" context="Title of the section to share the contact in the Contact Properties screen">Share contact</string>

    <string name="call_ringtone_title" context="Title of the screen to select the ringtone of the calls">Call ringtone</string>
    <string name="notification_sound_title" context="Title of the screen to select the sound of the notifications">Notification sound</string>

    <string name="confirmation_clear_chat" context="Text of the confirmation dialog to clear the chat history">After cleared, neither %s nor you will be able to see messages of this chat.</string>

    <string name="general_clear" context="Button to clear the chat history">Clear</string>
    <!--
    <string name="login_initializing_chat" context="After login, initializing chat">Initializing chat</string>
    -->

    <string name="clear_history_success" context="Message show when the history of a chat has been successfully deleted">The history of the chat has been cleared</string>
    <string name="clear_history_error" context="Message show when the history of a chat hasn’t been successfully deleted">Error. The history of the chat has not been cleared successfully</string>

    <string name="add_participants_menu_item" context="Menu item to add participants to a chat">Add participants</string>
    <string name="remove_participant_menu_item" context="Menu item to remove a participants from a chat">Remove participant</string>

    <string name="mega_info_empty_screen" context="Message about MEGA when there are no message in the chat screen">Protects your chat with end-to-end (user controlled) encryption, providing essential safety assurances:</string>
    <string name="mega_authenticity_empty_screen" context="Message about MEGA when there are no message in the chat screen">The system ensures that the data received is truly from the specified sender, and its content has not been manipulated during transit.</string>
    <string name="mega_confidentiality_empty_screen" context="Message about MEGA when there are no message in the chat screen">Only the author and intended recipients are able to decipher and read the content.</string>

    <string name="title_mega_info_empty_screen" context="Message about MEGA when there are no message in the chat screen">MEGA</string>
    <string name="title_mega_authenticity_empty_screen" context="Message about MEGA when there are no message in the chat screen">Authenticity</string>
    <string name="title_mega_confidentiality_empty_screen" context="Message about MEGA when there are no message in the chat screen">Confidentiality</string>

    <string name="error_not_logged_with_correct_account" context="Error message shown when opening a cancel link with an account that not corresponds to the link">This link is not related to this account. Please log in with the correct account.</string>
    <string name="cancel_link_expired" context="Message when the user tries to open a cancel link and it has expired">This cancel link has expired, please try again.</string>

    <string name="no_results_found" context="Text shown after searching and no results found">No results were found</string>

    <string name="offline_status" context="the options of what to upload in an array. Needed for the settings, the options of what to upload.">Offline</string>
    <string name="online_status" context="the options of what to upload in an array. Needed for the settings, the options of what to upload.">Online</string>
    <string name="away_status" context="the options of what to upload in an array. Needed for the settings, the options of what to upload.">Away</string>
    <string name="busy_status" context="the options of what to upload in an array. Needed for the settings, the options of what to upload.">Busy</string>
    <string name="invalid_status" context="Info label about the status of the user">No connection</string>

    <string name="text_deleted_message" context="Text shown when a message has been deleted in the chat">This message has been deleted</string>
    <string name="text_deleted_message_by" context="Text shown when a message has been deleted in the chat">[A]This message has been deleted by [/A][B]%1$s[/B]</string>

    <string name="confirmation_delete_several_messages" context="Confirmation before deleting messages">Remove messages?</string>
    <string name="confirmation_delete_one_message" context="Confirmation before deleting one message">Remove message?</string>

    <!--
    <string name="text_cleared_history" context="Text shown when a user cleared the history of a chat"><![CDATA[<font color=\'#060000\'>%1$s</font> <font color=\'#868686\'> cleared the chat history</font>]]></string>
    -->

    <string name="group_chat_label" context="Label for the sliding panel of a group chat">Group chat</string>
    <string name="group_chat_info_label" context="Label for the option of the sliding panel to show the info of a chat group">Group info</string>
    <string name="group_chat_start_conversation_label" context="Label for the option of the sliding panel to start a one to one chat">Start conversation</string>
    <string name="group_chat_edit_profile_label" context="Label for the option of the sliding panel to edit the profile">Edit profile</string>
    <string name="title_properties_chat_leave_chat" context="Title of the section to leave a group content in the Contact Properties screen">Leave Group</string>
    <string name="participants_chat_label" context="Label for participants of a group chat">Participants</string>

    <string name="confirmation_remove_chat_contact" context="Text of the confirm dialog shown when it wants to remove a contact from a chat">Remove %s from this chat?</string>

    <string name="observer_permission_label_participants_panel" context="Refers to access rights for a file folder.">Read-only</string>
    <!--
    <string name="member_permission_label_participants_panel" context="Label to show the participant permission in the options panel of the group info screen">Member</string>
    -->
    <string name="standard_permission_label_participants_panel" context="Label to show the participant permission in the options panel of the group info screen">Standard</string>
    <string name="administrator_permission_label_participants_panel" context="Label to show the participant permission in the options panel of the group info screen">Moderator</string>

    <string name="edited_message_text" context="Text appended to a edited message.">(edited)</string>
    <string name="change_title_option" context="Option in menu to change title of a chat group.">Change title</string>

    <string name="confirmation_leave_group_chat" context="confirmation message before leaving a group chat">If you leave, you will no longer have access to read or send messages.</string>
    <string name="title_confirmation_leave_group_chat" context="title confirmation message before leaving a group chat">Leave group chat?</string>

    <string name="confirmation_clear_group_chat" context="Text of the confirmation dialog to clear a group chat history">All messages and media in this conversation will be cleared.</string>
    <string name="title_confirmation_clear_group_chat" context="Title of the confirmation dialog to clear a group chat history">Clear history?</string>


    <string name="add_participant_error_already_exists" context="Message show when a participant hasn’t been successfully invited to a group chat">The participant is already included in this group chat</string>

    <string name="number_correctly_add_participant" context="success message when inviting multiple contacts to a group chat">%d participants were successfully invited</string>
    <string name="number_no_add_participant_request" context="error message when inviting multiple contacts to a group chat">%1$d participants were successfully invited but %2$d participants were not invited.</string>

    <string name="message_permissions_changed" context="chat message when the permissions for a user has been changed">[A]%1$s[/A][B] was changed to [/B][C]%2$s[/C][D] by [/D][E]%3$s[/E]</string>
    <string name="message_add_participant" formatted="false" context="chat message when a participant was added to a group chat">[A]%1$s[/A][B] joined the group chat by invitation from [/B][C]%2$s[/C]</string>
    <string name="message_remove_participant" context="chat message when a participant was removed from a group chat">[A]%1$s[/A][B] was removed from group chat by [/B][C]%2$s[/C]</string>

    <string name="change_title_messages" context="Message shown when a participant change the title of a group chat.">[A]%1$s[/A][B] changed the group chat name to [/B][C]“%2$s”[/C]</string>

    <string name="message_participant_left_group_chat" context="chat message when a participant left a group chat">[A]%1$s[/A][B] left the group chat[/B]</string>

    <string name="manual_retry_alert" context="chat message alert when the message have to been manually">Message not sent. Tap for options</string>
    <!--
    <string name="settings_chat_summary_online" context="summary of the status online in settings">You can chat, share files and make calls with your contacts.</string>
    -->
    <!--
    <string name="settings_chat_summary_invisible" context="summary of the status invisible in settings">You can interact with your contacts but you will appear offline for them.</string>
    -->
    <!--
    <string name="settings_chat_summary_offline" context="summary of the status invisible in settings">You will appear offline to your contacts and you will not be able to chat with them.</string>
    -->

    <!--
    <string name="changing_status_to_online_success" context="message shown when the status of the user successfully changed to online">You\'re now online</string>
    -->
    <!--
    <string name="changing_status_to_invisible_success" context="message shown when the status of the user successfully changed to invisible">You\'re now away</string>
    -->

    <!--
    <string name="changing_status_to_offline_success" context="message shown when the status of the user successfully changed to offline">You\'re now offline</string>
    -->
    <!--
    <string name="changing_status_to_busy_success" context="message shown when the status of the user successfully changed to offline">You\'re now busy</string>
    -->
    <string name="changing_status_error" context="message shown when the status of the user coudn’t be changed">Error. Your status has not been changed</string>
    <string name="leave_chat_error" context="message shown when a user couldn’t leave chat">An error occurred when leaving the chat</string>
    <string name="create_chat_error" context="message shown when a chat has not been created">An error occurred when creating the chat</string>

    <string name="settings_chat_vibration" context="settings of the chat to choose the status">Vibration</string>

    <!--
    <string name="list_message_deleted" context="Text show in list of chats when the last message has been deleted">Message deleted</string>
    -->
    <string name="sms_logout" context="Button text shown on SMS verification page, if the user wants to logout current suspended account and login with another account, user can press this button to logout">[A]Logout[/A] to use MEGA with another account</string>
    <string name="confirm_logout_from_sms_verification" context="On SMS verification page, if the user presses the logout button, a dialog with this text will show to ask for user’s confirmation.">Are you sure that you want to log out of the current account?</string>
    <string name="non_format_text_deleted_message_by" context="Text shown when a message has been deleted in the chat">This message has been deleted by %1$s</string>
    <string name="history_cleared_message" context="Text shown when the chat history was cleared by me">Chat history was cleared</string>
    <string name="non_format_history_cleared_by" context="Text shown when the chat history was cleared by someone">Chat history cleared by %1$s</string>

    <!--
    <string name="non_format_text_cleared_history" context="Text shown when a user cleared the history of a chat">%1$s cleared the chat history</string>
    -->
    <string name="non_format_message_permissions_changed" context="chat message when the permissions for a user has been changed">%1$s was changed to %2$s by %3$s</string>
    <string name="non_format_message_add_participant" formatted="false" context="chat message when a participant was added to a group chat">%1$s was added to this group chat by invitation from %2$s</string>
    <string name="non_format_message_remove_participant" context="chat message when a participant was removed from a group chat">%1$s was removed from group chat by %2$s</string>

    <string name="non_format_change_title_messages" context="Message shown when a participant change the title of a group chat.">%1$s changed the group chat name to “%2$s”</string>

    <string name="non_format_message_participant_left_group_chat" context="chat message when a participant left a group chat">%1$s left the group chat</string>

    <string name="messages_copied_clipboard" context="success alert when the user copy some messages to the clipboard">Copied to the clipboard</string>

    <string name="chat_error_open_title" context="Title of the error dialog when opening a chat">Chat Error!</string>
    <string name="chat_error_open_message" context="Message of the error dialog when opening a chat">The chat could not be opened successfully</string>

    <string name="menu_choose_contact" context="Menu option to add a contact to your contact list.">Choose contact</string>

    <plurals name="general_selection_num_contacts">
        <item context="referring to a contact in the contact list of the user" quantity="one">%1$d contact</item>
        <item context="Title of the contact list" quantity="other">%1$d contacts</item>
    </plurals>

    <string name="error_sharing_folder" context="Message shown when the folder sharing process fails">Error sharing the folder. Please try again.</string>

    <plurals name="confirmation_remove_contact">
        <item context="confirmation message before removing a contact, Singular" quantity="one">All data associated with the selected contact will be permanently lost.</item>
        <item context="confirmation message before removing a contact, Plural" quantity="other">All data associated with the selected contacts will be permanently lost.</item>
    </plurals>

    <plurals name="title_confirmation_remove_contact">
        <item context="title of confirmation alert before removing a contact, Singular" quantity="one">Remove contact?</item>
        <item context="title of confirmation alert before removing a contact, Plural" quantity="other">Remove contacts?</item>
    </plurals>

    <!--
    <string name="chat_connection_error" context="error shown when the connection to the chat fails">Chat connection error</string>
    -->

    <string name="message_option_retry" context="option shown when a message could not be sent">Retry</string>

    <string name="title_message_not_sent_options" context="title of the menu for a non sent message">Message not sent</string>
    <string name="title_message_uploading_options" context="title of the menu for an uploading message with attachment">Uploading attachment</string>

    <string name="no_conversation_history" context="message shown when a chat has no messages">No conversation history</string>

    <plurals name="user_typing">
        <item context="title of confirmation alert before removing a contact, Singular" quantity="one">%1$s [A]is typing&#8230;[/A]</item>
        <item context="title of confirmation alert before removing a contact, Plural" quantity="other">%1$s [A]are typing&#8230;[/A]</item>
    </plurals>


    <string name="more_users_typing" context="text that appear when there are more than 2 people writing at that time in a chat. For example User1, user2 and more are typing&#8230;">%1$s [A]and more are typing&#8230;[/A]</string>
    <string name="label_more" context="More button in contact info page">More</string>
    <string name="label_close" context="Text button">Close</string>
    <string name="tab_my_account_general" context="Title of the general tab in My Account Section">General</string>
    <string name="tab_my_account_storage" context="label of storage in upgrade/choose account page, it is being used with a variable, e.g. for LITE user it will show ‘200GB Storage’.">Storage</string>
    <string name="label_storage_upgrade_account" context="label of storage in upgrade/choose account page, it is being used with a variable, e.g. for LITE user it will show ‘200GB Storage’.">Storage</string>
    <string name="label_transfer_quota_upgrade_account" context="Title of the section about the transfer quota in the storage tab in My Account Section">Transfer quota</string>
    <string name="label_transfer_quota_achievements" context="Title of the section about the transfer quota in the storage tab in My Account Section">Transfer quota</string>

    <string name="account_plan" context="Title of the section about the plan in the storage tab in My Account Section">Plan</string>
    <string name="storage_space" context="Title of the section about the storage space in the storage tab in My Account Section">Storage space</string>
    <string name="transfer_quota" context="Title of the section about the transfer quota in the storage tab in My Account Section">Transfer quota</string>

    <string name="available_space" context="Label in section the storage tab in My Account Section">Available</string>
    <string name="not_available" context="Label in section the storage tab in My Account Section when no info info is received">not available</string>

    <string name="no_bylling_cycle" context="Label in section the storage tab when the account is Free">No billing cycle</string>

    <string name="my_account_of_string" context="String to show the transfer quota and the used space in My Account section">%1$s [A]of %2$s[/A]</string>

    <string name="confirmation_delete_from_save_for_offline" context="Confirmation message before removing something from the Offline section.">Remove from Offline?</string>

    <string name="set_status_option_label" context="Label for the option of action menu to change the chat status">Set status</string>
    <string name="general_dismiss" context="Answer for confirmation dialog.">Dismiss</string>
    <string name="general_not_available" context="Label for any ‘Not available’ button, link, text, title, etc. - (String as short as possible).">Not available</string>

    <string name="context_invitacion_reply_accepted" context="Accepted request invitacion alert">Invitation accepted</string>
    <string name="context_invitacion_reply_declined" context="Declined request invitacion alert">Invitation declined</string>
    <string name="context_invitacion_reply_ignored" context="Ignored request invitacion alert">Invitation ignored</string>

    <string name="error_message_unrecognizable" context="Content of a normal message that cannot be recognized">Message unrecognizable</string>

    <string name="settings_autoaway_title" context="Title of the settings section to configure the autoaway of chat presence">Auto-away</string>
    <string name="settings_autoaway_subtitle" context="Subtitle of the settings section to configure the autoaway of chat presence">Show me away after an inactivity of</string>
    <string name="settings_autoaway_value" context="Value in the settings section of the autoaway chat presence">%1d minutes</string>

    <string name="settings_persistence_title" context="Title of the settings section to configure the status persistence of chat presence">Status persistence</string>
    <string name="settings_persistence_subtitle" context="Subtitle of the settings section to configure the status persistence of chat presence">Maintain my chosen status appearance even when I have no connected devices</string>

    <string name="title_dialog_set_autoaway_value" context="Title of the dialog to set the value of the auto away preference">Set time limit</string>
    <string name="button_set" context="Button to set a value">Set</string>
    <string name="hint_minutes" context="Button to set a value">minutes</string>

    <!--
    <string name="autoaway_disabled" context="Word to indicated the autoaway is disabled">Disabled</string>
    -->

    <string-array name="settings_status_entries">
        <item context="the options of what to upload in an array. Needed for the settings, the options of what to upload.">Online</item>
        <item context="the options of what to upload in an array. Needed for the settings, the options of what to upload.">Away</item>
        <item context="the options of what to upload in an array. Needed for the settings, the options of what to upload.">Busy</item>
        <item context="the options of what to upload in an array. Needed for the settings, the options of what to upload.">Offline</item>
    </string-array>

    <string name="offline_empty_folder" context="Text that indicates that a the offline section is currently empty">No files Saved for Offline</string>

    <string name="general_enable" context="Positive confirmation to enable logs">Enable</string>
    <string name="general_allow" context="Positive confirmation to allow MEGA to read contacts book.">Allow</string>
    <string name="enable_log_text_dialog" context="Dialog to confirm the action of enabling logs">Logs can contain information related to your account</string>

    <string name="confirmation_to_reconnect" context="Dialog to confirm the reconnect action">Network connection recovered. Connect to MEGA?</string>
    <string name="loading_status" context="Message shown meanwhile the app is waiting for a the chat status">Loading status&#8230;</string>

    <string name="error_editing_message" context="Error when a message cannot be edited">This message cannot be edited</string>

    <plurals name="text_number_transfers">
        <item context="Label to show the number of transfers in progress, Singular" quantity="one">%1$d of %2$d file</item>
        <item context="Label to show the number of transfers in progress, Plural" quantity="other">%1$d of %2$d files</item>
    </plurals>

	<string name="label_process_finishing" contest="Progress text shown when user stop upload/download and the app is waiting for async response">Process is finishing&#8230;</string>
    <string name="option_to_transfer_manager" context="positive button on dialog to view a contact" formatted="false">View</string>
    <string name="option_to_pause_transfers" context="Label of the modal bottom sheet to pause all transfers">Pause all transfers</string>
    <string name="option_to_resume_transfers" context="Label of the modal bottom sheet to resume all transfers">Resume all transfers</string>
    <string name="option_to_clear_transfers" context="Label of the modal bottom sheet to clear completed transfers">Clear completed</string>
    <string name="menu_pause_individual_transfer" context="Dialog to confirm the action of pausing one transfer">Pause transfer?</string>
    <string name="menu_resume_individual_transfer" context="Dialog to confirm the action of restarting one transfer">Resume transfer?</string>
    <string name="button_resume_individual_transfer" context="Button to confirm the action of restarting one transfer">Resume</string>

    <string name="confirmation_to_clear_completed_transfers" context="Dialog to confirm before removing completed transfers">Clear completed transfers?</string>

    <string name="title_tab_in_progress_transfers" context="Title of the tab section for transfers in progress">In progress</string>
    <string name="title_tab_completed_transfers" context="Title of the tab section for completed transfers">Completed</string>

    <string name="transfer_paused" context="Text shown in playlist subtitle item when a file is reproducing but it is paused">Paused</string>
    <string name="transfer_queued" context="Possible state of a transfer">Queued</string>
    <!--
    <string name="transfer_canceled" context="Possible state of a transfer">Canceled</string>
    -->
    <string name="transfer_unknown" context="Possible state of a transfer">Unknown</string>

    <string name="paused_transfers_title" context="Title of the panel where the progress of the transfers is shown">Paused transfers</string>

    <string name="completed_transfers_empty" context="message shown in the screen when there are not any active transfer">No completed transfers</string>

    <!--
    <string name="message_transfers_completed" context="Message shown when the pending transfers are completed">Transfers finished</string>
    -->

    <plurals name="upload_service_notification">
        <item context="Text of the notification shown when the upload service is running, Singular" quantity="one">Uploading %1$d of %2$d file</item>
        <item context="Text of the notification shown when the upload service is running, Plural" quantity="other">Uploading %1$d of %2$d files</item>
    </plurals>

    <plurals name="upload_service_paused_notification">
        <item context="Text of the notification shown when the upload service is paused, Singular" quantity="one">Uploading %1$d of %2$d file (paused)</item>
        <item context="Text of the notification shown when the upload service is running, Plural" quantity="other">Uploading %1$d of %2$d files (paused)</item>
    </plurals>

	<plurals name="folder_upload_service_notification">
		<item context="Text of the notification shown when the folder upload service is running, Text of the notification shown when the folder upload service is running - singular e.g. Uploading 1 of 1 folder" quantity="one">Uploading %1$d of %2$d folder</item>
		<item context="Text of the notification shown when the folder upload service is running, Text of the notification shown when the folder upload service is running - plural e.g. Uploading 1 of 2 folders" quantity="other">Uploading %1$d of %2$d folders</item>
	</plurals>

    <plurals name="folder_upload_service_paused_notification">
        <item context="Text of the notification shown when the folder upload service is running, Text of the notification shown when the folder upload service is running - singular e.g. Uploading 1 of 1 folder" quantity="one">Uploading %1$d of %2$d folder (paused)</item>
        <item context="Text of the notification shown when the folder upload service is running, Text of the notification shown when the folder upload service is running - plural e.g. Uploading 1 of 2 folders" quantity="other">Uploading %1$d of %2$d folders (paused)</item>
    </plurals>

    <plurals name="upload_service_final_notification">
        <item context="Text of the notification shown when the upload service has finished, Singular" quantity="one">Uploaded %1$d file</item>
        <item context="Text of the notification shown when the upload service has finished, Plural" quantity="other">Uploaded %1$d files</item>
    </plurals>

	<plurals name="folder_upload_service_final_notification">
		<item context="Text of the notification shown when the folder upload service has finished, Text of the notification shown when the folder upload service has finished - singular e.g. Uploaded 1 folder" quantity="one">Uploaded %1$d folder</item>
		<item context="Text of the notification shown when the folder upload service has finished, Text of the notification shown when the folder upload service has finished - plural  e.g. Uploaded 2 folders" quantity="other">Uploaded %1$d folders</item>
	</plurals>

    <string name="general_total_size" context="label for the total file size of multiple files and/or folders (no need to put the colon punctuation in the translation)" formatted="false">Total size: %1$s</string>

    <plurals name="upload_service_failed">
        <item context="Text of the notification shown when the upload service has finished with any transfer error, Singular" quantity="one">%1$d file not uploaded</item>
        <item context="Text of the notification shown when the upload service has finished with any transfer error, Plural" quantity="other">%1$d files not uploaded</item>
    </plurals>

    <plurals name="copied_service_upload">
        <item context="Text of the notification shown when the upload service has finished with any copied file instead uploaded, Singular" quantity="one">%1$d file copied</item>
        <item context="Text of the notification shown when the upload service has finished with any copied file instead uploaded, Plural" quantity="other">%1$d files copied</item>
    </plurals>

    <plurals name="already_downloaded_service">
        <item context="Text of the notification shown when the download service do not download because the file is already on the device, Singular" quantity="one">%1$d file previously downloaded</item>
        <item context="Text of the notification shown when the download service do not download because the file is already on the device, Plural" quantity="other">%1$d files previously downloaded</item>
    </plurals>

    <plurals name="download_service_final_notification">
        <item context="Text of the notification shown when the download service has finished, Singular" quantity="one">Downloaded %1$d file</item>
        <item context="Text of the notification shown when the download service has finished, Plural" quantity="other">Downloaded %1$d files</item>
    </plurals>

    <plurals name="download_service_final_notification_with_details">
        <item context="Text of the notification shown when the download service has finished with any error, Singular" quantity="one">Downloaded %1$d of %2$d file</item>
        <item context="Text of the notification shown when the download service has finished with any error, Plural" quantity="other">Downloaded %1$d of %2$d files</item>
    </plurals>

    <plurals name="download_service_failed">
        <item context="Text of the notification shown when the download service has finished with any transfer error, Singular" quantity="one">%1$d file not downloaded</item>
        <item context="Text of the notification shown when the download service has finished with any transfer error, Plural" quantity="other">%1$d files not downloaded</item>
    </plurals>

    <plurals name="download_service_notification">
        <item context="Text of the notification shown when the download service is running, Singular" quantity="one">Downloading %1$d of %2$d file</item>
        <item context="Text of the notification shown when the download service is running, Plural" quantity="other">Downloading %1$d of %2$d files</item>
    </plurals>

    <plurals name="download_service_paused_notification">
        <item context="Text of the notification shown when the download service is paused, Singular" quantity="one">Downloading %1$d of %2$d file (paused)</item>
        <item context="Text of the notification shown when the download service is paused, Plural" quantity="other">Downloading %1$d of %2$d files (paused)</item>
    </plurals>

    <string name="title_depleted_transfer_overquota" context="Title of the alert when the transfer quota is exceeded.">Insufficient transfer quota</string>
    <string name="text_depleted_transfer_overquota" context="Text of the alert when the transfer quota is depleted">Your queued transfer exceeds the current transfer quota available for your IP address and may therefore be interrupted.</string>
    <string name="plans_depleted_transfer_overquota" context="Button to show plans in the alert when the transfer quota is depleted">See our plans</string>
    <string name="continue_without_account_transfer_overquota" context="Button option of the alert when the transfer quota is depleted">Continue without account</string>

    <plurals name="new_general_num_files">
        <item context="this is used for example when downloading 1 file or 2 files, Singular of file. 1 file" quantity="one">%1$d file</item>
        <item context="this is used for example when downloading 1 file or 2 files, Plural of file. 2 files" quantity="other">%1$d files</item>
    </plurals>

    <string name="general_view" context="Menu option">View files</string>
    <string name="add_to_cloud" context="Menu option to choose to add file or folders to Cloud Drive">Import</string>
    <string name="save_for_offline" context="Menu option">Save for offline</string>
    <string name="add_to_cloud_node_chat" context="Menu option to choose to add file to Cloud Drive in the chat">Add to Cloud</string>
    <string name="save_to_offline" context="Menu option to choose save to offline section">Save to Offline</string>

    <string name="general_view_contacts" context="Menu option">View contacts</string>

    <string name="import_success_message" context="Menu option">Succesfully added to Cloud Drive</string>
    <string name="import_success_error" context="Menu option">Error. Not added to Cloud Drive</string>

    <string name="chat_connecting" context="Label in login screen to inform about the chat initialization proccess">Connecting&#8230;</string>

    <string name="context_contact_already_invited" context="message when trying to invite a contact with a pending request">%s was already invited. Consult your pending requests.</string>

    <string name="confirm_email_misspelled" context="Hint text explaining that you can change the email and resend the create account link to the new email address">If you have misspelt your email address, correct it and click [A]Resend[A].</string>
    <string name="confirm_email_misspelled_resend" context="Button to resend the create account email to a new email address in case the previous email address was misspelled">Resend</string>
    <string name="confirm_email_misspelled_email_sent" context="Text shown after the confirmation email has been sent to the new email address">Email sent</string>

    <string name="copyright_alert_title" context="text_copyright_alert_title">Copyright warning to all users</string>
    <string name="copyright_alert_first_paragraph" context="text_copyright_alert_first_paragraph">MEGA respects the copyrights of others and requires that users of the MEGA cloud service comply with the laws of copyright.</string>
    <string name="copyright_alert_second_paragraph" context="text_copyright_alert_second_paragraph">You are strictly prohibited from using the MEGA cloud service to infringe copyrights. You may not upload, download, store, share, display, stream, distribute, email, link to, transmit or otherwise make available any files, data or content that infringes any copyright or other proprietary rights of any person or entity.</string>
    <string name="copyright_alert_agree_button" context="text of the Agree button">Agree</string>
    <string name="copyright_alert_disagree_button" context="text of the Disagree button">Disagree</string>

    <string name="download_show_info" context="Hint how to cancel the download">Show info</string>

    <plurals name="context_link_removal_error">
        <item context="Error message when removing public links of nodes. Singular." quantity="one">Link removal failed. Please try again later.</item>
<<<<<<< HEAD
        <item context="Error message when removing public links of nodes. Plural." quantity="other">Failed to remove some links. Please try again later.</item>
=======
        <item context="Error message when removing public links of nodes. Plural." quantity="other">Some links removal failed. Please try again later.</item>
>>>>>>> 61f57a84
    </plurals>
    <plurals name="context_link_removal_success">
        <item context="Message when a public links was removed successfully. Singular." quantity="one">Link removed successfully.</item>
        <item context="Message when some public links were removed successfully. Plural." quantity="other">Links removed successfully.</item>
    </plurals>
    <string name="context_link_action_error" context="error message">Link action failed. Please try again later.</string>

    <string name="title_write_user_email" context="title of the dialog shown when sending or sharing a folder">Write the user’s email</string>

    <string name="activity_title_files_attached" context="title of the screen to see the details of several node attachments">Files attached</string>
    <string name="activity_title_contacts_attached" context="title of the screen to see the details of several contact attachments">Contacts attached</string>

    <string name="alert_user_is_not_contact">The user is not a contact</string>

    <string name="camera_uploads_cellular_connection">Use cellular connection</string>
    <string name="camera_uploads_upload_videos">Upload Videos</string>

    <string name="success_changing_user_avatar" context="Message when an user avatar has been changed successfully">Profile picture updated</string>
    <string name="error_changing_user_avatar_image_not_available" context="Message when an error ocurred when changing an user avatar">Error. Selected image does not exist</string>
    <string name="error_changing_user_avatar" context="Message when an error ocurred when changing an user avatar">Error when changing the profile picture</string>
    <string name="success_deleting_user_avatar" context="Message when an user avatar has been deleted successfully">Profile picture deleted</string>
    <string name="error_deleting_user_avatar" context="Message when an error ocurred when deleting an user avatar">Error when deleting the profile picture</string>

    <string name="error_changing_user_attributes" context="Message when an error ocurred when changing an user attribute">An error occurred when changing the name</string>
    <string name="success_changing_user_attributes" context="Message when an user attribute has been changed successfully">Your name has been successfully updated</string>

    <string name="add_participant_success" context="Message show when a participant has been successfully invited to a group chat">Participant added</string>
    <string name="add_participant_error" context="Message show when a participant hasn’t been successfully invited to a group chat">Error. Participant not added</string>

    <string name="remove_participant_success" context="Message show when a participant has been successfully removed from a group chat">Participant removed</string>
    <string name="remove_participant_error" context="Message show when a participant hasn’t been successfully removed from a group chat">Error. Participant not removed</string>

    <string name="no_files_selected_warning">No files selected</string>

    <string name="attachment_upload_panel_from_cloud">From Cloud Drive</string>
    <string name="attachment_upload_panel_contact">Contact</string>
    <string name="attachment_upload_panel_photo">From device</string>

    <string name="delete_account" context="Button and title of dialog shown when the user wants to delete permanently his account">Cancel Account</string>
    <string name="delete_account_text" context="Text shown in the alert dialog to confirm the cancellation of an account">If you cancel your account you will not be able to access your account data, your MEGA contacts or conversations.\nYou will not be able to undo this action.</string>
    <string name="delete_button" context="menu item">Delete</string>

    <string name="file_properties_info_info_file">Info</string>
    <string name="file_properties_info_size" context="Refers to the size of a file.">Total size</string>
    <string name="file_properties_info_content" context="header of a status field for what content a user has shared to you">Contains</string>
    <string name="file_properties_shared_folder_public_link_name">Link</string>

    <string name="file_properties_shared_folder_full_access" context="Refers to access rights for a file folder.">Full access</string>
    <string name="file_properties_shared_folder_read_only" context="Refers to access rights for a file folder.">Read-only</string>
    <string name="file_properties_shared_folder_read_write" context="Refers to access rights for a file folder. (with the &amp; needed. Don’t use the symbol itself. Use &amp;)">Read and write</string>

    <string name="attachment_uploading_state_uploading">Uploading&#8230;</string>
    <string name="attachment_uploading_state_error">Error. Not sent.</string>

    <string name="already_downloaded_multiple" context="When a multiple download is started, some of the files could have already been downloaded before. This message shows the number of files that has already been downloaded and the number of files pending">%d files already downloaded.</string>
    <string name="pending_multiple" context="When a multiple download is started, some of the files could have already been downloaded before. This message shows the number of files that are pending in plural. placeholder: number of files">%d files pending.</string>

    <string name="contact_is_me">No options available, you have selected yourself</string>

    <string name="confirmation_delete_one_attachment" context="Confirmation before deleting one attachment">Remove attachment?</string>

    <string name="general_view_with_revoke" formatted="false" context="Menu option">View files (%1$d deleted)</string>

    <string name="success_attaching_node_from_cloud" context="Success message when the attachment has been sent to a chat">File sent to %1$s</string>
    <string name="success_attaching_node_from_cloud_chats" context="Success message when the attachment has been sent to a many chats">File sent to %1$d chats</string>
    <string name="error_attaching_node_from_cloud" context="Error message when the attachment cannot be sent">Error. The file has not been sent</string>
    <string name="error_attaching_node_from_cloud_chats" context="Error message when the attachment cannot be sent to any of the selected chats">Error. The file has not been sent to any of the selected chats</string>
    <string name="error_revoking_node" context="Error message when the attachment cannot be revoked">Error. The attachment has not been removed</string>

    <string name="settings_set_up_automatic_uploads" context="settings option">Set up automatic uploads</string>

    <string name="settings_chat_silent_sound_not" context="settings option for chat notification">Silent</string>

    <string name="messages_chat_notification" context="messages string in chat notification">messages</string>
    <string name="incoming_folder_notification" context="part of the string in incoming shared folder notification">from</string>
    <string name="title_incoming_folder_notification" context="title of incoming shared folder notification">New shared folder</string>
    <string name="title_contact_request_notification" context="title of the notification for a new incoming contact request">New contact request</string>

    <string name="title_properties_chat_clear" context="Title of the section to clear the chat content in the Contact Properties screen">Clear chat history</string>
    <string name="title_properties_remove_contact" context="Title of the section to remove contact in the Contact Properties screen">Remove contact</string>

    <string name="title_properties_chat_notifications_contact" context="Title of the section to enable notifications in the Contact Properties screen">Chat notifications</string>
    <string name="history_cleared_by" context="Text shown when the chat history was cleared by someone">[A]%1$s[/A][B] cleared the chat history[/B]</string>

    <string name="number_messages_chat_notification" formatted="false" context="Notification title to show the number of unread chats, unread messages">%1$d unread chats</string>

    <string name="context_permissions_changing_folder" context="Item menu option upon clicking on one or multiple files.">Changing permissions</string>
    <string name="context_removing_contact_folder" context="Item menu option upon clicking on one or multiple files.">Removing contact from shared folder</string>

    <string name="confirmation_move_to_rubbish" context="confirmation message before removing a file">Move to Rubbish Bin?</string>
    <string name="confirmation_move_cu_folder_to_rubbish" context="confirmation message before removing CU folder">Are you sure you want to move this folder to the Rubbish Bin? This will disable Camera Uploads.</string>
    <string name="confirmation_move_mu_folder_to_rubbish" context="confirmation message before removing MU folder">Are you sure you want to move this folder to the Rubbish Bin? This will disable Media Uploads.</string>
    <string name="confirmation_move_to_rubbish_plural" context="confirmation message before removing a file">Move to Rubbish Bin?</string>
    <string name="confirmation_delete_from_mega" context="confirmation message before removing a file">Delete from MEGA?</string>
    <string name="confirmation_leave_share_folder" context="confirmation message before leaving an incoming shared folder">If you leave the folder, you will not be able to see it again.</string>
    <string name="attachment_uploading_state" context="label to indicate the state of an upload in chat">Uploading&#8230;</string>

    <string name="title_properties_contact_notifications_for_chat" context="Title of the section to enable notifications in the Contact Properties screen">Chat notifications</string>

    <string name="achievements_title" context="title of the section for achievements">Achievements</string>
    <string name="achievements_subtitle" context="subtitle of the section for achievements">Invite friends and get rewards</string>

    <string name="figures_achievements_text_referrals" context="title of the introduction for the achievements screen">Get %1$s of storage and %2$s of transfers for each referral</string>

    <string name="figures_achievements_text" context="sentence to detail the figures of storage and transfer quota related to each achievement">Get %1$s of storage and %2$s of transfers</string>

    <string name="unlocked_rewards_title" context="title of the section for unlocked rewards">Unlocked rewards</string>

    <string name="unlocked_storage_title" context="title of the section for unlocked storage quota">Storage Quota</string>

    <string name="title_referral_bonuses" context="title of the section for referral bonuses in achivements section (maximum 24 chars)">Referral Bonuses</string>
    <string name="title_install_app" context="title of the section for install a mobile app in achivements section (maximum 24 chars)">Install a mobile app</string>
    <string name="title_add_phone" context="Title of the section for add phone number in achivements section (maximum 24 chars)">Add a mobile phone</string>
    <string name="title_regitration" context="title of the section for install megasync in achivements section (maximum 24 chars)">Registration bonus</string>
    <string name="title_install_desktop" context="title of the section for install a mobile app bonuses in achivements section (maximum 24 chars)">Install MEGA desktop app</string>
    <string name="title_base_quota" context="title of the section for base quota in achivements section">Account Base Quota</string>
    <string name="camera_uploads_empty" context="Text that indicates that no pictures have been uploaded to the Camera Uploads section">No files in Camera Uploads</string>
    <string name="general_num_days_left" context="indicates the number of days left related to a achievement">%1$d d left</string>
    <string name="expired_label" context="State to indicate something has expired (achivements of business status account for instance)">Expired</string>

    <string name="setting_title_use_https_only" context="title of the advanced setting to choose the use of https">Don’t use HTTP</string>
    <string name="setting_subtitle_use_https_only" context="subtitle of the advanced setting to choose the use of https">Enable this option only if your transfers don’t start. In normal circumstances HTTP is satisfactory as all transfers are already encrypted.</string>

    <string name="title_achievement_invite_friends" context="title of screen to invite friends and get an achievement">How it works</string>
    <string name="first_paragraph_achievement_invite_friends" context="first paragraph of screen to invite friends and get an achievement">Invite your friends to create a free MEGA account and install our mobile app. For every successful signup and app install you receive bonus storage and transfer quota.</string>
    <string name="second_paragraph_achievement_invite_friends" context="second paragraph of screen to invite friends and get an achievement">You will not receive credit for inviting someone who has used MEGA previously and you will not be notified about such a rejection. Invited contacts must install the MEGA mobile app or MEGA desktop app on their devices.</string>

    <string name="card_title_invite_friends" context="explanation of screen to invite friends and get an achievement">Select contacts from your phone contact list or enter multiple email addresses.</string>

    <string name="title_confirmation_invite_friends" context="title of the dialog to confirm the contact request">Invite friends to MEGA</string>
    <string name="subtitle_confirmation_invite_friends" context="Text shown when the user sends a contact invitation">Invite Sent</string>
    <string name="paragraph_confirmation_invite_friends" context="paragraph of the dialog to confirm the contact request">Encourage your friends to register and install a MEGA app. As long as your friend uses the same email address as you’ve entered, you will receive your transfer quota reward.</string>

    <string name="invalid_email_to_invite" context="Error shown when the user writes a email with an incorrect format">Email is malformed</string>

    <string name="paragraph_info_achievement_install_desktop" context="info paragraph about the achievement install megasync">When you install MEGAsync you get %1$s of complimentary storage space plus %2$s of transfer quota, both valid for 180 days. MEGA desktop app is available for Windows, macOS and most Linux distros.</string>
    <string name="paragraph_info_achievement_install_mobile_app" context="info paragraph about the achievement install mobile app">When you install our mobile app you get %1$s of complimentary storage space plus %2$s of transfer quota, both valid for 180 days. We provide mobiles apps for iOS, Android and Windows Phone.</string>
    <string name="paragraph_info_achievement_add_phone" context="info paragraph about the achievement ‘add phone number’. Placeholder 1: bonus storage space e.g. 20GB. Placeholder 2: bonus transfer quota e.g. 50GB">When you verify your phone number you get %1$s of complimentary storage space plus %2$s of transfer quota, both valid for 180 days.</string>

    <string name="result_paragraph_info_achievement_install_desktop" context="info paragraph about the completed achievement install megasync">You have received %1$s storage space and %2$s transfer quota for installing our MEGA desktop app.</string>
    <string name="result_paragraph_info_achievement_install_mobile_app" context="info paragraph about the completed achievement install mobile app">You have received %1$s storage space and %2$s transfer quota for installing our mobile app.</string>
    <string name="result_paragraph_info_achievement_add_phone" context="info paragraph about the completed achievement of ‘add phone number’. Placeholder 1: bonus storage space e.g. 20GB. Placeholder 2: bonus transfer quota e.g. 50GB">You have received %1$s storage space and %2$s transfer quota for verifying your phone number.</string>
    <string name="result_paragraph_info_achievement_registration" context="info paragraph about the completed achievement registration">You have received %1$s storage space as your free registration bonus.</string>

    <string name="expiration_date_for_achievements" context="info paragraph about the completed achievement registration">Bonus expires in %1$d days</string>

    <plurals name="context_share_folders">
        <item context="menu item" quantity="one">Share folder</item>
        <item context="menu items" quantity="other">Share folders</item>
    </plurals>

    <string name="no_folders_shared" context="Info of a contact if there is no folders shared with him">No folders shared</string>

    <string name="settings_help" context="Menu item">Help</string>
    <string name="settings_help_preference" context="Settings preference title for send feedback">Send Feedback</string>
    <string name="setting_feedback_subject" context="mail subject">Android feedback</string>
    <string name="setting_feedback_body" context="mail body">Please write your feedback here:</string>
    <string name="settings_feedback_body_device_model" context="mail body">Device model</string>
    <string name="settings_feedback_body_android_version" context="mail body">Android version</string>

    <string name="dialog_title_new_file" context="Title of the dialog to create a new file by inserting the name">New file</string>
    <string name="context_new_file_name" context="Input field description in the create file dialog.">File Name</string>

    <string name="dialog_title_new_link" context="Title of the dialog to create a new link by inserting the name">Link name</string>
    <string name="context_new_link_name" context="Input field description in the create link dialog.">Link URL</string>

    <string name="new_file_subject_when_uploading" context="Title of the field subject when a new file is created to upload">SUBJECT</string>
    <string name="new_file_content_when_uploading" context="Title of the field content when a new file is created to upload">CONTENT</string>
    <string name="new_file_email_when_uploading" context="Title of the field email when a new contact is created to upload">EMAIL</string>

    <string name="forward_menu_item" context="Item of a menu to forward a message chat to another chatroom">Forward</string>

    <string name="general_attach" context="name of the button to attach file from MEGA to another app">Attach</string>

    <string name="type_contact" context="when add or share a file with a new contact, it can type by name or mail">Contact’s name or email</string>

    <string name="max_add_contact" context="when add or share a file with a new contact, message displayed to warn that the maximum number has been reached">No more contacts can be added at this time</string>

    <string name="old_and_new_passwords_equals" context="when changing the password , the old password and new password are equals">The new password cannot be the same as the old password</string>

    <string name="action_search_by_date" context="Menu item">Search by date</string>
    <string name="general_apply" context="title of a button to apply search by date">Apply</string>ç
    <string name="general_search_month" context="title of a button to apply search by month">Last month</string>
    <string name="general_search_year" context="title of a button to apply search by year">Last year</string>

    <string name="label_set_day" context="title of a Search by date tag">Set day</string>
    <string name="snackbar_search_by_date" context="the user can’t choose this date">Date required is not valid</string>

    <string name="invalid_characters" context="Error when the user writes a character not allowed">Characters not allowed</string>

    <string name="audio_play" context="Label shown when audio file is playing">Audio File</string>

    <string name="corrupt_pdf_dialog_text" context="when open PDF Viewer, the pdf that it try to open is damaged or does not exist">Error. The pdf file is corrupted or does not exist.</string>

    <string name="user_account_feedback" context="Label to include info of the user email in the feedback form">User account</string>

    <string name="save_to_mega" context="Label shown in MEGA pdf-viewer when it open a PDF save in smartphone storage">Save to my \nCloud Drive</string>

    <string name="chat_already_exists" context="Error message when creating a chat one to one with a contact that already has a chat">The chat already exists</string>

    <string name="not_download" context="before sharing a file, has to be downloaded">The file has not been downloaded yet</string>

    <string name="not_permited_add_email_to_invite" context="Error shown when a user is starting a chat or adding new participants in a group chat and writes a contact mail that has not added">Only MEGA contacts can be added</string>

    <string name="invalid_connection_state" context="Info label about the connectivity state of the chat">Reconnecting to chat</string>

    <string name="call_error" context="Message show when a call cannot be established">Error. The call cannot be established</string>

    <string name="title_evaluate_the_app_panel" context="Title of dialog to evaluate the app">Are you happy with this app?</string>
    <string name="rate_the_app_panel" context="Label to show rate the app">Yes, rate the app</string>
    <string name="send_feedback_panel" context="Label to show send feedback">No, send feedback</string>

    <string name="link_advanced_options" context="title of the section advanced options on the get link screen">Advanced options</string>
    <string name="download_requires_permission" context="Message to show when users deny to permit the permissions to read and write on external storage on setting default download location">MEGA needs your permission to download files</string>
    <string name="old_sdcard_unavailable" context="Default download location is on old sd card, but currently the user installed a new SD card, need user to reset download location.">The old SD card is not available, please set a new download location.</string>
    <string name="title_select_download_location" context="Dialog title to ask download to internal storage or external storage.">Choose download location</string>

    <string name="no_contacts_permissions" context="Title of the section to invite contacts if the user has denied the contacts permmissions">No contact permissions granted</string>

    <string name="choose_qr_option_panel" context="Option of the sliding panel to go to QR code section">My QR code</string>
    <string name="section_qr_code" context="Title of the screen that shows the options to the QR code">QR Code</string>
    <string name="action_reset_qr" context="Option in menu of section  My QR code to reset the QR code">Reset QR code</string>
    <string name="action_delete_qr" context="Option in menu of section  My QR code to delete the QR code">Delete QR code</string>
    <string name="save_cloud_drive" context="Option shown in QR code bottom sheet dialog to save QR code in Cloud Drive">To Cloud Drive</string>
    <string name="save_file_system" context="Option shown in QR code bottom sheet dialog to save QR code in File System">To File System</string>
    <string name="section_my_code" context="Title of QR code section">My Code</string>
    <string name="section_scan_code" context="Title of QR code scan section">Scan Code</string>
    <string name="settings_qrcode_autoaccept" context="Title of QR code settings that permits or not contacts that scan my QR code will be automatically added to my contact list">Auto-Accept</string>
    <string name="setting_subtitle_qrcode_autoccept" context="Subtitle of QR code settings auto-accept">MEGA users who scan your QR code will be automatically added to your contact list.</string>
    <string name="setting_subtitle_qrcode_reset" context="Subtitle of QR code settings that reset the code">Previous QR code will no longer be valid</string>
    <string name="qrcode_link_copied" context="Text shown when it has been copied the QR code link">Link copied to the clipboard</string>
    <string name="qrcode_reset_successfully" context="Text shown when it has been reseted the QR code successfully">QR code successfully reset</string>
    <string name="qrcode_delete_successfully" context="Text shown when it has been deleted the QR code successfully">QR code successfully deleted</string>
    <string name="qrcode_reset_not_successfully" context="Text shown when it has not been reseted the QR code successfully">QR code not reset due to an error. Please try again.</string>
    <string name="qrcode_delete_not_successfully" context="Text shown when it has not been delete the QR code successfully">QR code not deleted due to an error. Please try again.</string>
    <string name="invite_sent" context="Title of dialog shown when a contact request has been sent with QR code">Invite sent</string>
    <string name="invite_sent_text" context="Text of dialog shown when a contact request has been sent with QR code">The user %s has been invited and will appear in your contact list once accepted.</string>
    <string name="invite_sent_text_multi" context="Text of dialog shown when multiple contacts request has been sent">The users have been invited and will appear in your contact list once accepted.</string>
    <string name="error_share_qr" context="Text shown when it tries to share the QR and occurs an error to process the action">An error occurred while trying to share the QR file. Perhaps the file does not exist. Please try again later.</string>
    <string name="error_upload_qr" context="Text shown when it tries to upload to Cloud Drive the QR and occurs an error to process the action">An error occurred while trying to upload the QR file. Perhaps the file does not exist. Please try again later.</string>
    <string name="error_download_qr" context="Text shown when it tries to download to File System the QR and occurs an error to process the action">An error occurred while trying to download the QR file. Perhaps the file does not exist. Please try again later.</string>
    <string name="success_download_qr" context="Text shown when it tries to download to File System the QR and the action has success">The QR Code has been downloaded successfully to %s</string>
    <string name="invite_not_sent" context="Title of dialog shown when a contact request has not been sent with QR code">Invite not sent</string>
    <string name="invite_not_sent_text" context="Text of dialog shown when a contact request has not been sent with QR code">The QR code or contact link is invalid. Please try to scan a valid code or to open a valid link.</string>
    <string name="invite_not_sent_text_already_contact" context="Text of dialog shown when a contact request has not been sent with QR code because of is already a contact">The invitation has not been sent. %s is already in your contacts list.</string>
    <string name="invite_not_sent_text_error" context="Text of dialog shown when a contact request has not been sent with QR code because of some error">The invitation has not been sent. An error occurred processing it.</string>
    <string name="generatin_qr" context="Text of alert dialog informing that the qr is generating">Generating QR Code&#8230;</string>
    <string name="menu_item_scan_code" context="Title of QR code scan menu item">Scan QR code</string>
    <string name="button_copy_link" context="get the contact link and copy it">Copy link</string>
    <string name="button_create_qr" context="Create QR code">Create QR code</string>
    <string name="qrcode_create_successfully" context="Text shown when it has been created the QR code successfully">QR code successfully created</string>
    <string name="qrcode_scan_help" context="Text shown in QR code scan fragment to help and guide the user in the action">Line up the QR code to scan it with your device’s camera</string>
    <string name="contact_view" context="positive button on dialog to view a contact">View</string>


    <string name="external_play" context="Item menu option to reproduce audio or video in external reproductors">Open with</string>

    <string name="context_share" context="to share a file using Facebook, Whatsapp, etc">Share using</string>

    <string name="error_enable_chat_before_login" context="Message shown if the user choose enable button and he is not logged in">Please log in before enabling the chat</string>

    <string name="label_set_period" context="title of a tag to search for a specific period within the search by date option in Camera upload">Set period</string>

    <string name="context_empty_chat_recent" context="Text of the empty screen when there are not chat conversations">[B]Invite friends to [/B][A]Chat[/A][B] and enjoy our encrypted platform with privacy and security.[/B]</string>

    <string name="context_empty_camera_uploads" context="Text of the empty screen when there are not elements in Camera Uploads">[B]No media on [/B][A]Camera Uploads[/A][B].[/B]</string>
    <string name="context_empty_rubbish_bin" context="Text of the empty screen when there are not elements in the Rubbish Bin">[B]Empty [/B][A]Rubbish Bin[/A][B].[/B]</string>

    <string name="context_empty_inbox" context="Text of the empty screen when there are not elements in  Inbox">[B]No files in your [/B][A]Inbox[/A][B].[/B]</string>
    <string name="context_empty_cloud_drive" context="Text of the empty screen when there are not elements in Cloud Drive">[B]No files in your [/B][A]Cloud Drive[/A][B].[/B]</string>
    <string name="context_empty_offline" context="Text of the empty screen when there are not elements in Saved for Offline">[B]No files [/B][A]Offline[/A][B].[/B]</string>
    <string name="context_empty_contacts" context="Text of the empty screen when there are not contacts. No dot at the end because is for an empty state. The format placeholders are to showing it in different colors.">[B]No [/B][A]Contacts[/A]</string>

    <string name="recent_chat_empty" context="Message shown when the user has no chats">[A]No[/A] [B]Conversations[/B]</string>
    <string name="recent_chat_loading_conversations" context="Message shown when the chat is section is loading the conversations">[A]Loading[/A] [B]Conversations&#8230;[/B]</string>

    <string name="context_empty_incoming" context="Text of the empty screen when there are not elements in Incoming">[B]No [/B][A]Incoming Shared folders[/A][B].[/B]</string>
    <string name="context_empty_outgoing" context="Text of the empty screen when there are not elements in Outgoing">[B]No [/B][A]Outgoing Shared folders[/A][B].[/B]</string>
    <string name="context_empty_links" context="Text of the empty screen when there are not elements in Links. Please, keep the place holders to format the string">[B]No [/B][A]Public Links[/A][B][/B]</string>

    <string name="tab_sent_requests" context="Title of the sent requests tab. Capital letters">Sent requests</string>
    <string name="tab_received_requests" context="Title of the received requests tab. Capital letters">Received requests</string>
    <string name="overquota_alert_title" context="Title dialog overquota error">Storage quota exceeded</string>

    <string name="invalid_link" context="error message shown when an account confirmation link or reset password link is invalid for unknown reasons">Invalid link, please ask for a new valid link</string>

    <string name="processing_link" context="Message shown when a link is being processing">Processing link&#8230;</string>

    <string name="passwd_weak" context="Message shown when it is creating an acount and it is been introduced a very weak or weak password">Your password is easily guessed. Try making your password longer. Combine uppercase and lowercase letters. Add special characters. Do not use names or dictionary words.</string>
    <string name="passwd_medium" context="Message shown when it is creating an acount and it is been introduced a medium password">Your password is good enough to proceed, but it is recommended to strengthen your password further.</string>
    <string name="passwd_good" context="Message shown when it is creating an acount and it is been introduced a good password">This password will withstand most typical brute-force attacks. Please ensure that you will remember it.</string>
    <string name="passwd_strong" context="Message shown when it is creating an acount and it is been introduced a strong password">This password will withstand most sophisticated brute-force attacks. Please ensure that you will remember it.</string>
    <string name="pass_very_weak" context="Password very weak">Very Weak</string>
    <string name="pass_weak" context="Password weak">Weak</string>
    <string name="pass_medium" context="Password medium">Medium</string>
    <string name="pass_good" context="Password good">Good</string>
    <string name="pass_strong" context="Password strong">Strong</string>

    <string name="title_notification_call_in_progress" context="Text displayed in several parts when there is a call in progress (notification, recent chats list, etc).">Call in progress</string>
    <string name="action_notification_call_in_progress" context="Subtitle of the notification shown on the action bar when there is a call in progress">Click to go back to the call</string>
    <string name="button_notification_call_in_progress" context="Button in the notification shown on the action bar when there is a call in progress">Return to the call</string>

    <string name="contacts_mega" context="When it lists contacts of MEGA, the title of list’s header">On MEGA</string>
    <string name="contacts_phone" context="When it lists contacts of phone, the title of list’s header">Phone contacts</string>

    <string name="account_suspended_multiple_breaches_ToS" context="Message error shown when trying to log in on an account has been suspended due to multiple breaches of Terms of Service">Your account has been suspended due to multiple breaches of MEGA’s Terms of Service. Please check your email inbox.</string>
    <string name="account_suspended_breache_ToS" context="Message error shown when trying to log in on an account has been suspended due to breach of Terms of Service">Your account was terminated due to a breach of MEGA’s Terms of Service, such as abuse of rights of others; sharing and/or importing illegal data; or system abuse.</string>

    <string name="file_storage_empty_folder" context="In a chat conversation when you try to send device’s images but there aren’t available images">No files</string>
    <string name="label_file_size_byte" context="Size in bytes. The placeholder is for the size value, please adjust the position based on linguistics">%s B</string>
    <string name="label_file_size_kilo_byte" context="Size in kilobytes. The placeholder is for the size value, please adjust the position based on linguistics">%s KB</string>
    <string name="label_file_size_mega_byte" context="Size in megabytes. The placeholder is for the size value, please adjust the position based on linguistics">%s MB</string>
    <string name="label_file_size_giga_byte" context="Size in gigabytes. The placeholder is for the size value, please adjust the position based on linguistics">%s GB</string>
    <string name="label_file_size_tera_byte" context="Size in terabytes. The placeholder is for the size value, please adjust the position based on linguistics">%s TB</string>
    <string name="label_mega_byte" context="Size in megabytes.">MB</string>

    <plurals name="number_of_versions" formatted="false">
        <item context="Number of versions of a file shown on the screen info of the file, version item" quantity="one">%1$d version</item>
        <item context="Number of versions of a file shown on the screen info of the file, version items" quantity="other">%1$d versions</item>
    </plurals>

    <string name="title_section_versions" context="Title of the section Versions for files">Versions</string>

    <string name="header_current_section_item" context="Header of the item to show the current version of a file in a list">Current version</string>
    <plurals name="header_previous_section_item">
        <item context="Header of the item to show the previous versions of a file in a list, file item" quantity="one">Previous version</item>
        <item context="" quantity="other">Previous versions</item>
    </plurals>

    <string name="general_revert" context="option menu to revert a file version">Revert</string>
    <string name="menu_item_clear_versions" context="option menu to clear all the previous versions">Clear previous versions</string>
    <plurals name="title_dialog_delete_version">
        <item context="Title of the dialog to confirm that a version os going to be deleted, version item" quantity="one">Delete version?</item>
        <item context="Title of the dialog to confirm that a version os going to be deleted, version items" quantity="other">Delete versions?</item>
    </plurals>

    <string name="content_dialog_delete_version" context="Content of the dialog to confirm that a version is going to be deleted">This version will be permanently removed.</string>
    <string name="content_dialog_delete_multiple_version" context="Content of the dialog to confirm that several versions are going to be deleted">These %d versions will be permanently removed.</string>

    <string name="chat_upload_title_notification" context="Title of the notification shown when a file is uploading to a chat">Chat uploading</string>

    <string name="settings_chat_upload_quality" context="Label for the option on setting to set up the quality of multimedia files uploaded to the chat">Chat video quality</string>
	<string name="settings_video_upload_quality" context="Label for the option on setting to set up the quality of video files to be uploaded">Video Quality</string>
    <string name="on_refuse_storage_permission" context="Text shown when the user refuses to permit the storage permission when enable camera upload">Camera Uploads needs to access your photos and other media on your device. Please go to the settings page and grant permission.</string>
    <string-array name="settings_chat_upload_quality_entries">
        <item context="the options for the option on setting to set up the quality of multimedia files uploaded to the chat, the options of origin quality multimedia file to upload.">Original quality</item>
        <item context="the options for the option on setting to set up the quality of multimedia files uploaded to the chat, the options of medium quality multimedia file to  upload.">Medium quality</item>
    </string-array>

    <string name="missed_call_notification_title" context="Title of the notification for a missed call">Missed call</string>
    <string name="file_properties_info_location" cotext="Refers to a location of file">Location</string>

    <string name="file_properties_folder_current_versions" cotext="Title of the label to show the size of the current files inside a folder">Current versions</string>
    <string name="file_properties_folder_previous_versions" cotext="Title of the label to show the size of the versioned files inside a folder">Previous versions</string>

    <plurals name="number_of_versions_inside_folder" formatted="false">
        <item context="Number of versioned files inside a folder shown on the screen info of the folder, version item" quantity="one">%1$d versioned file</item>
        <item context="Number of versioned files inside a folder shown on the screen info of the folder, version items" quantity="other">%1$d versioned files</item>
    </plurals>

    <string name="messages_forwarded_success" context="Confirmation message after forwarding one or several messages, version items">Messages forwarded</string>
    <string name="messages_forwarded_error" context="Error message after forwarding one or several messages to several chats">Error. Not correctly forwarded</string>
    <plurals name="messages_forwarded_partial_error" formatted="false">
        <item context="Error message if any of the forwarded messages fails, message item" quantity="one">Error. %1$d message not successfully forwarded</item>
        <item context="Error message if any of the forwarded messages fails, message items" quantity="other">Error. %1$d messages not successfully forwarded</item>
    </plurals>
    <plurals name="messages_forwarded_error_not_available" formatted="false">
        <item context="Error non existing resource after forwarding one or several messages to several chats, message item" quantity="one">Error. The resource is no longer available</item>
        <item context="Error non existing resource after forwarding one or several messages to several chats, message items" quantity="other">Error. The resources are no longer available</item>
    </plurals>

    <string name="turn_on_notifications_title" context="The title of fragment Turn on Notifications">Turn on Notifications</string>
    <string name="turn_on_notifications_subtitle" context="The subtitle of fragment Turn on Notifications">This way, you will see new messages\non your Android phone instantly.</string>
    <string name="turn_on_notifications_first_step" context="First step to turn on notifications">Open Android device [A]Settings[/A]</string>
    <string name="turn_on_notifications_second_step" context="Second step to turn on notifications">Open [A]Apps &amp; notifications[/A]</string>
    <string name="turn_on_notifications_third_step" context="Third step to turn on notifications">Select [A]MEGA[/A]</string>
    <string name="turn_on_notifications_fourth_step" context="Fourth step to turn on notifications">Open [A]App notifications[/A]</string>
    <string name="turn_on_notifications_fifth_step" context="Fifth step to turn on notifications">Switch to On and select your preferences</string>

    <plurals name="files_send_to_chat_success">
        <item context="Alert message after sending to chat one or several messages to several chats, version item" quantity="one">File sent</item>
        <item context="Alert message after sending to chat one or several messages to several chats, version items" quantity="other">Files sent</item>
    </plurals>
    <string name="files_send_to_chat_error" context="Error message after sending to chat one or several messages to several chats">Error. Not correctly sent</string>

    <string name="context_send_file_to_chat" context="menu option to send a file to a chat">Send to chat</string>

    <string name="remember_pwd_dialog_title" context="Title of the dialog ‘Do you remember your password?’">Do you remember your password?</string>
    <string name="remember_pwd_dialog_text_logout" context="Text of the dialog ‘Recovery Key exported’ when the user wants logout">You are about to logout, please test your password to ensure you remember it.\nIf you lose your password, you will lose access to your MEGA data.</string>
    <string name="remember_pwd_dialog_text" context="Text of the dialog ‘Do you remember your password?’">Please test your password to ensure you remember it. If you lose your password, you will lose access to your MEGA data.</string>
    <string name="general_do_not_show" context="Dialog option that permits user do not show it again">Don’t show me again</string>
    <string name="remember_pwd_dialog_button_test" context="Button of the dialog ‘Do you remember your password?’ that permits user test his password">Test password</string>
    <string name="test_pwd_title" context="Title of the activity that permits user test his password">Test your password</string>
    <string name="test_pwd_accepted" context="Message shown to the user when is testing her password and it is correct">Password accepted</string>
    <string name="test_pwd_wrong" context="Message shown to the user when is testing her password and it is wrong">Wrong password.\nBackup your Recovery Key as soon as possible!</string>
    <string name="recovery_key_exported_dialog_text_logout" context="Text of the dialog ‘Recovery Key exported’ when the user wants logout">You are about to logout, please test your password to ensure you remember it.\nIf you lose your password, you will lose access to your MEGA data.</string>
    <string name="option_copy_to_clipboard" context="Option that permits user copy to clipboard">Copy to clipboard</string>
    <string name="option_export_recovery_key" context="Option that permits user export his recovery key">Export Recovery Key</string>
    <string name="proceed_to_logout" context="Option that permits user logout">Proceed to logout</string>
    <string name="recovery_key_bottom_sheet" context="Title of the preference Recovery key on Settings section">Recovery Key</string>
    <string name="option_save_on_filesystem" context="Option that permits user save on File System">Save on File System</string>
    <string name="message_copied_to_clipboard" context="Message shown when something has been copied to clipboard">Copied to clipboard</string>

    <string name="message_jump_latest" context="text of the label to show that you have messages unread in the chat conversation">Jump to latest</string>
    <string name="message_new_messages" context="text of the label to show that you have new messages in the chat conversation">New messages</string>

    <string name="notification_subtitle_incoming" context="Title of the notification shown on the action bar when there is a incoming call">Incoming call</string>
    <string name="notification_incoming_action" context="Text for the notification action to launch the incoming call page">Go to the call</string>
    <string name="notification_enable_display" context="Text asking to go to system setting to enable allow display over other apps (needed for calls in Android 10)">MEGA background pop-ups are disabled.\nTap to change the settings.</string>

    <plurals name="number_unread_messages">
        <item context="Subtitle to show the number of unread messages on a chat, unread message" quantity="one">%1$s unread message</item>
        <item context="Subtitle to show the number of unread messages on a chat, unread messages" quantity="other">%1$s unread messages</item>
    </plurals>

    <plurals name="plural_number_messages_chat_notification">
        <item context="Notification title to show the number of unread chats, unread message" quantity="one">%1$d unread chat</item>
        <item context="Notification title to show the number of unread chats, unread messages" quantity="other">%1$d unread chats</item>
    </plurals>

    <string name="chat_loading_messages" context="Message shown when a chat is opened and the messages are being recovered">[A]Loading[/A] [B]Messages&#8230;[/B]</string>

    <string name="general_error_internal_node_not_found" context="Error message shown when opening a file link which doesn’t exist">File or folder not found. Are you logged in with a different account in your browser? You can only access files or folders from the account you are currently logged in with in the app</string>


    <string name="context_loop_video" context="menu option to loop video or audio file">Loop</string>

    <string name="settings_security_options_title" context="Title of the category Security options on Settings section">Security options</string>
    <string name="settings_recovery_key_title" context="Title of the preference Recovery key on Settings section">Recovery Key</string>
    <string name="settings_recovery_key_summary" context="Summary of the preference Recovery key on Settings section">Exporting the Recovery Key and keeping it in a secure location enables you to set a new password without data loss.</string>

    <string name="login_connectivity_issues" context="message when a temporary error on logging in is due to connectivity issues">Unable to reach MEGA. Please check your connectivity or try again later.</string>
    <string name="login_servers_busy" context="message when a temporary error on logging in is due to servers busy">Servers are too busy. Please wait.</string>
    <string name="login_API_lock" context="message when a temporary error on logging in is due to SDK is waiting for the server to complete a request due to an API lock">This process is taking longer than expected. Please wait.</string>
    <string name="login_API_rate" context="message when a temporary error on logging in is due to SDK is waiting for the server to complete a request due to a rate limit">Too many requests. Please wait.</string>
    <string name="login_in_progress" context="message when previous login is being canceled">Canceling login process. Please wait&#8230;</string>

    <string name="corrupt_video_dialog_text" context="when open audio video player, the file that it try to open is damaged or does not exist">Error. The file is corrupted or does not exist.</string>


    <string name="section_playlist" context="Title of the screen Playlist">Playlist</string>
    <string name="playlist_state_playing" context="Text shown in playlist subtitle item when a file is reproducing">Now playing&#8230;</string>
    <string name="playlist_state_paused" context="Text shown in playlist subtitle item when a file is reproducing but it is paused">Paused</string>

    <string name="context_option_print" context="Menu option to print the recovery key from Offline section">Print</string>

    <string name="save_MK_confirmation" context="Message when the recovery key has been successfully saved on the filesystem">The Recovery Key has been successfully saved</string>

    <string name="pending_outshare_indicator" context="label to indicate that a share is still pending on outgoing shares of a node">(Pending)</string>

    <string name="option_enable_chat_rich_preview" context="Title of the dialog to disable the rich links previews on chat">Rich URL Previews</string>

    <string name="button_always_rich_links" context="Button to allow the rich links previews on chat">Always Allow</string>
    <string name="button_not_now_rich_links" context="Button do not allow now the rich links previews on chat">Not Now</string>
    <string name="button_never_rich_links" context="Button do not allow the rich links previews on chat">Never</string>

    <string name="title_enable_rich_links" context="Title of the dialog to enable the rich links previews on chat">Enable rich URL previews</string>

    <string name="text_enable_rich_links" context="Text of the dialog to enable the rich links previews on chat">Enhance the MEGAchat experience. URL content will be retrieved without end-to-end encryption.</string>

    <string name="subtitle_mega_rich_link_no_key" context="Subtitle of a MEGA rich link without the decryption key">Tap to enter the Decryption Key</string>

    <string name="error_password" context="when the user tries to creates a MEGA account or tries to change his password and the password strength is very weak">Please enter a stronger password</string>

    <string name="title_acceptance_contact_request_notification" context="title of the notification for an acceptance of a contact request">New contact</string>
    <string name="title_storage_usage" context="title of usage storage section in Storage">Storage Usage</string>

    <plurals name="plural_number_contact_request_notification">
        <item context="Notification title to show the number of incoming contact request, contact request" quantity="one">%1$d pending contact request</item>
        <item context="Notification title to show the number of incoming contact request, contact requests" quantity="other">%1$d pending contact requests</item>
    </plurals>

    <string name="title_new_contact_request_notification" context="title of the notification for a new incoming contact request">New contact request</string>

    <string name="type_message_hint_with_title" context="Hint shown in the field to write a message in the chat screen (chat with customized title)">Write message to “%s”&#8230;</string>
    <string name="transfers_empty_new" context="message shown in the screen when there are not any active transfer">[B]No active[/B][A] Transfers[/A][B].[/B]</string>
    <string name="completed_transfers_empty_new" context="message shown in the screen when there are not any active transfer">[B]No completed[/B][A] Transfers[/A][B].[/B]</string>
    <string name="file_browser_empty_folder_new" context="Text that indicates that a folder is currently empty">[B]Empty[/B][A] Folder[/A][B].[/B]</string>

    <string name="type_message_hint_with_customized_title" context="Hint shown in the field to write a message in the chat screen (chat with customized title)">Write message to “%s”&#8230;</string>
    <string name="type_message_hint_with_default_title" context="Hint shown in the field to write a message in the chat screen (chat with default title)">Write message to %s&#8230;</string>

    <string name="settings_2fa" context="Title of setting Two-Factor Authentication">Two-Factor Authentication</string>
    <string name="setting_subtitle_2fa" context="Subtitle of setting Two-Factor Authentication when the preference is disabled">Two-Factor Authentication is a second layer of security for your account.</string>
    <string name="title_2fa" context="Title of the screen Two-Factor Authentication">Why do you need two-factor authentication?</string>
    <string name="two_factor_authentication_explain">Two-factor authentication is a second layer of security for your account. Which means that even if someone knows your password they cannot access it, without also having access to the six digit code only you have access to.</string>
    <string name="button_setup_2fa" context="Button that permits user begin with the process of enable Two-Factor Authentication">Begin Setup</string>
    <string name="explain_qr_seed_2fa_1" context="Text that explain how to do with Two-Factor Authentication QR">Scan or copy the seed to your Authenticator App.</string>
    <string name="explain_qr_seed_2fa_2" context="Text that explain how to do with Two-Factor Authentication seed">Be sure to backup this seed to a safe place in case you lose your device.</string>
    <string name="explain_confirm_2fa" context="Text that explain how to confirm Two-Factor Authentication">Please enter the 6-digit code generated by your Authenticator App.</string>
    <string name="general_verify" context="Text button">Verify</string>
    <string name="general_next" context="Text button">Next</string>
    <string name="qr_seed_text_error" context="Text of the alert dialog to inform the user when an error occurs when try to enable seed or QR of Two-Factor Authentication">An error occurred generating the seed or QR code, please try again.</string>
    <string name="title_2fa_enabled" context="Title of the screen shown when the user enabled correctly Two-Factor Authentication">Two-Factor Authentication Enabled</string>
    <string name="description_2fa_enabled" context="Description of the screen shown when the user enabled correctly Two-Factor Authentication">Next time you login to your account you will be asked to enter a 6-digit code provided by your Authenticator App.</string>
    <string name="recommendation_2fa_enabled">If you lose access to your account after enabling 2FA and you have not backed up your Recovery Key, MEGA can\'t help you gain access to it again.\n<b>Backup your Recovery Key</b></string>
    <string name="pin_error_2fa" context="Error shown when a user tries to enable Two-Factor Authentication and introduce an invalid code">Invalid code</string>
    <string name="lost_your_authenticator_device" context="Title of screen Lost authenticator decive">Lost your Authenticator device?</string>
    <string name="login_verification" context="Title of screen Login verification with Two-Factor Authentication">Login Verification</string>
    <string name="change_password_verification" context="Title of screen Change password verification with Two-Factor Authentication">Two-Factor Authentication\nChange password</string>
    <string name="cancel_account_verification" context="Title of screen Cancel account verification with Two-Factor Authentication">Two-Factor Authentication\nCancel account</string>
    <string name="change_mail_verification" context="Title of screen Change mail verification with Two-Factor Authentication">Two-Factor Authentication\nChange email</string>
    <string name="disable_2fa_verification" context="Title of screen Disable Two-Factor Authentication">Disable Two-Factor Authentication</string>
    <string name="title_lost_authenticator_device" context="Title of screen Lost authenticator decive">Lost your Authenticator device?</string>
    <string name="error_disable_2fa" context="When the user tries to disable Two-Factor Authentication and some error ocurr in the process">An error occurred trying to disable Two-Factor Authentication. Please try again.</string>
    <string name="error_enable_2fa" context="When the user tries to enable Two-Factor Authentication and some error ocurr in the process">An error occurred trying to enable Two-Factor Authentication. Please try again.</string>
    <string name="title_enable_2fa" context="Title of the dialog shown when a new account is created to suggest user enable Two-Factor Authentication">Enable Two-Factor Authentication</string>
    <string name="label_2fa_disabled" context="Label shown when it disables the Two-Factor Authentication">Two-Factor Authentication Disabled</string>
    <string name="open_app_button" context="Text of the button which action is to show the authentication apps">Open in</string>
    <string name="intent_not_available_2fa" context="message when trying to open a link that contains the seed to enable Two-Factor Authentication but there isn’t any app that open it">There isn’t any available app to enable Two-Factor Authentication on your device</string>
    <string name="general_close" context="Text button">Close</string>

    <string name="backup_rk_2fa_end" context="Label shown when Two-Factor Authentication has been enabled to alert user that has to back up his Recovery Key before finish the process">Export your Recovery Key to finish</string>
    <string name="no_authentication_apps_title" context="Title of dialog shown when it tries to open an authentication app and there is no installed">Authenticator App</string>
    <string name="open_play_store_2fa" context="Message shown to ask user if wants to open Google Play to install some authenticator app">Would you want to open Google Play to install an Authenticator App?</string>
    <string name="play_store_label" context="Label Play Store">Play Store</string>
    <string name="text_2fa_help" context="Text shown in an alert explaining how to continue to enable Two-Factor Authentication">You need an authenticator app to enable 2FA on MEGA. You can download and install the Google Authenticator, Duo Mobile, Authy or Microsoft Authenticator app for your phone or tablet.</string>


    <string name="number_correctly_imported_from_chat" context="success message when importing multiple files from">%d files shared successfully</string>
    <string name="number_no_imported_from_chat" context="error message when importing multiple files from chat">%d files were not shared</string>
    <string name="preview_content" context="button’s text to open a full screen image">Preview Content</string>

    <string name="no_network_connection_on_play_file" context="message shown when the user clicks on media file chat message, there is no network connection and the file is not been downloaded">The streaming can not be executed and the file has not been downloaded</string>
    <string name="file_already_exists" context="message when trying to save for offline a file that already exists">File already exists in Saved for Offline</string>

    <plurals name="error_forwarding_messages">
        <item context="Error message if forwarding a message failed, one message" quantity="one">Message not forwarded</item>
        <item context="Error message if forwarding a message failed, many messages" quantity="other">Messages not forwarded</item>
    </plurals>

    <string name="title_confirmation_disable_rich_links" context="Title of the dialog to disable the rich links previews on chat">Rich URL Previews</string>
    <string name="text_confirmation_disable_rich_links" context="Text of the dialog to disable the rich links previews on chat">You are disabling rich URL previews permanently. You can re-enable rich URL previews in your settings. Do you want to proceed?</string>

    <string name="call_missed_messages" context="Message shown when a call ends.">[A]Missed call[/A]</string>
    <string name="call_rejected_messages" context="Message shown when a call ends.">[A]Call was rejected[/A]</string>
    <string name="call_cancelled_messages" context="Message shown when a call ends.">[A]Call was cancelled[/A]</string>
    <string name="call_failed_messages" context="Message shown when a call ends.">[A]Call failed[/A]</string>
    <string name="call_not_answered_messages" context="Message shown when a call ends.">[A]Call was not answered[/A]</string>

    <string name="contact_email" context="Indicates that can type a contact email">Contact’s email</string>
    <string name="contact_not_added" context="When it tries to add a contact in a list an is already added">You have already added this contact.</string>

    <string name="error_message_invalid_format" context="Content of a normal message that cannot be recognized">Invalid message format</string>
    <string name="error_message_invalid_signature" context="Content of a normal message that cannot be recognized">Invalid message signature</string>

    <string name="error_streaming" context="When the user tries to reproduce a file through streaming and ocurred an error creating it">An error occurred trying to create the stream</string>

    <string name="context_restore" context="Menu option to restore an item from the Rubbish bin">Restore</string>

    <string name="context_correctly_node_restored" context="success message when a node was restore from Rubbish bin">Restored to %s</string>
    <string name="context_no_restored" context="error message when a node was restore from Rubbish bin">Error. Not restored</string>

    <string name="context_send_message" context="menu item from contact section to send a message to a contact">Send Message</string>

    <plurals name="plural_contact_sent_to_chats">
        <item context="Message shown when a contact is successfully sent to several chats, one contact" quantity="one">Contact sent to chats successfully</item>
        <item context="Message shown when a contact is successfully sent to several chats, more contacts" quantity="other">Contacts sent to chats successfully</item>
    </plurals>

    <string name="error_MEGAdrop_not_supported" context="Error message on opening a MEGAdrop folder link">MEGAdrop folders are not supported yet</string>

    <string name="pre_overquota_alert_text" context="Pre overquota error dialog when trying to copy or import a file">This action cannot be completed as it would take you over your current storage limit. Would you like to upgrade your account?</string>

    <string name="archived_chats_title_section" context="Title of the section Archived chats">Archived chats</string>

    <string name="archived_chats_show_option" context="Text of the option to show the arhived chat, it shows the number of archived chats">Archived chats (%d)</string>

    <string name="archive_chat_option" context="Title of the option on the chat list to archive a chat">Archive Chat</string>
    <string name="unarchive_chat_option" context="Title of the option on the chat list to unarchive a chat">Unarchive Chat</string>

    <string name="general_archive" context="Confirmation button of the dialog to archive a chat">Archive</string>
    <string name="general_unarchive" context="Confirmation button of the dialog to unarchive a chat">Unarchive</string>

    <string name="success_archive_chat" context="Message shown when a chat is successfully archived, it shows the name of the chat">%s chat was archived.</string>
    <string name="error_archive_chat" context="Error message shown when a chat has not be archived, it shows the name of the chat">Error. %s chat was not archived.</string>

    <string name="success_unarchive_chat" context="Message shown when a chat is successfully unarchived, it shows the name of the chat">%s chat was unarchived.</string>
    <string name="error_unarchive_chat" context="Error message shown when a chat has not be unarchived, it shows the name of the chat">Error. %s chat was not able to be unarchived.</string>

    <string name="archived_chats_empty" context="Message shown when the user has no archived chats">[A]No[/A] [B]Archived Chats[/B]</string>

    <string name="inactive_chat" context="Subtitle of chat screen when the chat is inactive">Inactive chat</string>
    <string name="archived_chat" context="Subtitle of chat screen when the chat is archived">Archived chat</string>

    <string name="number_incorrectly_restored_from_rubbish" context="error message when restoring several nodes from rubbish">%d items were not restored successfully</string>
    <string name="number_correctly_restored_from_rubbish" context="success message when restoring several nodes from rubbish">%d items restored successfully</string>

    <string name="join_call_layout" context="Title of the layout to join a group call from the chat screen">Tap to join the call</string>

    <string name="invite_contacts" context="Label shown when the user wants to add contacts into his MEGA account">Invite contacts</string>
    <string name="share_with" cotext="Label shown when the user wants to share something with other contacts">Share with</string>
    <string name="contacts_list_empty_text_loading_share" context="Message shown while the contact list from the device and from MEGA is being read and then shown to the user">Loading contacts&#8230;</string>
    <string name="title_new_group" context="Title of the screen New Group">New Group</string>
    <string name="subtitle_new_group" context="Subtitle of the screen New Group">Type group name</string>
    <string name="hint_type_group" context="Hint of edittext shown when it is creating a new group to guide user to type the name of the group">Name your group</string>
    <string name="confirmation_delete_contact" context="Text of the confirm dialog shown when it wants to remove a contact from a chat">Remove %s from this chat?</string>

    <string name="settings_file_management_file_versions_title" context="Settings preference title to show file versions info of the account">File versions</string>
    <string name="settings_file_management_file_versions_subtitle" context="Settings preference subtitle to show file versions info of the account">%1$d file versions, taking a total of %2$s</string>

    <string name="settings_file_management_category" context="Title of the section File management on Settings section">File Management</string>

    <string name="settings_file_management_delete_versions" context="Option in Settings to delete all the versions of the account">Delete all older versions of my files</string>
    <string name="settings_file_management_subtitle_delete_versions" context="subtitle of the option in Settings to delete all the versions of the account">All current files will remain. Only historic versions of your files will be deleted.</string>

    <string name="text_confirmation_dialog_delete_versions" context="Text of the dialog to delete all the file versions of the account">You are about to delete the version histories of all files. Any file version shared to you from a contact will need to be deleted by them.\n\nPlease note that the current files will not be deleted.</string>

    <string name="success_delete_versions" context="success message when deleting all the versions of the account">File versions deleted successfully</string>
    <string name="error_delete_versions" context="error message when deleting all the versions of the account">An error occurred while trying to delete all previous versions of your files, please try again later.</string>

    <string name="settings_enable_file_versioning_title" context="Title of the option to enable or disable file versioning on Settings section">File Versioning</string>
    <string name="settings_enable_file_versioning_subtitle" context="Subtitle of the option to enable or disable file versioning on Settings section">Enable or disable file versioning for your entire account.\nDisabling file versioning does not prevent your contacts from creating new versions in shared folders.</string>
    <string name="choose_chat" context="section title to select a chat to send a file">Choose chat</string>

    <string name="type_mail" context="Hint shown to guide user on activity add contacts">Tap, enter name or email</string>

    <string name="confirmation_invite_contact" context="Text of the confirm dialog shown when it wants to add a contact from a QR scaned">Add %s to your contacts?</string>
    <string name="confirmation_not_invite_contact" context="Text of the confirm dialog shown when it wants to add a contact from a QR scaned and is already added before">You have already added the contact %s.</string>
    <string name="confirmation_invite_contact_already_added" context="Text of the confirm dialog shown when it wants to add a contact from a QR scaned and is already added before">You have already added the contact %s.</string>
    <string name="confirmation_share_contact" context="Text of the confirm dialog shown when it wants to add a contact from a QR scaned">Share with %s?</string>
    <string name="new_group_chat_label" context="Text button for init a group chat">New group chat</string>
    <string name="add_contacts" context="Label shown when the user wants to add contacts into a chat conversation">Add contacts</string>

    <string name="title_alert_logged_out" context="Title of the alert when the account have been logged out from another client">Logged out</string>
    <string name="account_confirmed" context="Text shown to indicate user that his account has already been confirmed">Your account has been activated. Please log in.</string>
    <string name="confirm_account" context="Text shown to indicate user that his account should be confirmed typing his password">Please enter your password to confirm your account</string>

    <string name="error_own_email_as_contact" context="Error shown if a user tries to add their own email address as a contact">There’s no need to add your own email address</string>

    <string name="invalid_code" context="Error shown when a user tries to enable Two-Factor Authentication and introduce an invalid code">Invalid code</string>

    <string name="text_almost_full_warning" context="Text of the dialog shown when the storage of a FREE account is almost full">Cloud Drive is almost full. Upgrade to PRO and get up to %1$s of storage and %2$s of transfer quota.</string>
    <string name="text_almost_full_warning_pro_account" context="Text of the dialog shown when the storage of a PRO I or II account is almost full">Cloud Drive is almost full. Upgrade now and get up to %1$s of storage and %2$s of transfer quota.</string>
    <string name="text_almost_full_warning_pro3_account" context="Text of the dialog shown when the storage of a PRO III account is almost full">Cloud Drive is almost full. If you need more storage please contact MEGA support to get a custom plan.</string>
    <string name="text_storage_full_warning" context="Text of the dialog shown when the storage of a FREE account is full">Cloud Drive is full. Upgrade to PRO and get up to %1$s of storage and %2$s of transfer quota.</string>
    <string name="text_storage_full_warning_pro_account" context="Text of the dialog shown when the storage of a PRO I or II account is full">Cloud Drive is full. Upgrade now and get up to %1$s of storage and %2$s of transfer quota.</string>
    <string name="text_storage_full_warning_pro3_account" context="Text of the dialog shown when the storage of a PRO III account is full">Cloud Drive is full. If you need more storage please contact MEGA support to get a custom plan.</string>
    <string name="button_plans_almost_full_warning" context="Button of the dialog shown when the storage is almost full to see the available PRO plans">See plans</string>
    <string name="button_custom_almost_full_warning" context="Button of the dialog shown when the storage is almost full to custom a plan">Custom plan</string>
    <string name="button_bonus_almost_full_warning" context="Button of the dialog shown when the storage is almost full to get bonus">Get Bonus</string>

    <string name="title_mail_upgrade_plan" context="Mail title to upgrade to a custom plan">Upgrade to a custom plan</string>
    <string name="subject_mail_upgrade_plan" context="Mail subject to upgrade to a custom plan">Ask us how you can upgrade to a custom plan:</string>

    <string name="word_me" context="Used in chat list screen to indicate in a chat list item that the message was sent by me, followed by the message">Me:</string>

    <string name="call_button" context="Title of the button in the contact info screen to start an audio call">Call</string>
    <string name="message_button" context="Title of the button in the contact info screen to send a message">Message</string>
    <string name="video_button" context="Title of the button in the contact info screen to start a video call">Video</string>

    <string name="title_chat_explorer" context="Title of chat explorer to send a link or file to a chat">Send to&#8230;</string>
    <string name="title_cloud_explorer" context="Title of cloud explorer to upload a link or file">Upload to&#8230;</string>

    <string name="contact_info_button_more" context="More button in contact info page">More</string>

    <plurals name="plural_select_file">
        <item context="one file" quantity="one">Choose File</item>
        <item context="Section title to select a file to perform an action, more files" quantity="other">Choose Files</item>
    </plurals>

    <string name="title_confirm_send_invitation" context="Title of confirmation dialog of sending invitation to a contact">Invite %1$s?</string>

    <string name="title_share_folder_explorer" context="Title of shared folder explorer to choose a folder to perform an action">Choose folder</string>

    <string name="login_warning_abort_transfers" context="Popup message shown if an user try to login while there is still living transfer">All transfers will be cancelled, do you want to login?</string>
    <string name="logout_warning_abort_transfers" context="Popup message shown if an user try to login while there is still living transfer">All transfers will be cancelled, do you want to logout?</string>

    <string name="subtitle_read_only_permissions" context="Label to explain the read only participant permission in the options panel of the group info screen">Read only</string>

    <string name="used_space" context="Label shown the total space and the used space in an account">[A]%1$s [/A][B]of %2$s used[/B]</string>

    <string name="staging_api_url_title" context="title of the alert dialog when the user is changing the API URL to staging">Change to a test server?</string>
    <string name="staging_api_url_text" context="text of the alert dialog when the user is changing the API URL to staging">Are you sure you want to change to a test server? Your account may suffer irrecoverable problems</string>

    <string name="title_confirmation_open_camera_on_chat" context="Title of the confirmation dialog to open the camera app and lose the relay of the local camera on the in progress call">Open camera?</string>
    <string name="confirmation_open_camera_on_chat" context="Text of the confirmation dialog to open the camera app and lose the relay of the local camera on the in progress call">If you open the camera, your video transmission will be paused in the current call.</string>

    <string name="notification_chat_undefined_title" context="Title of the notification when there is unknown activity on the Chat">Chat activity</string>
    <string name="notification_chat_undefined_content" context="Content of the notification when there is unknown activity on the Chat">You may have new messages</string>
    <string name="retrieving_message_title" context="When app is retrieving push message">Retrieving message</string>

    <string name="settings_rb_scheduler_enable_title" context="Title of Rubbish bin scheduler option in settings to enable or disable the functionality">Rubbish Bin Clearing Scheduler</string>
    <string name="settings_rb_scheduler_enable_subtitle" context="Subtitle of Rubbish bin scheduler option in settings to enable or disable the functionality in free accounts">The Rubbish Bin is cleared for you automatically.</string>

    <string name="settings_rb_scheduler_enable_period_PRO" context="Title of Rubbish bin scheduler option in settings to enable or disable the functionality in PRO accounts">The minimum period is 7 days.</string>
    <string name="settings_rb_scheduler_enable_period_FREE" context="Title of Rubbish bin scheduler option in settings to enable or disable the functionality in PRO accounts">The minimum period is 7 days and your maximum period is 30 days.</string>
	<string name="settings_compression_queue_subtitle" context="Sub title of compression queue notification option in settings indicating the size limits. Please keep the placeholders because are to show the size limits including units in runtime. For example: The minimum size is 100MB and the maximum size is 1000MB.">The minimum size is %1$s and the maximum size is %2$s.</string>

    <string name="settings_rb_scheduler_select_days_title" context="Title of Rubbish bin scheduler option in settings to set up the number of days of the rubbish bin scheduler">Remove files older than</string>
    <string name="settings_rb_scheduler_select_days_subtitle" context="Subtitle of Rubbish bin scheduler option in settings to show the number of days set up to the rubbish bin scheduler">%d days</string>
	<string name="settings_video_compression_queue_size_popup_title" context="Title of popup that userd to set compression queue size (in MB) in settings">Notify me when size is larger than</string>

	<string name="settings_video_compression_queue_size_title" context="Title of compression queue size option in settings">If videos to compress are larger than</string>

    <string name="settings_rb_scheduler_alert_disabling" context="Text of the alert when a FREE user tries to disable the RB scheduler">To disable the Rubbish Bin Clearing Scheduler or set a longer retention period, you need to subscribe to a PRO plan.</string>

    <string name="hint_days" context="Hint of the field to write the days of the rubbish bin scheduler">days</string>
    <string name="get_chat_link_option" context="Title of the option to generate a public chat link">Get chat link</string>
    <string name="manage_chat_link_option" context="Title of the option to manage a public chat link">Manage chat link</string>

    <string name="make_chat_private_option" context="Title of the option to make a public chat private">Enable Encrypted Key Rotation</string>
    <string name="make_chat_private_option_text" context="Text of the dialog to change a public chat to private (enable encrypted key rotation)">Key rotation is slightly more secure, but does not allow you to create a chat link and new participants will not see past messages.</string>

    <string name="message_created_chat_link" context="Text shown when a moderator of a chat create a chat link. Please keep the placeholder because is to show the moderator’s name in runtime.">[A]%1$s[/A][B] created a chat link.[/B]</string>
    <string name="message_deleted_chat_link" context="Text shown when a moderator of a chat delete a chat link. Please keep the placeholder because is to show the moderator’s name in runtime.">[A]%1$s[/A][B] removed the chat link.[/B]</string>

    <string name="action_delete_link" context="Title of the option to delete a chat link">Delete chat link</string>

    <string name="title_alert_chat_link_error" context="Title of the alert when a chat link is invalid">Chat link</string>
    <string name="confirmation_close_sessions_text" context="Text of the dialog to confirm after closing all other sessions">This will log you out on all other active sessions except the current one.</string>
    <string name="confirmation_close_sessions_title" context="Title of the dialog to confirm after closing all other sessions">Do you want to close all other sessions?</string>

    <string name="number_of_participants" context="Subtitle chat screen for groups with permissions and not archived, Plural of participant. 2 participants">%d participants</string>

    <string name="action_join" context="Label of the button to join a chat by a chat link">Join</string>

    <string name="observers_chat_label" context="Label for observers of a group chat">Observers</string>

    <string name="error_chat_link" context="Message on the title of the chat screen if there were any error loading the chat link">Error loading the chat link.</string>

    <string name="error_chat_link_init_error" context="Message on the title of the chat screen if there were any error loading the chat link without logging">Error initialising chat when loading the chat link.</string>

    <string name="alert_already_participant_chat_link" context="Message on the alert to preview a chat link if the user is already a participant">You are already participating in this chat.</string>

    <string name="alert_invalid_preview" context="Message on the alert to close a chat preview if the link is invalid">This chat preview is no longer available. If you leave the preview, you won’t be able to reopen it.</string>

    <string name="message_set_chat_private" context="Text shown when a moderator changes the chat to private. Please keep the placeholder because is to show the moderator’s name in runtime.">[A]%1$s[/A][B] enabled encrypted key rotation.[/B]</string>

    <string name="invalid_chat_link" context="error message shown when a chat link is invalid">This conversation is no longer available</string>
    <string name="invalid_chat_link_args" context="error message shown when a chat link is not well formed">Invalid chat link</string>

    <string name="ekr_label" context="When it is creating a new group chat, this option permits to establish it private or public">Encrypted Key Rotation</string>
    <string name="ekr_explanation" context="Text of the dialog to change a public chat to private (enable encrypted key rotation)">Key rotation is slightly more secure, but does not allow you to create a chat link and new participants will not see past messages.</string>

    <string name="subtitle_chat_message_enabled_ERK" context="Text of the dialog to change a public chat to private (enable encrypted key rotation)">Key rotation is slightly more secure, but does not allow you to create a chat link and new participants will not see past messages.</string>
    <string name="action_open_chat_link" context="Menu item">Open chat link</string>

    <string name="invite_not_sent_already_sent" context="Message shown when a contact request has not been sent because the invitation has been sent before">The invitation to contact %s has been sent before and can be consulted in the Sent Requests tab.</string>

    <string name="save_qr_cloud_drive" context="Label shown to indicate the QR is saving in Cloud Drive">Saving %s in Cloud Drive&#8230;</string>

    <string name="general_folders" context="General label for folders">Folders</string>
    <string name="general_files" context="General label for files">Files</string>
    <string name="general_save_to_device" context="Item menu option upon right click on one or multiple files">Save to device</string>

    <string name="title_upload_explorer" context="Title of cloud explorer to upload a file">Upload to MEGA</string>
    <string name="choose_destionation" context="Label choose destination">Choose destination</string>
    <string name="general_show_more" context="Label that indicates show more items">Show More</string>
    <string name="general_show_less" context="Label that indicates show less items">Show Less</string>

    <string name="notification_new_contact_request" context="Subtitle of the historic notification for a new contact request">[A]%s [/A][B]sent you a contact request.[/B]</string>
    <string name="notification_new_contact" context="Subtitle of the historic notification for a new contact">[A]%s [/A][B]is now a contact.[/B]</string>
    <string name="notification_new_shared_folder" context="Subtitle of the historic notification for a new shared folder">[B]New shared folder from [/B][A]%s.[/A]</string>

    <string name="notification_reminder_contact_request" context="Subtitle of the historic notification for a reminder new contact request">[A]Reminder: [/A][B]%s [/B][C]sent you a contact request.[/C]</string>

    <string name="title_contact_request_notification_cancelled" context="Title of the historic notification for a contact request cancelled">Contact request cancelled</string>
    <string name="subtitle_contact_request_notification_cancelled" context="Subtitle of the historic notification for contact request cancelled">[A]%s [/A][B]cancelled the contact request.[/B]</string>

    <string name="title_contact_notification_deleted" context="Title of the historic notification when an user deletes you as contact">Contact deleted</string>
    <string name="subtitle_contact_notification_deleted" context="Subtitle of the historic notification when an user deletes you as contact">[A]%s [/A][B]deleted you as a contact.[/B]</string>

    <string name="title_contact_notification_blocked" context="Title of the historic notification when an user blocks you as contact">Contact blocked</string>
    <string name="subtitle_contact_notification_blocked" context="Subtitle of the historic notification when an user blocks you as contact">[A]%s [/A][B]blocked you as a contact.[/B]</string>

    <string name="section_notification_with_unread" context="Item of the navigation title for the notification section when there is any unread">Notifications [A](%1$d)[/A]</string>
    <string name="section_notification_user_with_nickname" context="Text shown in the notifications section. When a contact has nickname, nickname (email) will be shown">[A]%1$s (%2$s)[/A]</string>

    <string name="title_account_notification_deleted" context="Title of the historic notification for an account deleted">Account deleted</string>
    <string name="subtitle_account_notification_deleted" context="Subtitle of the historic notification for an account deleted">[B]The account [/B][A]%s[/A][B] has been deleted.[/B]</string>

    <string name="subtitle_file_takedown_notification" context="Subtitle of file takedown historic notification">[A]Your publicly shared file [/A][B]%s[/B][C] has been taken down.[/C]</string>
    <string name="subtitle_folder_takedown_notification" context="Subtitle of folder takedown historic notification">[A]Your publicly shared folder [/A][B]%s[/B][C] has been taken down.[/C]</string>

    <string name="message_file_takedown_pop_out_notification" context="Popup notification text on mouse-over of taken down file.">This file has been the subject of a takedown notice.</string>
    <string name="message_folder_takedown_pop_out_notification" context="Popup notification text on mouse-over taken down folder.">This folder has been the subject of a takedown notice.</string>
    <string name="dispute_takendown_file" context="option to dispute taken down file or folder">Dispute Takedown</string>
    <string name="error_download_takendown_node" context="Error shown when download a file that has violated ToS/AUP.">Not accessible due to ToS/AUP violation</string>
    <plurals name="alert_taken_down_files">
        <item context="Alert shown when one file was not downloaded due to ToS/AUP violation, Singular of taken down file. 1 file" quantity="one">%d file was not downloaded due to ToS/AUP violation.</item>
        <item context="Alert shown when some files were not downloaded due to ToS/AUP violation, Plural of taken down files. 2 files" quantity="other">%d files were not downloaded due to ToS/AUP violation.</item>
    </plurals>

    <string name="subtitle_file_takedown_reinstated_notification" context="Subtitle of a file takedown reinstated historic notification">[A]Your publicly shared file [/A][B]%s[/B][C] has been reinstated.[/C]</string>
    <string name="subtitle_folder_takedown_reinstated_notification" context="Subtitle of a folder takedown reinstated historic notification">[A]Your publicly shared folder [/A][B]%s[/B][C] has been reinstated.[/C]</string>

    <string name="title_outgoing_contact_request" context="Title of the historic notification for outgoing contact requests">Sent request</string>
    <string name="title_incoming_contact_request" context="Title of the historic notification for incoming contact requests">Received request</string>

    <string name="subtitle_outgoing_contact_request_denied" context="Subtitle of the historic notification for contact request denied">[A]%s [/A][B]denied your contact request.[/B]</string>
    <string name="subtitle_outgoing_contact_request_accepted" context="Subtitle of the historic notification for contact request accepted">[A]%s [/A][B]accepted your contact request.[/B]</string>

    <string name="notification_deleted_shared_folder" context="Subtitle of the historic notification for deleted shared folders (one or many)">[B]Access to folders shared by [/B][A]%s[/A][B] were removed.[/B]</string>
    <string name="notification_left_shared_folder" context="Subtitle of the historic notification when a contact leaves a shared folder">[A]%s[/A][B] has left a shared folder.[/B]</string>
    <string name="notification_left_shared_folder_with_name" context="Subtitle of the historic notification when a contact leaves a shared folder and the name of the folder is known">[A]%1$s[/A][B] has left the shared folder [/B][A]%2$s.[/A]</string>

    <string name="subtitle_incoming_contact_request_ignored" context="Subtitle of the historic notification for incoming contact request ignored">[B]Contact request from [/B][A]%s [/A][B]was ignored[/B]</string>
    <string name="subtitle_incoming_contact_request_accepted" context="Subtitle of the historic notification for incoming contact request accepted">[B]Contact request from [/B][A]%s [/A][B]was accepted[/B]</string>
    <string name="subtitle_incoming_contact_request_denied" context="Subtitle of the historic notification for incoming contact request declined">[B]Contact request from [/B][A]%s [/A][B]was declined[/B]</string>

    <string name="type_of_my_account" context="Subtitle of the Upgrade account section">Your current account is [A]%s[/A]</string>
    <string name="footnote_achievements" context="Footnote to clarify the storage space is subject to the achievement program">Subject to your participation in our achievements program.</string>
    <string name="select_payment_method" context="after choosing one PRO plan, the user have to choose the payment method: credit card, fortumo, etc">Select payment method</string>

    <string name="billing_period_title" context="title of billing period">Billing period</string>
    <string name="billed_one_off_month" context="Option of one-off (month) billing. Placeholder: purchase price.">[A]One-off (month)[/A] %s</string>
    <string name="billed_one_off_year" context="Option of one-off (year) billing. Placeholder: purchase price.">[A]One-off (year)[/A] %s</string>
    <string name="billed_monthly_text" context="Option of monthly billing period. Placeholder: purchase price">[A]Monthly[/A] %s/month</string>
    <string name="billed_yearly_text" context="Option of yearly billing period. Placeholder: purchase price">[A]Yearly[/A] %s/year</string>
    <string name="button_cancel" context="dialog option cancel in alert dialog">Cancel</string>
    <string name="button_continue" context="dialog option continue in alert dialog">Continue</string>

    <string name="payment_method_google_wallet" context="one of the payment methods">[A]Google Pay[/A] (subscription)</string>
    <string name="payment_method_credit_card" context="one of the payment methods">[A]Credit Card[/A] (subscription)</string>
    <string name="payment_method_fortumo" context="one of the payment methods">[A]Mobile Carrier[/A] (one-off)</string>
    <string name="payment_method_centili" context="one of the payment methods">[A]Mobile Carrier[/A] (one-off)</string>

    <string name="new_label_notification_item" context="Capital letters. Text of the label of a new historic notifications">NEW</string>
    <string name="label_custom_plan" context="When user is on PRO 3 plan, we will display an extra label to notify user that they can still contact support to have a customised plan.">To upgrade your current subscription, please contact support for a [A]custom plan[/A].</string>

    <string name="context_new_file_name_hint" context="Input field description in the create file dialog.">file name</string>
    <string name="option_enable_last_green_chat" context="Option in Settings section to enable the last active connection in chat">Show Last seen&#8230;</string>
    <string name="subtitle_option_enable_last_green_chat" context="Subtitle of the option in Settings section to enable the last active connection in chat">Allow your contacts to see the last time you were active on MEGA.</string>

	<string name="title_out_of_space" context="title of notification when device is out of storage during camera upload">Not enough storage space</string>
	<string name="message_out_of_space" context="message will be shown when there is not enough space to perform camera upload.">Not enough storage space to perform video compression.</string>
	<string name="title_compression_size_over_limit" context="the title of the notification that displays when compression larger than setting">Video compression size is too large</string>
	<string name="message_compression_size_over_limit" context="the content message of the notification that displays when compression larger than setting, placeholder: size in MB">The total size of the videos to compress exceeds %s, please put your device on charge to continue.</string>
	<string name="message_keep_device_name" context="Message displayed when the user changes the ‘Keep file names as in the device’ setting">This setting will take effect the next time Camera Uploads runs</string>
	<string name="message_compress_video" context="Notification message when compressing video to show the compressed percentage. Please, keep the placeholder because it is for adding the percentage value at runtime.">%s has been compressed</string>
	<string name="title_compress_video" context="notification title when compressing video">Compressing Videos %1$d/%2$d</string>
	<string name="error_invalid_folder_selected" context="error message pops up when user selected an invalid folder for camera upload">Invalid folder selected</string>

    <plurals name="num_files_with_parameter">
        <item context="on the section notifications indicates the number of files added to a shared folder, Singular of file. 1 file" quantity="one">%d file</item>
        <item context="on the section notifications indicates the number of files added to a shared folder, Plural of file. 2 files" quantity="other">%d files</item>
    </plurals>

    <plurals name="num_folders_with_parameter">
        <item context="on the section notifications indicates the number of folder added to a shared folder, Singular of folder/directory. 1 folder" quantity="one">%d folder</item>
        <item context="on the section notifications indicates the number of folder added to a shared folder, Plural of folder/directory. 2 folders" quantity="other">%d folders</item>
    </plurals>

    <string name="subtitle_notification_added_folders_and_files" context="Subtitle of the historic notification for new additions inside an existing shared folder. Placeholders are: email who added the folders or files, number of folders added, number of files added">[A]%1$s[/A][B] added %2$s and %3$s[/B]</string>

    <plurals name="subtitle_notification_added_files">
        <item context="Subtitle of the historic notification for new additions inside an existing shared folder, Singular of file. 1 file" quantity="one">[A]%1$s [/A][B]added %2$d file.[/B]</item>
        <item context="Subtitle of the historic notification for new additions inside an existing shared folder, Plural of file. 2 files" quantity="other">[A]%1$s [/A][B]added %2$d files.[/B]</item>
    </plurals>

    <plurals name="subtitle_notification_deleted_items">
        <item context="Subtitle of the historic notification for deletions inside an existing shared folder, Singular of item. 1 item" quantity="one">[A]%1$s [/A][B]deleted %2$d item.[/B]</item>
        <item context="Subtitle of the historic notification for deletions inside an existing shared folder, Plural of item. 2 items" quantity="other">[A]%1$s [/A][B]deleted %2$d items.[/B]</item>
    </plurals>

    <plurals name="subtitle_notification_added_folders">
        <item context="Subtitle of the historic notification for new additions inside an existing shared folder, Singular of folder. 1 folder" quantity="one">[A]%1$s [/A][B]added %2$d folder.[/B]</item>
        <item context="Subtitle of the historic notification for new additions inside an existing shared folder, Plural of folder. 2 folders" quantity="other">[A]%1$s [/A][B]added %2$d folders.[/B]</item>
    </plurals>

    <plurals name="subtitle_of_group_chat">
        <item context="Subtitle chat screen for groups with permissions and not archived, Singular of participant. 1 participant" quantity="one">%d participant</item>
        <item context="Subtitle chat screen for groups with permissions and not archived, Plural of participant. 2 participants" quantity="other">%d participants</item>
    </plurals>

    <string name="message_error_set_title_get_link" context="Error when the user tries to get a public chat link for a chat with the default title">Before you can generate a link for this chat, you need to set a description:</string>

    <string name="chat_link_copied_clipboard" context="success alert when the user copy a chat link to the clipboard">Chat link copied to the clipboard</string>

    <string name="type_month" context="Label to show the price of each plan in the upgrade account section">[A]From[/A] %s / [A]month[/A] *</string>
    <string name="type_business_month" context="Label to show the price of business plan in the upgrade account section">[A]From[/A] %s per user/[A]month[/A] *</string>
    <string name="upgrade_comment" context="the meaning of the asterisk in monthly* and annually* payment">* Recurring subscription can be cancelled any time before the renewal date.</string>
    <string name="call_started_messages" context="Message shown when a call starts.">Call Started</string>

    <string name="ssl_error_dialog_title" context="Title of the dialog to inform about a SSL error">SSL key error</string>
    <string name="ssl_error_dialog_text" context="Text of the dialog to inform about a SSL error">MEGA is unable to connect securely through SSL. You might be on public Wi-Fi with additional requirements.</string>

    <string name="context_empty_notifications" context="Text of the empty screen for the notifications section">[B]No [/B][A]Notifications[/A][B].[/B]</string>

    <string name="general_setup_mega" context="Permissions screen title">Setup MEGA</string>
    <string name="setup_mega_explanation" context="Permissions screen explanation">MEGA needs access to your photos, media and files so you are able to share them with friends, exchange encrypted messages and make secure calls.</string>
    <string name="allow_acces_media_title" cotext="Title of the screen asking permissions for files">Allow access to photos, media and files.</string>
    <string name="allow_acces_media_subtitle" context="Subtitle of the screen asking permissions for files">To share photos, media and files MEGA needs your permission.</string>
    <string name="allow_acces_camera_title" cotext="Title of the screen asking permissions for camera">Enable camera</string>
    <string name="allow_acces_camera_subtitle" context="Subtitle of the screen asking permissions for camera">Allow access to your camera to scan documents, take pictures and make video calls.</string>
    <string name="allow_acces_calls_title" cotext="Title of the screen asking permissions for microphone and write in log calls">Enable calls</string>
    <string name="allow_acces_contact_title" cotext="Title of the screen asking permissions for contacts">Enable Access to Your Address Book</string>
    <string name="allow_acces_contact_subtitle" context="Subtitle of the screen asking permissions for contacts">Easily discover contacts from your address book on MEGA.</string>
    <string name="allow_access_contact_explanation" context="Explanation under the subtitle of asking permissions for contacts to explain that MEGA will never use the address book data for any other purpose">MEGA will not use this data for any other purpose and will never interact with your contacts without your consent.</string>
    <string name="allow_acces_calls_subtitle_microphone" context="Subtitle of the screen asking permissions for microphone">Allow access to your microphone to make encrypted calls.</string>
    <string name="general_enable_access" context="General enable access">Allow Access</string>
    <string name="title_chat_shared_files_info" context="Title of the option on chat info screen to list all the files sent to the chat">Shared Files</string>

    <string name="error_message_already_sent" context="Error mesage when trying to remove an uploading attachment that has already finished">Attachment already sent</string>

    <string name="group_call_ended_message" context="Message shown when a group call ends.">[A]Group call ended[/A][C]. Duration: [/C]</string>
    <string name="call_ended_message" context="Message to indicate a call has ended and indicate the call duration.">[A]Call ended[/A][C]. Duration: [/C]</string>
    <plurals name="plural_call_ended_messages_hours">
        <item context="Message that shows the hours of a call when it ends, one hour" quantity="one">[B]%1$s hour[/B]</item>
        <item context="Message that shows the hours of a call when it ends, more hours" quantity="other">[B]%1$s hours[/B]</item>
    </plurals>
    <plurals name="plural_call_ended_messages_minutes">
        <item context="Message that shows the minutes of a call when it ends, one minute" quantity="one">[B]%1$s minute[/B]</item>
        <item context="Message that shows the minutes of a call when it ends, more minutes" quantity="other">[B]%1$s minutes[/B]</item>
    </plurals>
    <plurals name="plural_call_ended_messages_seconds">
        <item context="Message that shows the seconds of a call when it ends, one second" quantity="one">[B]%1$d second[/B]</item>
        <item context="Message that shows the seconds of a call when it ends, more seconds" quantity="other">[B]%1$d seconds[/B]</item>
    </plurals>
    <string name="call_ended_no_duration_message" context="Message to indicate a call has ended without indicate the call duration.">[A]Call ended[/A]</string>
    <string name="group_call_ended_no_duration_message" context="Message to indicate a group call has ended without indicate the call duration.">[A]Group call ended[/A]</string>

    <string name="last_seen_today" context="String that appears when we show the last activity of a contact, when the last activity was today. For example: Last seen today 11:34a.m.">[A]Last seen [/A]today %1$s</string>
    <string name="last_seen_long_time_ago" context="String that appears when we show the last activity of a contact, but it’s been a long time ago that we don’t see any activity from that user">[A]Last seen [/A]a long time ago</string>
    <string name="last_seen_general" context="String that appears when we show the last activity of a contact, when the last activity was before today. For example: Last seen March 14th,2018 11:34a.m.">[A]Last seen [/A]%1$s %2$s</string>

    <string name="label_today" context="label today">Today</string>
    <string name="label_yesterday" context="label yesterday">Yesterday</string>

    <string name="context_empty_shared_files" context="Text of the empty screen for the chat shared files">[B]No [/B][A]Shared Files[/A][B].[/B]</string>

    <string name="contact_joined_the_call" context="Text to indicate that a contact has joined a group call">%1$s joined the call</string>
    <string name="contact_left_the_call" context="Text to indicate that a contact has left a group call">%1$s left the call</string>

    <string name="call_error_too_many_participants" context="Message show when a call cannot be established because there are too many participants in the group call">You are not allowed to join this call as it has reached the maximum number of participants.</string>
    <string name="call_error_too_many_video" context="Message show when a user cannot activate the video in a group call because the max number of videos has been reached">You are not allowed to enable video as this call has reached the maximum number of participants using video.</string>

    <string name="error_open_file_with" context="Error message shown when a file cannot be opened by other app using the open with option menu">Error. The file cannot be opened.</string>
    <string name="incoming_call_starting" context="Subtitle of the call screen when a incoming call is just starting">Incoming call&#8230;</string>
    <string name="outgoing_call_starting" context="Subtitle of the call screen when a outgoing call is just starting">Calling&#8230;</string>

    <string name="error_meta_message_invalid" context="Content of a invalid meta message">Message contains invalid metadata</string>

    <string name="title_activity_maps" context="Title of the activity that sends a location">Send Location</string>
    <string name="current_location_label" context="Label layout on maps activity that permits send current location">Send your current location</string>
    <string name="current_location_landscape_label" context="Label layout on maps activity that permits send current location. Placeholder is the current location">Send your current location: [A]%1$s[/A]</string>
    <string name="nearby_places_label" context="Label layout on maps activity indicating nearby places">Nearby places</string>
    <string name="explanation_send_location" context="Message shown in a dialog explaining the consequences of accesing the location">This location will be opened using a third party maps provider outside the end-to-end encrypted MEGA platform.</string>
    <string name="title_marker_maps" context="Title of the location marker set by the user">Send This Location</string>
    <string name="no_places_found" context="Label shown when after a maps search and no places were found">No places were found</string>
    <string name="gps_disabled" context="Title of the dialog shown when the location is disabled">The GPS is disabled</string>
    <string name="open_location_settings" context="Text of the dialog shown when the location is disabled for open location settings">Would you like to open the location settings?</string>

    <string name="second_row_info_item_shared_file_chat" context="Info shown in the subtitle of each row of the shared files to chat: sender name . date">%1$s . %2$s</string>

    <string name="on_permanently_denied" context="After the user ticketed ’Don’t ask again’ on permission request dialog and denied, tell the user, he/she can still grant MEGA the permission in system settings.">You still can grant MEGA permissions in your device’s settings</string>
    <string name="explanation_for_contacts_permission" context="Explain why MEGA needs the reading contacts permission when users deny to grant MEGA the permission.">If you allow MEGA to access your address book, you will be able to discover your contacts more easily. MEGA will not use this data for any other purpose and will never interact with your contacts without your consent.</string>

    <plurals name="messages_forwarded_success_plural" formatted="false">
        <item context="Confirmation message after forwarding one or several messages, version item" quantity="one">Message forwarded</item>
        <item context="Confirmation message after forwarding one or several messages, version items" quantity="other">Messages forwarded</item>
    </plurals>

    <string name="title_geolocation_message" context="Title of a chat message that contains geolocation info">Pinned Location</string>
    <string name="attachment_upload_panel_from_device" context="Text of the button to indicate an attachment upload from file system">From File System</string>

    <plurals name="num_files_not_send">
        <item context="Alert shown when a num of files have not been sent because of any error occurs, Singular of file. 1 file" quantity="one">%d file was not sent to %d chats</item>
        <item context="Alert shown when a num of files have not been sent because of any error occurs, Plural of file. 2 files" quantity="other">%d files were not sent to %d chats</item>
    </plurals>

    <plurals name="num_contacts_not_send">
        <item context="Alert shown when a num of contacts have not been sent because of any error occurs, Singular of file. 1 file" quantity="one">%d contact was not sent to %d chats</item>
        <item context="Alert shown when a num of contacts have not been sent because of any error occurs, Plural of file. 2 files" quantity="other">%d contacts were not sent to %d chats</item>
    </plurals>

    <plurals name="num_messages_not_send">
        <item context="Alert shown when a num of messages have not been sent because of any error occurs, Singular of file. 1 file" quantity="one">%d message was not sent to %d chats</item>
        <item context="Alert shown when a num of messages have not been sent because of any error occurs, Plural of file. 2 files" quantity="other">%d messages were not sent to %d chats</item>
    </plurals>

    <plurals name="quantity_of_local_contact">
        <item context="How many local contacts have been on MEGA, Singular of local contact. 1 contact" quantity="one">%d contact found on MEGA</item>
        <item context="How many local contacts have been on MEGA, Plural of local contact. 2 contacts" quantity="other">%d contacts found on MEGA</item>
    </plurals>
    <string name="no_local_contacts_on_mega" context="Label displayed on the top of the chat list if none of user’s phone contacts have a MEGA account. In other case here would appear all the user’s phone contacts that have a MEGA account.">Invite contact now?</string>
    <string name="see_local_contacts_on_mega" context="To see whom in your local contacts has been on MEGA">See who is already on MEGA</string>
    <string name="grant_mega_access_contacts" context="In APP, text used to ask for access to contacts">Grant MEGA access to your address book to discover your contacts on MEGA.</string>
    <string name="get_registered_contacts" context="Getting registered contacts">Loading contacts on MEGA&#8230;</string>


    <string name="content_not_send" context="Alert shown when some content have not been sent because of any error occurs">The content was not sent to %d chats</string>

    <string name="new_group_chat_created" context="Label shown when a new group chat has been created correctly">New group chat created successfully</string>
    <string name="preparing_chats" context="Alert shown when some content is sharing with chats and they are processing">Preparing files</string>
    <string name="sent_as_message" context="Label indicating some content has been sent as message">Sent as a message.</string>
    <string name="error_sent_as_message" context="Error message when the attachment cannot be sent to any of the selected chats">Error. The file has not been sent to any of the selected chats</string>
    <string name="chat_explorer_empty" context="Message shown when the user has no items to show in chat explorer">[A]No[/A] [B]Items[/B]</string>

    <string name="delete_versions" context="Action delete all file versions">Delete previous versions</string>
    <string name="title_delete_version_history" context="Title of the dialog shown when it wants to delete the version history of a file">Delete previous versions?</string>
    <string name="text_delete_version_history" context="Text of the dialog shown when it wants to delete the version history of a file">Please note that the current file will not be deleted.</string>
    <string name="version_history_deleted" context="Alert shown when the version history was deleted correctly">Previous versions deleted.</string>
    <string name="version_history_deleted_erroneously" context="Alert shown when the version history was deleted erroneously">Previous versions not deleted.</string>

    <plurals name="versions_deleted_succesfully" formatted="false">
        <item context="Confirmation message after deleted file versions, version item" quantity="one">%d version deleted successfully</item>
        <item context="Confirmation message after deleted file versions, version items" quantity="other">%d versions deleted successfully</item>
    </plurals>

    <plurals name="versions_not_deleted" formatted="false">
        <item context="Alert shown when some versions are not deleted successfully, version item" quantity="one">%d version not deleted</item>
        <item context="Alert shown when some versions are not deleted successfully, version items" quantity="other">%d versions not deleted</item>
    </plurals>

    <string name="no_contacts_invite" context="Alert shown when the user tries to realize some action in chat and has not contacts">You have no MEGA contacts. Please invite friends from the Contacts section.</string>
    <string name="invite_more" context="Invite button for chat top cell">Invite more&#8230;</string>

    <string name="title_tour_one" context="Title of first tour screen">You hold the keys</string>
    <string name="content_tour_one" cotext="Content of first tour screen">Security is why we exist, your files are safe with us behind a well oiled encryption machine where only you can access your files.</string>
    <string name="title_tour_two" cotext="Title of second tour screen">Encrypted chat</string>
    <string name="content_tour_two" cotext="Content of second tour screen">Fully encrypted chat with voice and video calls, group messaging and file sharing integration with your Cloud Drive.</string>
    <string name="title_tour_three" cotext="Title of third tour screen">Create your Network</string>
    <string name="content_tour_three" cotext="Content of third tour screen">Add contacts, create a network, collaborate, and make voice and video calls without ever leaving MEGA</string>
    <string name="title_tour_four" cotext="Title of fourth tour screen">Your Photos in the Cloud</string>
    <string name="content_tour_four" cotext="Content of fourth tour screen">Camera Uploads is an essential feature for any mobile device and we have got you covered. Create your account now.</string>

    <string name="title_pdf_password" context="Title of the dialog shown when a pdf required password">Enter your password</string>
    <string name="text_pdf_password" context="Text of the dialog shown when a pdf required password">%s is a password protected PDF document. Please enter the password to open the PDF.</string>
    <string name="error_pdf_password" context="Error of the dialog shown wen a pdf required password and the user types a wrong password">You have entered the wrong password, please try again.</string>
    <string name="error_max_pdf_password" context="Error of the dialog shown wen a pdf required password and the user has been typed three times a wrong password">The password you have entered is not valid.</string>

    <string name="unknownn_file" context="Alert shown when a user tries to open a file from a zip and the file is unknown or has not been possible to unzip correctly">It is not possible to open the file. It is an unknown file type or it has not been possible to unzip the file successfully.</string>

    <string name="not_allow_play_alert" context="Alert shown when exists some call and the user tries to play an audio or video">It is not possible to play media files while there is a call in progress.</string>
    <string name="ongoing_call_messages" context="Text shown in the list of chats when there is a call in progress but I am not on it">Ongoing Call</string>
    <string name="join_call_layout_in_group_call" context="Title of the layout to join a group call from the chat screen. The placeholder indicates the user who initiated the call">%s started a group call. Tap to join.</string>
    <string name="call_in_progress_layout" context="Title of the layout to return to a call">Tap to return to call</string>

    <string name="message_joined_public_chat_autoinvitation" formatted="false" context="chat message when a participant invites himself to a public chat using a chat link. Please keep the placeholder because is to show the participant’s name in runtime.">[A]%1$s[/A][B] joined the group chat.[/B]</string>

    <string name="context_remove_chat_link_warning_text" context="Warning that appears prior to remove a chat link on the group info screen.">This conversation will no longer be accessible through the chat link once it has been removed.</string>
    <string name="context_create_chat_link_warning_text" context="Description text of the dialog to generate a public chat link">Encrypted Key Rotation does not allow you to get a chat link without creating a new group chat.</string>
    <string name="context_create_chat_link_question_text" context="Question of the dialog to generate a public chat link">Do you want to create a new group chat and get a chat link?</string>

    <string name="context_make_private_chat_warning_text" context="Text of the dialog to change a public chat to private (enable encrypted key rotation)">Key rotation is slightly more secure, but does not allow you to create a chat link and new participants will not see past messages.</string>

    <string name="message_joined_successfully" context="Message shown when a user has joined to a public chat successfully">You have joined the chat successfully.</string>

    <string name="wizard_steps_indicator" context="Label that indicates the steps of a wizard">%1$d of %2$d</string>

    <string name="hint_action_search" context="Hint of the Search view">Search&#8230;</string>
    <string name="answer_call_incoming" context="The text of the notification button that is displayed when there is a call in progress, another call is received and answered.">Answer</string>
    <string name="ignore_call_incoming" context="The text of the notification button that is displayed when there is a call in progress, another call is received and ignored.">Ignore</string>
    <string name="muted_contact_micro" context="Subtitle of the call screen when a user muted the current individual call. The placeholder indicates the user who muted the call">%s muted this call</string>
    <string name="muted_own_micro" context="Subtitle of the call screen when I muted the current individual call">Muted</string>

    <string name="copy_already_downloaded" context="when trying to download a file that is already downloaded in the device and has to copy in another path">File already downloaded. Copied to the selected path.</string>

    <string name="title_join_call" context="Title of the dialog shown when you want to join a group call">Join call</string>
    <string name="text_join_call" context="Text of the dialog shown when you want to join a group call">To join this call you have to end your current call.</string>

    <string name="hint_enter_chat_link" context="Hint shown in the open chat link alert dialog">Enter chat link</string>

    <string name="hint_paste_link" context="Hint shown in the open link alert dialog">Paste link</string>
    <string name="invalid_file_folder_link" context="Error shown when it tries to open an invalid file or folder link">Invalid file or folder link</string>
    <string name="invalid_file_folder_link_empty" context="Error shown when it tries to open an invalid file or folder link and the text view is empty">Please enter a valid file or folder link</string>
    <string name="invalid_chat_link_empty" context="Error shown when it tries to open an invalid chat link and the text view is empty">Please enter a valid chat link</string>
    <string name="valid_chat_link" context="Error shown when it tries to open a chat link from the Cloud Drive section">You have pasted a chat link.</string>
    <string name="valid_contact_link" context="Error shown when it tries to open a contact link from the Cloud Drive section">You have pasted a contact link.</string>
    <string name="action_open_contact_link" context="Menu item">Open contact link</string>

    <string name="copy_link_explanation" context="Explanation of the dialog shown to share a chat link">People can join your group by using this link.</string>
    <string name="new_chat_link_label" context="Label that indicates the creation of a chat link">New chat link</string>
    <string name="enter_group_name" context="Title of the dialog shown when the user it is creating a chat link and the chat has not title">Enter group name</string>
    <string name="alert_enter_group_name" context="Alert shown when the user it is creating a chat link and the chat has not title">To create a chat link you must name the group.</string>
    <string name="invite_contacts_to_start_chat" context="Text shown when an account doesn’t have any contact added and it’s trying to start a new chat conversation">Invite contacts and start chatting securely with MEGA’s encrypted chat.</string>
    <string name="recent_chat_empty_text" context="Text of the empty screen when there are not chat conversations">Start chatting securely with your contacts using end-to-end encryption</string>

    <string name="invite_contacts_to_start_chat_text_message" context="Text sent to recipients to invite to be contact. Placeholder: contact link url.">Hi! Have secure conversations on MEGA with me and get up to 50 GB free storage. %1$s</string>

    <string name="no_chat_link_available" context="In some cases, a user may try to get the link for a chat room, but if such is not set by an operator - it would say ‘not link available’ and not auto create it.">No chat link available.</string>
    <string name="chat_link_deleted" context="Alert shown when it has been deleted successfully a chat link">Chat link deleted successfully.</string>

    <string name="contact_request_status_accepted" context="The status of pending contact request (ACCEPTED), placeholder is contact request creation time">%1$s (ACCEPTED)</string>
    <string name="contact_request_status_deleted" context="The status of pending contact request (DELETED), placeholder is contact request creation time">%1$s (DELETED)</string>
    <string name="contact_request_status_denied" context="The status of pending contact request (DENIED), placeholder is contact request creation time">%1$s (DENIED)</string>
    <string name="contact_request_status_ignored" context="The status of pending contact request (IGNORED), placeholder is contact request creation time">%1$s (IGNORED)</string>
    <string name="contact_request_status_reminded" context="The status of pending contact request (REMINDED), placeholder is contact request creation time">%1$s (REMINDED)</string>
    <string name="contact_request_status_pending" context="The status of pending contact request (PENDING), placeholder is contact request creation time">%1$s (PENDING)</string>

    <string name="version_restored" context="Message shown when it restored successfully a file version">Version restored successfully.</string>

    <string name="recording_less_than_second" context="Text to inform that to make a recording you have to keep pressed the record button more than one second">Tap and hold to record, release to send.</string>
    <string name="slide_to_cancel" context="label shown when slide to cancel a voice messages">Slide to cancel</string>
    <string name="error_message_voice_clip" context="Error message when trying to play a voice message that it is not available">This voice message is not available</string>

    <string name="invite_contact_chooser_title" context="Title of popup when user click ‘Share’ button on invite contact page">Invite a friend via</string>
    <string name="invite_contact_action_button" context="Action button label">Invite a friend via&#8230;</string>
	<plurals name="file_already_downloaded">
		<item context="When a multiple download is started, some of the files could have already been downloaded before. This message shows the number of files that has already been downloaded in singular. placeholder: number of files" quantity="one">%d file already downloaded.&#160;</item>
		<item context="When a multiple download is started, some of the files could have already been downloaded before. This message shows the number of files that has already been downloaded in plural. placeholder: number of files" quantity="other">%d files already downloaded.&#160;</item>
	</plurals>

	<plurals name="file_pending_download">
		<item context="When a multiple download is started, some of the files could have already been downloaded before. This message shows the number of files that are pending in singular. placeholder: number of files" quantity="one">%d file pending.</item>
		<item context="When a multiple download is started, some of the files could have already been downloaded before. This message shows the number of files that are pending in plural. placeholder: number of files" quantity="other">%d files pending.</item>
	</plurals>

    <string name="login_to_mega" context="Title of the login screen">Login to MEGA</string>
    <string name="create_account_title" context="Title of the create account screen">Create your MEGA account</string>

    <string name="recents_label" context="Label to reference a recents section">Recents</string>
    <string name="chats_label" context="Label to reference a chats section">Chats</string>

    <string name="context_empty_recents" context="Text of the empty screen when there are not elements in Recents">[B]No file activity to show in [/B][A]Recents[/A][B].[/B]</string>
    <string name="title_bucket" cotext="Title of a recents bucket">%1$s and %2$d more</string>
    <string name="title_media_bucket_only_images" cotext="Title of a media recents bucket that only contains some images">%d Images</string>
    <string name="title_media_bucket_only_videos" cotext="Title of a media recents bucket that only contains some videos">%d Videos</string>
    <string name="title_media_bucket_images_and_videos" cotext="Title of a media recents bucket that contains some images and some videos">%1$d Images and %2$d Videos</string>
    <string name="title_media_bucket_images_and_video" cotext="Title of a media recents bucket that contains some images and a video">%d Images and 1 Video</string>
    <string name="title_media_bucket_image_and_videos" cotext="Title of a media recents bucket that contains an image and some videos">1 Image and %d Videos</string>
    <string name="title_media_bucket_image_and_video" cotext="Title of a media recents bucket that contains an image and a video">1 Image and 1 Video</string>
    <string name="create_action_bucket" context="Label that indicates who uploaded a file into a recents bucket">[A]created by [/A]%s</string>
    <string name="update_action_bucket" context="Label that indicates who updated a file into a recents bucket">[A]updated by [/A]%s</string>
    <string name="bucket_word_me" context="Used in recents list screen to indicate an action done by me">Me</string>

    <string name="sms_add_phone_number_dialog_msg_achievement_user" context="Text to explain the benefits of adding phone number to achievement enabled users. Placeholder 1: bonus storage space e.g. 20GB">Get %1$s free when you add your phone number. This makes it easier for your contacts to find you on MEGA.</string>
    <string name="sms_add_phone_number_dialog_msg_non_achievement_user" context="Text to explain the benefits of adding phone number to non achievement users">Add your phone number to MEGA. This makes it easier for your contacts to find you on MEGA.</string>
    <string name="not_allowed_recording_voice_clip" context="Error message when trying to record a voice message while on a call in progress">It is not possible to record voice messages while there is a call in progress.</string>
    <string name="error_upload_voice_clip" context="Text shown when it tries to upload a voice message and occurs an error to process the action">An error occurred while trying to upload the voice message.</string>

    <string name="title_notification_incoming_call" context="Title of the notification shown on the action bar when there is a incoming call">Incoming call</string>

    <string name="embed_web_browser_loading_title" context="The title of progress dialog when loading web content">Loading</string>
    <string name="embed_web_browser_loading_message" context="The message of progress dialog when loading web content">Please wait&#8230;</string>

    <string name="account_label" context="Head label to show the business account type">Account type</string>
    <string name="business_label" context="Label in My Account section to show user account type">Business</string>
    <string name="admin_label" context="Business user role">Admin</string>
    <string name="user_label" context="Business user role">User</string>
    <string name="status_label" context="General label to show the status of something or someone">Status</string>
    <string name="active_label" context="State to indicate something is active (business status account for instance)">Active</string>
    <string name="grace_label" context="State to indicate a business account is in grace period">Grace period</string>
    <string name="business_management_alert" context="Alert shown to an admin user of a business account in My Account section">User management is only available from a desktop web browser.</string>
    <string name="tab_my_account_usage" context="Title of the usage tab in My Account Section">Usage</string>
    <string name="usage_storage_details_label" context="Title of usage storage details section in Storage">Storage usage details</string>
    <string name="overall_usage_label" context="Title of overall usage section in Storage">Overall usage</string>
    <string name="transfer_label" context="Title of transfer section in Storage">Transfer</string>

    <string name="error_remove_business_contact" context="Error shown when a Business account user (sub-user or admin) tries to remove a contact which is part of the same Business account. Please, keep the placeholder, it will be replaced with the name or email of the account, for example: Jane Appleseed or ja&#64;mega.nz">You cannot remove %1$s as a contact because they are part of your Business account.</string>
    <string name="grace_period_admin_alert" context="When logging in during the grace period, the administrator of the Business account will be notified that their payment is overdue, indicating that they need to access MEGA using a desktop browser for more information">There has been a problem with your last payment. Please access MEGA using a desktop browser for more information.</string>
    <string name="expired_business_title" context="A dialog title shown to users when their business account is expired.">Your business account is expired</string>
    <string name="expired_admin_business_text" context="Details shown when a Business account is expired due a payment issue. The account is opened in a view-only mode.">There has been a problem processing your payment. MEGA is limited to view only until this issue has been fixed in a desktop web browser.</string>
    <string name="expired_user_business_text" context="A message which is shown to sub-users of expired business accounts.">Your account is currently [B]suspended[/B]. You can only browse your data.</string>
    <string name="camera_uploads_business_alert" context="Message shown when users with a business account (no administrators of a business account) try to enable the Camera Uploads, to advise them that the administrator do have the ability to view their data.">While MEGA does not have access to your data, your organization administrators do have the ability to control and view the Camera Uploads in your user account</string>
    <string name="general_something_went_wrong_error" context="General label to alert user that somehting went wrong">Something went wrong</string>
    <string name="expired_user_business_text_2" context="A dialog message which is shown to sub-users of expired business accounts.">Contact your business account administrator to resolve the issue and activate your account.</string>
    <string name="business_account_clarification" context="The meaning of the double asterisk in the storage and transfer quota characteristics of the business accounts.">** For genuine business purposes.</string>
    <string name="unlimited_space" context="Label to indicate an unlimited space. Please, keep [A] and [/A] is to format the string giving it a style, for instance bold style. Keep the ** at the end.">UNLIMITED [A]Storage[/A] **</string>
    <string name="unlimited_transfer_quota" context="Label to indicate an unlimited transfer quota. Please, keep [A] and [/A] is to format the string giving it a style, for instance bold style. Keep the ** at the end.">UNLIMITED [A]Transfer quota[/A] **</string>

    <string name="logout_warning_offline" context="Warning message to alert user about logout in My Account section if has offline files.">When you logout, files from your Offline section will be deleted from your device.</string>
    <string name="logout_warning_transfers" context="Warning message to alert user about logout in My Account section if has transfers in progress.">When you logout, ongoing transfers will be cancelled.</string>
    <string name="logout_warning_offline_and_transfers" context="Warning message to alert user about logout in My Account section if has offline files and transfers in progress.">When you logout, files from your Offline section will be deleted from your device and ongoing transfers will be cancelled.</string>

    <string name="unknown_name_label" context="Label to indicate that a name has not been possible to obtain for some reason">Unknown name</string>

    <string name="title_long" context="Error when renaming a chat title and it is too long">Title too long</string>
    <string name="error_creating_group_and_attaching_file" context="Alert shown to the user when they is trying to create an empty group for attach a file">Please select one or more contacts.</string>

    <string name="contacts_sent" context="Label showing the number of contacts attached in a chat conversation, placeholder is the number of contacts">Sent %s Contacts.</string>

    <string name="my_chat_files_folder" context="Name by default of the folder where the files sent to the chat are stored in the cloud">My chat files</string>
    <string name="error_creating_folder" context="Error shown when it was not possible to create a folder for any reason">Error. The folder %1$s was not created</string>

    <string name="verify_email_label" context="Title of an alert screen indicating the user has to verify their email">Verify your email address</string>
    <string name="account_temporarily_suspended" context="Text informing user that their account has been suspended">Your account has been temporarily locked for your safety.</string>
    <string name="verify_email_and_follow_steps" context="Text informing user has to follow the steps of an email to unlock their account">[A]Please verify your email address[/A] and follow the steps in MEGA’s email to unlock your account.</string>
    <string name="why_am_i_seeing_this" context="Question which takes the user to a help screen">Why am I seeing this?</string>
    <string name="resend_email_label" cotext="Label of a button which action is resend an email">Resend email</string>
    <string name="resend_email_error" cotext="Error shown when the user tries to resend the email to unblock their account before the time needed to permit send it again">Email already sent. Please wait a few minutes before trying again.</string>
    <string name="locked_accounts_label" context="Title of a helping view about locked accounts">Locked Accounts</string>
    <string name="locked_accounts_text_1" cotext="Locked accounts description text by an external data breach. This text is 1 of 2 paragraph of a description">It is possible that you are using the same password for your MEGA account as for other services, and that at least one of these other services has suffered a data breach.</string>
    <string name="locked_accounts_text_2" cotext="Locked accounts description text by bad use of user password. This text is 2 of 2 paragraph of a description">Your password leaked and is now being used by bad actors to log into your accounts, including, but not limited to, your MEGA account.</string>

<<<<<<< HEAD
    <string name="add_nickname" context="Button to add a nickname for a user">Set Nickname</string>
    <string name="edit_nickname" context="Button to update a nickname for a user">Edit Nickname</string>
    <string name="snackbar_nickname_added" context="Label showing that a nickname has been added">Nickname added</string>
    <string name="snackbar_nickname_removed" context="Label showing that a nickname has been added">Nickname removed</string>
    <string name="error_snackbar_nickname_added" context="Label showing that a nickname has not been added">An error occurred while trying to add the nickname</string>
=======
    <string name="add_nickname" context="Button to add a nickname for a user">Set nickname</string>
    <string name="edit_nickname" context="Button to update a nickname for a user">Edit nickname</string>
    <string name="snackbar_nickname_added" context="Label showing that a nickname has been added">Nickname added</string>
    <string name="snackbar_nickname_removed" context="Label showing that a nickname has been added">Nickname removed</string>
    <string name="error_snackbar_nickname_added" context="Label showing that a nickname has not been added">An error occurred while trying to added the nickname</string>
>>>>>>> 61f57a84
    <string name="nickname_title" context="title of a dialog to edit or remove the nickname">Nickname</string>

    <string name="reconnecting_message" context="Text shown in a call when it is trying to reconnect after lose the internet connection">Reconnecting</string>
    <string name="connected_message" context="Text shown when the Internet connection is retrieved and there is a call is in progress">You are back.</string>

    <string name="recording_layout" context="Text is displayed while a voice clip is being recorded">Recording&#8230;</string>
    <string name="create_new_file_action" context="Text shown for the action create new file">Create new file</string>
    <string name="permissions_error_label" context="Error title shown when you are trying to do an action with a file or folder and you don’t have the necessary permissions">Permissions error</string>
    <string name="alert_not_enough_permissions_revert" context="Confirmation dialog shown to user when they try to revert a node in an incoming ReadWrite share.">You do not have the permissions required to revert this file. In order to continue, we can create a new file with the reverted data. Would you like to proceed?</string>
    <string name="version_as_new_file_created" context="Text shown when the creation of a version as a new file was successful">Version was created as a new file successfully.</string>

    <string name="general_date_label" context="Label indicating a date. Keep the placeholder, is to set the date.">on %1$s</string>

<<<<<<< HEAD
    <string name="alert_remove_several_shares" context="Confirmation before removing the outgoing shares of several folders. Please keep the placeholder is to set the number of folders">Are you sure you want to stop sharing these %1$d folders?</string>
=======
    <string name="alert_remove_several_shares" context="Confirmation before removing the outgoing shares of several folders. Please keep the placeholder is to set the number of folders">Are you sure you want to remove all shares from %1$d folders?</string>
>>>>>>> 61f57a84

    <string name="download_location" context="Download location label">Download location</string>
    <string name="confirmation_download_location" context="Text asking confirmation for download location">Always save to this location?</string>

    <string name="file_provider_title" context="Title of the File Provider activity">Attach from&#8230;</string>
<<<<<<< HEAD
=======
    <string name="inactive_chat_title" context="Title of an inactive chat. Placeholder is to show the creation date and time">Chat created on %s</string>
    <string name="select_message_title" context="Title of the chat when multi-selection is activated">Select message</string>

>>>>>>> 61f57a84
</resources><|MERGE_RESOLUTION|>--- conflicted
+++ resolved
@@ -384,11 +384,7 @@
     <string name="alert_leave_share" context="Title alert before leaving a share.">Leave share</string>
     <string name="context_clean_shares_menu" context="Item menu option upon right click on one or multiple files.">Remove share</string>
     <string name="context_remove_link_menu" context="Item menu option upon right click on one or multiple files.">Remove link</string>
-<<<<<<< HEAD
     <string name="context_remove_link_warning_text" context="Warning that appears prior to remove a link of a file. Singular.">This link will not be publicly available anymore.</string>
-=======
-    <string name="context_remove_link_warning_text" context="Warning that appears prior to remove a link of a file.">This link will not be publicly available anymore.</string>
->>>>>>> 61f57a84
     <plurals name="remove_links_warning_text">
         <item context="Warning that appears prior to remove a link of a file. Singular." quantity="one">This link will not be publicly available anymore.</item>
         <item context="Warning that appears prior to remove links of files. Plural." quantity="other">These links will not be publicly available anymore.</item>
@@ -920,10 +916,7 @@
 
     <string name="settings_enable_logs" context="Confirmation message when enabling logs in the app">Logs are now enabled</string>
     <string name="settings_disable_logs" context="Confirmation message when disabling logs in the app">Logs are now disabled</string>
-<<<<<<< HEAD
-=======
     <string name="error_unable_to_setup_cloud_folder" context="Snackbar error message triggered by host error when user is trying to setup MEGA Camera Uploads folder in settings page">Unable to setup MEGA Camera Uploads folder</string>
->>>>>>> 61f57a84
     <string name="logs_not_enabled_permissions" context="Message displayed when the user denies the required permissions during the logs activation">Logs have not been enabled because you denied the required permissions</string>
 
     <string name="search_open_location" context="Option in the sliding panel to open the folder which contains the file selected after performing a search">Open location</string>
@@ -1574,11 +1567,7 @@
 
     <plurals name="context_link_removal_error">
         <item context="Error message when removing public links of nodes. Singular." quantity="one">Link removal failed. Please try again later.</item>
-<<<<<<< HEAD
         <item context="Error message when removing public links of nodes. Plural." quantity="other">Failed to remove some links. Please try again later.</item>
-=======
-        <item context="Error message when removing public links of nodes. Plural." quantity="other">Some links removal failed. Please try again later.</item>
->>>>>>> 61f57a84
     </plurals>
     <plurals name="context_link_removal_success">
         <item context="Message when a public links was removed successfully. Singular." quantity="one">Link removed successfully.</item>
@@ -2756,19 +2745,11 @@
     <string name="locked_accounts_text_1" cotext="Locked accounts description text by an external data breach. This text is 1 of 2 paragraph of a description">It is possible that you are using the same password for your MEGA account as for other services, and that at least one of these other services has suffered a data breach.</string>
     <string name="locked_accounts_text_2" cotext="Locked accounts description text by bad use of user password. This text is 2 of 2 paragraph of a description">Your password leaked and is now being used by bad actors to log into your accounts, including, but not limited to, your MEGA account.</string>
 
-<<<<<<< HEAD
     <string name="add_nickname" context="Button to add a nickname for a user">Set Nickname</string>
     <string name="edit_nickname" context="Button to update a nickname for a user">Edit Nickname</string>
     <string name="snackbar_nickname_added" context="Label showing that a nickname has been added">Nickname added</string>
     <string name="snackbar_nickname_removed" context="Label showing that a nickname has been added">Nickname removed</string>
     <string name="error_snackbar_nickname_added" context="Label showing that a nickname has not been added">An error occurred while trying to add the nickname</string>
-=======
-    <string name="add_nickname" context="Button to add a nickname for a user">Set nickname</string>
-    <string name="edit_nickname" context="Button to update a nickname for a user">Edit nickname</string>
-    <string name="snackbar_nickname_added" context="Label showing that a nickname has been added">Nickname added</string>
-    <string name="snackbar_nickname_removed" context="Label showing that a nickname has been added">Nickname removed</string>
-    <string name="error_snackbar_nickname_added" context="Label showing that a nickname has not been added">An error occurred while trying to added the nickname</string>
->>>>>>> 61f57a84
     <string name="nickname_title" context="title of a dialog to edit or remove the nickname">Nickname</string>
 
     <string name="reconnecting_message" context="Text shown in a call when it is trying to reconnect after lose the internet connection">Reconnecting</string>
@@ -2782,20 +2763,13 @@
 
     <string name="general_date_label" context="Label indicating a date. Keep the placeholder, is to set the date.">on %1$s</string>
 
-<<<<<<< HEAD
     <string name="alert_remove_several_shares" context="Confirmation before removing the outgoing shares of several folders. Please keep the placeholder is to set the number of folders">Are you sure you want to stop sharing these %1$d folders?</string>
-=======
-    <string name="alert_remove_several_shares" context="Confirmation before removing the outgoing shares of several folders. Please keep the placeholder is to set the number of folders">Are you sure you want to remove all shares from %1$d folders?</string>
->>>>>>> 61f57a84
 
     <string name="download_location" context="Download location label">Download location</string>
     <string name="confirmation_download_location" context="Text asking confirmation for download location">Always save to this location?</string>
 
     <string name="file_provider_title" context="Title of the File Provider activity">Attach from&#8230;</string>
-<<<<<<< HEAD
-=======
     <string name="inactive_chat_title" context="Title of an inactive chat. Placeholder is to show the creation date and time">Chat created on %s</string>
     <string name="select_message_title" context="Title of the chat when multi-selection is activated">Select message</string>
 
->>>>>>> 61f57a84
 </resources>