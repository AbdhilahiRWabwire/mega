<?xml version="1.0" encoding="utf-8"?>
<resources>
    <string name="full_description_text" context="Full description text of the app in the Google Play page of the app">MEGA provides user-controlled encrypted cloud storage and chat through standard web browsers, together with dedicated apps for mobile devices. Unlike other cloud storage providers, your data is encrypted and decrypted by your client devices only and never by us.\n\nUpload your files from your smartphone or tablet then search, store, download, stream, view, share, rename or delete your files any time, from any device, anywhere. Share folders with your contacts and see their updates in real time. The encryption process means we cannot access or reset your password so you MUST remember it (unless you have your Recovery Key backed up) or you will lose access to your stored files.\n\nEnd-to-end user-encrypted MEGA video chat allows for total privacy, and has been available through the browser since 2016. It has been extended to our mobile app, with chat history accessible across multiple devices. Users can also easily add files to a chat from their MEGA Cloud Drive.\n\nMEGA offers a generous 50 GB free storage for all registered users with bonus achievements, and offers paid plans with much higher limits:\n\n\nPRO LITE subscription: 4.99 € per month or 49.99 € per year gives you 200 GB of storage space and 1 TB of transfer quota per month.\nPRO I subscription: 9.99 € per month or 99.99 € per year gives you 1 TB of storage space and 2 TB of transfer quota per month.\nPRO II subscription: 19.99 € per month or 199.99 € per year gives you 4 TB of storage space and 8 TB of transfer quota per month.\nPRO III subscription: 29.99 € per month or 299.99 € per year gives you 8 TB of storage space and 16 TB of transfer quota per month.\n\nSubscriptions are renewed automatically for successive subscription periods of the same duration and at the same price as the initial period chosen. To manage your subscriptions, simply click on the Play Store icon on your mobile device, sign in with your Google ID (if you haven’t already done so) and then click on the MEGA app. You’ll be able to manage your subscription there.\n\nApp Permissions:\nWRITE_EXTERNAL_STORAGE -> Download your files from MEGA to your device and upload files from your device to MEGA\nCAMERA -> Take a picture and upload your photos to MEGA\nREAD_CONTACTS -> Easily add contacts from your device as MEGA contacts\nRECORD_AUDIO &amp; CAPTURE_VIDEO_OUTPUT (mic and camera) -> MEGA provides for end-to-end encrypted audio/video calls\n\n\nTo enhance users’ confidence in the MEGA system, all of the client-side code is published, so interested security researchers can evaluate the encryption process. The code of our mobile app is located on: https://github.com/meganz/android\n\nFor more info, please check our website:\nSee https://mega.nz/terms\n\n\nDesktop - https://mega.nz/</string>

    <!--
    <string name="short_description_text" context="Short description text of the app in the Google Play page of the app">MEGA is Cloud Storage with Powerful Always-On Privacy. 50GB for free</string>
    -->

    <string name="general_x_of_x" context="Showing progress of elements. Example: 2 of 10.">of</string>
    <string name="general_yes" context="Answer for confirmation dialog.">Yes</string>
    <string name="general_no" context="Answer for confirmation dialog.">No</string>
    <string name="general_cancel" context="Answer for confirmation dialog.">Cancel</string>
    <string name="general_move_to" context="When moving a file to a location in MEGA. This is the text of the button after selection the destination">Move to</string>
    <string name="general_copy_to" context="When copying a file to a location in MEGA. This is the text of the button after selection the destination">Copy to</string>
    <!--
    <string name="general_import_to" context="When importing a file to a location in MEGA. This is the text of the button after selection the destination">Import to</string>
    -->
    <string name="general_select" context="Selecting a specific location in MEGA. This is the text of the button">Select</string>
    <string name="general_select_to_upload" context="Selecting a specific location in MEGA. This is the text of the button">Select files</string>
    <string name="general_select_to_download" context="Selecting a specific location in MEGA. This is the text of the button">Select folder</string>
    <string name="general_create" context="This is the final button when creating a folder in the dialog where the user inserts the folder name">Create</string>
    <!-- This string is commented in FileStorageActivityLollipop.java
    <string name="general_upload" context="Button text when uploading a file to a previously selected location in MEGA">Upload File</string>
    -->
    <string name="general_download" context="Item menu option upon right click on one or multiple files.">Download</string>
    <string name="general_add" context="button">Add</string>
    <string name="general_move" context="button">Move</string>
    <string name="general_remove" context="button">Remove</string>
    <string name="general_share" context="button">Share</string>
    <!--
    <string name="general_confirm" context="button">Confirm</string>
    -->
    <string name="general_leave" context="button">Leave</string>
    <string name="general_decryp" context="button">Decrypt</string>

    <string name="general_export" context="button">Export</string>

    <string name="general_retry" context="Button to try retry some action">Retry</string>
    <string name="general_open_browser" context="Button to open the default web browser">Open browser</string>
    <!--
    <string name="general_empty" context="Button to delete the contents of the trashbin. Can also be translated as &quot;clear&quot;">Empty</string>
    -->
    <string name="general_loading" context="state previous to import a file">Loading</string>
    <string name="general_importing" context="state while importing the file">Importing</string>
    <string name="general_forwarding" context="state while importing the file">Forwarding</string>
    <string name="general_import" context="Import button. When the user clicks this button the file will be imported to his account.">Import</string>
    <string name="general_storage" context="Text listed before the amount of storage a user gets with a certain package. For example: &quot;1TB Storage&quot;.">Storage</string>
    <string name="general_bandwidth" context="Text listed before the amount of bandwidth a user gets with a certain package. For example: &quot;8TB Bandwidth&quot;. Can also be translated as data transfer.">Transfer Quota</string>
    <string name="general_subscribe" context="Text placed inside the button the user clicks when upgrading to PRO. Meaning: subscribe to this plan">Subscribe</string>
    <!--
    <string name="general_continue" context="Text placed inside the button the user clicks when clicking into the FREE account. Meaning: Continue to the main screen">Continue</string>
    -->
    <string name="general_error_word" context="It will be followed by the error message">Error</string>
    <string name="general_not_yet_implemented" context="when clicking into a menu whose functionality is not yet implemented">Not yet implemented</string>
    <string name="error_no_selection" context="when any file or folder is selected">No file or folder selected</string>
    <string name="general_already_downloaded" context="when trying to download a file that is already downloaded in the device">Already downloaded</string>
    <string name="general_already_uploaded" context="when trying to upload a file that is already uploaded in the folder">already uploaded</string>
    <string name="general_file_info" context="Label of the option menu. When clicking this button, the app shows the info of the file">File info</string>
    <string name="general_folder_info" context="Label of the option menu. When clicking this button, the app shows the info of the folder">Folder info</string>
    <!--
    <string name="general_menu" context="Title when the left menu is opened">Menu</string>
    -->
    <string name="general_show_info" context="Label of a button/notification to show info about something">Show info</string>

    <string name="error_general_nodes" context="Error getting the root node">Error. Please, try again.</string>

    <string name="secondary_media_service_error_local_folder" context="Local folder error in Sync Service. There are two syncs for images and videos. This error appears when the secondary media local folder doesn't exist">The secondary media folder does not exist, please choose a new folder</string>
    <string name="no_external_SD_card_detected" context="when no external card exists">No external storage detected</string>
    <string name="no_permissions_upload" context="On clicking menu item upload in a incoming shared folder read only">This folder is read only. You do not have permission to upload</string>

    <string name="remove_key_confirmation" context="confirmation message before removing the previously downloaded MasterKey file">You are removing the previously exported Recovery Key file</string>
    <!--
    <string name="export_key_confirmation" context="confirmation message before downloading to the device the MasterKey file">Security warning! This is a high risk operation. Do you want to continue?</string>
    -->

    <!--
    <string name="more_options_overflow" context="title of the menu for more options for each file (rename, share, copy, move, etc)">More options</string>
    -->
    <string name="confirmation_add_contact" context="confirmation message before sending an invitation to a contact">Do you want to send an invitation to %s?</string>
    <!--
    <string name="confirmation_remove_multiple_contacts" context="confirmation message before removing mutiple contacts">Remove these %d contacts?</string>

    <string name="confirmation_move_to_rubbish" context="confirmation message before removing a file">Move to rubbish bin?</string>
    <string name="confirmation_move_to_rubbish_plural" context="confirmation message before removing a file">Move to rubbish bin?</string>

    <string name="confirmation_delete_from_mega" context="confirmation message before removing a file">Delete from MEGA?</string>
    <string name="confirmation_leave_share_folder" context="confirmation message before leaving an incoming shared folder">If you leave the folder, you will not be able to see it again</string>

    <string name="confirmation_alert" context="confirmation message before removing a file">Please confirm</string>
    -->

    <string name="action_logout" context="Button where the user can sign off or logout">Logout</string>
    <string name="action_add" context="Menu item">Upload</string>
    <string name="action_create_folder" context="Menu item">Create new folder</string>
    <string name="action_open_link" context="Menu item">Open link</string>
    <!--
    <string name="action_upload" context="Button text when choosing the destination location in MEGA">Upload to</string>
    -->

    <string name="action_settings" context="Menu item">Settings</string>
    <string name="action_search" context="Search button">Search</string>
    <string name="action_search_country" context="Search button">SELECT COUNTRY</string>
    <string name="action_play" context="Search button">Play</string>
    <string name="action_pause" context="Search button">Pause</string>
    <string name="action_refresh" context="Menu item">Refresh</string>
    <string name="action_sort_by" context="Menu item">Sort by</string>
    <string name="action_help" context="Menu item">Help</string>
    <string name="action_upgrade_account" context="Change from a free account to paying MEGA">Upgrade account</string>
    <string name="upgrading_account_message" context="Message while proceeding to upgrade the account">Upgrading account</string>
    <string name="action_select_all" context="Menu item to select all the elements of a list">Select all</string>
    <string name="action_unselect_all" context="Menu item to unselect all the elements of a list">Clear selection</string>
    <string name="action_grid" context="Menu item to change from list view to grid view">Thumbnail view</string>
    <string name="action_list" context="Menu item to change from grid view to list view">List view</string>
    <string name="action_export_master_key" context="Menu item to let the user export the MasterKey">Backup Recovery Key</string>
    <string name="action_remove_master_key" context="Menu item to let the user remove the MasterKey (previously downloaded)">Remove Recovery Key</string>
    <string name="action_cancel_subscriptions" context="Menu item to let the user cancel subscriptions">Cancel subscription</string>
    <string name="toast_master_key_removed" context="success message when the MasterKey file has been removed">The Recovery Key file has been removed</string>
    <string name="cancel_subscription_ok" context="success message when the subscription has been canceled correctly">The subscription has been cancelled</string>
    <string name="cancel_subscription_error" context="error message when the subscription has not been canceled successfully">We were unable to cancel your subscription. Please contact support&#64;mega.nz for assistance</string>
    <string name="action_kill_all_sessions" context="Menu item to kill all opened sessions">Close other sessions</string>
    <string name="success_kill_all_sessions" context="Message after kill all opened sessions">The remaining sessions have been closed</string>
    <string name="error_kill_all_sessions" context="Message after kill all opened sessions">Error when closing the opened sessions</string>

    <plurals name="general_num_files" context="this is used for example when downloading 1 file or 2 files">
        <item context="Singular of file. 1 file" quantity="one">file</item>
        <item context="Plural of file. 2 files" quantity="other">files</item>
    </plurals>

    <plurals name="general_num_contacts">
        <item context="referring to a contact in the contact list of the user" quantity="one">contact</item>
        <item context="Title of the contact list" quantity="other">contacts</item>
    </plurals>

    <plurals name="general_num_folders">
        <item context="Singular of folder/directory. 1 folder" quantity="one">folder</item>
        <item context="Plural of folder/directory. 2 folders" quantity="other">folders</item>
    </plurals>

    <plurals name="general_num_shared_folders">
        <item context="Title of the incoming shared folders of a user in singular" quantity="one">shared folder</item>
        <item context="Title of the incoming shared folders of a user in plural." quantity="other">shared folders</item>
    </plurals>

    <!--
    <plurals name="general_num_downloads" context="in the notification. When downloading the notification is like 3 downloads.">
        <item context="Item menu option upon clicking on one or multiple files. Singular" quantity="one">download</item>
        <item context="Item menu option upon clicking on one or multiple files. Plural" quantity="other">downloads</item>
    </plurals>
    -->

    <!--
    <plurals name="general_num_uploads">
        <item context="Transfer type description in the active file transfer panel, can either be upload or download. Singular" quantity="one">upload</item>
        <item context="Transfer type description in the active file transfer panel, can either be upload or download. Plural" quantity="other">uploads</item>
    </plurals>
    -->

    <plurals name="general_num_users" context="used for example when a folder is shared with 1 user or 2 users">
        <item context="used for example when a folder is shared with 1 user" quantity="one">contact</item>
        <item context="used for example when a folder is shared with 2 or more users" quantity="other">contacts</item>
    </plurals>

    <!--
    <string name="confirmation_required" context="Alert title before download">Confirmation required</string>
    -->
    <string name="alert_larger_file" context="Alert text before download. Please do not modify the %s placeholder as it will be replaced by the size to be donwloaded">%s will be downloaded.</string>
    <string name="alert_no_app" context="Alert text before download">There is no app to open the file %s. Do you want to continue with the download?</string>
    <string name="checkbox_not_show_again" context="Alert checkbox before download">Do not show again</string>

    <string name="confirm_cancel_login" context="Press back while login to cancel current login process.">Are you sure that you want to cancel the current login process?</string>

    <string name="login_text" context="Login button">Login</string>
    <string name="email_text" context="email label">Email</string>
    <string name="password_text" context="password label">Password</string>
    <string name="confirm_password_text" context="label shown in the confirmation of the password when creating an account">Confirm password</string>
    <string name="abc" context="in the password edittext the user can see the password or asterisks. ABC shows the letters of the password">ABC</string>
    <!--
    <string name="dots" context="in the password edittext the user can see the password or asterisks. ··· shows asterisks instead of letters">···</string>
    -->
    <string name="new_to_mega" context="This question applies to users that do not have an account on MEGA yet">New to MEGA?</string>
    <string name="create_account" context="label and text button when creating the account">Create account</string>
    <string name="error_enter_email" context="when the user tries to log in MEGA without typing the email">Please enter your email address</string>
    <string name="error_invalid_email" context="error when logging in to MEGA with an invalid email">Invalid email address</string>
    <string name="error_enter_password" context="when the user tries to log in MEGA without typing the password">Please enter your password</string>
    <string name="error_server_connection_problem" context="when the user tries to log in to MEGA without a network connection">No network connection</string>
    <string name="error_server_expired_session" context="when the user tries to log in to MEGA without a valid session">You have been logged out on this device from another location</string>
    <string name="login_generating_key" context="the first step when logging in is calculate the private and public encryption keys">Calculating encryption keys</string>
    <string name="login_connecting_to_server" context="Message displayed while the app is connecting to a MEGA server">Connecting to the server</string>
    <string name="download_updating_filelist" context="Status text when updating the file manager">Updating file list</string>
    <string name="login_confirm_account" context="title of the screen after creating an account when the user has to confirm the password to confirm the account">Confirm account</string>
    <string name="login_querying_signup_link" context="when the user clicks on the link sent by MEGA after creating the account, this message is shown">Checking validation link</string>
    <string name="login_confirming_account" context="Attempting to activate a MEGA account for a user.">Activating account</string>
    <string name="login_preparing_filelist" context="After login, updating the file list, the file list should be processed before showing it to the user">Preparing file list</string>
    <string name="login_before_share" context="when the user tries to share something to MEGA without being logged">Please log in to share with MEGA</string>
    <!--
    <string name="session_problem" context="if a link to a folder cannot be fetched">Problem of retrieving files from the folder</string>
    -->

    <string name="tour_space_title">MEGA Space</string>
    <string name="tour_speed_title">MEGA Speed</string>
    <string name="tour_privacy_title">MEGA Privacy</string>
    <string name="tour_access_title">MEGA Access</string>
    <string name="tour_space_text">Register now and get 50 GB* of free space</string>
    <string name="tour_speed_text">Uploads are fast. Quickly share files with everyone</string>
    <string name="tour_privacy_text">Keep all your files safe with MEGA’s end-to-end encryption</string>
    <string name="tour_access_text">Get fully encrypted access anywhere, anytime</string>

    <string name="create_account_text" context="button that allows the user to create an account">Create account</string>
    <string name="name_text" context="Name of the user">Name</string>
    <string name="lastname_text" context="Last name of the user">Last Name</string>
    <string name="tos" context="text placed on the checkbox of acceptation of the Terms of Service">I agree with MEGA’s [A]Terms of Service[/A]</string>
    <string name="already_account" context="Does the user already have a MEGA account">Already have an account?</string>

    <string name="create_account_no_terms" context="warning dialog">You have to accept our Terms of Service</string>
    <string name="error_enter_username" context="Warning dialog">Please enter your name</string>
    <string name="error_enter_userlastname" context="Warning dialog">Please enter your last name.</string>
    <string name="error_short_password" context="when creating the account">Password is too short</string>
    <string name="error_passwords_dont_match" context="when creating the account">Passwords do not match</string>
    <string name="error_email_registered" contect="when creating the account">This email address has already registered an account with MEGA</string>

    <!--
    <string name="create_account_confirm_title" context="Title that is shown when e-mail confirmation is still required for the account">Confirmation required</string>
    -->
    <!--
    <string name="create_account_confirm" context="">Please check your e-mail and click the link to login and confirm your account</string>
    -->
    <string name="create_account_creating_account">Connecting to the server: Creating account</string>

    <!--<string name="cancel_transfer_title">Delete Transfer</string>
    -->
    <string name="cancel_transfer_confirmation">Delete this transfer?</string>
    <string name="cancel_all_transfer_confirmation">Delete all transfers?</string>

    <string name="section_cloud_drive" context="The name of every users root drive in the cloud of MEGA.">Cloud Drive</string>
    <string name="section_secondary_media_uploads" context="title of the screen where the secondary media images are uploaded">Media uploads</string>
    <string name="section_inbox" context="title of the screen that show the inbox">Inbox</string>
    <string name="section_saved_for_offline" context="title of the screen that shows the files saved for offline in the device">Saved for Offline</string>
    <string name="section_saved_for_offline_new" context="title of the screen that shows the files saved for offline in the device">Offline</string>
    <!--
    <string name="section_shared_with_me" context="title of the screen that shows all the folders that the user shares with other users and viceversa">Shared with me</string>
    -->
    <string name="section_shared_items" context="title of the screen that shows all the shared items">Shared folders</string>
    <string name="section_rubbish_bin" context="The title of the trash bin in the tree of the file manager.">Rubbish Bin</string>
    <string name="section_contacts" context="Title of the contact list">Contacts</string>

    <string name="section_contacts_with_notification" context="Item of the navigation title for the contacts section when there is any pending incoming request">Contacts [A](%1$d)[/A]</string>
    <string name="sent_requests_empty" context="the user has not sent any contact request to other users">[B]No [/B][A]sent requests[/A][B].[/B]</string>
    <string name="received_requests_empty" context="the user has not received any contact request from other users">[B]No [/B][A]received requests[/A][B].[/B]</string>
    <string name="section_transfers" context="Title for the file transfer screen (with the up &amp; download)">Transfers</string>

    <string name="section_account" context="button to the settings of the user\'s account">My Account</string>
    <string name="section_photo_sync" context="title of the screen where the camera images are uploaded">Camera uploads</string>
    <!--
    <string name="used_space" context="Used space &quot;5MB of 100MB&quot;.">%1$s of %2$s</string>
    -->
    <string name="tab_incoming_shares" context="Capital letters. Incoming shared folders. The title of a tab">INCOMING</string>
    <string name="tab_outgoing_shares" context="Capital letters. Outgoing shared folders. The title of a tab">OUTGOING</string>

    <string name="title_incoming_shares_explorer" context="Title of the file explorer in tab INCOMING">Incoming Shares</string>
    <string name="title_incoming_shares_with_explorer" context="Title of the share with file explorer">Incoming shares with</string>
    <!--
    <string name="choose_folder_explorer" context="Title of the button in Incoming Shares tabs">Choose folder</string>
    -->

    <string name="file_browser_empty_cloud_drive" context="message when there are no files in the Cloud drive">No files in your Cloud Drive</string>
    <!--
    <string name="file_browser_empty_rubbish_bin" context="option to empty rubbish bin">Empty Rubbish Bin</string>
    -->
    <string name="file_browser_empty_folder" context="Text that indicates that a folder is currently empty">Empty Folder</string>

    <string name="choose_account_fragment" context="Title of the fragment Choose Account">CHOOSE ACCOUNT</string>

    <!--
    <string name="file_properties_activity" context="Menu item to show the properties dialog of files and or folders.">Properties</string>
    -->
    <string name="file_properties_available_offline" context="The file are available &quot;offline&quot; (without a network Wi-Fi mobile data connection)">Available offline</string>
    <!--
    <string name="file_properties_available_offline_on" context="Button state when a file can be saved for offline.(Capital letters)">ON</string>
    -->
    <!--
    <string name="file_properties_available_offline_off" context="Button state when a file is already saved for offline. (Capital letters)">OFF</string>
    -->
    <string name="file_properties_info_size_file" context="Refers to the size of a file.">Size</string>
    <string name="file_properties_info_modified" context="when was the file modified">Modified</string>
    <string name="file_properties_info_added" context="when was the file added in MEGA">Added</string>
    <string name="file_properties_info_created" context="when the file was created">Created</string>
    <!--
    <string name="file_properties_shared_folder_private_folder" context="the folder is private. A public user can\'t access the folder">No public link</string>
    -->
    <string name="file_properties_shared_folder_public_link" context="the label when a folder can be accesed by public users">Public link</string>

    <string name="file_properties_shared_folder_permissions" context="Item menu option upon clicking on a file folder. Refers to the permissions of a file folder in the file manager.">Permissions</string>
    <string name="dialog_select_permissions" context="Title of the dialog to choose permissions when sharing.">Share Permissions</string>
    <string name="file_properties_shared_folder_change_permissions" context="menu item">Change permissions</string>
    <string name="file_properties_shared_folder_select_contact" context="when listing all the contacts that shares a folder">Shared with</string>
    <string name="file_properties_send_file_select_contact" context="send a file to a MEGA user">Send to</string>
    <string name="file_properties_owner" context="shows the owner of an incoming shared folder">Owner</string>
    <string name="contact_invite" context="positive button on dialog to invite a contact">Invite</string>
    <string name="contact_reinvite" context="option to reinvite a contact">Reinvite</string>
    <string name="contact_ignore" context="option to ignore a contact invitation">Ignore</string>
    <string name="contact_decline" context="option to decline a contact invitation">Decline</string>
    <string name="contact_accept" context="option to accept a contact invitation">Accept</string>
    <string name="contact_properties_activity" context="title of the contact properties screen">Contact Info</string>
    <!--
    <string name="contact_file_list_activity" context="header of a status field for what content a user has shared to you">Content</string>
    -->
    <string name="contacts_list_empty_text" context="Adding new relationships (contacts) using the actions.">Add new contacts using the button below</string>
    <!--
    <string name="no_contacts" context="When an user wants to share a folder but has not any contact yet">There are not contacts in the account. Please add them on the Contacts screen</string>
	-->
    <string name="contacts_explorer_list_empty_text" context="Add new contacts before sharing.">Add a new contact to share</string>

    <string name="error_not_enough_free_space" context="Error message">Not enough free space on your device</string>

    <string name="option_link_without_key" context="Alert Dialog to get link">Link without key</string>
    <string name="option_decryption_key" context="Alert Dialog to get link">Decryption key</string>

    <!--
    <string name="download_failed" context="Error message">Download failed</string>
    -->
    <!--
	<string name="download_downloaded" context="notification message. Example: 1 file downloaded">downloaded</string>
    -->
    <!--
	<string name="download_downloading" context="Title header on the download page while the file is downloading.">Downloading</string>
	-->
    <!--
	<string name="text_downloading" context="Text located in each fragment when a download is in progress">Transferring</string>
	-->
    <string name="download_preparing_files" context="message before the download or upload start ">Preparing files</string>
    <string name="download_began" context="message when the download starts">Download has started</string>
    <!--
    <string name="download_cancel_downloading" context="Confirmation text when attempting to cancel the download">Do you want to cancel the download?</string>
    -->
    <string name="download_touch_to_cancel" context="Hint how to cancel the download">Touch to cancel</string>
    <string name="download_touch_to_show" context="Hint how to cancel the download">View transfers</string>
    <string name="error_file_size_greater_than_4gb" context="Warning message">Most devices can’t download files greater than 4GB. Your download will probably fail</string>
    <string name="intent_not_available" context="message when trying to open a downloaded file but there isn\'t any app that open that file. Example: a user downloads a pdf but doesn\'t have any app to read a pdf">There isn’t any available app to execute this file on your device</string>

    <string name="context_share_image" context="to share an image using Facebook, Whatsapp, etc">Share image using</string>
    <string name="context_get_link" context="create a link of a file and send it using an app from the device">Share link</string>
    <string name="context_get_link_menu" context="Item menu option upon right click on one or multiple files.">Get link</string>

    <!--<string name="context_manage_link_menu" context="Item menu option upon right click on one or multiple files.">Get link</string>-->

    <string name="context_leave_menu" context="Item menu option upon right click on one or multiple files.">Leave</string>
    <string name="alert_leave_share" context="Title alert before leaving a share.">Leave share</string>
    <string name="context_clean_shares_menu" context="Item menu option upon right click on one or multiple files.">Remove share</string>
    <string name="context_remove_link_menu" context="Item menu option upon right click on one or multiple files.">Remove link</string>
    <string name="context_remove_link_warning_text" context="Warning that appears prior to remove a link of a file.">This link will not be publicly available anymore.</string>
    <string name="context_rename" context="Item menu option upon right click on one or multiple files.">Rename</string>
    <string name="context_open_link_title" context="Item menu option upon right click on one or multiple files.">Open link</string>
    <string name="context_open_link" context="Item menu option upon right click on one or multiple files.">Open</string>
    <string name="context_renaming" context="while renaming a file or folder">Renaming</string>
    <string name="context_preparing_provider" context="while file provider is downloading a file">Preparing file</string>
    <string name="context_download" context="Item menu option upon right click on one or multiple files.">Download</string>

    <!--
    <string name="download_folder" context="Item menu option upon right click on one or multiple files.">Download folder</string>
    -->
    <!--
    <string name="import_folder" context="Item menu option upon right click on one or multiple files.">Import folder</string>
    -->
    <string name="context_move" context="Item menu option upon right click on one or multiple files.">Move</string>
    <string name="context_moving" context="while moving a file or folder">Moving</string>
    <!--
    <string name="context_sharing" context="while sharing a folder">Sharing folder</string>
    -->
    <string name="context_copy" context="Item menu option upon right click on one or multiple files.">Copy</string>
    <string name="context_upload" context="Item menu option upon right click on one or multiple files.">Upload</string>
    <string name="context_copying" context="while copying a file or folder">Copying</string>
    <!--
    <string name="context_creating_link" context="status text">Creating link</string>
    -->
    <!--
    <string name="context_moving_to_trash" context="status text">Moving to Rubbish Bin</string>
    -->
    <string name="context_move_to_trash" context="menu item">Move to Rubbish Bin</string>
    <string name="context_delete_from_mega" context="menu item">Remove from MEGA</string>
    <string name="context_new_folder_name" context="Input field description in the create folder dialog.">Folder Name</string>
    <string name="context_new_contact_name" context="when adding a new contact. in the dialog">Contact email</string>
    <string name="context_creating_folder" context="status dialog when performing the action">Creating folder</string>
    <!--
    <string name="context_adding_contact" context="Adding a new relationship (contact)">Adding contact</string>
    -->
    <string name="context_download_to" context="Menu item">Save to</string>
    <string name="context_clear_rubbish" context="Menu option title">Clear Rubbish Bin</string>
    <string name="clear_rubbish_confirmation" context="Ask for confirmation before removing all the elements of the rubbish bin">You are about to permanently remove all items from your Rubbish Bin.</string>

    <!--<string name="context_send_link" context="get the link and send it">Send link</string>-->

    <string name="context_send" context="get the link and send it">Send</string>
    <string name="context_send_file_inbox" context="send the file to inbox">Send to contact</string>
    <!--
    <string name="context_copy_link" context="get the link and copy it">Copy link</string>
    -->
    <string name="context_remove" context="Menu option to delete one or multiple selected items.">Remove</string>
    <string name="context_delete_offline" context="Menu option to delete selected items of the offline state">Remove from Offline</string>
    <string name="context_share_folder" context="menu item">Share folder</string>
    <string name="context_send_file" context="menu item">Send file to chat</string>
    <string name="context_send_contact" context="menu item">Share contact to chat</string>
    <string name="context_view_shared_folders" context="open a shared folder">View shared folders</string>
    <string name="context_sharing_folder" context="Item menu option upon clicking on one or multiple files.">Sharing</string>
    <!--
    <string name="remove_all_sharing" context="status text">Removing all sharing contacts</string>
    -->
    <!--
    <string name="leave_incoming_share" context="status text">Leaving shared folder</string>
    -->
    <!--
    <string name="context_camera_folder" context="The location of where the user has the photos/videos stored.">Camera folder</string>
    -->
    <!--
    <string name="context_mega_contacts" context="when sharing a folder, the user can choose a contact from MEGA">MEGA Contacts</string>
    -->
    <!--
    <string name="context_phone_contacts" context="when sharing a folder, the user chan choose a contact from the device">Phone Contacts</string>
    -->
    <string name="context_delete" context="menu item">Delete</string>
    <!--
    <string name="context_more" context="menu item">More</string>
    -->
    <!--
    <string name="context_contact_added" context="success message when adding a contact">Contact added</string>
    -->
    <string name="context_contact_invitation_deleted" context="success message when removing a contact request">Request deleted</string>
    <string name="context_contact_invitation_resent" context="success message when reinvite a contact">Request resent</string>
    <string name="context_contact_request_sent" context="success message when sending a contact request">Request successfully sent to %s. The status can be consulted in the Sent Requests tab.</string>

    <string name="context_contact_removed" context="success message when removing a contact">Contact removed</string>
    <string name="context_contact_not_removed" context="error message">Error. Contact not removed</string>
    <string name="context_permissions_changed" context="success message when chaning the permissionss">Permissions changed</string>
    <string name="context_permissions_not_changed" context="error message">Error. Permissions not changed</string>
    <string name="context_folder_already_exists" context="message when trying to create a folder that already exists">Folder already exists</string>
    <string name="context_contact_already_exists" context="message when trying to create a invite a contact already that is already added">%s is already a contact</string>
    <string name="context_send_no_permission" context="message when trying to send a file without full access">You do not have permission to send this file</string>
    <string name="context_folder_created" context="success message when creating a folder">Folder created</string>
    <string name="context_folder_no_created" context="error message when creating a folder">Error. Folder not created</string>
    <string name="context_correctly_renamed" context="success message when renaming a node">Renamed successfully</string>
    <string name="context_no_renamed" context="error message">Error. Not renamed</string>
    <string name="context_correctly_copied" context="success message when copying a node">Copied successfully</string>
    <!--
    <string name="context_correctly_sent" context="success message when sending a file">File sent</string>
    -->
    <!--
    <string name="context_no_sent" context="error message when sending a file">Error. File not sent</string>
    -->
    <string name="context_correctly_sent_node" context="success message when sending a node to Inbox">Sent to Inbox</string>
    <string name="context_no_sent_node" context="error message when sending a node to Inbox">Error. Not sent to Inbox</string>
    <string name="context_no_copied" context="error message">Error. Not copied</string>
    <string name="context_no_destination_folder" context="message that appears when a user tries to move/copy/upload a file but doesn't choose a destination folder">Please choose a destination folder</string>
    <string name="context_correctly_moved" context="success message when moving a node">Moved successfully</string>
    <string name="number_correctly_moved" context="success message when moving a node">%d items moved successfully</string>
    <string name="number_incorrectly_moved" context="success message when moving a node">%d items were not moved successfully</string>
    <string name="context_correctly_moved_to_rubbish" context="success message when moving a node">Moved to the Rubbish Bin successfully</string>
    <string name="number_correctly_moved_to_rubbish" context="success message when moving a node">%d items moved to the Rubbish Bin successfully</string>
    <string name="number_incorrectly_moved_to_rubbish" context="success message when moving a node">&#160;and %d items were not sent successfully</string>
    <string name="context_no_moved" context="error message">Error. Not moved</string>
    <string name="context_correctly_shared" context="success message when sharing a folder">Shared successfully</string>
    <string name="context_no_shared_number" context="error message when sharing a folder">Error. %d shares were not completed</string>
    <string name="context_correctly_shared_removed" context="success message when sharing a folder">Remove shares successfully</string>
    <string name="context_no_shared_number_removed" context="error message when sharing a folder">Error. %d process of removing shares is not completed</string>
    <string name="context_no_shared" context="error message">Error. Not shared</string>
    <string name="context_no_removed_shared" context="error message">Error. Share failed to remove</string>
    <string name="context_remove_sharing" context="success message when removing a sharing">Folder sharing removed</string>
    <string name="context_no_link" context="error message">Link creation failed</string>
    <string name="context_correctly_removed" context="success message when removing a node from MEGA">Deleted successfully</string>
    <string name="context_no_removed" context="error message">Error. Deletion failed</string>
    <string name="number_correctly_removed" context="success message when moving a node">%d items removed successfully from MEGA</string>
    <string name="number_no_removed" context="error message when moving a node">%d items are not removed successfully</string>
    <string name="number_correctly_leaved" context="success message when moving a node">%d folders left successfully</string>
    <string name="number_no_leaved" context="error message when moving a node">%d folders were not left successfully</string>
    <string name="number_correctly_sent" context="success message when sending multiple files">File sent to %d contacts successfully</string>
    <string name="number_no_sent" context="error message when sending multiple files">File was not sent to %d contacts</string>
    <string name="number_correctly_sent_multifile" context="success message when sending multiple files">%d files sent successfully</string>
    <string name="number_no_sent_multifile" context="error message when sending multiple files">%d files failed to send</string>
    <string name="number_correctly_copied" context="success message when sending multiple files">%d items copied successfully</string>
    <string name="number_no_copied" context="error message when sending multiple files">%d items were not copied</string>
    <string name="number_contact_removed" context="success message when removing several contacts">%d contacts removed successfully</string>
    <string name="number_contact_not_removed" context="error message when removing several contacts">%d contacts were not removed</string>
    <string name="number_contact_file_shared_correctly" context="success message when sharing a file with multiple contacts">Folder shared with %d contacts successfully</string>
    <string name="number_contact_file_not_shared_" context="error message when sharing a file with multiple contacts">File can not be shared with %d contacts</string>
    <string name="number_correctly_shared" context="success message when sharing multiple files">%d folders shared successfully</string>
    <string name="number_no_shared" context="error message when sharing multiple files">%d folders were not shared</string>
    <string name="context_correctly_copied_contact" context="success message when sending a file to a contact">Successfully sent to:</string>
    <string name="context_correctly_removed_sharing_contacts" context="success message when removing all the contacts of a shared folder">The folder is no longer shared</string>
    <string name="context_no_removed_sharing_contacts" context="error message when removing all the contacts of a shared folder">Error, the folder is still shared with another contact</string>
    <string name="context_select_one_file" context="option available for just one file">Select just one file</string>
    <string name="rubbish_bin_emptied" context="success message when emptying the RB">Rubbish Bin emptied successfully</string>
    <string name="rubbish_bin_no_emptied" context="error message when emptying the RB">Error. The Rubbish Bin has not been emptied</string>

    <string name="dialog_cancel_subscriptions" context="dialog cancel subscriptions">You are about to cancel your MEGA subscription. Please let us know if there is anything we can do to help change your mind.</string>
    <string name="hint_cancel_subscriptions" context="hint cancel subscriptions dialog">Type feedback here</string>
    <string name="send_cancel_subscriptions" context="send cancel subscriptions dialog">Send</string>
    <!--
    <string name="title_cancel_subscriptions" context="title cancel subscriptions dialog">Cancel Subscription</string>
    -->
    <string name="confirmation_cancel_subscriptions" context="confirmation cancel subscriptions dialog">Thank you for your feedback! Are you sure you want to cancel your MEGA subscription?</string>
    <string name="reason_cancel_subscriptions" context="provide a reason to cancel subscriptions dialog">Your subscription has not been cancelled. Please provide a reason for your cancellation</string>

    <string name="context_node_private" context="success message after removing the public link of a folder">The folder is now private</string>

    <string name="context_share_correctly_removed" context="success message after removing a share of a folder. a contact has no access to the folder now">Share removed</string>


    <string name="menu_new_folder" context="Menu option to create a new folder in the file manager.">New folder</string>
    <string name="menu_add_contact" context="Menu option to add a contact to your contact list.">Add contact</string>
    <string name="menu_add_contact_and_share" context="Menu option to add a contact to your contact list.">Add contact and share</string>
    <!--
    <string name="menu_download_from_link" context="Text that is displayed in the dialog to download a MEGA link inside the app">Download from MEGA link</string>
    -->

    <string name="alert_decryption_key" context="Title of the alert to introduce the decryption key">Decryption Key</string>
    <string name="message_decryption_key" context="Message of the alert to introduce the decryption key">Please enter the decryption key for the link</string>

    <string name="upload_to_image" context="upload to. Then choose an Image file">Image</string>
    <string name="upload_to_audio" context="upload to. Then choose an Audio file">Audio</string>
    <string name="upload_to_video" context="upload to. Then choose a Video file">Video</string>
    <!--
    <string name="upload_to_other" context="upload to. Then choose a file which is not an Image, an Audio or a Video">Other File</string>
    -->
    <string name="upload_to_filesystem" context="upload to. Then choose to browse the file system to choose a file">Pick from File System</string>
    <string name="upload_to_filesystem_from" context="upload to. Then choose to browse the file system to choose a file">Pick from</string>
    <!--
    <string name="upload_select_file_type" context="title of the dialog for choosing if a user wants to upload an image, an audio, a video or a file from the system">Select file type</string>
    -->
    <!--
    <string name="upload_uploading" context="status text">Uploading</string>
    -->
    <!--
    <string name="upload_touch_to_cancel" context="hint to how to cancel the upload (by touching the notification)">Touch to cancel upload</string>
    -->
    <!--
    <string name="upload_failed" context="error message">Upload failed</string>
    -->
    <string name="upload_uploaded" context="Label for the current uploaded size of a file. For example, 3 files, 50KB uploaded">uploaded</string>
    <!--
    <string name="upload_cancel_uploading" context="Confirmation text for cancelling an upload">Do you want to cancel the upload?</string>
    -->
    <string name="upload_prepare" context="Status text at the beginning of an upload">Processing file</string>
    <plurals name="upload_prepare" context="Status text at the beginning of an upload">
        <item context="Status text at the beginning of an upload for 1 file" quantity="one">Processing file</item>
        <item context="Status text at the beginning of an upload for 2 or more files" quantity="other">Processing files</item>
    </plurals>
    <string name="error_temporary_unavaible" context="error message when downloading a file">Resource temporarily not available, please try again later</string>
    <string name="upload_can_not_open" context="Error message when the selected file cannot be opened">Cannot open selected file</string>
    <string name="upload_began" context="when an upload starts, a message is shown to the user">Upload has started</string>
    <string name="unzipping_process" context="when a zip file is downloaded and clicked, the app unzips the file. This is the status text while unzipping the file">Unzipping file</string>

    <string name="error_io_problem" context="error message while browsing the local filesystem">Filesystem problem</string>
    <string name="general_error" context="error message while browsing the local filesystem">Error happened when executing the action</string>

    <string name="full_screen_image_viewer_label" context="title of the image gallery">Image viewer</string>

    <!--
    <string name="manager_download_from_link_incorrect" context="Error message when the user entered an incorrect MEGA link format for importing">Incorrect link format</string>
    -->

    <!--
    <string name="my_account_activity" context="Title of the screen where the user account information is shown">Account</string>
    -->
    <!--
    <string name="my_account_total_space" context="Headline for the amount of total storage space">Storage Space</string>
    -->
    <!--
    <string name="my_account_free_space" context="Headline for the amount of storage space is remaining">Free Space</string>
    -->
    <string name="my_account_used_space" context="Headline for the amount of storage space is used">Used Space</string>
    <string name="my_account_change_password" context="menu item">Change password</string>
    <!--
    <string name="warning_out_space" context="Warning in Cloud drive when the user is runningut of space">You\'re running out of space!\n Do you want to upgrade your account?</string>
    -->
    <!--<string name="overquota_alert_title" context="Title dialog overquota error">Storage over quota</string>-->
    <string name="overquota_alert_text" context="Dialog text overquota error">You have exceeded your storage limit. Would you like to upgrade your account?</string>

    <!--
    <string name="op_not_allowed" context="Dialod text overquota error">Operation not allowed</string>
    -->
    <string name="my_account_last_session" context="when did the last session happen">Last session</string>
    <string name="my_account_connections" context="header for the social connections, showing the number of contacts the user has">Connections</string>

    <string name="my_account_changing_password" context="message displayed while the app is changing the password">Changing password</string>
    <string name="my_account_change_password_oldPassword" context="when changing the password, the first edittext is to enter the current password">Current password</string>
    <string name="my_account_change_password_newPassword1" context="when changing the password">New password</string>
    <string name="my_account_change_password_newPassword2" context="when changing the password">Confirm new password</string>
    <!--
    <string name="my_account_change_password_error" context="Error message when the user attempts to change his password (two potential reasons in one error message).">Incorrect current password or the new passwords you provided do not match. Please try again</string>
    -->
    <!--
    <string name="my_account_change_password_error_2" context="Error message when the user attempts to change his password (two potential reasons in one error message).">Incorrect current password. Please try again</string>
    -->
    <!--
    <string name="my_account_change_password_OK" context="Success text">Password changed successfully</string>
    -->
    <string name="my_account_change_password_dont_match" context="when changing the password or creating the account, the password is required twice and check that both times are the same">Password doesn’t match</string>

    <!--
    <string name="upgrade_activity" context="title of the Upgrade screen">PRO Membership</string>
    -->
    <string name="upgrade_select_pricing" context="title of the selection of the pro account wanted">Select membership</string>
    <string name="select_membership_1" context="the user has to decide the way of payment">Monthly or annually recurring</string>

    <!--<string name="select_membership_2" context="button to go to Google Play">Google Play subscription</string>-->

    <string name="no_available_payment_method" context="choose the payment method option when no method is available">At this moment, no method of payment is available for this plan</string>

    <string name="upgrade_per_month" context="button to decide monthly payment. The asterisk is needed">Monthly*</string>
    <string name="upgrade_per_year" context="button to decide annually payment. The asterisk is needed">Annually*</string>

    <string name="file_properties_get_link" context="the user can get the link and it\'s copied to the clipboard">The link has been copied to the clipboard</string>
    <!--
    <string name="file_properties_remove_link" context="the user can remove the public link">The link has been removed</string>
    -->

    <string name="full_image_viewer_not_preview" context="before sharing an image, the preview has to be downloaded">The preview has not been downloaded yet. Please wait</string>

    <string name="log_out_warning" context="alert when clicking a newsignup link being logged">Please, log out before creating the account</string>

    <!--
    <string name="import_correct" context="success message after import a file">Imported successfully</string>
    -->

    <string name="transfers_empty" context="message shown in the screen when there are not any active transfer">No active transfers</string>
    <!--
    <string name="transfers_pause" context="File uploading or downloading has been paused (until the user continues at a later stage)">All transfers are paused</string>
    -->
    <string name="menu_pause_transfers" context="menu item">Pause transfers</string>
    <!--
    <string name="menu_restart_transfers" context="menu item">Restart transfers</string>
    -->
    <string name="menu_cancel_all_transfers" context="menu item">Delete all transfers</string>

    <string name="menu_take_picture" context="menu item">Take picture</string>

    <string name="cam_sync_wifi" context="how to upload the camera images. only when Wi-Fi connected">WiFi only</string>
    <string name="cam_sync_data" context="how to upload the camera images. when Wi-Fi connected and using data plan">WiFi or data plan</string>
    <string name="cam_sync_ok" context="Answer for confirmation dialog.">OK</string>
    <string name="cam_sync_skip" context="skip the step of camera upload">Skip</string>
    <string name="cam_sync_stop" context="skip the step of camera upload">Stop</string>
    <string name="cam_sync_syncing" context="The upload of the user\'s photos orvideos from their specified album is in progress.">Camera Upload in progress</string>
    <string name="cam_sync_cancel_sync" context="confirmation question for cancelling the camera uploads">Do you want to stop Camera Uploads?</string>
    <!--
    <string name="settings_camera_notif_error_no_folder" context="Error message when an unavailable destination folder was selected">Destination folder is unavailable</string>
    -->
    <string name="settings_camera_notif_title" context="title of the notification when camera upload is enabled">Uploading files of media folders</string>
    <!--
    <string name="settings_camera_notif_error" context="notification error">Camera Uploads problem</string>
    -->
    <string name="settings_camera_notif_complete" context="notification camera uploads complete">Camera uploads complete</string>

    <string name="settings_storage" context="Text listed before the amount of storage a user gets with a certain package. For example: &quot;1TB Storage&quot;.">Storage</string>
    <string name="settings_pin_lock" context="settings category title. Below this title, the pin lock settings start">PIN Lock</string>

    <string name="settings_advanced_features" context="Settings category title for cache and offline files">Advanced</string>
    <string name="settings_advanced_features_cache" context="Settings preference title for cache">Clear Cache</string>
    <string name="settings_advanced_features_offline" context="Settings preference title for offline files">Clear Offline Files</string>

    <string name="settings_auto_play_label" context="description of switch 'Open file when download is completed'">Open file when downloaded</string>
    <string name="settings_advanced_features_cancel_account" context="Settings preference title for canceling the account">Cancel your account</string>

    <string name="settings_advanced_features_size" context="Size of files in offline or cache folders">Currently using %s</string>
    <string name="settings_advanced_features_calculating" context="Calculating Size of files in offline or cache folders">Calculating</string>

    <string name="settings_storage_download_location" context="title of the setting to set the default download location">Default download location</string>
    <string name="settings_storage_ask_me_always" context="Whether to always ask the user each time.">Always ask for download location</string>
    <string name="settings_storage_advanced_devices" context="Whether to enable the storage in advanced devices">Display advanced devices (external SD)</string>
	<string name="add_phone_number_label" context="label of button on account page that ask user to add their phone number">Add phone number</string>
	<string name="navigation_drawer_add_phone_number_label" context="label of button in navigation drawer that ask user to add their phone number">Add phone number</string>
	<string name="navigation_drawer_add_phone_number_helper" context="label of button in navigation drawer that ask user to add their phone number">Get free 20GB when you add your phone number. This makes it easier for your contacts to find you one MEGA</string>
	<string name="verify_account_title" context="Title of verify phone number page">Verify your account</string>
	<string name="verify_account_helper_locked" context="Text to explain to user why to verify phone number (account suspended use case)">Your account has been suspended temporarily due to potential abuse. Please verify your phone number to unlock your account.</string>
	<string name="verify_account_helper_add_new" context="Text to explain to user why to verify phone number (add new phone number use case)">Get free 20GB when you add your phone number. This makes it easier for your contacts to find you on MEGA.</string>
	<string name="verify_account_helper_learn_more" context="label of a button that use to open a web page to let user to know more.">&#160;Learn More</string>
	<string name="verify_account_counry_label" context="Country list button label">Country</string>
	<string name="verify_account_phone_number_placeholder" context="place holder for enter mobile number field">Your phone number</string>
	<string name="verify_account_next_button" context="button label - go to next page">Next</string>
	<string name="verify_account_back_button" context="button label - go to previous page">Back</string>
	<string name="verify_account_not_now_button" context="button label - quite sms verification use case">Not now</string>
	<string name="verify_account_confirm_button" context="button label - submit verification code">Confirm</string>
	<string name="verify_account_invalid_country_code" context="error message if user click next button without select country code">Please select a country code</string>
    <string name="verify_account_not_loading_country_code" context="error message if the country code cannot be fetched">Country codes could not be fetched.</string>
	<string name="verify_account_invalid_phone_number" context="error message if user click next button without enter a valid phone number">Please enter a valid phone number</string>
	<string name="verify_account_already_verified" context="error message if user click next button without enter a verified phone number">Your phone number has been verified</string>
	<string name="verify_account_enter_txt_label" context="label tell user to enter received txt to below input boxes">Please type the verification code sent to</string>
	<string name="verify_account_enter_code_title" context="enter verification code page title">Verify your account</string>
	<string name="verify_account_incorrect_code" context="error message when user entered an incorrect verification code">Wrong code. Please try again or resend.</string>
	<string name="verify_account_resend_label" context="text message to remind user to resend verification code">You didn\'t receive a code?</string>
	<string name="verify_account_resend_button" context="label for resend verification code button">&#160;Resend</string>
	<string name="verify_account_error_phone_number_register" context="error message that will show to user when host detected that the mobile number has been registered already">This number is already associated with a Mega account.</string>
	<string name="verify_account_error_reach_limit" context="error message that will show to user when user reached the sms verification daily limit">You have reached the daily limit</string>
	<string name="verify_account_verify_limit" context="error message that will show to user when per code to be verified more than twice">Only two attempts to verify per code</string>
	<string name="verify_account_error_code_verified" context="error message that will show to user when code has been verified">The code has been verified</string>
	<string name="verify_account_error_invalid_code" context="error message that will show to user when user entered invalid verification code is invalid">Wrong code. Please try again or resend.</string>
	<string name="verify_account_successfully" context="verify phone number successfully">Your phone number has been verified successfully</string>

    <string-array name="settings_storage_download_location_array" context="if the user has an internal and an external SD card, it has to be set on the settings screen">
        <item context="internal storage option">Internal storage</item>
        <item context="external storage option">External storage</item>
    </string-array>

    <string-array name="add_contact_array" context="choose the way the new user's email is inserted">
        <item context="write option">Write the user’s email</item>
        <item context="import from phone option">Import from device</item>
    </string-array>

    <string name="settings_camera_upload_on" context="settings option">Enable Camera Uploads</string>
    <string name="settings_camera_upload_turn_on" context="settings option">Turn on Camera Uploads</string>
    <string name="settings_camera_upload_off" context="settings option">Disable Camera Uploads</string>
    <string name="settings_camera_upload_how_to_upload" context="settings option. How to upload the camera images: via Wi-Fi only or via Wi-Fi and data plan">How to upload</string>

    <string name="settings_secondary_upload_on" context="The Secondary Media uploads allows to create a second Camera Folder synchronization. Enabling it would imply to choose a new local folder and then, a new destination folder in MEGA. This is the text that appears in the settings option to enable the second synchronization.">Enable Secondary Media uploads</string>
    <string name="settings_secondary_upload_off" context="The Secondary Media uploads allows to create a second Camera Folder synchronization. Disabling it would imply that the current second sync won't be running anymore. This is the text that appears in the settings option to disable the second synchronization.">Disable Secondary Media uploads</string>

    <string name="settings_empty_folder" context="settings option">Choose folder</string>

    <string-array name="settings_camera_upload_how_to_entries" context="the options of how to upload, but in an array. needed for the settings">
        <item context="how to upload the camera images. when Wi-Fi connected and using data plan">WiFi or data plan</item>
        <item context="how to upload the camera images. only when Wi-Fi connected">WiFi only</item>
    </string-array>

    <string name="settings_camera_upload_what_to_upload" context="What kind of files are going to be uploaded: images, videos or both">File Upload</string>

    <string-array name="settings_camera_upload_file_upload_entries" context="the options of what to upload in an array. Needed for the settings">
        <item context="the options of what to upload.">Photos only</item>
        <item context="the options of what to upload.">Videos only</item>
        <item context="the options of what to upload.">Photos and videos</item>
    </string-array>

    <string name="settings_camera_upload_charging" context="Option to choose that the camera sync will only be enable when the device is charging">Only when charging</string>
    <string name="settings_keep_file_names" context="Option to choose that the camera sync will maintain the local file names when uploading">Keep file names as in the device</string>

    <string name="settings_local_camera_upload_folder" context="The location of where the user photos or videos are stored in the device.">Local Camera folder</string>
    <string name="settings_mega_camera_upload_folder" context="The location of where the user photos or videos are stored in MEGA.">MEGA Camera Uploads folder</string>

    <string name="settings_local_secondary_folder" context="The location of where the user photos or videos of the secondary sync are stored in the device.">Local Secondary folder</string>
    <string name="settings_mega_secondary_folder" context="The location of where the user photos or videos of the secondary sync are stored in MEGA.">MEGA Secondary folder</string>

    <string name="settings_camera_upload_only_photos" context="what kind of file are going to be uploaded. Needed for the settings summary">Photos only</string>
    <string name="settings_camera_upload_only_videos" context="what kind of file are going to be uploaded. Needed for the settings summary">Videos only</string>
    <string name="settings_camera_upload_photos_and_videos" context="what kind of file are going to be uploaded. Needed for the settings summary">Photos and videos</string>

    <!--
    <string name="settings_pin_lock_on" context="settings of the pin lock">Enable PIN Lock</string>
    -->
    <!--
    <string name="settings_pin_lock_off" context="settings of the pin lock">Disable PIN Lock</string>
    -->
    <!--
    <string name="settings_pin_lock_code" context="settings of the pin lock">PIN Code</string>
    -->
    <string name="settings_pin_lock_code_not_set" context="status text when no custom photo sync folder has been set">Not set</string>
    <string name="settings_reset_lock_code" context="settings of the pin lock">Reset PIN code</string>
    <string name="settings_pin_lock_switch" context="settings of the pin lock">PIN Lock</string>

    <string name="pin_lock_enter" context="Button after the pin code input field">Enter</string>
    <string name="pin_lock_alert" context="error message when not typing the pin code correctly">Your local files will be deleted and you will be logged out after 10 failed attempts</string>
    <string name="pin_lock_incorrect" context="error message when not typing the pin code correctly">Incorrect code</string>
    <plurals name="pin_lock_incorrect_alert">
        <item context="Error message when not typing the pin code correctly and only have 1 attempt left." quantity="one">Wrong PIN code, please try again. You have 1 attempt left</item>
        <item context="Error message when not typing the pin code correctly and have several attempts left. The placeholder is to display the number of attempts left in runtime." quantity="other">Wrong PIN code, please try again. You have %2d attempts left</item>
    </plurals>
    <string name="pin_lock_not_match" context="error message when not typing the pin code correctly (two times)">PIN Codes don’t match</string>
    <string name="unlock_pin_title" context="title of the screen to unlock screen with pin code">Enter your PIN Code</string>
    <string name="unlock_pin_title_2" context="title of the screen to unlock screen with pin code in second round">Re-Enter your PIN Code</string>
    <string name="reset_pin_title" context="title of the screen to unlock screen with pin code">Enter your new PIN Code</string>
    <string name="reset_pin_title_2" context="title of the screen to unlock screen with pin code in second round">Re-Enter your new PIN Code</string>
    <string name="incorrect_pin_activity" context="text of the screen after 10 attemps with a wrong PIN" formatted="false">All your local data will be deleted and you will be logged out in %1d seconds</string>

    <string name="settings_about" context="Caption of a title, in the context of &quot;About MEGA&quot; or &quot;About us&quot;">About</string>
    <string name="settings_about_privacy_policy" context="App means &quot;Application&quot;">Privacy Policy</string>
    <string name="settings_about_terms_of_service" context="App means &quot;Application&quot;">Terms of Service</string>
    <string name="settings_about_gdpr" context="setting menu that links to the GDPR terms">Data Protection Regulation</string>
    <string name="settings_about_app_version" context="App means &quot;Application&quot;">App version</string>
    <string name="settings_about_sdk_version" context="Title of the label where the SDK version is shown">MEGA SDK version</string>
    <string name="settings_about_karere_version" context="Title of the label where the MEGAchat SDK version is shown">MEGAchat SDK version</string>
    <string name="settings_about_code_link_title" context="Link to the public code of the app">View source code</string>

    <string name="january">January</string>
    <string name="february">February</string>
    <string name="march">March</string>
    <string name="april">April</string>
    <string name="may">May</string>
    <string name="june">June</string>
    <string name="july">July</string>
    <string name="august">August</string>
    <string name="september">September</string>
    <string name="october">October</string>
    <string name="november">November</string>
    <string name="december">December</string>

    <string name="zip_browser_activity" context="title of the screen that shows the ZIP files">ZIP Browser</string>

    <!--
    <string name="new_account" context="in login screen to create a new account">Create account now!</string>
    -->

    <string name="my_account_title" context="title of the My Account screen">Account Type</string>
    <string name="renews_on" context="title of the Expiration Date">Renews on&#160;</string>
    <string name="expires_on" context="title of the Expiration Date">Expires on&#160;</string>
    <string name="free_account">FREE</string>

    <!--
    <string name="free_storage" context="Not translate">50 GB</string>
    -->
    <!--
    <string name="free_bandwidth" context="Free bandwich account details">Limited</string>
    -->

    <string name="camera_uploads_created" context="info message shown to the user when the Camera Uploads folder has been created">Camera Uploads folder created</string>

    <!--
    <string name="ZIP_download_permission" context="A compressed file will be downloaded and decompressed.">The ZIP file will be downloaded and unzipped</string>
    -->
    <!--
    <string name="ZIP_unzip_permission" context="A compressed file will be decompressed.">The ZIP file will be unzipped </string>
    -->

    <string name="sortby_owner_mail" context="category in sort by action">Owner’s Email</string>
    <string name="sortby_name" context="category in sort by action">Name</string>
    <string name="sortby_name_ascending" context="sort files alphabetically ascending">Ascending</string>
    <string name="sortby_name_descending" context="sort files alphabetically descending">Descending</string>

    <string name="sortby_date" context="category in sort by action">Date</string>
    <string name="sortby_creation_date" context="category in sort by action">Creation Date</string>
    <string name="sortby_modification_date" context="category in sort by action">Modification Date</string>
    <string name="sortby_date_newest" context="sort files by date newest first">Newest</string>
    <string name="sortby_date_oldest" context="sort files by date oldest first">Oldest</string>

    <string name="sortby_size" context="category in sort by action">Size</string>
    <string name="sortby_size_largest_first" context="sort files by size largest first">Largest</string>
    <string name="sortby_size_smallest_first" context="sort files by size smallest first">Smallest</string>

    <string name="per_month" context="in payments, for example: 4.99€ per month">per month</string>
    <string name="per_year" context="in payments, for example: 49.99€ per year">per year</string>

    <string name="billing_details" context="Contextual text in the beginning of the Credit Card Payment">Enter your billing details:</string>
    <string name="address1_cc" context="Hint text of the address1 edittext, which is the first line (of two) of the address">Address 1</string>
    <string name="address2_cc" context="Hint text of the address2 edittext, which is the second line (of two) of the address">Address 2 (optional)</string>
    <string name="city_cc" context="Hint text of the city edittext for billing purposes">City</string>
    <string name="state_cc" context="Hint text of the state or province edittext for billing purposes">State / Province</string>
    <string name="country_cc_hint" context="Hint text of the country edittext for billing purposes">Country</string>
    <string name="postal_code_cc" context="Hint text of the postal code edittext for billing purposes">Postal code</string>

    <string name="payment_details" context="Contextual text in the beginning of the Credit Card Payment">Enter your payment details:</string>
    <string name="first_name_cc" context="Hint text of the first name of the credit card edittext for payment purposes">First name</string>
    <string name="last_name_cc" context="Hint text of the last name of the credit card edittext for payment purposes">Last name</string>
    <string name="credit_card_number_cc" context="Hint text of the credit card number edittext for payment purposes">Credit Card Number</string>
    <string name="month_cc" context="Hint text of the expiration month of the credit card for payment purposes">Month</string>
    <string name="year_cc" context="Hint text of the expiration year of the credit card for payment purposes">Year</string>
    <string name="cvv_cc" context="Hint text of the CVV edittext for payment purposes">CVV</string>

    <string name="proceed_cc" context="Text of the button which proceeds the payment">Proceed</string>

    <string name="account_successfully_upgraded" context="Message shown when the payment of an upgrade has been correct">Account successfully upgraded!</string>
    <string name="account_error_upgraded" context="Message shown when the payment of an upgrade has not been correct">The operation failed. Your credit card has not been charged</string>
    <string name="credit_card_information_error" context="Message shown when the credit card information is not correct">The credit card information was not correct. The credit card will not be charged</string>
    <!--
    <string name="not_upgrade_is_possible" context="Message shown when the user wants to upgrade an account that cannot be upgraded">Your account cannot be upgraded from the app. Please contact support@mega.nz to upgrade your account</string>
    -->

    <string name="pin_lock_type" context="title to choose the type of PIN code">PIN Code Type</string>
    <string name="four_pin_lock" context="PIN with 4 digits">4 digit PIN</string>
    <string name="six_pin_lock" context="PIN with 6 digits">6 digit PIN</string>
    <string name="AN_pin_lock" context="PIN alphanumeric">Alphanumeric PIN</string>

    <string name="settings_enable_logs" context="Confirmation message when enabling logs in the app">Logs are now enabled</string>
    <string name="settings_disable_logs" context="Confirmation message when disabling logs in the app">Logs are now disabled</string>

    <string name="search_open_location" context="Option in the sliding panel to open the folder which contains the file selected after performing a search">Open location</string>
    <string name="servers_busy" context="message when a request cannot be performed because the servers are busy">This process is taking longer than expected. Please wait.</string>

    <string name="my_account_free" context="Label in My Account section to show user account type">Free Account</string>
    <string name="my_account_prolite" context="Label in My Account section to show user account type">Lite Account</string>
    <string name="my_account_pro1" context="Label in My Account section to show user account type">PRO I Account</string>
    <string name="my_account_pro2" context="Label in My Account section to show user account type">PRO II Account</string>
    <string name="my_account_pro3" context="Label in My Account section to show user account type">PRO III Account</string>

    <string name="my_account_prolite_feedback_email" context="Type of account info added to the feedback email sent to support">PRO Lite Account</string>

    <string name="backup_title" context="Title of the screen to backup the master key">Backup your Recovery Key</string>
    <string name="backup_subtitle" context="Subtitle of the screen to backup the master key">Your password unlocks your Recovery Key</string>

    <string name="backup_first_paragraph" context="First paragraph of the screen to backup the master key">Your data is only readable through a chain of decryption operations that begins with your master encryption key, which we store encrypted with your password. This means that if you lose your password, your Recovery Key can no longer be decrypted, and you can no longer decrypt your data.</string>
    <string name="backup_second_paragraph" context="Second paragraph of the screen to backup the master key">Exporting the Recovery Key and keeping it in a secure location enables you to set a new password without data loss.</string>
    <string name="backup_third_paragraph" context="Third paragraph of the screen to backup the master key">An external attacker cannot gain access to your account with just your key. A password reset requires both the key and access to your email.</string>
    <string name="backup_action" context="Sentence to inform the user the available actions in the screen to backup the master key">Copy the Recovery Key to clipboard or save it as text file</string>

    <string name="save_action" context="Action of the button to save the master key as a text file">Save</string>
    <string name="copy_MK_confirmation" context="Alert message when the master key has been successfully copied to the ClipBoard">The Recovery Key has been successfully copied</string>

    <string name="change_pass" context="Button to change the password">Change</string>

    <string name="general_positive_button" context="Positive button to perform a general action">YES</string>
    <string name="general_negative_button" context="Negative button to perform a general action">NO</string>

    <string name="forgot_pass_menu" context="Option of the overflow menu to show the screen info to reset the password">Forgot password?</string>
    <string name="forgot_pass" context="Button in the Login screen to reset the password">Forgot your password?</string>
    <string name="forgot_pass_first_paragraph" context="First paragraph of the screen when the password has been forgotten">If you have a backup of your Recovery Key, you can reset your password by selecting YES. No data will be lost.</string>
    <string name="forgot_pass_second_paragraph" context="Second paragraph of the screen when the password has been forgotten">You can still export your Recovery Key now if you have an active MEGA session in another browser on this or any other computer. If you don’t, you can no longer decrypt your existing account, but you can start a new one under the same email address by selecting NO.</string>
    <!--
    <string name="forgot_pass_second_paragraph_logged_in" context="Second paragraph of the screen when the password has been forgotten and the user is still logged in">If you don\&apos;t, you can still export your recovery key now in this MEGA session. Please, go back and backup your recovery key.</string>
    -->

    <string name="forgot_pass_action" context="Sentence to ask to the user if he has the master key in the screen when the password has been forgotten">Do you have a backup of your Recovery Key?</string>

    <string name="title_alert_reset_with_MK" context="Title of the alert message to ask for the link to reset the pass with the MK">Great!</string>
    <string name="edit_text_insert_mail" context="Hint of the text where the user can write his e-mail">email goes here</string>
    <string name="text_alert_reset_with_MK" context="Text of the alert message to ask for the link to reset the pass with the MK">Please enter your email address below. You will receive a recovery link that will allow you to submit your Recovery Key and reset your password.</string>

    <string name="edit_text_insert_mk" context="Hint of the text when the user can write his master key">Your Recovery Key goes here</string>

    <string name="edit_text_insert_pass" context="Hint of the text where the user can write his password">password goes here</string>
    <string name="delete_account_text_last_step" context="Text shown in the last alert dialog to confirm the cancellation of an account">This is the last step to cancel your account. You will permanently lose all the data stored in the cloud. Please enter your password below.</string>

    <string name="email_verification_title" context="Title of the alert dialog to inform the user that have to check the email">Email verification</string>
    <string name="email_verification_text" context="Text of the alert dialog to inform the user that have to check the email">Please check your email to proceed.</string>
    <string name="general_text_error" context="Text to inform the user when an error occurs">An error occurred, please try again.</string>


    <string name="alert_not_logged_in" context="Alert to inform the user that have to be logged in to perform the action">You must be logged in to perform this action.</string>
    <string name="invalid_string" context="Error when the user leaves empty the password field">Incorrect</string>

    <string name="invalid_email_title" context="Title of the alert dialog when the user tries to recover the pass of a non existing account">Invalid email address</string>
    <string name="invalid_email_text" context="Title of the alert dialog when the user tries to recover the pass of a non existing account">Please check the email address and try again.</string>
    <!--
    <string name="alert_not_logged_out" context="Alert to inform the user that have to be logged out to perform the action">You must be logged out to perform this action.</string>
    -->

    <string name="title_dialog_insert_MK" context="Title of the dialog to write MK after opening the recovery link">Password reset</string>
    <string name="text_dialog_insert_MK" context="Text of the dialog to write MK after opening the recovery link">Please enter your Recovery Key below</string>

    <string name="pass_changed_alert" context="Text of the alert when the pass has been correctly changed">Password changed!</string>

    <string name="park_account_dialog_title" context="Title of the dialog to park an account">Park account</string>
    <string name="park_account_button" context="Button to park an account">Park</string>
    <string name="park_account_title" context="Title of the screen to park an account">Oops!</string>
    <string name="park_account_first_paragraph" context="First paragraph of the screen to park an account">Due to our end-to-end encryption paradigm, you will not be able to access your data without either your password or a backup of your Recovery Key.</string>
    <string name="park_account_second_paragraph" context="Second paragraph of the screen to park an account">You can park your existing account and start a fresh one under the same email address. Your data will be retained for at least 60 days. In case that you recall your parked account’s password, please contact support&#64;mega.nz</string>

    <string name="dialog_park_account" context="Text of the dialog message to ask for the link to park the account">Please enter your email address below. You will receive a recovery link that will allow you to park your account.</string>
    <string name="park_account_text_last_step" context="Text shown in the last alert dialog to park an account">This is the last step to park your account, please enter your new password. Your data will be retained for at least 60 days. If you recall your parked account’s password, please contact support&#64;mega.nz</string>

    <string name="title_enter_new_password" context="Title of the screen to write the new password after opening the recovery link">Enter new password</string>
    <string name="recovery_link_expired" context="Message when the user tries to open a recovery pass link and it has expired">This recovery link has expired, please try again.</string>

    <string name="text_reset_pass_logged_in" context="Text of the alert after opening the recovery link to reset pass being logged.">Your Recovery Key will be used to reset your password. Please, enter your new password.</string>
    <string name="email_verification_text_change_pass" context="Text of the alert dialog to inform the user that have to check the email after clicking the option forgot pass">You will receive a recovery link that will allow you to reset your password.</string>

    <string name="my_account_upgrade_pro" context="Button to upgrade the account to PRO account in My Account Section">Upgrade</string>
    <string name="my_account_upgrade_pro_panel" context="Button to upgrade the account to PRO account in the panel that appears randomly">Upgrade now</string>
    <string name="get_pro_account" context="Message to promote PRO accounts">Improve your cloud capacity![A]Get more space &amp; transfer quota with a PRO account!</string>
    <string name="toast_master_key" context="success message when the MasterKey file has been downloaded">The Recovery Key has been backed up into: %1s.[A]While the file remains in this path, you will find it at the Saved for Offline Section.[A]Note: It will be deleted if you log out, please store it in a safe place.</string>

    <!--
    <string name="next_ime_action" context="Action to pass focus to the next field in a form">Next</string>
    -->

    <string name="mail_already_used" context="Error shown when the user tries to change his mail to one that is already used">Error. This email address is already in use.</string>

    <string name="change_mail_text_last_step" context="Text shown in the last alert dialog to change the email associated to an account">This is the last step to change your email. Please enter your password below.</string>
    <string name="change_mail_title_last_step" context="Title of the alert dialog to change the email associated to an account">Change email</string>

    <!--
    <string name="success_changing_user_mail" context="Message when the user email has been changed successfully">Your email has been correctly updated.</string>
    -->

    <string name="title_new_warning_out_space" context="Iitle of the warning when the user is running out of space">You’re running out of space!</string>
    <string name="new_warning_out_space" context="Text of the warning when the user is running out of space">Take full advantage of your MEGA account by upgrading to PRO.</string>

    <string name="title_options_avatar_panel" context="Iitle of sliding panel to choose the option to edit the profile picture">Edit profile picture</string>
    <string name="take_photo_avatar_panel" context="Option of the sliding panel to change the avatar by taking a new picture">Take picture</string>
    <string name="choose_photo_avatar_panel" context="Option of the sliding panel to change the avatar by choosing an existing picture">Choose picture</string>
    <string name="delete_avatar_panel" context="Option of the sliding panel to delete the existing avatar">Delete picture</string>

    <string name="incorrect_MK" context="Alert when the user introduces his MK to reset pass incorrectly">The key you supplied does not match this account. Please make sure you use the correct Recovery Key and try again.</string>
    <string name="incorrect_MK_title" context="Title of the alert when the user introduces his MK to reset pass incorrectly">Invalid Recovery Key</string>

    <string name="option_full_link" context="Alert Dialog to get link">Link with key</string>

    <string name="recovering_info" context="Message shown meanwhile the app is waiting for a request">Getting info&#8230;</string>

    <string name="email_verification_text_change_mail" context="Text of the alert dialog to inform the user that have to check the email to validate his new email">Your new email address needs to be validated. Please check your email to proceed.</string>

    <string name="confirmation_delete_avatar" context="Confirmation before deleting the avatar of the user's profile">Delete your profile picture?</string>
    <string name="title_edit_profile_info" context="Title of the Dialog to edit the profile attributes of the user's account">Edit</string>

    <string name="title_set_expiry_date" context="Alert Dialog to get link">Set expiry date</string>
    <string name="title_set_password_protection" context="Title of the dialog to get link with password">Set password protection</string>
    <string name="subtitle_set_expiry_date" context="Subtitle of the dialog to get link">(PRO ONLY)</string>
    <string name="set_password_protection_dialog" context="Alert Dialog to get link with password">Set password</string>
    <string name="hint_set_password_protection_dialog" context="Hint of the dialog to get link with password">Enter password</string>
    <string name="hint_confirm_password_protection_dialog" context="Hint of the confirmation dialog to get link with password">Confirm password</string>
    <string name="link_request_status" context="Status text at the beginning of getting a link">Processing&#8230;</string>

    <string name="edit_link_option" context="Option of the sliding panel to edit the link of a node">Manage link</string>

    <string name="old_password_provided_incorrect" context="Error alert dialog shown when changing the password the user provides an incorrect password ">The current password you have provided is incorrect.</string>

    <string name="number_correctly_reinvite_contact_request" context="success message when reinviting multiple contacts">%d reinvite requests sent successfully.</string>

    <string name="number_correctly_delete_contact_request" context="success message when reinviting multiple contacts">%d requests deleted successfully.</string>
    <string name="number_no_delete_contact_request" context="error message when reinviting multiple contacts">%1$d requests successfully deleted but %2$d requests were not deleted.</string>

    <string name="confirmation_delete_contact_request" context="confirmation message before removing a contact request.">Do you want to remove the invitation request to %s?</string>
    <string name="confirmation_remove_multiple_contact_request" context="confirmation message before removing mutiple contact request">Do you want to remove these %d invitation requests?</string>

    <string name="number_correctly_invitation_reply_sent" context="success message when replying to multiple received request">%d request replies sent.</string>
    <string name="number_incorrectly_invitation_reply_sent" context="error message when replying to multiple received request">%1$d request replies successfully sent but %2$d were not sent.</string>

    <plurals name="general_num_request">
        <item context="referring to a invitation request in the Contacts section" quantity="one">request</item>
        <item context="referring to a invitation request in the Contacts section" quantity="other">requests</item>
    </plurals>

    <plurals name="confirmation_remove_outgoing_shares">
        <item context="Confirmation before removing the outgoing shares of a folder" quantity="one">The folder is shared with %1$d contact. Remove share?</item>
        <item context="Confirmation before removing the outgoing shares of a folder" quantity="other">The folder is shared with %1$d contacts. Remove all shares?</item>
    </plurals>

    <string name="error_incorrect_email_or_password" context="Error message when the credentials to login are incorrect.">Invalid email and/or password. Please try again.</string>
    <string name="error_account_suspended" context="Error message when trying to login and the account is suspended.">Your account has been suspended due to Terms of Service violations. Please contact support&#64;mega.nz</string>
    <string name="too_many_attempts_login" context="Error message when to many attempts to login.">Too many failed attempts to login, please wait for an hour.</string>
    <string name="account_not_validated_login" context="Error message when trying to login to an account not validated.">This account has not been validated yet. Please, check your email.</string>

    <string name="general_error_folder_not_found" context="Error message shown when opening a folder link which doesn't exist">Folder link unavailable</string>
    <string name="folder_link_unavaible_ToS_violation" context="Error message shown when opening a folder link which has been removed due to ToS/AUP violation">The folder link has been removed because of a ToS/AUP violation.</string>

    <string name="general_error_file_not_found" context="Error message shown when opening a file link which doesn't exist">File link unavailable</string>
    <string name="file_link_unavaible_ToS_violation" context="Error message shown when opening a file link which has been removed due to ToS/AUP violation">The file link has been removed because of a ToS/AUP violation.</string>

    <string name="confirm_email_text" context="Title of the screen after creating the account. That screen asks the user to confirm the account by checking the email">Awaiting email confirmation</string>
    <string name="confirm_email_explanation" context="Text below the title that explains the user should check the email and click the link to confirm the account">Please check your email and click the link to confirm your account.</string>

    <plurals name="general_num_items">
        <item context="Singular of items which contains a folder. 1 item" quantity="one">item</item>
        <item context="Plural of items which contains a folder. 2 items" quantity="other">items</item>
    </plurals>

    <string name="file_link_unavaible_delete_account" context="Error message shown when opening a file or folder link which account has been removed due to ToS/AUP violation">The associated user account has been terminated due to multiple violations of our Terms of Service.</string>

    <string name="general_error_invalid_decryption_key" context="Error message shown after login into a folder link with an invalid decryption key">The provided decryption key for the folder link is invalid.</string>

    <string name="my_account_my_credentials" context="Title of the label in the my account section. It shows the credentials of the current user so it can be used to be verified by other contacts">My credentials</string>
    <string name="limited_bandwith" context="Word to indicate the limited bandwidth of the free accounts">Limited</string>

    <string name="section_chat" context="Item of the navigation title for the chat section">Chat</string>
    <string name="section_chat_with_notification" context="Item of the navigation title for the chat section when there is any unread message">Chat [A](%1$d)[/A]</string>

    <string name="tab_archive_chat" context="Title of the archived chats tab. Capital letters">Archive</string>
    <!--
    <string name="tab_recent_chat" context="Title of the recent chats tab. Capital letters">RECENT</string>
    -->

    <!--
    <string name="archive_chat_empty" context="Message shown when the user has no archived chats">No archived conversations</string>
    -->
    <string name="recent_chat_enable_chat" context="Message shown when the user has no archived chats">Chat is disabled</string>
    <string name="recent_chat_enable_chat_button" context="Message shown when the user has no archived chats">Enable chat</string>

    <!--
    <string name="get_started_button" context="Button to start using the chat">Get started</string>
    -->

    <string name="recent_chat_empty_invite" context="Message shown when the user has no recent chats">Invite your friends to join you on Chat and enjoy our encrypted platform with privacy and security.</string>
    <!--<string name="recent_chat_empty_enable_chat" context="Message shown when the user has no recent chats">Enable Chat[A]and enjoy our encrypted platform with privacy and security.</string>-->

    <!--
    <string name="videocall_title" context="Title shown in the list of main chat screen for a videocall">Video call</string>
    -->

    <!--
    <plurals name="general_minutes">
        <item context="Singular of minutes. 1 minute" quantity="one">minute</item>
        <item context="Plural of minutes. 2 minute" quantity="other">minutes</item>
    </plurals>
    -->

    <!--
    <plurals name="general_hours">
        <item context="Singular of hours. 1 hour" quantity="one">hour</item>
        <item context="Plural of hours. 2 hours" quantity="other">hours</item>
    </plurals>
    -->

    <!--
    <plurals name="general_seconds">
        <item context="Singular of seconds. 1 second" quantity="one">second</item>
        <item context="Plural of seconds. 2 second" quantity="other">seconds</item>
    </plurals>
    -->

    <string name="initial_hour" context="Initial of the word hour to show the duration of a video or audio call">h</string>
    <string name="initial_minute" context="Initial of the word minute to show the duration of a video or audio call">m</string>
    <string name="initial_second" context="Initial of the word second to show the duration of a video or audio call">s</string>

    <!--
    <string name="videocall_item" context="Info shown about the last action in a chat is a videocall">Video call</string>
    -->

    <string name="selected_items" context="Title shown when multiselection is enable in chat tabs">%d selected</string>

    <string name="remove_contact_shared_folder" context="Message to confirm if the user wants to delete a contact from a shared folder">The contact %s will be removed from the shared folder.</string>
    <string name="remove_multiple_contacts_shared_folder" context="Message to confirm if the user wants to delete a multiple contacts from a shared folder">%d contacts will be removed from the shared folder.</string>

    <string name="number_correctly_removed_from_shared" context="success message when removing a contact from a shared folder">%d contacts removed successfully from the shared folder</string>
    <string name="number_incorrectly_removed_from_shared" context="success message when removing a contact from a shared folder">&#160;and %d contacts were not successfully removed</string>

	<string name="number_permission_correctly_changed_from_shared" context="success message when changing permissions of contacts for a shared folder, place holder: number of contacts effected">%d contacts permissions changed successfully</string>
	<string name="number_permission_incorrectly_changed_from_shared" context="success message when changing permissions of contacts for a shared folder, place holder: number of contacts effected">&#160;and %d contacts permissions were not successfully changed</string>

    <string name="contacts_list_empty_text_loading" context="Message shown while the contact list from the device is being read and then shown to the user">Loading contacts from the phone&#8230;</string>

    <string name="number_correctly_invite_contact_request" context="success message when reinviting multiple contacts">%d invite requests sent successfully.</string>
    <string name="number_no_invite_contact_request" context="error message when reinviting multiple contacts">%1$d invite requests successfully sent but %2$d requests were not sent.</string>

    <string name="chat_me_text_bracket" context="Word next to own user's message in chat screen">%1s (Me)</string>
    <string name="type_message_hint" context="Hint shown in the field to write a message in the chat screen">Type a message</string>

    <string name="general_mute" context="button">Mute</string>
    <string name="general_unmute" context="button">Unmute</string>

    <string name="title_properties_chat_contact_notifications" context="Title of the section to enable notifications in the Contact Properties screen">Notifications</string>
    <string name="title_properties_chat_contact_message_sound" context="Title of the section to choose the sound of incoming messages in the Contact Properties screen">Message sound</string>
    <string name="title_properties_chat_clear_chat" context="Title of the section to clear the chat content in the Contact Properties screen">Clear chat</string>
    <string name="title_properties_chat_share_contact" context="Title of the section to share the contact in the Contact Properties screen">Share contact</string>

    <string name="call_ringtone_title" context="Title of the screen to select the ringtone of the calls">Call ringtone</string>
    <string name="notification_sound_title" context="Title of the screen to select the sound of the notifications">Notification sound</string>

    <string name="confirmation_clear_chat" context="Text of the confirmation dialog to clear the chat history">After cleared, neither %s nor you will be able to see messages of this chat.</string>

    <string name="general_clear" context="Button to clear the chat history">Clear</string>
    <!--
    <string name="login_initializing_chat" context="After login, initializing chat">Initializing chat</string>
    -->

    <string name="clear_history_success" context="Message show when the history of a chat has been successfully deleted">The history of the chat has been cleared</string>
    <string name="clear_history_error" context="Message show when the history of a chat hasn't been successfully deleted">Error. The history of the chat has not been cleared successfully</string>

    <string name="add_participants_menu_item" context="Menu item to add participants to a chat">Add participants</string>
    <string name="remove_participant_menu_item" context="Menu item to remove a participants from a chat">Remove participant</string>

    <string name="mega_info_empty_screen" context="Message about MEGA when there are no message in the chat screen">Protects your chat with end-to-end (user controlled) encryption, providing essential safety assurances:</string>
    <string name="mega_authenticity_empty_screen" context="Message about MEGA when there are no message in the chat screen">The system ensures that the data received is truly from the specified sender, and its content has not been manipulated during transit.</string>
    <string name="mega_confidentiality_empty_screen" context="Message about MEGA when there are no message in the chat screen">Only the author and intended recipients are able to decipher and read the content.</string>

    <string name="title_mega_info_empty_screen" context="Message about MEGA when there are no message in the chat screen">MEGA</string>
    <string name="title_mega_authenticity_empty_screen" context="Message about MEGA when there are no message in the chat screen">Authenticity</string>
    <string name="title_mega_confidentiality_empty_screen" context="Message about MEGA when there are no message in the chat screen">Confidentiality</string>

    <string name="error_not_logged_with_correct_account" context="Error message shown when opening a cancel link with an account that not corresponds to the link">This link is not related to this account. Please, log in with the correct account.</string>
    <string name="cancel_link_expired" context="Message when the user tries to open a cancel link and it has expired">This cancel link has expired, please try again.</string>

    <string name="no_results_found" context="Text shown after searching and no results found">No results were found</string>

    <string name="offline_status" context="Info label about the status of the user">Offline</string>
    <string name="online_status" context="Info label about the status of the user">Online</string>
    <string name="away_status" context="Info label about the status of the user">Away</string>
    <string name="busy_status" context="Info label about the status of the user">Busy</string>
    <string name="invalid_status" context="Info label about the status of the user">No connection</string>

    <string name="text_deleted_message" context="Text shown when a message has been deleted in the chat">This message has been deleted</string>
    <string name="text_deleted_message_by" context="Text shown when a message has been deleted in the chat">[A]This message has been deleted by [/A][B]%1$s[/B]</string>

    <string name="confirmation_delete_several_messages" context="Confirmation before deleting messages">Remove messages?</string>
    <string name="confirmation_delete_one_message" context="Confirmation before deleting one message">Remove message?</string>

    <!--
    <string name="text_cleared_history" context="Text shown when a user cleared the history of a chat"><![CDATA[<font color=\'#060000\'>%1$s</font> <font color=\'#868686\'> cleared the chat history</font>]]></string>
    -->

    <string name="group_chat_label" context="Label for the sliding panel of a group chat">Group chat</string>
    <string name="group_chat_info_label" context="Label for the option of the sliding panel to show the info of a chat group">Group info</string>
    <string name="group_chat_start_conversation_label" context="Label for the option of the sliding panel to start a one to one chat">Start conversation</string>
    <string name="group_chat_edit_profile_label" context="Label for the option of the sliding panel to edit the profile">Edit profile</string>
    <string name="title_properties_chat_leave_chat" context="Title of the section to leave a group content in the Contact Properties screen">Leave Group</string>
    <string name="participants_chat_label" context="Label for participants of a group chat">Participants</string>

    <string name="confirmation_remove_chat_contact" context="confirmation message before removing a contact from a chat.">Remove %s from this chat?</string>

    <string name="observer_permission_label_participants_panel" context="Label to show the participant permission in the options panel of the group info screen">Read-only</string>
    <!--
    <string name="member_permission_label_participants_panel" context="Label to show the participant permission in the options panel of the group info screen">Member</string>
    -->
    <string name="standard_permission_label_participants_panel" context="Label to show the participant permission in the options panel of the group info screen">Standard</string>
    <string name="administrator_permission_label_participants_panel" context="Label to show the participant permission in the options panel of the group info screen">Moderator</string>

    <string name="edited_message_text" context="Text appended to a edited message.">(edited)</string>
    <string name="change_title_option" context="Option in menu to change title of a chat group.">Change title</string>

    <string name="confirmation_leave_group_chat" context="confirmation message before leaving a group chat">If you leave, you will no longer have access to read or send messages.</string>
    <string name="title_confirmation_leave_group_chat" context="title confirmation message before leaving a group chat">Leave group chat?</string>

    <string name="confirmation_clear_group_chat" context="Text of the confirmation dialog to clear a group chat history">All messages and media in this conversation will be cleared.</string>
    <string name="title_confirmation_clear_group_chat" context="Title of the confirmation dialog to clear a group chat history">Clear history?</string>


    <string name="add_participant_error_already_exists" context="Message show when a participant hasn't been successfully invited to a group chat">The participant is already included in this group chat</string>

    <string name="number_correctly_add_participant" context="success message when inviting multiple contacts to a group chat">%d participants were successfully invited</string>
    <string name="number_no_add_participant_request" context="error message when inviting multiple contacts to a group chat">%1$d participants were successfully invited but %2$d participants were not invited.</string>

    <string name="message_permissions_changed" context="chat message when the permissions for a user has been changed">[A]%1$s[/A][B] was changed to [/B][C]%2$s[/C][D] by [/D][E]%3$s[/E]</string>
    <string name="message_add_participant" formatted="false" context="chat message when a participant was added to a group chat">[A]%1$s[/A][B] joined the group chat by invitation from [/B][C]%2$s[/C]</string>
    <string name="message_remove_participant" context="chat message when a participant was removed from a group chat">[A]%1$s[/A][B] was removed from group chat by [/B][C]%2$s[/C]</string>

    <string name="change_title_messages" context="Message shown when a participant change the title of a group chat.">[A]%1$s[/A][B] changed the group chat name to [/B][C]“%2$s”[/C]</string>

    <string name="message_participant_left_group_chat" context="chat message when a participant left a group chat">[A]%1$s[/A][B] left the group chat[/B]</string>

    <string name="manual_retry_alert" context="chat message alert when the message have to been manually">Message not sent. Tap for options</string>

    <string name="chat_status_title" context="settings of the chat to choose the status">Status</string>
    <!--
    <string name="settings_chat_summary_online" context="summary of the status online in settings">You can chat, share files and make calls with your contacts.</string>
    -->
    <!--
    <string name="settings_chat_summary_invisible" context="summary of the status invisible in settings">You can interact with your contacts but you will appear offline for them.</string>
    -->
    <!--
    <string name="settings_chat_summary_offline" context="summary of the status invisible in settings">You will appear offline to your contacts and you will not be able to chat with them.</string>
    -->

    <!--
    <string name="changing_status_to_online_success" context="message shown when the status of the user successfully changed to online">You\'re now online</string>
    -->
    <!--
    <string name="changing_status_to_invisible_success" context="message shown when the status of the user successfully changed to invisible">You\'re now away</string>
    -->

    <!--
    <string name="changing_status_to_offline_success" context="message shown when the status of the user successfully changed to offline">You\'re now offline</string>
    -->
    <!--
    <string name="changing_status_to_busy_success" context="message shown when the status of the user successfully changed to offline">You\'re now busy</string>
    -->
    <string name="changing_status_error" context="message shown when the status of the user coudn't be changed">Error. Your status has not been changed</string>
    <string name="leave_chat_error" context="message shown when a user couldn't leave chat">An error occurred when leaving the chat</string>
    <string name="create_chat_error" context="message shown when a chat has not been created">An error occurred when creating the chat</string>

    <string name="settings_chat_vibration" context="settings of the chat to choose the status">Vibration</string>

    <!--
    <string name="list_message_deleted" context="Text show in list of chats when the last message has been deleted">Message deleted</string>
    -->

    <string name="non_format_text_deleted_message_by" context="Text shown when a message has been deleted in the chat">This message has been deleted by %1$s</string>
    <string name="history_cleared_message" context="Text shown when the chat history was cleared by me">Chat history was cleared</string>
    <string name="non_format_history_cleared_by" context="Text shown when the chat history was cleared by someone">Chat history cleared by %1$s</string>

    <!--
    <string name="non_format_text_cleared_history" context="Text shown when a user cleared the history of a chat">%1$s cleared the chat history</string>
    -->
    <string name="non_format_message_permissions_changed" context="chat message when the permissions for a user has been changed">%1$s was changed to %2$s by %3$s</string>
    <string name="non_format_message_add_participant" formatted="false" context="chat message when a participant was added to a group chat">%1$s was added to this group chat by invitation from %2$s</string>
    <string name="non_format_message_remove_participant" context="chat message when a participant was removed from a group chat">%1$s was removed from group chat by %2$s</string>

    <string name="non_format_change_title_messages" context="Message shown when a participant change the title of a group chat.">%1$s changed the group chat name to “%2$s”</string>

    <string name="non_format_message_participant_left_group_chat" context="chat message when a participant left a group chat">%1$s left the group chat</string>

    <string name="messages_copied_clipboard" context="success alert when the user copy some messages to the clipboard">Copied to the clipboard</string>

    <string name="chat_error_open_title" context="Title of the error dialog when opening a chat">Chat Error!</string>
    <string name="chat_error_open_message" context="Message of the error dialog when opening a chat">The chat could not be opened successfully</string>

    <string name="menu_choose_contact" context="Menu option to add a contact to your contact list.">Choose contact</string>

    <plurals name="general_selection_num_contacts">
        <item context="referring to a contact in the contact list of the user" quantity="one">%1$d contact</item>
        <item context="Title of the contact list" quantity="other">%1$d contacts</item>
    </plurals>

    <string name="error_sharing_folder" context="Message shown when the folder sharing process fails">Error sharing the folder. Please, try again.</string>

    <plurals name="confirmation_remove_contact" context="confirmation message before removing a contact">
        <item context="Singular" quantity="one">All data associated with the selected contact will be permanently lost.</item>
        <item context="Plural" quantity="other">All data associated with the selected contacts will be permanently lost.</item>
    </plurals>

    <plurals name="title_confirmation_remove_contact" context="title of confirmation alert before removing a contact">
        <item context="Singular" quantity="one">Remove contact?</item>
        <item context="Plural" quantity="other">Remove contacts?</item>
    </plurals>

    <!--
    <string name="chat_connection_error" context="error shown when the connection to the chat fails">Chat connection error</string>
    -->

    <string name="message_option_retry" context="option shown when a message could not be sent">Retry</string>

    <string name="title_message_not_sent_options" context="title of the menu for a non sent message">Message not sent</string>
    <string name="title_message_uploading_options" context="title of the menu for an uploading message with attachment">Uploading attachment</string>

    <string name="no_conversation_history" context="message shown when a chat has no messages">No conversation history</string>

    <plurals name="user_typing" context="title of confirmation alert before removing a contact">
        <item context="Singular" quantity="one">%1$s [A]is typing&#8230;[/A]</item>
        <item context="Plural" quantity="other">%1$s [A]are typing&#8230;[/A]</item>
    </plurals>

    <string name="more_users_typing" context="text that appear when there are more than 2 people writing at that time in a chat. For example User1, user2 and more are typing...">%1$s [A]and more are typing&#8230;[/A]</string>
    <string name="label_more" context="button label more">More</string>
    <string name="label_close" context="button label Close">Close</string>
    <string name="tab_my_account_general" context="Title of the general tab in My Account Section">General</string>
    <string name="tab_my_account_storage" context="Title of the storage tab in My Account Section">Storage</string>
    <string name="label_storage_upgrade_account" context="label of storage in upgrade/choose account page, it is being used with a variable, e.g. for LITE user it will show '200GB Storage'.">Storage</string>
    <string name="label_transfer_quota_upgrade_account" context="label of transfer quota in upgrade/choose account page, it is being used with a variable, e.g. for LITE user it will show '1 TB Transfer quota'.">Transfer quota</string>
    <string name="label_transfer_quota_achievements" context="label of transfer quota in achievements page, it is being used with a variable, e.g. '30GB Transfer quota'.">Transfer quota</string>

    <string name="account_plan" context="Title of the section about the plan in the storage tab in My Account Section">Plan</string>
    <string name="storage_space" context="Title of the section about the storage space in the storage tab in My Account Section">Storage space</string>
    <string name="transfer_quota" context="Title of the section about the transfer quota in the storage tab in My Account Section">Transfer quota</string>

    <string name="available_space" context="Label in section the storage tab in My Account Section">Available</string>
    <string name="not_available" context="Label in section the storage tab in My Account Section when no info info is received">not available</string>

    <string name="no_bylling_cycle" context="Label in section the storage tab when the account is Free">No billing cycle</string>

    <string name="my_account_of_string" context="String to show the transfer quota and the used space in My Account section">%1$s [A]of %2$s[/A]</string>

    <string name="confirmation_delete_from_save_for_offline" context="confirmation message before removing a something for the Save for offline section">Remove from Save for Offline?</string>

    <string name="recent_chat_empty_no_connection_text" context="Text of chat section when the app has no connection">Chat is disabled and it cannot be enabled without a connection.</string>

    <string name="set_status_option_label" context="Label for the option of action menu to change the chat status">Set status</string>

    <string name="general_dismiss" context="Answer for confirmation dialog.">Dismiss</string>

    <string name="context_invitacion_reply_accepted" context="Accepted request invitacion alert">Invitation accepted</string>
    <string name="context_invitacion_reply_declined" context="Declined request invitacion alert">Invitation declined</string>
    <string name="context_invitacion_reply_ignored" context="Ignored request invitacion alert">Invitation ignored</string>

    <string name="error_message_unrecognizable" context="Content of a normal message that cannot be recognized">Message unrecognizable</string>

    <string name="settings_autoaway_title" context="Title of the settings section to configure the autoaway of chat presence">Auto-away</string>
    <string name="settings_autoaway_subtitle" context="Subtitle of the settings section to configure the autoaway of chat presence">Show me away after an inactivity of</string>
    <string name="settings_autoaway_value" context="Value in the settings section of the autoaway chat presence">%1d minutes</string>

    <string name="settings_persistence_title" context="Title of the settings section to configure the status persistence of chat presence">Status persistence</string>
    <string name="settings_persistence_subtitle" context="Subtitle of the settings section to configure the status persistence of chat presence">Maintain my chosen status appearance even when I have no connected devices</string>

    <string name="title_dialog_set_autoaway_value" context="Title of the dialog to set the value of the auto away preference">Set time limit</string>
    <string name="button_set" context="Button to set a value">Set</string>
    <string name="hint_minutes" context="Button to set a value">minutes</string>

    <!--
    <string name="autoaway_disabled" context="Word to indicated the autoaway is disabled">Disabled</string>
    -->

    <string-array name="settings_status_entries" context="the options of what to upload in an array. Needed for the settings">
        <item context="the options of what to upload.">Online</item>
        <item context="the options of what to upload.">Away</item>
        <item context="the options of what to upload.">Busy</item>
        <item context="the options of what to upload.">Offline</item>
    </string-array>

    <string name="offline_empty_folder" context="Text that indicates that a the offline section is currently empty">No files Saved for Offline</string>

    <string name="general_enable" context="Positive confirmation to enable logs">Enable</string>
    <string name="enable_log_text_dialog" context="Dialog to confirm the action of enabling logs">Logs can contain information related to your account</string>

    <string name="confirmation_to_reconnect" context="Dialog to confirm the reconnect action">Network connection recovered. Connect to MEGA?</string>
    <string name="loading_status" context="Message shown meanwhile the app is waiting for a the chat status">Loading status&#8230;</string>

    <string name="error_editing_message" context="Error when a message cannot be edited">This message cannot be edited</string>

    <plurals name="text_number_transfers" context="Label to show the number of transfers in progress">
        <item context="Singular" quantity="one">%1$d of %2$d file</item>
        <item context="Plural" quantity="other">%1$d of %2$d files</item>
    </plurals>

    <string name="option_to_transfer_manager" context="Label of the modal bottom sheet to Transfer Manager section" formatted="false">View</string>
    <string name="option_to_pause_transfers" context="Label of the modal bottom sheet to pause all transfers">Pause all transfers</string>
    <string name="option_to_resume_transfers" context="Label of the modal bottom sheet to resume all transfers">Resume all transfers</string>
    <string name="option_to_clear_transfers" context="Label of the modal bottom sheet to clear completed transfers">Clear completed</string>
    <string name="menu_pause_individual_transfer" context="Dialog to confirm the action of pausing one transfer">Pause transfer?</string>
    <string name="menu_resume_individual_transfer" context="Dialog to confirm the action of restarting one transfer">Resume transfer?</string>
    <string name="button_resume_individual_transfer" context="Button to confirm the action of restarting one transfer">Resume</string>

    <string name="confirmation_to_clear_completed_transfers" context="Dialog to confirm before removing completed transfers">Clear completed transfers?</string>

    <string name="title_tab_in_progress_transfers" context="Title of the tab section for transfers in progress">In progress</string>
    <string name="title_tab_completed_transfers" context="Title of the tab section for completed transfers">Completed</string>

    <string name="transfer_paused" context="Possible state of a transfer">Paused</string>
    <string name="transfer_queued" context="Possible state of a transfer">Queued</string>
    <!--
    <string name="transfer_canceled" context="Possible state of a transfer">Canceled</string>
    -->
    <string name="transfer_unknown" context="Possible state of a transfer">Unknown</string>

    <string name="paused_transfers_title" context="Title of the panel where the progress of the transfers is shown">Paused transfers</string>

    <string name="completed_transfers_empty" context="message shown in the screen when there are not any active transfer">No completed transfers</string>

    <!--
    <string name="message_transfers_completed" context="Message shown when the pending transfers are completed">Transfers finished</string>
    -->

    <plurals name="upload_service_notification" context="Text of the notification shown when the upload service is running">
        <item context="Singular" quantity="one">Uploading %1$d of %2$d file</item>
        <item context="Plural" quantity="other">Uploading %1$d of %2$d files</item>
    </plurals>

	<plurals name="folder_upload_service_notification" context="Text of the notification shown when the folder upload service is running">
		<item context="Text of the notification shown when the folder upload service is running - singular e.g. Uploading 1 of 1 folder" quantity="one">Uploading %1$d of %2$d folder</item>
		<item context="Text of the notification shown when the folder upload service is running - plural e.g. Uploading 1 of 2 folders" quantity="other">Uploading %1$d of %2$d folders</item>
	</plurals>

    <plurals name="upload_service_final_notification" context="Text of the notification shown when the upload service has finished">
        <item context="Singular" quantity="one">Uploaded %1$d file</item>
        <item context="Plural" quantity="other">Uploaded %1$d files</item>
    </plurals>

	<plurals name="folder_upload_service_final_notification" context="Text of the notification shown when the folder upload service has finished">
		<item context="Text of the notification shown when the folder upload service has finished - singular e.g. Uploaded 1 folder" quantity="one">Uploaded %1$d folder</item>
		<item context="Text of the notification shown when the folder upload service has finished - plural  e.g. Uploaded 2 folders" quantity="other">Uploaded %1$d folders</item>
	</plurals>

    <string name="general_total_size" context="label for the total file size of multiple files and/or folders (no need to put the colon punctuation in the translation)" formatted="false">Total size: %1$s</string>

    <plurals name="upload_service_failed" context="Text of the notification shown when the upload service has finished with any transfer error">
        <item context="Singular" quantity="one">%1$d file not uploaded</item>
        <item context="Plural" quantity="other">%1$d files not uploaded</item>
    </plurals>

    <plurals name="copied_service_upload" context="Text of the notification shown when the upload service has finished with any copied file instead uploaded">
        <item context="Singular" quantity="one">%1$d file copied</item>
        <item context="Plural" quantity="other">%1$d files copied</item>
    </plurals>

    <plurals name="already_downloaded_service" context="Text of the notification shown when the download service do not download because the file is already on the device">
        <item context="Singular" quantity="one">%1$d file previously downloaded</item>
        <item context="Plural" quantity="other">%1$d files previously downloaded</item>
    </plurals>

    <plurals name="download_service_final_notification" context="Text of the notification shown when the download service has finished">
        <item context="Singular" quantity="one">Downloaded %1$d file</item>
        <item context="Plural" quantity="other">Downloaded %1$d files</item>
    </plurals>

    <plurals name="download_service_final_notification_with_details" context="Text of the notification shown when the download service has finished with any error">
        <item context="Singular" quantity="one">Downloaded %1$d of %2$d file</item>
        <item context="Plural" quantity="other">Downloaded %1$d of %2$d files</item>
    </plurals>

    <plurals name="download_service_failed" context="Text of the notification shown when the download service has finished with any transfer error">
        <item context="Singular" quantity="one">%1$d file not downloaded</item>
        <item context="Plural" quantity="other">%1$d files not downloaded</item>
    </plurals>

    <plurals name="download_service_notification" context="Text of the notification shown when the download service is running">
        <item context="Singular" quantity="one">Downloading %1$d of %2$d file</item>
        <item context="Plural" quantity="other">Downloading %1$d of %2$d files</item>
    </plurals>

    <string name="title_depleted_transfer_overquota" context="Title of the alert when the transfer quota is depleted">Depleted transfer quota</string>
    <string name="text_depleted_transfer_overquota" context="Text of the alert when the transfer quota is depleted">Your queued transfer exceeds the current transfer quota available for your IP address and may therefore be interrupted.</string>
    <string name="plans_depleted_transfer_overquota" context="Button to show plans in the alert when the transfer quota is depleted">See our plans</string>
    <string name="continue_without_account_transfer_overquota" context="Button option of the alert when the transfer quota is depleted">Continue without account</string>

    <plurals name="new_general_num_files" context="this is used for example when downloading 1 file or 2 files">
        <item context="Singular of file. 1 file" quantity="one">%1$d file</item>
        <item context="Plural of file. 2 files" quantity="other">%1$d files</item>
    </plurals>

    <string name="general_view" context="Menu option">View files</string>
    <string name="add_to_cloud" context="Menu option to choose to add file or folders to Cloud Drive">Import</string>
    <string name="save_for_offline" context="Menu option">Save for offline</string>

    <string name="general_view_contacts" context="Menu option">View contacts</string>

    <string name="import_success_message" context="Menu option">Succesfully added to Cloud Drive</string>
    <string name="import_success_error" context="Menu option">Error. Not added to Cloud Drive</string>

    <string name="chat_connecting" context="Label in login screen to inform about the chat initialization proccess">Connecting&#8230;</string>

    <string name="context_contact_already_invited" context="message when trying to invite a contact with a pending request">%s was already invited. Consult your pending requests.</string>

    <string name="confirm_email_misspelled" context="Hint text explaining that you can change the email and resend the create account link to the new email address">If you have misspelt your email address, correct it and click [A]Resend[A].</string>
    <string name="confirm_email_misspelled_resend" context="Button to resend the create account email to a new email address in case the previous email address was misspelled">Resend</string>
    <string name="confirm_email_misspelled_email_sent" context="Text shown after the confirmation email has been sent to the new email address">Email sent</string>

    <string name="copyright_alert_title" context="text_copyright_alert_title">Copyright warning to all users</string>
    <string name="copyright_alert_first_paragraph" context="text_copyright_alert_first_paragraph">MEGA respects the copyrights of others and requires that users of the MEGA cloud service comply with the laws of copyright.</string>
    <string name="copyright_alert_second_paragraph" context="text_copyright_alert_second_paragraph">You are strictly prohibited from using the MEGA cloud service to infringe copyrights. You may not upload, download, store, share, display, stream, distribute, email, link to, transmit or otherwise make available any files, data or content that infringes any copyright or other proprietary rights of any person or entity.</string>
    <string name="copyright_alert_agree_button" context="text of the Agree button">Agree</string>
    <string name="copyright_alert_disagree_button" context="text of the Disagree button">Disagree</string>

    <string name="download_show_info" context="Hint how to cancel the download">Show info</string>

    <string name="context_link_removal_error" context="error message">Link removal failed. Please try again later.</string>
    <string name="context_link_action_error" context="error message">Link action failed. Please try again later.</string>

    <string name="title_write_user_email" context="title of the dialog shown when sending or sharing a folder">Write the user’s email</string>

    <string name="activity_title_files_attached" context="title of the screen to see the details of several node attachments">Files attached</string>
    <string name="activity_title_contacts_attached" context="title of the screen to see the details of several contact attachments">Contacts attached</string>

    <string name="alert_user_is_not_contact">The user is not a contact</string>

    <string name="camera_uploads_cellular_connection">Use cellular connection</string>
    <string name="camera_uploads_upload_videos">Upload Videos</string>

    <string name="success_changing_user_avatar" context="Message when an user avatar has been changed successfully">Profile picture updated</string>
    <string name="error_changing_user_avatar_image_not_available" context="Message when an error ocurred when changing an user avatar">Error. Selected image does not exist</string>
    <string name="error_changing_user_avatar" context="Message when an error ocurred when changing an user avatar">Error when changing the profile picture</string>
    <string name="success_deleting_user_avatar" context="Message when an user avatar has been deleted successfully">Profile picture deleted</string>
    <string name="error_deleting_user_avatar" context="Message when an error ocurred when deleting an user avatar">Error when deleting the profile picture</string>

    <string name="error_changing_user_attributes" context="Message when an error ocurred when changing an user attribute">An error occurred when changing the name</string>
    <string name="success_changing_user_attributes" context="Message when an user attribute has been changed successfully">Your name has been successfully updated</string>

    <string name="add_participant_success" context="Message show when a participant has been successfully invited to a group chat">Participant added</string>
    <string name="add_participant_error" context="Message show when a participant hasn't been successfully invited to a group chat">Error. Participant not added</string>

    <string name="remove_participant_success" context="Message show when a participant has been successfully removed from a group chat">Participant removed</string>
    <string name="remove_participant_error" context="Message show when a participant hasn't been successfully removed from a group chat">Error. Participant not removed</string>

    <string name="no_files_selected_warning">No files selected</string>

    <string name="attachment_upload_panel_from_cloud">From Cloud Drive</string>
    <string name="attachment_upload_panel_contact">Contact</string>
    <string name="attachment_upload_panel_photo">From device</string>

    <string name="delete_account" context="Button and title of dialog shown when the user wants to delete permanently his account">Cancel Account</string>
    <string name="delete_account_text" context="Text shown in the alert dialog to confirm the cancellation of an account">If you cancel your account you will not be able to access your account data, your MEGA contacts or conversations.\nYou will not be able to undo this action.</string>
    <string name="delete_button" context="Button in My Account section to confirm the account deletion">Delete</string>

    <string name="file_properties_info_info_file">Info</string>
    <string name="file_properties_info_size" context="Refers to the size of a file.">Total size</string>
    <string name="file_properties_info_content" context="header of a status field for what content a user has shared to you">Contains</string>
    <string name="file_properties_shared_folder_public_link_name">Link</string>

    <string name="file_properties_shared_folder_full_access" context="Refers to access rights for a file folder.">Full access</string>
    <string name="file_properties_shared_folder_read_only" context="Refers to access rights for a file folder.">Read-only</string>
    <string name="file_properties_shared_folder_read_write" context="Refers to access rights for a file folder. (with the &amp; needed. Don\'t use the symbol itself. Use &amp;)">Read and write</string>

    <string name="attachment_uploading_state_uploading">Uploading&#8230;</string>
    <string name="attachment_uploading_state_error">Error. Not sent.</string>

    <string name="already_downloaded_multiple" context="When a multiple download is started, some of the files could have already been downloaded before. This message shows the number of files that has already been downloaded and the number of files pending">%d files already downloaded.</string>
    <string name="pending_multiple" context="When a multiple download is started, some of the files could have already been downloaded before. This message shows the number of files that has already been downloaded and the number of files pending">%d files pending.</string>

    <string name="contact_is_me">No options available, you have selected yourself</string>

    <string name="confirmation_delete_one_attachment" context="Confirmation before deleting one attachment">Remove attachment?</string>

    <string name="general_view_with_revoke" formatted="false" context="Menu option">View files (%1$d deleted)</string>

    <string name="success_attaching_node_from_cloud" context="Success message when the attachment has been sent to a chat">File sent to %1$s</string>
    <string name="success_attaching_node_from_cloud_chats" context="Success message when the attachment has been sent to a many chats">File sent to %1$d chats</string>
    <string name="error_attaching_node_from_cloud" context="Error message when the attachment cannot be sent">Error. The file has not been sent</string>
    <string name="error_attaching_node_from_cloud_chats" context="Error message when the attachment cannot be sent to any of the selected chats">Error. The file has not been sent to any of the selected chats</string>
    <string name="error_revoking_node" context="Error message when the attachment cannot be revoked">Error. The attachment has not been removed</string>

    <string name="settings_set_up_automatic_uploads" context="settings option">Set up automatic uploads</string>

    <string name="settings_chat_silent_sound_not" context="settings option for chat notification">Silent</string>

    <string name="messages_chat_notification" context="messages string in chat notification">messages</string>
    <string name="incoming_folder_notification" context="part of the string in incoming shared folder notification">from</string>
    <string name="title_incoming_folder_notification" context="title of incoming shared folder notification">New shared folder</string>
    <string name="title_contact_request_notification" context="title of contact request notification">New contact request</string>

    <string name="title_properties_chat_clear" context="Title of the section to clear the chat content in the Contact Properties screen">Clear chat history</string>
    <string name="title_properties_remove_contact" context="Title of the section to remove contact in the Contact Properties screen">Remove contact</string>

    <string name="title_properties_chat_notifications_contact" context="Title of the section to enable notifications in the Contact Properties screen">Chat notifications</string>
    <string name="history_cleared_by" context="Text shown when the chat history was cleared by someone">[A]%1$s[/A][B] cleared the chat history[/B]</string>

    <string name="number_messages_chat_notification" formatted="false" context="messages string in chat notification">%1$d unread chats</string>

    <string name="context_permissions_changing_folder" context="Item menu option upon clicking on one or multiple files.">Changing permissions</string>
    <string name="context_removing_contact_folder" context="Item menu option upon clicking on one or multiple files.">Removing contact from shared folder</string>

    <string name="confirmation_move_to_rubbish" context="confirmation message before removing a file">Move to Rubbish Bin?</string>
    <string name="confirmation_move_to_rubbish_plural" context="confirmation message before removing a file">Move to Rubbish Bin?</string>
    <string name="confirmation_delete_from_mega" context="confirmation message before removing a file">Delete from MEGA?</string>
    <string name="confirmation_leave_share_folder" context="confirmation message before leaving an incoming shared folder">If you leave the folder, you will not be able to see it again</string>
    <string name="attachment_uploading_state" context="label to indicate the state of an upload in chat">Uploading&#8230;</string>

    <string name="title_properties_contact_notifications_for_chat" context="Title of the section to enable notifications in the Contact Properties screen">Chat notifications</string>

    <string name="achievements_title" context="title of the section for achievements">Achievements</string>
    <string name="achievements_subtitle" context="subtitle of the section for achievements">Invite friends and get rewards</string>

    <string name="button_invite_friends" context="button to invite friends for getting achievements">Invite friends</string>

    <string name="figures_achievements_text_referrals" context="title of the introduction for the achievements screen">Get %1$s of storage and %2$s of transfers for each referral</string>

    <string name="figures_achievements_text" context="sentence to detail the figures of storage and transfer quota related to each achievement">Get %1$s of storage and %2$s of transfers</string>

    <string name="unlocked_rewards_title" context="title of the section for unlocked rewards">Unlocked rewards</string>

    <string name="unlocked_storage_title" context="title of the section for unlocked storage quota">Storage Quota</string>

    <string name="title_referral_bonuses" context="title of the section for referral bonuses in achivements section (maximum 24 chars)">Referral Bonuses</string>
    <string name="title_install_app" context="title of the section for install a mobile app in achivements section (maximum 24 chars)">Install a mobile app</string>
    <string name="title_add_phone" context="title of the section for add phone number in achivements section (maximum 24 chars)">Add mobile phone</string>
    <string name="title_regitration" context="title of the section for install megasync in achivements section (maximum 24 chars)">Registration bonus</string>
    <string name="title_install_desktop" context="title of the section for install a mobile app bonuses in achivements section (maximum 24 chars)">Install MEGA desktop app</string>
    <string name="title_base_quota" context="title of the section for base quota in achivements section">Account Base Quota</string>
    <string name="camera_uploads_empty" context="Text that indicates that no pictures have been uploaded to the Camera Uploads section">No files in Camera Uploads</string>
    <string name="general_num_days_left" context="indicates the number of days left related to a achievement">%1$d d left</string>
    <string name="expired_achievement" context="state to indicate the achievement has expired">Expired</string>

    <string name="setting_title_use_https_only" context="title of the advanced setting to choose the use of https">Don’t use HTTP</string>
    <string name="setting_subtitle_use_https_only" context="subtitle of the advanced setting to choose the use of https">Enable this option only if your transfers don’t start. In normal circumstances HTTP is satisfactory as all transfers are already encrypted.</string>

    <string name="title_achievement_invite_friends" context="title of screen to invite friends and get an achievement">How it works</string>
    <string name="first_paragraph_achievement_invite_friends" context="first paragraph of screen to invite friends and get an achievement">Invite your friends to create a free MEGA account and install our mobile app. For every successful signup and app install you receive bonus storage and transfer quota.</string>
    <string name="second_paragraph_achievement_invite_friends" context="second paragraph of screen to invite friends and get an achievement">You will not receive credit for inviting someone who has used MEGA previously and you will not be notified about such a rejection. Invited contacts must install the MEGA mobile app or MEGA desktop app on their devices.</string>

    <string name="card_title_invite_friends" context="explanation of screen to invite friends and get an achievement">Select contacts from your phone contact list or enter multiple email addresses.</string>

    <string name="title_confirmation_invite_friends" context="title of the dialog to confirm the contact request">Invite friends to MEGA</string>
    <string name="subtitle_confirmation_invite_friends" context="subtitle of the dialog to confirm the contact request">Thanks! Invitation was sent by email</string>
    <string name="paragraph_confirmation_invite_friends" context="paragraph of the dialog to confirm the contact request">Encourage your friends to register and install a MEGA app. As long as your friend uses the same email address as you’ve entered, you will receive your transfer quota reward.</string>

    <string name="invalid_email_to_invite" context="Error shown when the user writes a email with an incorrect format">Email is malformed</string>

    <string name="paragraph_info_achievement_install_desktop" context="info paragraph about the achievement install megasync">When you install MEGAsync you get %1$s of complimentary storage space plus %2$s of transfer quota, both valid for 180 days. MEGA desktop app is available for Windows, macOS and most Linux distros.</string>
    <string name="paragraph_info_achievement_install_mobile_app" context="info paragraph about the achievement install mobile app">When you install our mobile app you get %1$s of complimentary storage space plus %2$s of transfer quota, both valid for 180 days. We provide mobiles apps for iOS, Android and Windows Phone.</string>
    <string name="paragraph_info_achievement_add_phone" context="info paragraph about the achievement add phone number">When you verify your phone number you get %1$s of complimentary storage space plus %2$s of transfer quota, both valid for 180 days.</string>

    <string name="result_paragraph_info_achievement_install_desktop" context="info paragraph about the completed achievement install megasync">You have received %1$s storage space and %2$s transfer quota for installing our MEGA desktop app.</string>
    <string name="result_paragraph_info_achievement_install_mobile_app" context="info paragraph about the completed achievement install mobile app">You have received %1$s storage space and %2$s transfer quota for installing our mobile app.</string>
    <string name="result_paragraph_info_achievement_add_phone" context="info paragraph about the completed achievement add phone number">You have received %1$s storage space and %2$s transfer quota for verifying your phone number.</string>
    <string name="result_paragraph_info_achievement_registration" context="info paragraph about the completed achievement registration">You have received %1$s storage space as your free registration bonus.</string>

    <string name="expiration_date_for_achievements" context="info paragraph about the completed achievement registration">Bonus expires in %1$d days</string>

    <plurals name="context_share_folders">
        <item context="menu item" quantity="one">Share folder</item>
        <item context="menu items" quantity="other">Share folders</item>
    </plurals>

    <string name="no_folders_shared" context="Info of a contact if there is no folders shared with him">No folders shared</string>

    <string name="settings_help" context="Settings category title for Help">Help</string>
    <string name="settings_help_preference" context="Settings preference title for send feedback">Send Feedback</string>
    <string name="setting_feedback_subject" context="mail subject">Android feedback</string>
    <string name="setting_feedback_body" context="mail body">Please, write your feedback here:</string>
    <string name="settings_feedback_body_device_model" context="mail body">Device model</string>
    <string name="settings_feedback_body_android_version" context="mail body">Android version</string>

    <string name="dialog_title_new_file" context="Title of the dialog to create a new file by inserting the name">New file</string>
    <string name="context_new_file_name" context="Input field description in the create file dialog.">File Name</string>

    <string name="dialog_title_new_link" context="Title of the dialog to create a new link by inserting the name">Link name</string>
    <string name="context_new_link_name" context="Input field description in the create link dialog.">Link URL</string>

    <string name="new_file_subject_when_uploading" context="Title of the field subject when a new file is created to upload">SUBJECT</string>
    <string name="new_file_content_when_uploading" context="Title of the field content when a new file is created to upload">CONTENT</string>
    <string name="new_file_email_when_uploading" context="Title of the field email when a new contact is created to upload">EMAIL</string>

    <string name="forward_menu_item" context="Item of a menu to forward a message chat to another chatroom">Forward</string>

    <string name="general_attach" context="name of the button to attach file from MEGA to another app">Attach</string>

    <string name="type_contact" context="when add or share a file with a new contact, it can type by name or mail">Contact’s name or email</string>

    <string name="max_add_contact" context="when add or share a file with a new contact, message displayed to warn that the maximum number has been reached">No more contacts can be added at this time</string>

    <string name="old_and_new_passwords_equals" context="when changing the password , the old password and new password are equals">The new password cannot be the same as the old password</string>

    <string name="action_search_by_date" context="Menu item">Search by date</string>
    <string name="general_apply" context="title of a button to apply search by date">Apply</string>ç
    <string name="general_search_month" context="title of a button to apply search by month">Last month</string>
    <string name="general_search_year" context="title of a button to apply search by year">Last year</string>

    <string name="label_set_day" context="title of a Search by date tag">Set day</string>
    <string name="snackbar_search_by_date" context="the user can't choose this date">Date required is not valid</string>

    <string name="invalid_characters" context="Error when the user writes a character not allowed">Characters not allowed</string>

    <string name="audio_play" context="Label shown when audio file is playing">Audio File</string>

    <string name="corrupt_pdf_dialog_text" context="when open PDF Viewer, the pdf that it try to open is damaged or does not exist">Error. The pdf file is corrupted or does not exist.</string>

    <string name="user_account_feedback" context="Label to include info of the user email in the feedback form">User account</string>

    <string name="save_to_mega" context="Label shown in MEGA pdf-viewer when it open a PDF save in smartphone storage">Save to my \nCloud Drive</string>

    <string name="chat_already_exists" context="Error message when creating a chat one to one with a contact that already has a chat">The chat already exists</string>

    <string name="not_download" context="before sharing a file, has to be downloaded">The file has not been downloaded yet</string>

    <string name="not_permited_add_email_to_invite" context="Error shown when a user is starting a chat or adding new participants in a group chat and writes a contact mail that has not added">Only MEGA contacts can be added</string>

    <string name="invalid_connection_state" context="Info label about the connectivity state of an individual chat">Chat disconnected</string>

    <string name="call_error" context="Message show when a call cannot be established">Error. The call cannot be established</string>

    <string name="title_evaluate_the_app_panel" context="Title of dialog to evaluate the app">Are you happy with this app?</string>
    <string name="rate_the_app_panel" context="Label to show rate the app">Yes, rate the app</string>
    <string name="send_feedback_panel" context="Label to show send feedback">No, send feedback</string>

    <string name="link_advanced_options" context="title of the section advanced options on the get link screen">Advanced options</string>

    <string name="no_contacts_permissions" context="Title of the section to invite contacts if the user has denied the contacts permmissions">No contact permissions granted</string>

    <string name="choose_qr_option_panel" context="Option of the sliding panel to go to QR code section">My QR code</string>
    <string name="section_qr_code" context="Title of the screen that shows the options to the QR code">QR Code</string>
    <string name="action_reset_qr" context="Option in menu of section  My QR code to reset the QR code">Reset QR code</string>
    <string name="action_delete_qr" context="Option in menu of section  My QR code to delete the QR code">Delete QR code</string>
    <string name="save_cloud_drive" context="Option shown in QR code bottom sheet dialog to save QR code in Cloud Drive">To Cloud Drive</string>
    <string name="save_file_system" context="Option shown in QR code bottom sheet dialog to save QR code in File System">To File System</string>
    <string name="section_my_code" context="Title of QR code section">MY CODE</string>
    <string name="section_scan_code" context="Title of QR code scan section">SCAN CODE</string>
    <string name="settings_qrcode_autoaccept" context="Title of QR code settings that permits or not contacts that scan my QR code will be automatically added to my contact list">Auto-Accept</string>
    <string name="setting_subtitle_qrcode_autoccept" context="Subtitle of QR code settings auto-accept">Contacts that scan your QR Code will be automatically added to your contact list.</string>
    <string name="setting_subtitle_qrcode_reset" context="Subtitle of QR code settings that reset the code">Previous QR code will no longer be valid</string>
    <string name="qrcode_link_copied" context="Text shown when it has been copied the QR code link">Link copied to the clipboard</string>
    <string name="qrcode_reset_successfully" context="Text shown when it has been reseted the QR code successfully">QR code successfully reset</string>
    <string name="qrcode_delete_successfully" context="Text shown when it has been deleted the QR code successfully">QR code successfully deleted</string>
    <string name="qrcode_reset_not_successfully" context="Text shown when it has not been reseted the QR code successfully">QR code not reset due to an error. Please, try again.</string>
    <string name="qrcode_delete_not_successfully" context="Text shown when it has not been delete the QR code successfully">QR code not deleted due to an error. Please, try again.</string>
    <string name="invite_sent" context="Title of dialog shown when a contact request has been sent with QR code">Invite sent</string>
    <string name="invite_sent_text" context="Text of dialog shown when a contact request has been sent with QR code">The user %s has been invited and will appear in your contact list once accepted.</string>
    <string name="error_share_qr" context="Text shown when it tries to share the QR and occurs an error to process the action">An error occurred while trying to share the QR file. Perhaps the file does not exist. Please, try again later.</string>
    <string name="error_upload_qr" context="Text shown when it tries to upload to Cloud Drive the QR and occurs an error to process the action">An error occurred while trying to upload the QR file. Perhaps the file does not exist. Please, try again later.</string>
    <string name="error_download_qr" context="Text shown when it tries to download to File System the QR and occurs an error to process the action">An error occurred while trying to download the QR file. Perhaps the file does not exist. Please, try again later.</string>
    <string name="success_download_qr" context="Text shown when it tries to download to File System the QR and the action has success">The QR Code has been downloaded successfully to %s</string>
    <string name="invite_not_sent" context="Title of dialog shown when a contact request has not been sent with QR code">Invite not sent</string>
    <string name="invite_not_sent_text" context="Text of dialog shown when a contact request has not been sent with QR code">The QR code or contact link is invalid. Please try to scan a valid code or to open a valid link.</string>
    <string name="invite_not_sent_text_already_contact" context="Text of dialog shown when a contact request has not been sent with QR code because of is already a contact">The invitation has not been sent. %s is already in your contacts list.</string>
    <string name="invite_not_sent_text_error" context="Text of dialog shown when a contact request has not been sent with QR code because of some error">The invitation has not been sent. An error occurred processing it.</string>
    <string name="generatin_qr" context="Text of alert dialog informing that the qr is generating">Generating QR Code&#8230;</string>
    <string name="menu_item_scan_code" context="Title of QR code scan menu item">Scan QR code</string>
    <string name="button_copy_link" context="get the contact link and copy it">Copy link</string>
    <string name="button_create_qr" context="Create QR code">Create QR code</string>
    <string name="qrcode_create_successfully" context="Text shown when it has been created the QR code successfully">QR code successfully created</string>
    <string name="qrcode_scan_help" context="Text shown in QR code scan fragment to help and guide the user in the action">Line up the QR code to scan it with your device’s camera</string>
    <string name="contact_view" context="positive button on dialog to view a contact">View</string>


    <string name="external_play" context="Item menu option to reproduce audio or video in external reproductors">Open with</string>

    <string name="context_share" context="to share a file using Facebook, Whatsapp, etc">Share using</string>

    <string name="error_enable_chat_before_login" context="Message shown if the user choose enable button and he is not logged in">Please, log in before enabling the chat</string>

    <string name="label_set_period" context="title of a tag to search for a specific period within the search by date option in Camera upload">Set period</string>

    <string name="context_empty_chat_recent" context="Text of the empty screen when there are not chat conversations">[B]Invite friends to [/B][A]Chat[/A][B] and enjoy our encrypted platform with privacy and security.[/B]</string>
    <string name="recent_chat_empty_enable_chat" context="Message shown when the user has no recent chats">[C]Enable [/C][B]Chat[/B][A][C] and enjoy our encrypted platform with privacy and security.[/C]</string>

    <string name="context_empty_camera_uploads" context="Text of the empty screen when there are not elements in Camera Uploads">[B]No media on [/B][A]Camera Uploads[/A][B].[/B]</string>
    <string name="context_empty_rubbish_bin" context="Text of the empty screen when there are not elements in the Rubbish Bin">[B]Empty [/B][A]Rubbish Bin[/A][B].[/B]</string>

    <string name="context_empty_inbox" context="Text of the empty screen when there are not elements in  Inbox">[B]No files in your [/B][A]Inbox[/A][B].[/B]</string>
    <string name="context_empty_cloud_drive" context="Text of the empty screen when there are not elements in Cloud Drive ">[B]No files in your [/B][A]Cloud Drive[/A][B].[/B]</string>
    <string name="context_empty_offline" context="Text of the empty screen when there are not elements in Saved for Offline">[B]No files [/B][A]Offline[/A][B].[/B]</string>
    <string name="context_empty_contacts" context="Text of the empty screen when there are not contacts">[B]No [/B][A]Contacts[/A][B].[/B]</string>

    <string name="recent_chat_empty" context="Message shown when the user has no chats">[A]No[/A] [B]Conversations[/B]</string>
    <string name="recent_chat_loading_conversations" context="Message shown when the chat is section is loading the conversations">[A]Loading[/A] [B]Conversations&#8230;[/B]</string>

    <string name="context_empty_incoming" context="Text of the empty screen when there are not elements in Incoming">[B]No [/B][A]Incoming Shared folders[/A][B].[/B]</string>
    <string name="context_empty_outgoing" context="Text of the empty screen when there are not elements in Outgoing">[B]No [/B][A]Outgoing Shared folders[/A][B].[/B]</string>

    <string name="tab_sent_requests" context="Title of the sent requests tab. Capital letters">Sent requests</string>
    <string name="tab_received_requests" context="Title of the received requests tab. Capital letters">Received requests</string>
    <string name="overquota_alert_title" context="Title dialog overquota error">Storage quota exceeded</string>

    <string name="invalid_link" context="error message shown when an account confirmation link or reset password link is invalid for unknown reasons">Invalid link, please ask for a new valid link</string>

    <string name="processing_link" context="Message shown when a link is being processing">Processing link&#8230;</string>

    <string name="passwd_weak" context="Message shown when it is creating an acount and it is been introduced a very weak or weak password">Your password is easily guessed. Try making your password longer. Combine uppercase and lowercase letters. Add special characters. Do not use names or dictionary words.</string>
    <string name="passwd_medium" context="Message shown when it is creating an acount and it is been introduced a medium password">Your password is good enough to proceed, but it is recommended to strengthen your password further.</string>
    <string name="passwd_good" context="Message shown when it is creating an acount and it is been introduced a good password">This password will withstand most typical brute-force attacks. Please ensure that you will remember it.</string>
    <string name="passwd_strong" context="Message shown when it is creating an acount and it is been introduced a strong password">This password will withstand most sophisticated brute-force attacks. Please ensure that you will remember it.</string>
    <string name="pass_very_weak" context="Password very weak">Very Weak</string>
    <string name="pass_weak" context="Password weak">Weak</string>
    <string name="pass_medium" context="Password medium">Medium</string>
    <string name="pass_good" context="Password good">Good</string>
    <string name="pass_strong" context="Password strong">Strong</string>

    <string name="title_notification_call_in_progress" context="Title of the notification shown on the action bar when there is a call in progress">Call in progress</string>
    <string name="action_notification_call_in_progress" context="Subtitle of the notification shown on the action bar when there is a call in progress">Click to go back to the call</string>
    <string name="button_notification_call_in_progress" context="Button in the notification shown on the action bar when there is a call in progress">Return to the call</string>

    <string name="contacts_mega" context="When it lists contacts of MEGA, the title of list's header">On MEGA</string>
    <string name="contacts_phone" context="When it lists contacts of phone, the title of list's header">Phone contacts</string>
    <string name="account_suspended_multiple_breaches_ToS" context="Message error shown when trying to log in on an account has been suspended due to multiple breaches of Terms of Service">Your account has been suspended due to multiple breaches of MEGA’s Terms of Service. Please check your email inbox.</string>
    <string name="account_suspended_breache_ToS" context="Message error shown when trying to log in on an account has been suspended due to breach of Terms of Service">Your account was terminated due to a breach of MEGA’s Terms of Service, such as abuse of rights of others; sharing and/or importing illegal data; or system abuse.</string>

    <string name="file_storage_empty_folder" context="In a chat conversation when you try to send device's images but there aren't available images">No files</string>
    <string name="label_file_size_byte" context="size in byte">B</string>
    <string name="label_file_size_kilo_byte" context="size in kilobyte">KB</string>
    <string name="label_file_size_mega_byte" context="size in megabyte">MB</string>
    <string name="label_file_size_giga_byte" context="size in gigabyte">GB</string>
    <string name="label_file_size_tera_byte" context="size in terabyte">TB</string>

    <plurals name="number_of_versions" formatted="false" context="Number of versions of a file shown on the screen info of the file">
        <item context="version item" quantity="one">%1$d version</item>
        <item context="version items" quantity="other">%1$d versions</item>
    </plurals>

    <string name="title_section_versions" context="Title of the section Versions for files">Versions</string>

    <string name="header_current_section_item" context="Header of the item to show the current version of a file in a list">Current version</string>
    <plurals name="header_previous_section_item" context="Header of the item to show the previous versions of a file in a list">
        <item context="file item" quantity="one">Previous version</item>
        <item context="file items" quantity="other">Previous versions</item>
    </plurals>

    <string name="general_revert" context="option menu to revert a file version">Revert</string>
    <string name="menu_item_clear_versions" context="option menu to clear all the previous versions">Clear previous versions</string>
    <plurals name="title_dialog_delete_version" context="Title of the dialog to confirm that a version os going to be deleted">
        <item context="version item" quantity="one">Delete version?</item>
        <item context="version items" quantity="other">Delete versions?</item>
    </plurals>

    <string name="content_dialog_delete_version" context="Content of the dialog to confirm that a version is going to be deleted">This version will be permanently removed.</string>
    <string name="content_dialog_delete_multiple_version" context="Content of the dialog to confirm that several versions are going to be deleted">These %d versions will be permanently removed.</string>

    <string name="chat_upload_title_notification" context="Title of the notification shown when a file is uploading to a chat">Chat uploading</string>

    <string name="settings_chat_upload_quality" context="Label for the option on setting to set up the quality of multimedia files uploaded to the chat">Chat media quality</string>

    <string-array name="settings_chat_upload_quality_entries" context="the options for the option on setting to set up the quality of multimedia files uploaded to the chat">
        <item context="the options of origin quality multimedia file to upload.">Original quality</item>
        <item context="the options of medium quality multimedia file to  upload.">Medium quality</item>
    </string-array>

    <string name="missed_call_notification_title" context="Title of the notification for a missed call">Missed call</string>
    <string name="file_properties_info_location" cotext="Refers to a location of file">Location</string>

    <string name="file_properties_folder_current_versions" cotext="Title of the label to show the size of the current files inside a folder">Current versions</string>
    <string name="file_properties_folder_previous_versions" cotext="Title of the label to show the size of the versioned files inside a folder">Previous versions</string>

    <plurals name="number_of_versions_inside_folder" formatted="false" context="Number of versioned files inside a folder shown on the screen info of the folder">
        <item context="version item" quantity="one">%1$d versioned file</item>
        <item context="version items" quantity="other">%1$d versioned files</item>
    </plurals>

    <string name="messages_forwarded_success" context="Alert message after forwarding one or several messages to several chats">Messages forwarded</string>
    <string name="messages_forwarded_error" context="Error message after forwarding one or several messages to several chats">Error. Not correctly forwarded</string>
    <plurals name="messages_forwarded_partial_error" formatted="false" context="Error message if any of the forwarded messages fails">
        <item context="message item" quantity="one">Error. %1$d message not successfully forwarded</item>
        <item context="message items" quantity="other">Error. %1$d messages not successfully forwarded</item>
    </plurals>
    <plurals name="messages_forwarded_error_not_available" formatted="false" context="Error non existing resource after forwarding one or several messages to several chats">
        <item context="message item" quantity="one">Error. The resource is no longer available</item>
        <item context="message items" quantity="other">Error. The resources are no longer available</item>
    </plurals>

    <string name="turn_on_notifications_title" context="The title of fragment Turn on Notifications">Turn on Notifications</string>
    <string name="turn_on_notifications_subtitle" context="The subtitle of fragment Turn on Notifications">This way, you will see new messages\non your Android phone instantly.</string>
    <string name="turn_on_notifications_first_step" context="First step to turn on notifications">Open Android device [A]Settings[/A]</string>
    <string name="turn_on_notifications_second_step" context="Second step to turn on notifications">Open [A]Apps &amp; notifications[/A]</string>
    <string name="turn_on_notifications_third_step" context="Third step to turn on notifications">Select [A]MEGA[/A]</string>
    <string name="turn_on_notifications_fourth_step" context="Fourth step to turn on notifications">Open [A]App notifications[/A]</string>
    <string name="turn_on_notifications_fifth_step" context="Fifth step to turn on notifications">Switch to On and select your preferences</string>

    <plurals name="files_send_to_chat_success" context="Alert message after sending to chat one or several messages to several chats">
        <item context="version item" quantity="one">File sent</item>
        <item context="version items" quantity="other">Files sent</item>
    </plurals>
    <string name="files_send_to_chat_error" context="Error message after sending to chat one or several messages to several chats">Error. Not correctly sent</string>

    <string name="context_send_file_to_chat" context="menu option to send a file to a chat">Send to chat</string>

    <string name="remember_pwd_dialog_title" context="Title of the dialog 'Do you remember your password?'">Do you remember your password?</string>
    <string name="remember_pwd_dialog_text_logout" context="Text of the dialog 'Do you remember your password?' when logout">You are about to logout, please test your password to ensure you remember it.\nIf you lose your password, you will lose access to your MEGA data.</string>
    <string name="remember_pwd_dialog_text" context="Text of the dialog 'Do you remember your password?'">Please test your password to ensure you remember it. If you lose your password, you will lose access to your MEGA data.</string>
    <string name="remember_pwd_dialog_do_not_show" context="'Do you remember your password?' dialog option that permits user do not show it again">Don’t show me again</string>
    <string name="remember_pwd_dialog_button_test" context="Button of the dialog 'Do you remember your password?' that permits user test his password">Test password</string>
    <string name="test_pwd_title" context="Title of the activity that permits user test his password">Test your password</string>
    <string name="test_pwd_accepted" context="Message shown to the user when is testing her password and it is correct">Password accepted</string>
    <string name="test_pwd_wrong" context="Message shown to the user when is testing her password and it is wrong">Wrong password.\nBackup your Recovery Key as soon as possible!</string>
    <string name="recovery_key_exported_dialog_title" context="Title of the dialog 'Recovery Key exported'">Recovery Key exported</string>
    <string name="recovery_key_exported_dialog_text" context="Text of the dialog 'Recovery Key exported'">The Recovery Key has been exported into the Offline section as MEGARecoveryKey.txt.\nNote: It will be deleted if you log out, please store it in a safe place.</string>
    <string name="recovery_key_exported_dialog_text_logout" context="Text of the dialog 'Recovery Key exported' when the user wants logout">You are about to logout, please test your password to ensure you remember it.\nIf you lose your password, you will lose access to your MEGA data.</string>
    <string name="option_copy_to_clipboard" context="Option that permits user copy to clipboard">Copy to clipboard</string>
    <string name="option_export_recovery_key" context="Option that permits user export his recovery key">Export Recovery Key</string>
    <string name="proceed_to_logout" context="Option that permits user logout">Proceed to logout</string>
    <string name="recovery_key_bottom_sheet" context="Title of the bottom sheet dialog 'Recovery Key'">Recovery Key</string>
    <string name="option_save_on_filesystem" context="Option that permits user save on File System">Save on File System</string>
    <string name="message_copied_to_clipboard" context="Message shown when something has been copied to clipboard">Copied to clipboard</string>

    <string name="message_jump_latest" context="text of the label to show that you have messages unread in the chat conversation">Jump to latest</string>
    <string name="message_new_messages" context="text of the label to show that you have new messages in the chat conversation">New messages</string>


    <string name="notification_subtitle_incoming" context="notification subtitle of incoming calls">Incoming call</string>

    <plurals name="number_unread_messages" context="Subtitle to show the number of unread messages on a chat">
        <item context="unread message" quantity="one">%1$s unread message</item>
        <item context="unread messages" quantity="other">%1$s unread messages</item>
    </plurals>

    <plurals name="plural_number_messages_chat_notification" context="Notification title to show the number of unread chats">
        <item context="unread message" quantity="one">%1$d unread chat</item>
        <item context="unread messages" quantity="other">%1$d unread chats</item>
    </plurals>

    <string name="chat_loading_messages" context="Message shown when a chat is opened and the messages are being recovered">[A]Loading[/A] [B]Messages&#8230;[/B]</string>

    <string name="general_error_internal_node_not_found" context="Error message shown when opening a file link which doesn't exist">File or folder not found. Are you logged in with a different account in your browser? You can only access files or folders from the account you are currently logged in with in the app</string>


    <string name="context_loop_video" context="menu option to loop video or audio file">Loop</string>

    <string name="settings_security_options_title" context="Title of the category Security options on Settings section">Security options</string>
    <string name="settings_recovery_key_title" context="Title of the preference Recovery key on Settings section">Recovery Key</string>
    <string name="settings_recovery_key_summary" context="Summary of the preference Recovery key on Settings section">Exporting the Recovery Key and keeping it in a secure location enables you to set a new password without data loss.</string>

    <string name="login_connectivity_issues" context="message when a temporary error on logging in is due to connectivity issues">Unable to reach MEGA. Please check your connectivity or try again later.</string>
    <string name="login_servers_busy" context="message when a temporary error on logging in is due to servers busy">Servers are too busy. Please wait.</string>
    <string name="login_API_lock" context="message when a temporary error on logging in is due to SDK is waiting for the server to complete a request due to an API lock">This process is taking longer than expected. Please wait.</string>
    <string name="login_API_rate" context="message when a temporary error on logging in is due to SDK is waiting for the server to complete a request due to a rate limit ">Too many requests. Please wait.</string>
    <string name="login_in_progress" context="message when previous login is being canceled">Canceling login process. Please wait&#8230;</string>

    <string name="corrupt_video_dialog_text" context="when open audio video player, the file that it try to open is damaged or does not exist">Error. The file is corrupted or does not exist.</string>


    <string name="section_playlist" context="Title of the screen Playlist">Playlist</string>
    <string name="playlist_state_playing" context="Text shown in playlist subtitle item when a file is reproducing">Now playing&#8230;</string>
    <string name="playlist_state_paused" context="Text shown in playlist subtitle item when a file is reproducing but it is paused">Paused</string>

    <string name="context_option_print" context="Menu option to print the recovery key from Offline section">Print</string>

    <string name="save_MK_confirmation" context="Message when the recovery key has been successfully saved on the filesystem">The Recovery Key has been successfully saved</string>

    <string name="pending_outshare_indicator" context="label to indicate that a share is still pending on outgoing shares of a node">(Pending)</string>

    <string name="option_enable_chat_rich_preview" context="Option in Settings section to enable the rick links previews">Rich URL Previews</string>

    <string name="button_always_rich_links" context="Button to allow the rich links previews on chat">Always Allow</string>
    <string name="button_not_now_rich_links" context="Button do not allow now the rich links previews on chat">Not Now</string>
    <string name="button_never_rich_links" context="Button do not allow the rich links previews on chat">Never</string>

    <string name="title_enable_rich_links" context="Title of the dialog to enable the rich links previews on chat">Enable rich URL previews</string>

    <string name="text_enable_rich_links" context="Text of the dialog to enable the rich links previews on chat">Enhance the MEGAchat experience. URL content will be retrieved without end-to-end encryption.</string>

    <string name="subtitle_mega_rich_link_no_key" context="Subtitle of a MEGA rich link without the decryption key">Tap to enter the Decryption Key</string>

    <string name="error_password" context="when the user tries to creates a MEGA account or tries to change his password and the password strength is very weak">Please enter a stronger password</string>

    <string name="title_acceptance_contact_request_notification" context="title of the notification for an acceptance of a contact request">New contact</string>
    <string name="title_storage_usage" context="title of usage storage section in Storage">Storage Usage</string>

    <plurals name="plural_number_contact_request_notification" context="Notification title to show the number of incoming contact request">
        <item context="contact request" quantity="one">%1$d pending contact request</item>
        <item context="contact requests" quantity="other">%1$d pending contact requests</item>
    </plurals>

    <string name="title_new_contact_request_notification" context="title of the notification for a new incoming contact request">New contact request</string>

    <string name="type_message_hint_with_title" context="Hint shown in the field to write a message in the chat screen">Write message to “%s”&#8230;</string>
    <string name="transfers_empty_new" context="message shown in the screen when there are not any active transfer">[B]No active[/B][A] Transfers[/A][B].[/B]</string>
    <string name="completed_transfers_empty_new" context="message shown in the screen when there are not any active transfer">[B]No completed[/B][A] Transfers[/A][B].[/B]</string>
    <string name="file_browser_empty_folder_new" context="Text that indicates that a folder is currently empty">[B]Empty[/B][A] Folder[/A][B].[/B]</string>

    <string name="type_message_hint_with_customized_title" context="Hint shown in the field to write a message in the chat screen (chat with customized title)">Write message to “%s”&#8230;</string>
    <string name="type_message_hint_with_default_title" context="Hint shown in the field to write a message in the chat screen (chat with default title)">Write message to %s&#8230;</string>

    <string name="settings_2fa" context="Title of setting Two-Factor Authentication">Two-Factor Authentication</string>
    <string name="setting_subtitle_2fa" context="Subtitle of setting Two-Factor Authentication when the preference is disabled">Two-Factor Authentication is a second layer of security for your account.</string>
    <string name="title_2fa" context="Title of the screen Two-Factor Authentication">Why do you need two-factor authentication?</string>
    <string name="two_factor_authentication_explain">Two-factor authentication is a second layer of security for your account. Which means that even if someone knows your password they cannot access it, without also having access to the six digit code only you have access to.</string>
    <string name="button_setup_2fa" context="Button that permits user begin with the process of enable Two-Factor Authentication">Begin Setup</string>
    <string name="explain_qr_seed_2fa_1" context="Text that explain how to do with Two-Factor Authentication QR">Scan or copy the seed to your Authenticator App.</string>
    <string name="explain_qr_seed_2fa_2" context="Text that explain how to do with Two-Factor Authentication seed">Be sure to backup this seed to a safe place in case you lose your device.</string>
    <string name="explain_confirm_2fa" context="Text that explain how to confirm Two-Factor Authentication">Please enter the 6-digit code generated by your Authenticator App.</string>
    <string name="general_verify" context="Text button">Verify</string>
    <string name="general_next" context="Text button">Next</string>
    <string name="qr_seed_text_error" context="Text of the alert dialog to inform the user when an error occurs when try to enable seed or QR of Two-Factor Authentication">An error occurred generating the seed or QR code, please try again.</string>
    <string name="title_2fa_enabled" context="Title of the screen shown when the user enabled correctly Two-Factor Authentication">Two-Factor Authentication Enabled</string>
    <string name="description_2fa_enabled" context="Description of the screen shown when the user enabled correctly Two-Factor Authentication">Next time you login to your account you will be asked to enter a 6-digit code provided by your Authenticator App.</string>
    <string name="recommendation_2fa_enabled" context="Recommendation for export the Recovery Key shown when the user enabled correctly Two-Factor Authentication">If you lose access to your account after enabling 2FA and you have not backed up your Recovery Key, MEGA can\'t help you gain access to it again.\n<b>Backup your Recovery Key</b></string>
    <string name="pin_error_2fa" context="Error shown when a user tries to enable Two-Factor Authentication and introduce an invalid code">Invalid code</string>
    <string name="lost_your_authenticator_device" context="When a user tries to login with Two-Factor Authentication and lost his device, button that permits get information about how login">Lost your Authenticator device?</string>
    <string name="login_verification" context="Title of screen Login verification with Two-Factor Authentication">Login Verification</string>
    <string name="change_password_verification" context="Title of screen Change password verification with Two-Factor Authentication">Two-Factor Authentication\nChange password</string>
    <string name="cancel_account_verification" context="Title of screen Cancel account verification with Two-Factor Authentication">Two-Factor Authentication\nCancel account</string>
    <string name="change_mail_verification" context="Title of screen Change mail verification with Two-Factor Authentication">Two-Factor Authentication\nChange email</string>
    <string name="disable_2fa_verification" context="Title of screen Disable Two-Factor Authentication">Disable Two-Factor Authentication</string>
    <string name="title_lost_authenticator_device" context="Title of screen Lost authenticator decive">Lost your Authenticator device?</string>
    <string name="error_disable_2fa" context="When the user tries to disable Two-Factor Authentication and some error ocurr in the process">An error occurred trying to disable Two-Factor Authentication. Please try again.</string>
    <string name="error_enable_2fa" context="When the user tries to enable Two-Factor Authentication and some error ocurr in the process">An error occurred trying to enable Two-Factor Authentication. Please try again.</string>
    <string name="title_enable_2fa" context="Title of the dialog shown when a new account is created to suggest user enable Two-Factor Authentication">Enable Two-Factor Authentication</string>
    <string name="label_2fa_disabled" context="Label shown when it disables the Two-Factor Authentication">Two-Factor Authentication Disabled</string>
    <string name="open_app_button" context="Text of the button which action is to show the authentication apps">Open in</string>
    <string name="intent_not_available_2fa" context="message when trying to open a link that contains the seed to enable Two-Factor Authentication but there isn\'t any app that open it">There isn’t any available app to enable Two-Factor Authentication on your device</string>
    <string name="general_close" context="Text button">Close</string>

    <string name="backup_rk_2fa_end" context="Label shown when Two-Factor Authentication has been enabled to alert user that has to back up his Recovery Key before finish the process">Export your Recovery Key to finish</string>
    <string name="no_authentication_apps_title" context="Title of dialog shown when it tries to open an authentication app and there is no installed">Authenticator App</string>
    <string name="open_play_store_2fa" context="Message shown to ask user if wants to open Google Play to install some authenticator app">Would you want to open Google Play to install an Authenticator App?</string>
    <string name="play_store_label" context="Label Play Store">Play Store</string>
    <string name="text_2fa_help" context="Text shown in an alert explaining how to continue to enable Two-Factor Authentication">You need an authenticator app to enable 2FA on MEGA. You can download and install the Google Authenticator, Duo Mobile, Authy or Microsoft Authenticator app for your phone or tablet.</string>


    <string name="number_correctly_imported_from_chat" context="success message when importing multiple files from">%d files shared successfully</string>
    <string name="number_no_imported_from_chat" context="error message when importing multiple files from chat">%d files were not shared</string>
    <string name="preview_content" context="button's text to open a full screen image">Preview Content</string>

    <string name="no_network_connection_on_play_file" context="message shown when the user clicks on media file chat message, there is no network connection and the file is not been downloaded">The streaming can not be executed and the file has not been downloaded</string>
    <string name="file_already_exists" context="message when trying to save for offline a file that already exists">File already exists in Saved for Offline</string>

    <plurals name="error_forwarding_messages" context="Error message if forwarding a message failed">
        <item context="one message" quantity="one">Message not forwarded</item>
        <item context="many messages" quantity="other">Messages not forwarded</item>
    </plurals>

    <string name="title_confirmation_disable_rich_links" context="Title of the dialog to disable the rich links previews on chat">Rich URL Previews</string>
    <string name="text_confirmation_disable_rich_links" context="Text of the dialog to disable the rich links previews on chat">You are disabling rich URL previews permanently. You can re-enable rich URL previews in your settings. Do you want to proceed?</string>

    <string name="call_missed_messages" context="Message shown when a call ends.">[A]Missed call[/A]</string>
    <string name="call_rejected_messages" context="Message shown when a call ends.">[A]Call was rejected[/A]</string>
    <string name="call_cancelled_messages" context="Message shown when a call ends.">[A]Call was cancelled[/A]</string>
    <string name="call_failed_messages" context="Message shown when a call ends.">[A]Call failed[/A]</string>
    <string name="call_not_answered_messages" context="Message shown when a call ends.">[A]Call was not answered[/A]</string>

    <string name="contact_email" context="Indicates that can type a contact email">Contact’s email</string>
    <string name="contact_not_added" context="When it tries to add a contact in a list an is already added">You have already added this contact.</string>

    <string name="error_message_invalid_format" context="Content of a normal message that cannot be recognized">Invalid message format</string>
    <string name="error_message_invalid_signature" context="Content of a normal message that cannot be recognized">Invalid message signature</string>

    <string name="error_streaming" context="When the user tries to reproduce a file through streaming and ocurred an error creating it">An error occurred trying to create the stream</string>

    <string name="context_restore" context="Menu option to restore an item from the Rubbish bin">Restore</string>

    <string name="context_correctly_node_restored" context="success message when a node was restore from Rubbish bin">Restored to %s</string>
    <string name="context_no_restored" context="error message when a node was restore from Rubbish bin">Error. Not restored</string>

    <string name="context_send_message" context="menu item from contact section to send a message to a contact">Send Message</string>

    <plurals name="plural_contact_sent_to_chats" context="Message shown when a contact is successfully sent to several chats">
        <item context="one contact" quantity="one">Contact sent to chats successfully</item>
        <item context="more contacts" quantity="other">Contacts sent to chats successfully</item>
    </plurals>

    <string name="error_MEGAdrop_not_supported" context="Error message on opening a MEGAdrop folder link">MEGAdrop folders are not supported yet</string>

    <string name="pre_overquota_alert_text" context="Pre overquota error dialog when trying to copy or import a file">This action cannot be completed as it would take you over your current storage limit. Would you like to upgrade your account?</string>

    <string name="archived_chats_title_section" context="Title of the section Archived chats">Archived chats</string>

    <string name="archived_chats_show_option" context="Text of the option to show the arhived chat, it shows the number of archived chats">Archived chats (%d)</string>

    <string name="archive_chat_option" context="Title of the option on the chat list to archive a chat">Archive Chat</string>
    <string name="unarchive_chat_option" context="Title of the option on the chat list to unarchive a chat">Unarchive Chat</string>

    <string name="general_archive" context="Confirmation button of the dialog to archive a chat">Archive</string>
    <string name="general_unarchive" context="Confirmation button of the dialog to unarchive a chat">Unarchive</string>

    <string name="success_archive_chat" context="Message shown when a chat is successfully archived, it shows the name of the chat">%s chat was archived.</string>
    <string name="error_archive_chat" context="Error message shown when a chat has not be archived, it shows the name of the chat">Error. %s chat was not archived.</string>

    <string name="success_unarchive_chat" context="Message shown when a chat is successfully unarchived, it shows the name of the chat">%s chat was unarchived.</string>
    <string name="error_unarchive_chat" context="Error message shown when a chat has not be unarchived, it shows the name of the chat">Error. %s chat was not able to be unarchived.</string>

    <string name="archived_chats_empty" context="Message shown when the user has no archived chats">[A]No[/A] [B]Archived Chats[/B]</string>

    <string name="inactive_chat" context="Subtitle of chat screen when the chat is inactive">Inactive chat</string>
    <string name="archived_chat" context="Subtitle of chat screen when the chat is archived">Archived chat</string>

    <string name="number_incorrectly_restored_from_rubbish" context="error message when restoring several nodes from rubbish">%d items were not restored successfully</string>
    <string name="number_correctly_restored_from_rubbish" context="success message when restoring several nodes from rubbish">%d items restored successfully</string>

    <string name="join_call_layout" context="Title of the layout to join a group call from the chat screen">Tap to join the call</string>

    <string name="invite_contacts" context="Label shown when the user wants to add contacts into his MEGA account">Invite contacts</string>
    <string name="share_with" cotext="Label shown when the user wants to share something with other contacts">Share with</string>
    <string name="contacts_list_empty_text_loading_share" context="Message shown while the contact list from the device and from MEGA is being read and then shown to the user">Loading contacts&#8230;</string>
    <string name="title_new_group" context="Title of the screen New Group">New Group</string>
    <string name="subtitle_new_group" context="Subtitle of the screen New Group">Type group name</string>
    <string name="hint_type_group" context="Hint of edittext shown when it is creating a new group to guide user to type the name of the group">Name your group</string>
    <string name="confirmation_delete_contact" context="Text of the confirm dialog shown when it wants to remove a contact from a chat">Remove %s from this chat?</string>

    <string name="settings_file_management_file_versions_title" context="Settings preference title to show file versions info of the account">File versions</string>
    <string name="settings_file_management_file_versions_subtitle" context="Settings preference subtitle to show file versions info of the account">%1$d file versions, taking a total of %2$s</string>

    <string name="settings_file_management_category" context="Title of the section File management on Settings section">File Management</string>

    <string name="settings_file_management_delete_versions" context="Option in Settings to delete all the versions of the account">Delete all older versions of my files</string>
    <string name="settings_file_management_subtitle_delete_versions" context="subtitle of the option in Settings to delete all the versions of the account">All current files will remain. Only historic versions of your files will be deleted.</string>

    <string name="text_confirmation_dialog_delete_versions" context="Text of the dialog to delete all the file versions of the account">You are about to delete the version histories of all files. Any file version shared to you from a contact will need to be deleted by them.\n\nPlease note that the current files will not be deleted.</string>

    <string name="success_delete_versions" context="success message when deleting all the versions of the account">File versions deleted successfully</string>
    <string name="error_delete_versions" context="error message when deleting all the versions of the account">An error occurred while trying to delete all previous versions of your files, please try again later.</string>

    <string name="settings_enable_file_versioning_title" context="Title of the option to enable or disable file versioning on Settings section">File Versioning</string>
    <string name="settings_enable_file_versioning_subtitle" context="Subtitle of the option to enable or disable file versioning on Settings section">Enable or disable file versioning for your entire account.\nYou may still receive file versions from shared folders if your contacts have this enabled.</string>
    <string name="choose_chat" context="section title to select a chat to send a file">Choose chat</string>

    <string name="type_mail" context="Hint shown to guide user on activity add contacts">Tap, enter name or email</string>

    <string name="confirmation_invite_contact" context="Text of the confirm dialog shown when it wants to add a contact from a QR scaned">Add %s to your contacts?</string>
    <string name="confirmation_not_invite_contact" context="Text of the confirm dialog shown when it wants to add a contact from a QR scaned and the contact is already a contact">You have already added the contact %s.</string>
    <string name="confirmation_invite_contact_already_added" context="Text of the confirm dialog shown when it wants to add a contact from a QR scaned and is already added before">You have already added the contact %s.</string>
    <string name="confirmation_share_contact" context="Text of the confirm dialog shown when it wants to add a contact from a QR scaned">Share with %s?</string>
    <string name="new_group_chat_label" context="Text button for init a group chat">New group chat</string>
    <string name="add_contacts" context="Label shown when the user wants to add contacts into a chat conversation">Add contacts</string>

    <string name="title_alert_logged_out" context="Title of the alert when the account have been logged out from another client">Logged out</string>
    <string name="account_confirmed" context="Text shown to indicate user that his account has already been confirmed">Your account has been activated. Please log in.</string>
    <string name="confirm_account" context="Text shown to indicate user that his account should be confirmed typing his password">Please enter your password to confirm your account</string>

    <string name="error_own_email_as_contact" context="Error shown if a user tries to add their own email address as a contact">There’s no need to add your own email address</string>

    <string name="invalid_code" context="Error shown when it is scanning a QR code and it is invalid">Invalid code</string>

    <string name="text_almost_full_warning" context="Text of the dialog shown when the storage of a FREE account is almost full">Cloud Drive is almost full. Upgrade to PRO and get up to 8 TB of storage and 16 TB of transfer quota.</string>
    <string name="text_almost_full_warning_pro_account" context="Text of the dialog shown when the storage of a PRO I or II account is almost full">Cloud Drive is almost full. Upgrade now and get up to 8 TB of storage and 16 TB of transfer quota.</string>
    <string name="text_almost_full_warning_pro3_account" context="Text of the dialog shown when the storage of a PRO III account is almost full">Cloud Drive is almost full. If you need more storage please contact MEGA support to get a custom plan.</string>
    <string name="text_storage_full_warning" context="Text of the dialog shown when the storage of a FREE account is full">Cloud Drive is full. Upgrade to PRO and get up to 8 TB of storage and 16 TB of transfer quota.</string>
    <string name="text_storage_full_warning_pro_account" context="Text of the dialog shown when the storage of a PRO I or II account is full">Cloud Drive is full. Upgrade now and get up to 8 TB of storage and 16 TB of transfer quota.</string>
    <string name="text_storage_full_warning_pro3_account" context="Text of the dialog shown when the storage of a PRO III account is full">Cloud Drive is full. If you need more storage please contact MEGA support to get a custom plan.</string>
    <string name="button_plans_almost_full_warning" context="Button of the dialog shown when the storage is almost full to see the available PRO plans">See plans</string>
    <string name="button_custom_almost_full_warning" context="Button of the dialog shown when the storage is almost full to custom a plan">Custom plan</string>
    <string name="button_bonus_almost_full_warning" context="Button of the dialog shown when the storage is almost full to get bonus">Get Bonus</string>

    <string name="title_mail_upgrade_plan" context="Mail title to upgrade to a custom plan">Upgrade to a custom plan</string>
    <string name="subject_mail_upgrade_plan" context="Mail subject to upgrade to a custom plan">Ask us how you can upgrade to a custom plan:</string>

    <string name="word_me" context="Used in chat list screen to indicate in a chat list item that the message was sent by me, followed by the message">Me:</string>

    <string name="call_button" context="Title of the button in the contact info screen to start an audio call">Call</string>
    <string name="message_button" context="Title of the button in the contact info screen to send a message">Message</string>
    <string name="video_button" context="Title of the button in the contact info screen to start a video call">Video</string>

    <string name="title_chat_explorer" context="Title of chat explorer to send a link or file to a chat">Send to&#8230;</string>
    <string name="title_cloud_explorer" context="Title of cloud explorer to upload a link or file">Upload to&#8230;</string>

    <string name="contact_info_button_more" context="More button in contact info page">More</string>

    <plurals name="plural_select_file" context="Section title to select a file to perform an action">
        <item context="one file" quantity="one">Choose File</item>
        <item context="more files" quantity="other">Choose Files</item>
    </plurals>

    <string name="title_share_folder_explorer" context="Title of shared folder explorer to choose a folder to perform an action">Choose folder</string>

    <string name="login_warning_abort_transfers" context="Popup message shown if an user try to login while there is still living transfer">All transfers will be cancelled, do you want to login?</string>
    <string name="logout_warning_abort_transfers" context="Popup message shown if an user try to login while there is still living transfer">All transfers will be cancelled, do you want to logout?</string>

    <string name="subtitle_read_only_permissions" context="Label to explain the read only participant permission in the options panel of the group info screen">Read only</string>

    <string name="used_space" context="Label shown the total space and the used space in an account">[A]%1$s [/A][B]of %2$s used[/B]</string>

    <string name="staging_api_url_title" context="title of the alert dialog when the user is changing the API URL to staging">Change to a test server?</string>
    <string name="staging_api_url_text" context="text of the alert dialog when the user is changing the API URL to staging">Are you sure you want to change to a test server? Your account may suffer irrecoverable problems</string>

    <string name="title_confirmation_open_camera_on_chat" context="Title of the confirmation dialog to open the camera app and lose the relay of the local camera on the in progress call">Open camera?</string>
    <string name="confirmation_open_camera_on_chat" context="Text of the confirmation dialog to open the camera app and lose the relay of the local camera on the in progress call">If you open the camera, your video transmission will be paused in the current call.</string>

    <string name="notification_chat_undefined_title" context="Title of the notification when there is unknown activity on the Chat">Chat activity</string>
    <string name="notification_chat_undefined_content" context="Content of the notification when there is unknown activity on the Chat">You may have new messages</string>
    <string name="retrieving_message_title" context="When app is retrieving push message">Retrieving message</string>

    <string name="settings_rb_scheduler_enable_title" context="Title of Rubbish bin scheduler option in settings to enable or disable the functionality">Rubbish Bin Clearing Scheduler</string>
    <string name="settings_rb_scheduler_enable_subtitle" context="Subtitle of Rubbish bin scheduler option in settings to enable or disable the functionality in free accounts">The Rubbish Bin is cleared for you automatically.</string>

    <string name="settings_rb_scheduler_enable_period_PRO" context="Title of Rubbish bin scheduler option in settings to enable or disable the functionality in PRO accounts">The minimum period is 7 days.</string>
    <string name="settings_rb_scheduler_enable_period_FREE" context="Title of Rubbish bin scheduler option in settings to enable or disable the functionality in PRO accounts">The minimum period is 7 days and your maximum period is 30 days.</string>

    <string name="settings_rb_scheduler_select_days_title" context="Title of Rubbish bin scheduler option in settings to set up the number of days of the rubbish bin scheduler">Remove files older than</string>
    <string name="settings_rb_scheduler_select_days_subtitle" context="Subtitle of Rubbish bin scheduler option in settings to show the number of days set up to the rubbish bin scheduler">%d days</string>

    <string name="settings_rb_scheduler_alert_disabling" context="Text of the alert when a FREE user tries to disable the RB scheduler">To disable the Rubbish Bin Clearing Scheduler or set a longer retention period, you need to subscribe to a PRO plan.</string>

    <string name="hint_days" context="Hint of the field to write the days of the rubbish bin scheduler">days</string>
    <string name="get_chat_link_option" context="Title of the option to generate a public chat link">Get chat link</string>
    <string name="manage_chat_link_option" context="Title of the option to manage a public chat link">Manage chat link</string>

    <string name="make_chat_private_option" context="Title of the option to make a public chat private">Enable Encrypted Key Rotation</string>
    <string name="make_chat_private_option_text" context="Subtitle of the option to make a public chat private">Key rotation is slightly more secure, but does not allow you to create a chat link and new participants will not see past messages.</string>

    <string name="message_created_chat_link" context="Text shown when a moderator of a chat create a chat link. Please keep the placeholder because is to show the moderator's name in runtime. ">[A]%1$s[/A][B] created a chat link.[/B]</string>
    <string name="message_deleted_chat_link" context="Text shown when a moderator of a chat delete a chat link. Please keep the placeholder because is to show the moderator's name in runtime.">[A]%1$s[/A][B] deleted the chat link.[/B]</string>

    <string name="action_delete_link" context="Title of the option to delete a chat link">Delete chat link</string>

    <string name="title_alert_chat_link_error" context="Title of the alert when a chat link is invalid">Chat link</string>
    <string name="confirmation_close_sessions_text" context="Text of the dialog to confirm after closing all other sessions">This will log you out on all other active sessions except the current one.</string>
    <string name="confirmation_close_sessions_title" context="Title of the dialog to confirm after closing all other sessions">Do you want to close all other sessions?</string>

    <string name="number_of_participants" context="Subtitle to show the number of participants of a chat. Please keep the placeholder because is to show the number of participants in runtime.">%d participants</string>

    <string name="action_join" context="Label of the button to join a chat by a chat link">Join</string>

    <string name="observers_chat_label" context="Label for observers of a group chat">Observers</string>

    <string name="error_chat_link" context="Message on the title of the chat screen if there were any error loading the chat link">Error loading the chat link.</string>

    <string name="error_chat_link_init_error" context="Message on the title of the chat screen if there were any error loading the chat link without logging">Error initialising chat when loading the chat link.</string>

    <string name="confirmation_rejoin_chat_link" context="Message on the alert to join a group chat that the user previously was part of">You are trying to preview a chat that you were previously a member of. Do you want to join the chat again?</string>
    <string name="alert_already_participant_chat_link" context="Message on the alert to preview a chat link if the user is already a participant">You are already participating in this chat.</string>

    <string name="alert_invalid_preview" context="Message on the alert to close a chat preview if the link is invalid">This chat preview is no longer available. If you leave the preview, you won’t be able to reopen it.</string>

    <string name="message_set_chat_private" context="Text shown when a moderator changes the chat to private. Please keep the placeholder because is to show the moderator's name in runtime.">[A]%1$s[/A][B] enabled encrypted key rotation.[/B]</string>

    <string name="invalid_chat_link" context="error message shown when a chat link is invalid">This conversation is no longer available</string>
    <string name="invalid_chat_link_args" context="error message shown when a chat link is not well formed">Invalid chat link</string>

    <string name="ekr_label" context="When it is creating a new group chat, this option permits to establish it private or public">Encrypted Key Rotation</string>
    <string name="ekr_explanation" context="When it is creating a new group chat, this option permits to establish it private or public">Key rotation is slightly more secure, but does not allow you to create a chat link and new participants will not see past messages.</string>

    <string name="subtitle_chat_message_enabled_ERK" context="subtitle of the message shown when a user enables the encrypted key rotation">Key rotation is slightly more secure, but does not allow you to create a chat link and new participants will not see past messages.</string>
    <string name="action_open_chat_link" context="Menu item">Open chat link</string>

    <string name="invite_not_sent_already_sent" context="Message shown when a contact request has not been sent because the invitation has been sent before">The invitation to contact %s has been sent before and can be consulted in the Sent Requests tab.</string>

    <string name="save_qr_cloud_drive" context="Label shown to indicate the QR is saving in Cloud Drive">Saving %s in Cloud Drive&#8230;</string>

    <string name="general_folders" context="General label for folders">Folders</string>
    <string name="general_files" context="General label for files">Files</string>
    <string name="general_save_to_device" context="Item menu option upon right click on one or multiple files">Save to device</string>

    <string name="title_upload_explorer" context="Title of cloud explorer to upload a file">Upload to MEGA</string>
    <string name="choose_destionation" context="Label choose destination">Choose destination</string>
    <string name="general_show_more" context="Label that indicates show more items">Show More</string>
    <string name="general_show_less" context="Label that indicates show less items">Show Less</string>

    <string name="notification_new_contact_request" context="Subtitle of the historic notification for a new contact request">[A]%s [/A][B]sent you a contact request.[/B]</string>
    <string name="notification_new_contact" context="Subtitle of the historic notification for a new contact">[A]%s [/A][B]is now a contact.[/B]</string>
    <string name="notification_new_shared_folder" context="Subtitle of the historic notification for a new shared folder">[B]New shared folder from [/B][A]%s.[/A]</string>

    <string name="notification_reminder_contact_request" context="Subtitle of the historic notification for a reminder new contact request">[A]Reminder: [/A][B]%s [/B][C]sent you a contact request.[/C]</string>

    <string name="title_contact_request_notification_cancelled" context="Title of the historic notification for a contact request cancelled">Contact request cancelled</string>
    <string name="subtitle_contact_request_notification_cancelled" context="Subtitle of the historic notification for contact request cancelled">[A]%s [/A][B]cancelled the contact request.[/B]</string>

    <string name="title_contact_notification_deleted" context="Title of the historic notification when an user deletes you as contact">Contact deleted</string>
    <string name="subtitle_contact_notification_deleted" context="Subtitle of the historic notification when an user deletes you as contact">[A]%s [/A][B]deleted you as a contact.[/B]</string>

    <string name="title_contact_notification_blocked" context="Title of the historic notification when an user blocks you as contact">Contact blocked</string>
    <string name="subtitle_contact_notification_blocked" context="Subtitle of the historic notification when an user blocks you as contact">[A]%s [/A][B]blocked you as a contact.[/B]</string>

    <string name="section_notification_with_unread" context="Item of the navigation title for the notification section when there is any unread">Notifications [A](%1$d)[/A]</string>

    <string name="title_account_notification_deleted" context="Title of the historic notification for an account deleted">Account deleted</string>
    <string name="subtitle_account_notification_deleted" context="Subtitle of the historic notification for an account deleted">[B]The account [/B][A]%s[/A][B] has been deleted.[/B]</string>

    <string name="subtitle_file_takedown_notification" context="Subtitle of file takedown historic notification">[A]Your publicly shared file [/A][B]%s[/B][C] has been taken down.[/C]</string>
    <string name="subtitle_folder_takedown_notification" context="Subtitle of folder takedown historic notification">[A]Your publicly shared folder [/A][B]%s[/B][C] has been taken down.[/C]</string>

    <string name="subtitle_file_takedown_reinstated_notification" context="Subtitle of a file takedown reinstated historic notification">[A]Your publicly shared file [/A][B]%s[/B][C] has been reinstated.[/C]</string>
    <string name="subtitle_folder_takedown_reinstated_notification" context="Subtitle of a folder takedown reinstated historic notification">[A]Your publicly shared folder [/A][B]%s[/B][C] has been reinstated.[/C]</string>

    <string name="title_outgoing_contact_request" context="Title of the historic notification for outgoing contact requests">Sent request</string>
    <string name="title_incoming_contact_request" context="Title of the historic notification for incoming contact requests">Received request</string>

    <string name="subtitle_outgoing_contact_request_denied" context="Subtitle of the historic notification for contact request denied">[A]%s [/A][B]denied your contact request.[/B]</string>
    <string name="subtitle_outgoing_contact_request_accepted" context="Subtitle of the historic notification for contact request accepted">[A]%s [/A][B]accepted your contact request.[/B]</string>

    <string name="notification_deleted_shared_folder" context="Subtitle of the historic notification for deleted shared folders (one or many)">[B]Access to folders shared by [/B][A]%s[/A][B] were removed.[/B]</string>
    <string name="notification_left_shared_folder" context="Subtitle of the historic notification when a contact leaves a shared folder">[A]%s[/A][B] has left a shared folder.[/B]</string>
    <string name="notification_left_shared_folder_with_name" context="Subtitle of the historic notification when a contact leaves a shared folder and the name of the folder is known">[A]%1$s[/A][B] has left the shared folder [/B][A]%2$s.[/A]</string>

    <string name="subtitle_incoming_contact_request_ignored" context="Subtitle of the historic notification for incoming contact request ignored">[B]Contact request from [/B][A]%s [/A][B]was ignored[/B]</string>
    <string name="subtitle_incoming_contact_request_accepted" context="Subtitle of the historic notification for incoming contact request accepted">[B]Contact request from [/B][A]%s [/A][B]was accepted[/B]</string>
    <string name="subtitle_incoming_contact_request_denied" context="Subtitle of the historic notification for incoming contact request declined">[B]Contact request from [/B][A]%s [/A][B]was declined[/B]</string>

    <string name="type_of_my_account" context="Subtitle of the Upgrade account section">Your current account is [A]%s[/A]</string>
    <string name="footnote_achievements" context="Footnote to clarify the storage space is subject to the achievement program">* Subject to your participation in our achievement program</string>
    <string name="select_payment_method" context="after choosing one PRO plan, the user have to choose the payment method: credit card, fortumo, etc">Select payment method</string>

    <string name="billing_period_title" context="title of billing period">Billing period</string>
    <string name="billed_monthly_text" context="option of billing period, monthly">[A]Billed monthly[/A] %s /month</string>
    <string name="billed_yearly_text" context="option of billing period, yearly">[A]Billed yearly[/A] %s /year</string>
    <string name="button_cancel" context="dialog option cancel in alert dialog">Cancel</string>
    <string name="button_continue" context="dialog option continue in alert dialog">Continue</string>

    <string name="payment_method_google_wallet" context="one of the payment methods">[A]Google Pay[/A] (subscription)</string>
    <string name="payment_method_credit_card" context="one of the payment methods">[A]Credit Card[/A] (subscription)</string>
    <string name="payment_method_fortumo" context="one of the payment methods">[A]Mobile Carrier[/A] (one-off)</string>
    <string name="payment_method_centili" context="one of the payment methods">[A]Mobile Carrier[/A] (one-off)</string>

    <string name="new_label_notification_item" context="Capital letters. Text of the label of a new historic notifications">NEW</string>

    <string name="context_new_file_name_hint" context="Input field description in the create file dialog.">file name</string>

    <string name="error_autoaway" context="Label shown when it types a wrong value setting the auto-away">Invalid value for auto-away, it should be greater than 0.</string>

    <string name="option_enable_last_green_chat" context="Option in Settings section to enable the last active connection in chat">Show Last seen&#8230;</string>
    <string name="subtitle_option_enable_last_green_chat" context="Subtitle of the option in Settings section to enable the last active connection in chat">Allow your contacts to see the last time you were active on MEGA.</string>

    <plurals name="num_files_with_parameter" context="on the section notifications indicates the number of files added to a shared folder">
        <item context="Singular of file. 1 file" quantity="one">%d file</item>
        <item context="Plural of file. 2 files" quantity="other">%d files</item>
    </plurals>

    <plurals name="num_folders_with_parameter" context="on the section notifications indicates the number of folder added to a shared folder">
        <item context="Singular of folder/directory. 1 folder" quantity="one">%d folder</item>
        <item context="Plural of folder/directory. 2 folders" quantity="other">%d folders</item>
    </plurals>

    <string name="subtitle_notification_added_folders_and_files" context="Subtitle of the historic notification for new additions inside an existing shared folder. Placeholders are: email who added the folders or files, number of folders added, number of files added">[A]%1$s[/A][B] added %2$s and %3$s[/B]</string>

    <plurals name="subtitle_notification_added_files" context="Subtitle of the historic notification for new additions inside an existing shared folder">
        <item context="Singular of file. 1 file" quantity="one">[A]%1$s [/A][B]added %2$d file.[/B]</item>
        <item context="Plural of file. 2 files" quantity="other">[A]%1$s [/A][B]added %2$d files.[/B]</item>
    </plurals>

    <plurals name="subtitle_notification_deleted_items" context="Subtitle of the historic notification for deletions inside an existing shared folder">
        <item context="Singular of item. 1 item" quantity="one">[A]%1$s [/A][B]deleted %2$d item.[/B]</item>
        <item context="Plural of item. 2 items" quantity="other">[A]%1$s [/A][B]deleted %2$d items.[/B]</item>
    </plurals>

    <plurals name="subtitle_notification_added_folders" context="Subtitle of the historic notification for new additions inside an existing shared folder">
        <item context="Singular of folder. 1 folder" quantity="one">[A]%1$s [/A][B]added %2$d folder.[/B]</item>
        <item context="Plural of folder. 2 folders" quantity="other">[A]%1$s [/A][B]added %2$d folders.[/B]</item>
    </plurals>

    <plurals name="subtitle_of_group_chat" context="Subtitle chat screen for groups with permissions and not archived">
        <item context="Singular of participant. 1 participant" quantity="one">%d participant</item>
        <item context="Plural of participant. 2 participants" quantity="other">%d participants</item>
    </plurals>

    <string name="message_error_set_title_get_link" context="Error when the user tries to get a public chat link for a chat with the default title">Before you can generate a link for this chat, you need to set a description:</string>

    <string name="chat_link_copied_clipboard" context="success alert when the user copy a chat link to the clipboard">Chat link copied to the clipboard</string>

    <string name="type_month" context="Label to show the price of each plan in the upgrade account section">[A]From[/A] %s / [A]month[/A] *</string>
    <string name="upgrade_comment" context="the meaning of the asterisk in monthly* and annually* payment">* Recurring subscription can be cancelled any time before the renewal date.</string>
    <string name="call_started_messages" context="Message shown when a call starts.">Call Started</string>

    <string name="ssl_error_dialog_title" context="Title of the dialog to inform about a SSL error">SSL key error</string>
    <string name="ssl_error_dialog_text" context="Text of the dialog to inform about a SSL error">MEGA is unable to connect securely through SSL. You might be on public WiFi with additional requirements.</string>

    <string name="context_empty_notifications" context="Text of the empty screen for the notifications section">[B]No [/B][A]Notifications[/A][B].[/B]</string>

    <string name="general_setup_mega" context="Permissions screen title">Setup MEGA</string>
    <string name="setup_mega_explanation" context="Permissions screen explanation">MEGA needs access to your photos, media and files so you are able to share them with friends, exchange encrypted messages and make secure calls.</string>
    <string name="allow_acces_media_title" cotext="Title of the screen asking permissions for files">Allow access to photos, media and files.</string>
    <string name="allow_acces_media_subtitle" context="Subtitle of the screen asking permissions for files">To share photos, media and files MEGA needs your permission.</string>
    <string name="allow_acces_camera_title" cotext="Title of the screen asking permissions for camera">Enable camera</string>
    <string name="allow_acces_camera_subtitle" context="Subtitle of the screen asking permissions for camera">Allow access to your camera to scan documents, take pictures and make video calls.</string>
    <string name="allow_acces_calls_title" cotext="Title of the screen asking permissions for microphone and write in log calls">Enable calls</string>
    <string name="allow_acces_calls_subtitle" context="Subtitle of the screen asking permissions for microphone and write in log calls">To make encrypted calls allow access to your microphone and call log.</string>
    <string name="allow_acces_calls_subtitle_microphone" context="Subtitle of the screen asking permissions for microphone">Allow access to your microphone to make encrypted calls.</string>
    <string name="general_enable_access" context="General enable access">Enable access</string>
    <string name="title_chat_shared_files_info" context="Title of the option on chat info screen to list all the files sent to the chat">Shared Files</string>

    <string name="error_message_already_sent" context="Error mesage when trying to remove an uploading attachment that has already finished">Attachment already sent</string>

    <string name="call_ended_message" context="Message shown when a call ends.">[A]Call ended[/A][C]. Duration: [/C]</string>
    <plurals name="plural_call_ended_messages_hours" context="Message that shows the hours of a call when it ends">
        <item context="one hour" quantity="one">[B]%1$s hour[/B]</item>
        <item context="more hours" quantity="other">[B]%1$s hours[/B]</item>
    </plurals>
    <plurals name="plural_call_ended_messages_minutes" context="Message that shows the minutes of a call when it ends">
        <item context="one minute" quantity="one">[B]%1$s minute[/B]</item>
        <item context="more minutes" quantity="other">[B]%1$s minutes[/B]</item>
    </plurals>
    <plurals name="plural_call_ended_messages_seconds" context="Message that shows the seconds of a call when it ends">
        <item context="one second" quantity="one">[B]%1$d second[/B]</item>
        <item context="more seconds" quantity="other">[B]%1$d seconds[/B]</item>
    </plurals>

    <string name="last_seen_today" context="String that appears when we show the last activity of a contact, when the last activity was today. For example: Last seen today 11:34a.m.">[A]Last seen [/A]today %1$s</string>
    <string name="last_seen_long_time_ago" context="String that appears when we show the last activity of a contact, but it's been a long time ago that we don't see any activity from that user">[A]Last seen [/A]a long time ago</string>
    <string name="last_seen_general" context="String that appears when we show the last activity of a contact, when the last activity was before today. For example: Last seen March 14th,2018 11:34a.m. ">[A]Last seen [/A]%1$s %2$s</string>

    <string name="label_today" context="label today">Today</string>
    <string name="label_yesterday" context="label yesterday">Yesterday</string>

    <string name="context_empty_shared_files" context="Text of the empty screen for the chat shared files">[B]No [/B][A]Shared Files[/A][B].[/B]</string>

    <string name="contact_joined_the_call" context="Text to indicate that a contact has joined a group call">%1$s joined the call</string>
    <string name="contact_left_the_call" context="Text to indicate that a contact has left a group call">%1$s left the call</string>

    <string name="call_error_too_many_participants" context="Message show when a call cannot be established because there are too many participants in the group call">You are not allowed to join this call as it has reached the maximum number of participants.</string>
    <string name="call_error_too_many_video" context="Message show when a user cannot activate the video in a group call because the max number of videos has been reached">You are not allowed to enable video as this call has reached the maximum number of participants using video.</string>

    <string name="error_open_file_with" context="Error message shown when a file cannot be opened by other app using the open with option menu">Error. The file cannot be opened.</string>
    <string name="incoming_call_starting" context="Subtitle of the call screen when a incoming call is just starting">Incoming call&#8230;</string>
    <string name="outgoing_call_starting" context="Subtitle of the call screen when a outgoing call is just starting">Calling&#8230;</string>

    <string name="error_meta_message_invalid" context="Content of a invalid meta message">Message contains invalid metadata</string>

    <string name="title_activity_maps" context="Title of the activity that sends a location">Send Location</string>
    <string name="current_location_label" context="Label layout on maps activity that permits send current location">Send your current location</string>
    <string name="current_location_landscape_label" context="Label layout on maps activity that permits send current location. Placeholder is the current location">Send your current location: [A]%1$s[/A]</string>
    <string name="nearby_places_label" context="Label layout on maps activity indicating nearby places">Nearby places</string>
    <string name="explanation_send_location" context="Message shown in a dialog explaining the consequences of accesing the location">This location will be opened using a third party maps provider outside the end-to-end encrypted MEGA platform.</string>
    <string name="title_marker_maps" context="Title of the location marker set by the user">Send This Location</string>
    <string name="no_places_found" context="Label shown when after a maps search and no places were found">No places were found</string>
    <string name="gps_disabled" context="Title of the dialog shown when the location is disabled">The GPS is disabled</string>
    <string name="open_location_settings" context="Text of the dialog shown when the location is disabled for open location settings">Would you like to open the location settings?</string>

    <string name="second_row_info_item_shared_file_chat" context="Info shown in the subtitle of each row of the shared files to chat: sender name . date">%1$s . %2$s</string>

    <plurals name="messages_forwarded_success_plural" formatted="false" context="Confirmation message after forwarding one or several messages">
        <item context="version item" quantity="one">Message forwarded</item>
        <item context="version items" quantity="other">Messages forwarded</item>
    </plurals>

    <string name="title_geolocation_message" context="Title of a chat message that contains geolocation info">Pinned Location</string>
    <string name="attachment_upload_panel_from_device" context="Text of the button to indicate an attachment upload from file system">From File System</string>

    <plurals name="num_files_not_send" context="Alert shown when a num of files have not been sent because of any error occurs">
        <item context="Singular of file. 1 file" quantity="one">%d file was not sent to %d chats</item>
        <item context="Plural of file. 2 files" quantity="other">%d files were not sent to %d chats</item>
    </plurals>

    <plurals name="num_contacts_not_send" context="Alert shown when a num of contacts have not been sent because of any error occurs">
        <item context="Singular of file. 1 file" quantity="one">%d contact was not sent to %d chats</item>
        <item context="Plural of file. 2 files" quantity="other">%d contacts were not sent to %d chats</item>
    </plurals>

    <plurals name="num_messages_not_send" context="Alert shown when a num of messages have not been sent because of any error occurs">
        <item context="Singular of file. 1 file" quantity="one">%d message was not sent to %d chats</item>
        <item context="Plural of file. 2 files" quantity="other">%d messages were not sent to %d chats</item>
    </plurals>

    <string name="content_not_send" context="Alert shown when some content have not been sent because of any error occurs">The content was not sent to %d chats</string>

    <string name="new_group_chat_created" context="Label shown when a new group chat has been created correctly">New group chat created successfully</string>
    <string name="preparing_chats" context="Alert shown when some content is sharing with chats and they are processing">Preparing files</string>
    <string name="sent_as_message" context="Label indicating some content has been sent as message">Sent as a message.</string>
    <string name="error_sent_as_message" context="Error message when the attachment cannot be sent to any of the selected chats">Error. The file has not been sent to any of the selected chats</string>
    <string name="chat_explorer_empty" context="Message shown when the user has no items to show in chat explorer">[A]No[/A] [B]Items[/B]</string>

    <string name="delete_versions" context="Action delete all file versions">Delete previous versions</string>
    <string name="title_delete_version_history" context="Title of the dialog shown when it wants to delete the version history of a file">Delete previous versions?</string>
    <string name="text_delete_version_history" context="Text of the dialog shown when it wants to delete the version history of a file">Please note that the current file will not be deleted.</string>
    <string name="version_history_deleted" context="Alert shown when the version history was deleted correctly">Previous versions deleted.</string>
    <string name="version_history_deleted_erroneously" context="Alert shown when the version history was deleted erroneously">Previous versions not deleted.</string>

    <plurals name="versions_deleted_succesfully" formatted="false" context="Confirmation message after deleted file versions">
        <item context="version item" quantity="one">%d version deleted successfully</item>
        <item context="version items" quantity="other">%d versions deleted successfully</item>
    </plurals>

    <plurals name="versions_not_deleted" formatted="false" context="Alert shown when some versions are not deleted successfully">
        <item context="version item" quantity="one">%d version not deleted</item>
        <item context="version items" quantity="other">%d versions not deleted</item>
    </plurals>

    <string name="no_contacts_invite" context="Alert shown when the user tries to realize some action in chat and has not contacts">You have no MEGA contacts. Please invite friends from the Contacts section.</string>

    <string name="title_tour_one" context="Title of first tour screen">You hold the keys</string>
    <string name="content_tour_one" cotext="Content of first tour screen">Security is why we exist, your files are safe with us behind a well oiled encryption machine where only you can access your files.</string>
    <string name="title_tour_two" cotext="Title of second tour screen">Encrypted chat</string>
    <string name="content_tour_two" cotext="Content of second tour screen">Fully encrypted chat with voice and video calls, group messaging and file sharing integration with your Cloud Drive.</string>
    <string name="title_tour_three" cotext="Title of third tour screen">Create your Network</string>
    <string name="content_tour_three" cotext="Content of third tour screen">Add contacts, create a network, collaborate, and make voice and video calls without ever leaving MEGA</string>
    <string name="title_tour_four" cotext="Title of fourth tour screen">Your Photos in the Cloud</string>
    <string name="content_tour_four" cotext="Content of fourth tour screen">Camera Uploads is an essential feature for any mobile device and we have got you covered. Create your account now.</string>

    <string name="title_pdf_password" context="Title of the dialog shown when a pdf required password">Enter your password</string>
    <string name="text_pdf_password" context="Text of the dialog shown when a pdf required password">%s is a password protected PDF document. Please enter the password to open the PDF.</string>
    <string name="error_pdf_password" context="Error of the dialog shown wen a pdf required password and the user types a wrong password">You have entered the wrong password, please try again.</string>
    <string name="error_max_pdf_password" context="Error of the dialog shown wen a pdf required password and the user has been typed three times a wrong password">The password you have entered is not valid.</string>

    <string name="unknownn_file" context="Alert shown when a user tries to open a file from a zip and the file is unknown or has not been possible to unzip correctly">It is not possible to open the file. It is an unknown file type or it has not been possible to unzip the file successfully.</string>

    <string name="not_allow_play_alert" context="Alert shown when exists some call and the user tries to play an audio or video">It is not possible to play media files while there is a call in progress.</string>
    <string name="ongoing_call_messages" context="Text shown in the list of chats when there is a call in progress but I am not on it">Ongoing Call</string>
    <string name="join_call_layout_in_group_call" context="Title of the layout to join a group call from the chat screen. The placeholder indicates the user who initiated the call">%s started a group call. Tap to join.</string>
    <string name="call_in_progress_layout" context="Title of the layout to return to a call">Tap to return to call</string>

    <string name="message_joined_public_chat_autoinvitation" formatted="false" context="chat message when a participant invites himself to a public chat using a chat link. Please keep the placeholder because is to show the participant's name in runtime.">[A]%1$s[/A][B] joined the group chat.[/B]</string>

    <string name="context_remove_chat_link_warning_text" context="Warning that appears prior to remove a chat link on the group info screen.">This conversation will no longer be accessible through the chat link once it has been removed.</string>
    <string name="context_create_chat_link_warning_text" context="Description text of the dialog to generate a public chat link">Encrypted Key Rotation does not allow you to get a chat link without creating a new group chat.</string>
    <string name="context_create_chat_link_question_text" context="Question of the dialog to generate a public chat link">Do you want to create a new group chat and get a chat link?</string>

    <string name="context_make_private_chat_warning_text" context="Text of the dialog to change a public chat to private (enable encrypted key rotation)">Key rotation is slightly more secure, but does not allow you to create a chat link and new participants will not see past messages.</string>

    <string name="message_joined_successfully" context="Message shown when a user has joined to a public chat successfully">You have joined the chat successfully.</string>

    <string name="wizard_steps_indicator" context="Label that indicates the steps of a wizard">%1$d of %2$d</string>

    <string name="hint_action_search" context="Hint of the Search view">Search&#8230;</string>
    <string name="answer_call_incoming" context="The text of the notification button that is displayed when there is a call in progress, another call is received and answered.">Answer</string>
    <string name="ignore_call_incoming" context="The text of the notification button that is displayed when there is a call in progress, another call is received and ignored.">Ignore</string>
    <string name="outgoing_audio_call_starting" context="Subtitle of the call screen when a outgoing audio call is just starting in a individual chat">Starting audio call&#8230;</string>
    <string name="outgoing_video_call_starting" context="Subtitle of the call screen when a outgoing video call is just starting in a individual chat">Starting video call&#8230;</string>
    <string name="muted_contact_micro" context="Subtitle of the call screen when a user muted the current individual call. The placeholder indicates the user who muted the call ">%s muted this call</string>
    <string name="muted_own_micro" context="Subtitle of the call screen when I muted the current individual call">Muted</string>

    <string name="copy_already_downloaded" context="when trying to download a file that is already downloaded in the device and has to copy in another path">File already downloaded. Copied to the selected path.</string>

    <string name="title_join_call" context="Title of the dialog shown when you want to join a group call">Join call</string>
    <string name="text_join_call" context="Text of the dialog shown when you want to join a group call">To join this call you have to end your current call.</string>

    <string name="hint_enter_chat_link" context="Hint shown in the open chat link alert dialog">Enter chat link</string>

    <string name="hint_paste_link" context="Hint shown in the open link alert dialog">Paste link</string>
    <string name="invalid_file_folder_link" context="Error shown when it tries to open an invalid file or folder link">Invalid file or folder link</string>
    <string name="invalid_file_folder_link_empty" context="Error shown when it tries to open an invalid file or folder link and the text view is empty">Please, enter a valid file or folder link</string>
    <string name="invalid_chat_link_empty" context="Error shown when it tries to open an invalid chat link and the text view is empty">Please, enter a valid chat link</string>
    <string name="valid_chat_link" context="Error shown when it tries to open a chat link from the Cloud Drive section">You have pasted a chat link.</string>
    <string name="valid_contact_link" context="Error shown when it tries to open a contact link from the Cloud Drive section">You have pasted a contact link.</string>
    <string name="action_open_contact_link" context="Menu item">Open contact link</string>

    <string name="copy_link_explanation" context="Explanation of the dialog shown to share a chat link">People can join your group by using this link.</string>
    <string name="new_chat_link_label" context="Label that indicates the creation of a chat link">New chat link</string>
    <string name="enter_group_name" context="Title of the dialog shown when the user it is creating a chat link and the chat has not title">Enter group name</string>
    <string name="alert_enter_group_name" context="Alert shown when the user it is creating a chat link and the chat has not title">To create a chat link you must name the group.</string>
    <string name="invite_contacts_to_start_chat" context="Text shown when an account doesn't have any contact added and it's trying to start a new chat conversation">Invite contacts and start chatting securely with MEGA’s encrypted chat.</string>

    <string name="no_chat_link_available" context="In some cases, a user may try to get the link for a chat room, but if such is not set by an operator - it would say 'not link available' and not auto create it.">No chat link available.</string>
    <string name="chat_link_deleted" context="Alert shown when it has been deleted successfully a chat link">Chat link deleted successfully.</string>

    <string name="contact_request_status_accepted" context="The status of pending contact request (ACCEPTED), placeholder is contact request creation time">%1$s (ACCEPTED)</string>
    <string name="contact_request_status_deleted" context="The status of pending contact request (DELETED), placeholder is contact request creation time">%1$s (DELETED)</string>
    <string name="contact_request_status_denied" context="The status of pending contact request (DENIED), placeholder is contact request creation time">%1$s (DENIED)</string>
    <string name="contact_request_status_ignored" context="The status of pending contact request (IGNORED), placeholder is contact request creation time">%1$s (IGNORED)</string>
    <string name="contact_request_status_reminded" context="The status of pending contact request (REMINDED), placeholder is contact request creation time">%1$s (REMINDED)</string>
    <string name="contact_request_status_pending" context="The status of pending contact request (PENDING), placeholder is contact request creation time">%1$s (PENDING)</string>

    <string name="recording_less_than_second" context="Text to inform that to make a recording you have to keep pressed the record button more than one second">Tap and hold to record, release to send.</string>
    <string name="slide_to_cancel" context="label shown when slide to cancel a voice messages">Slide to cancel</string>
    <string name="error_message_voice_clip" context="Error message when trying to play a voice message that it is not available">This voice message is not available</string>

	<plurals name="file_already_downloaded">
		<item context="When a multiple download is started, some of the files could have already been downloaded before. This message shows the number of files that has already been downloaded in singular. placeholder: number of files" quantity="one">%d file already downloaded.&#160;</item>
		<item context="When a multiple download is started, some of the files could have already been downloaded before. This message shows the number of files that has already been downloaded in plural. placeholder: number of files" quantity="other">%d files already downloaded.&#160;</item>
	</plurals>

	<plurals name="file_pending_download">
		<item context="When a multiple download is started, some of the files could have already been downloaded before. This message shows the number of files that are pending in singular. placeholder: number of files" quantity="one">%d file pending.</item>
		<item context="When a multiple download is started, some of the files could have already been downloaded before. This message shows the number of files that are pending in plural. placeholder: number of files" quantity="other">%d files pending.</item>
	</plurals>

<<<<<<< HEAD
    <string name="sms_add_phone_number_dialog_title" context="Dialog title for adding phone number">Add phone number</string>
    <string name="sms_add_phone_number_dialog_msg_achievement_user" context="Text for scenario 1 &amp; 2 for achievement users">Get free 20GB when you add your phone number. This makes it easier for your contacts to find you on MEGA.</string>
    <string name="sms_add_phone_number_dialog_msg_non_achievement_user" context="Text for scenario 1 &amp; 2 for non achievement users">Add your phone number to MEGA. This makes it easier for your contacts to find you on MEGA.</string>
    <string name="sms_add_phone_number_dialog_btn_add" context="Add phone number">ADD</string>
    <string name="sms_add_phone_number_dialog_btn_not_now" context="Add phone number">NOT NOW</string>

	<string name="country_af" context="country name that will be displayed in country code picker along with its dial code">Afghanistan</string>
	<string name="country_al" context="country name that will be displayed in country code picker along with its dial code">Albania</string>
	<string name="country_dz" context="country name that will be displayed in country code picker along with its dial code">Algeria</string>
	<string name="country_as" context="country name that will be displayed in country code picker along with its dial code">AmericanSamoa</string>
	<string name="country_ad" context="country name that will be displayed in country code picker along with its dial code">Andorra</string>
	<string name="country_ao" context="country name that will be displayed in country code picker along with its dial code">Angola</string>
	<string name="country_ai" context="country name that will be displayed in country code picker along with its dial code">Anguilla</string>
	<string name="country_ag" context="country name that will be displayed in country code picker along with its dial code">Antigua and Barbuda</string>
	<string name="country_ar" context="country name that will be displayed in country code picker along with its dial code">Argentina</string>
	<string name="country_am" context="country name that will be displayed in country code picker along with its dial code">Armenia</string>
	<string name="country_aw" context="country name that will be displayed in country code picker along with its dial code">Aruba</string>
	<string name="country_au" context="country name that will be displayed in country code picker along with its dial code">Australia</string>
	<string name="country_at" context="country name that will be displayed in country code picker along with its dial code">Austria</string>
	<string name="country_az" context="country name that will be displayed in country code picker along with its dial code">Azerbaijan</string>
	<string name="country_bs" context="country name that will be displayed in country code picker along with its dial code">Bahamas</string>
	<string name="country_bh" context="country name that will be displayed in country code picker along with its dial code">Bahrain</string>
	<string name="country_bd" context="country name that will be displayed in country code picker along with its dial code">Bangladesh</string>
	<string name="country_bb" context="country name that will be displayed in country code picker along with its dial code">Barbados</string>
	<string name="country_by" context="country name that will be displayed in country code picker along with its dial code">Belarus</string>
	<string name="country_be" context="country name that will be displayed in country code picker along with its dial code">Belgium</string>
	<string name="country_bz" context="country name that will be displayed in country code picker along with its dial code">Belize</string>
	<string name="country_bj" context="country name that will be displayed in country code picker along with its dial code">Benin</string>
	<string name="country_bm" context="country name that will be displayed in country code picker along with its dial code">Bermuda</string>
	<string name="country_bt" context="country name that will be displayed in country code picker along with its dial code">Bhutan</string>
	<string name="country_ba" context="country name that will be displayed in country code picker along with its dial code">Bosnia and Herzegovina</string>
	<string name="country_bw" context="country name that will be displayed in country code picker along with its dial code">Botswana</string>
	<string name="country_br" context="country name that will be displayed in country code picker along with its dial code">Brazil</string>
	<string name="country_io" context="country name that will be displayed in country code picker along with its dial code">British Indian Ocean Territory</string>
	<string name="country_bg" context="country name that will be displayed in country code picker along with its dial code">Bulgaria</string>
	<string name="country_bf" context="country name that will be displayed in country code picker along with its dial code">Burkina Faso</string>
	<string name="country_bi" context="country name that will be displayed in country code picker along with its dial code">Burundi</string>
	<string name="country_kh" context="country name that will be displayed in country code picker along with its dial code">Cambodia</string>
	<string name="country_cm" context="country name that will be displayed in country code picker along with its dial code">Cameroon</string>
	<string name="country_ca" context="country name that will be displayed in country code picker along with its dial code">Canada</string>
	<string name="country_cv" context="country name that will be displayed in country code picker along with its dial code">Cape Verde</string>
	<string name="country_ky" context="country name that will be displayed in country code picker along with its dial code">Cayman Islands</string>
	<string name="country_cf" context="country name that will be displayed in country code picker along with its dial code">Central African Republic</string>
	<string name="country_td" context="country name that will be displayed in country code picker along with its dial code">Chad</string>
	<string name="country_cl" context="country name that will be displayed in country code picker along with its dial code">Chile</string>
	<string name="country_cn" context="country name that will be displayed in country code picker along with its dial code">China</string>
	<string name="country_cx" context="country name that will be displayed in country code picker along with its dial code">Christmas Island</string>
	<string name="country_co" context="country name that will be displayed in country code picker along with its dial code">Colombia</string>
	<string name="country_km" context="country name that will be displayed in country code picker along with its dial code">Comoros</string>
	<string name="country_cg" context="country name that will be displayed in country code picker along with its dial code">Congo</string>
	<string name="country_ck" context="country name that will be displayed in country code picker along with its dial code">Cook Islands</string>
	<string name="country_cr" context="country name that will be displayed in country code picker along with its dial code">Costa Rica</string>
	<string name="country_hr" context="country name that will be displayed in country code picker along with its dial code">Croatia</string>
	<string name="country_cu" context="country name that will be displayed in country code picker along with its dial code">Cuba</string>
	<string name="country_cy" context="country name that will be displayed in country code picker along with its dial code">Cyprus</string>
	<string name="country_cz" context="country name that will be displayed in country code picker along with its dial code">Czech Republic</string>
	<string name="country_dk" context="country name that will be displayed in country code picker along with its dial code">Denmark</string>
	<string name="country_dj" context="country name that will be displayed in country code picker along with its dial code">Djibouti</string>
	<string name="country_dm" context="country name that will be displayed in country code picker along with its dial code">Dominica</string>
	<string name="country_do" context="country name that will be displayed in country code picker along with its dial code">Dominican Republic</string>
	<string name="country_ec" context="country name that will be displayed in country code picker along with its dial code">Ecuador</string>
	<string name="country_eg" context="country name that will be displayed in country code picker along with its dial code">Egypt</string>
	<string name="country_sv" context="country name that will be displayed in country code picker along with its dial code">El Salvador</string>
	<string name="country_gq" context="country name that will be displayed in country code picker along with its dial code">Equatorial Guinea</string>
	<string name="country_er" context="country name that will be displayed in country code picker along with its dial code">Eritrea</string>
	<string name="country_ee" context="country name that will be displayed in country code picker along with its dial code">Estonia</string>
	<string name="country_et" context="country name that will be displayed in country code picker along with its dial code">Ethiopia</string>
	<string name="country_fo" context="country name that will be displayed in country code picker along with its dial code">Faroe Islands</string>
	<string name="country_fj" context="country name that will be displayed in country code picker along with its dial code">Fiji</string>
	<string name="country_fi" context="country name that will be displayed in country code picker along with its dial code">Finland</string>
	<string name="country_fr" context="country name that will be displayed in country code picker along with its dial code">France</string>
	<string name="country_gf" context="country name that will be displayed in country code picker along with its dial code">French Guiana</string>
	<string name="country_pf" context="country name that will be displayed in country code picker along with its dial code">French Polynesia</string>
	<string name="country_ga" context="country name that will be displayed in country code picker along with its dial code">Gabon</string>
	<string name="country_gm" context="country name that will be displayed in country code picker along with its dial code">Gambia</string>
	<string name="country_ge" context="country name that will be displayed in country code picker along with its dial code">Georgia</string>
	<string name="country_de" context="country name that will be displayed in country code picker along with its dial code">Germany</string>
	<string name="country_gh" context="country name that will be displayed in country code picker along with its dial code">Ghana</string>
	<string name="country_gi" context="country name that will be displayed in country code picker along with its dial code">Gibraltar</string>
	<string name="country_gr" context="country name that will be displayed in country code picker along with its dial code">Greece</string>
	<string name="country_gl" context="country name that will be displayed in country code picker along with its dial code">Greenland</string>
	<string name="country_gd" context="country name that will be displayed in country code picker along with its dial code">Grenada</string>
	<string name="country_gp" context="country name that will be displayed in country code picker along with its dial code">Guadeloupe</string>
	<string name="country_gu" context="country name that will be displayed in country code picker along with its dial code">Guam</string>
	<string name="country_gt" context="country name that will be displayed in country code picker along with its dial code">Guatemala</string>
	<string name="country_gn" context="country name that will be displayed in country code picker along with its dial code">Guinea</string>
	<string name="country_gw" context="country name that will be displayed in country code picker along with its dial code">Guinea-Bissau</string>
	<string name="country_gy" context="country name that will be displayed in country code picker along with its dial code">Guyana</string>
	<string name="country_ht" context="country name that will be displayed in country code picker along with its dial code">Haiti</string>
	<string name="country_hn" context="country name that will be displayed in country code picker along with its dial code">Honduras</string>
	<string name="country_hu" context="country name that will be displayed in country code picker along with its dial code">Hungary</string>
	<string name="country_is" context="country name that will be displayed in country code picker along with its dial code">Iceland</string>
	<string name="country_in" context="country name that will be displayed in country code picker along with its dial code">India</string>
	<string name="country_id" context="country name that will be displayed in country code picker along with its dial code">Indonesia</string>
	<string name="country_iq" context="country name that will be displayed in country code picker along with its dial code">Iraq</string>
	<string name="country_ie" context="country name that will be displayed in country code picker along with its dial code">Ireland</string>
	<string name="country_il" context="country name that will be displayed in country code picker along with its dial code">Israel</string>
	<string name="country_it" context="country name that will be displayed in country code picker along with its dial code">Italy</string>
	<string name="country_jm" context="country name that will be displayed in country code picker along with its dial code">Jamaica</string>
	<string name="country_jp" context="country name that will be displayed in country code picker along with its dial code">Japan</string>
	<string name="country_jo" context="country name that will be displayed in country code picker along with its dial code">Jordan</string>
	<string name="country_kz" context="country name that will be displayed in country code picker along with its dial code">Kazakhstan</string>
	<string name="country_ke" context="country name that will be displayed in country code picker along with its dial code">Kenya</string>
	<string name="country_ki" context="country name that will be displayed in country code picker along with its dial code">Kiribati</string>
	<string name="country_kw" context="country name that will be displayed in country code picker along with its dial code">Kuwait</string>
	<string name="country_kg" context="country name that will be displayed in country code picker along with its dial code">Kyrgyzstan</string>
	<string name="country_lv" context="country name that will be displayed in country code picker along with its dial code">Latvia</string>
	<string name="country_lb" context="country name that will be displayed in country code picker along with its dial code">Lebanon</string>
	<string name="country_ls" context="country name that will be displayed in country code picker along with its dial code">Lesotho</string>
	<string name="country_lr" context="country name that will be displayed in country code picker along with its dial code">Liberia</string>
	<string name="country_li" context="country name that will be displayed in country code picker along with its dial code">Liechtenstein</string>
	<string name="country_lt" context="country name that will be displayed in country code picker along with its dial code">Lithuania</string>
	<string name="country_lu" context="country name that will be displayed in country code picker along with its dial code">Luxembourg</string>
	<string name="country_mg" context="country name that will be displayed in country code picker along with its dial code">Madagascar</string>
	<string name="country_mw" context="country name that will be displayed in country code picker along with its dial code">Malawi</string>
	<string name="country_my" context="country name that will be displayed in country code picker along with its dial code">Malaysia</string>
	<string name="country_mv" context="country name that will be displayed in country code picker along with its dial code">Maldives</string>
	<string name="country_ml" context="country name that will be displayed in country code picker along with its dial code">Mali</string>
	<string name="country_mt" context="country name that will be displayed in country code picker along with its dial code">Malta</string>
	<string name="country_mh" context="country name that will be displayed in country code picker along with its dial code">Marshall Islands</string>
	<string name="country_mq" context="country name that will be displayed in country code picker along with its dial code">Martinique</string>
	<string name="country_mr" context="country name that will be displayed in country code picker along with its dial code">Mauritania</string>
	<string name="country_mu" context="country name that will be displayed in country code picker along with its dial code">Mauritius</string>
	<string name="country_yt" context="country name that will be displayed in country code picker along with its dial code">Mayotte</string>
	<string name="country_mx" context="country name that will be displayed in country code picker along with its dial code">Mexico</string>
	<string name="country_mc" context="country name that will be displayed in country code picker along with its dial code">Monaco</string>
	<string name="country_mn" context="country name that will be displayed in country code picker along with its dial code">Mongolia</string>
	<string name="country_me" context="country name that will be displayed in country code picker along with its dial code">Montenegro</string>
	<string name="country_ms" context="country name that will be displayed in country code picker along with its dial code">Montserrat</string>
	<string name="country_ma" context="country name that will be displayed in country code picker along with its dial code">Morocco</string>
	<string name="country_mm" context="country name that will be displayed in country code picker along with its dial code">Myanmar</string>
	<string name="country_na" context="country name that will be displayed in country code picker along with its dial code">Namibia</string>
	<string name="country_nr" context="country name that will be displayed in country code picker along with its dial code">Nauru</string>
	<string name="country_np" context="country name that will be displayed in country code picker along with its dial code">Nepal</string>
	<string name="country_nl" context="country name that will be displayed in country code picker along with its dial code">Netherlands</string>
	<string name="country_an" context="country name that will be displayed in country code picker along with its dial code">Netherlands Antilles</string>
	<string name="country_nc" context="country name that will be displayed in country code picker along with its dial code">New Caledonia</string>
	<string name="country_nz" context="country name that will be displayed in country code picker along with its dial code">New Zealand</string>
	<string name="country_ni" context="country name that will be displayed in country code picker along with its dial code">Nicaragua</string>
	<string name="country_ne" context="country name that will be displayed in country code picker along with its dial code">Niger</string>
	<string name="country_ng" context="country name that will be displayed in country code picker along with its dial code">Nigeria</string>
	<string name="country_nu" context="country name that will be displayed in country code picker along with its dial code">Niue</string>
	<string name="country_nf" context="country name that will be displayed in country code picker along with its dial code">Norfolk Island</string>
	<string name="country_mp" context="country name that will be displayed in country code picker along with its dial code">Northern Mariana Islands</string>
	<string name="country_no" context="country name that will be displayed in country code picker along with its dial code">Norway</string>
	<string name="country_om" context="country name that will be displayed in country code picker along with its dial code">Oman</string>
	<string name="country_pk" context="country name that will be displayed in country code picker along with its dial code">Pakistan</string>
	<string name="country_pw" context="country name that will be displayed in country code picker along with its dial code">Palau</string>
	<string name="country_pa" context="country name that will be displayed in country code picker along with its dial code">Panama</string>
	<string name="country_pg" context="country name that will be displayed in country code picker along with its dial code">Papua New Guinea</string>
	<string name="country_py" context="country name that will be displayed in country code picker along with its dial code">Paraguay</string>
	<string name="country_pe" context="country name that will be displayed in country code picker along with its dial code">Peru</string>
	<string name="country_ph" context="country name that will be displayed in country code picker along with its dial code">Philippines</string>
	<string name="country_pl" context="country name that will be displayed in country code picker along with its dial code">Poland</string>
	<string name="country_pt" context="country name that will be displayed in country code picker along with its dial code">Portugal</string>
	<string name="country_pr" context="country name that will be displayed in country code picker along with its dial code">Puerto Rico</string>
	<string name="country_qa" context="country name that will be displayed in country code picker along with its dial code">Qatar</string>
	<string name="country_ro" context="country name that will be displayed in country code picker along with its dial code">Romania</string>
	<string name="country_rw" context="country name that will be displayed in country code picker along with its dial code">Rwanda</string>
	<string name="country_ws" context="country name that will be displayed in country code picker along with its dial code">Samoa</string>
	<string name="country_sm" context="country name that will be displayed in country code picker along with its dial code">San Marino</string>
	<string name="country_sa" context="country name that will be displayed in country code picker along with its dial code">Saudi Arabia</string>
	<string name="country_sn" context="country name that will be displayed in country code picker along with its dial code">Senegal</string>
	<string name="country_rs" context="country name that will be displayed in country code picker along with its dial code">Serbia</string>
	<string name="country_sc" context="country name that will be displayed in country code picker along with its dial code">Seychelles</string>
	<string name="country_sl" context="country name that will be displayed in country code picker along with its dial code">Sierra Leone</string>
	<string name="country_sg" context="country name that will be displayed in country code picker along with its dial code">Singapore</string>
	<string name="country_sk" context="country name that will be displayed in country code picker along with its dial code">Slovakia</string>
	<string name="country_si" context="country name that will be displayed in country code picker along with its dial code">Slovenia</string>
	<string name="country_sb" context="country name that will be displayed in country code picker along with its dial code">Solomon Islands</string>
	<string name="country_za" context="country name that will be displayed in country code picker along with its dial code">South Africa</string>
	<string name="country_gs" context="country name that will be displayed in country code picker along with its dial code">South Georgia and the South Sandwich Islands</string>
	<string name="country_es" context="country name that will be displayed in country code picker along with its dial code">Spain</string>
	<string name="country_lk" context="country name that will be displayed in country code picker along with its dial code">Sri Lanka</string>
	<string name="country_sd" context="country name that will be displayed in country code picker along with its dial code">Sudan</string>
	<string name="country_sr" context="country name that will be displayed in country code picker along with its dial code">Suriname</string>
	<string name="country_sz" context="country name that will be displayed in country code picker along with its dial code">Swaziland</string>
	<string name="country_se" context="country name that will be displayed in country code picker along with its dial code">Sweden</string>
	<string name="country_ch" context="country name that will be displayed in country code picker along with its dial code">Switzerland</string>
	<string name="country_tj" context="country name that will be displayed in country code picker along with its dial code">Tajikistan</string>
	<string name="country_th" context="country name that will be displayed in country code picker along with its dial code">Thailand</string>
	<string name="country_tg" context="country name that will be displayed in country code picker along with its dial code">Togo</string>
	<string name="country_tk" context="country name that will be displayed in country code picker along with its dial code">Tokelau</string>
	<string name="country_to" context="country name that will be displayed in country code picker along with its dial code">Tonga</string>
	<string name="country_tt" context="country name that will be displayed in country code picker along with its dial code">Trinidad and Tobago</string>
	<string name="country_tn" context="country name that will be displayed in country code picker along with its dial code">Tunisia</string>
	<string name="country_tr" context="country name that will be displayed in country code picker along with its dial code">Turkey</string>
	<string name="country_tm" context="country name that will be displayed in country code picker along with its dial code">Turkmenistan</string>
	<string name="country_tc" context="country name that will be displayed in country code picker along with its dial code">Turks and Caicos Islands</string>
	<string name="country_tv" context="country name that will be displayed in country code picker along with its dial code">Tuvalu</string>
	<string name="country_ug" context="country name that will be displayed in country code picker along with its dial code">Uganda</string>
	<string name="country_ua" context="country name that will be displayed in country code picker along with its dial code">Ukraine</string>
	<string name="country_ae" context="country name that will be displayed in country code picker along with its dial code">United Arab Emirates</string>
	<string name="country_gb" context="country name that will be displayed in country code picker along with its dial code">United Kingdom</string>
	<string name="country_us" context="country name that will be displayed in country code picker along with its dial code">United States</string>
	<string name="country_uy" context="country name that will be displayed in country code picker along with its dial code">Uruguay</string>
	<string name="country_uz" context="country name that will be displayed in country code picker along with its dial code">Uzbekistan</string>
	<string name="country_vu" context="country name that will be displayed in country code picker along with its dial code">Vanuatu</string>
	<string name="country_wf" context="country name that will be displayed in country code picker along with its dial code">Wallis and Futuna</string>
	<string name="country_ye" context="country name that will be displayed in country code picker along with its dial code">Yemen</string>
	<string name="country_zm" context="country name that will be displayed in country code picker along with its dial code">Zambia</string>
	<string name="country_zw" context="country name that will be displayed in country code picker along with its dial code">Zimbabwe</string>
	<string name="country_ax" context="country name that will be displayed in country code picker along with its dial code">land Islands</string>
	<string name="country_aq" context="country name that will be displayed in country code picker along with its dial code">Antarctica</string>
	<string name="country_bo" context="country name that will be displayed in country code picker along with its dial code">Bolivia, Plurinational State of</string>
	<string name="country_bn" context="country name that will be displayed in country code picker along with its dial code">Brunei Darussalam</string>
	<string name="country_cc" context="country name that will be displayed in country code picker along with its dial code">Cocos (Keeling) Islands</string>
	<string name="country_cd" context="country name that will be displayed in country code picker along with its dial code">Congo, The Democratic Republic of the</string>
	<string name="country_ci" context="country name that will be displayed in country code picker along with its dial code">Cote d\'Ivoire</string>
	<string name="country_fk" context="country name that will be displayed in country code picker along with its dial code">Falkland Islands (Malvinas)</string>
	<string name="country_gg" context="country name that will be displayed in country code picker along with its dial code">Guernsey</string>
	<string name="country_va" context="country name that will be displayed in country code picker along with its dial code">Holy See (Vatican City State)</string>
	<string name="country_hk" context="country name that will be displayed in country code picker along with its dial code">Hong Kong</string>
	<string name="country_ir" context="country name that will be displayed in country code picker along with its dial code">Iran, Islamic Republic of</string>
	<string name="country_im" context="country name that will be displayed in country code picker along with its dial code">Isle of Man</string>
	<string name="country_je" context="country name that will be displayed in country code picker along with its dial code">Jersey</string>
	<string name="country_kp" context="country name that will be displayed in country code picker along with its dial code">Korea, Democratic People\'s Republic of</string>
	<string name="country_kr" context="country name that will be displayed in country code picker along with its dial code">Korea, Republic of</string>
	<string name="country_la" context="country name that will be displayed in country code picker along with its dial code">Lao People\'s Democratic Republic</string>
	<string name="country_ly" context="country name that will be displayed in country code picker along with its dial code">Libyan Arab Jamahiriya</string>
	<string name="country_mo" context="country name that will be displayed in country code picker along with its dial code">Macao</string>
	<string name="country_mk" context="country name that will be displayed in country code picker along with its dial code">Macedonia, The Former Yugoslav Republic of</string>
	<string name="country_fm" context="country name that will be displayed in country code picker along with its dial code">Micronesia, Federated States of</string>
	<string name="country_md" context="country name that will be displayed in country code picker along with its dial code">Moldova, Republic of</string>
	<string name="country_mz" context="country name that will be displayed in country code picker along with its dial code">Mozambique</string>
	<string name="country_ps" context="country name that will be displayed in country code picker along with its dial code">Palestinian Territory</string>
	<string name="country_pn" context="country name that will be displayed in country code picker along with its dial code">Pitcairn</string>
	<string name="country_re" context="country name that will be displayed in country code picker along with its dial code">Réunion</string>
	<string name="country_ru" context="country name that will be displayed in country code picker along with its dial code">Russia</string>
	<string name="country_bl" context="country name that will be displayed in country code picker along with its dial code">Saint Barthélemy</string>
	<string name="country_sh" context="country name that will be displayed in country code picker along with its dial code">Saint Helena, Ascension and Tristan Da Cunha</string>
	<string name="country_kn" context="country name that will be displayed in country code picker along with its dial code">Saint Kitts and Nevis</string>
	<string name="country_lc" context="country name that will be displayed in country code picker along with its dial code">Saint Lucia</string>
	<string name="country_mf" context="country name that will be displayed in country code picker along with its dial code">Saint Martin</string>
	<string name="country_pm" context="country name that will be displayed in country code picker along with its dial code">Saint Pierre and Miquelon</string>
	<string name="country_vc" context="country name that will be displayed in country code picker along with its dial code">Saint Vincent and the Grenadines</string>
	<string name="country_st" context="country name that will be displayed in country code picker along with its dial code">Sao Tome and Principe</string>
	<string name="country_so" context="country name that will be displayed in country code picker along with its dial code">Somalia</string>
	<string name="country_sj" context="country name that will be displayed in country code picker along with its dial code">Svalbard and Jan Mayen</string>
	<string name="country_sy" context="country name that will be displayed in country code picker along with its dial code">Syrian Arab Republic</string>
	<string name="country_tw" context="country name that will be displayed in country code picker along with its dial code">Taiwan</string>
	<string name="country_tz" context="country name that will be displayed in country code picker along with its dial code">Tanzania, United Republic of</string>
	<string name="country_tl" context="country name that will be displayed in country code picker along with its dial code">Timor-Leste</string>
	<string name="country_ve" context="country name that will be displayed in country code picker along with its dial code">Venezuela, Bolivarian Republic of</string>
	<string name="country_vn" context="country name that will be displayed in country code picker along with its dial code">Vietnam</string>
	<string name="country_vg" context="country name that will be displayed in country code picker along with its dial code">Virgin Islands, British</string>
	<string name="country_vi" context="country name that will be displayed in country code picker along with its dial code">Virgin Islands, U.S.</string>




=======
    <string name="not_allowed_recording_voice_clip" context="Error message when trying to record a voice message while on a call in progress">It is not possible to record voice messages while there is a call in progress.</string>
    <string name="error_upload_voice_clip" context="Text shown when it tries to upload a voice message and occurs an error to process the action">An error occurred while trying to upload the voice message.</string>
>>>>>>> 10942445
</resources><|MERGE_RESOLUTION|>--- conflicted
+++ resolved
@@ -2531,260 +2531,11 @@
 		<item context="When a multiple download is started, some of the files could have already been downloaded before. This message shows the number of files that are pending in plural. placeholder: number of files" quantity="other">%d files pending.</item>
 	</plurals>
 
-<<<<<<< HEAD
     <string name="sms_add_phone_number_dialog_title" context="Dialog title for adding phone number">Add phone number</string>
     <string name="sms_add_phone_number_dialog_msg_achievement_user" context="Text for scenario 1 &amp; 2 for achievement users">Get free 20GB when you add your phone number. This makes it easier for your contacts to find you on MEGA.</string>
     <string name="sms_add_phone_number_dialog_msg_non_achievement_user" context="Text for scenario 1 &amp; 2 for non achievement users">Add your phone number to MEGA. This makes it easier for your contacts to find you on MEGA.</string>
     <string name="sms_add_phone_number_dialog_btn_add" context="Add phone number">ADD</string>
     <string name="sms_add_phone_number_dialog_btn_not_now" context="Add phone number">NOT NOW</string>
-
-	<string name="country_af" context="country name that will be displayed in country code picker along with its dial code">Afghanistan</string>
-	<string name="country_al" context="country name that will be displayed in country code picker along with its dial code">Albania</string>
-	<string name="country_dz" context="country name that will be displayed in country code picker along with its dial code">Algeria</string>
-	<string name="country_as" context="country name that will be displayed in country code picker along with its dial code">AmericanSamoa</string>
-	<string name="country_ad" context="country name that will be displayed in country code picker along with its dial code">Andorra</string>
-	<string name="country_ao" context="country name that will be displayed in country code picker along with its dial code">Angola</string>
-	<string name="country_ai" context="country name that will be displayed in country code picker along with its dial code">Anguilla</string>
-	<string name="country_ag" context="country name that will be displayed in country code picker along with its dial code">Antigua and Barbuda</string>
-	<string name="country_ar" context="country name that will be displayed in country code picker along with its dial code">Argentina</string>
-	<string name="country_am" context="country name that will be displayed in country code picker along with its dial code">Armenia</string>
-	<string name="country_aw" context="country name that will be displayed in country code picker along with its dial code">Aruba</string>
-	<string name="country_au" context="country name that will be displayed in country code picker along with its dial code">Australia</string>
-	<string name="country_at" context="country name that will be displayed in country code picker along with its dial code">Austria</string>
-	<string name="country_az" context="country name that will be displayed in country code picker along with its dial code">Azerbaijan</string>
-	<string name="country_bs" context="country name that will be displayed in country code picker along with its dial code">Bahamas</string>
-	<string name="country_bh" context="country name that will be displayed in country code picker along with its dial code">Bahrain</string>
-	<string name="country_bd" context="country name that will be displayed in country code picker along with its dial code">Bangladesh</string>
-	<string name="country_bb" context="country name that will be displayed in country code picker along with its dial code">Barbados</string>
-	<string name="country_by" context="country name that will be displayed in country code picker along with its dial code">Belarus</string>
-	<string name="country_be" context="country name that will be displayed in country code picker along with its dial code">Belgium</string>
-	<string name="country_bz" context="country name that will be displayed in country code picker along with its dial code">Belize</string>
-	<string name="country_bj" context="country name that will be displayed in country code picker along with its dial code">Benin</string>
-	<string name="country_bm" context="country name that will be displayed in country code picker along with its dial code">Bermuda</string>
-	<string name="country_bt" context="country name that will be displayed in country code picker along with its dial code">Bhutan</string>
-	<string name="country_ba" context="country name that will be displayed in country code picker along with its dial code">Bosnia and Herzegovina</string>
-	<string name="country_bw" context="country name that will be displayed in country code picker along with its dial code">Botswana</string>
-	<string name="country_br" context="country name that will be displayed in country code picker along with its dial code">Brazil</string>
-	<string name="country_io" context="country name that will be displayed in country code picker along with its dial code">British Indian Ocean Territory</string>
-	<string name="country_bg" context="country name that will be displayed in country code picker along with its dial code">Bulgaria</string>
-	<string name="country_bf" context="country name that will be displayed in country code picker along with its dial code">Burkina Faso</string>
-	<string name="country_bi" context="country name that will be displayed in country code picker along with its dial code">Burundi</string>
-	<string name="country_kh" context="country name that will be displayed in country code picker along with its dial code">Cambodia</string>
-	<string name="country_cm" context="country name that will be displayed in country code picker along with its dial code">Cameroon</string>
-	<string name="country_ca" context="country name that will be displayed in country code picker along with its dial code">Canada</string>
-	<string name="country_cv" context="country name that will be displayed in country code picker along with its dial code">Cape Verde</string>
-	<string name="country_ky" context="country name that will be displayed in country code picker along with its dial code">Cayman Islands</string>
-	<string name="country_cf" context="country name that will be displayed in country code picker along with its dial code">Central African Republic</string>
-	<string name="country_td" context="country name that will be displayed in country code picker along with its dial code">Chad</string>
-	<string name="country_cl" context="country name that will be displayed in country code picker along with its dial code">Chile</string>
-	<string name="country_cn" context="country name that will be displayed in country code picker along with its dial code">China</string>
-	<string name="country_cx" context="country name that will be displayed in country code picker along with its dial code">Christmas Island</string>
-	<string name="country_co" context="country name that will be displayed in country code picker along with its dial code">Colombia</string>
-	<string name="country_km" context="country name that will be displayed in country code picker along with its dial code">Comoros</string>
-	<string name="country_cg" context="country name that will be displayed in country code picker along with its dial code">Congo</string>
-	<string name="country_ck" context="country name that will be displayed in country code picker along with its dial code">Cook Islands</string>
-	<string name="country_cr" context="country name that will be displayed in country code picker along with its dial code">Costa Rica</string>
-	<string name="country_hr" context="country name that will be displayed in country code picker along with its dial code">Croatia</string>
-	<string name="country_cu" context="country name that will be displayed in country code picker along with its dial code">Cuba</string>
-	<string name="country_cy" context="country name that will be displayed in country code picker along with its dial code">Cyprus</string>
-	<string name="country_cz" context="country name that will be displayed in country code picker along with its dial code">Czech Republic</string>
-	<string name="country_dk" context="country name that will be displayed in country code picker along with its dial code">Denmark</string>
-	<string name="country_dj" context="country name that will be displayed in country code picker along with its dial code">Djibouti</string>
-	<string name="country_dm" context="country name that will be displayed in country code picker along with its dial code">Dominica</string>
-	<string name="country_do" context="country name that will be displayed in country code picker along with its dial code">Dominican Republic</string>
-	<string name="country_ec" context="country name that will be displayed in country code picker along with its dial code">Ecuador</string>
-	<string name="country_eg" context="country name that will be displayed in country code picker along with its dial code">Egypt</string>
-	<string name="country_sv" context="country name that will be displayed in country code picker along with its dial code">El Salvador</string>
-	<string name="country_gq" context="country name that will be displayed in country code picker along with its dial code">Equatorial Guinea</string>
-	<string name="country_er" context="country name that will be displayed in country code picker along with its dial code">Eritrea</string>
-	<string name="country_ee" context="country name that will be displayed in country code picker along with its dial code">Estonia</string>
-	<string name="country_et" context="country name that will be displayed in country code picker along with its dial code">Ethiopia</string>
-	<string name="country_fo" context="country name that will be displayed in country code picker along with its dial code">Faroe Islands</string>
-	<string name="country_fj" context="country name that will be displayed in country code picker along with its dial code">Fiji</string>
-	<string name="country_fi" context="country name that will be displayed in country code picker along with its dial code">Finland</string>
-	<string name="country_fr" context="country name that will be displayed in country code picker along with its dial code">France</string>
-	<string name="country_gf" context="country name that will be displayed in country code picker along with its dial code">French Guiana</string>
-	<string name="country_pf" context="country name that will be displayed in country code picker along with its dial code">French Polynesia</string>
-	<string name="country_ga" context="country name that will be displayed in country code picker along with its dial code">Gabon</string>
-	<string name="country_gm" context="country name that will be displayed in country code picker along with its dial code">Gambia</string>
-	<string name="country_ge" context="country name that will be displayed in country code picker along with its dial code">Georgia</string>
-	<string name="country_de" context="country name that will be displayed in country code picker along with its dial code">Germany</string>
-	<string name="country_gh" context="country name that will be displayed in country code picker along with its dial code">Ghana</string>
-	<string name="country_gi" context="country name that will be displayed in country code picker along with its dial code">Gibraltar</string>
-	<string name="country_gr" context="country name that will be displayed in country code picker along with its dial code">Greece</string>
-	<string name="country_gl" context="country name that will be displayed in country code picker along with its dial code">Greenland</string>
-	<string name="country_gd" context="country name that will be displayed in country code picker along with its dial code">Grenada</string>
-	<string name="country_gp" context="country name that will be displayed in country code picker along with its dial code">Guadeloupe</string>
-	<string name="country_gu" context="country name that will be displayed in country code picker along with its dial code">Guam</string>
-	<string name="country_gt" context="country name that will be displayed in country code picker along with its dial code">Guatemala</string>
-	<string name="country_gn" context="country name that will be displayed in country code picker along with its dial code">Guinea</string>
-	<string name="country_gw" context="country name that will be displayed in country code picker along with its dial code">Guinea-Bissau</string>
-	<string name="country_gy" context="country name that will be displayed in country code picker along with its dial code">Guyana</string>
-	<string name="country_ht" context="country name that will be displayed in country code picker along with its dial code">Haiti</string>
-	<string name="country_hn" context="country name that will be displayed in country code picker along with its dial code">Honduras</string>
-	<string name="country_hu" context="country name that will be displayed in country code picker along with its dial code">Hungary</string>
-	<string name="country_is" context="country name that will be displayed in country code picker along with its dial code">Iceland</string>
-	<string name="country_in" context="country name that will be displayed in country code picker along with its dial code">India</string>
-	<string name="country_id" context="country name that will be displayed in country code picker along with its dial code">Indonesia</string>
-	<string name="country_iq" context="country name that will be displayed in country code picker along with its dial code">Iraq</string>
-	<string name="country_ie" context="country name that will be displayed in country code picker along with its dial code">Ireland</string>
-	<string name="country_il" context="country name that will be displayed in country code picker along with its dial code">Israel</string>
-	<string name="country_it" context="country name that will be displayed in country code picker along with its dial code">Italy</string>
-	<string name="country_jm" context="country name that will be displayed in country code picker along with its dial code">Jamaica</string>
-	<string name="country_jp" context="country name that will be displayed in country code picker along with its dial code">Japan</string>
-	<string name="country_jo" context="country name that will be displayed in country code picker along with its dial code">Jordan</string>
-	<string name="country_kz" context="country name that will be displayed in country code picker along with its dial code">Kazakhstan</string>
-	<string name="country_ke" context="country name that will be displayed in country code picker along with its dial code">Kenya</string>
-	<string name="country_ki" context="country name that will be displayed in country code picker along with its dial code">Kiribati</string>
-	<string name="country_kw" context="country name that will be displayed in country code picker along with its dial code">Kuwait</string>
-	<string name="country_kg" context="country name that will be displayed in country code picker along with its dial code">Kyrgyzstan</string>
-	<string name="country_lv" context="country name that will be displayed in country code picker along with its dial code">Latvia</string>
-	<string name="country_lb" context="country name that will be displayed in country code picker along with its dial code">Lebanon</string>
-	<string name="country_ls" context="country name that will be displayed in country code picker along with its dial code">Lesotho</string>
-	<string name="country_lr" context="country name that will be displayed in country code picker along with its dial code">Liberia</string>
-	<string name="country_li" context="country name that will be displayed in country code picker along with its dial code">Liechtenstein</string>
-	<string name="country_lt" context="country name that will be displayed in country code picker along with its dial code">Lithuania</string>
-	<string name="country_lu" context="country name that will be displayed in country code picker along with its dial code">Luxembourg</string>
-	<string name="country_mg" context="country name that will be displayed in country code picker along with its dial code">Madagascar</string>
-	<string name="country_mw" context="country name that will be displayed in country code picker along with its dial code">Malawi</string>
-	<string name="country_my" context="country name that will be displayed in country code picker along with its dial code">Malaysia</string>
-	<string name="country_mv" context="country name that will be displayed in country code picker along with its dial code">Maldives</string>
-	<string name="country_ml" context="country name that will be displayed in country code picker along with its dial code">Mali</string>
-	<string name="country_mt" context="country name that will be displayed in country code picker along with its dial code">Malta</string>
-	<string name="country_mh" context="country name that will be displayed in country code picker along with its dial code">Marshall Islands</string>
-	<string name="country_mq" context="country name that will be displayed in country code picker along with its dial code">Martinique</string>
-	<string name="country_mr" context="country name that will be displayed in country code picker along with its dial code">Mauritania</string>
-	<string name="country_mu" context="country name that will be displayed in country code picker along with its dial code">Mauritius</string>
-	<string name="country_yt" context="country name that will be displayed in country code picker along with its dial code">Mayotte</string>
-	<string name="country_mx" context="country name that will be displayed in country code picker along with its dial code">Mexico</string>
-	<string name="country_mc" context="country name that will be displayed in country code picker along with its dial code">Monaco</string>
-	<string name="country_mn" context="country name that will be displayed in country code picker along with its dial code">Mongolia</string>
-	<string name="country_me" context="country name that will be displayed in country code picker along with its dial code">Montenegro</string>
-	<string name="country_ms" context="country name that will be displayed in country code picker along with its dial code">Montserrat</string>
-	<string name="country_ma" context="country name that will be displayed in country code picker along with its dial code">Morocco</string>
-	<string name="country_mm" context="country name that will be displayed in country code picker along with its dial code">Myanmar</string>
-	<string name="country_na" context="country name that will be displayed in country code picker along with its dial code">Namibia</string>
-	<string name="country_nr" context="country name that will be displayed in country code picker along with its dial code">Nauru</string>
-	<string name="country_np" context="country name that will be displayed in country code picker along with its dial code">Nepal</string>
-	<string name="country_nl" context="country name that will be displayed in country code picker along with its dial code">Netherlands</string>
-	<string name="country_an" context="country name that will be displayed in country code picker along with its dial code">Netherlands Antilles</string>
-	<string name="country_nc" context="country name that will be displayed in country code picker along with its dial code">New Caledonia</string>
-	<string name="country_nz" context="country name that will be displayed in country code picker along with its dial code">New Zealand</string>
-	<string name="country_ni" context="country name that will be displayed in country code picker along with its dial code">Nicaragua</string>
-	<string name="country_ne" context="country name that will be displayed in country code picker along with its dial code">Niger</string>
-	<string name="country_ng" context="country name that will be displayed in country code picker along with its dial code">Nigeria</string>
-	<string name="country_nu" context="country name that will be displayed in country code picker along with its dial code">Niue</string>
-	<string name="country_nf" context="country name that will be displayed in country code picker along with its dial code">Norfolk Island</string>
-	<string name="country_mp" context="country name that will be displayed in country code picker along with its dial code">Northern Mariana Islands</string>
-	<string name="country_no" context="country name that will be displayed in country code picker along with its dial code">Norway</string>
-	<string name="country_om" context="country name that will be displayed in country code picker along with its dial code">Oman</string>
-	<string name="country_pk" context="country name that will be displayed in country code picker along with its dial code">Pakistan</string>
-	<string name="country_pw" context="country name that will be displayed in country code picker along with its dial code">Palau</string>
-	<string name="country_pa" context="country name that will be displayed in country code picker along with its dial code">Panama</string>
-	<string name="country_pg" context="country name that will be displayed in country code picker along with its dial code">Papua New Guinea</string>
-	<string name="country_py" context="country name that will be displayed in country code picker along with its dial code">Paraguay</string>
-	<string name="country_pe" context="country name that will be displayed in country code picker along with its dial code">Peru</string>
-	<string name="country_ph" context="country name that will be displayed in country code picker along with its dial code">Philippines</string>
-	<string name="country_pl" context="country name that will be displayed in country code picker along with its dial code">Poland</string>
-	<string name="country_pt" context="country name that will be displayed in country code picker along with its dial code">Portugal</string>
-	<string name="country_pr" context="country name that will be displayed in country code picker along with its dial code">Puerto Rico</string>
-	<string name="country_qa" context="country name that will be displayed in country code picker along with its dial code">Qatar</string>
-	<string name="country_ro" context="country name that will be displayed in country code picker along with its dial code">Romania</string>
-	<string name="country_rw" context="country name that will be displayed in country code picker along with its dial code">Rwanda</string>
-	<string name="country_ws" context="country name that will be displayed in country code picker along with its dial code">Samoa</string>
-	<string name="country_sm" context="country name that will be displayed in country code picker along with its dial code">San Marino</string>
-	<string name="country_sa" context="country name that will be displayed in country code picker along with its dial code">Saudi Arabia</string>
-	<string name="country_sn" context="country name that will be displayed in country code picker along with its dial code">Senegal</string>
-	<string name="country_rs" context="country name that will be displayed in country code picker along with its dial code">Serbia</string>
-	<string name="country_sc" context="country name that will be displayed in country code picker along with its dial code">Seychelles</string>
-	<string name="country_sl" context="country name that will be displayed in country code picker along with its dial code">Sierra Leone</string>
-	<string name="country_sg" context="country name that will be displayed in country code picker along with its dial code">Singapore</string>
-	<string name="country_sk" context="country name that will be displayed in country code picker along with its dial code">Slovakia</string>
-	<string name="country_si" context="country name that will be displayed in country code picker along with its dial code">Slovenia</string>
-	<string name="country_sb" context="country name that will be displayed in country code picker along with its dial code">Solomon Islands</string>
-	<string name="country_za" context="country name that will be displayed in country code picker along with its dial code">South Africa</string>
-	<string name="country_gs" context="country name that will be displayed in country code picker along with its dial code">South Georgia and the South Sandwich Islands</string>
-	<string name="country_es" context="country name that will be displayed in country code picker along with its dial code">Spain</string>
-	<string name="country_lk" context="country name that will be displayed in country code picker along with its dial code">Sri Lanka</string>
-	<string name="country_sd" context="country name that will be displayed in country code picker along with its dial code">Sudan</string>
-	<string name="country_sr" context="country name that will be displayed in country code picker along with its dial code">Suriname</string>
-	<string name="country_sz" context="country name that will be displayed in country code picker along with its dial code">Swaziland</string>
-	<string name="country_se" context="country name that will be displayed in country code picker along with its dial code">Sweden</string>
-	<string name="country_ch" context="country name that will be displayed in country code picker along with its dial code">Switzerland</string>
-	<string name="country_tj" context="country name that will be displayed in country code picker along with its dial code">Tajikistan</string>
-	<string name="country_th" context="country name that will be displayed in country code picker along with its dial code">Thailand</string>
-	<string name="country_tg" context="country name that will be displayed in country code picker along with its dial code">Togo</string>
-	<string name="country_tk" context="country name that will be displayed in country code picker along with its dial code">Tokelau</string>
-	<string name="country_to" context="country name that will be displayed in country code picker along with its dial code">Tonga</string>
-	<string name="country_tt" context="country name that will be displayed in country code picker along with its dial code">Trinidad and Tobago</string>
-	<string name="country_tn" context="country name that will be displayed in country code picker along with its dial code">Tunisia</string>
-	<string name="country_tr" context="country name that will be displayed in country code picker along with its dial code">Turkey</string>
-	<string name="country_tm" context="country name that will be displayed in country code picker along with its dial code">Turkmenistan</string>
-	<string name="country_tc" context="country name that will be displayed in country code picker along with its dial code">Turks and Caicos Islands</string>
-	<string name="country_tv" context="country name that will be displayed in country code picker along with its dial code">Tuvalu</string>
-	<string name="country_ug" context="country name that will be displayed in country code picker along with its dial code">Uganda</string>
-	<string name="country_ua" context="country name that will be displayed in country code picker along with its dial code">Ukraine</string>
-	<string name="country_ae" context="country name that will be displayed in country code picker along with its dial code">United Arab Emirates</string>
-	<string name="country_gb" context="country name that will be displayed in country code picker along with its dial code">United Kingdom</string>
-	<string name="country_us" context="country name that will be displayed in country code picker along with its dial code">United States</string>
-	<string name="country_uy" context="country name that will be displayed in country code picker along with its dial code">Uruguay</string>
-	<string name="country_uz" context="country name that will be displayed in country code picker along with its dial code">Uzbekistan</string>
-	<string name="country_vu" context="country name that will be displayed in country code picker along with its dial code">Vanuatu</string>
-	<string name="country_wf" context="country name that will be displayed in country code picker along with its dial code">Wallis and Futuna</string>
-	<string name="country_ye" context="country name that will be displayed in country code picker along with its dial code">Yemen</string>
-	<string name="country_zm" context="country name that will be displayed in country code picker along with its dial code">Zambia</string>
-	<string name="country_zw" context="country name that will be displayed in country code picker along with its dial code">Zimbabwe</string>
-	<string name="country_ax" context="country name that will be displayed in country code picker along with its dial code">land Islands</string>
-	<string name="country_aq" context="country name that will be displayed in country code picker along with its dial code">Antarctica</string>
-	<string name="country_bo" context="country name that will be displayed in country code picker along with its dial code">Bolivia, Plurinational State of</string>
-	<string name="country_bn" context="country name that will be displayed in country code picker along with its dial code">Brunei Darussalam</string>
-	<string name="country_cc" context="country name that will be displayed in country code picker along with its dial code">Cocos (Keeling) Islands</string>
-	<string name="country_cd" context="country name that will be displayed in country code picker along with its dial code">Congo, The Democratic Republic of the</string>
-	<string name="country_ci" context="country name that will be displayed in country code picker along with its dial code">Cote d\'Ivoire</string>
-	<string name="country_fk" context="country name that will be displayed in country code picker along with its dial code">Falkland Islands (Malvinas)</string>
-	<string name="country_gg" context="country name that will be displayed in country code picker along with its dial code">Guernsey</string>
-	<string name="country_va" context="country name that will be displayed in country code picker along with its dial code">Holy See (Vatican City State)</string>
-	<string name="country_hk" context="country name that will be displayed in country code picker along with its dial code">Hong Kong</string>
-	<string name="country_ir" context="country name that will be displayed in country code picker along with its dial code">Iran, Islamic Republic of</string>
-	<string name="country_im" context="country name that will be displayed in country code picker along with its dial code">Isle of Man</string>
-	<string name="country_je" context="country name that will be displayed in country code picker along with its dial code">Jersey</string>
-	<string name="country_kp" context="country name that will be displayed in country code picker along with its dial code">Korea, Democratic People\'s Republic of</string>
-	<string name="country_kr" context="country name that will be displayed in country code picker along with its dial code">Korea, Republic of</string>
-	<string name="country_la" context="country name that will be displayed in country code picker along with its dial code">Lao People\'s Democratic Republic</string>
-	<string name="country_ly" context="country name that will be displayed in country code picker along with its dial code">Libyan Arab Jamahiriya</string>
-	<string name="country_mo" context="country name that will be displayed in country code picker along with its dial code">Macao</string>
-	<string name="country_mk" context="country name that will be displayed in country code picker along with its dial code">Macedonia, The Former Yugoslav Republic of</string>
-	<string name="country_fm" context="country name that will be displayed in country code picker along with its dial code">Micronesia, Federated States of</string>
-	<string name="country_md" context="country name that will be displayed in country code picker along with its dial code">Moldova, Republic of</string>
-	<string name="country_mz" context="country name that will be displayed in country code picker along with its dial code">Mozambique</string>
-	<string name="country_ps" context="country name that will be displayed in country code picker along with its dial code">Palestinian Territory</string>
-	<string name="country_pn" context="country name that will be displayed in country code picker along with its dial code">Pitcairn</string>
-	<string name="country_re" context="country name that will be displayed in country code picker along with its dial code">Réunion</string>
-	<string name="country_ru" context="country name that will be displayed in country code picker along with its dial code">Russia</string>
-	<string name="country_bl" context="country name that will be displayed in country code picker along with its dial code">Saint Barthélemy</string>
-	<string name="country_sh" context="country name that will be displayed in country code picker along with its dial code">Saint Helena, Ascension and Tristan Da Cunha</string>
-	<string name="country_kn" context="country name that will be displayed in country code picker along with its dial code">Saint Kitts and Nevis</string>
-	<string name="country_lc" context="country name that will be displayed in country code picker along with its dial code">Saint Lucia</string>
-	<string name="country_mf" context="country name that will be displayed in country code picker along with its dial code">Saint Martin</string>
-	<string name="country_pm" context="country name that will be displayed in country code picker along with its dial code">Saint Pierre and Miquelon</string>
-	<string name="country_vc" context="country name that will be displayed in country code picker along with its dial code">Saint Vincent and the Grenadines</string>
-	<string name="country_st" context="country name that will be displayed in country code picker along with its dial code">Sao Tome and Principe</string>
-	<string name="country_so" context="country name that will be displayed in country code picker along with its dial code">Somalia</string>
-	<string name="country_sj" context="country name that will be displayed in country code picker along with its dial code">Svalbard and Jan Mayen</string>
-	<string name="country_sy" context="country name that will be displayed in country code picker along with its dial code">Syrian Arab Republic</string>
-	<string name="country_tw" context="country name that will be displayed in country code picker along with its dial code">Taiwan</string>
-	<string name="country_tz" context="country name that will be displayed in country code picker along with its dial code">Tanzania, United Republic of</string>
-	<string name="country_tl" context="country name that will be displayed in country code picker along with its dial code">Timor-Leste</string>
-	<string name="country_ve" context="country name that will be displayed in country code picker along with its dial code">Venezuela, Bolivarian Republic of</string>
-	<string name="country_vn" context="country name that will be displayed in country code picker along with its dial code">Vietnam</string>
-	<string name="country_vg" context="country name that will be displayed in country code picker along with its dial code">Virgin Islands, British</string>
-	<string name="country_vi" context="country name that will be displayed in country code picker along with its dial code">Virgin Islands, U.S.</string>
-
-
-
-
-=======
     <string name="not_allowed_recording_voice_clip" context="Error message when trying to record a voice message while on a call in progress">It is not possible to record voice messages while there is a call in progress.</string>
     <string name="error_upload_voice_clip" context="Text shown when it tries to upload a voice message and occurs an error to process the action">An error occurred while trying to upload the voice message.</string>
->>>>>>> 10942445
 </resources>