--- conflicted
+++ resolved
@@ -4146,13 +4146,10 @@
     <string name="disable_versioning_warning">Our file versioning feature ensures that we keep older copies of your files around if you replace them with newer versions. If you disable File Versioning you will no longer have this protection; the old copy will be lost when you replace it.</string>
     <!-- Warning informing the user the folder location is trying to open no longer exists. -->
     <string name="location_not_exist">This location no longer exists.</string>
-<<<<<<< HEAD
-    <!-- Warning indicating the billing is not available and giving some indications to continue with the upgrade. -->
-    <string name="upgrade_billing_warning">We are unable to proceed with the billing. If you are using a dual app, please consider to login without it. If not, try to upgrade through web browser.</string>
-=======
     <!-- Warning shown informing the contact has been previously invited. The placeholder is to show the name of the contact. -->
     <string name="contact_already_invited">%1$s previously invited.</string>
     <!-- Warning shown informing the contact request has been sent and can be managed in sent requests section. -->
     <string name="contact_invited">Invite sent successfully. See sent requests.</string>
->>>>>>> 2254ca37
+    <!-- Warning indicating the billing is not available and giving some indications to continue with the upgrade. -->
+    <string name="upgrade_billing_warning">We are unable to proceed with the billing. If you are using a dual app, please consider to login without it. If not, try to upgrade through web browser.</string>
 </resources>