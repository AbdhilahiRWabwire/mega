<?xml version="1.0" encoding="utf-8"?>
<resources>
    <!-- PRO Lite account -->
    <string name="prolite_account">Pro Lite</string>
    <!-- Name of the MEGA PDF Viewer. Keep uppercase. -->
    <string name="pdf_app_name">MEGA PDF Viewer</string>
    <!-- Answer for confirmation dialog. -->
    <string name="general_yes">Yes</string>
    <!-- Answer for confirmation dialog. -->
    <string name="general_no">No</string>
    <!-- dialog option cancel in alert dialog -->
    <string name="general_cancel">Cancel</string>
    <!-- When moving a file to a location in MEGA. This is the text of the button after selection the destination -->
    <string name="general_move_to">Move to</string>
    <!-- Selecting a specific location in MEGA. This is the text of the button -->
    <string name="general_select">Select</string>
    <!-- Selecting a specific location in MEGA. This is the text of the button -->
    <string name="general_select_to_download">Select folder</string>
    <!-- This is the final button when creating a folder in the dialog where the user inserts the folder name -->
    <string name="general_create">Create</string>
    <!-- button -->
    <string name="general_add">Add</string>
    <!-- Item menu option upon right click on one or multiple files. -->
    <string name="general_move">Move</string>
    <!-- Menu option to delete one or multiple selected items. -->
    <string name="general_remove">Remove</string>
    <!-- button -->
    <string name="general_share">Share</string>
    <!-- Item menu option upon right click on one or multiple files. -->
    <string name="general_leave">Leave</string>
    <!-- button -->
    <string name="general_decryp">Decrypt</string>
    <!-- button -->
    <string name="general_export">Export</string>
    <!-- Answer for confirmation dialog. -->
    <string name="general_ok">OK</string>
    <!-- Skip a step of a configuration process. -->
    <string name="general_skip">Skip</string>
    <!-- option shown when a message could not be sent -->
    <string name="general_retry">Retry</string>
    <!-- Button to open the default web browser -->
    <string name="general_open_browser">Open browser</string>
    <!-- The title of progress dialog when loading web content -->
    <string name="general_loading">Loading</string>
    <!-- state while importing the file -->
    <string name="general_importing">Importing</string>
    <!-- state while importing the file -->
    <string name="general_forwarding">Forwarding</string>
    <!-- Menu option to choose to add file or folders to Cloud Drive -->
    <string name="general_import">Import</string>
    <!-- It will be followed by the error message -->
    <string name="general_error_word">Error</string>
    <!-- when trying to download a file that is already downloaded in the device -->
    <string name="general_already_downloaded">Already downloaded</string>
    <!-- Label of the option menu. When clicking this button, the app shows the info of the file -->
    <string name="general_file_info">File info</string>
    <!-- Hint how to cancel the download -->
    <string name="general_show_info">Show info</string>
    <!-- Error getting the root node -->
    <string name="error_general_nodes">Error. Please try again.</string>
    <!-- File name (without extension) of file exported with the recovery key -->
    <string name="general_rk">MEGA-RECOVERYKEY</string>
    <!-- Local folder error in Sync Service. There are two syncs for images and videos. This error appears when the secondary media local folder doesn’t exist -->
    <string name="secondary_media_service_error_local_folder">The secondary media folder does not exist, please choose a new folder</string>
    <!-- when no external card exists -->
    <string name="no_external_SD_card_detected">No external storage detected</string>
    <!-- Button where the user can sign off or logout -->
    <string name="action_logout">Log&#160;out</string>
    <!-- Item menu option upon right click on one or multiple files. -->
    <string name="action_add">Upload</string>
    <!-- Menu item -->
    <string name="action_create_folder">Create new folder</string>
    <!-- Option which allows create a new text file -->
    <string name="action_create_txt">Create new text file</string>
    <!-- Menu item -->
    <string name="action_settings">Settings</string>
    <!-- Search button -->
    <string name="action_search">Search</string>
    <!-- Select country page title -->
    <string name="action_search_country">Choose your region</string>
    <!-- Alternative text or description text for the “Play” button -->
    <string name="action_play">Play</string>
    <!-- Search button -->
    <string name="action_pause">Pause</string>
    <!-- Menu item -->
    <string name="action_refresh">Refresh</string>
    <!-- Menu item -->
    <string name="action_sort_by">Sort by</string>
    <!-- Menu item -->
    <string name="action_help">Help</string>
    <!-- Change from a free account to paying MEGA -->
    <string name="action_upgrade_account">Upgrade account</string>
    <!-- Menu item to select all the elements of a list -->
    <string name="action_select_all">Select all</string>
    <!-- Menu item to unselect all the elements of a list -->
    <string name="action_unselect_all">Clear selection</string>
    <!-- Menu item to change from list view to grid view -->
    <string name="action_grid">Thumbnail view</string>
    <!-- Title of the preference Recovery key on Settings section -->
    <string name="action_export_master_key">Back up Recovery Key</string>
    <!-- Menu item to let the user cancel subscriptions -->
    <string name="action_cancel_subscriptions">Cancel subscription</string>
    <!-- success message when the subscription has been canceled correctly -->
    <string name="cancel_subscription_ok">The subscription has been cancelled</string>
    <!-- error message when the subscription has not been canceled successfully -->
    <string name="cancel_subscription_error">We were unable to cancel your subscription. Please contact support&#64;mega.nz for assistance</string>
    <!-- Menu item to kill all opened sessions -->
    <string name="action_kill_all_sessions">Close other sessions</string>
    <!-- Message after kill all opened sessions -->
    <string name="success_kill_all_sessions">The remaining sessions have been closed</string>
    <!-- Message after kill all opened sessions -->
    <string name="error_kill_all_sessions">Error when closing the opened sessions</string>
    <!-- General label for files -->
    <plurals name="general_num_files">
        <item quantity="one">File</item>
        <item quantity="other">Files</item>
    </plurals>
    <!-- Indicates how many contacts a folder is shared with. Plural. e.g. Shared with 7 contacts -->
    <plurals name="general_num_shared_with">
        <item quantity="one">Shared with %1$s</item>
        <item quantity="other">Shared with %1$d contacts</item>
    </plurals>
    <!-- Alert text before download. Please do not modify the %s placeholder as it will be replaced by the size to be donwloaded -->
    <string name="alert_larger_file">%s will be downloaded.</string>
    <!-- Alert text before download -->
    <string name="alert_no_app">There is no app to open the file %s. Do you want to continue with the download?</string>
    <!-- Dialog option that permits user do not show it again -->
    <string name="checkbox_not_show_again">Do not show again</string>
    <!-- Press back while login to cancel current login process. -->
    <string name="confirm_cancel_login">Are you sure that you want to cancel the current login process?</string>
    <!-- Login button -->
    <string name="login_text">Log&#160;in</string>
    <!-- email label -->
    <string name="email_text">Email</string>
    <!-- password label -->
    <string name="password_text">Password</string>
    <!-- Hint of the confirmation dialog to get link with password -->
    <string name="confirm_password_text">Confirm password</string>
    <!-- in the password edittext the user can see the password or asterisks. ABC shows the letters of the password -->
    <string name="abc">ABC</string>
    <!-- This question applies to users that do not have an account on MEGA yet -->
    <string name="new_to_mega">New to MEGA?</string>
    <!-- button that allows the user to create an account -->
    <string name="create_account">Create account</string>
    <!-- when the user tries to log in MEGA without typing the email -->
    <string name="error_enter_email">Please enter your email address</string>
    <!-- Title of the alert dialog when the user tries to recover the pass of a non existing account -->
    <string name="error_invalid_email">Invalid email address</string>
    <!-- when the user tries to log in MEGA without typing the password -->
    <string name="error_enter_password">Please enter your password</string>
    <!-- when the user tries to log in to MEGA without a network connection -->
    <string name="error_server_connection_problem">No network connection</string>
    <!-- when the user tries to log in to MEGA without a valid session -->
    <string name="error_server_expired_session">You have been logged out on this device from another location</string>
    <!-- the first step when logging in is calculate the private and public encryption keys -->
    <string name="login_generating_key">Generating encryption keys</string>
    <!-- Message displayed while the app is connecting to a MEGA server -->
    <string name="login_connecting_to_server">Connecting to the server</string>
    <!-- Status text when updating the file manager -->
    <string name="download_updating_filelist">Updating file list</string>
    <!-- title of the screen after creating an account when the user has to confirm the password to confirm the account -->
    <string name="login_confirm_account">Confirm account</string>
    <!-- when the user clicks on the link sent by MEGA after creating the account, this message is shown -->
    <string name="login_querying_signup_link">Checking validation link</string>
    <!-- Attempting to activate a MEGA account for a user. -->
    <string name="login_confirming_account">Activating account</string>
    <!-- After login, updating the file list, the file list should be processed before showing it to the user -->
    <string name="login_preparing_filelist">Preparing file list</string>
    <!-- when the user tries to share something to MEGA without being logged -->
    <string name="login_before_share">Please log in to share with MEGA</string>
    <!-- This toast message is shown on the login page when an email confirm link is no longer valid. -->
    <string name="reg_link_expired">Your confirmation link is no longer valid. Your account may already be activated or you may have cancelled your registration.</string>
    <!-- Full description text of the app in the Google Play page of the app (character limit 4000) -->
    <string name="tour_space_text">Register now and get 20&#160;GB of free storage</string>
    <!-- category in sort by action -->
    <string name="name_text">Name</string>
    <!-- First Name of the user -->
    <string name="first_name_text">First Name</string>
    <!-- Last name of the user -->
    <string name="lastname_text">Last Name</string>
    <!-- text placed on the checkbox of acceptation of the Terms of Service -->
    <string name="tos">I agree with MEGA’s [A]Terms of Service[/A]</string>
    <!-- Text placed on the checkbox to make sure user agree that understand the danger of losing password -->
    <string name="top">I understand that [B]if I lose my password, I may lose my data[/B]. Read more about [A]MEGA’s end-to-end encryption[/A].</string>
    <!-- warning dialog -->
    <string name="create_account_no_terms">You have to accept our Terms of Service</string>
    <!-- warning dialog, for user do not tick checkbox of understanding the danger of losing password -->
    <string name="create_account_no_top">You need to agree that you understand the danger of losing your password</string>
    <!-- Warning message when the first name is a required field to submit a form. For example during the create account process. -->
    <string name="error_enter_username">Please enter your first name</string>
    <!-- Warning dialog -->
    <string name="error_enter_userlastname">Please enter your last name.</string>
    <!-- when creating the account -->
    <string name="error_passwords_dont_match">Passwords do not match</string>
    <!-- when creating the account -->
    <string name="error_email_registered">This email address has already registered an account with MEGA</string>
    <!--  -->
    <string name="create_account_creating_account">Connecting to the server: Creating account</string>
    <!--  -->
    <string name="cancel_all_transfer_confirmation">Cancel all transfers?</string>
    <!-- Label for any ‘Cancel all’ button to cancel transfers - (String as short as possible). -->
    <string name="cancel_all_action">Cancel all</string>
    <!-- Warning to confirm remove selected transfers. Plural more than 1 transfer -->
    <plurals name="cancel_selected_transfers">
        <item quantity="one">The selected transfer will be cancelled.</item>
        <item quantity="other">The selected transfers will be cancelled.</item>
    </plurals>
    <!-- The name of every users root drive in the cloud of MEGA. -->
    <string name="section_cloud_drive">Cloud Drive</string>
    <!-- Label to reference a recents section -->
    <string name="section_recents">Recents</string>
    <!-- title of the screen where the secondary media images are uploaded, and name of the folder where the secondary media images are uploaded -->
    <string name="section_secondary_media_uploads">Media Uploads</string>
    <!-- Section name for the “Messages” section.Preferably one word. There is little space for this word. -->
    <string name="section_inbox">Inbox</string>
    <!-- the options of what to upload in an array. Needed for the settings, the options of what to upload. -->
    <string name="section_saved_for_offline_new">Offline</string>
    <!-- Label showing the location of a node which is not in root navigation level. The first placeholder is the name of the parent folder. The second placeholder is the name of the section in which the file is. e.g. PR reviews and tickets (Cloud Drive) -->
    <string name="location_label">%1$s (%2$s)</string>
    <!-- title of the screen that shows all the shared items -->
    <string name="title_shared_items">Shared items</string>
    <!-- The title of the trash bin in the tree of the file manager. -->
    <string name="section_rubbish_bin">Rubbish Bin</string>
    <!-- Section name for the “Contacts” section.Preferably one word. There is little space for this word. -->
    <string name="section_contacts">Contacts</string>
    <!-- Item of the navigation title for the contacts section when there is any pending incoming request -->
    <string name="section_contacts_with_notification">Contacts [A](%1$d)[/A]</string>
    <!-- Empty state when the user has not sent any contact request to other users -->
    <string name="sent_requests_empty">[B]No [/B][A]sent requests[/A]</string>
    <!-- Empty state when the user has not received any contact request from other users -->
    <string name="received_requests_empty">[B]No [/B][A]received requests[/A]</string>
    <!-- Title for the file transfer screen (with the up & download) -->
    <string name="section_transfers">Transfers</string>
    <!-- Section name for the “My Account” section.Preferably one or two words. There is little space for this. -->
    <string name="section_account">My Account</string>
    <!-- title of the screen where the camera images are uploaded, and name of the folder where camera images are uploaded -->
    <string name="section_photo_sync">Camera Uploads</string>
    <!-- Capital letters. Incoming shared folders. The title of a tab -->
    <string name="tab_incoming_shares">Incoming</string>
    <!-- Capital letters. Outgoing shared folders. The title of a tab -->
    <string name="tab_outgoing_shares">Outgoing</string>
    <!-- Capital letters. Files with link. The title of a tab -->
    <string name="tab_links_shares">Links</string>
    <!-- Label for any ‘Incoming shares’ button, link, text, title, etc. - (String as short as possible). -->
    <string name="title_incoming_shares_explorer">Incoming Shares</string>
    <!-- Title of the share with file explorer -->
    <string name="title_incoming_shares_with_explorer">Incoming shares with</string>
    <!-- message when there are no files in the Cloud drive -->
    <string name="file_browser_empty_cloud_drive">No files in your Cloud Drive</string>
    <!-- Text that indicates that a folder is currently empty -->
    <string name="file_browser_empty_folder">Empty Folder</string>
    <!-- Title of the fragment Choose Account -->
    <string name="choose_account_fragment">CHOOSE ACCOUNT</string>
    <!-- The file are available “offline” (without a network Wi-Fi mobile data connection) -->
    <string name="file_properties_available_offline">Available Offline</string>
    <!-- category in sort by action -->
    <string name="file_properties_info_size_file">Size</string>
    <!-- When the file/folder was last modified -->
    <string name="file_properties_info_last_modified">Last modified</string>
    <!-- Label to display the date and time when a file/folder has been added (uploaded) to MEGA. -->
    <string name="file_properties_info_added">Added</string>
    <!-- Item menu option upon clicking on a file folder. Refers to the permissions of a file folder in the file manager. -->
    <string name="file_properties_shared_folder_permissions">Permissions</string>
    <!-- Title of the dialog to choose permissions when sharing. -->
    <string name="dialog_select_permissions">Share Permissions</string>
    <!-- menu item -->
    <string name="file_properties_shared_folder_change_permissions">Change permissions</string>
    <!-- when listing all the contacts that shares a folder -->
    <string name="file_properties_shared_folder_select_contact">Shared with</string>
    <!-- shows the owner of an incoming shared folder -->
    <string name="file_properties_owner">Owner</string>
    <!-- positive button on dialog to invite a contact -->
    <string name="contact_invite">Invite</string>
    <!-- option to reinvite a contact -->
    <string name="contact_reinvite">Reinvite</string>
    <!-- The text of the notification button that is displayed when there is a call in progress, another call is received and ignored. -->
    <string name="contact_ignore">Ignore</string>
    <!-- option to decline a contact invitation -->
    <string name="contact_decline">Decline</string>
    <!-- option to accept a contact invitation -->
    <string name="contact_accept">Accept</string>
    <!-- Label for the option of the sliding panel to show the contact info -->
    <string name="contact_properties_activity">Contact info</string>
    <!-- Adding new relationships (contacts) using the actions. -->
    <string name="contacts_list_empty_text">Add new contacts using the button below</string>
    <!-- Error message -->
    <string name="error_not_enough_free_space">Not enough free space on your device</string>
    <!-- Alert Dialog to get link -->
    <string name="option_decryption_key">Decryption key</string>
    <!-- Alert shown when some content is sharing with chats and they are processing -->
    <string name="download_preparing_files">Preparing files</string>
    <!-- Message when many downloads start. Plural more than 1 file. Placeholder is for include the number of downloads in runtime. -->
    <plurals name="download_began">
        <item quantity="one">Download has started</item>
        <item quantity="other">%1$d downloads have started</item>
    </plurals>
    <!-- Message when many downloads finish. Plural more than 1 file. Placeholder is for include the number of downloads in runtime. -->
    <plurals name="download_finish">
        <item quantity="one">Download has finished</item>
        <item quantity="other">%1$d downloads have finished</item>
    </plurals>
    <!-- Message when many uploads start. Plural more than 1 file. Placeholder is for include the number of uploads in runtime. -->
    <plurals name="upload_began">
        <item quantity="one">Upload has started</item>
        <item quantity="other">%1$d uploads have started</item>
    </plurals>
    <!-- Message when many downloads finish. Plural more than 1 file. Placeholder is for include the number of uploads in runtime. -->
    <plurals name="upload_finish">
        <item quantity="one">Upload has finished</item>
        <item quantity="other">%1$d uploads have finished</item>
    </plurals>
    <!-- Warning shown when it tries to download some empty folders. Plural -->
    <plurals name="empty_folders">
        <item quantity="one">Folder is empty.</item>
        <item quantity="other">Folders are empty.</item>
    </plurals>
    <!-- Hint how to cancel the download -->
    <string name="download_touch_to_cancel">Touch to cancel</string>
    <!-- Hint how to cancel the download -->
    <string name="download_touch_to_show">View transfers</string>
    <!-- Warning message -->
    <string name="error_file_size_greater_than_4gb">Most devices can’t download files greater than 4&#160;GB. Your download will probably fail</string>
    <!-- message when trying to open a downloaded file but there isn’t any app that open that file. Example: a user downloads a pdf but doesn’t have any app to read a pdf -->
    <string name="intent_not_available">There isn’t any available app to execute this file on your device</string>
    <!-- Message when trying to open a location message but there isn’t any app that open that location. -->
    <string name="intent_not_available_location">There are no apps available on your device to open this location</string>
    <!-- Message displayed when user tries to open a file with a 3rd party app using the option "Open with" but there isn't any app installed in the device which can open that file type, e.g. user tries to open a ".txt" but doesn’t have any installed 3rd party app which supports ".txt" files. -->
    <string name="intent_not_available_file">You may not have any apps installed which support this file type</string>
    <!-- create a link of a file and send it using an app from the device -->
    <string name="context_get_link">Share link</string>
    <!-- Delete a link label -->
    <string name="context_delete_link">Delete link</string>
    <!-- Title alert before leaving a share. -->
    <string name="alert_leave_share">Leave share</string>
    <!-- Item menu option upon right click on one or multiple files. -->
    <string name="context_clean_shares_menu">Remove share</string>
    <!-- Item menu option upon right click on one or multiple files. -->
    <string name="context_remove_link_menu">Remove link</string>
    <!-- Warning that appears prior to remove a link of a file. Singular. -->
    <string name="context_remove_link_warning_text">This link will not be publicly available anymore.</string>
    <!-- Warning that appears prior to remove links of files. Plural. -->
    <plurals name="remove_links_warning_text">
        <item quantity="one">This link will not be publicly available anymore.</item>
        <item quantity="other">These links will not be publicly available anymore.</item>
    </plurals>
    <!-- Item menu option upon right click on one or multiple files. -->
    <string name="context_rename">Rename</string>
    <!-- Item menu option upon right click on one or multiple files. -->
    <string name="context_open_link">Open</string>
    <!-- while file provider is downloading a file -->
    <string name="context_preparing_provider">Preparing file</string>
    <!-- Item menu option upon right click on one or multiple files. -->
    <string name="context_download">Download</string>
    <!-- Item menu option upon right click on one or multiple files. -->
    <string name="context_move">Move</string>
    <!-- while moving a file or folder -->
    <string name="context_moving">Moving</string>
    <!-- Item menu option upon right click on one or multiple files. -->
    <string name="context_copy">Copy</string>
    <!-- Item menu option upon right click on one or multiple files. -->
    <string name="context_upload">Upload</string>
    <!-- while copying a file or folder -->
    <string name="context_copying">Copying</string>
    <!-- menu item -->
    <string name="context_move_to_trash">Move to Rubbish Bin</string>
    <!-- menu item -->
    <string name="context_delete_from_mega">Remove from MEGA</string>
    <!-- Input field description in the create folder dialog. -->
    <string name="context_new_folder_name">Folder Name</string>
    <!-- status dialog when performing the action -->
    <string name="context_creating_folder">Creating folder</string>
    <!-- Menu option title -->
    <string name="context_clear_rubbish">Clear Rubbish Bin</string>
    <!-- Ask for confirmation before removing all the elements of the rubbish bin -->
    <string name="clear_rubbish_confirmation">You are about to permanently remove all items from your Rubbish Bin.</string>
    <!-- send cancel subscriptions dialog -->
    <string name="context_send">Send</string>
    <!-- Menu option to delete one or multiple selected items. -->
    <string name="context_remove">Remove</string>
    <!-- Menu option to delete selected items of the offline state -->
    <string name="context_delete_offline">Remove from Offline</string>
    <!-- menu item -->
    <string name="context_share_folder">Share folder</string>
    <!-- menu item -->
    <string name="context_send_file">Send file to chat</string>
    <!-- menu item -->
    <string name="context_send_contact">Share contact to chat</string>
    <!-- Item menu option upon clicking on one or multiple files. -->
    <string name="context_sharing_folder">Sharing</string>
    <!-- Menu option to manage a shared folder. -->
    <string name="manage_share">Manage share</string>
    <!-- menu item -->
    <string name="context_delete">Delete</string>
    <!-- success message when removing a contact request -->
    <string name="context_contact_invitation_deleted">Request deleted</string>
    <!-- success message when reinvite a contact -->
    <string name="context_contact_invitation_resent">Request resent</string>
    <!-- success message when sending a contact request -->
    <string name="context_contact_request_sent">Request successfully sent to %s. View in Sent requests tab.</string>
    <!-- success message when removing a contact -->
    <string name="context_contact_removed">Contact removed</string>
    <!-- error message -->
    <string name="context_contact_not_removed">Error. Contact not removed</string>
    <!-- success message when chaning the permissionss -->
    <string name="context_permissions_changed">Permissions changed</string>
    <!-- message when trying to create a folder that already exists -->
    <string name="context_folder_already_exists">Folder already exists</string>
    <!-- message when trying to create a invite a contact already that is already added -->
    <string name="context_contact_already_exists">%s is already a contact</string>
    <!-- success message when creating a folder -->
    <string name="context_folder_created">Folder created</string>
    <!-- error message when creating a folder -->
    <string name="context_folder_no_created">Error. Folder not created</string>
    <!-- success message when renaming a node -->
    <string name="context_correctly_renamed">Renamed successfully</string>
    <!-- error message -->
    <string name="context_no_renamed">Error. Not renamed</string>
    <!-- success message when copying a node -->
    <string name="context_correctly_copied">Copied successfully</string>
    <!-- error message when sending a node to Inbox -->
    <string name="context_no_sent_node">Error. Not sent to Inbox</string>
    <!-- error message -->
    <string name="context_no_copied">Error. Not copied</string>
    <!-- message that appears when a user tries to move/copy/upload a file but doesn’t choose a destination folder -->
    <string name="context_no_destination_folder">Please choose a destination folder</string>
    <!-- success message when moving a node -->
    <string name="context_correctly_moved">Moved successfully</string>
    <!-- success message when moving a node -->
    <string name="number_correctly_moved">%d items moved successfully.</string>
    <!-- success message when moving a node -->
    <string name="number_incorrectly_moved">%d items were not moved successfully</string>
    <!-- success message when moving a node -->
    <string name="context_correctly_moved_to_rubbish">Moved to the Rubbish Bin successfully</string>
    <!-- error message -->
    <string name="context_no_moved">Error. Not moved</string>
    <!-- success message when sharing a folder -->
    <string name="context_correctly_shared">Shared successfully</string>
    <!-- error message when sharing a folder -->
    <string name="context_no_shared_number">Error. %d shares were not completed</string>
    <!-- error message -->
    <string name="context_no_removed_shared">Error. Share failed to remove</string>
    <!-- success message when removing a node from MEGA -->
    <string name="context_correctly_removed">Deleted successfully</string>
    <!-- error message -->
    <string name="context_no_removed">Error. Deletion failed</string>
    <!-- success message when moving a node -->
    <string name="number_correctly_removed">%d items removed successfully from MEGA</string>
    <!-- error message when moving a node -->
    <string name="number_no_removed">%d items are not removed successfully</string>
    <!-- Success message when left shared folders -->
    <string name="number_correctly_leaved">%d folders left successfully.</string>
    <!-- Message shown when a share has been left -->
    <string name="share_left">Share left</string>
    <!-- error message when moving a node -->
    <string name="number_no_leaved">%d folders were not left successfully</string>
    <!-- success message when sending multiple files -->
    <string name="number_correctly_sent">File sent to %d contacts successfully</string>
    <!-- error message when sending multiple files -->
    <string name="number_no_sent">File was not sent to %d contacts</string>
    <!-- success message when sending multiple files -->
    <string name="number_correctly_sent_multifile">%d files sent successfully</string>
    <!-- error message when sending multiple files -->
    <string name="number_no_sent_multifile">%d files failed to send</string>
    <!-- success message when sending multiple files -->
    <string name="number_correctly_copied">%d items copied successfully</string>
    <!-- error message when sending multiple files -->
    <string name="number_no_copied">%d items were not copied</string>
    <!-- success message when removing several contacts -->
    <string name="number_contact_removed">%d contacts removed successfully</string>
    <!-- error message when removing several contacts -->
    <string name="number_contact_not_removed">%d contacts were not removed</string>
    <!-- success message when sending a file to a contact -->
    <string name="context_correctly_copied_contact">Successfully sent to:</string>
    <!-- success message when emptying the RB -->
    <string name="rubbish_bin_emptied">Rubbish Bin emptied successfully</string>
    <!-- error message when emptying the RB -->
    <string name="rubbish_bin_no_emptied">An error occurred. The Rubbish Bin has not been emptied</string>
    <!-- dialog cancel subscriptions -->
    <string name="dialog_cancel_subscriptions">You are about to cancel your MEGA subscription. Please let us know if there is anything we can do to help change your mind.</string>
    <!-- hint cancel subscriptions dialog -->
    <string name="hint_cancel_subscriptions">Type feedback here</string>
    <!-- send cancel subscriptions dialog -->
    <string name="send_cancel_subscriptions">Send</string>
    <!-- confirmation cancel subscriptions dialog -->
    <string name="confirmation_cancel_subscriptions">Thank you for your feedback. Are you sure you want to cancel your MEGA subscription?</string>
    <!-- provide a reason to cancel subscriptions dialog -->
    <string name="reason_cancel_subscriptions">Your subscription has not been cancelled. Please provide a reason for your cancellation</string>
    <!-- Pop up message shows when user purchased a lower level of subscription -->
    <string name="message_user_purchased_subscription_down_grade">Your new subscription will take effect once the current one expires, the new price will be charged at that time.</string>
    <!-- Pop up message shows when user purchased a subscription with a payment method that can not be processed in real time, e.g. voucher -->
    <string name="message_user_payment_pending">Your subscription will take effect once the payment is processed by Google.</string>
    <!--  -->
    <string name="subscription_type_monthly">Monthly</string>
    <!--  -->
    <string name="subscription_type_yearly">Yearly</string>
    <!-- success message after removing a share of a folder. a contact has no access to the folder now -->
    <string name="context_share_correctly_removed">Share removed</string>
    <!-- Menu option to create a new folder in the file manager. -->
    <string name="menu_new_folder">New folder</string>
    <!-- Menu option to add a contact to your contact list. -->
    <string name="menu_add_contact">Add contact</string>
    <!-- Title of the alert to introduce the decryption key -->
    <string name="alert_decryption_key">Decryption Key</string>
    <!-- Message of the alert to introduce the decryption key -->
    <string name="message_decryption_key">Please enter the decryption key for the link</string>
    <!-- error message shown on the decryption key dialog if the key typed in was wrong -->
    <string name="invalid_decryption_key">Invalid decryption key</string>
    <!-- upload to. Then choose an Audio file -->
    <string name="upload_to_audio">Audio</string>
    <!-- Title of the button in the contact info screen to start a video call -->
    <string name="upload_to_video">Video</string>
    <!-- Status text at the beginning of an upload, Status text at the beginning of an upload for 2 or more files -->
    <plurals name="upload_prepare">
        <item quantity="one">Processing file</item>
        <item quantity="other">Processing files</item>
    </plurals>
    <!-- error message when downloading a file -->
    <string name="error_temporary_unavaible">Resource temporarily not available, please try again later</string>
    <!-- Error message when the selected file cannot be opened -->
    <string name="upload_can_not_open">Cannot open selected file</string>
    <!-- when a zip file is downloaded and clicked, the app unzips the file. This is the status text while unzipping the file -->
    <string name="unzipping_process">Unzipping file</string>
    <!-- error message while browsing the local filesystem -->
    <string name="error_io_problem">File system problem</string>
    <!-- error message while browsing the local filesystem -->
    <string name="general_error">Error happened when executing the action</string>
    <!-- menu item -->
    <string name="my_account_change_password">Change password</string>
    <!-- Dialog text overquota error -->
    <string name="overquota_alert_text">You have exceeded your storage limit. Would you like to upgrade your account?</string>
    <!-- when did the last session happen -->
    <string name="my_account_last_session">Last session</string>
    <!-- message displayed while the app is changing the password -->
    <string name="my_account_changing_password">Changing password</string>
    <!-- when changing the password -->
    <string name="my_account_change_password_newPassword1">New password</string>
    <!-- when changing the password -->
    <string name="my_account_change_password_newPassword2">Confirm new password</string>
    <!-- choose the payment method option when no method is available -->
    <string name="no_available_payment_method">There is no payment method set for this plan currently. Please select one.</string>
    <!-- the user can get the link and it’s copied to the clipboard -->
    <string name="file_properties_get_link">The link has been copied to the clipboard</string>
    <!-- alert when clicking a newsignup link being logged -->
    <string name="log_out_warning">Please log out before creating the account</string>
    <!-- menu item -->
    <string name="menu_pause_transfers">Pause transfers</string>
    <!-- menu item -->
    <string name="menu_cancel_all_transfers">Cancel all transfers</string>
    <!-- Option of the sliding panel to capture a new picture to upload to Cloud Drive or to set as user avatar -->
    <string name="menu_take_picture">Capture</string>
    <!-- Dialog title, to explain why MEGA needs the ’display over other apps’ permission (Android 10) -->
    <string name="ask_for_display_over_title">Allow notifications for incoming MEGA calls</string>
    <!-- Dialog message, to explain why MEGA needs the ’display over other apps’ permission (Android 10) -->
    <string name="ask_for_display_over_msg">Please grant MEGA permission to display over other apps for calls.</string>
    <!-- Prompt text shows when the user doesn’t want to make MEGA grant the ’display over other apps’ permission for now (Android 10) -->
    <string name="ask_for_display_over_explain">You can still manually grant permissions in the device Settings.</string>
    <!-- the options of how to upload, but in an array. needed for the settings, how to upload the camera images. only when Wi-Fi connected -->
    <string name="cam_sync_wifi">Wi-Fi only</string>
    <!-- the options of how to upload, but in an array. needed for the settings, how to upload the camera images. when Wi-Fi connected and using data plan -->
    <string name="cam_sync_data">Wi-Fi or mobile data</string>
    <!-- The upload of the user’s photos or videos from their specified album is in progress. -->
    <string name="cam_sync_syncing">Camera Uploads in progress</string>
    <!-- confirmation question for cancelling the camera uploads -->
    <string name="cam_sync_cancel_sync">Do you want to stop Camera Uploads?</string>
    <!-- title of the notification when camera upload is enabled -->
    <string name="settings_camera_notif_title">Uploading files of media folders</string>
    <!-- title of the notification when camera upload is checking files -->
    <string name="settings_camera_notif_checking_title">Checking for files to be uploaded</string>
    <!-- title of the notification when camera upload is initializing -->
    <string name="settings_camera_notif_initializing_title">Initialising Camera Uploads</string>
    <!-- title of the notification when camera upload’s primary local folder is unavailable. -->
    <string name="camera_notif_primary_local_unavailable">Camera Uploads have been disabled. Your local folder is unavailable.</string>
    <!-- title of the notification when camera upload’s secondary local folder is unavailable. -->
    <string name="camera_notif_secondary_local_unavailable">Media Uploads have been disabled. Your local folder is unavailable.</string>
    <!-- settings of the Appearance section -->
    <string name="settings_appearance">Appearance</string>
    <!-- settings of the Features section -->
    <string name="settings_features">Features</string>
    <!-- label of storage in upgrade/choose account page, it is being used with a variable, e.g. for LITE user it will show ‘200GB Storage’. -->
    <string name="settings_storage">Storage</string>
    <!-- Settings of the Passcode -->
    <string name="settings_passcode_lock">Passcode lock</string>
    <!-- Setting to allow the user to select the preferred passcode type -->
    <string name="settings_passcode_option">Passcode options</string>
    <!-- Helper text to explain why we have this `Require me to plug in` setting, placeholder - 100 to 1000 in MB -->
    <string name="settings_camera_upload_charging_helper_label">Video compression uses considerable amounts of power. Please plug in your device to charge if the videos to be compressed are larger than %s.</string>
    <!-- Helper text to explain the things to note if enable the feature of including GPS info -->
    <string name="settings_camera_upload_include_gps_helper_label">If enabled, location information will be included with your pictures. Please be careful when sharing them.</string>
    <!-- Settings category title for cache and offline files -->
    <string name="settings_advanced_features">Advanced</string>
    <!-- Settings preference title for cache -->
    <string name="settings_advanced_features_cache">Clear Cache</string>
    <!-- Settings preference title for offline files -->
    <string name="settings_advanced_features_offline">Clear Offline Files</string>
    <!-- Settings preference title for delete account -->
    <string name="settings_delete_account">Delete account</string>
    <!-- Size of files in offline or cache folders -->
    <string name="settings_advanced_features_size">Currently using %s</string>
    <!-- Calculating Size of files in offline or cache folders -->
    <string name="settings_advanced_features_calculating">Calculating</string>
    <!-- title of the setting to set the default download location -->
    <string name="settings_storage_download_location">Default download location</string>
    <!-- Whether to always ask the user each time. -->
    <string name="settings_storage_ask_me_always">Always ask for download location</string>
    <!-- Label of button on account page that ask user to add their phone number -->
    <string name="add_phone_number_label">Add a phone number</string>
    <!-- enter verification code page title -->
    <string name="verify_account_title">Verify your account</string>
    <!-- Text to explain to user why to verify phone number (account suspended use case) -->
    <string name="verify_account_helper_locked">Your account has been locked temporarily due to potential abuse. Please verify your phone number to unlock your account.</string>
    <!-- Hint text of the region edittext for choosing dial code. -->
    <string name="sms_region_label">Region</string>
    <!-- place holder for enter mobile number field -->
    <string name="verify_account_phone_number_placeholder">Your phone number</string>
    <!-- Button label - go to previous page -->
    <string name="general_back_button">Back</string>
    <!-- button label - quite sms verification use case -->
    <string name="verify_account_not_now_button">Not now</string>
    <!-- Button label - confirm some action -->
    <string name="general_confirm_button">Confirm</string>
    <!-- On “add phone number” page, an error message will be shown if user click next button without select country code. -->
    <string name="verify_account_invalid_country_code">Please select a region code</string>
    <!-- On “Add phone number” page, a toast error message will be shown if the country code cannot be fetched from back end. -->
    <string name="verify_account_not_loading_country_code">Region codes could not be fetched.</string>
    <!-- error message if user click next button without enter a valid phone number -->
    <string name="verify_account_invalid_phone_number">Please supply a valid phone number.</string>
    <!-- Label tell user to enter received txt to below input boxes -->
    <string name="verify_account_enter_txt_label">Please enter the verification code sent to</string>
    <!-- enter verification code page title -->
    <string name="verify_account_enter_code_title">Verify your account</string>
    <!-- error message that will show to user when user entered invalid verification code -->
    <string name="verify_account_incorrect_code">Wrong code. Please try again or resend.</string>
    <!-- text message to remind user to resend verification code -->
    <string name="verify_account_resend_label">Didn’t receive the code?</string>
    <!-- Button to resend the create account email to a new email address in case the previous email address was misspelled -->
    <string name="general_resend_button">Resend</string>
    <!-- error message that will show to user when host detected that the mobile number has been registered already -->
    <string name="verify_account_error_phone_number_register">This number is already associated with a MEGA account.</string>
    <!-- error message that will show to user when user reached the sms verification daily limit -->
    <string name="verify_account_error_reach_limit">You have reached the daily limit</string>
    <!-- error message that will show to user when user reached the sms verification daily limit -->
    <string name="verify_account_error_wrong_code">The verification code doesn’t match.</string>
    <!-- error message that will show to user when code has been verified -->
    <string name="verify_account_error_code_verified">The code has been verified</string>
    <!-- error message that will show to user when user entered invalid verification code -->
    <string name="verify_account_error_invalid_code">Wrong code. Please try again or resend.</string>
    <!-- verify phone number successfully -->
    <string name="verify_account_successfully">Your phone number has been verified successfully</string>
    <!-- If the user has an internal storage and an external SD card, it has to be set on the settings screen, external storage option -->
    <string-array name="settings_storage_download_location_array">
        <item>Internal storage</item>
        <item>External storage</item>
    </string-array>
    <!-- choose the way the new user’s email is inserted, import from phone option -->
    <string-array name="add_contact_array">
        <item>Write the user’s email</item>
        <item>Import from device</item>
    </string-array>
    <!-- settings option -->
    <string name="settings_camera_upload_on">Enable Camera Uploads</string>
    <!-- settings option. How to upload the camera images: via Wi-Fi only or via Wi-Fi and data plan -->
    <string name="settings_camera_upload_how_to_upload">How to upload</string>
    <!-- The Secondary Media uploads allows to create a second Camera Folder synchronization. Enabling it would imply to choose a new local folder and then, a new destination folder in MEGA. This is the text that appears in the settings option to enable the second synchronization. -->
    <string name="settings_secondary_upload_on">Enable Secondary Media uploads</string>
    <!-- The Secondary Media uploads allows to create a second Camera Folder synchronization. Disabling it would imply that the current second sync won’t be running anymore. This is the text that appears in the settings option to disable the second synchronization. -->
    <string name="settings_secondary_upload_off">Disable Secondary Media uploads</string>
    <!-- Title of shared folder explorer to choose a folder to perform an action -->
    <string name="settings_empty_folder">Choose folder</string>
    <!-- the options of how to upload, but in an array. needed for the settings, how to upload the camera images. only when Wi-Fi connected -->
    <string-array name="settings_camera_upload_how_to_entries">
        <item>Wi-Fi or mobile data</item>
        <item>Wi-Fi only</item>
    </string-array>
    <!-- What kind of files are going to be uploaded: images, videos or both -->
    <string name="settings_camera_upload_what_to_upload">File Upload</string>
    <!-- what kind of file are going to be uploaded. Needed for the settings summary -->
    <string-array name="settings_camera_upload_file_upload_entries">
        <item>Photos only</item>
        <item>Videos only</item>
        <item>Photos and videos</item>
    </string-array>
    <!-- Title of ‘Include location tags’ setting option. Once enabled, Camera Uploads will include the location info from pictures those are being uploaded -->
    <string name="settings_camera_upload_include_gps">Include location tags</string>
    <!-- Option to choose that the video compression will only be enable when the device is charging -->
    <string name="settings_camera_upload_require_plug_in">Require me to actively charge my device</string>
    <!-- Option to choose that the camera sync will maintain the local file names when uploading -->
    <string name="settings_keep_file_names">Keep file names as in the device</string>
    <!-- The location of where the user photos or videos are stored in the device. -->
    <string name="settings_local_camera_upload_folder">Local Camera folder</string>
    <!-- The location of where the user photos or videos are stored in MEGA. -->
    <string name="settings_mega_camera_upload_folder">MEGA Camera Uploads folder</string>
    <!-- The location of where the user photos or videos of the secondary sync are stored in the device. -->
    <string name="settings_local_secondary_folder">Local Secondary folder</string>
    <!-- The location of where the user photos or videos of the secondary sync are stored in MEGA. -->
    <string name="settings_mega_secondary_folder">MEGA Secondary folder</string>
    <!-- what kind of file are going to be uploaded. Needed for the settings summary -->
    <string name="settings_camera_upload_only_photos">Photos only</string>
    <!-- what kind of file are going to be uploaded. Needed for the settings summary -->
    <string name="settings_camera_upload_only_videos">Videos only</string>
    <!-- what kind of file are going to be uploaded. Needed for the settings summary -->
    <string name="settings_camera_upload_photos_and_videos">Photos and videos</string>
    <!-- Settings of the Passcode -->
    <string name="settings_passcode_lock_switch">Passcode Lock</string>
    <!-- Settings option to change Passcode. -->
    <string name="settings_change_passcode">Change passcode</string>
    <!-- Settings option screen to change Passcode. -->
    <string name="title_change_passcode">Change passcode lock</string>
    <!-- Settings option to set the timer to ask for passcode. -->
    <string name="settings_require_passcode">Require passcode</string>
    <!-- Option available to choose in some context to make an action immediately. -->
    <string name="action_immediately">Immediately</string>
    <!-- Button after the Passcode code input field -->
    <string name="pin_lock_enter">Enter</string>
    <!-- Error message when not typing the Passcode code correctly. Plural. The placeholder indicates the number of failed attempts. E.g. 7 failed passcode attempts -->
    <plurals name="passcode_lock_alert_attempts">
        <item quantity="one">1 failed passcode attempt</item>
        <item quantity="other">%1$d failed passcode attempts</item>
    </plurals>
    <!-- Error message when not typing the Passcode code correctly -->
    <string name="pin_lock_alert">You will be logged out and your offline files will be deleted after 10 failed attempts</string>
    <!-- Error message when not typing the Passcode correctly (two times) -->
    <string name="pin_lock_not_match">Passcodes did not match. Try again.</string>
    <!-- Title of the screen to unlock screen with Passcode -->
    <string name="unlock_pin_title">Enter your passcode</string>
    <!-- Title of the screen to unlock screen with Passcode in second round -->
    <string name="unlock_pin_title_2">Re-enter your passcode</string>
    <!-- Title of the screen to unlock screen with Passcode -->
    <string name="reset_pin_title">Enter your new passcode</string>
    <!-- Title of the screen to unlock screen with Passcode in second round -->
    <string name="reset_pin_title_2">Re-enter your new passcode</string>
    <!-- Caption of a title, in the context of “About MEGA” or “About us” -->
    <string name="settings_about">About</string>
    <!-- Preference screen item action button -->
    <string name="settings_about_privacy_policy">Privacy Policy</string>
    <!--  -->
    <string name="settings_about_terms_of_service">Terms of Service</string>
    <!-- App means “Application” -->
    <string name="settings_about_app_version">App version</string>
    <!-- Title of the label where the SDK version is shown -->
    <string name="settings_about_sdk_version">MEGA SDK Version</string>
    <!-- Title of the label where the MEGAchat SDK version is shown -->
    <string name="settings_about_karere_version">MEGAchat SDK Version</string>
    <!-- Link to the public code of the app -->
    <string name="settings_about_code_link_title">View source code</string>
    <!-- title of the screen that shows the ZIP files -->
    <string name="zip_browser_activity">ZIP Browser</string>
    <!--  -->
    <string name="free_account">Free</string>
    <!-- category in sort by action -->
    <string name="sortby_name">Name</string>
    <!-- sort files alphabetically ascending -->
    <string name="sortby_name_ascending">Ascending</string>
    <!-- sort files alphabetically descending -->
    <string name="sortby_name_descending">Descending</string>
    <!-- category in sort by action -->
    <string name="sortby_date">Date</string>
    <!-- sort files by date newest first -->
    <string name="sortby_date_newest">Newest</string>
    <!-- sort files by date oldest first -->
    <string name="sortby_date_oldest">Oldest</string>
    <!-- category in sort by action -->
    <string name="sortby_size">Size</string>
    <!-- sort files by size largest first -->
    <string name="sortby_size_largest_first">Largest</string>
    <!-- sort files by size smallest first -->
    <string name="sortby_size_smallest_first">Smallest</string>
    <!-- sort option, sort media files by photos first -->
    <string name="sortby_type_photo_first">Photos</string>
    <!-- sort option, sort media files by videos first -->
    <string name="sortby_type_video_first">Videos</string>
    <!-- Passcode with 4 digits -->
    <string name="four_pin_lock">4 digits</string>
    <!-- Passcode with 6 digits -->
    <string name="six_pin_lock">6 digits</string>
    <!-- Passcode alphanumeric -->
    <string name="AN_pin_lock">Alphanumeric</string>
    <!-- Confirmation message when enabling logs in the app -->
    <string name="settings_enable_logs">Logs are now enabled</string>
    <!-- Confirmation message when disabling logs in the app -->
    <string name="settings_disable_logs">Logs are now disabled</string>
    <!-- Option in the sliding panel to open the folder which contains the file selected after performing a search -->
    <string name="search_open_location">Open location</string>
    <!-- message when a temporary error on logging in is due to SDK is waiting for the server to complete a request due to an API lock -->
    <string name="servers_busy">This process is taking longer than expected. Please wait.</string>
    <!-- Label in My Account section to show user account type -->
    <string name="my_account_free">Free Account</string>
    <!-- Label in My Account section to show user account type -->
    <string name="my_account_pro1">Pro I Account</string>
    <!-- Label in My Account section to show user account type -->
    <string name="my_account_pro2">Pro II Account</string>
    <!-- Label in My Account section to show user account type -->
    <string name="my_account_pro3">Pro III Account</string>
    <!-- Type of account info added to the feedback email sent to support -->
    <string name="my_account_prolite_feedback_email">Pro Lite Account</string>
    <!--  -->
    <string name="backup_title">Back up your Recovery Key</string>
    <!-- Subtitle of the screen to backup the master key -->
    <string name="backup_subtitle">Your password unlocks your Recovery Key</string>
    <!-- First paragraph of the screen to backup the master key -->
    <string name="backup_first_paragraph">Your data is only readable through a chain of decryption operations that begins with your master encryption key, which we store encrypted with your password. This means that if you lose your password, your Recovery Key can no longer be decrypted, and you can no longer decrypt your data.</string>
    <!-- Summary of the preference Recovery key on Settings section -->
    <string name="backup_second_paragraph">Exporting the Recovery Key and keeping it in a secure location enables you to set a new password without data loss.</string>
    <!-- Third paragraph of the screen to backup the master key -->
    <string name="backup_third_paragraph">An external attacker cannot gain access to your account with just your key. A password reset requires both the key and access to your email.</string>
    <!-- Sentence to inform the user the available actions in the screen to backup the master key -->
    <string name="backup_action">Copy the Recovery Key to the clipboard or save it as text file.</string>
    <!-- Action of a button to save something -->
    <string name="save_action">Save</string>
    <!-- Alert message when the master key has been successfully copied to the ClipBoard -->
    <string name="copy_MK_confirmation">The Recovery Key has been successfully copied</string>
    <!-- Button to change the password -->
    <string name="change_pass">Change</string>
    <!-- Positive button to perform a general action -->
    <string name="general_positive_button">YES</string>
    <!-- Negative button to perform a general action -->
    <string name="general_negative_button">NO</string>
    <!-- Button in the Login screen to reset the password -->
    <string name="forgot_pass">Forgot your password?</string>
    <!-- Hint of the text when the user can write his master key -->
    <string name="edit_text_insert_mk">Your Recovery Key goes here</string>
    <!-- Hint of the text where the user can write his password -->
    <string name="edit_text_insert_pass">password goes here</string>
    <!-- Text shown in the last alert dialog to confirm delete user account -->
    <string name="delete_account_text_last_step">This is the last step to delete your account. You will permanently lose all the data stored in the cloud. Please enter your password below.</string>
    <!-- Title of the alert dialog to inform the user that have to check the email -->
    <string name="email_verification_title">Email verification</string>
    <!-- Text of the alert dialog to inform the user that have to check the email -->
    <string name="email_verification_text">Please check your email to proceed.</string>
    <!-- Text to inform the user when an error occurs -->
    <string name="general_text_error">An error occurred, please try again.</string>
    <!-- Alert to inform the user that have to be logged in to perform the action -->
    <string name="alert_not_logged_in">You must be logged in to perform this action.</string>
    <!-- Error message when a user attempts to change their email without an active login session. -->
    <string name="change_email_not_logged_in">You need to be logged in to complete your email change. Please log in again with your current email address and then tap on your confirmation link again.</string>
    <!-- Text displayed to inform that the email was successfully changed. Please keep the placeholder, it will be replaced with the new email address. -->
    <string name="email_changed">Congratulations, your new email address for this MEGA account is: %1$s</string>
    <!-- Error when the user leaves empty the password field -->
    <string name="invalid_string">Incorrect</string>
    <!-- Text of the toast when the user enters invalid text which is neither a valid phone number nor a valid email -->
    <string name="invalid_input">Invalid input</string>
    <!-- Title of the alert dialog when the user tries to recover the pass of a non existing account -->
    <string name="invalid_email_title">Invalid email address</string>
    <!-- Title of the alert dialog when the user tries to recover the pass of a non existing account -->
    <string name="invalid_email_text">Please check the email address and try again.</string>
    <!-- Title of the dialog to write the Recovery Key after opening the recovery link -->
    <string name="title_dialog_insert_MK">Password reset</string>
    <!-- Text of the dialog to write the Recovery Key after opening the recovery link -->
    <string name="text_dialog_insert_MK">Please enter your Recovery Key below</string>
    <!-- Text of the alert when the pass has been correctly changed -->
    <string name="pass_changed_alert">Your password has been changed.</string>
    <!-- Title of the dialog to park an account -->
    <string name="park_account_dialog_title">Park account</string>
    <!-- Button to park an account -->
    <string name="park_account_button">Park</string>
    <!-- Text shown in the last alert dialog to park an account -->
    <string name="park_account_text_last_step">This is the last step to park your account, please enter your new password. Your data will be retained for at least 60 days. If you recall your parked account’s password, please contact support&#64;mega.nz</string>
    <!-- Title of the screen to write the new password after opening the recovery link -->
    <string name="title_enter_new_password">Enter new password</string>
    <!-- Message when the user tries to open a recovery pass link and it has expired -->
    <string name="recovery_link_expired">This recovery link has expired, please try again.</string>
    <!-- Text of the alert after opening the recovery link to reset pass being logged. -->
    <string name="text_reset_pass_logged_in">Your Recovery Key will be used to reset your password. Please enter your new password.</string>
    <!-- Button to upgrade the account to PRO account in My Account Section -->
    <string name="my_account_upgrade_pro">Upgrade</string>
    <!-- Button to upgrade the account to PRO account in the panel that appears randomly -->
    <string name="my_account_upgrade_pro_panel">Upgrade now</string>
    <!-- Message to promote PRO accounts -->
    <string name="get_pro_account">Grow your cloud.[A]Get increased storage and transfer quotas with a Pro account.</string>
    <!-- Error shown when the user tries to change his mail to one that is already used -->
    <string name="mail_already_used">This email address is already in use. Please use another email address.</string>
    <!-- Error shown when the user tries to change his mail while the user has already requested a confirmation link for that email address -->
    <string name="mail_changed_confirm_requested">You have already requested a confirmation link for that email address.</string>
    <!-- Error shown when the user tries to change his mail while the email is the same as the old -->
    <string name="mail_same_as_old">This is your existing email address.</string>
    <!-- Text shown in the last alert dialog to change the email associated to an account -->
    <string name="change_mail_text_last_step">This is the last step to change your email. Please enter your password below.</string>
    <!-- Title of the alert dialog to change the email associated to an account -->
    <string name="change_mail_title_last_step">Change email</string>
    <!-- Option of the sliding panel to capture a new picture to upload to Cloud Drive or to set as user avatar -->
    <string name="take_photo_avatar_panel">Capture</string>
    <!-- Option of the sliding panel to change the avatar by choosing an existing picture -->
    <string name="choose_photo_avatar_panel">Choose picture</string>
    <!-- Option of the sliding panel to delete the existing avatar -->
    <string name="delete_avatar_panel">Delete picture</string>
    <!-- Alert when the user introduces his MK to reset pass incorrectly -->
    <string name="incorrect_MK">The key you supplied does not match this account. Please make sure you use the correct Recovery Key and try again.</string>
    <!-- Title of the alert when the user introduces his MK to reset pass incorrectly -->
    <string name="incorrect_MK_title">Invalid Recovery Key</string>
    <!-- Message shown meanwhile the app is waiting for a request -->
    <string name="recovering_info">Getting info&#8230;</string>
    <!-- Text of the alert dialog to inform the user that have to check the email to validate his new email -->
    <string name="email_verification_text_change_mail">Your new email address needs to be validated. Please check your email to proceed.</string>
    <!-- Confirmation before deleting the avatar of the user’s profile -->
    <string name="confirmation_delete_avatar">Delete your profile picture?</string>
    <!-- Title of the Dialog to edit the profile attributes of the user’s account -->
    <string name="title_edit_profile_info">Edit</string>
    <!-- Alert Dialog to get link -->
    <string name="title_set_expiry_date">Set expiry date</string>
    <!-- Title of the dialog to get link with password -->
    <string name="title_set_password_protection">Set password protection</string>
    <!-- Subtitle of the dialog to get link -->
    <string name="subtitle_set_expiry_date">(PRO ONLY)</string>
    <!-- Alert Dialog to get link with password -->
    <string name="set_password_protection_dialog">Set password</string>
    <!-- Hint of the dialog to get link with password -->
    <string name="hint_set_password_protection_dialog">Enter password</string>
    <!-- Hint of the confirmation dialog to get link with password -->
    <string name="hint_confirm_password_protection_dialog">Confirm password</string>
    <!-- Status text at the beginning of getting a link -->
    <string name="link_request_status">Processing&#8230;</string>
    <!-- Option of the sliding panel to edit the link of a node -->
    <string name="edit_link_option">Manage link</string>
    <!-- Error alert dialog shown when changing the password the user provides an incorrect password -->
    <string name="old_password_provided_incorrect">The current password you have provided is incorrect.</string>
    <!-- success message when reinviting multiple contacts -->
    <string name="number_correctly_reinvite_contact_request">%d reinvite requests sent successfully.</string>
    <!-- success message when reinviting multiple contacts -->
    <string name="number_correctly_delete_contact_request">%d requests deleted successfully.</string>
    <!-- error message when reinviting multiple contacts -->
    <string name="number_no_delete_contact_request">%1$d requests successfully deleted but %2$d requests were not deleted.</string>
    <!-- success message when replying to multiple received request -->
    <string name="number_correctly_invitation_reply_sent">%d request replies sent.</string>
    <!-- error message when replying to multiple received request -->
    <string name="number_incorrectly_invitation_reply_sent">%1$d request replies successfully sent but %2$d were not sent.</string>
    <!-- Confirmation before removing the outgoing shares of a folder -->
    <plurals name="confirmation_remove_outgoing_shares">
        <item quantity="one">The folder is shared with %1$d contact. Remove share?</item>
        <item quantity="other">The folder is shared with %1$d contacts. Remove all shares?</item>
    </plurals>
    <!-- Error message when the credentials to login are incorrect. -->
    <string name="error_incorrect_email_or_password">Invalid email and/or password. Please try again.</string>
    <!-- Error message when trying to login and the account is suspended. -->
    <string name="error_account_suspended">Your account has been suspended due to Terms of Service violations. Please contact support&#64;mega.nz</string>
    <!-- Error message when to many attempts to login. -->
    <string name="too_many_attempts_login">Too many failed attempts to log in, please wait for an hour.</string>
    <!-- Error message when trying to login to an account not validated. -->
    <string name="account_not_validated_login">This account has not been validated yet. Please check your email.</string>
    <!-- Error message shown when opening a folder link which doesn’t exist -->
    <string name="general_error_folder_not_found">Folder link unavailable</string>
    <!-- Error message shown when opening a folder link which has been removed due to ToS/AUP violation -->
    <string name="folder_link_unavaible_ToS_violation">The folder link has been removed as it violated our Terms of Service.</string>
    <!-- Error message shown when opening a file link which doesn’t exist -->
    <string name="general_error_file_not_found">File link unavailable</string>
    <!-- Error message shown when opening a file link which has been removed due to ToS/AUP violation -->
    <string name="file_link_unavaible_ToS_violation">The file link has been removed as it violated our Terms of Service.</string>
    <!-- Error message shown when opening a folder link or file link which has been corrupt or deformed -->
    <string name="link_broken">This URL is corrupt or deformed. The link you are trying to access does not exist.</string>
    <!-- Title of the screen after creating the account. That screen asks the user to confirm the account by checking the email -->
    <string name="confirm_email_text">Awaiting email confirmation</string>
    <!-- Text below the title that explains the user should check the email and click the link to confirm the account -->
    <string name="confirm_email_explanation">Please check your email and tap the link to confirm your account.</string>
    <!-- Plural of items which contains a folder. 2 items -->
    <plurals name="general_num_items">
        <item quantity="one">1 item</item>
        <item quantity="other">%1$d items</item>
    </plurals>
    <!-- Error message shown when opening a file or folder link which account has been removed due to ToS/AUP violation -->
    <string name="file_link_unavaible_delete_account">The associated user account has been terminated due to multiple violations of our Terms of Service.</string>
    <!-- Error message shown after login into a folder link with an invalid decryption key -->
    <string name="general_error_invalid_decryption_key">The provided decryption key for the folder link is invalid.</string>
    <!-- Word to indicate the limited bandwidth of the free accounts -->
    <string name="limited_bandwith">Limited</string>
    <!-- Item of the navigation title for the chat section -->
    <string name="section_chat">Chat</string>
    <!-- Confirmation button of the dialog to archive a chat -->
    <string name="tab_archive_chat">Archive</string>
    <!-- Initial of the word hour to show the duration of a video or audio call -->
    <string name="initial_hour">h</string>
    <!-- Initial of the word minute to show the duration of a video or audio call -->
    <string name="initial_minute">m</string>
    <!-- Initial of the word second to show the duration of a video or audio call -->
    <string name="initial_second">s</string>
    <!-- Title shown when multiselection is enable in chat tabs -->
    <string name="selected_items">%d selected</string>
    <!-- Message to confirm if the user wants to delete a contact from a shared folder -->
    <string name="remove_contact_shared_folder">The contact %s will be removed from the shared folder.</string>
    <!-- Message to confirm if the user wants to delete a multiple contacts from a shared folder -->
    <string name="remove_multiple_contacts_shared_folder">%d contacts will be removed from the shared folder.</string>
    <!-- success message when changing permissions of contacts for a shared folder, place holder: number of contacts effected -->
    <string name="number_permission_incorrectly_changed_from_shared">Failed to update permissions for %d contacts</string>
    <!-- Message shown while the contact list from the device is being read and then shown to the user -->
    <string name="contacts_list_empty_text_loading">Loading contacts from the phone&#8230;</string>
    <!-- Warning message when reinviting multiple contacts -->
    <string name="number_existing_invite_contact_request">%d requests already sent.</string>
    <!-- success message when reinviting multiple contacts -->
    <string name="number_correctly_invite_contact_request">%d invite requests sent successfully.</string>
    <!-- error message when reinviting multiple contacts -->
    <string name="number_no_invite_contact_request">%1$d invite requests successfully sent but %2$d requests were not sent.</string>
    <!-- Word next to own user’s message in chat screen -->
    <string name="chat_me_text_bracket">%1s (Me)</string>
    <!-- button -->
    <string name="general_mute">Mute</string>
    <!-- button -->
    <string name="general_unmute">Unmute</string>
    <!-- Title of the dialogue to mute the general chat notifications. -->
    <string name="title_dialog_mute_chat_notifications">Do not disturb</string>
    <!-- Subtitle of the dialogue to mute the general chat notifications. -->
    <string name="subtitle_dialog_mute_chat_notifications">Mute chat notifications for</string>
    <!-- Title of the dialogue to mute the notifications of a specific chat. -->
    <string name="title_dialog_mute_chatroom_notifications">Mute notifications</string>
    <!-- Label for the setting option that indicates the general notifications are enabled. -->
    <string name="mute_chat_notification_option_on">On</string>
    <!-- Label for the dialog box option to mute a chat. This option will indicate that notifications for that chat are enabled. -->
    <string name="mute_chatroom_notification_option_off">Off</string>
    <!-- Label for the dialog box option to mute a chat. This option will indicate that chat notifications will be disabled until tomorrow at 8 a.m. -->
    <string name="mute_chatroom_notification_option_until_tomorrow_morning">Until tomorrow morning</string>
    <!-- Label for the dialog box option to mute a chat. This option will indicate that chat notifications will be disabled until today at 8 a.m. -->
    <string name="mute_chatroom_notification_option_until_this_morning">Until this morning</string>
    <!-- Label for the dialog box option to mute a chat. This option will indicate that chat notifications will be disabled until turn it off again. -->
    <string name="mute_chatroom_notification_option_forever">Until I turn them back on</string>
    <!-- Message when a chat has been silenced, for a specific time, successfully. For example: Chat notifications will be muted for 1 hour -->
    <string name="success_muting_a_chat_for_specific_time">Chat notifications will be muted for %s</string>
    <!-- Message to indicate the chat has been muted, until a specific time (24 hours format). Plural, used for any format different to 01:XX, e.g. 14:15 -->
    <plurals name="success_muting_chat_until_specific_time">
        <item quantity="one">Chat notifications will be muted until %1$s</item>
        <item quantity="other">Chat notifications will be muted until %1$s</item>
    </plurals>
    <!-- Message to indicate the chat has been muted, until a specific day and time (24 hours format). Plural, used for any format different to 01:XX, e.g. Chat notifications will be muted until tomorrow at 08:00 -->
    <plurals name="success_muting_chat_until_specific_date_and_time">
        <item quantity="one">Chat notifications will be muted until %1$s at %2$s</item>
        <item quantity="other">Chat notifications will be muted until %1$s at %2$s</item>
    </plurals>
    <!-- Message when select the option Do not disturb but the notifications are already muted -->
    <string name="notifications_are_already_muted">Chat notifications are muted</string>
    <!-- Message when a chat has been unmuted successfully. -->
    <string name="success_unmuting_a_chat">Chat notifications enabled</string>
    <!-- String to indicate the time in 24h format until which a specific chat is muted. Plural, used for any format different to 1:XX, e.g. 14:15 -->
    <plurals name="chat_notifications_muted_until_specific_time">
        <item quantity="one">Muted until %1$s</item>
        <item quantity="other">Muted until %1$s</item>
    </plurals>
    <!-- Title of the section to enable notifications in the Contact Properties screen -->
    <string name="title_properties_chat_contact_notifications">Notifications</string>
    <!-- Title of the section to choose the sound of incoming messages in the Contact Properties screen -->
    <string name="title_properties_chat_contact_message_sound">Message sound</string>
    <!-- Title of the section to share the contact in the Contact Properties screen -->
    <string name="title_properties_chat_share_contact">Share contact</string>
    <!-- Title of the screen to select the sound of the notifications -->
    <string name="notification_sound_title">Notification sound</string>
    <!-- Button to clear the chat history -->
    <string name="general_clear">Clear</string>
    <!-- Message show when the history of a chat has been successfully deleted -->
    <string name="clear_history_success">Chat history has been cleared</string>
    <!-- Message show when the history of a chat hasn’t been successfully deleted -->
    <string name="clear_history_error">An error has occurred. The chat history has not been successfully cleared</string>
    <!-- Menu item to add participants to a chat -->
    <string name="add_participants_menu_item">Add participants</string>
    <!-- Menu item to remove a participants from a chat -->
    <string name="remove_participant_menu_item">Remove participant</string>
    <!-- Message about MEGA when there are no message in the chat screen -->
    <string name="mega_info_empty_screen">Protects your chat with end-to-end (user controlled) encryption, providing essential safety assurances:</string>
    <!-- Message about MEGA when there are no message in the chat screen -->
    <string name="mega_authenticity_empty_screen">The system ensures that the data received is truly from the specified sender, and its content has not been manipulated during transit.</string>
    <!-- Message about MEGA when there are no message in the chat screen -->
    <string name="mega_confidentiality_empty_screen">Only the author and intended recipients are able to decipher and read the content.</string>
    <!-- Message about MEGA when there are no message in the chat screen -->
    <string name="title_mega_info_empty_screen">MEGA</string>
    <!-- Message about MEGA when there are no message in the chat screen -->
    <string name="title_mega_authenticity_empty_screen">Authenticity</string>
    <!-- Message about MEGA when there are no message in the chat screen -->
    <string name="title_mega_confidentiality_empty_screen">Confidentiality</string>
    <!-- Error message shown when opening a cancel link with an account that not corresponds to the link -->
    <string name="error_not_logged_with_correct_account">This link is not related to this account. Please log in with the correct account.</string>
    <!-- Message when the user tries to open a cancel link and it has expired -->
    <string name="cancel_link_expired">This cancel link has expired, please try again.</string>
    <!-- Text shown after searching and no results found -->
    <string name="no_results_found">No results were found</string>
    <!-- the options of what to upload in an array. Needed for the settings, the options of what to upload. -->
    <string name="offline_status">Offline</string>
    <!-- the options of what to upload in an array. Needed for the settings, the options of what to upload. -->
    <string name="online_status">Online</string>
    <!-- the options of what to upload in an array. Needed for the settings, the options of what to upload. -->
    <string name="away_status">Away</string>
    <!-- the options of what to upload in an array. Needed for the settings, the options of what to upload. -->
    <string name="busy_status">Busy</string>
    <!-- Text shown when a message has been deleted in the chat -->
    <string name="text_deleted_message">This message has been deleted</string>
    <!-- Text shown when a message has been deleted in the chat -->
    <string name="text_deleted_message_by">[A]This message has been deleted by [/A][B]%1$s[/B]</string>
    <!-- Confirmation before deleting messages -->
    <string name="confirmation_delete_several_messages">Remove messages?</string>
    <!-- Confirmation before deleting one message -->
    <string name="confirmation_delete_one_message">Remove message?</string>
    <!-- Label for the sliding panel of a group chat -->
    <string name="group_chat_label">Group chat</string>
    <!-- Label for the option of the sliding panel to show the info of a chat group -->
    <string name="group_chat_info_label">Group info</string>
    <!-- Label for the option of the sliding panel to start a one to one chat -->
    <string name="group_chat_start_conversation_label">Start conversation</string>
    <!-- Label for the option of the sliding panel to edit the profile -->
    <string name="group_chat_edit_profile_label">Edit profile</string>
    <!-- Title of the section to leave a group content in the Contact Properties screen -->
    <string name="title_properties_chat_leave_chat">Leave Group</string>
    <!-- Label for participants of a group chat -->
    <string name="participants_chat_label">Participants</string>
    <!-- Text of the confirm dialog shown when it wants to remove a contact from a chat -->
    <string name="confirmation_remove_chat_contact">Remove %s from this chat?</string>
    <!-- Label to explain the read only participant permission in the options panel of the group info screen -->
    <string name="observer_permission_label_participants_panel">Read-only</string>
    <!-- Label to show the participant permission in the options panel of the group info screen -->
    <string name="standard_permission_label_participants_panel">Standard</string>
    <!-- Label to show the participant permission in the options panel of the group info screen -->
    <string name="administrator_permission_label_participants_panel">Moderator</string>
    <!-- Text appended to a edited message. -->
    <string name="edited_message_text">(edited)</string>
    <!-- Option in menu to change title of a chat group. -->
    <string name="change_title_option">Change title</string>
    <!-- confirmation message before leaving a group chat -->
    <string name="confirmation_leave_group_chat">If you leave, you will no longer have access to read or send messages.</string>
    <!-- title confirmation message before leaving a group chat -->
    <string name="title_confirmation_leave_group_chat">Leave group chat?</string>
    <!-- Message show when a participant hasn’t been successfully invited to a group chat -->
    <string name="add_participant_error_already_exists">The participant is already included in this group chat</string>
    <!-- success message when inviting multiple contacts to a group chat -->
    <string name="number_correctly_add_participant">%d participants were successfully invited</string>
    <!-- error message when inviting multiple contacts to a group chat -->
    <string name="number_no_add_participant_request">%1$d participants were successfully invited but %2$d participants were not invited.</string>
    <!-- chat message when the permissions for a user has been changed -->
    <string name="message_permissions_changed">[A]%1$s[/A][B] was changed to [/B][C]%2$s[/C][D] by [/D][E]%3$s[/E]</string>
    <!-- chat message when a participant was added to a group chat -->
    <string name="message_add_participant">[A]%1$s[/A][B] joined the group chat by invitation from [/B][C]%2$s[/C]</string>
    <!-- chat message when a participant was removed from a group chat -->
    <string name="message_remove_participant">[A]%1$s[/A][B] was removed from group chat by [/B][C]%2$s[/C]</string>
    <!-- Message shown when a participant change the title of a group chat. -->
    <string name="change_title_messages">[A]%1$s[/A][B] changed the group chat name to [/B][C]“%2$s”[/C]</string>
    <!-- chat message when a participant left a group chat -->
    <string name="message_participant_left_group_chat">[A]%1$s[/A][B] left the group chat[/B]</string>
    <!-- chat message alert when the message have to been manually -->
    <string name="manual_retry_alert">Message not sent. Tap for options</string>
    <!-- Chat alert of an attachment message when the upload is in progress but the queue of transfers is paused. -->
    <string name="manual_resume_alert">Transfers paused. Tap to resume.</string>
    <!-- message shown when the status of the user coudn’t be changed -->
    <string name="changing_status_error">Error. Your status has not been changed</string>
    <!-- message shown when a chat has not been created -->
    <string name="create_chat_error">An error occurred when creating the chat</string>
    <!-- settings of the chat to choose the status -->
    <string name="settings_chat_vibration">Vibration</string>
    <!-- Button text shown on SMS verification page, if the user wants to logout current suspended account and login with another account, user can press this button to logout -->
    <string name="sms_logout">[A]Log out[/A] to switch MEGA accounts</string>
    <!-- On SMS verification page, if the user presses the logout button, a dialog with this text will show to ask for user’s confirmation. -->
    <string name="confirm_logout_from_sms_verification">Are you sure that you want to log out of the current account?</string>
    <!-- Text shown when a message has been deleted in the chat -->
    <string name="non_format_text_deleted_message_by">This message has been deleted by %1$s</string>
    <!-- Text shown when the chat history has been successfully deleted. -->
    <string name="history_cleared_message">Chat history has been cleared</string>
    <!-- Text shown when the chat history was cleared by someone -->
    <string name="non_format_history_cleared_by">Chat history cleared by %1$s</string>
    <!-- chat message when the permissions for a user has been changed -->
    <string name="non_format_message_permissions_changed">%1$s was changed to %2$s by %3$s</string>
    <!-- chat message when a participant was added to a group chat -->
    <string name="non_format_message_add_participant">%1$s was added to this group chat by invitation from %2$s</string>
    <!-- chat message when a participant was removed from a group chat -->
    <string name="non_format_message_remove_participant">%1$s was removed from group chat by %2$s</string>
    <!-- Message shown when a participant change the title of a group chat. -->
    <string name="non_format_change_title_messages">%1$s changed the group chat name to “%2$s”</string>
    <!-- chat message when a participant left a group chat -->
    <string name="non_format_message_participant_left_group_chat">%1$s left the group chat</string>
    <!-- success alert when the user copy some messages to the clipboard -->
    <string name="messages_copied_clipboard">Copied to the clipboard</string>
    <!-- Title of the error dialog when opening a chat -->
    <string name="chat_error_open_title">Chat error</string>
    <!-- Message of the error dialog when opening a chat -->
    <string name="chat_error_open_message">The chat could not be opened successfully</string>
    <!-- Title of the contact list -->
    <plurals name="general_selection_num_contacts">
        <item quantity="one">%1$d contact</item>
        <item quantity="other">%1$d contacts</item>
    </plurals>
    <!-- Message shown when the folder sharing process fails -->
    <string name="error_sharing_folder">Error sharing the folder. Please try again.</string>
    <!-- confirmation message before removing a contact, Plural -->
    <plurals name="confirmation_remove_contact">
        <item quantity="one">All data associated with the selected contact will be permanently lost.</item>
        <item quantity="other">All data associated with the selected contacts will be permanently lost.</item>
    </plurals>
    <!-- title of confirmation alert before removing a contact, Plural -->
    <plurals name="title_confirmation_remove_contact">
        <item quantity="one">Remove contact?</item>
        <item quantity="other">Remove contacts?</item>
    </plurals>
    <!-- option shown when a message could not be sent -->
    <string name="message_option_retry">Retry</string>
    <!-- title of the menu for a non sent message -->
    <string name="title_message_not_sent_options">Message not sent</string>
    <!-- title of the menu for an uploading message with attachment -->
    <string name="title_message_uploading_options">Uploading attachment</string>
    <!-- message shown when a chat has no messages -->
    <string name="no_conversation_history">No conversation history</string>
    <!-- Text to indicate that one participant is typing or multiple participants are typing at the same time in a chat room. The "%1$s" placeholder is to put the name(s) of the participant(s). The [A][/A] format marks are to put the text in a different color. -->
    <plurals name="user_typing">
        <item quantity="one">%1$s [A]is typing&#8230;[/A]</item>
        <item quantity="other">%1$s [A]are typing&#8230;[/A]</item>
    </plurals>
    <!-- text that appear when there are more than 2 people writing at that time in a chat. For example User1, user2 and more are typing… -->
    <string name="more_users_typing">%1$s [A]and more are typing&#8230;[/A]</string>
    <!-- More button in contact info page -->
    <string name="label_more">More</string>
    <!-- label of storage in upgrade/choose account page, it is being used with a variable, e.g. for LITE user it will show ‘200GB Storage’. -->
    <string name="label_storage_upgrade_account">Storage</string>
    <!-- Title of the section about the transfer quota in the storage tab in My Account Section -->
    <string name="label_transfer_quota_upgrade_account">Transfer quota</string>
    <!-- Title of the section about the storage space in the storage tab in My Account Section -->
    <string name="storage_space">Storage space</string>
    <!-- Confirmation message before removing something from the Offline section. -->
    <string name="confirmation_delete_from_save_for_offline">Remove from Offline?</string>
    <!-- Label for the option of action menu to change the chat status -->
    <string name="set_status_option_label">Set status</string>
    <!-- Label for the option of setting to change the colour theme -->
    <string name="set_color_theme_label">Colour theme</string>
    <!-- Answer for confirmation dialog. -->
    <string name="general_dismiss">Dismiss</string>
    <!-- Content of a normal message that cannot be recognized -->
    <string name="error_message_unrecognizable">Message unrecognizable</string>
    <!-- Title of the settings section to configure the autoaway of chat presence -->
    <string name="settings_autoaway_title">Auto-away</string>
    <!-- Subtitle of the settings section to configure the autoaway of chat presence -->
    <string name="settings_autoaway_subtitle">Show me away after an inactivity of</string>
    <!-- Value in the settings section of the autoaway chat presence -->
    <string name="settings_autoaway_value">%1d minutes</string>
    <!-- Title of the settings section to configure the status persistence of chat presence -->
    <string name="settings_persistence_title">Status persistence</string>
    <!-- Subtitle of the settings section to configure the status persistence of chat presence -->
    <string name="settings_persistence_subtitle">Maintain my chosen status appearance even when I have no connected devices</string>
    <!-- Title of the dialog to set the value of the auto away preference -->
    <string name="title_dialog_set_autoaway_value">Set time limit</string>
    <!-- Button to set a value -->
    <string name="button_set">Set</string>
    <!-- Button to set a value -->
    <string name="hint_minutes">minutes</string>
    <!-- the options of what to upload in an array. Needed for the settings, the options of what to upload. -->
    <string-array name="settings_status_entries">
        <item>Online</item>
        <item>Away</item>
        <item>Busy</item>
        <item>Offline</item>
    </string-array>
    <!-- Positive confirmation to enable logs -->
    <string name="general_enable">Enable</string>
    <!-- Positive confirmation to allow MEGA to read contacts book. -->
    <string name="general_allow">Allow</string>
    <!-- Dialog to confirm the action of enabling logs -->
    <string name="enable_log_text_dialog">Logs can contain information related to your account</string>
    <!-- Dialog to confirm the reconnect action -->
    <string name="confirmation_to_reconnect">Network connection recovered. Connect to MEGA?</string>
    <!-- Error when a message cannot be edited -->
    <string name="error_editing_message">This message cannot be edited</string>
    <!-- Label of the modal bottom sheet to clear completed transfers -->
    <string name="option_to_clear_transfers">Clear all transfers</string>
    <!-- Label indicating action to retry failed or cancelled transfers -->
    <string name="option_to_retry_transfers">Retry all transfers</string>
    <!-- Button to confirm the action of restarting one transfer -->
    <string name="button_resume_individual_transfer">Resume</string>
    <!-- Dialog to confirm before removing completed transfers -->
    <string name="confirmation_to_clear_completed_transfers">Clear all transfers?</string>
    <!-- Title of the tab section for transfers in progress -->
    <string name="title_tab_in_progress_transfers">In progress</string>
    <!-- Title of the tab section for completed transfers -->
    <string name="title_tab_completed_transfers">Completed</string>
    <!-- Text shown in playlist subtitle item when a file is reproducing but it is paused -->
    <string name="transfer_paused">Paused</string>
    <!-- Possible state of a transfer -->
    <string name="transfer_queued">Queued</string>
    <!-- Possible state of a transfer. When the transfer is finishing -->
    <string name="transfer_completing">Completing</string>
    <!-- Possible state of a transfer. When the transfer is retrying -->
    <string name="transfer_retrying">Retrying</string>
    <!-- Possible state of a transfer. When the transfer was cancelled -->
    <string name="transfer_cancelled">Cancelled</string>
    <!-- Possible state of a transfer -->
    <string name="transfer_unknown">Unknown</string>
    <!-- Text of the notification shown when the upload service is running: e.g. Uploading files: 1 of 10 -->
    <string name="upload_service_notification">Uploading files: %1$d of %2$d</string>
    <!-- Text of the notification shown when the upload service is paused: e.g. Uploading files: 1 of 10 (paused)-->
    <string name="upload_service_notification_paused">Uploading files: %1$d of %2$d (paused)</string>
    <!-- Text of the notification shown when the upload service has finished, Plural -->
    <plurals name="upload_service_final_notification">
        <item quantity="one">Uploaded %1$d file</item>
        <item quantity="other">Uploaded %1$d files</item>
    </plurals>
    <!-- Text of the notification shown when the upload service has finished, Plural -->
    <plurals name="upload_service_notification_already_uploaded">
        <item quantity="one">1 file already uploaded</item>
        <item quantity="other">%1$d files already uploaded</item>
    </plurals>
    <!-- label for the total file size of multiple files and/or folders (no need to put the colon punctuation in the translation) -->
    <string name="general_total_size">Total size: %1$s</string>
    <!-- Text of the notification shown when the upload service has finished with any transfer error, Plural -->
    <plurals name="upload_service_failed">
        <item quantity="one">%1$d file not uploaded</item>
        <item quantity="other">%1$d files not uploaded</item>
    </plurals>
    <!-- Text of the notification shown when the download service do not download because the file is already on the device, Plural -->
    <plurals name="already_downloaded_service">
        <item quantity="one">%1$d file previously downloaded</item>
        <item quantity="other">%1$d files previously downloaded</item>
    </plurals>
    <!-- Text of the notification shown when the download service has finished, Plural -->
    <plurals name="download_service_final_notification">
        <item quantity="one">Downloaded %1$d file</item>
        <item quantity="other">Downloaded %1$d files</item>
    </plurals>
    <!-- Text of the notification shown when the download service has finished with any error, Plural -->
    <plurals name="download_service_final_notification_with_details">
        <item quantity="one">Downloaded %1$d of %2$d file</item>
        <item quantity="other">Downloaded %1$d of %2$d files</item>
    </plurals>
    <!-- Text of the notification shown when the download service has finished with any transfer error, Plural -->
    <plurals name="download_service_failed">
        <item quantity="one">%1$d file not downloaded</item>
        <item quantity="other">%1$d files not downloaded</item>
    </plurals>
    <!-- Text of the notification shown when the download service is running -->
    <string name="download_service_notification">Downloading files: %1$d of %2$d</string>
    <!-- Text of the notification shown when the download service is paused -->
    <string name="download_service_notification_paused">Downloading files: %1$d of %2$d (paused)</string>
    <!-- Title of the alert when the transfer quota is exceeded. -->
    <string name="title_depleted_transfer_overquota">Insufficient transfer quota</string>
    <!-- Text of the alert when the transfer quota is depleted. The placeholder indicates the time left for the transfer quota to be reset. For instance: 30m 45s -->
    <string name="current_text_depleted_transfer_overquota">Your queued download exceeds the current transfer quota available for your IP address and has therefore been interrupted. Upgrade your account or wait %s to continue.</string>
    <!-- Text of the alert when the transfer quota is depleted. The placeholder indicates the time left for the transfer quota to be reset. For instance: 30m 45s -->
    <string name="text_depleted_transfer_overquota">The transfer quota for this IP address has been exceeded. Upgrade your account or wait %s to continue your download.</string>
    <!-- Button to show plans in the alert when the transfer quota is depleted -->
    <string name="plans_depleted_transfer_overquota">See our plans</string>
    <!-- Button option of the alert when the transfer quota is depleted -->
    <string name="continue_without_account_transfer_overquota">Continue without account</string>
    <!-- this is used for example when downloading 1 file or 2 files, Plural of file. 2 files -->
    <plurals name="new_general_num_files">
        <item quantity="one">%1$d file</item>
        <item quantity="other">%1$d files</item>
    </plurals>
    <!-- Menu option -->
    <string name="general_view">View files</string>
    <!-- Menu option to choose to add file or folders to Cloud Drive -->
    <string name="add_to_cloud">Import</string>
    <!-- Menu option to choose to add file to Cloud Drive in the chat -->
    <string name="add_to_cloud_node_chat">Add to Cloud Drive</string>
    <!-- Menu option -->
    <string name="general_view_contacts">View contacts</string>
    <!-- Message displayed when a file has been successfully imported to Cloud Drive -->
    <string name="import_success_message">Successfully added to Cloud Drive</string>
    <!-- Menu option -->
    <string name="import_success_error">Error. Not added to Cloud Drive</string>
    <!-- Label in login screen to inform about the chat initialization proccess -->
    <string name="chat_connecting">Connecting&#8230;</string>
    <!-- message when trying to invite a contact with a pending request -->
    <string name="context_contact_already_invited">%s was already invited. Consult your pending requests.</string>
    <!-- Hint text explaining that you can change the email and resend the create account link to the new email address -->
    <string name="confirm_email_misspelled">If you have misspelt your email address, correct it and tap [A]Resend[A].</string>
    <!-- Button to resend the create account email to a new email address in case the previous email address was misspelled -->
    <string name="confirm_email_misspelled_resend">Resend</string>
    <!-- Text shown after the confirmation email has been sent to the new email address -->
    <string name="confirm_email_misspelled_email_sent">Email sent</string>
    <!-- text_copyright_alert_title -->
    <string name="copyright_alert_title">Copyright warning to all users</string>
    <!-- text_copyright_alert_first_paragraph -->
    <string name="copyright_alert_first_paragraph">MEGA respects the copyrights of others and requires that users of the MEGA Cloud service comply with the laws of copyright.</string>
    <!-- text_copyright_alert_second_paragraph -->
    <string name="copyright_alert_second_paragraph">You are strictly prohibited from using the MEGA Cloud service to infringe copyrights. You may not upload, download, store, share, display, stream, distribute, email, link to, transmit or otherwise make available any files, data or content that infringes any copyright or other proprietary rights of any person or entity.</string>
    <!-- text of the Agree button -->
    <string name="copyright_alert_agree_button">Agree</string>
    <!-- text of the Disagree button -->
    <string name="copyright_alert_disagree_button">Disagree</string>
    <!-- Hint how to cancel the download -->
    <string name="download_show_info">Show info</string>
    <!-- Error message when removing public links of nodes. Plural. -->
    <plurals name="context_link_removal_error">
        <item quantity="one">Link removal failed. Please try again later.</item>
        <item quantity="other">Failed to remove some links. Please try again later.</item>
    </plurals>
    <!-- Error message when creating public links of nodes. Plural. -->
    <plurals name="context_link_export_error">
        <item quantity="one">Link creation failed. Please try again later.</item>
        <item quantity="other">Failed to create some links. Please try again later.</item>
    </plurals>
    <!-- Message when some public links were removed successfully. Plural. -->
    <plurals name="context_link_removal_success">
        <item quantity="one">Link removed successfully.</item>
        <item quantity="other">Links removed successfully.</item>
    </plurals>
    <!-- title of the screen to see the details of several contact attachments -->
    <string name="activity_title_contacts_attached">Contacts attached</string>
    <!--  -->
    <string name="alert_user_is_not_contact">The user is not a contact</string>
    <!--  -->
    <string name="camera_uploads_cellular_connection">Use cellular connection</string>
    <!--  -->
    <string name="camera_uploads_upload_videos">Upload Videos</string>
    <!-- Message when an user avatar has been changed successfully -->
    <string name="success_changing_user_avatar">Profile picture updated</string>
    <!-- Message when an error ocurred when changing an user avatar -->
    <string name="error_changing_user_avatar_image_not_available">Error. Selected image does not exist</string>
    <!-- Message when an error ocurred when changing an user avatar -->
    <string name="error_changing_user_avatar">Error when changing the profile picture</string>
    <!-- Message when an user avatar has been deleted successfully -->
    <string name="success_deleting_user_avatar">Profile picture deleted</string>
    <!-- Message when an error ocurred when deleting an user avatar -->
    <string name="error_deleting_user_avatar">Error when deleting the profile picture</string>
    <!-- Message when an error ocurred when changing an user attribute -->
    <string name="error_changing_user_attributes">An error occurred when changing the name</string>
    <!-- Message when an user attribute has been changed successfully -->
    <string name="success_changing_user_attributes">Your name has been successfully updated</string>
    <!-- Message show when a participant has been successfully invited to a group chat -->
    <string name="add_participant_success">Participant added</string>
    <!-- Message show when a participant hasn’t been successfully invited to a group chat -->
    <string name="add_participant_error">Error. Participant not added</string>
    <!-- Message show when a participant has been successfully removed from a group chat -->
    <string name="remove_participant_success">Participant removed</string>
    <!-- Message show when a participant hasn’t been successfully removed from a group chat -->
    <string name="remove_participant_error">Error. Participant not removed</string>
    <!--  -->
    <string name="no_files_selected_warning">No files selected</string>
    <!--  -->
    <string name="attachment_upload_panel_from_cloud">From Cloud Drive</string>
    <!--  -->
    <string name="attachment_upload_panel_contact">Contact</string>
    <!-- Button and title of dialog shown when the user wants to delete permanently their account. -->
    <string name="delete_account">Delete account</string>
    <!-- Text shown in the alert dialog to confirm the deletion of an account -->
    <string name="delete_account_text">If you delete your account you will not be able to access your account data, your MEGA contacts or conversations.\nYou will not be able to undo this action.</string>
    <!-- menu item -->
    <string name="delete_button">Delete</string>
    <!--  -->
    <string name="file_properties_info_info_file">Info</string>
    <!-- Refers to the size of a file. -->
    <string name="file_properties_info_size">Total size</string>
    <!-- header of a status field for what content a user has shared to you -->
    <string name="file_properties_info_content">Contains</string>
    <!--  -->
    <string name="file_properties_shared_folder_public_link_name">Link</string>
    <!-- Refers to access rights for a file folder. -->
    <string name="file_properties_shared_folder_full_access">Full access</string>
    <!-- Label to explain the read only participant permission in the options panel of the group info screen -->
    <string name="file_properties_shared_folder_read_only">Read-only</string>
    <!-- Refers to access rights for a file folder. (with the & needed. Don’t use the symbol itself. Use &) -->
    <string name="file_properties_shared_folder_read_write">Read and write</string>
    <!-- State of an attachment message when the upload is in progress but the queue of transfers is paused. -->
    <string name="attachment_uploading_state_paused">Transfers paused</string>
    <!-- label to indicate the state of an upload in chat -->
    <string name="attachment_uploading_state_uploading">Uploading&#8230;</string>
    <!--  -->
    <string name="attachment_uploading_state_compressing">Compressing&#8230;</string>
    <!--  -->
    <string name="attachment_uploading_state_error">Error. Not sent.</string>
    <!--  -->
    <string name="contact_is_me">No options available, you have selected yourself</string>
    <!-- Confirmation before deleting one attachment -->
    <string name="confirmation_delete_one_attachment">Remove attachment?</string>
    <!-- Menu option -->
    <string name="general_view_with_revoke">View files (%1$d deleted)</string>
    <!-- Error message when the attachment cannot be sent -->
    <string name="error_attaching_node_from_cloud">Error. The file has not been sent</string>
    <!-- Error message when the attachment cannot be revoked -->
    <string name="error_revoking_node">Error. The attachment has not been removed</string>
    <!-- Message sound option when no sound has been selected for chat notifications -->
    <string name="settings_chat_silent_sound_not">Silent</string>
    <!-- messages string in chat notification -->
    <string name="messages_chat_notification">messages</string>
    <!-- part of the string in incoming shared folder notification -->
    <string name="incoming_folder_notification">from</string>
    <!-- title of incoming shared folder notification -->
    <string name="title_incoming_folder_notification">New shared folder</string>
    <!-- title of the notification for a new incoming contact request -->
    <string name="title_contact_request_notification">New contact request</string>
    <!-- Title of the section to clear the chat content in the Manage chat history screen -->
    <string name="title_properties_chat_clear">Clear chat history</string>
    <!-- Title of the section to remove contact in the Contact Properties screen -->
    <string name="title_properties_remove_contact">Remove contact</string>
    <!-- Title of the section to enable notifications in the Contact Properties screen -->
    <string name="title_properties_chat_notifications_contact">Chat notifications</string>
    <!-- Text shown when the chat history was cleared by someone -->
    <string name="history_cleared_by">[A]%1$s[/A][B] cleared the chat history[/B]</string>
    <!-- Item menu option upon clicking on one or multiple files. -->
    <string name="context_permissions_changing_folder">Changing permissions</string>
    <!-- Item menu option upon clicking on one or multiple files. -->
    <string name="context_removing_contact_folder">Removing contact from shared folder</string>
    <!-- confirmation message before removing a file -->
    <string name="confirmation_move_to_rubbish">Move to Rubbish Bin?</string>
    <!-- confirmation message before removing CU folder -->
    <string name="confirmation_move_cu_folder_to_rubbish">Are you sure you want to move this folder to the Rubbish Bin? This will disable Camera Uploads.</string>
    <!-- Confirmation message before removing MU folder -->
    <string name="confirmation_move_mu_folder_to_rubbish">Are you sure you want to move this folder to the Rubbish Bin? This will disable Secondary Media Uploads.</string>
    <!-- confirmation message before removing a file -->
    <string name="confirmation_move_to_rubbish_plural">Move to Rubbish Bin?</string>
    <!-- confirmation message before removing a file -->
    <string name="confirmation_delete_from_mega">Delete from MEGA?</string>
    <!-- Title of the section to enable notifications in the Contact Properties screen -->
    <string name="title_properties_contact_notifications_for_chat">Chat notifications</string>
    <!-- title of the section for achievements -->
    <string name="achievements_title">Achievements</string>
    <!-- subtitle of the section for achievements -->
    <string name="achievements_subtitle">Invite friends and get rewards</string>
    <!-- title of the introduction for the achievements screen -->
    <string name="figures_achievements_text_referrals">%1$s of storage for each successful invite. Valid for 365 days.</string>
    <!-- sentence to detail the figures of storage and transfer quota related to each achievement -->
    <string name="figures_achievements_text">%1$s of storage. Valid for 365 days.</string>
    <!-- title of the section for unlocked rewards -->
    <string name="unlocked_rewards_title">Unlocked rewards</string>
    <!-- title of the section for unlocked storage quota -->
    <string name="unlocked_storage_title">Storage quota</string>
    <!-- title of the section for referral bonuses in achivements section (maximum 24 chars) -->
    <string name="title_referral_bonuses">Invitation bonuses</string>
    <!-- Title of the section for install a mobile app in achivements section (maximum 31 chars) -->
    <string name="title_install_app">Install a MEGA Mobile App</string>
    <!-- Title of the section for add phone number in achivements section (maximum 30 chars) -->
    <string name="title_add_phone">Add phone number</string>
    <!-- title of the section for install megasync in achivements section (maximum 24 chars) -->
    <string name="title_regitration">Registration bonus</string>
    <!-- title of the section for install a mobile app bonuses in achivements section (maximum 24 chars) -->
    <string name="title_install_desktop">Get a MEGA Desktop App</string>
    <!-- indicates the number of days left related to a achievement -->
    <string name="general_num_days_left">%1$d d left</string>
    <!-- State to indicate an achievement has expired -->
    <string name="expired_label">Expired</string>
    <!-- title of the advanced setting to choose the use of https -->
    <string name="setting_title_use_https_only">Don’t use HTTP</string>
    <!-- subtitle of the advanced setting to choose the use of https -->
    <string name="setting_subtitle_use_https_only">Enable this option only if your transfers don’t start. In normal circumstances HTTP is satisfactory as all transfers are already encrypted.</string>
    <!-- title of screen to invite friends and get an achievement -->
    <string name="title_achievement_invite_friends">How it works</string>
    <!-- first paragraph of screen to invite friends and get an achievement -->
    <string name="first_paragraph_achievement_invite_friends">Invite your friends to create a MEGA Free account and to install a MEGA Mobile App. You will receive free storage as a bonus for every successful signup and app installation.</string>
    <!-- second paragraph of screen to invite friends and get an achievement -->
    <string name="second_paragraph_achievement_invite_friends">Free storage bonus applicable to new invitations only and where MEGA Mobile App or MEGA Desktop App is installed.</string>
    <!-- Text shown when the user sends a contact invitation -->
    <string name="subtitle_confirmation_invite_friends">Invite sent</string>
    <!-- Error shown when the user writes a email with an incorrect format -->
    <string name="invalid_email_to_invite">Email is malformed</string>
    <!-- info paragraph about the achievement install megasync -->
    <string name="paragraph_info_achievement_install_desktop">When you install the MEGA Desktop App you get %1$s of complimentary storage space, valid for 365 days. The MEGA Desktop App is available for Windows, macOS and most Linux distributions.</string>
    <!-- info paragraph about the achievement install mobile app -->
    <string name="paragraph_info_achievement_install_mobile_app">When you install the MEGA Mobile App you get %1$s of complimentary storage space, valid for 365 days. We provide mobile apps for iOS and Android.</string>
    <!-- info paragraph about the achievement ‘add phone number’. Placeholder 1: bonus storage space e.g. 20GB. Placeholder 2: bonus transfer quota e.g. 50GB -->
    <string name="paragraph_info_achievement_add_phone">When you verify your phone number you get %1$s of complimentary storage space, valid for 365 days.</string>
    <!-- info paragraph about the completed achievement install megasync -->
    <string name="result_paragraph_info_achievement_install_desktop">You have received %1$s storage space for installing our MEGA Desktop App.</string>
    <!-- info paragraph about the completed achievement install mobile app -->
    <string name="result_paragraph_info_achievement_install_mobile_app">You have received %1$s storage space for installing the MEGA Mobile App.</string>
    <!-- info paragraph about the completed achievement of ‘add phone number’. Placeholder 1: bonus storage space e.g. 20GB. Placeholder 2: bonus transfer quota e.g. 50GB -->
    <string name="result_paragraph_info_achievement_add_phone">You have received %1$s storage space for verifying your phone number.</string>
    <!-- info paragraph about the completed achievement registration -->
    <string name="result_paragraph_info_achievement_registration">You have received %1$s storage space as your free registration bonus.</string>
    <!-- info paragraph about the completed achievement registration -->
    <string name="expiration_date_for_achievements">Bonus expires in %1$d days</string>
    <!-- menu items -->
    <plurals name="context_share_folders">
        <item quantity="one">Share folder</item>
        <item quantity="other">Share folders</item>
    </plurals>
    <!-- confirmation message before leaving some incoming shared folders -->
    <plurals name="confirmation_leave_share_folder">
        <item quantity="one">If you leave the folder, you will not be able to see it again.</item>
        <item quantity="other">If you leave these folders, you will not be able to see them again.</item>
    </plurals>
    <!-- Menu item -->
    <string name="settings_help">Help</string>
    <!-- Settings preference title for help centre -->
    <string name="settings_help_centre">Help Centre</string>
    <!-- Settings preference title for send feedback -->
    <string name="settings_help_preference">Send feedback</string>
    <!-- mail subject -->
    <string name="setting_feedback_subject">Android feedback</string>
    <!-- mail body -->
    <string name="setting_feedback_body">Please provide your feedback here:</string>
    <!-- mail body -->
    <string name="settings_feedback_body_device_model">Device model</string>
    <!-- mail body -->
    <string name="settings_feedback_body_android_version">Android version</string>
    <!-- Title of the dialog to create a new text file by inserting the name -->
    <string name="dialog_title_new_text_file">New text file</string>
    <!-- Input field description in the create file dialog. -->
    <string name="context_new_file_name">File Name</string>
    <!-- Title of the dialog to create a new link by inserting the name, e.g. when try to share a web link to your Cloud Drive or incoming shares. -->
    <string name="dialog_title_new_link">Link name</string>
    <!-- Input field description in the create link dialog, e.g. when try to share a web link to your Cloud Drive or incoming shares. -->
    <string name="context_new_link_name">Link URL</string>
    <!-- Title of the field subject when a new file is created to upload -->
    <string name="new_file_subject_when_uploading">SUBJECT</string>
    <!-- Title of the field email when a new contact is created to upload -->
    <string name="new_file_email_when_uploading">EMAIL</string>
    <!-- Item of a menu to forward a message chat to another chatroom -->
    <string name="forward_menu_item">Forward</string>
    <!-- name of the button to attach file from MEGA to another app -->
    <string name="general_attach">Attach</string>
    <!-- Error shown when the user left a name empty -->
    <string name="empty_name">Invalid name</string>
    <!-- Error shown when the user left names empty and names typed with not allowed characters -->
    <string name="general_incorrect_names">Please correct your filenames before proceeding</string>
    <!-- Error text for invalid characters -->
    <string name="invalid_characters">Invalid characters</string>
    <!-- Error shown when the user writes a character not allowed -->
    <string name="invalid_characters_defined">The following characters are not allowed: ” * / : &lt; &gt; ? \ |</string>
    <!-- Warning show to the user after try to import files to MEGA with empty names. Plural. When more than one file name have this error. -->
    <plurals name="empty_names">
        <item quantity="one">File name cannot be empty.</item>
        <item quantity="other">File names cannot be empty.</item>
    </plurals>
    <!-- when open PDF Viewer, the pdf that it try to open is damaged or does not exist -->
    <string name="corrupt_pdf_dialog_text">Error. The pdf file is corrupted or does not exist.</string>
    <!-- Label to include info of the user email in the feedback form -->
    <string name="user_account_feedback">User account</string>
    <!-- Label shown in MEGA pdf-viewer when it open a PDF save in smartphone storage -->
    <string name="save_to_mega">Save to my \nCloud Drive</string>
    <!-- Error message when creating a chat one to one with a contact that already has a chat -->
    <string name="chat_already_exists">The chat already exists</string>
    <!-- Info label about the connectivity state of the chat -->
    <string name="invalid_connection_state">Reconnecting to chat</string>
    <!-- Message show when a call cannot be established -->
    <string name="call_error">An error has occurred and the call cannot be connected.</string>
    <!-- Title of dialog to evaluate the app -->
    <string name="title_evaluate_the_app_panel">Like the MEGA Mobile App?</string>
    <!-- Label to show rate the app -->
    <string name="rate_the_app_panel">Yes, rate the app</string>
    <!-- Label to show send feedback -->
    <string name="send_feedback_panel">No, send feedback</string>
    <!-- Message to show when users deny to permit the permissions to read and write on external storage on setting default download location -->
    <string name="download_requires_permission">MEGA needs read and write permissions to your external storage to download files there.</string>
    <!-- Default download location is on old sd card, but currently the user installed a new SD card, need user to reset download location. -->
    <string name="old_sdcard_unavailable">The old SD card is not available, please set a new download location.</string>
    <!-- Title of the section to invite contacts if the user has denied the contacts permmissions -->
    <string name="no_contacts_permissions">No contact permissions granted</string>
    <!-- Option of the sliding panel to go to QR code section -->
    <string name="choose_qr_option_panel">My QR code</string>
    <!-- Title of the screen that shows the options to the QR code -->
    <string name="section_qr_code">QR code</string>
    <!-- Option in menu of section  My QR code to reset the QR code -->
    <string name="action_reset_qr">Reset QR code</string>
    <!-- Option in menu of section  My QR code to delete the QR code -->
    <string name="action_delete_qr">Delete QR code</string>
    <!-- Option shown in QR code bottom sheet dialog to save QR code in Cloud Drive -->
    <string name="save_cloud_drive">To Cloud Drive</string>
    <!-- Option shown in QR code bottom sheet dialog to save QR code in File System -->
    <string name="save_file_system">To file system</string>
    <!-- Title of QR code section -->
    <string name="section_my_code">My code</string>
    <!-- Title of QR code scan section -->
    <string name="section_scan_code">Scan code</string>
    <!-- Subtitle of QR code settings auto-accept -->
    <string name="setting_subtitle_qrcode_autoccept">MEGA users who scan your QR code will be automatically added to your contact list.</string>
    <!-- Text shown when it has been copied the QR code link -->
    <string name="qrcode_link_copied">Link copied to the clipboard</string>
    <!-- Text shown when it has been reseted the QR code successfully -->
    <string name="qrcode_reset_successfully">QR code successfully reset</string>
    <!-- Text shown when it has been deleted the QR code successfully -->
    <string name="qrcode_delete_successfully">QR code successfully deleted</string>
    <!-- Text shown when it has not been reseted the QR code successfully -->
    <string name="qrcode_reset_not_successfully">QR code not reset due to an error. Please try again.</string>
    <!-- Text shown when it has not been delete the QR code successfully -->
    <string name="qrcode_delete_not_successfully">QR code not deleted due to an error. Please try again.</string>
    <!-- Title of dialog shown when a contact request has been sent with QR code -->
    <string name="invite_sent">Invite sent</string>
    <!-- Text of dialog shown when a contact request has been sent. -->
    <string name="invite_sent_text">The user has been invited and will appear in your contact list once accepted.</string>
    <!-- Text of dialog shown when multiple contacts request has been sent -->
    <string name="invite_sent_text_multi">The users have been invited and will appear in your contact list once accepted.</string>
    <!-- Text shown when it tries to share the QR and occurs an error to process the action -->
    <string name="error_share_qr">An error occurred while trying to share the QR file. Perhaps the file does not exist. Please try again later.</string>
    <!-- Text shown when it tries to upload to Cloud Drive the QR and occurs an error to process the action -->
    <string name="error_upload_qr">An error occurred while trying to upload the QR file. Perhaps the file does not exist. Please try again later.</string>
    <!-- Text shown when it tries to download to File System the QR and occurs an error to process the action -->
    <string name="error_download_qr">An error occurred while trying to download the QR file. Perhaps the file does not exist. Please try again later.</string>
    <!-- Text shown when it tries to download to File System the QR and the action has success -->
    <string name="success_download_qr">The QR Code has been downloaded successfully to %s</string>
    <!-- Title of dialog shown when a contact request has not been sent with QR code -->
    <string name="invite_not_sent">Invite not sent</string>
    <!-- Text of dialog shown when a contact request has not been sent with QR code -->
    <string name="invite_not_sent_text">The QR code or contact link is invalid. Please try to scan a valid code or to open a valid link.</string>
    <!-- Text of dialog shown when a contact request has not been sent with QR code because of is already a contact -->
    <string name="invite_not_sent_text_already_contact">The invitation has not been sent. %s is already in your contacts list.</string>
    <!-- Text of dialog shown when a contact request has not been sent with QR code because of some error -->
    <string name="invite_not_sent_text_error">An error occurred and the invitation has not been sent.</string>
    <!-- Text of alert dialog informing that the qr is generating -->
    <string name="generatin_qr">Generating QR code&#8230;</string>
    <!-- Title of QR code scan menu item -->
    <string name="menu_item_scan_code">Scan QR code</string>
    <!-- get the contact link and copy it -->
    <string name="button_copy_link">Copy link</string>
    <!-- Create QR code -->
    <string name="button_create_qr">Create QR code</string>
    <!-- Text shown when it has been created the QR code successfully -->
    <string name="qrcode_create_successfully">QR code successfully created</string>
    <!-- Text shown in QR code scan fragment to help and guide the user in the action -->
    <string name="qrcode_scan_help">Line up the QR code to scan it with your device’s camera</string>
    <!-- positive button on dialog to view a contact -->
    <string name="contact_view">View</string>
    <!-- Item menu option to reproduce audio or video in external reproductors -->
    <string name="external_play">Open with</string>
    <!-- to share a file using Facebook, Whatsapp, etc -->
    <string name="context_share">Share using</string>
    <!-- Text of the empty screen when there are not elements in the Rubbish Bin -->
    <string name="context_empty_rubbish_bin">[B]Empty [/B][A]Rubbish Bin[/A]</string>
    <!-- Text of the empty screen when there are not elements in  Inbox -->
    <string name="context_empty_inbox">[B]No files in your [/B][A]Inbox[/A]</string>
    <!-- Text of the empty screen when there are not elements in Cloud Drive -->
    <string name="context_empty_cloud_drive">[B]No files in your [/B][A]Cloud Drive[/A]</string>
    <!-- Text of the empty screen when there are not elements in Saved for Offline -->
    <string name="context_empty_offline">[B]No files [/B][A]Saved for Offline[/A]</string>
    <!-- Text of the empty screen when there are not contacts. No dot at the end because is for an empty state. The format placeholders are to showing it in different colors. -->
    <string name="context_empty_contacts">[B]No [/B][A]Contacts[/A]</string>
    <!-- Message shown when the user has no chats -->
    <string name="recent_chat_empty">[A]No[/A] [B]Conversations[/B]</string>
    <!-- Message shown when the chat is section is loading the conversations -->
    <string name="recent_chat_loading_conversations">[A]Loading[/A] [B]Conversations&#8230;[/B]</string>
    <!-- Text of the empty screen when there are not elements in Incoming -->
    <string name="context_empty_incoming">[B]No [/B][A]Incoming Shared folders[/A]</string>
    <!-- Text of the empty screen when there are not elements in Outgoing -->
    <string name="context_empty_outgoing">[B]No [/B][A]Outgoing Shared folders[/A]</string>
    <!-- Text of the empty screen when there are not elements in Links. Please, keep the place holders to format the string -->
    <string name="context_empty_links">[B]No [/B][A]Public Links[/A][B][/B]</string>
    <!-- Title of the sent requests tab. Capital letters -->
    <string name="tab_sent_requests">Sent requests</string>
    <!-- Title of the received requests tab. Capital letters -->
    <string name="tab_received_requests">Received requests</string>
    <!-- Title dialog overquota error -->
    <string name="overquota_alert_title">Storage quota exceeded</string>
    <!-- error message shown when an account confirmation link or reset password link is invalid for unknown reasons -->
    <string name="invalid_link">Invalid link, please ask for a new valid link</string>
    <!-- error message shown on the link password dialog if the password typed in was wrong -->
    <string name="invalid_link_password">Invalid link password</string>
    <!-- Error message shown when user tries to open a not valid MEGA link -->
    <string name="open_link_not_valid_link">The link you are trying to open is not a valid MEGA link.</string>
    <!-- Message shown when a link is being processing -->
    <string name="processing_link">Processing link&#8230;</string>
    <!-- Message shown when it is creating an acount and it is been introduced a very weak or weak password -->
    <string name="passwd_weak">Your password is easily guessed. Try making your password longer. Combine uppercase and lowercase letters. Add special characters. Do not use names or dictionary words.</string>
    <!-- Message shown when it is creating an acount and it is been introduced a medium password -->
    <string name="passwd_medium">Your password is good enough to proceed, but it is recommended to strengthen your password further.</string>
    <!-- Message shown when it is creating an acount and it is been introduced a good password -->
    <string name="passwd_good">This password will withstand most typical brute-force attacks. Please ensure that you will remember it.</string>
    <!-- Message shown when it is creating an acount and it is been introduced a strong password -->
    <string name="passwd_strong">This password will withstand most sophisticated brute-force attacks. Please ensure that you will remember it.</string>
    <!-- Password very weak -->
    <string name="pass_very_weak">Very weak</string>
    <!-- Password weak -->
    <string name="pass_weak">Weak</string>
    <!-- Password medium -->
    <string name="pass_medium">Medium</string>
    <!-- Password good -->
    <string name="pass_good">Good</string>
    <!-- Password strong -->
    <string name="pass_strong">Strong</string>
    <!-- Text displayed in several parts when there is a call in progress (notification, recent chats list, etc). -->
    <string name="title_notification_call_in_progress">Call in progress</string>
    <!-- Subtitle of the notification shown on the action bar when there is a call in progress -->
    <string name="action_notification_call_in_progress">Tap to go back to the call</string>
    <!-- Button in the notification shown on the action bar when there is a call in progress -->
    <string name="button_notification_call_in_progress">Return to the call</string>
    <!-- When it lists contacts of MEGA, the title of list’s header -->
    <string name="contacts_mega">On MEGA</string>
    <!-- When it lists contacts of phone, the title of list’s header -->
    <string name="contacts_phone">Phone contacts</string>
    <!-- Message error shown when trying to log in on an account has been suspended due to multiple breaches of Terms of Service -->
    <string name="account_suspended_multiple_breaches_ToS">Your account has been suspended due to multiple breaches of MEGA’s Terms of Service. Please check your email inbox.</string>
    <!-- Message error shown when trying to log in on an account has been suspended due to breach of Terms of Service -->
    <string name="account_suspended_breache_ToS">Your account was terminated due to a breach of MEGA’s Terms of Service including, but not limited to, clause 15.</string>
    <!-- In a chat conversation when you try to send device’s images but images are still loading -->
    <string name="file_storage_loading">Loading files</string>
    <!-- In a chat conversation when you try to send device’s images but there aren’t available images -->
    <string name="file_storage_empty_folder">No files</string>
    <!-- Size in bytes. The placeholder is for the size value, please adjust the position based on linguistics -->
    <string name="label_file_size_byte">%s B</string>
    <!-- Size in kilobytes. The placeholder is for the size value, please adjust the position based on linguistics -->
    <string name="label_file_size_kilo_byte">%s&#160;KB</string>
    <!-- Size in megabytes. The placeholder is for the size value, please adjust the position based on linguistics -->
    <string name="label_file_size_mega_byte">%s&#160;MB</string>
    <!-- Size in gigabytes. The placeholder is for the size value, please adjust the position based on linguistics -->
    <string name="label_file_size_giga_byte">%s&#160;GB</string>
    <!-- Size in terabytes. The placeholder is for the size value, please adjust the position based on linguistics -->
    <string name="label_file_size_tera_byte">%s&#160;TB</string>
    <!-- Speed in bytes. The placeholder is for the speed value, please adjust the position based on linguistics -->
    <string name="label_file_speed_byte">%s&#160;B/s</string>
    <!-- Speed in kilobytes. The placeholder is for the speed value, please adjust the position based on linguistics -->
    <string name="label_file_speed_kilo_byte">%s&#160;KB/s</string>
    <!-- Speed in megabytes. The placeholder is for the speed value, please adjust the position based on linguistics -->
    <string name="label_file_speed_mega_byte">%s&#160;MB/s</string>
    <!-- Speed in gigabytes. The placeholder is for the speed value, please adjust the position based on linguistics -->
    <string name="label_file_speed_giga_byte">%s&#160;GB/s</string>
    <!-- Speed in terabytes. The placeholder is for the speed value, please adjust the position based on linguistics -->
    <string name="label_file_speed_tera_byte">%s&#160;TB/s</string>
    <!-- Size in megabytes. -->
    <string name="label_mega_byte">MB</string>
    <!-- Number of versions of a file shown on the screen info of the file, version items -->
    <plurals name="number_of_versions">
        <item quantity="one">%1$d version</item>
        <item quantity="other">%1$d versions</item>
    </plurals>
    <!-- Title of the section Versions for files -->
    <string name="title_section_versions">Versions</string>
    <!-- Header of the item to show the current version of a file in a list -->
    <string name="header_current_section_item">Current version</string>
    <!--  -->
    <plurals name="header_previous_section_item">
        <item quantity="one">Previous version</item>
        <item quantity="other">Previous versions</item>
    </plurals>
    <!-- option menu to revert a file version -->
    <string name="general_revert">Revert</string>
    <!-- Title of the dialog to confirm that a version os going to be deleted, version items -->
    <plurals name="title_dialog_delete_version">
        <item quantity="one">Delete version?</item>
        <item quantity="other">Delete versions?</item>
    </plurals>
    <!-- Content of the dialog to confirm that a version is going to be deleted -->
    <string name="content_dialog_delete_version">This version will be permanently removed.</string>
    <!-- Content of the dialog to confirm that several versions are going to be deleted -->
    <string name="content_dialog_delete_multiple_version">These %d versions will be permanently removed.</string>
    <!-- Title of the notification shown when a file is uploading to a chat -->
    <string name="chat_upload_title_notification">Chat uploading</string>
    <!-- Label for the option on setting to set up the quality of multimedia files uploaded to the chat -->
    <string name="settings_chat_upload_quality">Video quality</string>
    <!-- Label for the option on setting to set up the quality of video files to be uploaded -->
    <string name="settings_video_upload_quality">Video Quality</string>
    <!-- Text shown when the user refuses to permit the storage permission when enable camera upload -->
    <string name="on_refuse_storage_permission">Camera Uploads needs to access your photos and other media on your device. Please go to the settings page and grant permission.</string>
    <!-- Available options for the setting to set up the quality of multimedia files uploaded to the chat or the Camera Uploads -->
    <string-array name="settings_chat_upload_quality_entries">
        <item>Low</item>
        <item>Medium</item>
        <item>High</item>
        <item>Original</item>
    </string-array>
    <!-- Title of the notification for a missed call -->
    <string name="missed_call_notification_title">Missed call</string>
    <!-- Refers to a location of file -->
    <string name="file_properties_info_location">Location</string>
    <!-- Title of the label to show the size of the current files inside a folder -->
    <string name="file_properties_folder_current_versions">Current versions</string>
    <!-- Title of the label to show the size of the versioned files inside a folder -->
    <string name="file_properties_folder_previous_versions">Previous versions</string>
    <!-- Number of versioned files inside a folder shown on the screen info of the folder, version items -->
    <plurals name="number_of_versions_inside_folder">
        <item quantity="one">%1$d versioned file</item>
        <item quantity="other">%1$d versioned files</item>
    </plurals>
    <!-- Confirmation message after forwarding one or several messages, version items -->
    <string name="messages_forwarded_success">Messages forwarded</string>
    <!-- Error message if any of the forwarded messages fails, message items -->
    <plurals name="messages_forwarded_partial_error">
        <item quantity="one">Error. %1$d message not successfully forwarded</item>
        <item quantity="other">Error. %1$d messages not successfully forwarded</item>
    </plurals>
    <!-- Error non existing resource after forwarding one or several messages to several chats, message items -->
    <plurals name="messages_forwarded_error_not_available">
        <item quantity="one">Error. The resource is no longer available</item>
        <item quantity="other">Error. The resources are no longer available</item>
    </plurals>
    <!-- The title of fragment Turn on Notifications -->
    <string name="turn_on_notifications_title">Turn on Notifications</string>
    <!-- The subtitle of fragment Turn on Notifications -->
    <string name="turn_on_notifications_subtitle">This way, you will see new messages\non your Android phone instantly.</string>
    <!-- First step to turn on notifications -->
    <string name="turn_on_notifications_first_step">Open Android device [A]Settings[/A]</string>
    <!-- Second step to turn on notifications -->
    <string name="turn_on_notifications_second_step">Open [A]Apps &amp; notifications[/A]</string>
    <!-- Third step to turn on notifications -->
    <string name="turn_on_notifications_third_step">Select [A]MEGA[/A]</string>
    <!-- Fourth step to turn on notifications -->
    <string name="turn_on_notifications_fourth_step">Open [A]App notifications[/A]</string>
    <!-- Fifth step to turn on notifications -->
    <string name="turn_on_notifications_fifth_step">Switch to On and select your preferences</string>
    <!-- Alert message after sending to chat one or several messages to several chats, version items -->
    <plurals name="files_send_to_chat_success">
        <item quantity="one">File sent</item>
        <item quantity="other">Files sent</item>
    </plurals>
    <!-- Error message after sending to chat one or several messages to several chats -->
    <string name="files_send_to_chat_error">Error. Not correctly sent</string>
    <!-- menu option to send a file to a chat -->
    <string name="context_send_file_to_chat">Send to chat</string>
    <!-- Title of the dialog ‘Do you remember your password?’ -->
    <string name="remember_pwd_dialog_title">Do you remember your password?</string>
    <!-- Text of the dialog ‘Recovery Key exported’ when the user wants logout -->
    <string name="remember_pwd_dialog_text_logout">You are about to log out, please test your password to ensure you remember it.\nIf you lose your password, you will lose access to your MEGA data.</string>
    <!-- Text of the dialog ‘Do you remember your password?’ -->
    <string name="remember_pwd_dialog_text">Please test your password to ensure you remember it. If you lose your password, you will lose access to your MEGA data.</string>
    <!-- Dialog option that permits user do not show it again -->
    <string name="general_do_not_show">Do not show again</string>
    <!-- Button of the dialog ‘Do you remember your password?’ that permits user test his password -->
    <string name="remember_pwd_dialog_button_test">Test password</string>
    <!-- Message shown to the user when is testing her password and it is correct -->
    <string name="test_pwd_accepted">Password accepted</string>
    <!-- Message shown to the user when is testing her password and it is wrong -->
    <string name="test_pwd_wrong">Wrong password.\nBack up your Recovery Key as soon as possible!</string>
    <!-- Option that permits user copy to clipboard -->
    <string name="option_copy_to_clipboard">Copy to clipboard</string>
    <!-- Option that permits user logout -->
    <string name="proceed_to_logout">Proceed to log out</string>
    <!-- Title of the preference Recovery key on Settings section -->
    <string name="recovery_key_bottom_sheet">Recovery Key</string>
    <!-- Option that permits user save on File System -->
    <string name="option_save_on_filesystem">Save on File System</string>
<<<<<<< HEAD
    <!-- Message shown when something has been copied to clipboard -->
    <string name="message_copied_to_clipboard">Copied to clipboard</string>
=======
    <!-- text of the label to show that you have messages unread in the chat conversation -->
    <string name="message_jump_latest">Jump to latest</string>
    <!-- text of the label to show that you have new messages in the chat conversation -->
    <string name="message_new_messages">New messages</string>
>>>>>>> 9cacb7db
    <!-- Title of the notification shown on the action bar when there is a incoming call -->
    <string name="notification_subtitle_incoming">Incoming call</string>
    <!-- Text asking to go to system setting to enable allow display over other apps (needed for calls in Android 10) -->
    <string name="notification_enable_display">MEGA background pop-ups are disabled.\nTap to change the settings.</string>
    <!-- Subtitle to show the number of unread messages on a chat, unread messages -->
    <plurals name="number_unread_messages">
        <item quantity="one">%1$s unread message</item>
        <item quantity="other">%1$s unread messages</item>
    </plurals>
    <!-- Notification title to show the number of unread chats, unread messages -->
    <plurals name="plural_number_messages_chat_notification">
        <item quantity="one">%1$d unread chat</item>
        <item quantity="other">%1$d unread chats</item>
    </plurals>
    <!-- Message shown when a chat is opened and the messages are being recovered -->
    <string name="chat_loading_messages">[A]Loading[/A] [B]Messages&#8230;[/B]</string>
    <!-- Title of the category Security options on Settings section -->
    <string name="settings_security_options_title">Security</string>
    <!-- Title of the preference Recovery key on Settings section -->
    <string name="settings_recovery_key_title">Back up Recovery Key</string>
    <!-- Summary of the preference Recovery key on Settings section -->
    <string name="settings_recovery_key_summary">Exporting the Recovery Key and keeping it in a secure location enables you to set a new password without data loss.</string>
    <!-- message when a temporary error on logging in is due to connectivity issues -->
    <string name="login_connectivity_issues">Unable to reach MEGA. Please check your connectivity or try again later.</string>
    <!-- message when a temporary error on logging in is due to servers busy -->
    <string name="login_servers_busy">Servers are too busy. Please wait.</string>
    <!-- message when a temporary error on logging in is due to SDK is waiting for the server to complete a request due to an API lock -->
    <string name="login_API_lock">This process is taking longer than expected. Please wait.</string>
    <!-- message when a temporary error on logging in is due to SDK is waiting for the server to complete a request due to a rate limit -->
    <string name="login_API_rate">Too many requests. Please wait.</string>
    <!-- Message when previous login is being cancelled -->
    <string name="login_in_progress">Cancelling login process. Please wait&#8230;</string>
    <!-- when open audio video player, the file that it try to open is damaged or does not exist -->
    <string name="corrupt_video_dialog_text">Error. The file is corrupted or does not exist.</string>
    <!-- Menu option to print the recovery key from Offline section -->
    <string name="context_option_print">Print</string>
    <!-- Message when the recovery key has been successfully saved on the filesystem -->
    <string name="save_MK_confirmation">The Recovery Key has been successfully saved</string>
    <!-- label to indicate that a share is still pending on outgoing shares of a node -->
    <string name="pending_outshare_indicator">(Pending)</string>
    <!-- Title of the dialog to disable the rich links previews on chat -->
    <string name="option_enable_chat_rich_preview">Rich URL Previews</string>
    <!-- Button to allow the rich links previews on chat -->
    <string name="button_always_rich_links">Always Allow</string>
    <!-- Button do not allow now the rich links previews on chat -->
    <string name="button_not_now_rich_links">Not Now</string>
    <!-- Button do not allow the rich links previews on chat -->
    <string name="button_never_rich_links">Never</string>
    <!-- Title of the dialog to enable the rich links previews on chat -->
    <string name="title_enable_rich_links">Enable rich URL previews</string>
    <!-- Text of the dialog to enable the rich links previews on chat -->
    <string name="text_enable_rich_links">Enhance the MEGAchat experience. URL content will be retrieved without end-to-end encryption.</string>
    <!-- when the user tries to creates a MEGA account or tries to change his password and the password strength is very weak -->
    <string name="error_password">Please enter a stronger password</string>
    <!-- title of the notification for an acceptance of a contact request -->
    <string name="title_acceptance_contact_request_notification">New contact</string>
    <!-- Notification title to show the number of incoming contact request, contact requests -->
    <plurals name="plural_number_contact_request_notification">
        <item quantity="one">%1$d pending contact request</item>
        <item quantity="other">%1$d pending contact requests</item>
    </plurals>
    <!-- title of the notification for a new incoming contact request -->
    <string name="title_new_contact_request_notification">New contact request</string>
    <!-- Empty state message shown in the screen when there are not any active transfer -->
    <string name="transfers_empty_new">[B]No active[/B][A] Transfers[/A]</string>
    <!-- Empty state message shown in the screen when there are not any active transfer -->
    <string name="completed_transfers_empty_new">[B]No completed[/B][A] Transfers[/A]</string>
    <!-- Empty state text that indicates that a folder is currently empty -->
    <string name="file_browser_empty_folder_new">[B]Empty[/B][A] Folder[/A]</string>
    <!-- Hint shown in the field to write a message in the chat screen (chat with customized title) -->
    <string name="type_message_hint_with_customized_title">Write message to “%s”&#8230;</string>
    <!-- Hint shown in the field to write a message in the chat screen (chat with default title) -->
    <string name="type_message_hint_with_default_title">Write message to %s&#8230;</string>
    <!-- Title of setting Two-Factor Authentication -->
    <string name="settings_2fa">Two-factor authentication</string>
    <!-- Subtitle of setting Two-Factor Authentication when the preference is disabled -->
    <string name="setting_subtitle_2fa">Two-factor authentication is a second layer of security for your account.</string>
    <!-- Title of the screen Two-Factor Authentication -->
    <string name="title_2fa">Why do you need two-factor authentication?</string>
    <!--  -->
    <string name="two_factor_authentication_explain">Two-factor authentication is a second layer of security for your account. Which means that even if someone knows your password they cannot access it, without also having access to the six digit code only you have access to.</string>
    <!-- Button that permits user begin with the process of enable Two-Factor Authentication -->
    <string name="button_setup_2fa">Begin Setup</string>
    <!-- Text that explain how to do with Two-Factor Authentication QR -->
    <string name="explain_qr_seed_2fa_1">Scan or copy the seed to your Authenticator App.</string>
    <!-- Text that explain how to do with Two-Factor Authentication seed -->
    <string name="explain_qr_seed_2fa_2">Be sure to back up this seed to a safe place in case you lose your device.</string>
    <!-- Text that explain how to confirm Two-Factor Authentication -->
    <string name="explain_confirm_2fa">Please enter the 6-digit code generated by your Authenticator App.</string>
    <!-- Text button -->
    <string name="general_verify">Verify</string>
    <!-- Text button -->
    <string name="general_next">Next</string>
    <!-- Text of the alert dialog to inform the user when an error occurs when try to enable seed or QR of Two-Factor Authentication -->
    <string name="qr_seed_text_error">An error occurred generating the seed or QR code, please try again.</string>
    <!-- Title of the screen shown when the user enabled correctly Two-Factor Authentication -->
    <string name="title_2fa_enabled">Two-factor authentication enabled</string>
    <!-- Description of the screen shown when the user enabled correctly Two-Factor Authentication -->
    <string name="description_2fa_enabled">Next time you log in to your account you will be asked to enter a 6-digit code provided by your Authenticator App.</string>
    <!-- Recommendation displayed after enable Two-Factor Authentication -->
    <string name="recommendation_2fa_enabled">Please save your <b>Recovery Key</b> in a safe location, to avoid issues in case you lose access to your app, or if you want to disable two-factor authentication.</string>
    <!-- Error shown when a user tries to enable Two-Factor Authentication and introduce an invalid code -->
    <string name="pin_error_2fa">Invalid code</string>
    <!-- Title of screen Lost authenticator decive -->
    <string name="lost_your_authenticator_device">Lost your Authenticator device?</string>
    <!-- Title of screen Login verification with Two-Factor Authentication -->
    <string name="login_verification">Login Verification</string>
    <!-- Subtitle of screen verify Two-Factor Authentication for changing password -->
    <string name="verify_2fa_subtitle_change_password">Change password</string>
    <!-- Subtitle of screen verify Two-Factor Authentication for changing email -->
    <string name="verify_2fa_subtitle_change_email">Change email</string>
    <!-- Subtitle of screen verify Two-Factor Authentication for cancelling account -->
    <string name="verify_2fa_subtitle_delete_account">Delete account</string>
    <!-- Subtitle of screen verify Two-Factor Authentication for disabling Two-Factor Authentication -->
    <string name="verify_2fa_subtitle_diable_2fa">Disable</string>
    <!-- When the user tries to disable Two-Factor Authentication and some error ocurr in the process -->
    <string name="error_disable_2fa">An error occurred trying to disable two-factor authentication. Please try again.</string>
    <!-- When the user tries to enable Two-Factor Authentication and some error ocurr in the process -->
    <string name="error_enable_2fa">An error occurred trying to enable two-factor authentication. Please try again.</string>
    <!-- Title of the dialog shown when a new account is created to suggest user enable Two-Factor Authentication -->
    <string name="title_enable_2fa">Enable two-factor authentication</string>
    <!-- Label shown when it disables the Two-Factor Authentication -->
    <string name="label_2fa_disabled">Two-factor authentication disabled</string>
    <!-- Text of the button which action is to show the authentication apps -->
    <string name="open_app_button">Open in</string>
    <!-- message when trying to open a link that contains the seed to enable Two-Factor Authentication but there isn’t any app that open it -->
    <string name="intent_not_available_2fa">There isn’t any available app to enable two-factor authentication on your device</string>
    <!-- Text button -->
    <string name="general_close">Close</string>
    <!-- Label shown when Two-Factor Authentication has been enabled to alert user that has to back up his Recovery Key before finish the process -->
    <string name="backup_rk_2fa_end">Export your Recovery Key to finish</string>
    <!-- Title of dialog shown when it tries to open an authentication app and there is no installed -->
    <string name="no_authentication_apps_title">Two-factor authentication app</string>
    <!-- Message shown to ask user if wants to open Google Play to install some authenticator app -->
    <string name="open_play_store_2fa">Would you like to open Google Play so you can install an Authenticator App?</string>
    <!-- Label Play Store -->
    <string name="play_store_label">Play Store</string>
    <!-- Text shown in an alert explaining how to continue to enable Two-Factor Authentication -->
    <string name="text_2fa_help">You need an authenticator app to enable 2FA on MEGA. You can download and install the Google Authenticator, Duo Mobile, Authy or Microsoft Authenticator app for your phone or tablet.</string>
    <!-- success message when importing multiple files from -->
    <string name="number_correctly_imported_from_chat">%d files shared successfully</string>
    <!-- error message when importing multiple files from chat -->
    <string name="number_no_imported_from_chat">%d files were not shared</string>
    <!-- button’s text to open a full screen image -->
    <string name="preview_content">Preview content</string>
    <!-- message shown when the user clicks on media file chat message, there is no network connection and the file is not been downloaded -->
    <string name="no_network_connection_on_play_file">No network connection. File has not been downloaded and cannot be streamed.</string>
    <!-- message shown when the user open a file, the file is not been opened due to unknown reason -->
    <string name="error_fail_to_open_file_general">Unable to open file.</string>
    <!-- message shown when the user open a file, there is no network connection and the file is not been downloaded -->
    <string name="error_fail_to_open_file_no_network">No network connection. Please reconnect to open the file.</string>
    <!-- message when trying to save for offline a file that already exists -->
    <string name="file_already_exists">File already exists in Saved for Offline</string>
    <!-- Error message if forwarding a message failed, many messages -->
    <plurals name="error_forwarding_messages">
        <item quantity="one">Message not forwarded</item>
        <item quantity="other">Messages not forwarded</item>
    </plurals>
    <!-- Title of the dialog to disable the rich links previews on chat -->
    <string name="title_confirmation_disable_rich_links">Rich URL previews</string>
    <!-- Text of the dialog to disable the rich links previews on chat -->
    <string name="text_confirmation_disable_rich_links">You are disabling rich URL previews. You can re-enable them in Settings. Do you want to continue?</string>
    <!-- Message shown when a call ends. -->
    <string name="call_missed_messages">[A]Missed call[/A]</string>
    <!-- Message shown when a call ends. -->
    <string name="call_rejected_messages">[A]Call was rejected[/A]</string>
    <!-- Message shown when a call ends. -->
    <string name="call_cancelled_messages">[A]Call was cancelled[/A]</string>
    <!-- Message shown when a call ends. -->
    <string name="call_failed_messages">[A]Call failed[/A]</string>
    <!-- Message shown when a call ends. -->
    <string name="call_not_answered_messages">[A]Call was not answered[/A]</string>
    <!-- When it tries to add a contact in a list an is already added -->
    <string name="contact_not_added">You have already added this contact.</string>
    <!-- Content of a normal message that cannot be recognized -->
    <string name="error_message_invalid_format">Invalid message format</string>
    <!-- Content of a normal message that cannot be recognized -->
    <string name="error_message_invalid_signature">Invalid message signature</string>
    <!-- When the user tries to reproduce a file through streaming and ocurred an error creating it -->
    <string name="error_streaming">An error occurred trying to create the stream</string>
    <!-- Menu option to restore an item from the Rubbish bin -->
    <string name="context_restore">Restore</string>
    <!-- success message when a node was restore from Rubbish bin -->
    <string name="context_correctly_node_restored">Restored to %s</string>
    <!-- error message when a node was restore from Rubbish bin -->
    <string name="context_no_restored">An error occurred. Item not restored.</string>
    <!-- menu item from contact section to send a message to a contact -->
    <string name="context_send_message">Send Message</string>
    <!-- Pre overquota error dialog when trying to copy or import a file -->
    <string name="pre_overquota_alert_text">This action cannot be completed as it would take you over your current storage limit. Would you like to upgrade your account?</string>
    <!-- Title of the section Archived chats -->
    <string name="archived_chats_title_section">Archived chats</string>
    <!-- Text of the option to show the arhived chat, it shows the number of archived chats -->
    <string name="archived_chats_show_option">Archived chats (%d)</string>
    <!-- Title of the option on the chat list to archive a chat -->
    <string name="archive_chat_option">Archive chat</string>
    <!-- Title of the option on the chat list to unarchive a chat -->
    <string name="unarchive_chat_option">Unarchive chat</string>
    <!-- Confirmation button of the dialog to archive a chat -->
    <string name="general_archive">Archive</string>
    <!-- Confirmation button of the dialog to unarchive a chat -->
    <string name="general_unarchive">Unarchive</string>
    <!-- Message shown when a chat is successfully archived, it shows the name of the chat -->
    <string name="success_archive_chat">%s chat was archived.</string>
    <!-- Error message shown when a chat has not be archived, it shows the name of the chat -->
    <string name="error_archive_chat">Error. %s chat was not archived.</string>
    <!-- Message shown when a chat is successfully unarchived, it shows the name of the chat -->
    <string name="success_unarchive_chat">%s chat was unarchived.</string>
    <!-- Error message shown when a chat has not be unarchived, it shows the name of the chat -->
    <string name="error_unarchive_chat">Error. %s chat was not able to be unarchived.</string>
    <!-- Subtitle of chat screen when the chat is inactive -->
    <string name="inactive_chat">Inactive chat</string>
    <!-- Subtitle of chat screen when the chat is archived -->
    <string name="archived_chat">Archived chat</string>
    <!-- Title of the layout to join a group call from the chat screen -->
    <string name="join_call_layout">Tap to join the call</string>
    <!-- Label shown when the user wants to add contacts into his MEGA account -->
    <string name="invite_contacts">Invite contacts</string>
    <!-- Label shown when the user wants to share something with other contacts -->
    <string name="share_with">Share with</string>
    <!-- Message shown while the contact list from the device and from MEGA is being read and then shown to the user -->
    <string name="contacts_list_empty_text_loading_share">Loading contacts&#8230;</string>
    <!-- Title of the screen New Group -->
    <string name="title_new_group">New group</string>
    <!-- Subtitle of the screen New Group -->
    <string name="subtitle_new_group">Type group name</string>
    <!-- Hint of edittext shown when it is creating a new group to guide user to type the name of the group -->
    <string name="hint_type_group">Name your group</string>
    <!-- Text of the confirm dialog shown when it wants to remove a contact from a chat -->
    <string name="confirmation_delete_contact">Remove %s from this chat?</string>
    <!-- Settings preference title to show file versions info of the account -->
    <string name="settings_file_management_file_versions_title">File versions</string>
    <!-- Settings preference subtitle to show file versions info of the account -->
    <plurals name="settings_file_management_file_versions_subtitle">
        <item quantity="one">1 file version, taking a total of %2$s</item>
        <item quantity="other">%1$d file versions, taking a total of %2$s</item>
    </plurals>
    <!-- Title of the section File management on Settings section -->
    <string name="settings_file_management_category">File Management</string>
    <!-- Option in Settings to delete all the versions of the account -->
    <string name="settings_file_management_delete_versions">Delete all older versions of my files</string>
    <!-- subtitle of the option in Settings to delete all the versions of the account -->
    <string name="settings_file_management_subtitle_delete_versions">All current files will remain. Only historic versions of your files will be deleted.</string>
    <!-- Text of the dialog to delete all the file versions of the account -->
    <string name="text_confirmation_dialog_delete_versions">You are about to delete the version histories of all files. Any file version shared to you from a contact will need to be deleted by them.\n\nPlease note that the current files will not be deleted.</string>
    <!-- success message when deleting all the versions of the account -->
    <string name="success_delete_versions">File versions successfully deleted</string>
    <!-- error message when deleting all the versions of the account -->
    <string name="error_delete_versions">An error occurred while trying to delete all previous versions of your files, please try again later.</string>
    <!-- Title of the option to enable or disable file versioning on Settings section -->
    <string name="settings_enable_file_versioning_title">File Versioning</string>
    <!-- Subtitle of the option to enable or disable file versioning on Settings section -->
    <string name="settings_enable_file_versioning_subtitle">Enable or disable file versioning for your entire account.\nDisabling file versioning does not prevent your contacts from creating new versions in shared folders.</string>
    <!-- Hint shown to guide user on activity add contacts -->
    <string name="type_mail">Tap, enter name or email</string>
    <!-- Text of the confirm dialog shown when it wants to add a contact from a QR scaned -->
    <string name="confirmation_invite_contact">Add %s to your contacts?</string>
    <!-- Text of the confirm dialog shown when it wants to add a contact from a QR scaned and is already added before -->
    <string name="confirmation_not_invite_contact">You have already added the contact %s.</string>
    <!-- Text of the confirm dialog shown when it wants to add a contact from a QR scaned and is already added before -->
    <string name="confirmation_invite_contact_already_added">You have already added the contact %s.</string>
    <!-- Text of the confirm dialog shown when it wants to add a contact from a QR scaned -->
    <string name="confirmation_share_contact">Share with %s?</string>
    <!-- Text button for init a group chat -->
    <string name="new_group_chat_label">New group chat</string>
    <!-- Label shown when the user wants to add contacts into a chat conversation -->
    <string name="send_contacts">Send contacts</string>
    <!-- Title of the alert when the account have been logged out from another client -->
    <string name="title_alert_logged_out">Logged out</string>
    <!-- Text shown to indicate user that his account has already been confirmed -->
    <string name="account_confirmed">Your account has been activated. Please log in.</string>
    <!-- Text shown to indicate user that his account should be confirmed typing his password -->
    <string name="confirm_account">Please enter your password to confirm your account</string>
    <!-- Error shown if a user tries to add their own email address as a contact -->
    <string name="error_own_email_as_contact">There’s no need to add your own email address</string>
    <!-- Error shown when a user tries to enable Two-Factor Authentication and introduce an invalid code -->
    <string name="invalid_code">Invalid code</string>
    <!-- Text of the dialog shown when the storage of a FREE account is almost full -->
    <string name="text_almost_full_warning">Cloud Drive is almost full. Upgrade to Pro and get up to %1$s of storage and %2$s of transfer quota.</string>
    <!-- Text of the dialog shown when the storage of a PRO I or II account is almost full -->
    <string name="text_almost_full_warning_pro_account">Cloud Drive is almost full. Upgrade now and get up to %1$s of storage and %2$s of transfer quota.</string>
    <!-- Text of the dialog shown when the storage of a PRO III account is almost full -->
    <string name="text_almost_full_warning_pro3_account">Cloud Drive is almost full. If you need more storage please contact MEGA support to get a custom plan.</string>
    <!-- Text of the dialog shown when the storage of a FREE account is full -->
    <string name="text_storage_full_warning">Cloud Drive is full. Upgrade to Pro and get up to %1$s of storage and %2$s of transfer quota.</string>
    <!-- Text of the dialog shown when the storage of a PRO I or II account is full -->
    <string name="text_storage_full_warning_pro_account">Cloud Drive is full. Upgrade now and get up to %1$s of storage and %2$s of transfer quota.</string>
    <!-- Text of the dialog shown when the storage of a PRO III account is full -->
    <string name="text_storage_full_warning_pro3_account">Cloud Drive is full. If you need more storage please contact MEGA support to get a custom plan.</string>
    <!-- Button of the dialog shown when the storage is almost full to see the available PRO plans -->
    <string name="button_plans_almost_full_warning">See plans</string>
    <!-- Button of the dialog shown when the storage is almost full to custom a plan -->
    <string name="button_custom_almost_full_warning">Custom plan</string>
    <!-- Button of the dialog shown when the storage is almost full to get bonus -->
    <string name="button_bonus_almost_full_warning">Get Bonus</string>
    <!-- Mail title to upgrade to a custom plan -->
    <string name="title_mail_upgrade_plan">Upgrade to a custom plan</string>
    <!-- Mail subject to upgrade to a custom plan -->
    <string name="subject_mail_upgrade_plan">Ask us how you can upgrade to a custom plan:</string>
    <!-- Used in chat list screen to indicate in a chat list item that the message was sent by me, followed by the message -->
    <string name="word_me">Me:</string>
    <!-- Title of the button in the contact info screen to start an audio call -->
    <string name="call_button">Call</string>
    <!-- Title of the button in the contact info screen to send a message -->
    <string name="message_button">Message</string>
    <!-- Title of the button in the contact info screen to start a video call -->
    <string name="video_button">Video</string>
    <!-- Title of file explorer to send a link -->
    <string name="title_file_explorer_send_link">Send link to&#8230;</string>
    <!-- Title of chat explorer to send a link or file to a chat -->
    <string name="title_chat_explorer">Send to&#8230;</string>
    <!-- Title of cloud explorer to upload a link or file -->
    <string name="title_cloud_explorer">Upload to&#8230;</string>
    <!-- More button in contact info page -->
    <string name="contact_info_button_more">More</string>
    <!-- Section title to select a file to perform an action, more files -->
    <plurals name="plural_select_file">
        <item quantity="one">Choose File</item>
        <item quantity="other">Choose Files</item>
    </plurals>
    <!-- Title of confirmation dialog of sending invitation to a contact -->
    <string name="title_confirm_send_invitation">Invite %1$s?</string>
    <!-- Title of shared folder explorer to choose a folder to perform an action -->
    <string name="title_share_folder_explorer">Choose folder</string>
    <!-- Popup message shown if an user try to login while there is still living transfer -->
    <string name="login_warning_abort_transfers">All transfers will be cancelled, do you want to log in?</string>
    <!-- Label to explain the read only participant permission in the options panel of the group info screen -->
    <string name="subtitle_read_only_permissions">Read-only</string>
    <!-- Label shown the total space and the used space in an account -->
    <string name="used_space">[A]%1$s [/A][B]of %2$s used[/B]</string>
    <!-- Text of the alert dialog when the user is changing the API URL to staging -->
    <string name="staging_api_url_text">Are you sure you want to change to a test server? Your account may suffer irrecoverable problems.</string>
    <!-- Title of the confirmation dialog to open the camera app and lose the relay of the local camera on the in progress call -->
    <string name="title_confirmation_open_camera_on_chat">Open camera?</string>
    <!-- Text of the confirmation dialog to open the camera app and lose the relay of the local camera on the in progress call -->
    <string name="confirmation_open_camera_on_chat">If you open the camera, your video transmission will be paused in the current call.</string>
    <!-- Content of the notification when there is unknown activity on the Chat -->
    <string name="notification_chat_undefined_content">You may have new messages</string>
    <!-- Title of Rubbish bin scheduler option in settings to enable or disable the functionality -->
    <string name="settings_rb_scheduler_enable_title">Rubbish Bin Clearing Scheduler</string>
    <!-- Subtitle of Rubbish bin scheduler option in settings to enable or disable the functionality in free accounts -->
    <string name="settings_rb_scheduler_enable_subtitle">The Rubbish Bin is cleared for you automatically.</string>
    <!-- Title of Rubbish bin scheduler option in settings to enable or disable the functionality in PRO accounts -->
    <string name="settings_rb_scheduler_enable_period_PRO">The minimum period is 7 days.</string>
    <!-- Title of Rubbish bin scheduler option in settings to enable or disable the functionality in PRO accounts -->
    <string name="settings_rb_scheduler_enable_period_FREE">The minimum period is 7 days and your maximum period is 30 days.</string>
    <!-- Sub title of compression queue notification option in settings indicating the size limits. Please keep the placeholders because are to show the size limits including units in runtime. For example: The minimum size is 100MB and the maximum size is 1000MB. -->
    <string name="settings_compression_queue_subtitle">The minimum size is %1$s and the maximum size is %2$s.</string>
    <!-- Title of Rubbish bin scheduler option in settings to set up the number of days of the rubbish bin scheduler -->
    <string name="settings_rb_scheduler_select_days_title">Remove files older than</string>
    <!-- Time in days (plural). The placeholder is for the time value, please adjust the position based on linguistics -->
    <string name="settings_rb_scheduler_select_days_subtitle">%d days</string>
    <!-- Title of popup that userd to set compression queue size (in MB) in settings -->
    <string name="settings_video_compression_queue_size_popup_title">Notify me when size is larger than</string>
    <!-- Title of compression queue size option in settings -->
    <string name="settings_video_compression_queue_size_title">If videos to compress are larger than</string>
    <!-- Text of the alert when a FREE user tries to disable the RB scheduler -->
    <string name="settings_rb_scheduler_alert_disabling">To disable the Rubbish Bin clearing scheduler or set a longer retention period, please subscribe to a Pro plan.</string>
    <!-- Picker text to choose custom retention time. This option indicates several days -->
    <string name="hint_days">days</string>
    <!-- Title of the option to generate a public chat link -->
    <string name="get_chat_link_option">Get chat link</string>
    <!-- Title of the option to make a public chat private -->
    <string name="make_chat_private_option">Enable Encryption Key Rotation</string>
    <!-- Title of the view to inform that a chat is private -->
    <string name="private_chat">Encryption key rotation enabled</string>
    <!-- Text of the dialog to change a public chat to private (enable encryption key rotation) -->
    <string name="make_chat_private_option_text">Encryption key rotation is slightly more secure, but does not allow you to create a chat link and new participants will not see past messages.</string>
    <!-- Text of the option to change a public chat to private (enable encrypted key rotation) -->
    <string name="make_chat_private_not_available_text">Encryption key rotation is disabled for conversations with more than 100 participants.</string>
    <!-- Warning show to the user when tries to make private a public chat and the chat has more than 100 participants -->
    <string name="warning_make_chat_private">Unable to convert this chat to private because the participants limit has been exceeded.</string>
    <!-- Text shown when a moderator of a chat create a chat link. Please keep the placeholder because is to show the moderator’s name in runtime. -->
    <string name="message_created_chat_link">[A]%1$s[/A][B] created a chat link.[/B]</string>
    <!-- Text shown when a moderator of a chat delete a chat link. Please keep the placeholder because is to show the moderator’s name in runtime. -->
    <string name="message_deleted_chat_link">[A]%1$s[/A][B] removed the chat link.[/B]</string>
    <!-- Title of the option to delete a chat link -->
    <string name="action_delete_link">Delete chat link</string>
    <!-- Title of the alert when a chat link is invalid -->
    <string name="title_alert_chat_link_error">Chat link</string>
    <!-- Text of the dialog to confirm after closing all other sessions -->
    <string name="confirmation_close_sessions_text">This will log you out on all other active sessions except the current one.</string>
    <!-- Title of the dialog to confirm after closing all other sessions -->
    <string name="confirmation_close_sessions_title">Do you want to close all other sessions?</string>
    <!-- Subtitle chat screen for groups with permissions and not archived, Plural of participant. 2 participants -->
    <string name="number_of_participants">%d participants</string>
    <!-- Label of the button to join a chat by a chat link -->
    <string name="action_join">Join</string>
    <!-- Label for observers of a group chat -->
    <string name="observers_chat_label">Observers</string>
    <!-- Message on the title of the chat screen if there were any error loading the chat link -->
    <string name="error_chat_link">Error loading the chat link.</string>
    <!-- Message on the title of the chat screen if there were any error loading the chat link without logging -->
    <string name="error_chat_link_init_error">Error initialising chat when loading the chat link.</string>
    <!-- Message on the alert to close a chat preview if the link is invalid -->
    <string name="alert_invalid_preview">This chat preview is no longer available. If you leave the preview, you won’t be able to reopen it.</string>
    <!-- Text shown when a moderator changes the chat to private. Please keep the placeholder because is to show the moderator’s name in runtime. -->
    <string name="message_set_chat_private">[A]%1$s[/A][B] enabled encryption key rotation.[/B]</string>
    <!-- error message shown when a chat link is invalid -->
    <string name="invalid_chat_link">This conversation is no longer available</string>
    <!-- When it is creating a new group chat, this option permits to establish it private or public -->
    <string name="ekr_label">Encryption key rotation</string>
    <!-- Text of the dialog to change a public chat to private (enable encryption key rotation) -->
    <string name="ekr_explanation">Encryption key rotation is slightly more secure, but does not allow you to create a chat link and new participants will not see past messages.</string>
    <!-- Text of the dialog to change a public chat to private (enable encryption key rotation) -->
    <string name="subtitle_chat_message_enabled_ERK">Encryption key rotation is slightly more secure, but does not allow you to create a chat link and new participants will not see past messages.</string>
    <!-- Message shown when a contact request has not been sent because the invitation has been sent before -->
    <string name="invite_not_sent_already_sent">The invitation to contact %s has been sent before and can be consulted in the Sent Requests tab.</string>
    <!-- Label shown to indicate the QR is saving in Cloud Drive -->
    <string name="save_qr_cloud_drive">Saving %s in Cloud Drive&#8230;</string>
    <!-- General label for files -->
    <string name="general_files">Files</string>
    <!-- Item menu option upon right click on one or multiple files -->
    <string name="general_save_to_device">Save to device</string>
    <!-- Title of cloud explorer to upload a file -->
    <string name="title_upload_explorer">Upload to MEGA</string>
    <!-- Label choose destination -->
    <string name="choose_destionation">Choose destination</string>
    <!-- Label that indicates show more items -->
    <string name="general_show_more">Show More</string>
    <!-- Label that indicates show less items -->
    <string name="general_show_less">Show Less</string>
    <!-- Subtitle of the historic notification for a new contact request -->
    <string name="notification_new_contact_request">[A]%s [/A][B]sent you a contact request.[/B]</string>
    <!-- Subtitle of the historic notification for a new contact -->
    <string name="notification_new_contact">[A]%s [/A][B]is now a contact.[/B]</string>
    <!-- Subtitle of the historic notification for a new shared folder -->
    <string name="notification_new_shared_folder">[B]New shared folder from [/B][A]%s.[/A]</string>
    <!-- Subtitle of the historic notification for a reminder new contact request -->
    <string name="notification_reminder_contact_request">[A]Reminder: [/A][B]%s [/B][C]sent you a contact request.[/C]</string>
    <!-- Title of the historic notification for a contact request cancelled -->
    <string name="title_contact_request_notification_cancelled">Contact request cancelled</string>
    <!-- Subtitle of the historic notification for contact request cancelled -->
    <string name="subtitle_contact_request_notification_cancelled">[A]%s [/A][B]cancelled the contact request.[/B]</string>
    <!-- Title of the historic notification when an user deletes you as contact -->
    <string name="title_contact_notification_deleted">Contact deleted</string>
    <!-- Subtitle of the historic notification when an user deletes you as contact -->
    <string name="subtitle_contact_notification_deleted">[A]%s [/A][B]deleted you as a contact.[/B]</string>
    <!-- Title of the historic notification when an user blocks you as contact -->
    <string name="title_contact_notification_blocked">Contact blocked</string>
    <!-- Subtitle of the historic notification when an user blocks you as contact -->
    <string name="subtitle_contact_notification_blocked">[A]%s [/A][B]blocked you as a contact.[/B]</string>
    <!-- Item of the navigation title for the notification section when there is any unread -->
    <string name="section_notification_with_unread">Notifications [A](%1$d)[/A]</string>
    <!-- Text shown in the notifications section. When a contact has nickname, nickname (email) will be shown -->
    <string name="section_notification_user_with_nickname">[A]%1$s (%2$s)[/A]</string>
    <!-- Title of the historic notification for an account deleted -->
    <string name="title_account_notification_deleted">Account deleted</string>
    <!-- Subtitle of the historic notification for an account deleted -->
    <string name="subtitle_account_notification_deleted">[B]The account [/B][A]%s[/A][B] has been deleted.[/B]</string>
    <!-- Subtitle of file takedown historic notification -->
    <string name="subtitle_file_takedown_notification">[A]Your publicly shared file [/A][B]%s[/B][C] has been taken down.[/C]</string>
    <!-- Subtitle of folder takedown historic notification -->
    <string name="subtitle_folder_takedown_notification">[A]Your publicly shared folder [/A][B]%s[/B][C] has been taken down.[/C]</string>
    <!-- Popup notification text on mouse-over of taken down file. -->
    <string name="message_file_takedown_pop_out_notification">This file has been the subject of a takedown notice.</string>
    <!-- Popup notification text on mouse-over taken down folder. -->
    <string name="message_folder_takedown_pop_out_notification">This folder has been the subject of a takedown notice.</string>
    <!-- option to dispute taken down file or folder -->
    <string name="dispute_takendown_file">Dispute Takedown</string>
    <!-- Error shown when download a file that has violated ToS/AUP. -->
    <string name="error_download_takendown_node">Not accessible as it violated our Terms of Service</string>
    <!-- Alert shown when some files were not downloaded due to ToS/AUP violation, Plural of taken down files. 2 files -->
    <plurals name="alert_taken_down_files">
        <item quantity="one">%d file was not downloaded as it violated our Terms of Service.</item>
        <item quantity="other">%d files were not downloaded as they violated our Terms of Service.</item>
    </plurals>
    <!-- Subtitle of a file takedown reinstated historic notification -->
    <string name="subtitle_file_takedown_reinstated_notification">[A]Your publicly shared file [/A][B]%s[/B][C] has been reinstated.[/C]</string>
    <!-- Subtitle of a folder takedown reinstated historic notification -->
    <string name="subtitle_folder_takedown_reinstated_notification">[A]Your publicly shared folder [/A][B]%s[/B][C] has been reinstated.[/C]</string>
    <!-- Title of the historic notification for outgoing contact requests -->
    <string name="title_outgoing_contact_request">Sent request</string>
    <!-- Title of the historic notification for incoming contact requests -->
    <string name="title_incoming_contact_request">Received request</string>
    <!-- Subtitle of the historic notification for contact request denied -->
    <string name="subtitle_outgoing_contact_request_denied">[A]%s [/A][B]denied your contact request.[/B]</string>
    <!-- Subtitle of the historic notification for contact request accepted -->
    <string name="subtitle_outgoing_contact_request_accepted">[A]%s [/A][B]accepted your contact request.[/B]</string>
    <!-- Subtitle of the historic notification for deleted shared folders (one or many) -->
    <string name="notification_deleted_shared_folder">[B]Access to folders shared by [/B][A]%s[/A][B] were removed.[/B]</string>
    <!-- Subtitle of the historic notification when a contact leaves a shared folder -->
    <string name="notification_left_shared_folder">[A]%s[/A][B] has left a shared folder.[/B]</string>
    <!-- Subtitle of the historic notification when a contact leaves a shared folder and the name of the folder is known -->
    <string name="notification_left_shared_folder_with_name">[A]%1$s[/A][B] has left the shared folder [/B][A]%2$s.[/A]</string>
    <!-- Subtitle of the historic notification for incoming contact request ignored -->
    <string name="subtitle_incoming_contact_request_ignored">[B]Contact request from [/B][A]%s [/A][B]was ignored[/B]</string>
    <!-- Subtitle of the historic notification for incoming contact request accepted -->
    <string name="subtitle_incoming_contact_request_accepted">[B]Contact request from [/B][A]%s [/A][B]was accepted[/B]</string>
    <!-- Subtitle of the historic notification for incoming contact request declined -->
    <string name="subtitle_incoming_contact_request_denied">[B]Contact request from [/B][A]%s [/A][B]was declined[/B]</string>
    <!-- Subtitle of the Upgrade account section -->
    <string name="type_of_my_account">Your current account is [A]%s[/A]</string>
    <!-- Footnote to clarify the storage space is subject to the achievement program -->
    <string name="footnote_achievements">Subject to your participation in our achievements program.</string>
    <!-- Title label for the current payment method during account upgrading -->
    <string name="payment_method">Payment method</string>
    <!-- title of billing period -->
    <string name="billing_period_title">Billing period</string>
    <!-- Option of monthly billing period. Placeholder: purchase price -->
    <string name="billed_monthly_text">[A]Billed monthly[/A] %s/month</string>
    <!-- Option of yearly billing period. Placeholder: purchase price -->
    <string name="billed_yearly_text">[A]Billed yearly[/A] %s/year</string>
    <!-- dialog option cancel in alert dialog -->
    <string name="button_cancel">Cancel</string>
    <!-- dialog option continue in alert dialog -->
    <string name="button_continue">Continue</string>
    <!-- one of the payment methods -->
    <string name="payment_method_google_wallet">[A]Google Pay[/A] (subscription)</string>
    <!-- one of the payment methods -->
    <string name="payment_method_huawei_wallet">[A]HUAWEI Pay[/A] (subscription)</string>
    <!-- Capital letters. Text of the label of a new historic notifications -->
    <string name="new_label_notification_item">NEW</string>
    <!-- When user is on PRO 3 plan, we will display an extra label to notify user that they can still contact support to have a customised plan. -->
    <string name="label_custom_plan">To upgrade your current subscription, please contact our support team for a [A]custom plan[/A].</string>
    <!-- Input field description in the create file dialog. -->
    <string name="context_new_file_name_hint">file name</string>
    <!-- Option in Settings section to enable the last active connection in chat -->
    <string name="option_enable_last_green_chat">Show Last seen&#8230;</string>
    <!-- Subtitle of the option in Settings section to enable the last active connection in chat -->
    <string name="subtitle_option_enable_last_green_chat">Allow your contacts to see the last time you were active on MEGA.</string>
    <!-- title of notification when device is out of storage during camera upload -->
    <string name="title_out_of_space">Not enough storage space</string>
    <!-- message will be shown when there is not enough space to perform camera upload. -->
    <string name="message_out_of_space">Not enough storage space to perform video compression.</string>
    <!-- the title of the notification that displays when compression larger than setting -->
    <string name="title_compression_size_over_limit">Video compression size is too large</string>
    <!-- the content message of the notification that displays when compression larger than setting, placeholder: size in MB -->
    <string name="message_compression_size_over_limit">The total size of the videos to compress exceeds %s, please put your device on charge to continue.</string>
    <!-- Message displayed when the user changes the ‘Keep file names as in the device’ setting -->
    <string name="message_keep_device_name">This setting will take effect the next time Camera Uploads runs</string>
    <!-- Notification message when compressing video to show the compressed percentage. Please, keep the placeholder because it is for adding the percentage value at runtime. -->
    <string name="message_compress_video">%s has been compressed</string>
    <!-- notification title when compressing video -->
    <string name="title_compress_video">Compressing Videos %1$d/%2$d</string>
    <!-- error message pops up when user selected an invalid folder for camera upload -->
    <string name="error_invalid_folder_selected">Invalid folder selected</string>
    <!-- Indicates the content of a folder is 1 folder and 1 file. Middle height point is to separate two fragments of text and it was not to be considered a punctuation mark. -->
    <string name="one_folder_one_file">1 folder · 1 file</string>
    <!-- Indicates the content of a folder is 1 folder and some files. The placeholder is to set the number of files. e.g. 1 folder · 7 files. Middle height point is to separate two fragments of text and it was not to be considered a punctuation mark. -->
    <string name="one_folder_several_files">1 folder · %1$d files</string>
    <!-- on the section notifications indicates the number of files added to a shared folder, Plural of file. 2 files -->
    <plurals name="num_files_with_parameter">
        <item quantity="one">%d file</item>
        <item quantity="other">%d files</item>
    </plurals>
    <!-- on the section notifications indicates the number of folder added to a shared folder, Plural of folder/directory. 2 folders -->
    <plurals name="num_folders_with_parameter">
        <item quantity="one">%d folder</item>
        <item quantity="other">%d folders</item>
    </plurals>
    <!-- Indicates the content of a folder is some folders and some files. Plural of files. e.g. 7 folders · 2 files. Middle height point is to separate two fragments of text and it was not to be considered a punctuation mark. -->
    <plurals name="num_folders_num_files">
        <item quantity="one">%1$d folders · 1 file</item>
        <item quantity="other">%1$d folders · %2$d files</item>
    </plurals>
    <!-- Subtitle of the historic notification for new additions inside an existing shared folder. Placeholders are: email who added the folders or files, number of folders added, number of files added -->
    <string name="subtitle_notification_added_folders_and_files">[A]%1$s[/A][B] added %2$s and %3$s[/B]</string>
    <!-- Subtitle of the historic notification for new additions inside an existing shared folder, Plural of file. 2 files -->
    <plurals name="subtitle_notification_added_files">
        <item quantity="one">[A]%1$s [/A][B]added %2$d file.[/B]</item>
        <item quantity="other">[A]%1$s [/A][B]added %2$d files.[/B]</item>
    </plurals>
    <!-- Subtitle of the historic notification for deletions inside an existing shared folder, Plural of item. 2 items -->
    <plurals name="subtitle_notification_deleted_items">
        <item quantity="one">[A]%1$s [/A][B]deleted %2$d item.[/B]</item>
        <item quantity="other">[A]%1$s [/A][B]deleted %2$d items.[/B]</item>
    </plurals>
    <!-- Subtitle of the historic notification for new additions inside an existing shared folder, Plural of folder. 2 folders -->
    <plurals name="subtitle_notification_added_folders">
        <item quantity="one">[A]%1$s [/A][B]added %2$d folder.[/B]</item>
        <item quantity="other">[A]%1$s [/A][B]added %2$d folders.[/B]</item>
    </plurals>
    <!-- Subtitle chat screen for groups with permissions and not archived, Plural of participant. 2 participants -->
    <plurals name="subtitle_of_group_chat">
        <item quantity="one">%d participant</item>
        <item quantity="other">%d participants</item>
    </plurals>
    <!--  -->
    <string name="custom_subtitle_of_group_chat">%1$s and %2$d more</string>
    <!-- Error when the user tries to get a public chat link for a chat with the default title -->
    <string name="message_error_set_title_get_link">Before you can generate a link for this chat, you need to set a description:</string>
    <!-- success alert when the user copy a chat link to the clipboard -->
    <string name="chat_link_copied_clipboard">Chat link copied to the clipboard</string>
    <!-- Label to show the price of each plan in the upgrade account section -->
    <string name="type_month">[A]From[/A] %s / [A]month[/A] *</string>
    <!-- the meaning of the asterisk in monthly* and annually* payment -->
    <string name="upgrade_comment">* Recurring subscription can be cancelled any time before the renewal date.</string>
    <!-- Message shown when a call starts. -->
    <string name="call_started_messages">Call Started</string>
    <!-- Title of the dialog to inform about a SSL error -->
    <string name="ssl_error_dialog_title">SSL key error</string>
    <!-- Text of the dialog to inform about a SSL error -->
    <string name="ssl_error_dialog_text">MEGA is unable to establish a secure connection using SSL. You may be on a public Wi-Fi network with additional requirements.</string>
    <!-- Text of the empty screen for the notifications section -->
    <string name="context_empty_notifications">[B]No [/B][A]Notifications[/A]</string>
    <!-- Permissions screen title -->
    <string name="general_setup_mega">Set up MEGA</string>
    <!-- Permissions screen explanation -->
    <string name="setup_mega_explanation">MEGA needs your permission to access your media and files for sharing. Other access permissions may be needed for exchanging encrypted messages and to make secure calls.</string>
    <!-- Title of the screen asking permissions for files -->
    <string name="allow_acces_media_title">Allow access to photos, media and files.</string>
    <!-- Subtitle of the screen asking permissions for files -->
    <string name="allow_acces_media_subtitle">MEGA needs your permission to access files for sharing.</string>
    <!-- Title of the screen asking permissions for camera -->
    <string name="allow_acces_camera_title">Enable camera</string>
    <!-- Subtitle of the screen asking permissions for camera -->
    <string name="allow_acces_camera_subtitle">Allow access to your camera to scan documents, take pictures and make video calls.</string>
    <!-- Title of the screen asking permissions for microphone and write in log calls -->
    <string name="allow_acces_calls_title">Enable calls</string>
    <!-- Title of the screen asking permissions for contacts -->
    <string name="allow_acces_contact_title">Grant access to your address book</string>
    <!-- Subtitle of the screen asking permissions for contacts -->
    <string name="allow_acces_contact_subtitle">Easily discover contacts from your address book on MEGA.</string>
    <!-- Explanation under the subtitle of asking permissions for contacts to explain that MEGA will never use the address book data for any other purpose -->
    <string name="allow_access_contact_explanation">MEGA will not use this data for any other purpose and will never interact with your contacts without your consent.</string>
    <!-- Subtitle of the screen asking permissions for microphone -->
    <string name="allow_acces_calls_subtitle_microphone">Allow access to your microphone to make encrypted calls.</string>
    <!-- General enable access -->
    <string name="general_enable_access">Grant access</string>
    <!-- Title of the option on chat info screen to list all the files sent to the chat -->
    <string name="title_chat_shared_files_info">Shared files</string>
    <!-- Error mesage when trying to remove an uploading attachment that has already finished -->
    <string name="error_message_already_sent">Attachment already sent</string>
    <!-- Message shown when a group call ends. -->
    <string name="group_call_ended_message">[A]Group call ended[/A][C]. Duration: [/C]</string>
    <!-- Message to indicate a call has ended and indicate the call duration. -->
    <string name="call_ended_message">[A]Call ended[/A][C]. Duration: [/C]</string>
    <!-- Message that shows the hours of a call when it ends, more hours -->
    <plurals name="plural_call_ended_messages_hours">
        <item quantity="one">[B]%1$s hour[/B]</item>
        <item quantity="other">[B]%1$s hours[/B]</item>
    </plurals>
    <!-- Message that shows the minutes of a call when it ends, more minutes -->
    <plurals name="plural_call_ended_messages_minutes">
        <item quantity="one">[B]%1$s minute[/B]</item>
        <item quantity="other">[B]%1$s minutes[/B]</item>
    </plurals>
    <!-- Message that shows the seconds of a call when it ends, more seconds -->
    <plurals name="plural_call_ended_messages_seconds">
        <item quantity="one">[B]%1$d second[/B]</item>
        <item quantity="other">[B]%1$d seconds[/B]</item>
    </plurals>
    <!-- Message to indicate a group call has ended without indicate the call duration. -->
    <string name="group_call_ended_no_duration_message">[A]Group call ended[/A]</string>
    <!-- String that appears when we show the last activity of a contact, when the last activity was today. For example: Last seen today 11:34a.m. -->
    <string name="last_seen_today">[A]Last seen [/A]today %1$s</string>
    <!-- String that appears when we show the last activity of a contact, but it’s been a long time ago that we don’t see any activity from that user -->
    <string name="last_seen_long_time_ago">[A]Last seen [/A]a long time ago</string>
    <!-- String that appears when we show the last activity of a contact, when the last activity was before today. For example: Last seen March 14th,2018 11:34a.m. -->
    <string name="last_seen_general">[A]Last seen [/A]%1$s %2$s</string>
    <!-- label today -->
    <string name="label_today">Today</string>
    <!-- label yesterday -->
    <string name="label_yesterday">Yesterday</string>
    <!-- label tomorrow -->
    <string name="label_tomorrow">Tomorrow</string>
    <!-- Text of the empty screen for the chat shared files -->
    <string name="context_empty_shared_files">[B]No [/B][A]Shared Files[/A]</string>
    <!-- Message show when a call cannot be established because there are too many participants in the group call -->
    <string name="call_error_too_many_participants">Call cannot be joined as the maximum number of participants has been exceeded.</string>
    <!-- Message show when a user cannot put the call on hold -->
    <string name="call_error_call_on_hold">Call cannot be put on hold.</string>
    <!-- Error message shown when a file cannot be opened by other app using the open with option menu -->
    <string name="error_open_file_with">An error has occurred and the file cannot be opened with this app.</string>
    <!-- Subtitle of the call screen when a outgoing call is just starting -->
    <string name="outgoing_call_starting">Calling&#8230;</string>
    <!-- Content of a invalid meta message -->
    <string name="error_meta_message_invalid">Message contains invalid metadata</string>
    <!-- Title of the activity that sends a location -->
    <string name="title_activity_maps">Send location</string>
    <!-- Label layout on maps activity that permits send current location -->
    <string name="current_location_label">Send your current location</string>
    <!-- Label layout on maps activity that permits send current location. Placeholder is the current location -->
    <string name="current_location_landscape_label">Send your current location: [A]%1$s[/A]</string>
    <!-- Label layout on maps activity indicating nearby places -->
    <string name="nearby_places_label">Nearby places</string>
    <!-- Message shown in a dialog explaining the consequences of accesing the location -->
    <string name="explanation_send_location">This location will be opened using a third party maps provider outside the end-to-end encrypted MEGA platform.</string>
    <!-- Title of the location marker set by the user -->
    <string name="title_marker_maps">Send This Location</string>
    <!-- Title of the dialog shown when the location is disabled -->
    <string name="gps_disabled">The GPS is disabled</string>
    <!-- Text of the dialog shown when the location is disabled for open location settings -->
    <string name="open_location_settings">Would you like to open the location settings?</string>
    <!-- Info shown in the subtitle of each row of the shared files to chat: sender name . date -->
    <string name="second_row_info_item_shared_file_chat">%1$s . %2$s</string>
    <!-- After the user ticketed ’Don’t ask again’ on permission request dialog and denied, tell the user, he/she can still grant MEGA the permission in system settings. -->
    <string name="on_permanently_denied">You still can grant MEGA permissions in your device’s settings</string>
    <!-- Explain why MEGA needs the reading contacts permission when users deny to grant MEGA the permission. -->
    <string name="explanation_for_contacts_permission">If you allow MEGA to access your address book, you will be able to discover your contacts more easily. MEGA will not use this data for any other purpose and will never interact with your contacts without your consent.</string>
    <!-- Confirmation message after forwarding one or several messages, version items -->
    <plurals name="messages_forwarded_success_plural">
        <item quantity="one">Message forwarded</item>
        <item quantity="other">Messages forwarded</item>
    </plurals>
    <!-- Title of a chat message that contains geolocation info -->
    <string name="title_geolocation_message">Pinned Location</string>
    <!-- Alert shown when a num of files have not been sent because of any error occurs, Plural of file. 2 files -->
    <plurals name="num_files_not_send">
        <item quantity="one">%d file was not sent to %d chats</item>
        <item quantity="other">%d files were not sent to %d chats</item>
    </plurals>
    <!-- Alert shown when a num of contacts have not been sent because of any error occurs, Plural of file. 2 files -->
    <plurals name="num_contacts_not_send">
        <item quantity="one">%d contact was not sent to %d chats</item>
        <item quantity="other">%d contacts were not sent to %d chats</item>
    </plurals>
    <!-- Alert shown when a num of messages have not been sent because of any error occurs, Plural of file. 2 files -->
    <plurals name="num_messages_not_send">
        <item quantity="one">%d message was not sent to %d chats</item>
        <item quantity="other">%d messages were not sent to %d chats</item>
    </plurals>
    <!-- How many local contacts have been on MEGA, Plural of local contact. 2 contacts -->
    <plurals name="quantity_of_local_contact">
        <item quantity="one">%d contact found on MEGA</item>
        <item quantity="other">%d contacts found on MEGA</item>
    </plurals>
    <!-- Label displayed on the top of the chat list if none of user’s phone contacts have a MEGA account. In other case here would appear all the user’s phone contacts that have a MEGA account. -->
    <string name="no_local_contacts_on_mega">Invite contact now?</string>
    <!-- To see whom in your local contacts has been on MEGA -->
    <string name="see_local_contacts_on_mega">Discover your contacts on MEGA</string>
    <!-- In APP, text used to ask for access to contacts -->
    <string name="grant_mega_access_contacts">Grant MEGA access to your address book to discover your contacts on MEGA.</string>
    <!-- Getting registered contacts -->
    <string name="get_registered_contacts">Loading contacts on MEGA&#8230;</string>
    <!-- Alert shown when some content have not been sent because of any error occurs -->
    <string name="content_not_send">The content was not sent to %d chats</string>
    <!-- Label shown when a new group chat has been created correctly -->
    <string name="new_group_chat_created">New group chat created successfully</string>
    <!-- Alert shown when some content is sharing with chats and they are processing -->
    <string name="preparing_chats">Preparing files</string>
    <!-- Label indicating some content has been sent as message -->
    <string name="sent_as_message">Sent as a message.</string>
    <!-- Action delete all file versions -->
    <string name="delete_versions">Delete previous versions</string>
    <!-- Title of the dialog shown when it wants to delete the version history of a file -->
    <string name="title_delete_version_history">Delete previous versions?</string>
    <!-- Text of the dialog shown when it wants to delete the version history of a file -->
    <string name="text_delete_version_history">Please note that the current file will not be deleted.</string>
    <!-- Alert shown when the version history was deleted correctly -->
    <string name="version_history_deleted">Previous versions deleted.</string>
    <!-- Alert shown when the version history was deleted erroneously -->
    <string name="version_history_deleted_erroneously">Previous versions not deleted.</string>
    <!-- Confirmation message after deleted file versions, version items -->
    <plurals name="versions_deleted_succesfully">
        <item quantity="one">%d version deleted successfully</item>
        <item quantity="other">%d versions deleted successfully</item>
    </plurals>
    <!-- Alert shown when several versions are not deleted successfully -->
    <plurals name="versions_not_deleted">
        <item quantity="one">%d version not deleted</item>
        <item quantity="other">%d versions not deleted</item>
    </plurals>
    <!-- Alert shown when the user tries to realize some action in chat and has not contacts -->
    <string name="no_contacts_invite">You have no MEGA contacts. Please invite friends from the Contacts section.</string>
    <!-- Invite button for chat top cell -->
    <string name="invite_more">Invite more</string>
    <!-- Title of first tour screen -->
    <string name="title_tour_one">You hold the keys</string>
    <!-- Content of first tour screen -->
    <string name="content_tour_one">Security is why we exist, your files are safe with us behind a well oiled encryption machine where only you can access your files.</string>
    <!-- Title of second tour screen -->
    <string name="title_tour_two">Encrypted chat</string>
    <!-- Content of second tour screen -->
    <string name="content_tour_two">Fully encrypted chat with voice and video calls, group messaging and file sharing integration with your Cloud Drive.</string>
    <!-- Title of third tour screen -->
    <string name="title_tour_three">Create your network</string>
    <!-- Content of third tour screen -->
    <string name="content_tour_three">Add contacts, create a network, collaborate, and make voice and video calls without ever leaving MEGA</string>
    <!-- Title of fourth tour screen -->
    <string name="title_tour_four">Your photos in the cloud</string>
    <!-- Content of fourth tour screen -->
    <string name="content_tour_four">Camera Uploads is an essential feature for any mobile device and we have got you covered. Create your account now.</string>
    <!-- Title of the dialog shown when a pdf required password -->
    <string name="title_pdf_password">Enter your password</string>
    <!-- Text of the dialog shown when a pdf required password -->
    <string name="text_pdf_password">%s is a password protected PDF document. Please enter the password to open the PDF.</string>
    <!-- Error of the dialog shown wen a pdf required password and the user has been typed three times a wrong password -->
    <string name="error_max_pdf_password">The password you have entered is not valid.</string>
    <!-- Alert shown when exists some call and the user tries to play an audio or video -->
    <string name="not_allow_play_alert">It is not possible to play media files while there is a call in progress.</string>
    <!-- Text shown in the list of chats when there is a call in progress but I am not on it -->
    <string name="ongoing_call_messages">Ongoing Call</string>
    <!-- Title of the layout to join a group call from the chat screen. -->
    <string name="join_call_layout_in_group_call">Tap to join current group call.</string>
    <!-- Title of the layout to return to a call -->
    <string name="call_in_progress_layout">Tap to return to call</string>
    <!-- chat message when a participant invites himself to a public chat using a chat link. Please keep the placeholder because is to show the participant’s name in runtime. -->
    <string name="message_joined_public_chat_autoinvitation">[A]%1$s[/A][B] joined the group chat.[/B]</string>
    <!-- Warning that appears prior to remove a chat link on the group info screen. -->
    <string name="context_remove_chat_link_warning_text">This conversation will no longer be accessible through the chat link once it has been removed.</string>
    <!-- Description text of the dialog to generate a public chat link -->
    <string name="context_create_chat_link_warning_text">Encrypted Key Rotation does not allow you to get a chat link without creating a new group chat.</string>
    <!-- Question of the dialog to generate a public chat link -->
    <string name="context_create_chat_link_question_text">Do you want to create a new group chat and get a chat link?</string>
    <!-- Text of the dialog to change a public chat to private (enable encryption key rotation) -->
    <string name="context_make_private_chat_warning_text">Encryption key rotation is slightly more secure, but does not allow you to create a chat link and new participants will not see past messages.</string>
    <!-- Label that indicates the steps of a wizard -->
    <string name="wizard_steps_indicator">%1$d of %2$d</string>
    <!-- Hint of the Search view -->
    <string name="hint_action_search">Search&#8230;</string>
    <!-- Notification button which is displayed to answer an incoming call if the call screen is not displayed for some reason. -->
    <string name="answer_call_incoming">Answer</string>
    <!-- The text of the notification button that is displayed when there is a call in progress, another call is received and ignored. -->
    <string name="ignore_call_incoming">Ignore</string>
    <!-- Subtitle of the call screen when a user muted the current individual call. The placeholder indicates the user who muted the call -->
    <string name="muted_contact_micro">%s muted this call</string>
    <!-- Subtitle of the call screen when I muted the current individual call -->
    <string name="muted_own_micro">Muted</string>
    <!-- Subtitle of the call screen when the call is on hold -->
    <string name="call_on_hold">Call on hold</string>
    <!-- The text of the notification button that is displayed when I receive a individual call and put the current one on hold and answer the other. -->
    <string name="hold_and_answer_call_incoming">Hold and Answer</string>
    <!-- The text of the notification button that is displayed when I receive a group call and put the current one on hold and answer the other. -->
    <string name="hold_and_join_call_incoming">Hold and Join</string>
    <!-- The text of the notification button that is displayed when I receive a individual call and hang the current one and answer the other. -->
    <string name="end_and_answer_call_incoming">End and Answer</string>
    <!-- The text of the notification button that is displayed when I receive a group call and hand the current one and answer the other. -->
    <string name="end_and_join_call_incoming">End and Join</string>
    <!-- when trying to download a file that is already downloaded in the device and has to copy in another path -->
    <string name="copy_already_downloaded">File already downloaded. Copied to the selected path.</string>
    <!-- Title of the dialog shown when you want to join a group call -->
    <string name="title_join_call">Join call</string>
    <!-- Text of the dialog shown when you want to join a group call -->
    <string name="text_join_call">To join this call you have to end your current call.</string>
    <!-- Text of the dialog shown when you want to join a group call but you are in another active call -->
    <string name="text_join_another_call">To join this call you have to end or hold the current call.</string>
    <!-- Explanation of the dialog shown to share a chat link -->
    <string name="copy_link_explanation">People can join your group by using this link.</string>
    <!-- Label that indicates the creation of a chat link -->
    <string name="new_chat_link_label">New chat link</string>
    <!-- Title of the dialog shown when the user it is creating a chat link and the chat has not title -->
    <string name="enter_group_name">Enter group name</string>
    <!-- Alert shown when the user it is creating a chat link and the chat has not title -->
    <string name="alert_enter_group_name">To create a chat link you must name the group.</string>
    <!-- Text shown when an account doesn’t have any contact added and it’s trying to start a new chat conversation -->
    <string name="invite_contacts_to_start_chat">Invite contacts and start chatting securely with MEGA’s encrypted chat.</string>
    <!-- Text sent to recipients to invite to be contact. Placeholder: contact link url. -->
    <string name="invite_contacts_to_start_chat_text_message">Hi. Have secure conversations on MEGA with me and get 20&#160;GB of free cloud storage. %1$s</string>
    <!-- In some cases, a user may try to get the link for a chat room, but if such is not set by an operator - it would say ‘not link available’ and not auto create it. -->
    <string name="no_chat_link_available">No chat link available.</string>
    <!-- Alert shown when it has been deleted successfully a chat link -->
    <string name="chat_link_deleted">Chat link deleted successfully.</string>
    <!-- Message shown when it restored successfully a file version -->
    <string name="version_restored">Version restored successfully.</string>
    <!-- Text to inform that to make a recording you have to keep pressed the record button more than one second -->
    <string name="recording_less_than_second">Tap and hold to record</string>
    <!-- label shown when slide to cancel a voice messages -->
    <string name="slide_to_cancel">Slide to cancel</string>
    <!-- Error message when trying to play a voice message that it is not available -->
    <string name="error_message_voice_clip">This voice message is not available</string>
    <!-- Title of popup when user click ‘Share’ button on invite contact page -->
    <string name="invite_contact_chooser_title">Invite a friend via</string>
    <!-- Action button label -->
    <string name="invite_contact_action_button">Invite a friend via&#8230;</string>
    <!-- Message displayed when multiple download starts and all files has already been downloaded before. Placeholder: number of files -->
    <plurals name="file_already_downloaded">
        <item quantity="one">1 file already downloaded.</item>
        <item quantity="other">%d files already downloaded.</item>
    </plurals>
    <!-- When a multiple download is started, some of the files could have already been downloaded before. This message shows the number of files that are pending. Placeholder: number of files -->
    <plurals name="file_pending_download">
        <item quantity="one">1 file pending.</item>
        <item quantity="other">%d files pending.</item>
    </plurals>
    <!-- Title of the login screen -->
    <string name="login_to_mega">Log into MEGA</string>
    <!-- Title of the create account screen -->
    <string name="create_account_title">Create your MEGA account</string>
    <!-- Label to reference a recents section -->
    <string name="recents_label">Recents</string>
    <!-- Label to reference a chats section -->
    <string name="chats_label">Chats</string>
    <!-- Text of the empty screen when there are not elements in Recents -->
    <string name="context_empty_recents">[B]No files in [/B][A]Recents[/A]</string>
    <!-- Title of a recents bucket -->
    <string name="title_bucket">%1$s and %2$d more</string>
    <!-- Title of a media recents bucket that only contains some images -->
    <string name="title_media_bucket_only_images">%d Images</string>
    <!-- Title of a media recents bucket that only contains some videos -->
    <string name="title_media_bucket_only_videos">%d Videos</string>
    <!-- Title of a media recents bucket that contains some images and some videos -->
    <string name="title_media_bucket_images_and_videos">%1$d Images and %2$d Videos</string>
    <!-- Title of a media recents bucket that contains some images and a video -->
    <string name="title_media_bucket_images_and_video">%d Images and 1 Video</string>
    <!-- Title of a media recents bucket that contains an image and some videos -->
    <string name="title_media_bucket_image_and_videos">1 Image and %d Videos</string>
    <!-- Title of a media recents bucket that contains an image and a video -->
    <string name="title_media_bucket_image_and_video">1 Image and 1 Video</string>
    <!-- Label that indicates who uploaded a file into a recents bucket -->
    <string name="create_action_bucket">[A]created by [/A]%s</string>
    <!-- Label that indicates who updated a file into a recents bucket -->
    <string name="update_action_bucket">[A]updated by [/A]%s</string>
    <!-- Used in recents list screen to indicate an action done by me -->
    <string name="bucket_word_me">Me</string>
    <!-- Text to explain the benefits of adding phone number to achievement enabled users. Placeholder 1: bonus storage space e.g. 20GB -->
    <string name="sms_add_phone_number_dialog_msg_achievement_user">Get %1$s free when you add your phone number. This makes it easier for your contacts to find you on MEGA.</string>
    <!-- Text to explain the benefits of adding phone number to non achievement users -->
    <string name="sms_add_phone_number_dialog_msg_non_achievement_user">Add your phone number to MEGA. This makes it easier for your contacts to find you on MEGA.</string>
    <!-- Error message when trying to record a voice message while on a call in progress -->
    <string name="not_allowed_recording_voice_clip">It is not possible to record voice messages while there is a call in progress.</string>
    <!-- Title of the notification shown on the action bar when there is a incoming call -->
    <string name="title_notification_incoming_call">Incoming call</string>
    <!-- Title of the notification shown on the action bar when there is a incoming group call -->
    <string name="title_notification_incoming_group_call">Incoming group call</string>
    <!-- Title of the notification shown on the action bar when there is an individual incoming audio call -->
    <string name="title_notification_incoming_individual_audio_call">Incoming audio call</string>
    <!-- The title of progress dialog when loading web content -->
    <string name="embed_web_browser_loading_title">Loading</string>
    <!-- The message of progress dialog when loading web content -->
    <string name="embed_web_browser_loading_message">Please wait&#8230;</string>
    <!-- Label in My Account section to show user account type -->
    <string name="business_label">Business</string>
    <!-- Business user role -->
    <string name="admin_label">Admin</string>
    <!-- Business user role -->
    <string name="user_label">User</string>
    <!-- General label to show the status of something or someone -->
    <string name="status_label">Status</string>
    <!-- Business account status. Payment is overdue, but the account still active in grace period -->
    <string name="payment_required_label">Payment required</string>
    <!-- Business expired account Overdue payment page header. -->
    <string name="payment_overdue_label">Payment overdue</string>
    <!-- Alert shown to an admin user of a business account in My Account section -->
    <string name="business_management_alert">User management is only available from a desktop web browser.</string>
    <!-- Title of usage storage details section in My Account -->
    <string name="usage_storage_details_label">Storage usage breakdown</string>
    <!-- Title of transfer section in Storage -->
    <string name="transfer_label">Transfer</string>
    <!-- Error shown when a Business account user (sub-user or admin) tries to remove a contact which is part of the same Business account. Please, keep the placeholder, it will be replaced with the name or email of the account, for example: Jane Appleseed or ja@mega.nz -->
    <string name="error_remove_business_contact">You cannot remove %1$s as a contact because they are part of your Business account.</string>
    <!-- When logging in during the grace period, the administrator of the Business account will be notified that their payment is overdue, indicating that they need to access MEGA using a desktop browser for more information -->
    <string name="grace_period_admin_alert">A problem occurred with your last payment. Please access MEGA using a desktop browser for more information.</string>
    <!-- A dialog title shown to users when their business account is expired. -->
    <string name="expired_business_title">Your Business account has expired</string>
    <!-- Details shown when a Business account is expired due a payment issue. The account is opened in a view-only mode. -->
    <string name="expired_admin_business_text">There has been a problem processing your payment. MEGA is limited to view only until this issue has been fixed in a desktop web browser.</string>
    <!-- A message which is shown to sub-users of expired business accounts. -->
    <string name="expired_user_business_text">Your account is currently [B]suspended[/B]. You can only browse your data.</string>
    <!-- Message shown when users with a business account (no administrators of a business account) try to enable the Camera Uploads, to advise them that the administrator do have the ability to view their data. -->
    <string name="camera_uploads_business_alert">MEGA cannot access your data. However, your business account administrator can access your Camera Uploads.</string>
    <!-- General label to alert user that somehting went wrong -->
    <string name="general_something_went_wrong_error">Something went wrong</string>
    <!-- A dialog message which is shown to sub-users of expired business accounts. -->
    <string name="expired_user_business_text_2">Contact your business account administrator to resolve the issue and activate your account.</string>
    <!-- Warning message to alert user about logout in My Account section if has offline files. -->
    <string name="logout_warning_offline">When you log out, files from your Offline section will be deleted from your device.</string>
    <!-- Warning message to alert user about logout in My Account section if has transfers in progress. -->
    <string name="logout_warning_transfers">When you log out, ongoing transfers will be cancelled.</string>
    <!-- Warning message to alert user about logout in My Account section if has offline files and transfers in progress. -->
    <string name="logout_warning_offline_and_transfers">When you log out, files from your Offline section will be deleted from your device and ongoing transfers will be cancelled.</string>
    <!-- Label to indicate that a name has not been possible to obtain for some reason -->
    <string name="unknown_name_label">Unknown name</string>
    <!-- Error when renaming a chat title and it is too long -->
    <string name="title_long">Title too long</string>
    <!-- Alert shown to the user when they is trying to create an empty group for attach a file -->
    <string name="error_creating_group_and_attaching_file">Please select one or more contacts.</string>
    <!-- Label showing the number of contacts attached in a chat conversation, placeholder is the number of contacts -->
    <string name="contacts_sent">Sent %s Contacts.</string>
    <!-- Name by default of the folder where the files sent to the chat are stored in the cloud -->
    <string name="my_chat_files_folder">My chat files</string>
    <!-- Error shown when it was not possible to create a folder for any reason -->
    <string name="error_creating_folder">Error. The folder %1$s was not created</string>
    <!-- Title of an alert screen indicating the user has to verify their email -->
    <string name="verify_email_label">Verify your email address</string>
    <!-- Text informing user that their account has been suspended -->
    <string name="account_temporarily_suspended">Your account has been temporarily locked for your safety.</string>
    <!-- Text informing user has to follow the steps of an email to unlock their account -->
    <string name="verify_email_and_follow_steps">Please follow the steps in the [A]verification email[/A] to unlock your account.</string>
    <!-- Question which takes the user to a help screen -->
    <string name="why_am_i_seeing_this">Why am I seeing this?</string>
    <!-- Label of a button which action is resend an email -->
    <string name="resend_email_label">Resend email</string>
    <!-- Error shown when the user tries to resend the email to unblock their account before the time needed to permit send it again -->
    <string name="resend_email_error">Email already sent. Please wait a few minutes before trying again.</string>
    <!-- Title of a helping view about locked accounts -->
    <string name="locked_accounts_label">Locked Accounts</string>
    <!-- Locked accounts description text by an external data breach. This text is 1 of 2 paragraph of a description -->
    <string name="locked_accounts_text_1">It is possible that you are using the same password for your MEGA account as for other services, and that at least one of these other services has suffered a data breach.</string>
    <!-- Locked accounts description text by bad use of user password. This text is 2 of 2 paragraph of a description -->
    <string name="locked_accounts_text_2">Your password leaked and is now being used by bad actors to log into your accounts, including, but not limited to, your MEGA account.</string>
    <!-- Button to add a nickname for a user -->
    <string name="add_nickname">Set Nickname</string>
    <!-- Button to update a nickname for a user -->
    <string name="edit_nickname">Edit Nickname</string>
    <!-- Label showing that a nickname has been added -->
    <string name="snackbar_nickname_added">Nickname added</string>
    <!-- Label showing that a nickname has been added -->
    <string name="snackbar_nickname_removed">Nickname removed</string>
    <!-- title of a dialog to edit or remove the nickname -->
    <string name="nickname_title">Nickname</string>
    <!-- Text related to verified phone number. Used as title or cell description. -->
    <string name="phonenumber_title">Phone number</string>
    <!-- Text shown in a call when it is trying to reconnect after lose the internet connection -->
    <string name="reconnecting_message">Reconnecting</string>
    <!-- Text is displayed while a voice clip is being recorded -->
    <string name="recording_layout">Recording&#8230;</string>
    <!-- Text shown for the action create new file -->
    <string name="create_new_file_action">Create new file</string>
    <!-- Error title shown when you are trying to do an action with a file or folder and you don’t have the necessary permissions -->
    <string name="permissions_error_label">Permission error</string>
    <!-- Confirmation dialog shown to user when they try to revert a node in an incoming ReadWrite share. -->
    <string name="alert_not_enough_permissions_revert">You do not have the correct permissions to amend this file. Would you like to create a new file?</string>
    <!-- Text shown when the creation of a version as a new file was successful -->
    <string name="version_as_new_file_created">Version was created as a new file successfully.</string>
    <!-- Label indicating a date. Keep the placeholder, is to set the date. -->
    <string name="general_date_label">on %1$s</string>
    <!-- Confirmation before removing the outgoing shares of several folders. Please keep the placeholder is to set the number of folders -->
    <string name="alert_remove_several_shares">Are you sure you want to stop sharing these %1$d folders?</string>
    <!-- Download location label -->
    <string name="download_location">Download location</string>
    <!-- Text asking confirmation for download location -->
    <string name="confirmation_download_location">Always save to this location?</string>
    <!-- Action to show any file in its location -->
    <string name="view_in_folder_label">View in folder</string>
    <!-- Title of a screen to browse files -->
    <string name="browse_files_label">Browse files</string>
    <!-- Title of the File Provider activity -->
    <string name="file_provider_title">Attach from&#8230;</string>
    <!-- Title of an inactive chat which was recently created (today or yesterday). Placeholder is to show the specific creation day. e.g. Chat created today -->
    <string name="inactive_chat_title_2">Chat created %s</string>
    <!-- Title of an inactive chat. Placeholder is to show the creation date and time -->
    <string name="inactive_chat_title">Chat created on %s</string>
    <!-- Title of the chat when multi-selection is activated -->
    <string name="select_message_title">Select messages</string>
    <!-- The label that describes that a transfer failed. -->
    <string name="failed_label">Failed</string>
    <!-- Text warning of transfer over quota -->
    <string name="warning_transfer_over_quota">Your transfers have been interrupted. Upgrade your account or wait %s to continue.</string>
    <!-- Label indicating transfer over quota -->
    <string name="label_transfer_over_quota">Transfer quota exceeded</string>
    <!-- Label indicating storage over quota -->
    <string name="label_storage_over_quota">Storage quota exceeded</string>
    <!-- Label indicating the action ‘upgrate account’ to get more transfer quota -->
    <string name="label_get_more_transfer_quota">Get more transfer quota</string>
    <!-- Warning show to the user when a folder does not exist -->
    <string name="warning_folder_not_exists">The folder does not exist.</string>
    <!-- Warning show to the user when a node does not exist in cloud -->
    <string name="warning_node_not_exists_in_cloud">The file cannot be found in your Cloud Drive.</string>
    <!-- Header text of the Over Disk Quota Paywall warning -->
    <string name="over_disk_quota_paywall_header">Storage Full</string>
    <!-- Title of the Over Disk Quota Paywall warning -->
    <string name="over_disk_quota_paywall_title">Your data is at risk!</string>
    <!-- Text of the Over Disk Quota Paywall warning with multiple email notification. Placeholders: 1 user email, 2 and 3 list of email notification dates, 4 number of files, 5 files size (including units) and 6 required PRO plan -->
    <plurals name="over_disk_quota_paywall_text">
        <item quantity="one">We have contacted you by email to %1$s on %2$s, but you still have %3$s files taking up %4$s in your MEGA account, which requires you to have %5$s.</item>
        <item quantity="other">We have contacted you by email to %1$s on %2$s and %3$s, but you still have %4$s files taking up %5$s in your MEGA account, which requires you to have %6$s.</item>
    </plurals>
    <!-- Text of the Over Disk Quota Paywall warning with no email notification info. Placeholders: 1 user email, 2 number of files, 3 files size (including units) and 4 required PRO plan -->
    <string name="over_disk_quota_paywall_text_no_warning_dates_info">We have contacted you by email to %1$s, but you still have %2$s files taking up %3$s in your MEGA account, which requires you to have %4$s.</string>
    <!-- Text of deletion alert of the Over Disk Quota Paywall warning. Placeholder is for include the time left (including units) in MEGA red color -->
    <string name="over_disk_quota_paywall_deletion_warning">[B]You have [M]%s[/M] left to upgrade[/B]. After that, your data is subject to deletion.</string>
    <!-- Text of deletion alert of the Over Disk Quota Paywall warning if no data available -->
    <string name="over_disk_quota_paywall_deletion_warning_no_data">[B]You have to upgrade[/B]. Your data is currently subject to deletion.</string>
    <!-- Text of deletion alert of the Over Disk Quota Paywall warning if no time left. “save” here means safeguard, protect, and not write to disk. -->
    <string name="over_disk_quota_paywall_deletion_warning_no_time_left">[B]You must act immediately to save your data.[/B]</string>
    <!-- Time in days (plural). The placeholder is for the time value, please adjust the position based on linguistics -->
    <plurals name="label_time_in_days_full">
        <item quantity="one">1 day</item>
        <item quantity="other">%d days</item>
    </plurals>
    <!-- Time in hours. The placeholder is for the time value, please adjust the position based on linguistics -->
    <string name="label_time_in_hours">%dh</string>
    <!-- Time in minutes. The placeholder is for the time value, please adjust the position based on linguistics -->
    <string name="label_time_in_minutes">%dm</string>
    <!-- Time in seconds. The placeholder is for the time value, please adjust the position based on linguistics -->
    <string name="label_time_in_seconds">%ds</string>
    <!-- Title for a section on the fingerprint warning dialog. Below it is a button which will allow the user to verify their contact’s fingerprint credentials. -->
    <string name="label_verify_credentials">Verify credentials</string>
    <!-- Label to indicate that contact’s credentials are not verified. -->
    <string name="label_not_verified">Not verified</string>
    <!-- Label indicating the authenticity credentials of a contact have been verified -->
    <string name="label_verified">Verified</string>
    <!-- ”Verify user” dialog title -->
    <string name="authenticity_credentials_label">Authenticity Credentials</string>
    <!-- ”Verify user” dialog description -->
    <string name="authenticity_credentials_explanation">This is best done in real life by meeting face to face. If you have another already-verified channel such as verified OTR or PGP, you may also use that.</string>
    <!-- Label title above your fingerprint credentials.  A credential in this case is a stored piece of information representing your identity -->
    <string name="label_your_credentials">Your Credentials</string>
    <!-- Button to reset credentials -->
    <string name="action_reset">Reset</string>
    <!-- Warning shown to the user when tries to approve/reset contact credentials and another request of this type is already running. -->
    <string name="already_verifying_credentials">Updating credentials. Please try again later.</string>
    <!-- Info message displayed when the user is joining a chat conversation -->
    <string name="joining_label">Joining&#8230;</string>
    <!-- Info message displayed when the user is leaving a chat conversation -->
    <string name="leaving_label">Leaving&#8230;</string>
    <!-- Text show in a snackbar when phone has successfully reset. -->
    <string name="remove_phone_number_success">Your phone number has been removed successfully.</string>
    <!-- Text show in a snackbar when reset phone number failed. -->
    <string name="remove_phone_number_fail">Failed to remove your phone number.</string>
    <!-- Text hint shown in the global search box which sits on the top of the Homepage screen -->
    <string name="search_hint">Search in MEGA</string>
    <!-- Alert shown when a user tries to reset an account wich is bloqued. -->
    <string name="error_reset_account_blocked">The account you’re trying to reset is blocked.</string>
    <!-- Error message appears to sub-users of a business account when they try to login and they are disabled. -->
    <string name="error_business_disabled">Your account has been deactivated by your administrator. Please contact your business account administrator for further details.</string>
    <!-- An error message which appears to sub-users of a business account when they try to login and they are deleted. -->
    <string name="error_business_removed">Your account has been removed by your administrator. Please contact your business account administrator for further details.</string>
    <!-- Option in bottom sheet dialog for modifying the associated phone number of current account. -->
    <string name="option_modify_phone_number">Modify</string>
    <!-- Option in bottom sheet dialog for modifying the associated phone number of current account. -->
    <string name="title_modify_phone_number">Modify phone number</string>
    <!-- Option in bottom sheet dialog for removing the associated phone number of current account. -->
    <string name="title_remove_phone_number">Remove phone number</string>
    <!-- Message showing to explain what will happen when the operation of -->
    <string name="modify_phone_number_message">This operation will remove your current phone number and start the process of associating a new phone number with your account.</string>
    <!-- Message for action to remove the registered phone number. -->
    <string name="remove_phone_number_message">This will remove your associated phone number from your account. If you later choose to add a phone number you will be required to verify it.</string>
    <!-- Text of an action button indicating something was successful and it can checks it by pressing it -->
    <string name="action_see">See</string>
    <!-- “Verify user” dialog description. Please, keep the placeholder, is to set the name of a contact: Joana’s credentials -->
    <string name="label_contact_credentials">%s’s credentials</string>
    <!-- The label under the button of opening all-documents screen. The space is reduced, so please translate this string as short as possible. -->
    <string name="category_documents">Docs</string>
    <!-- The label under the button of opening all-documents screen -->
    <string name="section_documents">Documents</string>
    <!-- Label of the floating action button of opening the new chat conversation -->
    <string name="fab_label_new_chat">New chat</string>
    <!-- Text that indicates that there’s no image to show in image section -->
    <string name="homepage_empty_hint_photos">[B]No[/B] [A]images[/A] [B]found[/B]</string>
    <!-- Text that indicates that there’s no document to show. The format placeholders are to showing it in different colors. -->
    <string name="homepage_empty_hint_documents">[B]No[/B] [A]documents[/A] [B]found[/B]</string>
    <!-- Text that indicates that there’s no audio to show. The format placeholders are to showing it in different colors. -->
    <string name="homepage_empty_hint_audio">[B]No[/B] [A]audio files[/A] [B]found[/B]</string>
    <!-- Text that indicates that there’s no video to show. The format placeholders are to showing it in different colors. -->
    <string name="homepage_empty_hint_video">[B]No[/B] [A]videos[/A] [B]found[/B]</string>
    <!-- Title of the screen to attach GIFs -->
    <string name="search_giphy_title">Search GIPHY</string>
    <!-- Label indicating an empty search of GIFs. The format placeholders are to showing it in different colors. -->
    <string name="empty_search_giphy">No [A]GIFs[/A] found</string>
    <!-- Label indicating there is not available GIFs due to down server -->
    <string name="server_down_giphy">No available GIFs. Please try again later</string>
    <!-- Label indicating the end of Giphy list. The format placeholders are to showing it in different colors. -->
    <string name="end_of_results_giphy">[A]End of[/A] results</string>
    <!-- Title of a dialog to confirm the action of resume all transfers -->
    <string name="warning_resume_transfers">Resume transfers?</string>
    <!-- Option to  resume all transfers -->
    <string name="option_resume_transfers">Resume transfers</string>
    <!-- Option to  cancel a transfer -->
    <string name="option_cancel_transfer">Cancel transfer</string>
    <!-- Message of a dialog to confirm the action of resume all transfers -->
    <string name="warning_message_resume_transfers">Unpause transfers to proceed with your upload.</string>
    <!-- Indicator of the progress in a download/upload. Please, don’t remove the place holders: the first one is to set the percentage, the second one is to set the size of the file. Example 33% of 33.3 MB -->
    <string name="progress_size_indicator">%1$d%% of %2$s</string>
    <!-- Message showing when enable the mode for showing the special information in the chat messages. This action is performed from the settings section, clicking 5 times on the App version option -->
    <string name="show_info_chat_msg_enabled">Debugging info for chat messages enabled</string>
    <!-- Message showing when disable the mode for showing the special information in the chat messages.. This action is performed from the settings section, clicking 5 times on the App version option -->
    <string name="show_info_chat_msg_disabled">Debugging info for chat messages disabled</string>
    <!-- Shows the error when the limit of reactions per user is reached and the user tries to add one more. Keep the placeholder because is to show limit number in runtime. -->
    <string name="limit_reaction_per_user">You have reached the maximum limit of %d reactions.</string>
    <!-- Shows the error when the limit of reactions per message is reached and a user tries to add one more. Keep the placeholder because is to show limit number in runtime. -->
    <string name="limit_reaction_per_message">This message has reached the maximum limit of %d reactions.</string>
    <!-- System message displayed to all chat participants when one of them enables retention history -->
    <string name="retention_history_changed_by">[A]%1$s[/A][B] changed the message clearing time to [/B][A]%2$s[/A][B].[/B]</string>
    <!-- Title of the section to clear the chat content in the Manage chat history screen -->
    <string name="title_properties_clear_chat_history">Clear chat history</string>
    <!-- System message that is shown to all chat participants upon disabling the Retention history -->
    <string name="retention_history_disabled">[A]%1$s[/A][B] disabled message clearing.[/B]</string>
    <!-- Subtitle of the section to clear the chat content in the Manage chat history screen -->
    <string name="subtitle_properties_chat_clear">Delete all messages and files shared in this conversation. This action is irreversible.</string>
    <!-- Title of the history retention option -->
    <string name="title_properties_history_retention">History clearing</string>
    <!-- Subtitle of the history retention option when history retention is disabled -->
    <string name="subtitle_properties_history_retention">Automatically delete messages older than a certain amount of time.</string>
    <!-- Label for the dialog box option to configure history retention. This option will indicate that history retention option is disabled -->
    <string name="history_retention_option_disabled">Disabled</string>
    <!-- Label for the dialog box option to configure history retention. This option will indicate that automatically deleted messages older than one day -->
    <string name="history_retention_option_one_day">One day</string>
    <!-- SLabel for the dialog box option to configure history retention. This option will indicate that automatically deleted messages older than one week -->
    <string name="history_retention_option_one_week">One week</string>
    <!-- Label for the dialog box option to configure history retention. This option will indicate that automatically deleted messages older than one month -->
    <string name="history_retention_option_one_month">One month</string>
    <!-- Label for the dialog box option to configure history retention. This option will indicate that messages older than a custom date will be deleted -->
    <string name="history_retention_option_custom">Custom</string>
    <!-- Title of the Manage chat history screen -->
    <string name="title_properties_manage_chat">Manage chat history</string>
    <!-- Subtitle of the dialogue to select a retention time -->
    <string name="subtitle_properties_manage_chat">Automatically delete messages older than:</string>
    <!-- Text of the confirmation dialog to clear the chat history from Manage chat history section -->
    <string name="confirmation_clear_chat_history">Are you sure you want to clear the full message history of this conversation?</string>
    <!-- Text on the label indicating that the oldest messages of a year will be automatically deleted. -->
    <string name="subtitle_properties_manage_chat_label_year">1 year</string>
    <!-- Picker text to choose custom retention time. This option indicates several hours -->
    <plurals name="retention_time_picker_hours">
        <item quantity="one">hour</item>
        <item quantity="other">hours</item>
    </plurals>
    <!-- Picker text to choose custom retention time. This option indicates several days -->
    <plurals name="retention_time_picker_days">
        <item quantity="one">day</item>
        <item quantity="other">days</item>
    </plurals>
    <!-- Picker text to choose custom retention time. This option indicates several weeks -->
    <plurals name="retention_time_picker_weeks">
        <item quantity="one">week</item>
        <item quantity="other">weeks</item>
    </plurals>
    <!-- Picker text to choose custom retention time. This option indicates several months -->
    <plurals name="retention_time_picker_months">
        <item quantity="one">month</item>
        <item quantity="other">months</item>
    </plurals>
    <!-- Picker text to choose custom retention time. This option indicates a year -->
    <string name="retention_time_picker_year">year</string>
    <!-- Text on the label indicating that That the oldest messages of several hours will be automatically deleted. -->
    <plurals name="subtitle_properties_manage_chat_label_hours">
        <item quantity="one">1 hour</item>
        <item quantity="other">%1$d hours</item>
    </plurals>
    <!-- Text on the label indicating that That the oldest messages of several weeks will be automatically deleted. -->
    <plurals name="subtitle_properties_manage_chat_label_weeks">
        <item quantity="one">1 week</item>
        <item quantity="other">%1$d weeks</item>
    </plurals>
    <!-- Text on the label indicating that That the oldest messages of several months will be automatically deleted. -->
    <plurals name="subtitle_properties_manage_chat_label_months">
        <item quantity="one">1 month</item>
        <item quantity="other">%1$d months</item>
    </plurals>
    <!-- Title indicating the select mode is enabled and ready to select transfers on Transfers section, In progress tab -->
    <string name="title_select_transfers">Select transfers</string>
    <!-- Error shown to inform the priority change of a transfer failed. Please don’t remove the place holder, it’s to set the name of the transfer. Example: The priority change of the transfer “video.mp4” failed. -->
    <string name="change_of_transfer_priority_failed">Unable to change priority of the transfer “%1$s”</string>
    <!-- Title option to send separated the link and decryption key -->
    <string name="option_send_decryption_key_separately">Send decryption key separately</string>
    <!-- Explanation option to send separated the link and decryption key -->
    <string name="explanation_send_decryption_key_separately">Export link and decryption key separately.</string>
    <!-- Label option indicating if it is pressed, an explanation will be shown with more details -->
    <string name="learn_more_option">Learn more</string>
    <!-- Label key referring to a link decryption key -->
    <string name="key_label">Key</string>
    <!-- Button which action is share the decryption key of a link -->
    <string name="button_share_key">Share key</string>
    <!-- Button which action is copy the decryption key of a link -->
    <string name="button_copy_key">Copy key</string>
    <!-- Button which action is copy the password of a link -->
    <string name="button_copy_password">Copy password</string>
    <!-- Confirmation shown informing a key link it’s copied to the clipboard -->
    <string name="key_copied_clipboard">Key copied to the clipboard.</string>
    <!-- Confirmation shown informing a password link it’s copied to the clipboard -->
    <string name="password_copied_clipboard">Password copied to the clipboard.</string>
    <!-- Confirmation shown informing a key link it’s copied to the clipboard -->
    <string name="link_and_key_sent">Link and key successfully sent.</string>
    <!-- Confirmation shown informing a key link it’s copied to the clipboard -->
    <string name="link_and_password_sent">Link and password successfully sent.</string>
    <!-- Title of a warning recommending upgrade to Pro -->
    <string name="upgrade_pro">Upgrade to Pro</string>
    <!-- Explanation of a warning recommending upgrade to Pro in relation to link available options -->
    <string name="link_upgrade_pro_explanation">MEGA Pro users have exclusive access to additional link safety features making your account even more secure.</string>
    <!-- Meaning of links decryption key -->
    <string name="decryption_key_explanation">Our end-to-end encryption system requires a unique key automatically generated for this file or folder. A link with this key is created by default, but you can export the decryption key separately for an added layer of security.</string>
    <!-- Reset password label -->
    <string name="reset_password_label">Reset password</string>
    <!-- Warning show to the user when has enable to send the decryption key of a link separately and tries to share the link -->
    <string name="share_key_warning">Share the key for this link?</string>
    <!-- Warning show to the user when has set a password protection of a link and tries to share the link -->
    <string name="share_password_warning">Share the password for this link?</string>
    <!-- Button which action is share the password of a link -->
    <string name="button_share_password">Share password</string>
    <!-- String to share a link with its decryption key separately. Please keep the place holders, are to set the link and the key. Example: Link: https://mega.nz/file/kC42xRSK#Ud2QsvpIVYmCd1a9QUhk42wXv10jCSyPSWnXEwYX2VE Key: asfAFG3345g -->
    <string name="share_link_with_key">Link: %1$s\n\nKey: %2$s</string>
    <!-- String to share a link protected with password with its password.Please keep the place holders, are to set the link and the password. Example: Link: https://mega.nz/file/kC42xRSK#Ud2QsvpIVYmCd1a9QUhk42wXv10jCSyPSWnXEwYX2VE Password: asfAFG3345g -->
    <string name="share_link_with_password">Link: %1$s\n\nPassword: %2$s</string>
    <!-- Warning show to the user when the app needs permissions to share files and the user has denied them. -->
    <string name="files_required_permissions_warning">MEGA needs your permission to access your files for sharing.</string>
    <!-- Context menu item. Allows user to add file/folder to favourites -->
    <string name="file_properties_favourite">Favourite</string>
    <!-- Context menu item. Allows user to delete file/folder from favourites -->
    <string name="file_properties_unfavourite">Remove favourite</string>
    <!-- Context menu item. Allows to mark file/folder with own color label -->
    <string name="file_properties_label">Label</string>
    <!-- Information text to let’s the user know that they can remove a colour from a folder or file that was already marked. -->
    <string name="action_remove_label">Remove label</string>
    <!-- Title text to show label selector. -->
    <string name="title_label">Label</string>
    <!-- A user can mark a folder or file with red colour. -->
    <string name="label_red">Red</string>
    <!-- A user can mark a folder or file with orange colour. -->
    <string name="label_orange">Orange</string>
    <!-- A user can mark a folder or file with yellow colour. -->
    <string name="label_yellow">Yellow</string>
    <!-- A user can mark a folder or file with green colour. -->
    <string name="label_green">Green</string>
    <!-- A user can mark a folder or file with blue colour. -->
    <string name="label_blue">Blue</string>
    <!-- A user can mark a folder or file with purple colour. -->
    <string name="label_purple">Purple</string>
    <!-- A user can mark a folder or file with grey colour. -->
    <string name="label_grey">Grey</string>
    <!-- Text that indicates the song is now playing -->
    <string name="audio_player_now_playing">Now playing</string>
    <!-- Text that indicates the song is now playing, but paused -->
    <string name="audio_player_now_playing_paused">Now playing (paused)</string>
    <!-- Title of the song info screen -->
    <string name="audio_track_info">Track info</string>
    <!-- Preferences screen item title for Cookie Policy -->
    <string name="settings_about_cookie_policy">Cookie Policy</string>
    <!-- Preferences screen item title for cookie settings -->
    <string name="settings_about_cookie_settings">Cookie Settings</string>
    <!-- Cookie dialog title -->
    <string name="dialog_cookie_alert_title">Your privacy</string>
    <!-- Cookie dialog message. Please, keep the placeholders to format the string. -->
    <string name="dialog_cookie_alert_message">We use Cookies and similar technologies (’Cookies’) to provide and enhance your experience with our services. Accept our use of Cookies from the beginning of your visit or customise Cookies in Cookie Settings. Read more in our [A]Cookie Policy[/A].</string>
    <!-- Cookie dialog message showed when there are unsaved settings. -->
    <string name="dialog_cookie_alert_unsaved">Cookie Settings unsaved.</string>
    <!-- Snackbar message showed when there settings has been saved successfully. -->
    <string name="dialog_cookie_snackbar_saved">Cookie Settings changes have been saved</string>
    <!-- Preference screen item title -->
    <string name="preference_cookies_accept">Accept Cookies</string>
    <!-- Preference screen item title -->
    <string name="preference_cookies_essential_title">Essential Cookies</string>
    <!-- Preference screen item summary -->
    <string name="preference_cookies_essential_summary">Essential for providing you important functionality and secure access to our services. For this reason, they do not require consent.</string>
    <!-- Preference screen item title -->
    <string name="preference_cookies_performance_title">Performance and Analytics Cookies</string>
    <!-- Preference screen item summary -->
    <string name="preference_cookies_performance_summary">Help us to understand how you use our services and provide us data that we can use to make improvements. Not accepting these Cookies will mean we will have less data available to us to help design improvements.</string>
    <!-- Preference screen item state description -->
    <string name="preference_cookies_always_on">Always On</string>
    <!-- Menu option that allows the user to scan document and upload it directly to MEGA. -->
    <string name="menu_scan_document">Scan document</string>
    <!-- Message displayed when clicking on a contact attached to the chat that is not my contact -->
    <string name="user_is_not_contact">%s is not in your contact list</string>
    <!-- Option of color theme, light mode. -->
    <string name="theme_light">Light</string>
    <!-- Option of color theme, dark mode. -->
    <string name="theme_dark">Dark</string>
    <!-- Option of color theme, follow the system setting. -->
    <string name="theme_system_default">System default</string>
    <!-- Option of color theme, follow the system battery saver settings. -->
    <string name="theme_battery_saver">Set by Battery Saver</string>
    <!-- Cloud Drive screen subtitle indicating a destination is required to be selected -->
    <string name="cloud_drive_select_destination">Select destination</string>
    <!-- Warning which alerts the user before discard changes -->
    <string name="discard_changes_warning">Discard changes and close the editor?</string>
    <!-- Action discard -->
    <string name="discard_close_action">Discard and close</string>
    <!-- Label indicating a file was created successfully -->
    <string name="file_created">File created</string>
    <!-- Warning indicating a file was not created successfully -->
    <string name="file_creation_failed">File creation failed. Please try again.</string>
    <!-- Label indicating a file was saved to some folder. e.g.: File saved to Cloud Drive. "Cloud Drive" is the only destination for the time being, thus any article isn't needed -->
    <string name="file_saved_to">File saved to %1$s</string>
    <!-- Warning indicating a file was not saved to some folder. e.g.: File not saved to Cloud Drive. Try again -->
    <string name="file_saved_to_failed">File not saved to %1$s. Try again.</string>
    <!-- Label indicating a file was updated successfully -->
    <string name="file_updated">File updated</string>
    <!-- Warning indicating a file was not updated successfully -->
    <string name="file_update_failed">File update failed. Please try again.</string>
    <!-- Warning which alerts the user a file cannot be opened -->
    <string name="error_opening_file">File is too large and can’t be opened or previewed.</string>
    <!-- Error shown when the user writes a file name without extension. The placeholder shows the file extension. e. g. File without extension (.jpg)-->
    <string name="file_without_extension">File without extension (.%1$s)</string>
    <!-- Error shown when the user writes a file name without extension -->
    <string name="file_without_extension_warning">To proceed you need to type a file extension</string>
    <!-- Title of the warning dialog indicating the renamed name file extension is not the same -->
    <string name="file_extension_change_title">File extension change</string>
    <!-- Text of the warning dialog indicating the renamed name file extension is not the same. -->
    <string name="file_extension_change_warning">You might not be able to open this file if you change its extension.</string>
    <!-- Warning which alerts the user a file cannot be created because there is already one with the same name-->
    <string name="same_file_name_warning">There is already a file with the same name</string>
    <!-- Warning which alerts the user an item cannot be created because there is already one with the same name -->
    <string name="same_item_name_warning">There is already an item with the same name</string>
    <!-- Label of the option menu. When clicking this button, the app shows the info of the related item, e.g. file, folder, contact, chat, etc. -->
    <string name="general_info">Info</string>
    <!-- settings of the Media section -->
    <string name="settings_media">Media</string>
    <!-- settings title of the Media section -->
    <string name="settings_media_audio_files">Audio files</string>
    <!-- Settings hint that indicates the audio will still be played in background if the app is backgrounded -->
    <string name="settings_background_play_hint">Playing on the background</string>
    <!-- Text of the empty screen when there are no elements in Photos -->
    <string name="photos_empty">[B]No[/B] [A]photos[/A] [B]found[/B]</string>
    <!-- Text to show as subtitle of Enable camera uploads screen -->
    <string name="enable_cu_subtitle">Automatically back up your photos and videos to your Cloud Drive.</string>
    <!-- Text of a button on Camera Uploads section to show all the content of the section-->
    <string name="all_view_button">All</string>
    <!-- Text of a button on Camera Uploads section to show the content of the section organized by days-->
    <string name="days_view_button">Days</string>
    <!-- Text of a button on Camera Uploads section to show the content of the section organized by months-->
    <string name="months_view_button">Months</string>
    <!-- Text of a button on Camera Uploads section to show the content of the section organized by years-->
    <string name="years_view_button">Years</string>
    <!-- Text to show as a date on Camera Uploads section. Placeholders: [B][/B] are for formatting text; %1$s is for the month; %2$s is for the year. E.g.: "June 2020". -->
    <string name="cu_month_year_date">[B]%1$s[/B] %2$s</string>
    <!-- Text to show as a date on Camera Uploads section. Placeholders: [B][/B] are for formatting text; %1$s is for the day; %2$s is for the month; %3$s is for the year. E.g.: "30 December 2020". -->
    <string name="cu_day_month_year_date">[B]%1$s %2$s[/B], %3$s</string>
    <!-- Text to show on Camera Uploads section, indicating the upload progress. The placeholder %1$d is for set the number of pending uploads. E.g.: "Upload in progress, 300 files pending". -->
    <plurals name="cu_upload_progress">
        <item quantity="one">Upload in progress, 1 file pending</item>
        <item quantity="other">Upload in progress, %1$d files pending</item>
    </plurals>
    <!-- Text to show as production api server option -->
    <string name="production_api_server">Production</string>
    <!-- Title to show in a dialog to change api server -->
    <string name="title_change_server">Change server</string>
    <!-- Show line numbers action -->
    <string name="action_show_line_numbers">Show line numbers</string>
    <!-- Hide line numbers action -->
    <string name="action_hide_line_numbers">Hide line numbers</string>
    <!-- Indicates pagination progress. E.g.: 3/49 -->
    <string name="pagination_progress">%1$s/%2$s</string>
    <!-- An error shown as transfer error when uploading something to an incoming share and the owner’s account is over its storage quota. -->
    <string name="error_share_owner_storage_quota">Share owner is over storage quota.</string>
    <!-- A message shown when uploading, copying or moving something to an incoming share and the owner’s account is over its storage quota. -->
    <string name="warning_share_owner_storage_quota">The file cannot be sent as the target user is over their storage quota.</string>
    <!-- Message displayed when multiple download starts and 1 file has already been downloaded before and 1 or multiple files are being downloaded. Placeholder: number of files -->
    <plurals name="file_already_downloaded_and_files_pending_download">
        <item quantity="one">1 file already downloaded. 1 file pending.</item>
        <item quantity="other">1 file already downloaded. %d files pending.</item>
    </plurals>
    <!-- Message displayed when multiple download starts and 1 or multiple files have already been downloaded before and 1 file is being downloaded. Placeholder: number of files -->
    <plurals name="files_already_downloaded_and_file_pending_download">
        <item quantity="one">1 file already downloaded. 1 file pending.</item>
        <item quantity="other">%d files already downloaded. 1 file pending.</item>
    </plurals>
    <!-- Message displayed when 1 node (file or folder) has been successfully moved to the rubbish bin and 1 or multiple nodes have not been moved successfully. Placeholder: number of nodes -->
    <plurals name="node_correctly_and_nodes_incorrectly_moved_to_rubbish">
        <item quantity="one">1 item moved to rubbish bin but the other one not moved. Try again later.</item>
        <item quantity="other">1 item moved to rubbish bin but %d items not moved. Try again later.</item>
    </plurals>
    <!-- Message displayed when 1 or multiple nodes (files and folders) have been successfully moved to the rubbish bin and 1 node has not been moved successfully. Placeholder: number of nodes -->
    <plurals name="nodes_correctly_and_node_incorrectly_moved_to_rubbish">
        <item quantity="one">1 item moved to rubbish bin but the other one not moved. Try again later.</item>
        <item quantity="other">%d items moved to rubbish bin but 1 item not moved. Try again later.</item>
    </plurals>
    <!-- Message displayed when 1 node (file or folder) has been successfully restored from the rubbish bin and 1 or multiple nodes have not been restored successfully. Placeholder: number of nodes -->
    <plurals name="node_correctly_and_nodes_incorrectly_restored_from_rubbish">
        <item quantity="one">1 item restored but the other one not restored. Try again later.</item>
        <item quantity="other">1 item restored but %d items not restored. Try again later.</item>
    </plurals>
    <!-- Message displayed when 1 or multiple nodes (files and folders) have been successfully restored from the rubbish bin and 1 node has not been restored successfully. Placeholder: number of nodes -->
    <plurals name="nodes_correctly_and_node_incorrectly_restored_from_rubbish">
        <item quantity="one">1 item restored but the other one not restored. Try again later.</item>
        <item quantity="other">%d items restored but 1 item not restored. Try again later.</item>
    </plurals>
    <!-- Message displayed when nodes (files and folders) are being moved to the rubbish bin and all nodes have been successfully moved. Placeholder: number of nodes -->
    <plurals name="number_correctly_moved_to_rubbish">
        <item quantity="one">1 item moved to the Rubbish Bin successfully</item>
        <item quantity="other">%d items moved to the Rubbish Bin successfully</item>
    </plurals>
    <!-- Message displayed when nodes (files and folders) are being moved to the rubbish bin and all nodes have not been successfully moved. Placeholder: number of nodes -->
    <plurals name="number_incorrectly_moved_to_rubbish">
        <item quantity="one">1 item was not moved to the Rubbish Bin successfully</item>
        <item quantity="other">%d items were not moved to the Rubbish Bin successfully</item>
    </plurals>
    <!-- Message displayed when nodes (files and folders) are being restored from the rubbish bin and all nodes have been successfully restored. Placeholder: number of nodes -->
    <plurals name="number_correctly_restored_from_rubbish">
        <item quantity="one">1 item restored successfully</item>
        <item quantity="other">%d items restored successfully</item>
    </plurals>
    <!-- Message displayed when nodes (files and folders) are being restored from the rubbish bin and all nodes have not been successfully restored. Placeholder: number of nodes -->
    <plurals name="number_incorrectly_restored_from_rubbish">
        <item quantity="one">1 item was not restored successfully</item>
        <item quantity="other">%d items were not restored successfully</item>
    </plurals>
    <!-- Button of the warning dialog indicating the renamed name file extension is not the same to confirm the change. -->
    <string name="action_change_anyway">Change anyway</string>
    <!-- String to show the transfer quota and the used space in My Account section. E.g.: 15GB / 20GB. The placeholders are for warning the user and set used storage in red if is in storage over quota.-->
    <string name="used_storage_transfer">[A]%1$s[/A] / %2$s</string>
    <!-- String to show the transfer quota and the used space in My Account section -->
    <string name="used_storage_transfer_percentage">%1$s%%</string>
    <!-- Size in petabytes. The placeholder is for the size value, please adjust the position based on linguistics -->
    <string name="label_file_size_peta_byte">%1$s&#160;PB</string>
    <!-- Size in exabytes. The placeholder is for the size value, please adjust the position based on linguistics -->
    <string name="label_file_size_exa_byte">%1$s&#160;EB</string>
    <!-- Title of Add phone number option in My account section -->
    <string name="add_phone_label">Add your phone number</string>
    <!-- Text of the option Backup Recovery Key in My account section -->
    <string name="backup_recovery_key_subtitle">Do you remember your password?\nMEGA cannot reset your password if you forget it.</string>
    <!-- Action to change name -->
    <string name="change_name_action">Change name</string>
    <!-- Action to add photo -->
    <string name="add_photo_action">Add photo</string>
    <!-- Action to add phone number -->
    <string name="add_phone_number_action">Add phone number</string>
    <!-- Warning indicating the app needs write permissions to do any action -->
    <string name="denied_write_permissions">MEGA needs write permissions to your device storage to continue.</string>
    <!-- Date indicating is tomorrow. E.g: Tomorrow, 3 Jul 2021 -->
    <string name="tomorrow_date">Tomorrow, %1$s</string>
    <!-- Title of the confirmation dialog shown when a subscription has been processed successfully -->
    <string name="title_user_purchased_subscription">Awaiting confirmation</string>
    <!-- Number of social connections, showing the number of contacts the user has. E.g.: 37 connections -->
    <plurals name="my_account_connections">
        <item quantity="one">1 connection</item>
        <item quantity="other">%1$d connections</item>
    </plurals>
    <!-- Section name for the “Recently Added Contacts” section. Preferably one word. -->
    <string name="section_recently_added">Recently Added</string>
    <!-- Text of the empty screen when there are not groups. No dot at the end because is for an empty state. The format placeholders are to showing it in different colors. -->
    <string name="context_empty_groups">[B]No [/B][A]Groups[/A]</string>
    <!-- Section name for the “Contact Requests” section. Preferably one word. -->
    <string name="section_requests">Requests</string>
    <!-- Section name for the “Groups” section. Preferably one word. -->
    <string name="section_groups">Groups</string>
    <!-- Text informing links management is only available for single items. -->
    <string name="warning_get_links">Options such as “Send decryption key separately”, “Set expiry date” or “Set password protection” are only available for single items.</string>
    <!-- Action which allows to copy all the links showed in the list. -->
    <string name="action_copy_all">Copy all</string>
    <!-- Confirmation shown informing links have been sent to the selected chats -->
    <plurals name="links_sent">
        <item quantity="one">Link successfully sent.</item>
        <item quantity="other">Links successfully sent.</item>
    </plurals>
    <!-- Confirmation shown informing links have been copied to the clipboard -->
    <plurals name="links_copied_clipboard">
        <item quantity="one">Link copied to the clipboard.</item>
        <item quantity="other">Links copied to the clipboard.</item>
    </plurals>
    <!-- Plural string used as button label or title of the screen to get only one or several links at the same time. -->
    <plurals name="get_links">
        <item quantity="one">Get Link</item>
        <item quantity="other">Get Links</item>
    </plurals>
    <!-- Ask for confirmation before clear offline files -->
    <string name="clear_offline_confirmation">Clear all offline files?</string>
    <!-- Banner text when the call is in progress and I'm the only participant. -->
    <string name="banner_alone_on_the_call">You are the only one here</string>
    <!-- Item menu option upon right click on meeting. -->
    <string name="context_meeting">Meeting</string>
    <!-- Menu option that allows the user to start/join meeting. -->
    <string name="start_join_meeting">Start or Join meeting</string>
    <!-- Label that create a meeting -->
    <string name="new_meeting">New meeting</string>
    <!-- Label that join a meeting -->
    <string name="join_meeting">Join meeting</string>
    <!-- Button that create a meeting -->
    <string name="btn_start_meeting">Start meeting</string>
    <!-- Button that join a meeting as guest -->
    <string name="btn_join_meeting_as_guest">Join as a guest</string>
    <!-- Hint shown to guide user on meeting name -->
    <string name="type_meeting_name">%s’s meeting</string>
    <!-- General label for reject the call. -->
    <string name="general_reject">Hang up</string>
    <!-- General label for microphone -->
    <string name="general_mic">Mic</string>
    <!-- General label for microphone muted -->
    <string name="general_mic_mute">Your microphone is turned off</string>
    <!-- General label for microphone unmuted -->
    <string name="general_mic_unmute">Your microphone is turned on</string>
    <!-- Label for camera. Used only in meetings/calls to label the button to turn the video call on/off. -->
    <string name="general_camera">Camera</string>
    <!-- General label for camera enable -->
    <string name="general_camera_enable">Your camera is turned on.</string>
    <!-- General label for camera disable -->
    <string name="general_camera_disable">Your camera is turned off.</string>
    <!-- Label for hold meeting -->
    <string name="meeting_hold">Hold</string>
    <!-- General label for speaker -->
    <string name="general_speaker">Speaker</string>
    <!-- General label for headphone-->
    <string name="general_headphone">Headphones</string>
    <!-- General label for headphone on-->
    <string name="general_headphone_on">Headphones are active</string>
    <!-- General label for speaker on-->
    <string name="general_speaker_on">Your speaker is turned on</string>
    <!-- General label for speaker off-->
    <string name="general_speaker_off">Your speaker is turned off</string>
    <!-- Label for end meeting-->
    <string name="meeting_end">End</string>
    <!-- Invite contacts as participants of the meeting-->
    <string name="invite_participants">Invite participants</string>
    <!-- The number of participants in the meeting-->
    <string name="participants_number">Participants (%d)</string>
    <!-- Pin the participant to speaker view in the meeting-->
    <string name="pin_to_speaker">Display in main view</string>
    <!-- Make the participant as moderator in the meeting-->
    <string name="make_moderator">Make moderator</string>
    <!-- The title of dialog for end meeting confirmation-->
    <string name="title_end_meeting">Leave meeting now?</string>
    <!-- no moderator when the moderator leave meeting-->
    <string name="no_moderator">No moderator</string>
    <!-- assign moderator message when the moderator leave meeting-->
    <string name="assign_moderator_message">Before leaving, please assign one or more new moderators for the meeting.</string>
    <!-- assign moderator option when the moderator leave meeting-->
    <string name="assign_moderator">Make moderator</string>
    <!-- leave anyway option when the moderator leave meeting-->
    <string name="leave_anyway">Leave anyway</string>
    <!-- The message alert user to pick new moderator on assign moderator page-->
    <string name="pick_new_moderator_message">Please assign one or more new moderators.</string>
    <!-- The title of dialog for changing meeting name-->
    <string name="change_meeting_name">Change the meeting name</string>
    <!-- The number of participants in the meeting on meeting info page-->
    <string name="info_participants_number">Participants: %d</string>
    <!-- The name of moderators in the meeting on meeting info page-->
    <string name="info_moderator_name">Moderator: %s</string>
    <!-- The literal meeting link text-->
    <string name="meeting_link">Meeting link</string>
    <!-- Subtitle of the meeting screen-->
    <string name="duration_meeting">Duration</string>
    <!-- The question in on-boarding screen asking if the user is going to join meeting as guest-->
    <string name="join_meeting_as_guest">Join meeting as guest</string>
    <!-- The title of the paste meeting link dialog for guest-->
    <string name="paste_meeting_link_guest_dialog_title">You are invited to a meeting.</string>
    <!-- Tell the guest to paste the meeting link in the edit box-->
    <string name="paste_meeting_link_guest_instruction">Tap the Meeting link sent to you or paste it here</string>
    <!-- Banner text to indicate poor network quality-->
    <string name="slow_connection_meeting">Poor connection quality</string>
    <!-- the message in the alert dialog for notifying the meeting has ended-->
    <string name="meeting_has_ended">Meeting has ended</string>
    <!-- error message shown when a meeting link is not well formed-->
    <string name="invalid_meeting_link_args">Invalid meeting link</string>
    <!-- Warning show to the user when the app needs permissions to start a meeting.-->
    <string name="meeting_permission_info">Access permissions needed for MEGA</string>
    <!-- Message of a dialog to show user the permissions that needed-->
    <string name="meeting_permission_info_message">MEGA needs access to your microphone and camera for meetings.</string>
    <!-- Button to confirm the action of restarting one transfer-->
    <string name="button_permission_info">Got it</string>
    <!-- Warning show to the user when the app needs permissions to get the best meeting experience and the user has denied them.-->
    <string name="meeting_required_permissions_warning">Go to Settings to allow MEGA to access your camera and microphone.</string>
    <!-- The button text in the meeting ended alert dialog. Click the button to open the group chat screen of the meeting-->
    <string name="view_meeting_chat">View meeting chat</string>
    <!-- the content of tips when the user uses the meeting first time-->
    <string name="tip_invite_more_participants">Invite more participants to the meeting. Swipe up to invite.</string>
    <!-- the content of tips when the user enters recent chat page first time-->
    <string name="tip_create_meeting">Tap to create a new meeting</string>
    <!-- the content of tips when the user enters start conversation page first time-->
    <string name="tip_setup_meeting">Quickly set up a MEGA meeting with our new encrypted meeting feature</string>
    <!-- the content of snack bar when the user be the new moderator-->
    <string name="be_new_moderator">You are the new moderator.</string>
    <!-- the content of snack bar when copied meeting link-->
    <string name="copied_meeting_link">Copied meeting link.</string>
    <!-- Title of the layout to join a meeting from the chat screen. -->
    <string name="join_meeting_layout_in_group_call">Tap to join current meeting.</string>
    <!-- Title of fifth tour screen -->
    <string name="title_tour_five">MEGA meeting</string>
    <!-- Content of fourth tour screen -->
    <string name="content_tour_five">End-to-end encrypted video meeting</string>
    <!-- Error shown when it tries to open an invalid meeting link and the text view is empty -->
    <string name="invalid_meeting_link_empty">Please enter a valid meeting link</string>
    <!-- Guest leave call-->
    <string name="more_than_meeting">More than just meetings</string>
    <!-- the title of join without account on left meeting page-->
    <string name="left_meeting_join_title">Your privacy matters</string>
    <!-- the content of join without account on left meeting page-->
    <string name="left_meeting_join_content">Join the largest secure cloud storage and collaboration platform in the world.</string>
    <!-- the bonus title of join without account on left meeting page-->
    <string name="left_meeting_bonus_title">Get 20&#160;GB for free</string>
    <!-- the bonus content of join without account on left meeting page-->
    <string name="left_meeting_bonus_content">Sign up now and enjoy advanced collaboration features for free.</string>
    <!-- Content of ongoing call for MaterialAlertDialog-->
    <string name="ongoing_call_content">Another call in progress. Please end your current call before making another.</string>
    <!-- The hint text when changing meeting name-->
    <string name="new_meeting_name">New meeting name</string>
    <!-- The content of dialog when failed for creating meeting-->
    <string name="meeting_is_failed_content">Failed to create meeting.</string>
    <!-- Word next to own user’s name on participant list -->
    <string name="meeting_me_text_bracket">%1s [A](me)[/A]</string>
    <!-- Menu item to change from thumbnail view to main view in meeting-->
    <string name="main_view">Main view</string>
    <!-- Warning in Offline section alerting all the Offline files will be deleted after logout. -->
    <string name="offline_warning">Logging out deletes your offline content.</string>
    <!-- Settings category which contains all preferences related to user interface. -->
    <string name="user_interface_setting">User interface</string>
    <!-- Setting which allows to choose the start screen. -->
    <string name="start_screen_setting">Start screen</string>
    <!-- Setting which allows to hide or show the recent activity. -->
    <string name="hide_recent_setting">Hide recent activity</string>
    <!-- Context of a setting which allows to hide or show the recent activity. -->
    <string name="hide_recent_setting_context">Hide recent activity in Home section.</string>
    <!-- Title of a dialog informing the start screen can be modified. -->
    <string name="choose_start_screen_title">Choose your start screen</string>
    <!-- Test of a dialog informing the start screen can be modified. -->
    <string name="choose_start_screen_text">Change settings to choose which screen opens when you next launch the MEGA app.</string>
    <!-- Action button which allows to change a setting. -->
    <string name="change_setting_action">Change setting</string>
    <!-- Subtitle of the settings page where the start screen can be chosen. -->
    <string name="configure_start_screen">Configure default start screen</string>
    <!-- Homepage section. -->
    <string name="home_section">Home</string>
    <!-- Action button which allows to show the recent activity. -->
    <string name="show_activity_action">Show activity</string>
    <!-- Text informing the recent activity is hidden. -->
    <string name="recents_activity_hidden">[B]Recents[/B] activity hidden</string>
    <!-- Alert informing the user can choose the video quality for Camera Uploads Videos -->
    <string name="video_quality_info">You can save space by decreasing the video quality in Camera Uploads settings.</string>
    <!-- Label indicating video original quality -->
    <string name="original_quality">Original quality</string>
    <!-- Settings label which allows to enable or disable fingerprint unlock. -->
    <string name="setting_fingerprint">Fingerprint ID</string>
    <!-- Title of the dialog which allows to enable the fingerprint unlock. -->
    <string name="title_enable_fingerprint">Confirm your fingerprint to unlock</string>
    <!-- Title of the dialog which allows to unlock the app with the fingerprint. -->
    <string name="title_unlock_fingerprint">Unlock using your fingerprint</string>
    <!-- Button of the dialog which allows to unlock the app with the fingerprint. Gives the option to unlock with the passcode instead -->
    <string name="action_use_passcode">Use passcode</string>
    <!-- Message informing the fingerprint was enabled successfully -->
    <string name="confirmation_fingerprint_enabled">Your fingerprint is confirmed</string>
    <!-- Warning indicating an image (GIF) cannot be inserted in an input text. Same string than the one shown by the system when it detects this behaviour on its own. -->
    <string name="image_insertion_not_allowed">MEGA does not support image insertion here</string>
    <!-- The label under the button of viewing all images screen -->
    <string name="section_images">Images</string>
    <!-- Title of the dialog warning the user about disable file versioning. -->
    <string name="disable_versioning_label">Disable file versioning</string>
    <!-- Warning of the dialog informing the user about disable file versioning. -->
    <string name="disable_versioning_warning">Our file versioning feature ensures that we keep older copies of your files around if you replace them with newer versions. If you disable File Versioning you will no longer have this protection; the old copy will be lost when you replace it.</string>
    <!-- Warning informing the user the folder location is trying to open no longer exists. -->
    <string name="location_not_exist">This location no longer exists.</string>
    <!-- Warning shown informing the contact has been previously invited. The placeholder is to show the name of the contact. -->
    <string name="contact_already_invited">You have already invited %1$s</string>
    <!-- Warning shown informing the contact request has been sent and can be managed in sent requests section. -->
    <string name="contact_invited">Invite sent successfully. See sent requests.</string>
    <!-- Text shown when editing a chatroom message -->
    <string name="edit_chat_message">Edit message</string>
    <!-- Title of the gallery option displayed in the chat room toolbar -->
    <string name="chat_room_toolbar_gallery_option">Gallery</string>
    <!-- Title of the voice call option displayed in the chat room toolbar -->
    <string name="chat_room_toolbar_voice_call_option">Voice</string>
    <!-- Title of the scan option displayed in the chat room toolbar -->
    <string name="chat_room_toolbar_scan_option">Scan</string>
    <!-- Title of the voice clip option displayed in the chat room toolbar -->
    <string name="chat_room_toolbar_voice_clip_option">Voice clip</string>
    <!-- Title of the gif option displayed in the chat room toolbar -->
    <string name="chat_room_toolbar_gif_option">Gif</string>
    <!-- Message when file available offline. -->
    <string name="file_available_offline">File available Offline</string>
    <!-- Message when file removed from offline. -->
    <string name="file_removed_offline">File removed from Offline</string>
    <!-- Menu option to open a link. Also title of the dialog to open a link. -->
    <string name="action_open_link">Open link</string>
    <!-- error message shown when a chat link is not well formed. -->
    <string name="invalid_chat_link_args">Invalid chat link</string>
    <!-- Menu option to open a chat link. -->
    <string name="action_open_chat_link">Open chat link</string>
    <!-- Hint shown in the open chat link alert dialog. -->
    <string name="hint_enter_chat_link">Enter chat link</string>
    <!-- Hint shown in the open link alert dialog. -->
    <string name="hint_paste_link">Paste link</string>
    <!-- Error shown when it tries to open an invalid file or folder link .-->
    <string name="invalid_file_folder_link">Invalid file or folder link</string>
    <!-- Error shown when it tries to open an invalid file or folder link and the text view is empty. -->
    <string name="invalid_file_folder_link_empty">Please enter a valid file or folder link</string>
    <!-- Error shown when it tries to open an invalid chat link and the text view is empty. -->
    <string name="invalid_chat_link_empty">Please enter a valid chat link</string>
    <!-- Error shown when it tries to open a chat link from the Cloud Drive section. -->
    <string name="valid_chat_link">You have pasted a chat link.</string>
    <!-- Error shown when it tries to open a contact link from the Cloud Drive section. -->
    <string name="valid_contact_link">You have pasted a contact link.</string>
    <!-- Action button to open a contact link.-->
    <string name="action_open_contact_link">Open contact link</string>
    <!-- title for the settings to enable high resolution images when on mobile data -->
    <string name="settings_mobile_data_resoluton_title">Use mobile data to preview high resolution images</string>
    <!-- summary for the settings to enable high resolution images when on mobile data -->
    <string name="settings_mobile_data_resoluton_summary">Allow the use of mobile data to load high resolution images when previewing. If disabled, the original image will only be loaded when you zoom in.</string>
    <!-- If users want to move the root backup folder, all backups underneath it are disabled. Warning dialog will show to confirm -->
    <string name="backup_move_root_folder">You are changing a default backup folder location. This may affect your ability to find your backup folder in the future. Please remember where it is located so that you can find it in the future.</string>
    <!-- If users want to move the sub backup folder, all backups underneath it are disabled. Warning dialog will show to confirm -->
    <string name="backup_move_sub_folder">Moving this folder changes the destination of one or more configured backups and may have unintended consequences. The backups will be turned off for your safety. Backups can be re-enabled with the MEGA Desktop App. Do you want to proceed?</string>
    <!-- If users want to delete the root backup folder, all backups underneath it are disabled. Warning dialog will show to confirm -->
    <string name="backup_remove_root_folder">You are deleting your backups folder. This will remove all the backups you have set. Are you sure you want to do this?</string>
    <!-- If users want to delete the sub backup folder, all backups underneath it are disabled. Warning dialog will show to confirm -->
    <string name="backup_remove_sub_folder">Are you sure you want to delete your backup folder and disable the associated backup?</string>
    <!-- The title of warning dialog for single folder moving -->
    <string name="backup_move_folder_title">Move “%1s”</string>
    <!-- The title of warning dialog for single folder deleting -->
    <string name="backup_remove_folder_title">Move “%1s” to Rubbish Bin</string>
    <!-- The title of warning dialog for multi-folder moving -->
    <string name="backup_move_multiple_folder_title">Move backup folders</string>
    <!-- The title of warning dialog for single folder deleting -->
    <string name="backup_remove_multiple_folder_title">Move backup folders to Rubbish Bin</string>
    <!-- The confirm information of warning dialog for deleting -->
    <string name="backup_disable_confirm">Disable backup</string>
    <!-- The confirm information of warning dialog for moving "My backup" -->
    <string name="backup_move_confirm">Move backup</string>
    <!-- The confirm information of warning dialog for deleting -->
    <string name="backup_action_confirm">Please type “%1s” to confirm this action</string>
    <!-- when checking the input -->
    <string name="error_backup_confirm_dont_match">Text entered does not match</string>
    <!-- The title of confirm dialog for adding item to "My backup" -->
    <string name="backup_add_confirm_title">Add item to “%1s”</string>
    <!-- The title of warning dialog for adding item to "My backup" -->
    <string name="backup_add_item_title">Set up backup</string>
    <!-- If users want to add items to the "My backup" folder, Warning dialog will show to confirm -->
    <string name="backup_add_item_to_root_text">To ensure these items added to your backup folder are automatically synchronised to the MEGA Cloud, please set them up in the MEGA Desktop App.</string>
    <!-- If users want to share items in the "My backup" folder, Warning dialog will show to confirm -->
    <string name="backup_share_permission_title">Read-only</string>
    <!-- If users want to share items in the "My backup" folder, Warning dialog will show to confirm -->
    <string name="backup_share_permission_text">This folder can only be shared as read-only; as this is a backup folder, any changes to its content could disable the backup.</string>
    <!-- If users want to add items to the "My backup" device folder, Warning dialog will show to confirm -->
    <string name="backup_add_item_text">Items in this folder are part of a configured backup and are synchronised to a local folder. Taking this action will break the synchronisation and disable the backup. The backup can be re-enabled in the MEGA Desktop App. Are you sure you want to proceed?</string>
    <!-- Share multi backup folders, show below warning message -->
    <string name="backup_multi_share_permission_text">These folders can only be shared as read-only; as they are backup folders, any changes to their content could disable the backups.</string>
    <!-- Share multi folders mix with backup and non-backup folders, show below warning message -->
    <string name="backup_share_with_root_permission_text">Some folders shared are backup folders and read-only. Do you wish to continue?</string>
    <!-- Indicates the content of the backup folder -->
    <plurals name="num_devices">
        <item quantity="one">%d device</item>
        <item quantity="other">%d devices</item>
    </plurals>
    <!-- Title of the button when you want to answer a one to one call -->
    <string name="title_join_one_to_one_call">Answer call</string>
    <!-- Title of the menu when the select tracks on playlist page-->
    <string name="title_select_tracks">Select tracks</string>
    <!-- Action button to upload files. -->
    <string name="upload_files">Upload files</string>
    <!-- Action button to upload a folder. -->
    <string name="upload_folder">Upload folder</string>
    <!-- Text of the dialog warning the user about cancel uploads. -->
    <string name="cancel_uploads">Cancel upload?</string>
    <!-- Title of the Payments screen -->
    <string name="payment">Payment</string>
    <!-- Label indicating payment methods -->
    <string name="payment_methods">Payment methods</string>
    <!-- Button to proceed with a payment -->
    <string name="proceed">Proceed</string>
    <!-- Message informing the upgrade was processed correctly. Placeholder: type of subscription e.g: Pro Lite monthly -->
    <string name="successful_upgrade">Thank you for your %1$s subscription!</string>
    <!-- Pro Lite monthly subscription -->
    <string name="pro_lite_monthly">Pro Lite monthly</string>
    <!-- Pro Lite yearly subscription -->
    <string name="pro_lite_yearly">Pro Lite yearly</string>
    <!-- Pro I monthly subscription -->
    <string name="pro_i_monthly">Pro I monthly</string>
    <!-- Pro I yearly subscription -->
    <string name="pro_i_yearly">Pro I yearly</string>
    <!-- Pro II monthly subscription -->
    <string name="pro_ii_monthly">Pro II monthly</string>
    <!-- Pro II yearly subscription -->
    <string name="pro_ii_yearly">Pro II yearly</string>
    <!-- Pro III monthly subscription -->
    <string name="pro_iii_monthly">Pro III monthly</string>
    <!-- Pro III yearly subscription -->
    <string name="pro_iii_yearly">Pro III yearly</string>
    <!-- Action button which will cancel uploads. -->
    <string name="action_cancel_upload">Cancel upload</string>
    <!-- Action button which will dismiss the dialog and will not cancel the action. -->
    <string name="action_do_not_cancel">Don’t cancel</string>
    <!-- Remove moderator permission and assign standard permission to a meeting participant-->
    <string name="remove_moderator">Remove moderator</string>
    <!-- Title message of existing subscription dialog -->
    <string name="title_existing_subscription">Buy new subscription?</string>
    <!-- Text of buy new subscription button -->
    <string name="button_buy_new_subscription">Buy new subscription</string>
    <!-- Dialog message when the existing subscription is from Android platform (Google and Huawei)  -->
    <string name="message_subscription_from_android_platform">You already have a subscription. If you buy another one you will be charged twice. To avoid this, cancel your current subscription through %1$s. Visit our Help Centre for more information.</string>
    <!-- Dialog message when the existing subscription is from iTunes  -->
    <string name="message_subscription_from_itunes">You already have a subscription. If you buy another one you will be charged twice. To avoid this, cancel your current subscription from your iTunes account. Visit our Help Centre for more information.</string>
    <!-- Dialog message when the existing subscription is from other platform (Stripe and ECP)  -->
    <string name="message_subscription_from_other_platform">You already have a subscription. If you buy another one, you will be charged twice. To avoid this, cancel your current subscription by going to MEGA in a desktop or mobile web browser. Visit our Help Centre for more information.</string>
    <!-- Warning show to the user when the app needs bluetooth connect permissions to get the best meeting experience and the user has denied them.-->
    <string name="meeting_bluetooth_connect_required_permissions_warning">Go to Settings to grant MEGA permission to access your nearby devices using Bluetooth.</string>
    <!-- Warning indicating the billing is not available and giving some indications to continue with the upgrade. -->
    <string name="upgrade_billing_warning">We are unable to proceed with the billing. If you are using a dual app, please consider logging in to MEGA without it. If not, try to upgrade through your web browser.</string>
    <!-- Title for subscription dialog that shows before delete account -->
    <string name="title_platform_subscription">%1s subscription</string>
    <!-- Message for dialog that subscription is from android platform and shows before delete account -->
    <string name="message_android_platform_subscription">You have an active MEGA subscription with %1$s. You must cancel it separately at %2$s, as MEGA is not able to cancel it for you. Visit our Help Centre for more information.</string>
    <!-- Message for dialog that subscription is from other platform and shows before delete account  -->
    <string name="message_other_platform_subscription">You have an active MEGA subscription. It will be canceled automatically after the account is deleted. Visit our Help Centre for more information.</string>
    <!-- Message for dialog that subscription is from iTunes platform and shows before delete account  -->
    <string name="message_itunes_platform_subscription">You have an active MEGA subscription with Apple. You must cancel it separately from your iTunes account, as MEGA is not able to cancel it for you. Visit our Help Centre for more information.</string>
    <!-- Text for button of subscription dialog that shows before delete account -->
    <string name="button_visit_platform">Visit %1s</string>
    <!-- Text shown in the last alert dialog to confirm delete user account with a ECP/Stripe subscription-->
    <string name="delete_account_text_other_platform_last_step">This is the last step to delete your account. Both your account and subscription will be deleted and you will permanently lose all the data stored in the cloud. Please enter your password below.</string>
    <!-- Title of timeline tab in photos section -->
    <string name="tab_title_timeline">Timeline</string>
    <!-- Title of album tab in photos section. -->
    <string name="tab_title_album">Albums</string>
    <!-- Title of favourite album. -->
    <string name="title_favourites_album">Favourites</string>
    <!-- Text that indicates that there’s no media files to show in favourite album -->
    <string name="empty_hint_favourite_album">[B]No[/B] [A]Favourites[/A]</string>
    <!-- Action button which will remove favourites in selection mode -->
    <string name="action_remove_favourites">Remove favourites</string>
    <!-- Message of notice that the zip file format is error -->
    <string name="message_zip_format_error">File format is not supported. Cannot open the file.</string>
    <!-- Warnign shown after trying to upload an empty folder -->
    <string name="no_uploads_empty_folder">The selected folder is empty. No files to upload.</string>
    <!-- Error shown when user is trying to change the password typing the same as the current one. -->
    <string name="error_same_password">You have entered your current password</string>
    <!-- Title of pop-up error message for taken down file -->
    <string name="error_file_not_available">File no longer available</string>
    <!-- Body of pop-up error message for taken down file. -->
    <string name="error_takendown_file">File removed as it violated our Terms of Service.</string>
    <!-- Error shown when download a file that has violated ToS/AUP. String as short as possible. Max characters are 39. -->
    <string name="error_download_takendown_file">Violated Terms of Service</string>
    <!-- Warning message shown when trying to select a local folder but there isn’t any app to do that. -->
    <string name="general_warning_no_picker">This device doesn’t have an app to select folders.</string>
    <!-- Next audios to be played in the audio playlist -->
    <string name="media_player_audio_playlist_next">Next</string>
    <!-- Previous audios have been already played in the audio playlist -->
    <string name="media_player_audio_playlist_previous">Previous</string>
    <!-- Next videos to be played in the video playlist -->
    <string name="media_player_video_playlist_next">Next</string>
    <!-- Previous videos have been already played in the video playlist -->
    <string name="media_player_video_playlist_previous">Previous</string>
    <!-- Setting option available to choose for the preferred start screen. -->
    <string name="settings_start_screen_photos_option">Photos</string>
    <!-- Setting which allows to open unsupported file types in third-party apps if enabled -->
    <string name="settings_file_management_auto_open_downloaded_file">Open unsupported file types in third-party apps</string>
    <!-- Clarification of the setting which allows to open unsupported file types in third-party apps if enabled -->
    <string name="settings_file_management_auto_open_downloaded_file_description">Unsupported files types will be opened in third-party apps instead of the MEGA app.</string>
    <!-- Label for the option on setting to set up the quality of image files uploaded to the chat -->
    <string name="settings_chat_image_quality">Image quality</string>
    <!-- Label for the automatic option on setting to set up the quality of image files uploaded to the chat -->
    <string name="automatic_image_quality">Automatic</string>
    <!-- Text for the automatic option on setting to set up the quality of image files uploaded to the chat -->
    <string name="automatic_image_quality_text">Send optimised images when on mobile data but original size images when on Wi-Fi.</string>
    <!-- Label for the high option on setting to set up the quality of image files uploaded to the chat -->
    <string name="high_image_quality">Original</string>
    <!-- Text for the high option on setting to set up the quality of image files uploaded to the chat -->
    <string name="high_image_quality_text">Always send original size images.</string>
    <!-- Label for the optimised option on setting to set up the quality of image files uploaded to the chat -->
    <string name="optimised_image_quality">Optimised</string>
    <!-- Text for the optimised option on setting to set up the quality of image files uploaded to the chat -->
    <string name="optimised_image_quality_text">Always send optimised images.</string>
    <!-- Message shown when one participant joined the call. The placeholder is to include the participant name -->
    <string name="meeting_call_screen_one_participant_joined_call">%1$s joined</string>
    <!-- Message shown when two participants joined the call. The first placeholder is the name of the first participant joined. The second placeholder is the name of the second participant joined -->
    <string name="meeting_call_screen_two_participants_joined_call">%1$s and %2$s joined</string>
    <!-- Message shown when one participant left the call. The placeholder is to include the participant name -->
    <string name="meeting_call_screen_one_participant_left_call">%1$s left</string>
    <!-- Message shown when two participants joined the call. The first placeholder is the name of the first participant left. The second placeholder is the name of the second participant left -->
    <string name="meeting_call_screen_two_participants_left_call">%1$s and %2$s left</string>
    <!-- Message shown when more than two participants joined the call. The placeholder is to include the name of the first participant and the number of extra participants joined -->
    <plurals name="meeting_call_screen_more_than_two_participants_joined_call">
        <item quantity="one">%1$s and 1 other joined</item>
        <item quantity="other">%1$s and %2$d others joined</item>
    </plurals>
    <!-- Message shown when more than two participants left the call. The placeholder is to include the name of the first participant and the number of extra participants left -->
    <plurals name="meeting_call_screen_more_than_two_participants_left_call">
        <item quantity="one">%1$s and 1 other left</item>
        <item quantity="other">%1$s and %2$d others left</item>
    </plurals>
    <!-- Bottom menu option to delete permanently an item from Rubbish Bin -->
    <string name="rubbish_bin_bottom_menu_option_delete">Delete permanently</string>
    <!-- Button in the delete confirmation dialog to delete permanently items from Rubbish Bin -->
    <string name="rubbish_bin_delete_confirmation_dialog_button_delete">Delete</string>
    <!-- Label to indicate the date when the current subscription renews. The placeholder is to include the date, and the other formatting placeholders are to display the text in different colors. -->
    <string name="account_info_renews_on">[A]Renews on[/A] [B]%s[/B]</string>
    <!-- Label to indicate the date when the current Pro plan or subscription expires. The placeholder is to include the date, and the other formatting placeholders are to display the text in different colors. -->
    <string name="account_info_expires_on">[A]Expires on[/A] [B]%s[/B]</string>
    <!-- Title of favourite category. -->
    <string name="favourites_category_title">Favourites</string>
    <!-- Button in the Passcode screen to open the app with the password if it does not remember the passcode. -->
    <string name="settings_passcode_forgot_passcode_button">Forgot your passcode?</string>
    <!-- Title in the Passcode screen to open the app with the password if it does not remember the passcode. -->
    <string name="settings_passcode_enter_password_title">Enter your password</string>
    <!-- Resume to paused transfers snack bar description text -->
    <string name="resume_paused_transfers_text">Transfers have been paused. Resume them to proceed with the download.</string>
    <!-- Warning of the scanning transfers dialog. It warns about not closing the app because the transfers will be lost. -->
    <string name="warning_scanning_transfers">Please do not close the application.</string>
    <!-- Stage of the scanning transfers dialog indicating transfers are scanning. -->
    <string name="scanning_transfers">Scanning&#8230;</string>
    <!-- Label cancel transfers. -->
    <string name="cancel_transfers">Cancel transfers</string>
    <!-- Warning informing what will happen if proceed on cancelling transfers. -->
    <string name="warning_cancel_transfers">Transfers not yet processed will be cancelled.</string>
    <!-- Button which dismisses the warning and proceeds with the cancel transfers action. -->
    <string name="button_proceed">Proceed</string>
    <!-- Warning informing transfers were cancelled. -->
    <string name="transfers_cancelled">Transfers have been cancelled.</string>
    <!-- Title of the screen where a name collision has been detected and some options to choose are shown to the user. -->
    <string name="title_duplicated_items">Duplicated items</string>
    <!-- Informs about a name collision, the file is trying to upload, move or copy already exists on the location. The placeholder is for the name of the file.-->
    <string name="file_already_exists_in_location">A file named [B]%1$s[/B] already exists in this location.</string>
    <!-- Header giving more context about a name collision, informing there are different option to choose for the file. -->
    <string name="choose_file">Select the file you want to keep</string>
    <!-- Header giving more context about a name collision, informing there are different option to choose. -->
    <string name="choose_folder">Select whether you want to merge the folders</string>
    <!-- Informs about what is expected after choose the option upload and replace for a name collision if file versioning is disabled. -->
    <string name="warning_upload_and_replace">The current version of the file will be replaced with the file you are uploading.</string>
    <!-- Upload and replace action button for a name collision. -->
    <string name="upload_and_replace">Upload and replace</string>
    <!-- Informs about what is expected after choose the option upload and update for a name collision if file versioning is enabled. -->
    <string name="warning_versioning_upload_and_update">The file will be updated with version history:</string>
    <!-- Upload and update action button for a name collision. -->
    <string name="upload_and_update">Upload and update</string>
    <!-- Don’t upload action button for a name collision. -->
    <string name="do_not_upload">Don’t upload</string>
    <!-- Informs about what is expected after choose the option upload and rename for a name collision. -->
    <string name="warning_upload_and_rename">The file you are uploading will be renamed as:</string>
    <!-- Upload and rename action button for a name collision. -->
    <string name="upload_and_rename">Upload and rename</string>
    <!-- Informs about what is expected after choose the option move and replace for a name collision if file versioning is disabled. -->
    <string name="warning_move_and_replace">Replace the file in the destination folder with the file you are moving.</string>
    <!-- Move and replace action button for a name collision. -->
    <string name="move_and_replace">Move and replace</string>
    <!-- Don’t move action button for a name collision. -->
    <string name="do_not_move">Don’t move</string>
    <!-- Informs about what is expected after choose the option move and rename for a name collision. -->
    <string name="warning_move_and_rename">The file you are moving will be renamed as:</string>
    <!-- Move and rename action button for a name collision. -->
    <string name="move_and_rename">Move and rename</string>
    <!-- Informs about what is expected after choose the option copy and replace for a name collision if file versioning is disabled. -->
    <string name="warning_copy_and_replace">Replace the file in the destination folder with the file you are copying.</string>
    <!-- Copy and replace action button for a name collision. -->
    <string name="copy_and_replace">Copy and replace</string>
    <!-- Don’t copy action button for a name collision. -->
    <string name="do_not_copy">Don’t copy</string>
    <!-- Informs about what is expected after choose the option copy and rename for a name collision. -->
    <string name="warning_copy_and_rename">The file you are copying will be renamed as:</string>
    <!-- Copy and rename action button for a name collision. -->
    <string name="copy_and_rename">Copy and rename</string>
    <!-- Option given to the user in a name collision. If is marked, then the action chosen will be applied for the rest of collisions. The placeholder is for the number of pending name collisions conflicts that remain unsolved. -->
    <string name="file_apply_for_all">Apply this option on the next %1$d conflicts</string>
    <!-- Informs about what is expected after choose the option copy and merge for a name collision. -->
    <string name="warning_copy_and_merge">Merge the folder at the destination with the folder you are copying.</string>
    <!-- Copy and merge action button for a name collision. -->
    <string name="copy_and_merge">Copy and merge</string>
    <!-- Informs about what is expected after choose the option move and merge for a name collision. -->
    <string name="warning_move_and_merge">Merge the folder at the destination with the folder you are moving.</string>
    <!-- Move and merge action button for a name collision. -->
    <string name="move_and_merge">Move and merge</string>
    <!-- Informs about what is expected after choose the option upload and merge for a name collision. -->
    <string name="warning_upload_and_merge">Merge the folder at the destination with the folder you are uploading.</string>
    <!-- Upload and merge action button for a name collision. -->
    <string name="upload_and_merge">Upload and merge</string>
    <!-- Informs about what is expected after choose the option "Don’t copy/move/upload" for file name collisions. -->
    <string name="skip_file">No files will be changed. You will keep the file below:</string>
    <!-- Informs about what is expected after choose the option "Don’t copy/move/upload" for folder name collisions. -->
    <string name="skip_folder">Skip this folder</string>
    <!-- Informs about a name collision, the folder is trying to upload, move or copy already exists on the location. The placeholder is for the name of the folder. -->
    <string name="folder_already_exists_in_location">A folder named [B]%1$s[/B] already exists in this location.</string>
</resources><|MERGE_RESOLUTION|>--- conflicted
+++ resolved
@@ -1686,6 +1686,8 @@
     <string name="external_play">Open with</string>
     <!-- to share a file using Facebook, Whatsapp, etc -->
     <string name="context_share">Share using</string>
+    <!-- Text of the empty screen when there are not chat conversations -->
+    <string name="context_empty_chat_recent">[B]Invite friends to [/B][A]Chat[/A][B] and enjoy our encrypted platform with privacy and security[/B]</string>
     <!-- Text of the empty screen when there are not elements in the Rubbish Bin -->
     <string name="context_empty_rubbish_bin">[B]Empty [/B][A]Rubbish Bin[/A]</string>
     <!-- Text of the empty screen when there are not elements in  Inbox -->
@@ -1888,15 +1890,12 @@
     <string name="recovery_key_bottom_sheet">Recovery Key</string>
     <!-- Option that permits user save on File System -->
     <string name="option_save_on_filesystem">Save on File System</string>
-<<<<<<< HEAD
     <!-- Message shown when something has been copied to clipboard -->
     <string name="message_copied_to_clipboard">Copied to clipboard</string>
-=======
     <!-- text of the label to show that you have messages unread in the chat conversation -->
     <string name="message_jump_latest">Jump to latest</string>
     <!-- text of the label to show that you have new messages in the chat conversation -->
     <string name="message_new_messages">New messages</string>
->>>>>>> 9cacb7db
     <!-- Title of the notification shown on the action bar when there is a incoming call -->
     <string name="notification_subtitle_incoming">Incoming call</string>
     <!-- Text asking to go to system setting to enable allow display over other apps (needed for calls in Android 10) -->
