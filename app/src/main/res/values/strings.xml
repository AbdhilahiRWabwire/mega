--- conflicted
+++ resolved
@@ -4019,11 +4019,8 @@
     <string name="upgrade_account_successful_pro_3_yearly">Thank you for your Pro&#160;III yearly subscription</string>
     <!-- Title of the option to allow non-hosts add participants to the chat in Group info, Group call screen and Meeting screen -->
     <string name="chat_group_chat_info_allow_non_host_participants_option">Allow non-hosts to add participants</string>
-<<<<<<< HEAD
-=======
     <!-- Title of gif album. -->
     <string name="photos_album_title_gif">GIF</string>
     <!-- Title of raw album. -->
     <string name="photos_album_title_raw">RAW</string>
->>>>>>> a4c54ff6
 </resources>