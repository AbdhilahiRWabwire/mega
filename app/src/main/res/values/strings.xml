--- conflicted
+++ resolved
@@ -1917,10 +1917,9 @@
     <string name="title_confirmation_disable_rich_links" context="Title of the dialog to disable the rich links previews on chat">Rich URL previews</string>
     <string name="text_confirmation_disable_rich_links" context="Text of the dialog to disable the rich links previews on chat">You are disabling rich URL previews permanently. You can re-enable rich URL previews in your settings. Do you want to continue?</string>
 
-<<<<<<< HEAD
     <string name="contact_email" context="Indicates that can type a contact email">Contact\'s email</string>
     <string name="contact_not_added" context="When it tries to add a contact in a list an is already added">Contact not added, is already added.</string>
-=======
+
     <plurals name="plural_call_ended_messages_with_minutes" context="Message shown when a call ends.">
         <item context="one minute" quantity="one">[A]Call [/A][B]ended[/B][C]. Duration: %1$s minute[/C]</item>
         <item context="more minutes" quantity="other">[A]Call [/A][B]ended[/B][C]. Duration: %1$s minutes[/C]</item>
@@ -1958,5 +1957,4 @@
 
     <string name="error_streaming" context="When the user tries to reproduce a file through streaming and ocurred an error creating it">An error ocurred trying to create the streaming</string>
 
->>>>>>> 04c44fc1
 </resources>