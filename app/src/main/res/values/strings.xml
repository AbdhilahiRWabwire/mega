--- conflicted
+++ resolved
@@ -3913,7 +3913,6 @@
     <string name="skip_folder">Skip this folder</string>
     <!-- Informs about a name collision, the folder is trying to upload, move or copy already exists on the location. The placeholder is for the name of the folder. -->
     <string name="folder_already_exists_in_location">A folder named [B]%1$s[/B] already exists in this location.</string>
-<<<<<<< HEAD
     <!-- Preference Titles -->
     <string name="messages_header">Messages</string>
     <string name="sync_header">Sync</string>
@@ -3928,7 +3927,6 @@
     <string name="attachment_summary_on">Automatically download attachments for incoming emails
     </string>
     <string name="attachment_summary_off">Only download attachments when manually requested</string>
-=======
     <!-- Label to indicate the time remaining for the call to end automatically. The placeholder is to include the count down timer -->
     <string name="calls_call_screen_count_down_timer_to_end_call">Call will end in %s</string>
     <!-- Title of the dialog that indicates that you are alone in the call, displayed on the call screen -->
@@ -3979,5 +3977,4 @@
     <string name="settings_help_report_issue_discard_dialog_title">Discard report?</string>
     <!-- Button text for discard dialog option-->
     <string name="settings_help_report_issue_discard_button">Discard</string>
->>>>>>> a1fff4bd
 </resources>