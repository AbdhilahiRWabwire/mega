<?xml version="1.0" encoding="utf-8"?>
<resources>
    <string name="full_description_text" context="Full description text of the app in the Google Play page of the app">MEGA provides user-controlled encrypted cloud storage and chat through standard web browsers, together with dedicated apps for mobile devices. Unlike other cloud storage providers, your data is encrypted and decrypted by your client devices only and never by us.\n\nUpload your files from your smartphone or tablet then search, store, download, stream, view, share, rename or delete your files any time, from any device, anywhere. Share folders with your contacts and see their updates in real time. The encryption process means we cannot access or reset your password so you MUST remember it (unless you have your Recovery Key backed up) or you will lose access to your stored files.\n\nEnd-to-end user-encrypted MEGA video chat allows for total privacy, and has been available through the browser since 2016. It has been extended to our mobile app, with chat history accessible across multiple devices. Users can also easily add files to a chat from their MEGA Cloud Drive.\n\nMEGA offers a generous 50 GB free storage for all registered users with bonus achievements, and offers paid plans with much higher limits:\n\n\nPRO LITE subscription: 4.99 € per month or 49.99 € per year gives you 400 GB of storage space and 1 TB of transfer quota per month.\nPRO I subscription: 9.99 € per month or 99.99 € per year gives you 2 TB of storage space and 2 TB of transfer quota per month.\nPRO II subscription: 19.99 € per month or 199.99 € per year gives you 8 TB of storage space and 8 TB of transfer quota per month.\nPRO III subscription: 29.99 € per month or 299.99 € per year gives you 16 TB of storage space and 16 TB of transfer quota per month.\n\nSubscriptions are renewed automatically for successive subscription periods of the same duration and at the same price as the initial period chosen. To manage your subscriptions, simply click on the Play Store icon on your mobile device, sign in with your Google ID (if you haven’t already done so) and then click on the MEGA app. You’ll be able to manage your subscription there.\n\nApp Permissions:\nWRITE_EXTERNAL_STORAGE -&gt; Download your files from MEGA to your device and upload files from your device to MEGA\nCAMERA -&gt; Take a picture and upload your photos to MEGA\nREAD_CONTACTS -&gt; Easily add contacts from your device as MEGA contacts\nRECORD_AUDIO and CAPTURE_VIDEO_OUTPUT (mic and camera) -&gt; MEGA provides for end-to-end encrypted audio/video calls\n\n\nTo enhance users’ confidence in the MEGA system, all of the client-side code is published, so interested security researchers can evaluate the encryption process. The code of our mobile app is located on: https://github.com/meganz/android\n\nFor more info, please check our website:\nSee https://mega.nz/terms\n\n\nDesktop - https://mega.nz/</string>

    <!--
    <string name="short_description_text" context="Short description text of the app in the Google Play page of the app">MEGA is Cloud Storage with Powerful Always-On Privacy. 50GB for free</string>
    -->

    <string name="pdf_app_name" context="Name of the MEGA PDF Viewer. Keep uppercase.">MEGA PDF Viewer</string>

    <string name="general_x_of_x" context="Showing progress of elements. Example: 2 of 10.">of</string>
    <string name="general_yes" context="Answer for confirmation dialog.">Yes</string>
    <string name="general_no" context="Answer for confirmation dialog.">No</string>
    <string name="general_cancel" context="dialog option cancel in alert dialog">Cancel</string>
    <string name="general_move_to" context="When moving a file to a location in MEGA. This is the text of the button after selection the destination">Move to</string>
    <string name="general_copy_to" context="When copying a file to a location in MEGA. This is the text of the button after selection the destination">Copy to</string>
    <!--
    <string name="general_import_to" context="When importing a file to a location in MEGA. This is the text of the button after selection the destination">Import to</string>
    -->
    <string name="general_select" context="Selecting a specific location in MEGA. This is the text of the button">Select</string>
    <string name="general_select_to_upload" context="Selecting a specific location in MEGA. This is the text of the button">Select files</string>
    <string name="general_select_to_download" context="Selecting a specific location in MEGA. This is the text of the button">Select folder</string>
    <string name="general_create" context="This is the final button when creating a folder in the dialog where the user inserts the folder name">Create</string>
    <!-- This string is commented in FileStorageActivityLollipop.java
    <string name="general_upload" context="Button text when uploading a file to a previously selected location in MEGA">Upload File</string>
    -->
    <string name="general_download" context="Item menu option upon right click on one or multiple files.">Download</string>
    <string name="general_add" context="button">Add</string>
    <string name="general_move" context="Item menu option upon right click on one or multiple files.">Move</string>
    <string name="general_remove" context="Menu option to delete one or multiple selected items.">Remove</string>
    <string name="general_share" context="button">Share</string>
    <!--
    <string name="general_confirm" context="button">Confirm</string>
    -->
    <string name="general_leave" context="Item menu option upon right click on one or multiple files.">Leave</string>
    <string name="general_decryp" context="button">Decrypt</string>

    <string name="general_export" context="button">Export</string>

    <string name="general_retry" context="option shown when a message could not be sent">Retry</string>
    <string name="general_open_browser" context="Button to open the default web browser">Open browser</string>
    <!--
    <string name="general_empty" context="Button to delete the contents of the trashbin. Can also be translated as &quot;clear&quot;">Empty</string>
    -->
    <string name="general_loading" context="The title of progress dialog when loading web content">Loading</string>
    <string name="general_importing" context="state while importing the file">Importing</string>
    <string name="general_forwarding" context="state while importing the file">Forwarding</string>
    <string name="general_import" context="Menu option to choose to add file or folders to Cloud Drive">Import</string>
    <string name="general_storage" context="label of storage in upgrade/choose account page, it is being used with a variable, e.g. for LITE user it will show ‘200GB Storage’.">Storage</string>
    <string name="general_bandwidth" context="Text listed before the amount of bandwidth a user gets with a certain package. For example: “8TB Bandwidth”. Can also be translated as data transfer.">Transfer Quota</string>
    <string name="general_subscribe" context="Text placed inside the button the user clicks when upgrading to PRO. Meaning: subscribe to this plan">Subscribe</string>
    <!--
    <string name="general_continue" context="Text placed inside the button the user clicks when clicking into the FREE account. Meaning: Continue to the main screen">Continue</string>
    -->
    <string name="general_error_word" context="It will be followed by the error message">Error</string>
    <string name="general_not_yet_implemented" context="when clicking into a menu whose functionality is not yet implemented">Not yet implemented</string>
    <string name="error_no_selection" context="when any file or folder is selected">No file or folder selected</string>
    <string name="general_already_downloaded" context="when trying to download a file that is already downloaded in the device">Already downloaded</string>
    <string name="general_already_uploaded" context="when trying to upload a file that is already uploaded in the folder">already uploaded</string>
    <string name="general_file_info" context="Label of the option menu. When clicking this button, the app shows the info of the file">File info</string>
    <string name="general_folder_info" context="Label of the option menu. When clicking this button, the app shows the info of the folder">Folder info</string>
    <!--
    <string name="general_menu" context="Title when the left menu is opened">Menu</string>
    -->
    <string name="general_show_info" context="Hint how to cancel the download">Show info</string>

    <string name="error_general_nodes" context="Error getting the root node">Error. Please try again.</string>

    <string name="general_rk" context="File name (without extension) of file exported with the recovery key">MEGA-RECOVERYKEY</string>

    <string name="secondary_media_service_error_local_folder" context="Local folder error in Sync Service. There are two syncs for images and videos. This error appears when the secondary media local folder doesn’t exist">The secondary media folder does not exist, please choose a new folder</string>
    <string name="no_external_SD_card_detected" context="when no external card exists">No external storage detected</string>
    <string name="no_permissions_upload" context="On clicking menu item upload in a incoming shared folder read only">This folder is read only. You do not have permission to upload</string>

    <string name="remove_key_confirmation" context="confirmation message before removing the previously downloaded MasterKey file">You are removing the previously exported Recovery Key file</string>
    <!--
    <string name="export_key_confirmation" context="confirmation message before downloading to the device the MasterKey file">Security warning! This is a high risk operation. Do you want to continue?</string>
    -->

    <!--
    <string name="more_options_overflow" context="title of the menu for more options for each file (rename, share, copy, move, etc)">More options</string>
    -->
    <string name="confirmation_add_contact" context="confirmation message before sending an invitation to a contact">Do you want to send an invitation to %s?</string>
    <!--
    <string name="confirmation_remove_multiple_contacts" context="confirmation message before removing mutiple contacts">Remove these %d contacts?</string>

    <string name="confirmation_move_to_rubbish" context="confirmation message before removing a file">Move to rubbish bin?</string>
    <string name="confirmation_move_to_rubbish_plural" context="confirmation message before removing a file">Move to rubbish bin?</string>

    <string name="confirmation_delete_from_mega" context="confirmation message before removing a file">Delete from MEGA?</string>
    <string name="confirmation_leave_share_folder" context="confirmation message before leaving an incoming shared folder">If you leave the folder, you will not be able to see it again</string>

    <string name="confirmation_alert" context="confirmation message before removing a file">Please confirm</string>
    -->

    <string name="action_logout" context="Button where the user can sign off or logout">Logout</string>
    <string name="action_add" context="Item menu option upon right click on one or multiple files.">Upload</string>
    <string name="action_create_folder" context="Menu item">Create new folder</string>
    <string name="action_open_link" context="Item menu option upon right click on one or multiple files.">Open link</string>
    <!--
    <string name="action_upload" context="Button text when choosing the destination location in MEGA">Upload to</string>
    -->

    <string name="action_settings" context="Menu item">Settings</string>
    <string name="action_search" context="Search button">Search</string>
    <string name="action_search_country" context="Select country page title">Select country</string>
    <string name="action_play" context="Search button">Play</string>
    <string name="action_pause" context="Search button">Pause</string>
    <string name="action_refresh" context="Menu item">Refresh</string>
    <string name="action_sort_by" context="Menu item">Sort by</string>
    <string name="action_help" context="Settings category title for Help">Help</string>
    <string name="action_upgrade_account" context="Change from a free account to paying MEGA">Upgrade account</string>
    <string name="upgrading_account_message" context="Message while proceeding to upgrade the account">Upgrading account</string>
    <string name="action_select_all" context="Menu item to select all the elements of a list">Select all</string>
    <string name="action_unselect_all" context="Menu item to unselect all the elements of a list">Clear selection</string>
    <string name="action_grid" context="Menu item to change from list view to grid view">Thumbnail view</string>
    <string name="action_list" context="Menu item to change from grid view to list view">List view</string>
    <string name="action_export_master_key" context="Menu item to let the user export the MasterKey">Backup Recovery Key</string>
    <string name="action_cancel_subscriptions" context="Menu item to let the user cancel subscriptions">Cancel subscription</string>
    <string name="cancel_subscription_ok" context="success message when the subscription has been canceled correctly">The subscription has been cancelled</string>
    <string name="cancel_subscription_error" context="error message when the subscription has not been canceled successfully">We were unable to cancel your subscription. Please contact support&#64;mega.nz for assistance</string>
    <string name="action_kill_all_sessions" context="Menu item to kill all opened sessions">Close other sessions</string>
    <string name="success_kill_all_sessions" context="Message after kill all opened sessions">The remaining sessions have been closed</string>
    <string name="error_kill_all_sessions" context="Message after kill all opened sessions">Error when closing the opened sessions</string>

    <plurals name="general_num_files">
        <item context="this is used for example when downloading 1 file or 2 files, Singular of file. 1 file" quantity="one">file</item>
        <item context="this is used for example when downloading 1 file or 2 files, Plural of file. 2 files" quantity="other">files</item>
    </plurals>

    <plurals name="general_num_contacts">
        <item context="used for example when a folder is shared with 1 user or 2 users, used for example when a folder is shared with 1 user" quantity="one">contact</item>
        <item context="used for example when a folder is shared with 1 user or 2 users, used for example when a folder is shared with 2 or more users" quantity="other">contacts</item>
    </plurals>

    <plurals name="num_contacts_selected">
        <item context="chat invitation - tool bar subtitle, when users selected single contact. Placeholder - number of contacts selected" quantity="one">%d contact</item>
        <item context="chat invitation - tool bar subtitle, when users selected multiple contacts. Placeholder - number of contacts selected" quantity="other">%d contacts</item>
    </plurals>

    <plurals name="general_num_folders">
        <item context="Singular of folder/directory. 1 folder" quantity="one">folder</item>
        <item context="Plural of folder/directory. 2 folders" quantity="other">folders</item>
    </plurals>

    <plurals name="general_num_shared_folders">
        <item context="Title of the incoming shared folders of a user in singular" quantity="one">shared folder</item>
        <item context="Title of the incoming shared folders of a user in plural." quantity="other">shared folders</item>
    </plurals>

    <!--
    <plurals name="general_num_downloads" context="in the notification. When downloading the notification is like 3 downloads.">
        <item context="Item menu option upon clicking on one or multiple files. Singular" quantity="one">download</item>
        <item context="Item menu option upon clicking on one or multiple files. Plural" quantity="other">downloads</item>
    </plurals>
    -->

    <!--
    <plurals name="general_num_uploads">
        <item context="Transfer type description in the active file transfer panel, can either be upload or download. Singular" quantity="one">upload</item>
        <item context="Transfer type description in the active file transfer panel, can either be upload or download. Plural" quantity="other">uploads</item>
    </plurals>
    -->

    <plurals name="general_num_users">
        <item context="used for example when a folder is shared with 1 user or 2 users, used for example when a folder is shared with 1 user" quantity="one">contact</item>
        <item context="used for example when a folder is shared with 1 user or 2 users, used for example when a folder is shared with 2 or more users" quantity="other">contacts</item>
    </plurals>

    <!--
    <string name="confirmation_required" context="Alert title before download">Confirmation required</string>
    -->
    <string name="alert_larger_file" context="Alert text before download. Please do not modify the %s placeholder as it will be replaced by the size to be donwloaded">%s will be downloaded.</string>
    <string name="alert_no_app" context="Alert text before download">There is no app to open the file %s. Do you want to continue with the download?</string>
    <string name="checkbox_not_show_again" context="Alert checkbox before download">Do not show again</string>

    <string name="confirm_cancel_login" context="Press back while login to cancel current login process.">Are you sure that you want to cancel the current login process?</string>

    <string name="login_text" context="Login button">Login</string>
    <string name="email_text" context="email label">Email</string>
    <string name="password_text" context="password label">Password</string>
    <string name="confirm_password_text" context="Hint of the confirmation dialog to get link with password">Confirm password</string>
    <string name="abc" context="in the password edittext the user can see the password or asterisks. ABC shows the letters of the password">ABC</string>
    <!--
    <string name="dots" context="in the password edittext the user can see the password or asterisks. ··· shows asterisks instead of letters">···</string>
    -->
    <string name="new_to_mega" context="This question applies to users that do not have an account on MEGA yet">New to MEGA?</string>
    <string name="create_account" context="button that allows the user to create an account">Create account</string>
    <string name="error_enter_email" context="when the user tries to log in MEGA without typing the email">Please enter your email address</string>
    <string name="error_invalid_email" context="Title of the alert dialog when the user tries to recover the pass of a non existing account">Invalid email address</string>
    <string name="error_enter_password" context="when the user tries to log in MEGA without typing the password">Please enter your password</string>
    <string name="error_server_connection_problem" context="when the user tries to log in to MEGA without a network connection">No network connection</string>
    <string name="error_server_expired_session" context="when the user tries to log in to MEGA without a valid session">You have been logged out on this device from another location</string>
    <string name="login_generating_key" context="the first step when logging in is calculate the private and public encryption keys">Calculating encryption keys</string>
    <string name="login_connecting_to_server" context="Message displayed while the app is connecting to a MEGA server">Connecting to the server</string>
    <string name="download_updating_filelist" context="Status text when updating the file manager">Updating file list</string>
    <string name="login_confirm_account" context="title of the screen after creating an account when the user has to confirm the password to confirm the account">Confirm account</string>
    <string name="login_querying_signup_link" context="when the user clicks on the link sent by MEGA after creating the account, this message is shown">Checking validation link</string>
    <string name="login_confirming_account" context="Attempting to activate a MEGA account for a user.">Activating account</string>
    <string name="login_preparing_filelist" context="After login, updating the file list, the file list should be processed before showing it to the user">Preparing file list</string>
    <string name="login_before_share" context="when the user tries to share something to MEGA without being logged">Please log in to share with MEGA</string>
    <string name="reg_link_expired" context="This toast message is shown on the login page when an email confirm link is no longer valid.">Your confirmation link is no longer valid. Your account may already be activated or you may have cancelled your registration.</string>
    <!--
    <string name="session_problem" context="if a link to a folder cannot be fetched">Problem of retrieving files from the folder</string>
    -->

    <string name="tour_space_title">MEGA Space</string>
    <string name="tour_speed_title">MEGA Speed</string>
    <string name="tour_privacy_title">MEGA Privacy</string>
    <string name="tour_access_title">MEGA Access</string>
    <string name="tour_space_text">Register now and get 50 GB* of free space</string>
    <string name="tour_speed_text">Uploads are fast. Quickly share files with everyone</string>
    <string name="tour_privacy_text">Keep all your files safe with MEGA’s end-to-end encryption</string>
    <string name="tour_access_text">Get fully encrypted access anywhere, anytime</string>

    <string name="create_account_text" context="button that allows the user to create an account">Create account</string>
    <string name="name_text" context="Name of the user">Name</string>
    <string name="first_name_text" context="First Name of the user">First Name</string>
    <string name="lastname_text" context="Last name of the user">Last Name</string>
    <string name="tos" context="text placed on the checkbox of acceptation of the Terms of Service">I agree with MEGA’s [A]Terms of Service[/A]</string>
    <string name="top" context="text placed on the checkbox to make sure user agree that understand the danger of losing password">I understand that [B]if I lose my password, I may lose my data[/B]. Read more about [A]MEGA’s end-to-end encryption[/A]</string>
    <string name="already_account" context="Does the user already have a MEGA account">Already have an account?</string>

    <string name="create_account_no_terms" context="warning dialog">You have to accept our Terms of Service</string>

    <string name="create_account_no_top" context="warning dialog, for user do not tick checkbox of understanding the danger of losing password">You need to agree that you understand the danger of losing your password</string>
    <string name="error_enter_username" context="Warning dialog">Please enter your first name</string>
    <string name="error_enter_userlastname" context="Warning dialog">Please enter your last name.</string>
    <string name="error_short_password" context="when creating the account">Password is too short</string>
    <string name="error_passwords_dont_match" context="when creating the account">Passwords do not match</string>
    <string name="error_email_registered" contect="when creating the account">This email address has already registered an account with MEGA</string>

    <!--
    <string name="create_account_confirm_title" context="Title that is shown when e-mail confirmation is still required for the account">Confirmation required</string>
    -->
    <!--
    <string name="create_account_confirm" context="">Please check your e-mail and click the link to login and confirm your account</string>
    -->
    <string name="create_account_creating_account">Connecting to the server: Creating account</string>

    <!--<string name="cancel_transfer_title">Delete Transfer</string>
    -->
    <string name="cancel_transfer_confirmation">Delete this transfer?</string>
    <string name="cancel_all_transfer_confirmation">Delete all transfers?</string>

    <string name="section_cloud_drive" context="The name of every users root drive in the cloud of MEGA.">Cloud Drive</string>
    <string name="section_recents" context="Label to reference a recents section">Recents</string>
    <string name="section_secondary_media_uploads" context="title of the screen where the secondary media images are uploaded">Media uploads</string>
    <string name="section_inbox" context="title of the screen that show the inbox">Inbox</string>
    <string name="section_saved_for_offline" context="title of the screen that shows the files saved for offline in the device">Saved for Offline</string>
    <string name="section_saved_for_offline_new" context="the options of what to upload in an array. Needed for the settings, the options of what to upload.">Offline</string>
    <!--
    <string name="section_shared_with_me" context="title of the screen that shows all the folders that the user shares with other users and viceversa">Shared with me</string>
    -->
    <string name="section_shared_items" context="title of the screen that shows all the shared items">Shared folders</string>
    <string name="section_rubbish_bin" context="The title of the trash bin in the tree of the file manager.">Rubbish Bin</string>
    <string name="section_contacts" context="Title of the contact list">Contacts</string>

    <string name="section_contacts_with_notification" context="Item of the navigation title for the contacts section when there is any pending incoming request">Contacts [A](%1$d)[/A]</string>
    <string name="sent_requests_empty" context="the user has not sent any contact request to other users">[B]No [/B][A]sent requests[/A][B].[/B]</string>
    <string name="received_requests_empty" context="the user has not received any contact request from other users">[B]No [/B][A]received requests[/A][B].[/B]</string>
    <string name="section_transfers" context="Title for the file transfer screen (with the up &amp; download)">Transfers</string>

    <string name="section_account" context="button to the settings of the user’s account">My Account</string>
    <string name="section_photo_sync" context="title of the screen where the camera images are uploaded">Camera uploads</string>
    <!--
    <string name="used_space" context="Used space &quot;5MB of 100MB&quot;.">%1$s of %2$s</string>
    -->
    <string name="tab_incoming_shares" context="Capital letters. Incoming shared folders. The title of a tab">Incoming</string>
    <string name="tab_outgoing_shares" context="Capital letters. Outgoing shared folders. The title of a tab">Outgoing</string>

    <string name="title_incoming_shares_explorer" context="Title of the file explorer in tab INCOMING">Incoming Shares</string>
    <string name="title_incoming_shares_with_explorer" context="Title of the share with file explorer">Incoming shares with</string>
    <!--
    <string name="choose_folder_explorer" context="Title of the button in Incoming Shares tabs">Choose folder</string>
    -->

    <string name="file_browser_empty_cloud_drive" context="message when there are no files in the Cloud drive">No files in your Cloud Drive</string>
    <!--
    <string name="file_browser_empty_rubbish_bin" context="option to empty rubbish bin">Empty Rubbish Bin</string>
    -->
    <string name="file_browser_empty_folder" context="Text that indicates that a folder is currently empty">Empty Folder</string>

    <string name="choose_account_fragment" context="Title of the fragment Choose Account">CHOOSE ACCOUNT</string>

    <!--
    <string name="file_properties_activity" context="Menu item to show the properties dialog of files and or folders.">Properties</string>
    -->
    <string name="file_properties_available_offline" context="The file are available “offline” (without a network Wi-Fi mobile data connection)">Available offline</string>
    <!--
    <string name="file_properties_available_offline_on" context="Button state when a file can be saved for offline.(Capital letters)">ON</string>
    -->
    <!--
    <string name="file_properties_available_offline_off" context="Button state when a file is already saved for offline. (Capital letters)">OFF</string>
    -->
    <string name="file_properties_info_size_file" context="category in sort by action">Size</string>
    <string name="file_properties_info_last_modified" context="When the file was last modified">Last modified</string>
    <string name="file_properties_info_added" context="when was the file added in MEGA">Added</string>
    <!--
    <string name="file_properties_shared_folder_private_folder" context="the folder is private. A public user can\'t access the folder">No public link</string>
    -->
    <string name="file_properties_shared_folder_public_link" context="the label when a folder can be accesed by public users">Public link</string>

    <string name="file_properties_shared_folder_permissions" context="Item menu option upon clicking on a file folder. Refers to the permissions of a file folder in the file manager.">Permissions</string>
    <string name="dialog_select_permissions" context="Title of the dialog to choose permissions when sharing.">Share Permissions</string>
    <string name="file_properties_shared_folder_change_permissions" context="menu item">Change permissions</string>
    <string name="file_properties_shared_folder_select_contact" context="when listing all the contacts that shares a folder">Shared with</string>
    <string name="file_properties_send_file_select_contact" context="send a file to a MEGA user">Send to</string>
    <string name="file_properties_owner" context="shows the owner of an incoming shared folder">Owner</string>
    <string name="contact_invite" context="positive button on dialog to invite a contact">Invite</string>
    <string name="contact_reinvite" context="option to reinvite a contact">Reinvite</string>
    <string name="contact_ignore" context="The text of the notification button that is displayed when there is a call in progress, another call is received and ignored.">Ignore</string>
    <string name="contact_decline" context="option to decline a contact invitation">Decline</string>
    <string name="contact_accept" context="option to accept a contact invitation">Accept</string>
    <string name="contact_properties_activity" context="title of the contact properties screen">Contact Info</string>
    <!--
    <string name="contact_file_list_activity" context="header of a status field for what content a user has shared to you">Content</string>
    -->
    <string name="contacts_list_empty_text" context="Adding new relationships (contacts) using the actions.">Add new contacts using the button below</string>
    <!--
    <string name="no_contacts" context="When an user wants to share a folder but has not any contact yet">There are not contacts in the account. Please add them on the Contacts screen</string>
	-->
    <string name="contacts_explorer_list_empty_text" context="Add new contacts before sharing.">Add a new contact to share</string>

    <string name="error_not_enough_free_space" context="Error message">Not enough free space on your device</string>

    <string name="option_link_without_key" context="Alert Dialog to get link">Link without key</string>
    <string name="option_decryption_key" context="Alert Dialog to get link">Decryption key</string>

    <!--
    <string name="download_failed" context="Error message">Download failed</string>
    -->
    <!--
	<string name="download_downloaded" context="notification message. Example: 1 file downloaded">downloaded</string>
    -->
    <!--
	<string name="download_downloading" context="Title header on the download page while the file is downloading.">Downloading</string>
	-->
    <!--
	<string name="text_downloading" context="Text located in each fragment when a download is in progress">Transferring</string>
	-->
    <string name="download_preparing_files" context="Alert shown when some content is sharing with chats and they are processing">Preparing files</string>
    <string name="download_began" context="message when the download starts">Download has started</string>
    <!--
    <string name="download_cancel_downloading" context="Confirmation text when attempting to cancel the download">Do you want to cancel the download?</string>
    -->
    <string name="download_touch_to_cancel" context="Hint how to cancel the download">Touch to cancel</string>
    <string name="download_touch_to_show" context="Hint how to cancel the download">View transfers</string>
    <string name="error_file_size_greater_than_4gb" context="Warning message">Most devices can’t download files greater than 4GB. Your download will probably fail</string>
    <string name="intent_not_available" context="message when trying to open a downloaded file but there isn’t any app that open that file. Example: a user downloads a pdf but doesn’t have any app to read a pdf">There isn’t any available app to execute this file on your device</string>

    <string name="context_share_image" context="to share an image using Facebook, Whatsapp, etc">Share image using</string>
    <string name="context_get_link" context="create a link of a file and send it using an app from the device">Share link</string>
    <string name="context_get_link_menu" context="Item menu option upon right click on one or multiple files.">Get link</string>

    <!--<string name="context_manage_link_menu" context="Item menu option upon right click on one or multiple files.">Get link</string>-->

    <string name="context_leave_menu" context="Item menu option upon right click on one or multiple files.">Leave</string>
    <string name="alert_leave_share" context="Title alert before leaving a share.">Leave share</string>
    <string name="context_clean_shares_menu" context="Item menu option upon right click on one or multiple files.">Remove share</string>
    <string name="context_remove_link_menu" context="Item menu option upon right click on one or multiple files.">Remove link</string>
    <string name="context_remove_link_warning_text" context="Warning that appears prior to remove a link of a file.">This link will not be publicly available anymore.</string>
    <string name="context_rename" context="Item menu option upon right click on one or multiple files.">Rename</string>
    <string name="context_open_link_title" context="Item menu option upon right click on one or multiple files.">Open link</string>
    <string name="context_open_link" context="Item menu option upon right click on one or multiple files.">Open</string>
    <string name="context_renaming" context="while renaming a file or folder">Renaming</string>
    <string name="context_preparing_provider" context="while file provider is downloading a file">Preparing file</string>
    <string name="context_download" context="Item menu option upon right click on one or multiple files.">Download</string>

    <!--
    <string name="download_folder" context="Item menu option upon right click on one or multiple files.">Download folder</string>
    -->
    <!--
    <string name="import_folder" context="Item menu option upon right click on one or multiple files.">Import folder</string>
    -->
    <string name="context_move" context="Item menu option upon right click on one or multiple files.">Move</string>
    <string name="context_moving" context="while moving a file or folder">Moving</string>
    <!--
    <string name="context_sharing" context="while sharing a folder">Sharing folder</string>
    -->
    <string name="context_copy" context="Item menu option upon right click on one or multiple files.">Copy</string>
    <string name="context_upload" context="Item menu option upon right click on one or multiple files.">Upload</string>
    <string name="context_copying" context="while copying a file or folder">Copying</string>
    <!--
    <string name="context_creating_link" context="status text">Creating link</string>
    -->
    <!--
    <string name="context_moving_to_trash" context="status text">Moving to Rubbish Bin</string>
    -->
    <string name="context_move_to_trash" context="menu item">Move to Rubbish Bin</string>
    <string name="context_delete_from_mega" context="menu item">Remove from MEGA</string>
    <string name="context_new_folder_name" context="Input field description in the create folder dialog.">Folder Name</string>
    <string name="context_new_contact_name" context="when adding a new contact. in the dialog">Contact email</string>
    <string name="context_creating_folder" context="status dialog when performing the action">Creating folder</string>
    <!--
    <string name="context_adding_contact" context="Adding a new relationship (contact)">Adding contact</string>
    -->
    <string name="context_download_to" context="Menu item">Save to</string>
    <string name="context_clear_rubbish" context="Menu option title">Clear Rubbish Bin</string>
    <string name="clear_rubbish_confirmation" context="Ask for confirmation before removing all the elements of the rubbish bin">You are about to permanently remove all items from your Rubbish Bin.</string>

    <!--<string name="context_send_link" context="get the link and send it">Send link</string>-->

    <string name="context_send" context="send cancel subscriptions dialog">Send</string>
    <string name="context_send_file_inbox" context="send the file to inbox">Send to contact</string>
    <!--
    <string name="context_copy_link" context="get the link and copy it">Copy link</string>
    -->
    <string name="context_remove" context="Menu option to delete one or multiple selected items.">Remove</string>
    <string name="context_delete_offline" context="Menu option to delete selected items of the offline state">Remove from Offline</string>
    <string name="context_share_folder" context="menu item">Share folder</string>
    <string name="context_send_file" context="menu item">Send file to chat</string>
    <string name="context_send_contact" context="menu item">Share contact to chat</string>
    <string name="context_view_shared_folders" context="open a shared folder">View shared folders</string>
    <string name="context_sharing_folder" context="Item menu option upon clicking on one or multiple files.">Sharing</string>
    <!--
    <string name="remove_all_sharing" context="status text">Removing all sharing contacts</string>
    -->
    <!--
    <string name="leave_incoming_share" context="status text">Leaving shared folder</string>
    -->
    <!--
    <string name="context_camera_folder" context="The location of where the user has the photos/videos stored.">Camera folder</string>
    -->
    <!--
    <string name="context_mega_contacts" context="when sharing a folder, the user can choose a contact from MEGA">MEGA Contacts</string>
    -->
    <!--
    <string name="context_phone_contacts" context="when sharing a folder, the user chan choose a contact from the device">Phone Contacts</string>
    -->
    <string name="context_delete" context="Button in My Account section to confirm the account deletion">Delete</string>
    <!--
    <string name="context_more" context="menu item">More</string>
    -->
    <!--
    <string name="context_contact_added" context="success message when adding a contact">Contact added</string>
    -->
    <string name="context_contact_invitation_deleted" context="success message when removing a contact request">Request deleted</string>
    <string name="context_contact_invitation_resent" context="success message when reinvite a contact">Request resent</string>
    <string name="context_contact_request_sent" context="success message when sending a contact request">Request successfully sent to %s. The status can be consulted in the Sent Requests tab.</string>

    <string name="context_contact_removed" context="success message when removing a contact">Contact removed</string>
    <string name="context_contact_not_removed" context="error message">Error. Contact not removed</string>
    <string name="context_permissions_changed" context="success message when chaning the permissionss">Permissions changed</string>
    <string name="context_permissions_not_changed" context="error message">Error. Permissions not changed</string>
    <string name="context_folder_already_exists" context="message when trying to create a folder that already exists">Folder already exists</string>
    <string name="context_contact_already_exists" context="message when trying to create a invite a contact already that is already added">%s is already a contact</string>
    <string name="context_send_no_permission" context="message when trying to send a file without full access">You do not have permission to send this file</string>
    <string name="context_folder_created" context="success message when creating a folder">Folder created</string>
    <string name="context_folder_no_created" context="error message when creating a folder">Error. Folder not created</string>
    <string name="context_correctly_renamed" context="success message when renaming a node">Renamed successfully</string>
    <string name="context_no_renamed" context="error message">Error. Not renamed</string>
    <string name="context_correctly_copied" context="success message when copying a node">Copied successfully</string>
    <!--
    <string name="context_correctly_sent" context="success message when sending a file">File sent</string>
    -->
    <!--
    <string name="context_no_sent" context="error message when sending a file">Error. File not sent</string>
    -->
    <string name="context_correctly_sent_node" context="success message when sending a node to Inbox">Sent to Inbox</string>
    <string name="context_no_sent_node" context="error message when sending a node to Inbox">Error. Not sent to Inbox</string>
    <string name="context_no_copied" context="error message">Error. Not copied</string>
    <string name="context_no_destination_folder" context="message that appears when a user tries to move/copy/upload a file but doesn’t choose a destination folder">Please choose a destination folder</string>
    <string name="context_correctly_moved" context="success message when moving a node">Moved successfully</string>
    <string name="number_correctly_moved" context="success message when moving a node">%d items moved successfully</string>
    <string name="number_incorrectly_moved" context="success message when moving a node">%d items were not moved successfully</string>
    <string name="context_correctly_moved_to_rubbish" context="success message when moving a node">Moved to the Rubbish Bin successfully</string>
    <string name="number_correctly_moved_to_rubbish" context="success message when moving a node">%d items moved to the Rubbish Bin successfully</string>
    <string name="number_incorrectly_moved_to_rubbish" context="success message when moving a node">&#160;and %d items were not sent successfully</string>
    <string name="context_no_moved" context="error message">Error. Not moved</string>
    <string name="context_correctly_shared" context="success message when sharing a folder">Shared successfully</string>
    <string name="context_no_shared_number" context="error message when sharing a folder">Error. %d shares were not completed</string>
    <string name="context_correctly_shared_removed" context="success message when sharing a folder">Remove shares successfully</string>
    <string name="context_no_shared_number_removed" context="error message when sharing a folder">Error. %d process of removing shares is not completed</string>
    <string name="context_no_shared" context="error message">Error. Not shared</string>
    <string name="context_no_removed_shared" context="error message">Error. Share failed to remove</string>
    <string name="context_remove_sharing" context="success message when removing a sharing">Folder sharing removed</string>
    <string name="context_no_link" context="error message">Link creation failed</string>
    <string name="context_correctly_removed" context="success message when removing a node from MEGA">Deleted successfully</string>
    <string name="context_no_removed" context="error message">Error. Deletion failed</string>
    <string name="number_correctly_removed" context="success message when moving a node">%d items removed successfully from MEGA</string>
    <string name="number_no_removed" context="error message when moving a node">%d items are not removed successfully</string>
    <string name="number_correctly_leaved" context="success message when moving a node">%d folders left successfully</string>
    <string name="number_no_leaved" context="error message when moving a node">%d folders were not left successfully</string>
    <string name="number_correctly_sent" context="success message when sending multiple files">File sent to %d contacts successfully</string>
    <string name="number_no_sent" context="error message when sending multiple files">File was not sent to %d contacts</string>
    <string name="number_correctly_sent_multifile" context="success message when sending multiple files">%d files sent successfully</string>
    <string name="number_no_sent_multifile" context="error message when sending multiple files">%d files failed to send</string>
    <string name="number_correctly_copied" context="success message when sending multiple files">%d items copied successfully</string>
    <string name="number_no_copied" context="error message when sending multiple files">%d items were not copied</string>
    <string name="number_contact_removed" context="success message when removing several contacts">%d contacts removed successfully</string>
    <string name="number_contact_not_removed" context="error message when removing several contacts">%d contacts were not removed</string>
    <string name="number_contact_file_shared_correctly" context="success message when sharing a file with multiple contacts">Folder shared with %d contacts successfully</string>
    <string name="number_contact_file_not_shared_" context="error message when sharing a file with multiple contacts">File can not be shared with %d contacts</string>
    <string name="number_correctly_shared" context="success message when sharing multiple files">%d folders shared successfully</string>
    <string name="number_no_shared" context="error message when sharing multiple files">%d folders were not shared</string>
    <string name="context_correctly_copied_contact" context="success message when sending a file to a contact">Successfully sent to:</string>
    <string name="context_correctly_removed_sharing_contacts" context="success message when removing all the contacts of a shared folder">The folder is no longer shared</string>
    <string name="context_no_removed_sharing_contacts" context="error message when removing all the contacts of a shared folder">Error, the folder is still shared with another contact</string>
    <string name="context_select_one_file" context="option available for just one file">Select just one file</string>
    <string name="rubbish_bin_emptied" context="success message when emptying the RB">Rubbish Bin emptied successfully</string>
    <string name="rubbish_bin_no_emptied" context="error message when emptying the RB">Error. The Rubbish Bin has not been emptied</string>

    <string name="dialog_cancel_subscriptions" context="dialog cancel subscriptions">You are about to cancel your MEGA subscription. Please let us know if there is anything we can do to help change your mind.</string>
    <string name="hint_cancel_subscriptions" context="hint cancel subscriptions dialog">Type feedback here</string>
    <string name="send_cancel_subscriptions" context="send cancel subscriptions dialog">Send</string>
    <!--
    <string name="title_cancel_subscriptions" context="title cancel subscriptions dialog">Cancel Subscription</string>
    -->
    <string name="confirmation_cancel_subscriptions" context="confirmation cancel subscriptions dialog">Thank you for your feedback! Are you sure you want to cancel your MEGA subscription?</string>
    <string name="reason_cancel_subscriptions" context="provide a reason to cancel subscriptions dialog">Your subscription has not been cancelled. Please provide a reason for your cancellation</string>

    <string name="context_node_private" context="success message after removing the public link of a folder">The folder is now private</string>

    <string name="context_share_correctly_removed" context="success message after removing a share of a folder. a contact has no access to the folder now">Share removed</string>


    <string name="menu_new_folder" context="Menu option to create a new folder in the file manager.">New folder</string>
    <string name="menu_add_contact" context="Menu option to add a contact to your contact list.">Add contact</string>
    <string name="menu_add_contact_and_share" context="Menu option to add a contact to your contact list.">Add contact and share</string>
    <!--
    <string name="menu_download_from_link" context="Text that is displayed in the dialog to download a MEGA link inside the app">Download from MEGA link</string>
    -->

    <string name="alert_decryption_key" context="Title of the alert to introduce the decryption key">Decryption Key</string>
    <string name="message_decryption_key" context="Message of the alert to introduce the decryption key">Please enter the decryption key for the link</string>

    <string name="upload_to_image" context="upload to. Then choose an Image file">Image</string>
    <string name="upload_to_audio" context="upload to. Then choose an Audio file">Audio</string>
    <string name="upload_to_video" context="Title of the button in the contact info screen to start a video call">Video</string>
    <!--
    <string name="upload_to_other" context="upload to. Then choose a file which is not an Image, an Audio or a Video">Other File</string>
    -->
    <string name="upload_to_filesystem" context="upload to. Then choose to browse the file system to choose a file">Pick from File System</string>
    <string name="upload_to_filesystem_from" context="upload to. Then choose to browse the file system to choose a file">Pick from</string>
    <!--
    <string name="upload_select_file_type" context="title of the dialog for choosing if a user wants to upload an image, an audio, a video or a file from the system">Select file type</string>
    -->
    <!--
    <string name="upload_uploading" context="status text">Uploading</string>
    -->
    <!--
    <string name="upload_touch_to_cancel" context="hint to how to cancel the upload (by touching the notification)">Touch to cancel upload</string>
    -->
    <!--
    <string name="upload_failed" context="error message">Upload failed</string>
    -->
    <string name="upload_uploaded" context="Label for the current uploaded size of a file. For example, 3 files, 50KB uploaded">uploaded</string>
    <!--
    <string name="upload_cancel_uploading" context="Confirmation text for cancelling an upload">Do you want to cancel the upload?</string>
    -->
    <string name="upload_prepare" context="Status text at the beginning of an upload, Status text at the beginning of an upload for 1 file">Processing file</string>
    <plurals name="upload_prepare">
        <item context="Status text at the beginning of an upload, Status text at the beginning of an upload for 1 file" quantity="one">Processing file</item>
        <item context="Status text at the beginning of an upload, Status text at the beginning of an upload for 2 or more files" quantity="other">Processing files</item>
    </plurals>
    <string name="error_temporary_unavaible" context="error message when downloading a file">Resource temporarily not available, please try again later</string>
    <string name="upload_can_not_open" context="Error message when the selected file cannot be opened">Cannot open selected file</string>
    <string name="upload_began" context="when an upload starts, a message is shown to the user">Upload has started</string>
    <string name="unzipping_process" context="when a zip file is downloaded and clicked, the app unzips the file. This is the status text while unzipping the file">Unzipping file</string>

    <string name="error_io_problem" context="error message while browsing the local filesystem">Filesystem problem</string>
    <string name="general_error" context="error message while browsing the local filesystem">Error happened when executing the action</string>

    <string name="full_screen_image_viewer_label" context="title of the image gallery">Image viewer</string>

    <!--
    <string name="manager_download_from_link_incorrect" context="Error message when the user entered an incorrect MEGA link format for importing">Incorrect link format</string>
    -->

    <!--
    <string name="my_account_activity" context="Title of the screen where the user account information is shown">Account</string>
    -->
    <!--
    <string name="my_account_total_space" context="Headline for the amount of total storage space">Storage Space</string>
    -->
    <!--
    <string name="my_account_free_space" context="Headline for the amount of storage space is remaining">Free Space</string>
    -->
    <string name="my_account_used_space" context="Headline for the amount of storage space is used">Used Space</string>
    <string name="my_account_change_password" context="menu item">Change password</string>
    <!--
    <string name="warning_out_space" context="Warning in Cloud drive when the user is runningut of space">You\'re running out of space!\n Do you want to upgrade your account?</string>
    -->
    <!--<string name="overquota_alert_title" context="Title dialog overquota error">Storage over quota</string>-->
    <string name="overquota_alert_text" context="Dialog text overquota error">You have exceeded your storage limit. Would you like to upgrade your account?</string>

    <!--
    <string name="op_not_allowed" context="Dialod text overquota error">Operation not allowed</string>
    -->
    <string name="my_account_last_session" context="when did the last session happen">Last session</string>
    <string name="my_account_connections" context="header for the social connections, showing the number of contacts the user has">Connections</string>

    <string name="my_account_changing_password" context="message displayed while the app is changing the password">Changing password</string>
    <string name="my_account_change_password_oldPassword" context="when changing the password, the first edittext is to enter the current password">Current password</string>
    <string name="my_account_change_password_newPassword1" context="when changing the password">New password</string>
    <string name="my_account_change_password_newPassword2" context="when changing the password">Confirm new password</string>
    <!--
    <string name="my_account_change_password_error" context="Error message when the user attempts to change his password (two potential reasons in one error message).">Incorrect current password or the new passwords you provided do not match. Please try again</string>
    -->
    <!--
    <string name="my_account_change_password_error_2" context="Error message when the user attempts to change his password (two potential reasons in one error message).">Incorrect current password. Please try again</string>
    -->
    <!--
    <string name="my_account_change_password_OK" context="Success text">Password changed successfully</string>
    -->
    <string name="my_account_change_password_dont_match" context="when changing the password or creating the account, the password is required twice and check that both times are the same">Password doesn’t match</string>

    <!--
    <string name="upgrade_activity" context="title of the Upgrade screen">PRO Membership</string>
    -->
    <string name="upgrade_select_pricing" context="title of the selection of the pro account wanted">Select membership</string>
    <string name="select_membership_1" context="the user has to decide the way of payment">Monthly or annually recurring</string>

    <!--<string name="select_membership_2" context="button to go to Google Play">Google Play subscription</string>-->

    <string name="no_available_payment_method" context="choose the payment method option when no method is available">At this moment, no method of payment is available for this plan</string>

    <string name="upgrade_per_month" context="button to decide monthly payment. The asterisk is needed">Monthly*</string>
    <string name="upgrade_per_year" context="button to decide annually payment. The asterisk is needed">Annually*</string>

    <string name="file_properties_get_link" context="the user can get the link and it’s copied to the clipboard">The link has been copied to the clipboard</string>
    <!--
    <string name="file_properties_remove_link" context="the user can remove the public link">The link has been removed</string>
    -->

    <string name="full_image_viewer_not_preview" context="before sharing an image, the preview has to be downloaded">The preview has not been downloaded yet. Please wait</string>
    <string name="not_load_preview_low_memory" context="due to device is low on memory, cannot load an image preview temporarily">The preview is not able to load due to insufficient memory available. Please try again later.</string>

    <string name="log_out_warning" context="alert when clicking a newsignup link being logged">Please log out before creating the account</string>

    <!--
    <string name="import_correct" context="success message after import a file">Imported successfully</string>
    -->

    <string name="transfers_empty" context="message shown in the screen when there are not any active transfer">No active transfers</string>
    <!--
    <string name="transfers_pause" context="File uploading or downloading has been paused (until the user continues at a later stage)">All transfers are paused</string>
    -->
    <string name="menu_pause_transfers" context="menu item">Pause transfers</string>
    <!--
    <string name="menu_restart_transfers" context="menu item">Restart transfers</string>
    -->
    <string name="menu_cancel_all_transfers" context="menu item">Delete all transfers</string>

    <string name="menu_take_picture" context="Option of the sliding panel to change the avatar by taking a new picture">Take picture</string>

    <string name="ask_for_display_over_title" context="Dialog title, to explain why MEGA needs the \'display over other apps\' permission" >Allow notifications of incoming MEGA calls</string>
    <string name="ask_for_display_over_msg" context="Dialog title, to explain why MEGA needs the \'display over other apps\' permission">MEGA needs your authorization to allow call interface to pop up from background.</string>
    <string name="ask_for_display_over_explain" context="Prompt text shows when the user doesn't want to make MEGA grant the \'display over other apps\' permission for now.">Don\'t worry, you can still manually set up on your device’s settings.</string>

    <string name="cam_sync_wifi" context="the options of how to upload, but in an array. needed for the settings, how to upload the camera images. only when Wi-Fi connected">Wi-Fi only</string>
    <string name="cam_sync_data" context="the options of how to upload, but in an array. needed for the settings, how to upload the camera images. when Wi-Fi connected and using data plan">Wi-Fi or mobile data</string>
    <string name="cam_sync_ok" context="Answer for confirmation dialog.">OK</string>
    <string name="cam_sync_skip" context="skip the step of camera upload">Skip</string>
    <string name="cam_sync_stop" context="skip the step of camera upload">Stop</string>
    <string name="cam_sync_syncing" context="The upload of the user’s photos orvideos from their specified album is in progress.">Camera Uploads in progress</string>
    <string name="cam_sync_cancel_sync" context="confirmation question for cancelling the camera uploads">Do you want to stop Camera Uploads?</string>
    <!--
    <string name="settings_camera_notif_error_no_folder" context="Error message when an unavailable destination folder was selected">Destination folder is unavailable</string>
    -->
    <string name="settings_camera_notif_title" context="title of the notification when camera upload is enabled">Uploading files of media folders</string>
	<string name="settings_camera_notif_checking_title" context="title of the notification when camera upload is checking files">Checking for files to be uploaded</string>
	<string name="settings_camera_notif_initializing_title" context="title of the notification when camera upload is initializing">Initializing Camera Uploads</string>
    <!--
    <string name="settings_camera_notif_error" context="notification error">Camera Uploads problem</string>
    -->
    <string name="settings_camera_notif_complete" context="notification camera uploads complete">Camera uploads complete</string>

    <string name="settings_storage" context="label of storage in upgrade/choose account page, it is being used with a variable, e.g. for LITE user it will show ‘200GB Storage’.">Storage</string>
    <string name="settings_pin_lock" context="settings of the pin lock">PIN Lock</string>
	<string name="settings_camera_upload_charging_helper_label" context="Helper text to explain why we have this `Require me to plug in` setting, placeholder - 100 to 1000 in MB">Video compression consumes a lot of power; MEGA will require you to be actively charging your device if the videos to be compressed are larger than %s.</string>
	<string name="settings_camera_upload_include_gps_helper_label" context="Helper text to explain the things to note if enable the feature of including GPS info">If enabled, you will upload information about where your pictures were taken, so be careful when sharing them.</string>

    <string name="settings_advanced_features" context="Settings category title for cache and offline files">Advanced</string>
    <string name="settings_advanced_features_cache" context="Settings preference title for cache">Clear Cache</string>
    <string name="settings_advanced_features_offline" context="Settings preference title for offline files">Clear Offline Files</string>

    <string name="settings_auto_play_label" context="description of switch ‘Open file when download is completed’">Open file when downloaded</string>
    <string name="settings_advanced_features_cancel_account" context="Settings preference title for canceling the account">Cancel your account</string>

    <string name="settings_advanced_features_size" context="Size of files in offline or cache folders">Currently using %s</string>
    <string name="settings_advanced_features_calculating" context="Calculating Size of files in offline or cache folders">Calculating</string>

    <string name="settings_storage_download_location" context="title of the setting to set the default download location">Default download location</string>
    <string name="settings_storage_ask_me_always" context="Whether to always ask the user each time.">Always ask for download location</string>
    <string name="settings_storage_advanced_devices" context="Whether to enable the storage in advanced devices">Display advanced devices (external SD)</string>
	<string name="add_phone_number_label" context="label of button on account page that ask user to add their phone number">Add phone number</string>
	<string name="verify_account_title" context="enter verification code page title">Verify your account</string>
	<string name="verify_account_helper_locked" context="Text to explain to user why to verify phone number (account suspended use case)">Your account has been suspended temporarily due to potential abuse. Please verify your phone number to unlock your account.</string>
    <string name="general_country_label" context="Hint text of the country edittext for billing purposes">Country</string>
	<string name="verify_account_phone_number_placeholder" context="place holder for enter mobile number field">Your phone number</string>
    <string name="general_back_button" context="Button label - go to previous page">Back</string>
	<string name="verify_account_not_now_button" context="button label - quite sms verification use case">Not now</string>
    <string name="general_confirm_button" context="Button label - confirm some action">Confirm</string>
	<string name="verify_account_invalid_country_code" context="On “add phone number” page, an error message will be shown if user click next button without select country code.">Please select a country code</string>
    <string name="verify_account_not_loading_country_code" context="On “Add phone number” page, a toast error message will be shown if the country code cannot be fetched from back end.">Country codes could not be fetched.</string>
	<string name="verify_account_invalid_phone_number" context="error message if user click next button without enter a valid phone number">Please supply a valid phone number.</string>
	<string name="verify_account_enter_txt_label" context="label tell user to enter received txt to below input boxes">Please type the verification code sent to</string>
	<string name="verify_account_enter_code_title" context="enter verification code page title">Verify your account</string>
	<string name="verify_account_incorrect_code" context="error message that will show to user when user entered invalid verification code">Wrong code. Please try again or resend.</string>
	<string name="verify_account_resend_label" context="text message to remind user to resend verification code">You didn’t receive a code?</string>
    <string name="general_resend_button" context="Button to resend the create account email to a new email address in case the previous email address was misspelled">Resend</string>
	<string name="verify_account_error_phone_number_register" context="error message that will show to user when host detected that the mobile number has been registered already">This number is already associated with a MEGA account.</string>
	<string name="verify_account_error_reach_limit" context="error message that will show to user when user reached the sms verification daily limit">You have reached the daily limit</string>
	<string name="verify_account_error_wrong_code" context="error message that will show to user when user reached the sms verification daily limit">The verification code doesn’t match.</string>
	<string name="verify_account_error_code_verified" context="error message that will show to user when code has been verified">The code has been verified</string>
	<string name="verify_account_error_invalid_code" context="error message that will show to user when user entered invalid verification code">Wrong code. Please try again or resend.</string>
	<string name="verify_account_successfully" context="verify phone number successfully">Your phone number has been verified successfully</string>

    <string-array name="settings_storage_download_location_array">
        <item context="if the user has an internal and an external SD card, it has to be set on the settings screen, internal storage option">Internal storage</item>
        <item context="if the user has an internal and an external SD card, it has to be set on the settings screen, external storage option">External storage</item>
    </string-array>

    <string-array name="add_contact_array">
        <item context="title of the dialog shown when sending or sharing a folder">Write the user’s email</item>
        <item context="choose the way the new user’s email is inserted, import from phone option">Import from device</item>
    </string-array>

    <string name="settings_camera_upload_on" context="settings option">Enable Camera Uploads</string>
    <string name="settings_camera_upload_turn_on" context="settings option">Turn on Camera Uploads</string>
    <string name="settings_camera_upload_off" context="settings option">Disable Camera Uploads</string>
    <string name="settings_camera_upload_how_to_upload" context="settings option. How to upload the camera images: via Wi-Fi only or via Wi-Fi and data plan">How to upload</string>

    <string name="settings_secondary_upload_on" context="The Secondary Media uploads allows to create a second Camera Folder synchronization. Enabling it would imply to choose a new local folder and then, a new destination folder in MEGA. This is the text that appears in the settings option to enable the second synchronization.">Enable Secondary Media uploads</string>
    <string name="settings_secondary_upload_off" context="The Secondary Media uploads allows to create a second Camera Folder synchronization. Disabling it would imply that the current second sync won’t be running anymore. This is the text that appears in the settings option to disable the second synchronization.">Disable Secondary Media uploads</string>

    <string name="settings_empty_folder" context="Title of shared folder explorer to choose a folder to perform an action">Choose folder</string>

    <string-array name="settings_camera_upload_how_to_entries">
        <item context="the options of how to upload, but in an array. needed for the settings, how to upload the camera images. when Wi-Fi connected and using data plan">Wi-Fi or mobile data</item>
        <item context="the options of how to upload, but in an array. needed for the settings, how to upload the camera images. only when Wi-Fi connected">Wi-Fi only</item>
    </string-array>

    <string name="settings_camera_upload_what_to_upload" context="What kind of files are going to be uploaded: images, videos or both">File Upload</string>

    <string-array name="settings_camera_upload_file_upload_entries">
        <item context="what kind of file are going to be uploaded. Needed for the settings summary">Photos only</item>
        <item context="what kind of file are going to be uploaded. Needed for the settings summary">Videos only</item>
        <item context="what kind of file are going to be uploaded. Needed for the settings summary">Photos and videos</item>
    </string-array>

    <string name="settings_camera_upload_charging" context="Option to choose that the camera sync will only be enable when the device is charging">Only when charging</string>
    <string name="settings_camera_upload_include_gps" context="Title of ‘Include location tags’ setting option. Once enabled, Camera Uploads will include the location info from pictures those are being uploaded">Include location tags</string>
    <string name="settings_camera_upload_require_plug_in" context="Option to choose that the video compression will only be enable when the device is charging">Require me to actively charge my device</string>
    <string name="settings_keep_file_names" context="Option to choose that the camera sync will maintain the local file names when uploading">Keep file names as in the device</string>

    <string name="settings_local_camera_upload_folder" context="The location of where the user photos or videos are stored in the device.">Local Camera folder</string>
    <string name="settings_mega_camera_upload_folder" context="The location of where the user photos or videos are stored in MEGA.">MEGA Camera Uploads folder</string>

    <string name="settings_local_secondary_folder" context="The location of where the user photos or videos of the secondary sync are stored in the device.">Local Secondary folder</string>
    <string name="settings_mega_secondary_folder" context="The location of where the user photos or videos of the secondary sync are stored in MEGA.">MEGA Secondary folder</string>

    <string name="settings_camera_upload_only_photos" context="what kind of file are going to be uploaded. Needed for the settings summary">Photos only</string>
    <string name="settings_camera_upload_only_videos" context="what kind of file are going to be uploaded. Needed for the settings summary">Videos only</string>
    <string name="settings_camera_upload_photos_and_videos" context="what kind of file are going to be uploaded. Needed for the settings summary">Photos and videos</string>

    <!--
    <string name="settings_pin_lock_on" context="settings of the pin lock">Enable PIN Lock</string>
    -->
    <!--
    <string name="settings_pin_lock_off" context="settings of the pin lock">Disable PIN Lock</string>
    -->
    <!--
    <string name="settings_pin_lock_code" context="settings of the pin lock">PIN Code</string>
    -->
    <string name="settings_pin_lock_code_not_set" context="status text when no custom photo sync folder has been set">Not set</string>
    <string name="settings_reset_lock_code" context="settings of the pin lock">Reset PIN code</string>
    <string name="settings_pin_lock_switch" context="settings of the pin lock">PIN Lock</string>

    <string name="pin_lock_enter" context="Button after the pin code input field">Enter</string>
    <string name="pin_lock_alert" context="error message when not typing the pin code correctly">Your local files will be deleted and you will be logged out after 10 failed attempts</string>
    <string name="pin_lock_incorrect" context="error message when not typing the pin code correctly">Incorrect code</string>
    <plurals name="pin_lock_incorrect_alert">
        <item context="Error message when not typing the pin code correctly and only have 1 attempt left." quantity="one">Wrong PIN code, please try again. You have 1 attempt left</item>
        <item context="Error message when not typing the pin code correctly and have several attempts left. The placeholder is to display the number of attempts left in runtime." quantity="other">Wrong PIN code, please try again. You have %2d attempts left</item>
    </plurals>
    <string name="pin_lock_not_match" context="error message when not typing the pin code correctly (two times)">PIN Codes don’t match</string>
    <string name="unlock_pin_title" context="title of the screen to unlock screen with pin code">Enter your PIN Code</string>
    <string name="unlock_pin_title_2" context="title of the screen to unlock screen with pin code in second round">Re-Enter your PIN Code</string>
    <string name="reset_pin_title" context="title of the screen to unlock screen with pin code">Enter your new PIN Code</string>
    <string name="reset_pin_title_2" context="title of the screen to unlock screen with pin code in second round">Re-Enter your new PIN Code</string>
    <string name="incorrect_pin_activity" context="text of the screen after 10 attemps with a wrong PIN" formatted="false">All your local data will be deleted and you will be logged out in %1d seconds</string>

    <string name="settings_about" context="Caption of a title, in the context of “About MEGA” or “About us”">About</string>
    <string name="settings_about_privacy_policy" context="App means “Application”">Privacy Policy</string>
    <string name="settings_about_terms_of_service" context="App means “Application”">Terms of Service</string>
    <string name="settings_about_gdpr" context="setting menu that links to the GDPR terms">Data Protection Regulation</string>
    <string name="settings_about_app_version" context="App means “Application”">App version</string>
    <string name="settings_about_sdk_version" context="Title of the label where the SDK version is shown">MEGA SDK version</string>
    <string name="settings_about_karere_version" context="Title of the label where the MEGAchat SDK version is shown">MEGAchat SDK version</string>
    <string name="settings_about_code_link_title" context="Link to the public code of the app">View source code</string>

    <string name="january">January</string>
    <string name="february">February</string>
    <string name="march">March</string>
    <string name="april">April</string>
    <string name="may">May</string>
    <string name="june">June</string>
    <string name="july">July</string>
    <string name="august">August</string>
    <string name="september">September</string>
    <string name="october">October</string>
    <string name="november">November</string>
    <string name="december">December</string>

    <string name="zip_browser_activity" context="title of the screen that shows the ZIP files">ZIP Browser</string>

    <!--
    <string name="new_account" context="in login screen to create a new account">Create account now!</string>
    -->

    <string name="my_account_title" context="title of the My Account screen">Account Type</string>
    <string name="renews_on" context="title of the Expiration Date">Renews on&#160;</string>
    <string name="expires_on" context="title of the Expiration Date">Expires on&#160;</string>
    <string name="free_account">FREE</string>

    <!--
    <string name="free_storage" context="Not translate">50 GB</string>
    -->
    <!--
    <string name="free_bandwidth" context="Free bandwich account details">Limited</string>
    -->

    <string name="camera_uploads_created" context="info message shown to the user when the Camera Uploads folder has been created">Camera Uploads folder created</string>

    <!--
    <string name="ZIP_download_permission" context="A compressed file will be downloaded and decompressed.">The ZIP file will be downloaded and unzipped</string>
    -->
    <!--
    <string name="ZIP_unzip_permission" context="A compressed file will be decompressed.">The ZIP file will be unzipped </string>
    -->

    <string name="sortby_owner_mail" context="category in sort by action">Owner’s Email</string>
    <string name="sortby_name" context="category in sort by action">Name</string>
    <string name="sortby_name_ascending" context="sort files alphabetically ascending">Ascending</string>
    <string name="sortby_name_descending" context="sort files alphabetically descending">Descending</string>

    <string name="sortby_date" context="category in sort by action">Date</string>
    <string name="sortby_creation_date" context="category in sort by action">Creation Date</string>
    <string name="sortby_modification_date" context="category in sort by action">Modification Date</string>
    <string name="sortby_date_newest" context="sort files by date newest first">Newest</string>
    <string name="sortby_date_oldest" context="sort files by date oldest first">Oldest</string>

    <string name="sortby_size" context="category in sort by action">Size</string>
    <string name="sortby_size_largest_first" context="sort files by size largest first">Largest</string>
    <string name="sortby_size_smallest_first" context="sort files by size smallest first">Smallest</string>

    <string name="sortby_type" context="title of sort by media type options">Media type</string>
    <string name="sortby_type_photo_first" context="sort option, sort media files by photos first">Photos</string>
    <string name="sortby_type_video_first" context="sort option, sort media files by videos first">Videos</string>

    <string name="per_month" context="in payments, for example: 4.99€ per month">per month</string>
    <string name="per_year" context="in payments, for example: 49.99€ per year">per year</string>

    <string name="billing_details" context="Contextual text in the beginning of the Credit Card Payment">Enter your billing details:</string>
    <string name="address1_cc" context="Hint text of the address1 edittext, which is the first line (of two) of the address">Address 1</string>
    <string name="address2_cc" context="Hint text of the address2 edittext, which is the second line (of two) of the address">Address 2 (optional)</string>
    <string name="city_cc" context="Hint text of the city edittext for billing purposes">City</string>
    <string name="state_cc" context="Hint text of the state or province edittext for billing purposes">State / Province</string>
    <string name="country_cc" context="Hint text of the country edittext for billing purposes">Country</string>
    <string name="postal_code_cc" context="Hint text of the postal code edittext for billing purposes">Postal code</string>

    <string name="payment_details" context="Contextual text in the beginning of the Credit Card Payment">Enter your payment details:</string>
    <string name="first_name_cc" context="Hint text of the first name of the credit card edittext for payment purposes">First name</string>
    <string name="last_name_cc" context="Hint text of the last name of the credit card edittext for payment purposes">Last name</string>
    <string name="credit_card_number_cc" context="Hint text of the credit card number edittext for payment purposes">Credit Card Number</string>
    <string name="month_cc" context="Hint text of the expiration month of the credit card for payment purposes">Month</string>
    <string name="year_cc" context="Hint text of the expiration year of the credit card for payment purposes">Year</string>
    <string name="cvv_cc" context="Hint text of the CVV edittext for payment purposes">CVV</string>

    <string name="proceed_cc" context="Text of the button which proceeds the payment">Proceed</string>

    <string name="account_successfully_upgraded" context="Message shown when the payment of an upgrade has been correct">Account successfully upgraded!</string>
    <string name="account_error_upgraded" context="Message shown when the payment of an upgrade has not been correct">The operation failed. Your credit card has not been charged</string>
    <string name="credit_card_information_error" context="Message shown when the credit card information is not correct">The credit card information was not correct. The credit card will not be charged</string>
    <!--
    <string name="not_upgrade_is_possible" context="Message shown when the user wants to upgrade an account that cannot be upgraded">Your account cannot be upgraded from the app. Please contact support@mega.nz to upgrade your account</string>
    -->

    <string name="pin_lock_type" context="title to choose the type of PIN code">PIN Code Type</string>
    <string name="four_pin_lock" context="PIN with 4 digits">4 digit PIN</string>
    <string name="six_pin_lock" context="PIN with 6 digits">6 digit PIN</string>
    <string name="AN_pin_lock" context="PIN alphanumeric">Alphanumeric PIN</string>

    <string name="settings_enable_logs" context="Confirmation message when enabling logs in the app">Logs are now enabled</string>
    <string name="settings_disable_logs" context="Confirmation message when disabling logs in the app">Logs are now disabled</string>

    <string name="search_open_location" context="Option in the sliding panel to open the folder which contains the file selected after performing a search">Open location</string>
    <string name="servers_busy" context="message when a temporary error on logging in is due to SDK is waiting for the server to complete a request due to an API lock">This process is taking longer than expected. Please wait.</string>

    <string name="my_account_free" context="Label in My Account section to show user account type">Free Account</string>
    <string name="my_account_prolite" context="Label in My Account section to show user account type">Lite Account</string>
    <string name="my_account_pro1" context="Label in My Account section to show user account type">PRO I Account</string>
    <string name="my_account_pro2" context="Label in My Account section to show user account type">PRO II Account</string>
    <string name="my_account_pro3" context="Label in My Account section to show user account type">PRO III Account</string>

    <string name="my_account_prolite_feedback_email" context="Type of account info added to the feedback email sent to support">PRO Lite Account</string>

    <string name="backup_title" context="">Backup your Recovery Key</string>
    <string name="backup_subtitle" context="Subtitle of the screen to backup the master key">Your password unlocks your Recovery Key</string>

    <string name="backup_first_paragraph" context="First paragraph of the screen to backup the master key">Your data is only readable through a chain of decryption operations that begins with your master encryption key, which we store encrypted with your password. This means that if you lose your password, your Recovery Key can no longer be decrypted, and you can no longer decrypt your data.</string>
    <string name="backup_second_paragraph" context="Summary of the preference Recovery key on Settings section">Exporting the Recovery Key and keeping it in a secure location enables you to set a new password without data loss.</string>
    <string name="backup_third_paragraph" context="Third paragraph of the screen to backup the master key">An external attacker cannot gain access to your account with just your key. A password reset requires both the key and access to your email.</string>
    <string name="backup_action" context="Sentence to inform the user the available actions in the screen to backup the master key">Copy the Recovery Key to clipboard or save it as text file</string>

    <string name="save_action" context="Action of a button to save something">Save</string>
    <string name="copy_MK_confirmation" context="Alert message when the master key has been successfully copied to the ClipBoard">The Recovery Key has been successfully copied</string>

    <string name="change_pass" context="Button to change the password">Change</string>

    <string name="general_positive_button" context="Positive button to perform a general action">YES</string>
    <string name="general_negative_button" context="Negative button to perform a general action">NO</string>

    <string name="forgot_pass_menu" context="Option of the overflow menu to show the screen info to reset the password">Forgot password?</string>
    <string name="forgot_pass" context="Button in the Login screen to reset the password">Forgot your password?</string>
    <string name="forgot_pass_first_paragraph" context="First paragraph of the screen when the password has been forgotten">If you have a backup of your Recovery Key, you can reset your password by selecting YES. No data will be lost.</string>
    <string name="forgot_pass_second_paragraph" context="Second paragraph of the screen when the password has been forgotten">You can still export your Recovery Key now if you have an active MEGA session in another browser on this or any other computer. If you don’t, you can no longer decrypt your existing account, but you can start a new one under the same email address by selecting NO.</string>
    <!--
    <string name="forgot_pass_second_paragraph_logged_in" context="Second paragraph of the screen when the password has been forgotten and the user is still logged in">If you don\&apos;t, you can still export your recovery key now in this MEGA session. Please, go back and backup your recovery key.</string>
    -->

    <string name="forgot_pass_action" context="Sentence to ask to the user if he has the master key in the screen when the password has been forgotten">Do you have a backup of your Recovery Key?</string>

    <string name="title_alert_reset_with_MK" context="Title of the alert message to ask for the link to reset the pass with the MK">Great!</string>
    <string name="edit_text_insert_mail" context="Hint of the text where the user can write his e-mail">email goes here</string>
    <string name="text_alert_reset_with_MK" context="Text of the alert message to ask for the link to reset the pass with the MK">Please enter your email address below. You will receive a recovery link that will allow you to submit your Recovery Key and reset your password.</string>

    <string name="edit_text_insert_mk" context="Hint of the text when the user can write his master key">Your Recovery Key goes here</string>

    <string name="edit_text_insert_pass" context="Hint of the text where the user can write his password">password goes here</string>
    <string name="delete_account_text_last_step" context="Text shown in the last alert dialog to confirm the cancellation of an account">This is the last step to cancel your account. You will permanently lose all the data stored in the cloud. Please enter your password below.</string>

    <string name="email_verification_title" context="Title of the alert dialog to inform the user that have to check the email">Email verification</string>
    <string name="email_verification_text" context="Text of the alert dialog to inform the user that have to check the email">Please check your email to proceed.</string>
    <string name="general_text_error" context="Text to inform the user when an error occurs">An error occurred, please try again.</string>


    <string name="alert_not_logged_in" context="Alert to inform the user that have to be logged in to perform the action">You must be logged in to perform this action.</string>
    <string name="invalid_string" context="Error when the user leaves empty the password field">Incorrect</string>

    <string name="invalid_email_title" context="Title of the alert dialog when the user tries to recover the pass of a non existing account">Invalid email address</string>
    <string name="invalid_email_text" context="Title of the alert dialog when the user tries to recover the pass of a non existing account">Please check the email address and try again.</string>
    <!--
    <string name="alert_not_logged_out" context="Alert to inform the user that have to be logged out to perform the action">You must be logged out to perform this action.</string>
    -->

    <string name="title_dialog_insert_MK" context="Title of the dialog to write MK after opening the recovery link">Password reset</string>
    <string name="text_dialog_insert_MK" context="Text of the dialog to write MK after opening the recovery link">Please enter your Recovery Key below</string>

    <string name="pass_changed_alert" context="Text of the alert when the pass has been correctly changed">Password changed!</string>

    <string name="park_account_dialog_title" context="Title of the dialog to park an account">Park account</string>
    <string name="park_account_button" context="Button to park an account">Park</string>
    <string name="park_account_title" context="Title of the screen to park an account">Oops!</string>
    <string name="park_account_first_paragraph" context="First paragraph of the screen to park an account">Due to our end-to-end encryption paradigm, you will not be able to access your data without either your password or a backup of your Recovery Key.</string>
    <string name="park_account_second_paragraph" context="Second paragraph of the screen to park an account">You can park your existing account and start a fresh one under the same email address. Your data will be retained for at least 60 days. In case that you recall your parked account’s password, please contact support&#64;mega.nz</string>

    <string name="dialog_park_account" context="Text of the dialog message to ask for the link to park the account">Please enter your email address below. You will receive a recovery link that will allow you to park your account.</string>
    <string name="park_account_text_last_step" context="Text shown in the last alert dialog to park an account">This is the last step to park your account, please enter your new password. Your data will be retained for at least 60 days. If you recall your parked account’s password, please contact support&#64;mega.nz</string>

    <string name="title_enter_new_password" context="Title of the screen to write the new password after opening the recovery link">Enter new password</string>
    <string name="recovery_link_expired" context="Message when the user tries to open a recovery pass link and it has expired">This recovery link has expired, please try again.</string>

    <string name="text_reset_pass_logged_in" context="Text of the alert after opening the recovery link to reset pass being logged.">Your Recovery Key will be used to reset your password. Please enter your new password.</string>
    <string name="email_verification_text_change_pass" context="Text of the alert dialog to inform the user that have to check the email after clicking the option forgot pass">You will receive a recovery link that will allow you to reset your password.</string>

    <string name="my_account_upgrade_pro" context="Button to upgrade the account to PRO account in My Account Section">Upgrade</string>
    <string name="my_account_upgrade_pro_panel" context="Button to upgrade the account to PRO account in the panel that appears randomly">Upgrade now</string>
    <string name="get_pro_account" context="Message to promote PRO accounts">Improve your cloud capacity![A]Get more space &amp; transfer quota with a PRO account!</string>
    <string name="toast_master_key" context="success message when the MasterKey file has been downloaded">The Recovery Key has been backed up into: %1s.[A]While the file remains in this path, you will find it at the Saved for Offline Section.[A]Note: It will be deleted if you log out, please store it in a safe place.</string>

    <!--
    <string name="next_ime_action" context="Action to pass focus to the next field in a form">Next</string>
    -->

    <string name="mail_already_used" context="Error shown when the user tries to change his mail to one that is already used">Error. This email address is already in use.</string>

    <string name="mail_changed_confirm_requested" context="Error shown when the user tries to change his mail while the user has already requested a confirmation link for that email address">You have already requested a confirmation link for that email address.</string>

    <string name="mail_same_as_old" context="Error shown when the user tries to change his mail while the email is the same as the old">The new and the old email must not match</string>
    <string name="change_mail_text_last_step" context="Text shown in the last alert dialog to change the email associated to an account">This is the last step to change your email. Please enter your password below.</string>
    <string name="change_mail_title_last_step" context="Title of the alert dialog to change the email associated to an account">Change email</string>

    <!--
    <string name="success_changing_user_mail" context="Message when the user email has been changed successfully">Your email has been correctly updated.</string>
    -->

    <string name="title_new_warning_out_space" context="Iitle of the warning when the user is running out of space">You’re running out of space!</string>
    <string name="new_warning_out_space" context="Text of the warning when the user is running out of space">Take full advantage of your MEGA account by upgrading to PRO.</string>

    <string name="title_options_avatar_panel" context="Iitle of sliding panel to choose the option to edit the profile picture">Edit profile picture</string>
    <string name="take_photo_avatar_panel" context="Option of the sliding panel to change the avatar by taking a new picture">Take picture</string>
    <string name="choose_photo_avatar_panel" context="Option of the sliding panel to change the avatar by choosing an existing picture">Choose picture</string>
    <string name="delete_avatar_panel" context="Option of the sliding panel to delete the existing avatar">Delete picture</string>

    <string name="incorrect_MK" context="Alert when the user introduces his MK to reset pass incorrectly">The key you supplied does not match this account. Please make sure you use the correct Recovery Key and try again.</string>
    <string name="incorrect_MK_title" context="Title of the alert when the user introduces his MK to reset pass incorrectly">Invalid Recovery Key</string>

    <string name="option_full_link" context="Alert Dialog to get link">Link with key</string>

    <string name="recovering_info" context="Message shown meanwhile the app is waiting for a request">Getting info&#8230;</string>

    <string name="email_verification_text_change_mail" context="Text of the alert dialog to inform the user that have to check the email to validate his new email">Your new email address needs to be validated. Please check your email to proceed.</string>

    <string name="confirmation_delete_avatar" context="Confirmation before deleting the avatar of the user’s profile">Delete your profile picture?</string>
    <string name="title_edit_profile_info" context="Title of the Dialog to edit the profile attributes of the user’s account">Edit</string>

    <string name="title_set_expiry_date" context="Alert Dialog to get link">Set expiry date</string>
    <string name="title_set_password_protection" context="Title of the dialog to get link with password">Set password protection</string>
    <string name="subtitle_set_expiry_date" context="Subtitle of the dialog to get link">(PRO ONLY)</string>
    <string name="set_password_protection_dialog" context="Alert Dialog to get link with password">Set password</string>
    <string name="hint_set_password_protection_dialog" context="Hint of the dialog to get link with password">Enter password</string>
    <string name="hint_confirm_password_protection_dialog" context="Hint of the confirmation dialog to get link with password">Confirm password</string>
    <string name="link_request_status" context="Status text at the beginning of getting a link">Processing&#8230;</string>

    <string name="edit_link_option" context="Option of the sliding panel to edit the link of a node">Manage link</string>

    <string name="old_password_provided_incorrect" context="Error alert dialog shown when changing the password the user provides an incorrect password">The current password you have provided is incorrect.</string>

    <string name="number_correctly_reinvite_contact_request" context="success message when reinviting multiple contacts">%d reinvite requests sent successfully.</string>

    <string name="number_correctly_delete_contact_request" context="success message when reinviting multiple contacts">%d requests deleted successfully.</string>
    <string name="number_no_delete_contact_request" context="error message when reinviting multiple contacts">%1$d requests successfully deleted but %2$d requests were not deleted.</string>

    <string name="confirmation_delete_contact_request" context="confirmation message before removing a contact request.">Do you want to remove the invitation request to %s?</string>
    <string name="confirmation_remove_multiple_contact_request" context="confirmation message before removing mutiple contact request">Do you want to remove these %d invitation requests?</string>

    <string name="number_correctly_invitation_reply_sent" context="success message when replying to multiple received request">%d request replies sent.</string>
    <string name="number_incorrectly_invitation_reply_sent" context="error message when replying to multiple received request">%1$d request replies successfully sent but %2$d were not sent.</string>

    <plurals name="general_num_request">
        <item context="referring to a invitation request in the Contacts section" quantity="one">request</item>
        <item context="referring to a invitation request in the Contacts section" quantity="other">requests</item>
    </plurals>

    <plurals name="confirmation_remove_outgoing_shares">
        <item context="Confirmation before removing the outgoing shares of a folder" quantity="one">The folder is shared with %1$d contact. Remove share?</item>
        <item context="Confirmation before removing the outgoing shares of a folder" quantity="other">The folder is shared with %1$d contacts. Remove all shares?</item>
    </plurals>

    <string name="error_incorrect_email_or_password" context="Error message when the credentials to login are incorrect.">Invalid email and/or password. Please try again.</string>
    <string name="error_account_suspended" context="Error message when trying to login and the account is suspended.">Your account has been suspended due to Terms of Service violations. Please contact support&#64;mega.nz</string>
    <string name="too_many_attempts_login" context="Error message when to many attempts to login.">Too many failed attempts to login, please wait for an hour.</string>
    <string name="account_not_validated_login" context="Error message when trying to login to an account not validated.">This account has not been validated yet. Please check your email.</string>

    <string name="general_error_folder_not_found" context="Error message shown when opening a folder link which doesn’t exist">Folder link unavailable</string>
    <string name="folder_link_unavaible_ToS_violation" context="Error message shown when opening a folder link which has been removed due to ToS/AUP violation">The folder link has been removed because of a ToS/AUP violation.</string>

    <string name="general_error_file_not_found" context="Error message shown when opening a file link which doesn’t exist">File link unavailable</string>
    <string name="file_link_unavaible_ToS_violation" context="Error message shown when opening a file link which has been removed due to ToS/AUP violation">The file link has been removed because of a ToS/AUP violation.</string>

    <string name="link_broken" context="Error message shown when opening a folder link or file link which has been corrupt or deformed">This URL is corrupt or deformed. The link you are trying to access does not exist.</string>

    <string name="confirm_email_text" context="Title of the screen after creating the account. That screen asks the user to confirm the account by checking the email">Awaiting email confirmation</string>
    <string name="confirm_email_explanation" context="Text below the title that explains the user should check the email and click the link to confirm the account">Please check your email and click the link to confirm your account.</string>

    <plurals name="general_num_items">
        <item context="Singular of items which contains a folder. 1 item" quantity="one">item</item>
        <item context="Plural of items which contains a folder. 2 items" quantity="other">items</item>
    </plurals>

    <string name="file_link_unavaible_delete_account" context="Error message shown when opening a file or folder link which account has been removed due to ToS/AUP violation">The associated user account has been terminated due to multiple violations of our Terms of Service.</string>

    <string name="general_error_invalid_decryption_key" context="Error message shown after login into a folder link with an invalid decryption key">The provided decryption key for the folder link is invalid.</string>

    <string name="my_account_my_credentials" context="Title of the label in the my account section. It shows the credentials of the current user so it can be used to be verified by other contacts">My credentials</string>
    <string name="limited_bandwith" context="Word to indicate the limited bandwidth of the free accounts">Limited</string>

    <string name="section_chat" context="Item of the navigation title for the chat section">Chat</string>
    <string name="section_chat_with_notification" context="Item of the navigation title for the chat section when there is any unread message">Chat [A](%1$d)[/A]</string>

    <string name="tab_archive_chat" context="Confirmation button of the dialog to archive a chat">Archive</string>
    <!--
    <string name="tab_recent_chat" context="Title of the recent chats tab. Capital letters">RECENT</string>
    -->

    <!--
    <string name="archive_chat_empty" context="Message shown when the user has no archived chats">No archived conversations</string>
    -->
    <string name="recent_chat_enable_chat" context="Message shown when the user has no archived chats">Chat is disabled</string>
    <string name="recent_chat_enable_chat_button" context="Message shown when the user has no archived chats">Enable chat</string>

    <!--
    <string name="get_started_button" context="Button to start using the chat">Get started</string>
    -->

    <string name="recent_chat_empty_invite" context="Message shown when the user has no recent chats">Invite your friends to join you on Chat and enjoy our encrypted platform with privacy and security.</string>
    <!--<string name="recent_chat_empty_enable_chat" context="Message shown when the user has no recent chats">Enable Chat[A]and enjoy our encrypted platform with privacy and security.</string>-->

    <!--
    <string name="videocall_title" context="Title shown in the list of main chat screen for a videocall">Video call</string>
    -->

    <!--
    <plurals name="general_minutes">
        <item context="Singular of minutes. 1 minute" quantity="one">minute</item>
        <item context="Plural of minutes. 2 minute" quantity="other">minutes</item>
    </plurals>
    -->

    <!--
    <plurals name="general_hours">
        <item context="Singular of hours. 1 hour" quantity="one">hour</item>
        <item context="Plural of hours. 2 hours" quantity="other">hours</item>
    </plurals>
    -->

    <!--
    <plurals name="general_seconds">
        <item context="Singular of seconds. 1 second" quantity="one">second</item>
        <item context="Plural of seconds. 2 second" quantity="other">seconds</item>
    </plurals>
    -->

    <string name="initial_hour" context="Initial of the word hour to show the duration of a video or audio call">h</string>
    <string name="initial_minute" context="Initial of the word minute to show the duration of a video or audio call">m</string>
    <string name="initial_second" context="Initial of the word second to show the duration of a video or audio call">s</string>

    <!--
    <string name="videocall_item" context="Info shown about the last action in a chat is a videocall">Video call</string>
    -->

    <string name="selected_items" context="Title shown when multiselection is enable in chat tabs">%d selected</string>

    <string name="remove_contact_shared_folder" context="Message to confirm if the user wants to delete a contact from a shared folder">The contact %s will be removed from the shared folder.</string>
    <string name="remove_multiple_contacts_shared_folder" context="Message to confirm if the user wants to delete a multiple contacts from a shared folder">%d contacts will be removed from the shared folder.</string>

    <string name="number_correctly_removed_from_shared" context="success message when removing a contact from a shared folder">%d contacts removed successfully from the shared folder</string>
    <string name="number_incorrectly_removed_from_shared" context="success message when removing a contact from a shared folder">%d contacts were not successfully removed</string>

	<string name="number_permission_correctly_changed_from_shared" context="success message when changing permissions of contacts for a shared folder, place holder: number of contacts effected">Successfully updated permissions for %d contacts</string>
	<string name="number_permission_incorrectly_changed_from_shared" context="success message when changing permissions of contacts for a shared folder, place holder: number of contacts effected">Failed to update permissions for %d contacts</string>

    <string name="contacts_list_empty_text_loading" context="Message shown while the contact list from the device is being read and then shown to the user">Loading contacts from the phone&#8230;</string>

    <string name="number_correctly_invite_contact_request" context="success message when reinviting multiple contacts">%d invite requests sent successfully.</string>
    <string name="number_no_invite_contact_request" context="error message when reinviting multiple contacts">%1$d invite requests successfully sent but %2$d requests were not sent.</string>

    <string name="chat_me_text_bracket" context="Word next to own user’s message in chat screen">%1s (Me)</string>
    <string name="type_message_hint" context="Hint shown in the field to write a message in the chat screen">Type a message</string>

    <string name="general_mute" context="button">Mute</string>
    <string name="general_unmute" context="button">Unmute</string>

    <string name="title_properties_chat_contact_notifications" context="Title of the section to enable notifications in the Contact Properties screen">Notifications</string>
    <string name="title_properties_chat_contact_message_sound" context="Title of the section to choose the sound of incoming messages in the Contact Properties screen">Message sound</string>
    <string name="title_properties_chat_clear_chat" context="Title of the section to clear the chat content in the Contact Properties screen">Clear chat</string>
    <string name="title_properties_chat_share_contact" context="Title of the section to share the contact in the Contact Properties screen">Share contact</string>

    <string name="call_ringtone_title" context="Title of the screen to select the ringtone of the calls">Call ringtone</string>
    <string name="notification_sound_title" context="Title of the screen to select the sound of the notifications">Notification sound</string>

    <string name="confirmation_clear_chat" context="Text of the confirmation dialog to clear the chat history">After cleared, neither %s nor you will be able to see messages of this chat.</string>

    <string name="general_clear" context="Button to clear the chat history">Clear</string>
    <!--
    <string name="login_initializing_chat" context="After login, initializing chat">Initializing chat</string>
    -->

    <string name="clear_history_success" context="Message show when the history of a chat has been successfully deleted">The history of the chat has been cleared</string>
    <string name="clear_history_error" context="Message show when the history of a chat hasn’t been successfully deleted">Error. The history of the chat has not been cleared successfully</string>

    <string name="add_participants_menu_item" context="Menu item to add participants to a chat">Add participants</string>
    <string name="remove_participant_menu_item" context="Menu item to remove a participants from a chat">Remove participant</string>

    <string name="mega_info_empty_screen" context="Message about MEGA when there are no message in the chat screen">Protects your chat with end-to-end (user controlled) encryption, providing essential safety assurances:</string>
    <string name="mega_authenticity_empty_screen" context="Message about MEGA when there are no message in the chat screen">The system ensures that the data received is truly from the specified sender, and its content has not been manipulated during transit.</string>
    <string name="mega_confidentiality_empty_screen" context="Message about MEGA when there are no message in the chat screen">Only the author and intended recipients are able to decipher and read the content.</string>

    <string name="title_mega_info_empty_screen" context="Message about MEGA when there are no message in the chat screen">MEGA</string>
    <string name="title_mega_authenticity_empty_screen" context="Message about MEGA when there are no message in the chat screen">Authenticity</string>
    <string name="title_mega_confidentiality_empty_screen" context="Message about MEGA when there are no message in the chat screen">Confidentiality</string>

    <string name="error_not_logged_with_correct_account" context="Error message shown when opening a cancel link with an account that not corresponds to the link">This link is not related to this account. Please log in with the correct account.</string>
    <string name="cancel_link_expired" context="Message when the user tries to open a cancel link and it has expired">This cancel link has expired, please try again.</string>

    <string name="no_results_found" context="Text shown after searching and no results found">No results were found</string>

    <string name="offline_status" context="the options of what to upload in an array. Needed for the settings, the options of what to upload.">Offline</string>
    <string name="online_status" context="the options of what to upload in an array. Needed for the settings, the options of what to upload.">Online</string>
    <string name="away_status" context="the options of what to upload in an array. Needed for the settings, the options of what to upload.">Away</string>
    <string name="busy_status" context="the options of what to upload in an array. Needed for the settings, the options of what to upload.">Busy</string>
    <string name="invalid_status" context="Info label about the status of the user">No connection</string>

    <string name="text_deleted_message" context="Text shown when a message has been deleted in the chat">This message has been deleted</string>
    <string name="text_deleted_message_by" context="Text shown when a message has been deleted in the chat">[A]This message has been deleted by [/A][B]%1$s[/B]</string>

    <string name="confirmation_delete_several_messages" context="Confirmation before deleting messages">Remove messages?</string>
    <string name="confirmation_delete_one_message" context="Confirmation before deleting one message">Remove message?</string>

    <!--
    <string name="text_cleared_history" context="Text shown when a user cleared the history of a chat"><![CDATA[<font color=\'#060000\'>%1$s</font> <font color=\'#868686\'> cleared the chat history</font>]]></string>
    -->

    <string name="group_chat_label" context="Label for the sliding panel of a group chat">Group chat</string>
    <string name="group_chat_info_label" context="Label for the option of the sliding panel to show the info of a chat group">Group info</string>
    <string name="group_chat_start_conversation_label" context="Label for the option of the sliding panel to start a one to one chat">Start conversation</string>
    <string name="group_chat_edit_profile_label" context="Label for the option of the sliding panel to edit the profile">Edit profile</string>
    <string name="title_properties_chat_leave_chat" context="Title of the section to leave a group content in the Contact Properties screen">Leave Group</string>
    <string name="participants_chat_label" context="Label for participants of a group chat">Participants</string>

    <string name="confirmation_remove_chat_contact" context="Text of the confirm dialog shown when it wants to remove a contact from a chat">Remove %s from this chat?</string>

    <string name="observer_permission_label_participants_panel" context="Refers to access rights for a file folder.">Read-only</string>
    <!--
    <string name="member_permission_label_participants_panel" context="Label to show the participant permission in the options panel of the group info screen">Member</string>
    -->
    <string name="standard_permission_label_participants_panel" context="Label to show the participant permission in the options panel of the group info screen">Standard</string>
    <string name="administrator_permission_label_participants_panel" context="Label to show the participant permission in the options panel of the group info screen">Moderator</string>

    <string name="edited_message_text" context="Text appended to a edited message.">(edited)</string>
    <string name="change_title_option" context="Option in menu to change title of a chat group.">Change title</string>

    <string name="confirmation_leave_group_chat" context="confirmation message before leaving a group chat">If you leave, you will no longer have access to read or send messages.</string>
    <string name="title_confirmation_leave_group_chat" context="title confirmation message before leaving a group chat">Leave group chat?</string>

    <string name="confirmation_clear_group_chat" context="Text of the confirmation dialog to clear a group chat history">All messages and media in this conversation will be cleared.</string>
    <string name="title_confirmation_clear_group_chat" context="Title of the confirmation dialog to clear a group chat history">Clear history?</string>


    <string name="add_participant_error_already_exists" context="Message show when a participant hasn’t been successfully invited to a group chat">The participant is already included in this group chat</string>

    <string name="number_correctly_add_participant" context="success message when inviting multiple contacts to a group chat">%d participants were successfully invited</string>
    <string name="number_no_add_participant_request" context="error message when inviting multiple contacts to a group chat">%1$d participants were successfully invited but %2$d participants were not invited.</string>

    <string name="message_permissions_changed" context="chat message when the permissions for a user has been changed">[A]%1$s[/A][B] was changed to [/B][C]%2$s[/C][D] by [/D][E]%3$s[/E]</string>
    <string name="message_add_participant" formatted="false" context="chat message when a participant was added to a group chat">[A]%1$s[/A][B] joined the group chat by invitation from [/B][C]%2$s[/C]</string>
    <string name="message_remove_participant" context="chat message when a participant was removed from a group chat">[A]%1$s[/A][B] was removed from group chat by [/B][C]%2$s[/C]</string>

    <string name="change_title_messages" context="Message shown when a participant change the title of a group chat.">[A]%1$s[/A][B] changed the group chat name to [/B][C]“%2$s”[/C]</string>

    <string name="message_participant_left_group_chat" context="chat message when a participant left a group chat">[A]%1$s[/A][B] left the group chat[/B]</string>

    <string name="manual_retry_alert" context="chat message alert when the message have to been manually">Message not sent. Tap for options</string>

    <string name="chat_status_title" context="settings of the chat to choose the status">Status</string>
    <!--
    <string name="settings_chat_summary_online" context="summary of the status online in settings">You can chat, share files and make calls with your contacts.</string>
    -->
    <!--
    <string name="settings_chat_summary_invisible" context="summary of the status invisible in settings">You can interact with your contacts but you will appear offline for them.</string>
    -->
    <!--
    <string name="settings_chat_summary_offline" context="summary of the status invisible in settings">You will appear offline to your contacts and you will not be able to chat with them.</string>
    -->

    <!--
    <string name="changing_status_to_online_success" context="message shown when the status of the user successfully changed to online">You\'re now online</string>
    -->
    <!--
    <string name="changing_status_to_invisible_success" context="message shown when the status of the user successfully changed to invisible">You\'re now away</string>
    -->

    <!--
    <string name="changing_status_to_offline_success" context="message shown when the status of the user successfully changed to offline">You\'re now offline</string>
    -->
    <!--
    <string name="changing_status_to_busy_success" context="message shown when the status of the user successfully changed to offline">You\'re now busy</string>
    -->
    <string name="changing_status_error" context="message shown when the status of the user coudn’t be changed">Error. Your status has not been changed</string>
    <string name="leave_chat_error" context="message shown when a user couldn’t leave chat">An error occurred when leaving the chat</string>
    <string name="create_chat_error" context="message shown when a chat has not been created">An error occurred when creating the chat</string>

    <string name="settings_chat_vibration" context="settings of the chat to choose the status">Vibration</string>

    <!--
    <string name="list_message_deleted" context="Text show in list of chats when the last message has been deleted">Message deleted</string>
    -->
    <string name="sms_logout" context="Button text shown on SMS verification page, if the user wants to logout current suspended account and login with another account, user can press this button to logout">[A]Logout[/A] to use MEGA with another account</string>
    <string name="confirm_logout_from_sms_verification" context="On SMS verification page, if the user presses the logout button, a dialog with this text will show to ask for user’s confirmation.">Are you sure that you want to log out of the current account?</string>
    <string name="non_format_text_deleted_message_by" context="Text shown when a message has been deleted in the chat">This message has been deleted by %1$s</string>
    <string name="history_cleared_message" context="Text shown when the chat history was cleared by me">Chat history was cleared</string>
    <string name="non_format_history_cleared_by" context="Text shown when the chat history was cleared by someone">Chat history cleared by %1$s</string>

    <!--
    <string name="non_format_text_cleared_history" context="Text shown when a user cleared the history of a chat">%1$s cleared the chat history</string>
    -->
    <string name="non_format_message_permissions_changed" context="chat message when the permissions for a user has been changed">%1$s was changed to %2$s by %3$s</string>
    <string name="non_format_message_add_participant" formatted="false" context="chat message when a participant was added to a group chat">%1$s was added to this group chat by invitation from %2$s</string>
    <string name="non_format_message_remove_participant" context="chat message when a participant was removed from a group chat">%1$s was removed from group chat by %2$s</string>

    <string name="non_format_change_title_messages" context="Message shown when a participant change the title of a group chat.">%1$s changed the group chat name to “%2$s”</string>

    <string name="non_format_message_participant_left_group_chat" context="chat message when a participant left a group chat">%1$s left the group chat</string>

    <string name="messages_copied_clipboard" context="success alert when the user copy some messages to the clipboard">Copied to the clipboard</string>

    <string name="chat_error_open_title" context="Title of the error dialog when opening a chat">Chat Error!</string>
    <string name="chat_error_open_message" context="Message of the error dialog when opening a chat">The chat could not be opened successfully</string>

    <string name="menu_choose_contact" context="Menu option to add a contact to your contact list.">Choose contact</string>

    <plurals name="general_selection_num_contacts">
        <item context="referring to a contact in the contact list of the user" quantity="one">%1$d contact</item>
        <item context="Title of the contact list" quantity="other">%1$d contacts</item>
    </plurals>

    <string name="error_sharing_folder" context="Message shown when the folder sharing process fails">Error sharing the folder. Please try again.</string>

    <plurals name="confirmation_remove_contact">
        <item context="confirmation message before removing a contact, Singular" quantity="one">All data associated with the selected contact will be permanently lost.</item>
        <item context="confirmation message before removing a contact, Plural" quantity="other">All data associated with the selected contacts will be permanently lost.</item>
    </plurals>

    <plurals name="title_confirmation_remove_contact">
        <item context="title of confirmation alert before removing a contact, Singular" quantity="one">Remove contact?</item>
        <item context="title of confirmation alert before removing a contact, Plural" quantity="other">Remove contacts?</item>
    </plurals>

    <!--
    <string name="chat_connection_error" context="error shown when the connection to the chat fails">Chat connection error</string>
    -->

    <string name="message_option_retry" context="option shown when a message could not be sent">Retry</string>

    <string name="title_message_not_sent_options" context="title of the menu for a non sent message">Message not sent</string>
    <string name="title_message_uploading_options" context="title of the menu for an uploading message with attachment">Uploading attachment</string>

    <string name="no_conversation_history" context="message shown when a chat has no messages">No conversation history</string>

    <plurals name="user_typing">
        <item context="title of confirmation alert before removing a contact, Singular" quantity="one">%1$s [A]is typing&#8230;[/A]</item>
        <item context="title of confirmation alert before removing a contact, Plural" quantity="other">%1$s [A]are typing&#8230;[/A]</item>
    </plurals>


    <string name="more_users_typing" context="text that appear when there are more than 2 people writing at that time in a chat. For example User1, user2 and more are typing&#8230;">%1$s [A]and more are typing&#8230;[/A]</string>
    <string name="label_more" context="More button in contact info page">More</string>
    <string name="label_close" context="Text button">Close</string>
    <string name="tab_my_account_general" context="Title of the general tab in My Account Section">General</string>
    <string name="tab_my_account_storage" context="label of storage in upgrade/choose account page, it is being used with a variable, e.g. for LITE user it will show ‘200GB Storage’.">Storage</string>
    <string name="label_storage_upgrade_account" context="label of storage in upgrade/choose account page, it is being used with a variable, e.g. for LITE user it will show ‘200GB Storage’.">Storage</string>
    <string name="label_transfer_quota_upgrade_account" context="Title of the section about the transfer quota in the storage tab in My Account Section">Transfer quota</string>
    <string name="label_transfer_quota_achievements" context="Title of the section about the transfer quota in the storage tab in My Account Section">Transfer quota</string>

    <string name="account_plan" context="Title of the section about the plan in the storage tab in My Account Section">Plan</string>
    <string name="storage_space" context="Title of the section about the storage space in the storage tab in My Account Section">Storage space</string>
    <string name="transfer_quota" context="Title of the section about the transfer quota in the storage tab in My Account Section">Transfer quota</string>

    <string name="available_space" context="Label in section the storage tab in My Account Section">Available</string>
    <string name="not_available" context="Label in section the storage tab in My Account Section when no info info is received">not available</string>

    <string name="no_bylling_cycle" context="Label in section the storage tab when the account is Free">No billing cycle</string>

    <string name="my_account_of_string" context="String to show the transfer quota and the used space in My Account section">%1$s [A]of %2$s[/A]</string>

    <string name="confirmation_delete_from_save_for_offline" context="confirmation message before removing a something for the Save for offline section">Remove from Save for Offline?</string>

    <string name="recent_chat_empty_no_connection_text" context="Text of chat section when the app has no connection">Chat is disabled and it cannot be enabled without a connection.</string>

    <string name="set_status_option_label" context="Label for the option of action menu to change the chat status">Set status</string>
    <string name="general_dismiss" context="Answer for confirmation dialog.">Dismiss</string>
    <string name="general_not_available" context="Label for any ‘Not available’ button, link, text, title, etc. - (String as short as possible).">Not available</string>

    <string name="context_invitacion_reply_accepted" context="Accepted request invitacion alert">Invitation accepted</string>
    <string name="context_invitacion_reply_declined" context="Declined request invitacion alert">Invitation declined</string>
    <string name="context_invitacion_reply_ignored" context="Ignored request invitacion alert">Invitation ignored</string>

    <string name="error_message_unrecognizable" context="Content of a normal message that cannot be recognized">Message unrecognizable</string>

    <string name="settings_autoaway_title" context="Title of the settings section to configure the autoaway of chat presence">Auto-away</string>
    <string name="settings_autoaway_subtitle" context="Subtitle of the settings section to configure the autoaway of chat presence">Show me away after an inactivity of</string>
    <string name="settings_autoaway_value" context="Value in the settings section of the autoaway chat presence">%1d minutes</string>

    <string name="settings_persistence_title" context="Title of the settings section to configure the status persistence of chat presence">Status persistence</string>
    <string name="settings_persistence_subtitle" context="Subtitle of the settings section to configure the status persistence of chat presence">Maintain my chosen status appearance even when I have no connected devices</string>

    <string name="title_dialog_set_autoaway_value" context="Title of the dialog to set the value of the auto away preference">Set time limit</string>
    <string name="button_set" context="Button to set a value">Set</string>
    <string name="hint_minutes" context="Button to set a value">minutes</string>

    <!--
    <string name="autoaway_disabled" context="Word to indicated the autoaway is disabled">Disabled</string>
    -->

    <string-array name="settings_status_entries">
        <item context="the options of what to upload in an array. Needed for the settings, the options of what to upload.">Online</item>
        <item context="the options of what to upload in an array. Needed for the settings, the options of what to upload.">Away</item>
        <item context="the options of what to upload in an array. Needed for the settings, the options of what to upload.">Busy</item>
        <item context="the options of what to upload in an array. Needed for the settings, the options of what to upload.">Offline</item>
    </string-array>

    <string name="offline_empty_folder" context="Text that indicates that a the offline section is currently empty">No files Saved for Offline</string>

    <string name="general_enable" context="Positive confirmation to enable logs">Enable</string>
    <string name="general_allow" context="Positive confirmation to allow MEGA to read contacts book.">Allow</string>
    <string name="enable_log_text_dialog" context="Dialog to confirm the action of enabling logs">Logs can contain information related to your account</string>

    <string name="confirmation_to_reconnect" context="Dialog to confirm the reconnect action">Network connection recovered. Connect to MEGA?</string>
    <string name="loading_status" context="Message shown meanwhile the app is waiting for a the chat status">Loading status&#8230;</string>

    <string name="error_editing_message" context="Error when a message cannot be edited">This message cannot be edited</string>

    <plurals name="text_number_transfers">
        <item context="Label to show the number of transfers in progress, Singular" quantity="one">%1$d of %2$d file</item>
        <item context="Label to show the number of transfers in progress, Plural" quantity="other">%1$d of %2$d files</item>
    </plurals>

	<string name="label_process_finishing" contest="Progress text shown when user stop upload/download and the app is waiting for async response">Process is finishing&#8230;</string>
    <string name="option_to_transfer_manager" context="positive button on dialog to view a contact" formatted="false">View</string>
    <string name="option_to_pause_transfers" context="Label of the modal bottom sheet to pause all transfers">Pause all transfers</string>
    <string name="option_to_resume_transfers" context="Label of the modal bottom sheet to resume all transfers">Resume all transfers</string>
    <string name="option_to_clear_transfers" context="Label of the modal bottom sheet to clear completed transfers">Clear completed</string>
    <string name="menu_pause_individual_transfer" context="Dialog to confirm the action of pausing one transfer">Pause transfer?</string>
    <string name="menu_resume_individual_transfer" context="Dialog to confirm the action of restarting one transfer">Resume transfer?</string>
    <string name="button_resume_individual_transfer" context="Button to confirm the action of restarting one transfer">Resume</string>

    <string name="confirmation_to_clear_completed_transfers" context="Dialog to confirm before removing completed transfers">Clear completed transfers?</string>

    <string name="title_tab_in_progress_transfers" context="Title of the tab section for transfers in progress">In progress</string>
    <string name="title_tab_completed_transfers" context="Title of the tab section for completed transfers">Completed</string>

    <string name="transfer_paused" context="Text shown in playlist subtitle item when a file is reproducing but it is paused">Paused</string>
    <string name="transfer_queued" context="Possible state of a transfer">Queued</string>
    <!--
    <string name="transfer_canceled" context="Possible state of a transfer">Canceled</string>
    -->
    <string name="transfer_unknown" context="Possible state of a transfer">Unknown</string>

    <string name="paused_transfers_title" context="Title of the panel where the progress of the transfers is shown">Paused transfers</string>

    <string name="completed_transfers_empty" context="message shown in the screen when there are not any active transfer">No completed transfers</string>

    <!--
    <string name="message_transfers_completed" context="Message shown when the pending transfers are completed">Transfers finished</string>
    -->

    <plurals name="upload_service_notification">
        <item context="Text of the notification shown when the upload service is running, Singular" quantity="one">Uploading %1$d of %2$d file</item>
        <item context="Text of the notification shown when the upload service is running, Plural" quantity="other">Uploading %1$d of %2$d files</item>
    </plurals>

	<plurals name="folder_upload_service_notification">
		<item context="Text of the notification shown when the folder upload service is running, Text of the notification shown when the folder upload service is running - singular e.g. Uploading 1 of 1 folder" quantity="one">Uploading %1$d of %2$d folder</item>
		<item context="Text of the notification shown when the folder upload service is running, Text of the notification shown when the folder upload service is running - plural e.g. Uploading 1 of 2 folders" quantity="other">Uploading %1$d of %2$d folders</item>
	</plurals>

    <plurals name="upload_service_final_notification">
        <item context="Text of the notification shown when the upload service has finished, Singular" quantity="one">Uploaded %1$d file</item>
        <item context="Text of the notification shown when the upload service has finished, Plural" quantity="other">Uploaded %1$d files</item>
    </plurals>

	<plurals name="folder_upload_service_final_notification">
		<item context="Text of the notification shown when the folder upload service has finished, Text of the notification shown when the folder upload service has finished - singular e.g. Uploaded 1 folder" quantity="one">Uploaded %1$d folder</item>
		<item context="Text of the notification shown when the folder upload service has finished, Text of the notification shown when the folder upload service has finished - plural  e.g. Uploaded 2 folders" quantity="other">Uploaded %1$d folders</item>
	</plurals>

    <string name="general_total_size" context="label for the total file size of multiple files and/or folders (no need to put the colon punctuation in the translation)" formatted="false">Total size: %1$s</string>

    <plurals name="upload_service_failed">
        <item context="Text of the notification shown when the upload service has finished with any transfer error, Singular" quantity="one">%1$d file not uploaded</item>
        <item context="Text of the notification shown when the upload service has finished with any transfer error, Plural" quantity="other">%1$d files not uploaded</item>
    </plurals>

    <plurals name="copied_service_upload">
        <item context="Text of the notification shown when the upload service has finished with any copied file instead uploaded, Singular" quantity="one">%1$d file copied</item>
        <item context="Text of the notification shown when the upload service has finished with any copied file instead uploaded, Plural" quantity="other">%1$d files copied</item>
    </plurals>

    <plurals name="already_downloaded_service">
        <item context="Text of the notification shown when the download service do not download because the file is already on the device, Singular" quantity="one">%1$d file previously downloaded</item>
        <item context="Text of the notification shown when the download service do not download because the file is already on the device, Plural" quantity="other">%1$d files previously downloaded</item>
    </plurals>

    <plurals name="download_service_final_notification">
        <item context="Text of the notification shown when the download service has finished, Singular" quantity="one">Downloaded %1$d file</item>
        <item context="Text of the notification shown when the download service has finished, Plural" quantity="other">Downloaded %1$d files</item>
    </plurals>

    <plurals name="download_service_final_notification_with_details">
        <item context="Text of the notification shown when the download service has finished with any error, Singular" quantity="one">Downloaded %1$d of %2$d file</item>
        <item context="Text of the notification shown when the download service has finished with any error, Plural" quantity="other">Downloaded %1$d of %2$d files</item>
    </plurals>

    <plurals name="download_service_failed">
        <item context="Text of the notification shown when the download service has finished with any transfer error, Singular" quantity="one">%1$d file not downloaded</item>
        <item context="Text of the notification shown when the download service has finished with any transfer error, Plural" quantity="other">%1$d files not downloaded</item>
    </plurals>

    <plurals name="download_service_notification">
        <item context="Text of the notification shown when the download service is running, Singular" quantity="one">Downloading %1$d of %2$d file</item>
        <item context="Text of the notification shown when the download service is running, Plural" quantity="other">Downloading %1$d of %2$d files</item>
    </plurals>

    <string name="title_depleted_transfer_overquota" context="Title of the alert when the transfer quota is depleted">Depleted transfer quota</string>
    <string name="text_depleted_transfer_overquota" context="Text of the alert when the transfer quota is depleted">Your queued transfer exceeds the current transfer quota available for your IP address and may therefore be interrupted.</string>
    <string name="plans_depleted_transfer_overquota" context="Button to show plans in the alert when the transfer quota is depleted">See our plans</string>
    <string name="continue_without_account_transfer_overquota" context="Button option of the alert when the transfer quota is depleted">Continue without account</string>

    <plurals name="new_general_num_files">
        <item context="this is used for example when downloading 1 file or 2 files, Singular of file. 1 file" quantity="one">%1$d file</item>
        <item context="this is used for example when downloading 1 file or 2 files, Plural of file. 2 files" quantity="other">%1$d files</item>
    </plurals>

    <string name="general_view" context="Menu option">View files</string>
    <string name="add_to_cloud" context="Menu option to choose to add file or folders to Cloud Drive">Import</string>
    <string name="save_for_offline" context="Menu option">Save for offline</string>

    <string name="general_view_contacts" context="Menu option">View contacts</string>

    <string name="import_success_message" context="Menu option">Succesfully added to Cloud Drive</string>
    <string name="import_success_error" context="Menu option">Error. Not added to Cloud Drive</string>

    <string name="chat_connecting" context="Label in login screen to inform about the chat initialization proccess">Connecting&#8230;</string>

    <string name="context_contact_already_invited" context="message when trying to invite a contact with a pending request">%s was already invited. Consult your pending requests.</string>

    <string name="confirm_email_misspelled" context="Hint text explaining that you can change the email and resend the create account link to the new email address">If you have misspelt your email address, correct it and click [A]Resend[A].</string>
    <string name="confirm_email_misspelled_resend" context="Button to resend the create account email to a new email address in case the previous email address was misspelled">Resend</string>
    <string name="confirm_email_misspelled_email_sent" context="Text shown after the confirmation email has been sent to the new email address">Email sent</string>

    <string name="copyright_alert_title" context="text_copyright_alert_title">Copyright warning to all users</string>
    <string name="copyright_alert_first_paragraph" context="text_copyright_alert_first_paragraph">MEGA respects the copyrights of others and requires that users of the MEGA cloud service comply with the laws of copyright.</string>
    <string name="copyright_alert_second_paragraph" context="text_copyright_alert_second_paragraph">You are strictly prohibited from using the MEGA cloud service to infringe copyrights. You may not upload, download, store, share, display, stream, distribute, email, link to, transmit or otherwise make available any files, data or content that infringes any copyright or other proprietary rights of any person or entity.</string>
    <string name="copyright_alert_agree_button" context="text of the Agree button">Agree</string>
    <string name="copyright_alert_disagree_button" context="text of the Disagree button">Disagree</string>

    <string name="download_show_info" context="Hint how to cancel the download">Show info</string>

    <string name="context_link_removal_error" context="error message">Link removal failed. Please try again later.</string>
    <string name="context_link_action_error" context="error message">Link action failed. Please try again later.</string>

    <string name="title_write_user_email" context="title of the dialog shown when sending or sharing a folder">Write the user’s email</string>

    <string name="activity_title_files_attached" context="title of the screen to see the details of several node attachments">Files attached</string>
    <string name="activity_title_contacts_attached" context="title of the screen to see the details of several contact attachments">Contacts attached</string>

    <string name="alert_user_is_not_contact">The user is not a contact</string>

    <string name="camera_uploads_cellular_connection">Use cellular connection</string>
    <string name="camera_uploads_upload_videos">Upload Videos</string>

    <string name="success_changing_user_avatar" context="Message when an user avatar has been changed successfully">Profile picture updated</string>
    <string name="error_changing_user_avatar_image_not_available" context="Message when an error ocurred when changing an user avatar">Error. Selected image does not exist</string>
    <string name="error_changing_user_avatar" context="Message when an error ocurred when changing an user avatar">Error when changing the profile picture</string>
    <string name="success_deleting_user_avatar" context="Message when an user avatar has been deleted successfully">Profile picture deleted</string>
    <string name="error_deleting_user_avatar" context="Message when an error ocurred when deleting an user avatar">Error when deleting the profile picture</string>

    <string name="error_changing_user_attributes" context="Message when an error ocurred when changing an user attribute">An error occurred when changing the name</string>
    <string name="success_changing_user_attributes" context="Message when an user attribute has been changed successfully">Your name has been successfully updated</string>

    <string name="add_participant_success" context="Message show when a participant has been successfully invited to a group chat">Participant added</string>
    <string name="add_participant_error" context="Message show when a participant hasn’t been successfully invited to a group chat">Error. Participant not added</string>

    <string name="remove_participant_success" context="Message show when a participant has been successfully removed from a group chat">Participant removed</string>
    <string name="remove_participant_error" context="Message show when a participant hasn’t been successfully removed from a group chat">Error. Participant not removed</string>

    <string name="no_files_selected_warning">No files selected</string>

    <string name="attachment_upload_panel_from_cloud">From Cloud Drive</string>
    <string name="attachment_upload_panel_contact">Contact</string>
    <string name="attachment_upload_panel_photo">From device</string>

    <string name="delete_account" context="Button and title of dialog shown when the user wants to delete permanently his account">Cancel Account</string>
    <string name="delete_account_text" context="Text shown in the alert dialog to confirm the cancellation of an account">If you cancel your account you will not be able to access your account data, your MEGA contacts or conversations.\nYou will not be able to undo this action.</string>
    <string name="delete_button" context="Button in My Account section to confirm the account deletion">Delete</string>

    <string name="file_properties_info_info_file">Info</string>
    <string name="file_properties_info_size" context="Refers to the size of a file.">Total size</string>
    <string name="file_properties_info_content" context="header of a status field for what content a user has shared to you">Contains</string>
    <string name="file_properties_shared_folder_public_link_name">Link</string>

    <string name="file_properties_shared_folder_full_access" context="Refers to access rights for a file folder.">Full access</string>
    <string name="file_properties_shared_folder_read_only" context="Refers to access rights for a file folder.">Read-only</string>
    <string name="file_properties_shared_folder_read_write" context="Refers to access rights for a file folder. (with the &amp; needed. Don’t use the symbol itself. Use &amp;)">Read and write</string>

    <string name="attachment_uploading_state_uploading">Uploading&#8230;</string>
    <string name="attachment_uploading_state_error">Error. Not sent.</string>

    <string name="already_downloaded_multiple" context="When a multiple download is started, some of the files could have already been downloaded before. This message shows the number of files that has already been downloaded and the number of files pending">%d files already downloaded.</string>
    <string name="pending_multiple" context="When a multiple download is started, some of the files could have already been downloaded before. This message shows the number of files that are pending in plural. placeholder: number of files">%d files pending.</string>

    <string name="contact_is_me">No options available, you have selected yourself</string>

    <string name="confirmation_delete_one_attachment" context="Confirmation before deleting one attachment">Remove attachment?</string>

    <string name="general_view_with_revoke" formatted="false" context="Menu option">View files (%1$d deleted)</string>

    <string name="success_attaching_node_from_cloud" context="Success message when the attachment has been sent to a chat">File sent to %1$s</string>
    <string name="success_attaching_node_from_cloud_chats" context="Success message when the attachment has been sent to a many chats">File sent to %1$d chats</string>
    <string name="error_attaching_node_from_cloud" context="Error message when the attachment cannot be sent">Error. The file has not been sent</string>
    <string name="error_attaching_node_from_cloud_chats" context="Error message when the attachment cannot be sent to any of the selected chats">Error. The file has not been sent to any of the selected chats</string>
    <string name="error_revoking_node" context="Error message when the attachment cannot be revoked">Error. The attachment has not been removed</string>

    <string name="settings_set_up_automatic_uploads" context="settings option">Set up automatic uploads</string>

    <string name="settings_chat_silent_sound_not" context="settings option for chat notification">Silent</string>

    <string name="messages_chat_notification" context="messages string in chat notification">messages</string>
    <string name="incoming_folder_notification" context="part of the string in incoming shared folder notification">from</string>
    <string name="title_incoming_folder_notification" context="title of incoming shared folder notification">New shared folder</string>
    <string name="title_contact_request_notification" context="title of the notification for a new incoming contact request">New contact request</string>

    <string name="title_properties_chat_clear" context="Title of the section to clear the chat content in the Contact Properties screen">Clear chat history</string>
    <string name="title_properties_remove_contact" context="Title of the section to remove contact in the Contact Properties screen">Remove contact</string>

    <string name="title_properties_chat_notifications_contact" context="Title of the section to enable notifications in the Contact Properties screen">Chat notifications</string>
    <string name="history_cleared_by" context="Text shown when the chat history was cleared by someone">[A]%1$s[/A][B] cleared the chat history[/B]</string>

    <string name="number_messages_chat_notification" formatted="false" context="Notification title to show the number of unread chats, unread messages">%1$d unread chats</string>

    <string name="context_permissions_changing_folder" context="Item menu option upon clicking on one or multiple files.">Changing permissions</string>
    <string name="context_removing_contact_folder" context="Item menu option upon clicking on one or multiple files.">Removing contact from shared folder</string>

    <string name="confirmation_move_to_rubbish" context="confirmation message before removing a file">Move to Rubbish Bin?</string>
    <string name="confirmation_move_to_rubbish_plural" context="confirmation message before removing a file">Move to Rubbish Bin?</string>
    <string name="confirmation_delete_from_mega" context="confirmation message before removing a file">Delete from MEGA?</string>
    <string name="confirmation_leave_share_folder" context="confirmation message before leaving an incoming shared folder">If you leave the folder, you will not be able to see it again.</string>
    <string name="attachment_uploading_state" context="label to indicate the state of an upload in chat">Uploading&#8230;</string>

    <string name="title_properties_contact_notifications_for_chat" context="Title of the section to enable notifications in the Contact Properties screen">Chat notifications</string>

    <string name="achievements_title" context="title of the section for achievements">Achievements</string>
    <string name="achievements_subtitle" context="subtitle of the section for achievements">Invite friends and get rewards</string>

    <string name="figures_achievements_text_referrals" context="title of the introduction for the achievements screen">Get %1$s of storage and %2$s of transfers for each referral</string>

    <string name="figures_achievements_text" context="sentence to detail the figures of storage and transfer quota related to each achievement">Get %1$s of storage and %2$s of transfers</string>

    <string name="unlocked_rewards_title" context="title of the section for unlocked rewards">Unlocked rewards</string>

    <string name="unlocked_storage_title" context="title of the section for unlocked storage quota">Storage Quota</string>

    <string name="title_referral_bonuses" context="title of the section for referral bonuses in achivements section (maximum 24 chars)">Referral Bonuses</string>
    <string name="title_install_app" context="title of the section for install a mobile app in achivements section (maximum 24 chars)">Install a mobile app</string>
    <string name="title_add_phone" context="title of the section for add phone number in achivements section (maximum 24 chars)">Add mobile phone</string>
    <string name="title_regitration" context="title of the section for install megasync in achivements section (maximum 24 chars)">Registration bonus</string>
    <string name="title_install_desktop" context="title of the section for install a mobile app bonuses in achivements section (maximum 24 chars)">Install MEGA desktop app</string>
    <string name="title_base_quota" context="title of the section for base quota in achivements section">Account Base Quota</string>
    <string name="camera_uploads_empty" context="Text that indicates that no pictures have been uploaded to the Camera Uploads section">No files in Camera Uploads</string>
    <string name="general_num_days_left" context="indicates the number of days left related to a achievement">%1$d d left</string>
    <string name="expired_achievement" context="state to indicate the achievement has expired">Expired</string>

    <string name="setting_title_use_https_only" context="title of the advanced setting to choose the use of https">Don’t use HTTP</string>
    <string name="setting_subtitle_use_https_only" context="subtitle of the advanced setting to choose the use of https">Enable this option only if your transfers don’t start. In normal circumstances HTTP is satisfactory as all transfers are already encrypted.</string>

    <string name="title_achievement_invite_friends" context="title of screen to invite friends and get an achievement">How it works</string>
    <string name="first_paragraph_achievement_invite_friends" context="first paragraph of screen to invite friends and get an achievement">Invite your friends to create a free MEGA account and install our mobile app. For every successful signup and app install you receive bonus storage and transfer quota.</string>
    <string name="second_paragraph_achievement_invite_friends" context="second paragraph of screen to invite friends and get an achievement">You will not receive credit for inviting someone who has used MEGA previously and you will not be notified about such a rejection. Invited contacts must install the MEGA mobile app or MEGA desktop app on their devices.</string>

    <string name="card_title_invite_friends" context="explanation of screen to invite friends and get an achievement">Select contacts from your phone contact list or enter multiple email addresses.</string>

    <string name="title_confirmation_invite_friends" context="title of the dialog to confirm the contact request">Invite friends to MEGA</string>
    <string name="subtitle_confirmation_invite_friends" context="Text shown when the user sends a contact invitation">Invite Sent</string>
    <string name="paragraph_confirmation_invite_friends" context="paragraph of the dialog to confirm the contact request">Encourage your friends to register and install a MEGA app. As long as your friend uses the same email address as you’ve entered, you will receive your transfer quota reward.</string>

    <string name="invalid_email_to_invite" context="Error shown when the user writes a email with an incorrect format">Email is malformed</string>

    <string name="paragraph_info_achievement_install_desktop" context="info paragraph about the achievement install megasync">When you install MEGAsync you get %1$s of complimentary storage space plus %2$s of transfer quota, both valid for 180 days. MEGA desktop app is available for Windows, macOS and most Linux distros.</string>
    <string name="paragraph_info_achievement_install_mobile_app" context="info paragraph about the achievement install mobile app">When you install our mobile app you get %1$s of complimentary storage space plus %2$s of transfer quota, both valid for 180 days. We provide mobiles apps for iOS, Android and Windows Phone.</string>
    <string name="paragraph_info_achievement_add_phone" context="info paragraph about the achievement ‘add phone number’. Placeholder 1: bonus storage space e.g. 20GB. Placeholder 2: bonus transfer quota e.g. 50GB">When you verify your phone number you get %1$s of complimentary storage space plus %2$s of transfer quota, both valid for 180 days.</string>

    <string name="result_paragraph_info_achievement_install_desktop" context="info paragraph about the completed achievement install megasync">You have received %1$s storage space and %2$s transfer quota for installing our MEGA desktop app.</string>
    <string name="result_paragraph_info_achievement_install_mobile_app" context="info paragraph about the completed achievement install mobile app">You have received %1$s storage space and %2$s transfer quota for installing our mobile app.</string>
    <string name="result_paragraph_info_achievement_add_phone" context="info paragraph about the completed achievement of ‘add phone number’. Placeholder 1: bonus storage space e.g. 20GB. Placeholder 2: bonus transfer quota e.g. 50GB">You have received %1$s storage space and %2$s transfer quota for verifying your phone number.</string>
    <string name="result_paragraph_info_achievement_registration" context="info paragraph about the completed achievement registration">You have received %1$s storage space as your free registration bonus.</string>

    <string name="expiration_date_for_achievements" context="info paragraph about the completed achievement registration">Bonus expires in %1$d days</string>

    <plurals name="context_share_folders">
        <item context="menu item" quantity="one">Share folder</item>
        <item context="menu items" quantity="other">Share folders</item>
    </plurals>

    <string name="no_folders_shared" context="Info of a contact if there is no folders shared with him">No folders shared</string>

    <string name="settings_help" context="Settings category title for Help">Help</string>
    <string name="settings_help_preference" context="Settings preference title for send feedback">Send Feedback</string>
    <string name="setting_feedback_subject" context="mail subject">Android feedback</string>
    <string name="setting_feedback_body" context="mail body">Please write your feedback here:</string>
    <string name="settings_feedback_body_device_model" context="mail body">Device model</string>
    <string name="settings_feedback_body_android_version" context="mail body">Android version</string>

    <string name="dialog_title_new_file" context="Title of the dialog to create a new file by inserting the name">New file</string>
    <string name="context_new_file_name" context="Input field description in the create file dialog.">File Name</string>

    <string name="dialog_title_new_link" context="Title of the dialog to create a new link by inserting the name">Link name</string>
    <string name="context_new_link_name" context="Input field description in the create link dialog.">Link URL</string>

    <string name="new_file_subject_when_uploading" context="Title of the field subject when a new file is created to upload">SUBJECT</string>
    <string name="new_file_content_when_uploading" context="Title of the field content when a new file is created to upload">CONTENT</string>
    <string name="new_file_email_when_uploading" context="Title of the field email when a new contact is created to upload">EMAIL</string>

    <string name="forward_menu_item" context="Item of a menu to forward a message chat to another chatroom">Forward</string>

    <string name="general_attach" context="name of the button to attach file from MEGA to another app">Attach</string>

    <string name="type_contact" context="when add or share a file with a new contact, it can type by name or mail">Contact’s name or email</string>

    <string name="max_add_contact" context="when add or share a file with a new contact, message displayed to warn that the maximum number has been reached">No more contacts can be added at this time</string>

    <string name="old_and_new_passwords_equals" context="when changing the password , the old password and new password are equals">The new password cannot be the same as the old password</string>

    <string name="action_search_by_date" context="Menu item">Search by date</string>
    <string name="general_apply" context="title of a button to apply search by date">Apply</string>ç
    <string name="general_search_month" context="title of a button to apply search by month">Last month</string>
    <string name="general_search_year" context="title of a button to apply search by year">Last year</string>

    <string name="label_set_day" context="title of a Search by date tag">Set day</string>
    <string name="snackbar_search_by_date" context="the user can’t choose this date">Date required is not valid</string>

    <string name="invalid_characters" context="Error when the user writes a character not allowed">Characters not allowed</string>

    <string name="audio_play" context="Label shown when audio file is playing">Audio File</string>

    <string name="corrupt_pdf_dialog_text" context="when open PDF Viewer, the pdf that it try to open is damaged or does not exist">Error. The pdf file is corrupted or does not exist.</string>

    <string name="user_account_feedback" context="Label to include info of the user email in the feedback form">User account</string>

    <string name="save_to_mega" context="Label shown in MEGA pdf-viewer when it open a PDF save in smartphone storage">Save to my \nCloud Drive</string>

    <string name="chat_already_exists" context="Error message when creating a chat one to one with a contact that already has a chat">The chat already exists</string>

    <string name="not_download" context="before sharing a file, has to be downloaded">The file has not been downloaded yet</string>

    <string name="not_permited_add_email_to_invite" context="Error shown when a user is starting a chat or adding new participants in a group chat and writes a contact mail that has not added">Only MEGA contacts can be added</string>

    <string name="invalid_connection_state" context="Info label about the connectivity state of an individual chat">Chat disconnected</string>

    <string name="call_error" context="Message show when a call cannot be established">Error. The call cannot be established</string>

    <string name="title_evaluate_the_app_panel" context="Title of dialog to evaluate the app">Are you happy with this app?</string>
    <string name="rate_the_app_panel" context="Label to show rate the app">Yes, rate the app</string>
    <string name="send_feedback_panel" context="Label to show send feedback">No, send feedback</string>

    <string name="link_advanced_options" context="title of the section advanced options on the get link screen">Advanced options</string>
    <string name="download_requires_permission" context="Message to show when users deny to permit the permissions to read and write on external storage on setting default download location">To download files MEGA needs your permission.</string>
    <string name="old_sdcard_unavailable" context="Default download location is on old sd card, but currently the user installed a new SD card, need user to reset download location.">Old SD Card is unavailable, please set a new download location.</string>
    <string name="title_select_download_location" context="Dialog title to ask download to internal storage or external storage.">Choose download location</string>

    <string name="no_contacts_permissions" context="Title of the section to invite contacts if the user has denied the contacts permmissions">No contact permissions granted</string>

    <string name="choose_qr_option_panel" context="Option of the sliding panel to go to QR code section">My QR code</string>
    <string name="section_qr_code" context="Title of the screen that shows the options to the QR code">QR Code</string>
    <string name="action_reset_qr" context="Option in menu of section  My QR code to reset the QR code">Reset QR code</string>
    <string name="action_delete_qr" context="Option in menu of section  My QR code to delete the QR code">Delete QR code</string>
    <string name="save_cloud_drive" context="Option shown in QR code bottom sheet dialog to save QR code in Cloud Drive">To Cloud Drive</string>
    <string name="save_file_system" context="Option shown in QR code bottom sheet dialog to save QR code in File System">To File System</string>
    <string name="section_my_code" context="Title of QR code section">My Code</string>
    <string name="section_scan_code" context="Title of QR code scan section">Scan Code</string>
    <string name="settings_qrcode_autoaccept" context="Title of QR code settings that permits or not contacts that scan my QR code will be automatically added to my contact list">Auto-Accept</string>
    <string name="setting_subtitle_qrcode_autoccept" context="Subtitle of QR code settings auto-accept">MEGA users who scan your QR code will be automatically added to your contact list.</string>
    <string name="setting_subtitle_qrcode_reset" context="Subtitle of QR code settings that reset the code">Previous QR code will no longer be valid</string>
    <string name="qrcode_link_copied" context="Text shown when it has been copied the QR code link">Link copied to the clipboard</string>
    <string name="qrcode_reset_successfully" context="Text shown when it has been reseted the QR code successfully">QR code successfully reset</string>
    <string name="qrcode_delete_successfully" context="Text shown when it has been deleted the QR code successfully">QR code successfully deleted</string>
    <string name="qrcode_reset_not_successfully" context="Text shown when it has not been reseted the QR code successfully">QR code not reset due to an error. Please try again.</string>
    <string name="qrcode_delete_not_successfully" context="Text shown when it has not been delete the QR code successfully">QR code not deleted due to an error. Please try again.</string>
    <string name="invite_sent" context="Title of dialog shown when a contact request has been sent with QR code">Invite sent</string>
    <string name="invite_sent_text" context="Text of dialog shown when a contact request has been sent with QR code">The user %s has been invited and will appear in your contact list once accepted.</string>
    <string name="invite_sent_text_multi" context="Text of dialog shown when multiple contacts request has been sent">The users have been invited and will appear in your contact list once accepted.</string>
    <string name="error_share_qr" context="Text shown when it tries to share the QR and occurs an error to process the action">An error occurred while trying to share the QR file. Perhaps the file does not exist. Please try again later.</string>
    <string name="error_upload_qr" context="Text shown when it tries to upload to Cloud Drive the QR and occurs an error to process the action">An error occurred while trying to upload the QR file. Perhaps the file does not exist. Please try again later.</string>
    <string name="error_download_qr" context="Text shown when it tries to download to File System the QR and occurs an error to process the action">An error occurred while trying to download the QR file. Perhaps the file does not exist. Please try again later.</string>
    <string name="success_download_qr" context="Text shown when it tries to download to File System the QR and the action has success">The QR Code has been downloaded successfully to %s</string>
    <string name="invite_not_sent" context="Title of dialog shown when a contact request has not been sent with QR code">Invite not sent</string>
    <string name="invite_not_sent_text" context="Text of dialog shown when a contact request has not been sent with QR code">The QR code or contact link is invalid. Please try to scan a valid code or to open a valid link.</string>
    <string name="invite_not_sent_text_already_contact" context="Text of dialog shown when a contact request has not been sent with QR code because of is already a contact">The invitation has not been sent. %s is already in your contacts list.</string>
    <string name="invite_not_sent_text_error" context="Text of dialog shown when a contact request has not been sent with QR code because of some error">The invitation has not been sent. An error occurred processing it.</string>
    <string name="generatin_qr" context="Text of alert dialog informing that the qr is generating">Generating QR Code&#8230;</string>
    <string name="menu_item_scan_code" context="Title of QR code scan menu item">Scan QR code</string>
    <string name="button_copy_link" context="get the contact link and copy it">Copy link</string>
    <string name="button_create_qr" context="Create QR code">Create QR code</string>
    <string name="qrcode_create_successfully" context="Text shown when it has been created the QR code successfully">QR code successfully created</string>
    <string name="qrcode_scan_help" context="Text shown in QR code scan fragment to help and guide the user in the action">Line up the QR code to scan it with your device’s camera</string>
    <string name="contact_view" context="positive button on dialog to view a contact">View</string>


    <string name="external_play" context="Item menu option to reproduce audio or video in external reproductors">Open with</string>

    <string name="context_share" context="to share a file using Facebook, Whatsapp, etc">Share using</string>

    <string name="error_enable_chat_before_login" context="Message shown if the user choose enable button and he is not logged in">Please log in before enabling the chat</string>

    <string name="label_set_period" context="title of a tag to search for a specific period within the search by date option in Camera upload">Set period</string>

    <string name="context_empty_chat_recent" context="Text of the empty screen when there are not chat conversations">[B]Invite friends to [/B][A]Chat[/A][B] and enjoy our encrypted platform with privacy and security.[/B]</string>
    <string name="recent_chat_empty_enable_chat" context="Message shown when the user has no recent chats">[C]Enable [/C][B]Chat[/B][A][C] and enjoy our encrypted platform with privacy and security.[/C]</string>

    <string name="context_empty_camera_uploads" context="Text of the empty screen when there are not elements in Camera Uploads">[B]No media on [/B][A]Camera Uploads[/A][B].[/B]</string>
    <string name="context_empty_rubbish_bin" context="Text of the empty screen when there are not elements in the Rubbish Bin">[B]Empty [/B][A]Rubbish Bin[/A][B].[/B]</string>

    <string name="context_empty_inbox" context="Text of the empty screen when there are not elements in  Inbox">[B]No files in your [/B][A]Inbox[/A][B].[/B]</string>
    <string name="context_empty_cloud_drive" context="Text of the empty screen when there are not elements in Cloud Drive">[B]No files in your [/B][A]Cloud Drive[/A][B].[/B]</string>
    <string name="context_empty_offline" context="Text of the empty screen when there are not elements in Saved for Offline">[B]No files [/B][A]Offline[/A][B].[/B]</string>
    <string name="context_empty_contacts" context="Text of the empty screen when there are not contacts">[B]No [/B][A]Contacts[/A][B].[/B]</string>

    <string name="recent_chat_empty" context="Message shown when the user has no chats">[A]No[/A] [B]Conversations[/B]</string>
    <string name="recent_chat_loading_conversations" context="Message shown when the chat is section is loading the conversations">[A]Loading[/A] [B]Conversations&#8230;[/B]</string>

    <string name="context_empty_incoming" context="Text of the empty screen when there are not elements in Incoming">[B]No [/B][A]Incoming Shared folders[/A][B].[/B]</string>
    <string name="context_empty_outgoing" context="Text of the empty screen when there are not elements in Outgoing">[B]No [/B][A]Outgoing Shared folders[/A][B].[/B]</string>

    <string name="tab_sent_requests" context="Title of the sent requests tab. Capital letters">Sent requests</string>
    <string name="tab_received_requests" context="Title of the received requests tab. Capital letters">Received requests</string>
    <string name="overquota_alert_title" context="Title dialog overquota error">Storage quota exceeded</string>

    <string name="invalid_link" context="error message shown when an account confirmation link or reset password link is invalid for unknown reasons">Invalid link, please ask for a new valid link</string>

    <string name="processing_link" context="Message shown when a link is being processing">Processing link&#8230;</string>

    <string name="passwd_weak" context="Message shown when it is creating an acount and it is been introduced a very weak or weak password">Your password is easily guessed. Try making your password longer. Combine uppercase and lowercase letters. Add special characters. Do not use names or dictionary words.</string>
    <string name="passwd_medium" context="Message shown when it is creating an acount and it is been introduced a medium password">Your password is good enough to proceed, but it is recommended to strengthen your password further.</string>
    <string name="passwd_good" context="Message shown when it is creating an acount and it is been introduced a good password">This password will withstand most typical brute-force attacks. Please ensure that you will remember it.</string>
    <string name="passwd_strong" context="Message shown when it is creating an acount and it is been introduced a strong password">This password will withstand most sophisticated brute-force attacks. Please ensure that you will remember it.</string>
    <string name="pass_very_weak" context="Password very weak">Very Weak</string>
    <string name="pass_weak" context="Password weak">Weak</string>
    <string name="pass_medium" context="Password medium">Medium</string>
    <string name="pass_good" context="Password good">Good</string>
    <string name="pass_strong" context="Password strong">Strong</string>

    <string name="title_notification_call_in_progress" context="Title of the notification shown on the action bar when there is a call in progress">Call in progress</string>
    <string name="action_notification_call_in_progress" context="Subtitle of the notification shown on the action bar when there is a call in progress">Click to go back to the call</string>
    <string name="button_notification_call_in_progress" context="Button in the notification shown on the action bar when there is a call in progress">Return to the call</string>

    <string name="contacts_mega" context="When it lists contacts of MEGA, the title of list’s header">On MEGA</string>
    <string name="contacts_phone" context="When it lists contacts of phone, the title of list’s header">Phone contacts</string>

    <string name="account_suspended_multiple_breaches_ToS" context="Message error shown when trying to log in on an account has been suspended due to multiple breaches of Terms of Service">Your account has been suspended due to multiple breaches of MEGA’s Terms of Service. Please check your email inbox.</string>
    <string name="account_suspended_breache_ToS" context="Message error shown when trying to log in on an account has been suspended due to breach of Terms of Service">Your account was terminated due to a breach of MEGA’s Terms of Service, such as abuse of rights of others; sharing and/or importing illegal data; or system abuse.</string>

    <string name="file_storage_empty_folder" context="In a chat conversation when you try to send device’s images but there aren’t available images">No files</string>
    <string name="label_file_size_byte" context="size in byte">B</string>
    <string name="label_file_size_kilo_byte" context="size in kilobyte">KB</string>
    <string name="label_file_size_mega_byte" context="size in megabyte">MB</string>
    <string name="label_file_size_giga_byte" context="size in gigabyte">GB</string>
    <string name="label_file_size_tera_byte" context="size in terabyte">TB</string>

    <plurals name="number_of_versions" formatted="false">
        <item context="Number of versions of a file shown on the screen info of the file, version item" quantity="one">%1$d version</item>
        <item context="Number of versions of a file shown on the screen info of the file, version items" quantity="other">%1$d versions</item>
    </plurals>

    <string name="title_section_versions" context="Title of the section Versions for files">Versions</string>

    <string name="header_current_section_item" context="Header of the item to show the current version of a file in a list">Current version</string>
    <plurals name="header_previous_section_item">
        <item context="Header of the item to show the previous versions of a file in a list, file item" quantity="one">Previous version</item>
        <item context="" quantity="other">Previous versions</item>
    </plurals>

    <string name="general_revert" context="option menu to revert a file version">Revert</string>
    <string name="menu_item_clear_versions" context="option menu to clear all the previous versions">Clear previous versions</string>
    <plurals name="title_dialog_delete_version">
        <item context="Title of the dialog to confirm that a version os going to be deleted, version item" quantity="one">Delete version?</item>
        <item context="Title of the dialog to confirm that a version os going to be deleted, version items" quantity="other">Delete versions?</item>
    </plurals>

    <string name="content_dialog_delete_version" context="Content of the dialog to confirm that a version is going to be deleted">This version will be permanently removed.</string>
    <string name="content_dialog_delete_multiple_version" context="Content of the dialog to confirm that several versions are going to be deleted">These %d versions will be permanently removed.</string>

    <string name="chat_upload_title_notification" context="Title of the notification shown when a file is uploading to a chat">Chat uploading</string>

    <string name="settings_chat_upload_quality" context="Label for the option on setting to set up the quality of multimedia files uploaded to the chat">Chat video quality</string>
	<string name="settings_video_upload_quality" context="Label for the option on setting to set up the quality of video files to be uploaded">Video Quality</string>
    <string name="on_refuse_storage_permission" context="Text shown when the user refuses to permit the storage permission when enable camera upload">Camera Uploads needs to access your photos and other media on your device. Please go to the settings page and grant permission.</string>
    <string-array name="settings_chat_upload_quality_entries">
        <item context="the options for the option on setting to set up the quality of multimedia files uploaded to the chat, the options of origin quality multimedia file to upload.">Original quality</item>
        <item context="the options for the option on setting to set up the quality of multimedia files uploaded to the chat, the options of medium quality multimedia file to  upload.">Medium quality</item>
    </string-array>

    <string name="missed_call_notification_title" context="Title of the notification for a missed call">Missed call</string>
    <string name="file_properties_info_location" cotext="Refers to a location of file">Location</string>

    <string name="file_properties_folder_current_versions" cotext="Title of the label to show the size of the current files inside a folder">Current versions</string>
    <string name="file_properties_folder_previous_versions" cotext="Title of the label to show the size of the versioned files inside a folder">Previous versions</string>

    <plurals name="number_of_versions_inside_folder" formatted="false">
        <item context="Number of versioned files inside a folder shown on the screen info of the folder, version item" quantity="one">%1$d versioned file</item>
        <item context="Number of versioned files inside a folder shown on the screen info of the folder, version items" quantity="other">%1$d versioned files</item>
    </plurals>

    <string name="messages_forwarded_success" context="Confirmation message after forwarding one or several messages, version items">Messages forwarded</string>
    <string name="messages_forwarded_error" context="Error message after forwarding one or several messages to several chats">Error. Not correctly forwarded</string>
    <plurals name="messages_forwarded_partial_error" formatted="false">
        <item context="Error message if any of the forwarded messages fails, message item" quantity="one">Error. %1$d message not successfully forwarded</item>
        <item context="Error message if any of the forwarded messages fails, message items" quantity="other">Error. %1$d messages not successfully forwarded</item>
    </plurals>
    <plurals name="messages_forwarded_error_not_available" formatted="false">
        <item context="Error non existing resource after forwarding one or several messages to several chats, message item" quantity="one">Error. The resource is no longer available</item>
        <item context="Error non existing resource after forwarding one or several messages to several chats, message items" quantity="other">Error. The resources are no longer available</item>
    </plurals>

    <string name="turn_on_notifications_title" context="The title of fragment Turn on Notifications">Turn on Notifications</string>
    <string name="turn_on_notifications_subtitle" context="The subtitle of fragment Turn on Notifications">This way, you will see new messages\non your Android phone instantly.</string>
    <string name="turn_on_notifications_first_step" context="First step to turn on notifications">Open Android device [A]Settings[/A]</string>
    <string name="turn_on_notifications_second_step" context="Second step to turn on notifications">Open [A]Apps &amp; notifications[/A]</string>
    <string name="turn_on_notifications_third_step" context="Third step to turn on notifications">Select [A]MEGA[/A]</string>
    <string name="turn_on_notifications_fourth_step" context="Fourth step to turn on notifications">Open [A]App notifications[/A]</string>
    <string name="turn_on_notifications_fifth_step" context="Fifth step to turn on notifications">Switch to On and select your preferences</string>

    <plurals name="files_send_to_chat_success">
        <item context="Alert message after sending to chat one or several messages to several chats, version item" quantity="one">File sent</item>
        <item context="Alert message after sending to chat one or several messages to several chats, version items" quantity="other">Files sent</item>
    </plurals>
    <string name="files_send_to_chat_error" context="Error message after sending to chat one or several messages to several chats">Error. Not correctly sent</string>

    <string name="context_send_file_to_chat" context="menu option to send a file to a chat">Send to chat</string>

    <string name="remember_pwd_dialog_title" context="Title of the dialog ‘Do you remember your password?’">Do you remember your password?</string>
    <string name="remember_pwd_dialog_text_logout" context="Text of the dialog ‘Recovery Key exported’ when the user wants logout">You are about to logout, please test your password to ensure you remember it.\nIf you lose your password, you will lose access to your MEGA data.</string>
    <string name="remember_pwd_dialog_text" context="Text of the dialog ‘Do you remember your password?’">Please test your password to ensure you remember it. If you lose your password, you will lose access to your MEGA data.</string>
    <string name="remember_pwd_dialog_do_not_show" context="‘Do you remember your password?’ dialog option that permits user do not show it again">Don’t show me again</string>
    <string name="remember_pwd_dialog_button_test" context="Button of the dialog ‘Do you remember your password?’ that permits user test his password">Test password</string>
    <string name="test_pwd_title" context="Title of the activity that permits user test his password">Test your password</string>
    <string name="test_pwd_accepted" context="Message shown to the user when is testing her password and it is correct">Password accepted</string>
    <string name="test_pwd_wrong" context="Message shown to the user when is testing her password and it is wrong">Wrong password.\nBackup your Recovery Key as soon as possible!</string>
    <string name="recovery_key_exported_dialog_title" context="Title of the dialog ‘Recovery Key exported’">Recovery Key exported</string>
    <string name="recovery_key_exported_dialog_text" context="Text of the dialog ‘Recovery Key exported’">The Recovery Key has been exported into the Offline section as MEGARecoveryKey.txt.\nNote: It will be deleted if you log out, please store it in a safe place.</string>
    <string name="recovery_key_exported_dialog_text_logout" context="Text of the dialog ‘Recovery Key exported’ when the user wants logout">You are about to logout, please test your password to ensure you remember it.\nIf you lose your password, you will lose access to your MEGA data.</string>
    <string name="option_copy_to_clipboard" context="Option that permits user copy to clipboard">Copy to clipboard</string>
    <string name="option_export_recovery_key" context="Option that permits user export his recovery key">Export Recovery Key</string>
    <string name="proceed_to_logout" context="Option that permits user logout">Proceed to logout</string>
    <string name="recovery_key_bottom_sheet" context="Title of the preference Recovery key on Settings section">Recovery Key</string>
    <string name="option_save_on_filesystem" context="Option that permits user save on File System">Save on File System</string>
    <string name="message_copied_to_clipboard" context="Message shown when something has been copied to clipboard">Copied to clipboard</string>

    <string name="message_jump_latest" context="text of the label to show that you have messages unread in the chat conversation">Jump to latest</string>
    <string name="message_new_messages" context="text of the label to show that you have new messages in the chat conversation">New messages</string>

    <string name="notification_subtitle_incoming" context="Title of the notification shown on the action bar when there is a incoming call">Incoming call</string>
    <string name="notification_incoming_action" context="notification action to launch the incoming call page">Go to the call</string>
    <string name="notification_enable_display" context="text explains why needs to go to system setting to enable allow display over other apps">MEGA background pop-ups are disabled.\nTap to change the settings.</string>

    <plurals name="number_unread_messages">
        <item context="Subtitle to show the number of unread messages on a chat, unread message" quantity="one">%1$s unread message</item>
        <item context="Subtitle to show the number of unread messages on a chat, unread messages" quantity="other">%1$s unread messages</item>
    </plurals>

    <plurals name="plural_number_messages_chat_notification">
        <item context="Notification title to show the number of unread chats, unread message" quantity="one">%1$d unread chat</item>
        <item context="Notification title to show the number of unread chats, unread messages" quantity="other">%1$d unread chats</item>
    </plurals>

    <string name="chat_loading_messages" context="Message shown when a chat is opened and the messages are being recovered">[A]Loading[/A] [B]Messages&#8230;[/B]</string>

    <string name="general_error_internal_node_not_found" context="Error message shown when opening a file link which doesn’t exist">File or folder not found. Are you logged in with a different account in your browser? You can only access files or folders from the account you are currently logged in with in the app</string>


    <string name="context_loop_video" context="menu option to loop video or audio file">Loop</string>

    <string name="settings_security_options_title" context="Title of the category Security options on Settings section">Security options</string>
    <string name="settings_recovery_key_title" context="Title of the preference Recovery key on Settings section">Recovery Key</string>
    <string name="settings_recovery_key_summary" context="Summary of the preference Recovery key on Settings section">Exporting the Recovery Key and keeping it in a secure location enables you to set a new password without data loss.</string>

    <string name="login_connectivity_issues" context="message when a temporary error on logging in is due to connectivity issues">Unable to reach MEGA. Please check your connectivity or try again later.</string>
    <string name="login_servers_busy" context="message when a temporary error on logging in is due to servers busy">Servers are too busy. Please wait.</string>
    <string name="login_API_lock" context="message when a temporary error on logging in is due to SDK is waiting for the server to complete a request due to an API lock">This process is taking longer than expected. Please wait.</string>
    <string name="login_API_rate" context="message when a temporary error on logging in is due to SDK is waiting for the server to complete a request due to a rate limit">Too many requests. Please wait.</string>
    <string name="login_in_progress" context="message when previous login is being canceled">Canceling login process. Please wait&#8230;</string>

    <string name="corrupt_video_dialog_text" context="when open audio video player, the file that it try to open is damaged or does not exist">Error. The file is corrupted or does not exist.</string>


    <string name="section_playlist" context="Title of the screen Playlist">Playlist</string>
    <string name="playlist_state_playing" context="Text shown in playlist subtitle item when a file is reproducing">Now playing&#8230;</string>
    <string name="playlist_state_paused" context="Text shown in playlist subtitle item when a file is reproducing but it is paused">Paused</string>

    <string name="context_option_print" context="Menu option to print the recovery key from Offline section">Print</string>

    <string name="save_MK_confirmation" context="Message when the recovery key has been successfully saved on the filesystem">The Recovery Key has been successfully saved</string>

    <string name="pending_outshare_indicator" context="label to indicate that a share is still pending on outgoing shares of a node">(Pending)</string>

    <string name="option_enable_chat_rich_preview" context="Title of the dialog to disable the rich links previews on chat">Rich URL Previews</string>

    <string name="button_always_rich_links" context="Button to allow the rich links previews on chat">Always Allow</string>
    <string name="button_not_now_rich_links" context="Button do not allow now the rich links previews on chat">Not Now</string>
    <string name="button_never_rich_links" context="Button do not allow the rich links previews on chat">Never</string>

    <string name="title_enable_rich_links" context="Title of the dialog to enable the rich links previews on chat">Enable rich URL previews</string>

    <string name="text_enable_rich_links" context="Text of the dialog to enable the rich links previews on chat">Enhance the MEGAchat experience. URL content will be retrieved without end-to-end encryption.</string>

    <string name="subtitle_mega_rich_link_no_key" context="Subtitle of a MEGA rich link without the decryption key">Tap to enter the Decryption Key</string>

    <string name="error_password" context="when the user tries to creates a MEGA account or tries to change his password and the password strength is very weak">Please enter a stronger password</string>

    <string name="title_acceptance_contact_request_notification" context="title of the notification for an acceptance of a contact request">New contact</string>
    <string name="title_storage_usage" context="title of usage storage section in Storage">Storage Usage</string>

    <plurals name="plural_number_contact_request_notification">
        <item context="Notification title to show the number of incoming contact request, contact request" quantity="one">%1$d pending contact request</item>
        <item context="Notification title to show the number of incoming contact request, contact requests" quantity="other">%1$d pending contact requests</item>
    </plurals>

    <string name="title_new_contact_request_notification" context="title of the notification for a new incoming contact request">New contact request</string>

    <string name="type_message_hint_with_title" context="Hint shown in the field to write a message in the chat screen (chat with customized title)">Write message to “%s”&#8230;</string>
    <string name="transfers_empty_new" context="message shown in the screen when there are not any active transfer">[B]No active[/B][A] Transfers[/A][B].[/B]</string>
    <string name="completed_transfers_empty_new" context="message shown in the screen when there are not any active transfer">[B]No completed[/B][A] Transfers[/A][B].[/B]</string>
    <string name="file_browser_empty_folder_new" context="Text that indicates that a folder is currently empty">[B]Empty[/B][A] Folder[/A][B].[/B]</string>

    <string name="type_message_hint_with_customized_title" context="Hint shown in the field to write a message in the chat screen (chat with customized title)">Write message to “%s”&#8230;</string>
    <string name="type_message_hint_with_default_title" context="Hint shown in the field to write a message in the chat screen (chat with default title)">Write message to %s&#8230;</string>

    <string name="settings_2fa" context="Title of setting Two-Factor Authentication">Two-Factor Authentication</string>
    <string name="setting_subtitle_2fa" context="Subtitle of setting Two-Factor Authentication when the preference is disabled">Two-Factor Authentication is a second layer of security for your account.</string>
    <string name="title_2fa" context="Title of the screen Two-Factor Authentication">Why do you need two-factor authentication?</string>
    <string name="two_factor_authentication_explain">Two-factor authentication is a second layer of security for your account. Which means that even if someone knows your password they cannot access it, without also having access to the six digit code only you have access to.</string>
    <string name="button_setup_2fa" context="Button that permits user begin with the process of enable Two-Factor Authentication">Begin Setup</string>
    <string name="explain_qr_seed_2fa_1" context="Text that explain how to do with Two-Factor Authentication QR">Scan or copy the seed to your Authenticator App.</string>
    <string name="explain_qr_seed_2fa_2" context="Text that explain how to do with Two-Factor Authentication seed">Be sure to backup this seed to a safe place in case you lose your device.</string>
    <string name="explain_confirm_2fa" context="Text that explain how to confirm Two-Factor Authentication">Please enter the 6-digit code generated by your Authenticator App.</string>
    <string name="general_verify" context="Text button">Verify</string>
    <string name="general_next" context="Text button">Next</string>
    <string name="qr_seed_text_error" context="Text of the alert dialog to inform the user when an error occurs when try to enable seed or QR of Two-Factor Authentication">An error occurred generating the seed or QR code, please try again.</string>
    <string name="title_2fa_enabled" context="Title of the screen shown when the user enabled correctly Two-Factor Authentication">Two-Factor Authentication Enabled</string>
    <string name="description_2fa_enabled" context="Description of the screen shown when the user enabled correctly Two-Factor Authentication">Next time you login to your account you will be asked to enter a 6-digit code provided by your Authenticator App.</string>
    <string name="recommendation_2fa_enabled">If you lose access to your account after enabling 2FA and you have not backed up your Recovery Key, MEGA can\'t help you gain access to it again.\n<b>Backup your Recovery Key</b></string>
    <string name="pin_error_2fa" context="Error shown when it is scanning a QR code and it is invalid">Invalid code</string>
    <string name="lost_your_authenticator_device" context="Title of screen Lost authenticator decive">Lost your Authenticator device?</string>
    <string name="login_verification" context="Title of screen Login verification with Two-Factor Authentication">Login Verification</string>
    <string name="change_password_verification" context="Title of screen Change password verification with Two-Factor Authentication">Two-Factor Authentication\nChange password</string>
    <string name="cancel_account_verification" context="Title of screen Cancel account verification with Two-Factor Authentication">Two-Factor Authentication\nCancel account</string>
    <string name="change_mail_verification" context="Title of screen Change mail verification with Two-Factor Authentication">Two-Factor Authentication\nChange email</string>
    <string name="disable_2fa_verification" context="Title of screen Disable Two-Factor Authentication">Disable Two-Factor Authentication</string>
    <string name="title_lost_authenticator_device" context="Title of screen Lost authenticator decive">Lost your Authenticator device?</string>
    <string name="error_disable_2fa" context="When the user tries to disable Two-Factor Authentication and some error ocurr in the process">An error occurred trying to disable Two-Factor Authentication. Please try again.</string>
    <string name="error_enable_2fa" context="When the user tries to enable Two-Factor Authentication and some error ocurr in the process">An error occurred trying to enable Two-Factor Authentication. Please try again.</string>
    <string name="title_enable_2fa" context="Title of the dialog shown when a new account is created to suggest user enable Two-Factor Authentication">Enable Two-Factor Authentication</string>
    <string name="label_2fa_disabled" context="Label shown when it disables the Two-Factor Authentication">Two-Factor Authentication Disabled</string>
    <string name="open_app_button" context="Text of the button which action is to show the authentication apps">Open in</string>
    <string name="intent_not_available_2fa" context="message when trying to open a link that contains the seed to enable Two-Factor Authentication but there isn’t any app that open it">There isn’t any available app to enable Two-Factor Authentication on your device</string>
    <string name="general_close" context="Text button">Close</string>

    <string name="backup_rk_2fa_end" context="Label shown when Two-Factor Authentication has been enabled to alert user that has to back up his Recovery Key before finish the process">Export your Recovery Key to finish</string>
    <string name="no_authentication_apps_title" context="Title of dialog shown when it tries to open an authentication app and there is no installed">Authenticator App</string>
    <string name="open_play_store_2fa" context="Message shown to ask user if wants to open Google Play to install some authenticator app">Would you want to open Google Play to install an Authenticator App?</string>
    <string name="play_store_label" context="Label Play Store">Play Store</string>
    <string name="text_2fa_help" context="Text shown in an alert explaining how to continue to enable Two-Factor Authentication">You need an authenticator app to enable 2FA on MEGA. You can download and install the Google Authenticator, Duo Mobile, Authy or Microsoft Authenticator app for your phone or tablet.</string>


    <string name="number_correctly_imported_from_chat" context="success message when importing multiple files from">%d files shared successfully</string>
    <string name="number_no_imported_from_chat" context="error message when importing multiple files from chat">%d files were not shared</string>
    <string name="preview_content" context="button’s text to open a full screen image">Preview Content</string>

    <string name="no_network_connection_on_play_file" context="message shown when the user clicks on media file chat message, there is no network connection and the file is not been downloaded">The streaming can not be executed and the file has not been downloaded</string>
    <string name="file_already_exists" context="message when trying to save for offline a file that already exists">File already exists in Saved for Offline</string>

    <plurals name="error_forwarding_messages">
        <item context="Error message if forwarding a message failed, one message" quantity="one">Message not forwarded</item>
        <item context="Error message if forwarding a message failed, many messages" quantity="other">Messages not forwarded</item>
    </plurals>

    <string name="title_confirmation_disable_rich_links" context="Title of the dialog to disable the rich links previews on chat">Rich URL Previews</string>
    <string name="text_confirmation_disable_rich_links" context="Text of the dialog to disable the rich links previews on chat">You are disabling rich URL previews permanently. You can re-enable rich URL previews in your settings. Do you want to proceed?</string>

    <string name="call_missed_messages" context="Message shown when a call ends.">[A]Missed call[/A]</string>
    <string name="call_rejected_messages" context="Message shown when a call ends.">[A]Call was rejected[/A]</string>
    <string name="call_cancelled_messages" context="Message shown when a call ends.">[A]Call was cancelled[/A]</string>
    <string name="call_failed_messages" context="Message shown when a call ends.">[A]Call failed[/A]</string>
    <string name="call_not_answered_messages" context="Message shown when a call ends.">[A]Call was not answered[/A]</string>

    <string name="contact_email" context="Indicates that can type a contact email">Contact’s email</string>
    <string name="contact_not_added" context="When it tries to add a contact in a list an is already added">You have already added this contact.</string>

    <string name="error_message_invalid_format" context="Content of a normal message that cannot be recognized">Invalid message format</string>
    <string name="error_message_invalid_signature" context="Content of a normal message that cannot be recognized">Invalid message signature</string>

    <string name="error_streaming" context="When the user tries to reproduce a file through streaming and ocurred an error creating it">An error occurred trying to create the stream</string>

    <string name="context_restore" context="Menu option to restore an item from the Rubbish bin">Restore</string>

    <string name="context_correctly_node_restored" context="success message when a node was restore from Rubbish bin">Restored to %s</string>
    <string name="context_no_restored" context="error message when a node was restore from Rubbish bin">Error. Not restored</string>

    <string name="context_send_message" context="menu item from contact section to send a message to a contact">Send Message</string>

    <plurals name="plural_contact_sent_to_chats">
        <item context="Message shown when a contact is successfully sent to several chats, one contact" quantity="one">Contact sent to chats successfully</item>
        <item context="Message shown when a contact is successfully sent to several chats, more contacts" quantity="other">Contacts sent to chats successfully</item>
    </plurals>

    <string name="error_MEGAdrop_not_supported" context="Error message on opening a MEGAdrop folder link">MEGAdrop folders are not supported yet</string>

    <string name="pre_overquota_alert_text" context="Pre overquota error dialog when trying to copy or import a file">This action cannot be completed as it would take you over your current storage limit. Would you like to upgrade your account?</string>

    <string name="archived_chats_title_section" context="Title of the section Archived chats">Archived chats</string>

    <string name="archived_chats_show_option" context="Text of the option to show the arhived chat, it shows the number of archived chats">Archived chats (%d)</string>

    <string name="archive_chat_option" context="Title of the option on the chat list to archive a chat">Archive Chat</string>
    <string name="unarchive_chat_option" context="Title of the option on the chat list to unarchive a chat">Unarchive Chat</string>

    <string name="general_archive" context="Confirmation button of the dialog to archive a chat">Archive</string>
    <string name="general_unarchive" context="Confirmation button of the dialog to unarchive a chat">Unarchive</string>

    <string name="success_archive_chat" context="Message shown when a chat is successfully archived, it shows the name of the chat">%s chat was archived.</string>
    <string name="error_archive_chat" context="Error message shown when a chat has not be archived, it shows the name of the chat">Error. %s chat was not archived.</string>

    <string name="success_unarchive_chat" context="Message shown when a chat is successfully unarchived, it shows the name of the chat">%s chat was unarchived.</string>
    <string name="error_unarchive_chat" context="Error message shown when a chat has not be unarchived, it shows the name of the chat">Error. %s chat was not able to be unarchived.</string>

    <string name="archived_chats_empty" context="Message shown when the user has no archived chats">[A]No[/A] [B]Archived Chats[/B]</string>

    <string name="inactive_chat" context="Subtitle of chat screen when the chat is inactive">Inactive chat</string>
    <string name="archived_chat" context="Subtitle of chat screen when the chat is archived">Archived chat</string>

    <string name="number_incorrectly_restored_from_rubbish" context="error message when restoring several nodes from rubbish">%d items were not restored successfully</string>
    <string name="number_correctly_restored_from_rubbish" context="success message when restoring several nodes from rubbish">%d items restored successfully</string>

    <string name="join_call_layout" context="Title of the layout to join a group call from the chat screen">Tap to join the call</string>

    <string name="invite_contacts" context="Label shown when the user wants to add contacts into his MEGA account">Invite contacts</string>
    <string name="share_with" cotext="Label shown when the user wants to share something with other contacts">Share with</string>
    <string name="contacts_list_empty_text_loading_share" context="Message shown while the contact list from the device and from MEGA is being read and then shown to the user">Loading contacts&#8230;</string>
    <string name="title_new_group" context="Title of the screen New Group">New Group</string>
    <string name="subtitle_new_group" context="Subtitle of the screen New Group">Type group name</string>
    <string name="hint_type_group" context="Hint of edittext shown when it is creating a new group to guide user to type the name of the group">Name your group</string>
    <string name="confirmation_delete_contact" context="Text of the confirm dialog shown when it wants to remove a contact from a chat">Remove %s from this chat?</string>

    <string name="settings_file_management_file_versions_title" context="Settings preference title to show file versions info of the account">File versions</string>
    <string name="settings_file_management_file_versions_subtitle" context="Settings preference subtitle to show file versions info of the account">%1$d file versions, taking a total of %2$s</string>

    <string name="settings_file_management_category" context="Title of the section File management on Settings section">File Management</string>

    <string name="settings_file_management_delete_versions" context="Option in Settings to delete all the versions of the account">Delete all older versions of my files</string>
    <string name="settings_file_management_subtitle_delete_versions" context="subtitle of the option in Settings to delete all the versions of the account">All current files will remain. Only historic versions of your files will be deleted.</string>

    <string name="text_confirmation_dialog_delete_versions" context="Text of the dialog to delete all the file versions of the account">You are about to delete the version histories of all files. Any file version shared to you from a contact will need to be deleted by them.\n\nPlease note that the current files will not be deleted.</string>

    <string name="success_delete_versions" context="success message when deleting all the versions of the account">File versions deleted successfully</string>
    <string name="error_delete_versions" context="error message when deleting all the versions of the account">An error occurred while trying to delete all previous versions of your files, please try again later.</string>

    <string name="settings_enable_file_versioning_title" context="Title of the option to enable or disable file versioning on Settings section">File Versioning</string>
    <string name="settings_enable_file_versioning_subtitle" context="Subtitle of the option to enable or disable file versioning on Settings section">Enable or disable file versioning for your entire account.\nDisabling file versioning does not prevent your contacts from creating new versions in shared folders.</string>
    <string name="choose_chat" context="section title to select a chat to send a file">Choose chat</string>

    <string name="type_mail" context="Hint shown to guide user on activity add contacts">Tap, enter name or email</string>

    <string name="confirmation_invite_contact" context="Text of the confirm dialog shown when it wants to add a contact from a QR scaned">Add %s to your contacts?</string>
    <string name="confirmation_not_invite_contact" context="Text of the confirm dialog shown when it wants to add a contact from a QR scaned and is already added before">You have already added the contact %s.</string>
    <string name="confirmation_invite_contact_already_added" context="Text of the confirm dialog shown when it wants to add a contact from a QR scaned and is already added before">You have already added the contact %s.</string>
    <string name="confirmation_share_contact" context="Text of the confirm dialog shown when it wants to add a contact from a QR scaned">Share with %s?</string>
    <string name="new_group_chat_label" context="Text button for init a group chat">New group chat</string>
    <string name="add_contacts" context="Label shown when the user wants to add contacts into a chat conversation">Add contacts</string>

    <string name="title_alert_logged_out" context="Title of the alert when the account have been logged out from another client">Logged out</string>
    <string name="account_confirmed" context="Text shown to indicate user that his account has already been confirmed">Your account has been activated. Please log in.</string>
    <string name="confirm_account" context="Text shown to indicate user that his account should be confirmed typing his password">Please enter your password to confirm your account</string>

    <string name="error_own_email_as_contact" context="Error shown if a user tries to add their own email address as a contact">There’s no need to add your own email address</string>

    <string name="invalid_code" context="Error shown when it is scanning a QR code and it is invalid">Invalid code</string>

    <string name="text_almost_full_warning" context="Text of the dialog shown when the storage of a FREE account is almost full">Cloud Drive is almost full. Upgrade to PRO and get up to %1$s of storage and %2$s of transfer quota.</string>
    <string name="text_almost_full_warning_pro_account" context="Text of the dialog shown when the storage of a PRO I or II account is almost full">Cloud Drive is almost full. Upgrade now and get up to %1$s of storage and %2$s of transfer quota.</string>
    <string name="text_almost_full_warning_pro3_account" context="Text of the dialog shown when the storage of a PRO III account is almost full">Cloud Drive is almost full. If you need more storage please contact MEGA support to get a custom plan.</string>
    <string name="text_storage_full_warning" context="Text of the dialog shown when the storage of a FREE account is full">Cloud Drive is full. Upgrade to PRO and get up to %1$s of storage and %2$s of transfer quota.</string>
    <string name="text_storage_full_warning_pro_account" context="Text of the dialog shown when the storage of a PRO I or II account is full">Cloud Drive is full. Upgrade now and get up to %1$s of storage and %2$s of transfer quota.</string>
    <string name="text_storage_full_warning_pro3_account" context="Text of the dialog shown when the storage of a PRO III account is full">Cloud Drive is full. If you need more storage please contact MEGA support to get a custom plan.</string>
    <string name="button_plans_almost_full_warning" context="Button of the dialog shown when the storage is almost full to see the available PRO plans">See plans</string>
    <string name="button_custom_almost_full_warning" context="Button of the dialog shown when the storage is almost full to custom a plan">Custom plan</string>
    <string name="button_bonus_almost_full_warning" context="Button of the dialog shown when the storage is almost full to get bonus">Get Bonus</string>

    <string name="title_mail_upgrade_plan" context="Mail title to upgrade to a custom plan">Upgrade to a custom plan</string>
    <string name="subject_mail_upgrade_plan" context="Mail subject to upgrade to a custom plan">Ask us how you can upgrade to a custom plan:</string>

    <string name="word_me" context="Used in chat list screen to indicate in a chat list item that the message was sent by me, followed by the message">Me:</string>

    <string name="call_button" context="Title of the button in the contact info screen to start an audio call">Call</string>
    <string name="message_button" context="Title of the button in the contact info screen to send a message">Message</string>
    <string name="video_button" context="Title of the button in the contact info screen to start a video call">Video</string>

    <string name="title_chat_explorer" context="Title of chat explorer to send a link or file to a chat">Send to&#8230;</string>
    <string name="title_cloud_explorer" context="Title of cloud explorer to upload a link or file">Upload to&#8230;</string>

    <string name="contact_info_button_more" context="More button in contact info page">More</string>

    <plurals name="plural_select_file">
        <item context="Section title to select a file to perform an action, one file" quantity="one">Choose File</item>
        <item context="Section title to select a file to perform an action, more files" quantity="other">Choose Files</item>
    </plurals>

    <string name="title_confirm_send_invitation" context="Title of confirmation dialog of sending invitation to a contact">Invite %1$s?</string>

    <string name="title_share_folder_explorer" context="Title of shared folder explorer to choose a folder to perform an action">Choose folder</string>

    <string name="login_warning_abort_transfers" context="Popup message shown if an user try to login while there is still living transfer">All transfers will be cancelled, do you want to login?</string>
    <string name="logout_warning_abort_transfers" context="Popup message shown if an user try to login while there is still living transfer">All transfers will be cancelled, do you want to logout?</string>

    <string name="subtitle_read_only_permissions" context="Label to explain the read only participant permission in the options panel of the group info screen">Read only</string>

    <string name="used_space" context="Label shown the total space and the used space in an account">[A]%1$s [/A][B]of %2$s used[/B]</string>

    <string name="staging_api_url_title" context="title of the alert dialog when the user is changing the API URL to staging">Change to a test server?</string>
    <string name="staging_api_url_text" context="text of the alert dialog when the user is changing the API URL to staging">Are you sure you want to change to a test server? Your account may suffer irrecoverable problems</string>

    <string name="title_confirmation_open_camera_on_chat" context="Title of the confirmation dialog to open the camera app and lose the relay of the local camera on the in progress call">Open camera?</string>
    <string name="confirmation_open_camera_on_chat" context="Text of the confirmation dialog to open the camera app and lose the relay of the local camera on the in progress call">If you open the camera, your video transmission will be paused in the current call.</string>

    <string name="notification_chat_undefined_title" context="Title of the notification when there is unknown activity on the Chat">Chat activity</string>
    <string name="notification_chat_undefined_content" context="Content of the notification when there is unknown activity on the Chat">You may have new messages</string>
    <string name="retrieving_message_title" context="When app is retrieving push message">Retrieving message</string>

    <string name="settings_rb_scheduler_enable_title" context="Title of Rubbish bin scheduler option in settings to enable or disable the functionality">Rubbish Bin Clearing Scheduler</string>
    <string name="settings_rb_scheduler_enable_subtitle" context="Subtitle of Rubbish bin scheduler option in settings to enable or disable the functionality in free accounts">The Rubbish Bin is cleared for you automatically.</string>

    <string name="settings_rb_scheduler_enable_period_PRO" context="Title of Rubbish bin scheduler option in settings to enable or disable the functionality in PRO accounts">The minimum period is 7 days.</string>
    <string name="settings_rb_scheduler_enable_period_FREE" context="Title of Rubbish bin scheduler option in settings to enable or disable the functionality in PRO accounts">The minimum period is 7 days and your maximum period is 30 days.</string>
	<string name="settings_compression_queue_subtitle" context="Sub title of compression queue notification option in settings indicating the size limits. Please keep the placeholders because are to show the size limits including units in runtime. For example: The minimum size is 100MB and the maximum size is 1000MB.">The minimum size is %1$s and the maximum size is %2$s.</string>

    <string name="settings_rb_scheduler_select_days_title" context="Title of Rubbish bin scheduler option in settings to set up the number of days of the rubbish bin scheduler">Remove files older than</string>
    <string name="settings_rb_scheduler_select_days_subtitle" context="Subtitle of Rubbish bin scheduler option in settings to show the number of days set up to the rubbish bin scheduler">%d days</string>
	<string name="settings_video_compression_queue_size_popup_title" context="Title of popup that userd to set compression queue size (in MB) in settings">Notify me when size is larger than</string>

	<string name="settings_video_compression_queue_size_title" context="Title of compression queue size option in settings">If videos to compress are larger than</string>

    <string name="settings_rb_scheduler_alert_disabling" context="Text of the alert when a FREE user tries to disable the RB scheduler">To disable the Rubbish Bin Clearing Scheduler or set a longer retention period, you need to subscribe to a PRO plan.</string>

    <string name="hint_days" context="Hint of the field to write the days of the rubbish bin scheduler">days</string>
    <string name="get_chat_link_option" context="Title of the option to generate a public chat link">Get chat link</string>
    <string name="manage_chat_link_option" context="Title of the option to manage a public chat link">Manage chat link</string>

    <string name="make_chat_private_option" context="Title of the option to make a public chat private">Enable Encrypted Key Rotation</string>
    <string name="make_chat_private_option_text" context="Text of the dialog to change a public chat to private (enable encrypted key rotation)">Key rotation is slightly more secure, but does not allow you to create a chat link and new participants will not see past messages.</string>

    <string name="message_created_chat_link" context="Text shown when a moderator of a chat create a chat link. Please keep the placeholder because is to show the moderator’s name in runtime.">[A]%1$s[/A][B] created a chat link.[/B]</string>
    <string name="message_deleted_chat_link" context="Text shown when a moderator of a chat delete a chat link. Please keep the placeholder because is to show the moderator’s name in runtime.">[A]%1$s[/A][B] deleted the chat link.[/B]</string>

    <string name="action_delete_link" context="Title of the option to delete a chat link">Delete chat link</string>

    <string name="title_alert_chat_link_error" context="Title of the alert when a chat link is invalid">Chat link</string>
    <string name="confirmation_close_sessions_text" context="Text of the dialog to confirm after closing all other sessions">This will log you out on all other active sessions except the current one.</string>
    <string name="confirmation_close_sessions_title" context="Title of the dialog to confirm after closing all other sessions">Do you want to close all other sessions?</string>

    <string name="number_of_participants" context="Subtitle chat screen for groups with permissions and not archived, Plural of participant. 2 participants">%d participants</string>

    <string name="action_join" context="Label of the button to join a chat by a chat link">Join</string>

    <string name="observers_chat_label" context="Label for observers of a group chat">Observers</string>

    <string name="error_chat_link" context="Message on the title of the chat screen if there were any error loading the chat link">Error loading the chat link.</string>

    <string name="error_chat_link_init_error" context="Message on the title of the chat screen if there were any error loading the chat link without logging">Error initialising chat when loading the chat link.</string>

    <string name="confirmation_rejoin_chat_link" context="Message on the alert to join a group chat that the user previously was part of">You are trying to preview a chat that you were previously a member of. Do you want to join the chat again?</string>
    <string name="alert_already_participant_chat_link" context="Message on the alert to preview a chat link if the user is already a participant">You are already participating in this chat.</string>

    <string name="alert_invalid_preview" context="Message on the alert to close a chat preview if the link is invalid">This chat preview is no longer available. If you leave the preview, you won’t be able to reopen it.</string>

    <string name="message_set_chat_private" context="Text shown when a moderator changes the chat to private. Please keep the placeholder because is to show the moderator’s name in runtime.">[A]%1$s[/A][B] enabled encrypted key rotation.[/B]</string>

    <string name="invalid_chat_link" context="error message shown when a chat link is invalid">This conversation is no longer available</string>
    <string name="invalid_chat_link_args" context="error message shown when a chat link is not well formed">Invalid chat link</string>

    <string name="ekr_label" context="When it is creating a new group chat, this option permits to establish it private or public">Encrypted Key Rotation</string>
    <string name="ekr_explanation" context="Text of the dialog to change a public chat to private (enable encrypted key rotation)">Key rotation is slightly more secure, but does not allow you to create a chat link and new participants will not see past messages.</string>

    <string name="subtitle_chat_message_enabled_ERK" context="Text of the dialog to change a public chat to private (enable encrypted key rotation)">Key rotation is slightly more secure, but does not allow you to create a chat link and new participants will not see past messages.</string>
    <string name="action_open_chat_link" context="Menu item">Open chat link</string>

    <string name="invite_not_sent_already_sent" context="Message shown when a contact request has not been sent because the invitation has been sent before">The invitation to contact %s has been sent before and can be consulted in the Sent Requests tab.</string>

    <string name="save_qr_cloud_drive" context="Label shown to indicate the QR is saving in Cloud Drive">Saving %s in Cloud Drive&#8230;</string>

    <string name="general_folders" context="General label for folders">Folders</string>
    <string name="general_files" context="General label for files">Files</string>
    <string name="general_save_to_device" context="Item menu option upon right click on one or multiple files">Save to device</string>

    <string name="title_upload_explorer" context="Title of cloud explorer to upload a file">Upload to MEGA</string>
    <string name="choose_destionation" context="Label choose destination">Choose destination</string>
    <string name="general_show_more" context="Label that indicates show more items">Show More</string>
    <string name="general_show_less" context="Label that indicates show less items">Show Less</string>

    <string name="notification_new_contact_request" context="Subtitle of the historic notification for a new contact request">[A]%s [/A][B]sent you a contact request.[/B]</string>
    <string name="notification_new_contact" context="Subtitle of the historic notification for a new contact">[A]%s [/A][B]is now a contact.[/B]</string>
    <string name="notification_new_shared_folder" context="Subtitle of the historic notification for a new shared folder">[B]New shared folder from [/B][A]%s.[/A]</string>

    <string name="notification_reminder_contact_request" context="Subtitle of the historic notification for a reminder new contact request">[A]Reminder: [/A][B]%s [/B][C]sent you a contact request.[/C]</string>

    <string name="title_contact_request_notification_cancelled" context="Title of the historic notification for a contact request cancelled">Contact request cancelled</string>
    <string name="subtitle_contact_request_notification_cancelled" context="Subtitle of the historic notification for contact request cancelled">[A]%s [/A][B]cancelled the contact request.[/B]</string>

    <string name="title_contact_notification_deleted" context="Title of the historic notification when an user deletes you as contact">Contact deleted</string>
    <string name="subtitle_contact_notification_deleted" context="Subtitle of the historic notification when an user deletes you as contact">[A]%s [/A][B]deleted you as a contact.[/B]</string>

    <string name="title_contact_notification_blocked" context="Title of the historic notification when an user blocks you as contact">Contact blocked</string>
    <string name="subtitle_contact_notification_blocked" context="Subtitle of the historic notification when an user blocks you as contact">[A]%s [/A][B]blocked you as a contact.[/B]</string>

    <string name="section_notification_with_unread" context="Item of the navigation title for the notification section when there is any unread">Notifications [A](%1$d)[/A]</string>

    <string name="title_account_notification_deleted" context="Title of the historic notification for an account deleted">Account deleted</string>
    <string name="subtitle_account_notification_deleted" context="Subtitle of the historic notification for an account deleted">[B]The account [/B][A]%s[/A][B] has been deleted.[/B]</string>

    <string name="subtitle_file_takedown_notification" context="Subtitle of file takedown historic notification">[A]Your publicly shared file [/A][B]%s[/B][C] has been taken down.[/C]</string>
    <string name="subtitle_folder_takedown_notification" context="Subtitle of folder takedown historic notification">[A]Your publicly shared folder [/A][B]%s[/B][C] has been taken down.[/C]</string>

    <string name="message_file_takedown_pop_out_notification" context="Popup notification text on mouse-over of taken down file.">This file has been the subject of a takedown notice.</string>
    <string name="message_folder_takedown_pop_out_notification" context="Popup notification text on mouse-over taken down folder.">This folder has been the subject of a takedown notice.</string>
    <string name="dispute_takendown_file" context="option to dispute taken down file or folder">Dispute Takedown</string>
    <string name="error_download_takendown_node" context="Error shown when download a file that has violated ToS/AUP.">Not accessible due to ToS/AUP violation</string>
    <plurals name="alert_taken_down_files">
        <item context="Alert shown when one file was not downloaded due to ToS/AUP violation, Singular of taken down file. 1 file" quantity="one">%d file was not downloaded due to ToS/AUP violation.</item>
        <item context="Alert shown when some files were not downloaded due to ToS/AUP violation, Plural of taken down files. 2 files" quantity="other">%d files were not downloaded due to ToS/AUP violation.</item>
    </plurals>

    <string name="subtitle_file_takedown_reinstated_notification" context="Subtitle of a file takedown reinstated historic notification">[A]Your publicly shared file [/A][B]%s[/B][C] has been reinstated.[/C]</string>
    <string name="subtitle_folder_takedown_reinstated_notification" context="Subtitle of a folder takedown reinstated historic notification">[A]Your publicly shared folder [/A][B]%s[/B][C] has been reinstated.[/C]</string>

    <string name="title_outgoing_contact_request" context="Title of the historic notification for outgoing contact requests">Sent request</string>
    <string name="title_incoming_contact_request" context="Title of the historic notification for incoming contact requests">Received request</string>

    <string name="subtitle_outgoing_contact_request_denied" context="Subtitle of the historic notification for contact request denied">[A]%s [/A][B]denied your contact request.[/B]</string>
    <string name="subtitle_outgoing_contact_request_accepted" context="Subtitle of the historic notification for contact request accepted">[A]%s [/A][B]accepted your contact request.[/B]</string>

    <string name="notification_deleted_shared_folder" context="Subtitle of the historic notification for deleted shared folders (one or many)">[B]Access to folders shared by [/B][A]%s[/A][B] were removed.[/B]</string>
    <string name="notification_left_shared_folder" context="Subtitle of the historic notification when a contact leaves a shared folder">[A]%s[/A][B] has left a shared folder.[/B]</string>
    <string name="notification_left_shared_folder_with_name" context="Subtitle of the historic notification when a contact leaves a shared folder and the name of the folder is known">[A]%1$s[/A][B] has left the shared folder [/B][A]%2$s.[/A]</string>

    <string name="subtitle_incoming_contact_request_ignored" context="Subtitle of the historic notification for incoming contact request ignored">[B]Contact request from [/B][A]%s [/A][B]was ignored[/B]</string>
    <string name="subtitle_incoming_contact_request_accepted" context="Subtitle of the historic notification for incoming contact request accepted">[B]Contact request from [/B][A]%s [/A][B]was accepted[/B]</string>
    <string name="subtitle_incoming_contact_request_denied" context="Subtitle of the historic notification for incoming contact request declined">[B]Contact request from [/B][A]%s [/A][B]was declined[/B]</string>

    <string name="type_of_my_account" context="Subtitle of the Upgrade account section">Your current account is [A]%s[/A]</string>
    <string name="footnote_achievements" context="Footnote to clarify the storage space is subject to the achievement program">* Subject to your participation in our achievement program</string>
    <string name="select_payment_method" context="after choosing one PRO plan, the user have to choose the payment method: credit card, fortumo, etc">Select payment method</string>

    <string name="billing_period_title" context="title of billing period">Billing period</string>
    <string name="billed_monthly_text" context="option of billing period, monthly">[A]Billed monthly[/A] %s /month</string>
    <string name="billed_yearly_text" context="option of billing period, yearly">[A]Billed yearly[/A] %s /year</string>
    <string name="button_cancel" context="dialog option cancel in alert dialog">Cancel</string>
    <string name="button_continue" context="dialog option continue in alert dialog">Continue</string>

    <string name="payment_method_google_wallet" context="one of the payment methods">[A]Google Pay[/A] (subscription)</string>
    <string name="payment_method_credit_card" context="one of the payment methods">[A]Credit Card[/A] (subscription)</string>
    <string name="payment_method_fortumo" context="one of the payment methods">[A]Mobile Carrier[/A] (one-off)</string>
    <string name="payment_method_centili" context="one of the payment methods">[A]Mobile Carrier[/A] (one-off)</string>

    <string name="new_label_notification_item" context="Capital letters. Text of the label of a new historic notifications">NEW</string>

    <string name="context_new_file_name_hint" context="Input field description in the create file dialog.">file name</string>
    <string name="option_enable_last_green_chat" context="Option in Settings section to enable the last active connection in chat">Show Last seen&#8230;</string>
    <string name="subtitle_option_enable_last_green_chat" context="Subtitle of the option in Settings section to enable the last active connection in chat">Allow your contacts to see the last time you were active on MEGA.</string>

	<string name="title_out_of_space" context="title of notification when device is out of storage during camera upload">Not enough storage space</string>
	<string name="message_out_of_space" context="message will be shown when there is not enough space to perform camera upload.">Not enough storage space to perform video compression.</string>
	<string name="title_compression_size_over_limit" context="the title of the notification that displays when compression larger than setting">Video compression size is too large</string>
	<string name="message_compression_size_over_limit" context="the content message of the notification that displays when compression larger than setting, placeholder: size in MB">The total size of the videos to compress exceeds %s, please put your device on charge to continue.</string>
	<string name="message_keep_device_name" context="Message displayed when the user changes the ‘Keep file names as in the device’ setting">This setting will take effect the next time Camera Uploads runs</string>
	<string name="message_compress_video" context="Notification message when compressing video to show the compressed percentage. Please, keep the placeholder because it is for adding the percentage value at runtime.">%s has been compressed</string>
	<string name="title_compress_video" context="notification title when compressing video">Compressing Videos %1$d/%2$d</string>
	<string name="error_invalid_folder_selected" context="error message pops up when user selected an invalid folder for camera upload">Invalid folder selected</string>

    <plurals name="num_files_with_parameter">
        <item context="on the section notifications indicates the number of files added to a shared folder, Singular of file. 1 file" quantity="one">%d file</item>
        <item context="on the section notifications indicates the number of files added to a shared folder, Plural of file. 2 files" quantity="other">%d files</item>
    </plurals>

    <plurals name="num_folders_with_parameter">
        <item context="on the section notifications indicates the number of folder added to a shared folder, Singular of folder/directory. 1 folder" quantity="one">%d folder</item>
        <item context="on the section notifications indicates the number of folder added to a shared folder, Plural of folder/directory. 2 folders" quantity="other">%d folders</item>
    </plurals>

    <string name="subtitle_notification_added_folders_and_files" context="Subtitle of the historic notification for new additions inside an existing shared folder. Placeholders are: email who added the folders or files, number of folders added, number of files added">[A]%1$s[/A][B] added %2$s and %3$s[/B]</string>

    <plurals name="subtitle_notification_added_files">
        <item context="Subtitle of the historic notification for new additions inside an existing shared folder, Singular of file. 1 file" quantity="one">[A]%1$s [/A][B]added %2$d file.[/B]</item>
        <item context="Subtitle of the historic notification for new additions inside an existing shared folder, Plural of file. 2 files" quantity="other">[A]%1$s [/A][B]added %2$d files.[/B]</item>
    </plurals>

    <plurals name="subtitle_notification_deleted_items">
        <item context="Subtitle of the historic notification for deletions inside an existing shared folder, Singular of item. 1 item" quantity="one">[A]%1$s [/A][B]deleted %2$d item.[/B]</item>
        <item context="Subtitle of the historic notification for deletions inside an existing shared folder, Plural of item. 2 items" quantity="other">[A]%1$s [/A][B]deleted %2$d items.[/B]</item>
    </plurals>

    <plurals name="subtitle_notification_added_folders">
        <item context="Subtitle of the historic notification for new additions inside an existing shared folder, Singular of folder. 1 folder" quantity="one">[A]%1$s [/A][B]added %2$d folder.[/B]</item>
        <item context="Subtitle of the historic notification for new additions inside an existing shared folder, Plural of folder. 2 folders" quantity="other">[A]%1$s [/A][B]added %2$d folders.[/B]</item>
    </plurals>

    <plurals name="subtitle_of_group_chat">
        <item context="Subtitle chat screen for groups with permissions and not archived, Singular of participant. 1 participant" quantity="one">%d participant</item>
        <item context="Subtitle chat screen for groups with permissions and not archived, Plural of participant. 2 participants" quantity="other">%d participants</item>
    </plurals>

    <string name="message_error_set_title_get_link" context="Error when the user tries to get a public chat link for a chat with the default title">Before you can generate a link for this chat, you need to set a description:</string>

    <string name="chat_link_copied_clipboard" context="success alert when the user copy a chat link to the clipboard">Chat link copied to the clipboard</string>

    <string name="type_month" context="Label to show the price of each plan in the upgrade account section">[A]From[/A] %s / [A]month[/A] *</string>
    <string name="upgrade_comment" context="the meaning of the asterisk in monthly* and annually* payment">* Recurring subscription can be cancelled any time before the renewal date.</string>
    <string name="call_started_messages" context="Message shown when a call starts.">Call Started</string>

    <string name="ssl_error_dialog_title" context="Title of the dialog to inform about a SSL error">SSL key error</string>
    <string name="ssl_error_dialog_text" context="Text of the dialog to inform about a SSL error">MEGA is unable to connect securely through SSL. You might be on public Wi-Fi with additional requirements.</string>

    <string name="context_empty_notifications" context="Text of the empty screen for the notifications section">[B]No [/B][A]Notifications[/A][B].[/B]</string>

    <string name="general_setup_mega" context="Permissions screen title">Setup MEGA</string>
    <string name="setup_mega_explanation" context="Permissions screen explanation">MEGA needs access to your photos, media and files so you are able to share them with friends, exchange encrypted messages and make secure calls.</string>
    <string name="allow_acces_media_title" cotext="Title of the screen asking permissions for files">Allow access to photos, media and files.</string>
    <string name="allow_acces_media_subtitle" context="Subtitle of the screen asking permissions for files">To share photos, media and files MEGA needs your permission.</string>
    <string name="allow_acces_camera_title" cotext="Title of the screen asking permissions for camera">Enable camera</string>
    <string name="allow_acces_camera_subtitle" context="Subtitle of the screen asking permissions for camera">Allow access to your camera to scan documents, take pictures and make video calls.</string>
    <string name="allow_acces_calls_title" cotext="Title of the screen asking permissions for microphone and write in log calls">Enable calls</string>
    <string name="allow_acces_contact_title" cotext="Title of the screen asking permissions for contacts">Enable access to contacts</string>
    <string name="allow_acces_contact_subtitle" context="Subtitle of the screen asking permissions for contacts">MEGA needs access to your contacts to help you connect with other people on MEGA.</string>
    <string name="allow_acces_calls_subtitle_microphone" context="Subtitle of the screen asking permissions for microphone">Allow access to your microphone to make encrypted calls.</string>
    <string name="general_enable_access" context="General enable access">Enable access</string>
    <string name="title_chat_shared_files_info" context="Title of the option on chat info screen to list all the files sent to the chat">Shared Files</string>

    <string name="error_message_already_sent" context="Error mesage when trying to remove an uploading attachment that has already finished">Attachment already sent</string>

    <string name="call_ended_message" context="Message shown when a call ends.">[A]Call ended[/A][C]. Duration: [/C]</string>
    <plurals name="plural_call_ended_messages_hours">
        <item context="Message that shows the hours of a call when it ends, one hour" quantity="one">[B]%1$s hour[/B]</item>
        <item context="Message that shows the hours of a call when it ends, more hours" quantity="other">[B]%1$s hours[/B]</item>
    </plurals>
    <plurals name="plural_call_ended_messages_minutes">
        <item context="Message that shows the minutes of a call when it ends, one minute" quantity="one">[B]%1$s minute[/B]</item>
        <item context="Message that shows the minutes of a call when it ends, more minutes" quantity="other">[B]%1$s minutes[/B]</item>
    </plurals>
    <plurals name="plural_call_ended_messages_seconds">
        <item context="Message that shows the seconds of a call when it ends, one second" quantity="one">[B]%1$d second[/B]</item>
        <item context="Message that shows the seconds of a call when it ends, more seconds" quantity="other">[B]%1$d seconds[/B]</item>
    </plurals>

    <string name="last_seen_today" context="String that appears when we show the last activity of a contact, when the last activity was today. For example: Last seen today 11:34a.m.">[A]Last seen [/A]today %1$s</string>
    <string name="last_seen_long_time_ago" context="String that appears when we show the last activity of a contact, but it’s been a long time ago that we don’t see any activity from that user">[A]Last seen [/A]a long time ago</string>
    <string name="last_seen_general" context="String that appears when we show the last activity of a contact, when the last activity was before today. For example: Last seen March 14th,2018 11:34a.m.">[A]Last seen [/A]%1$s %2$s</string>

    <string name="label_today" context="label today">Today</string>
    <string name="label_yesterday" context="label yesterday">Yesterday</string>

    <string name="context_empty_shared_files" context="Text of the empty screen for the chat shared files">[B]No [/B][A]Shared Files[/A][B].[/B]</string>

    <string name="contact_joined_the_call" context="Text to indicate that a contact has joined a group call">%1$s joined the call</string>
    <string name="contact_left_the_call" context="Text to indicate that a contact has left a group call">%1$s left the call</string>

    <string name="call_error_too_many_participants" context="Message show when a call cannot be established because there are too many participants in the group call">You are not allowed to join this call as it has reached the maximum number of participants.</string>
    <string name="call_error_too_many_video" context="Message show when a user cannot activate the video in a group call because the max number of videos has been reached">You are not allowed to enable video as this call has reached the maximum number of participants using video.</string>

    <string name="error_open_file_with" context="Error message shown when a file cannot be opened by other app using the open with option menu">Error. The file cannot be opened.</string>
    <string name="incoming_call_starting" context="Subtitle of the call screen when a incoming call is just starting">Incoming call&#8230;</string>
    <string name="outgoing_call_starting" context="Subtitle of the call screen when a outgoing call is just starting">Calling&#8230;</string>

    <string name="error_meta_message_invalid" context="Content of a invalid meta message">Message contains invalid metadata</string>

    <string name="title_activity_maps" context="Title of the activity that sends a location">Send Location</string>
    <string name="current_location_label" context="Label layout on maps activity that permits send current location">Send your current location</string>
    <string name="current_location_landscape_label" context="Label layout on maps activity that permits send current location. Placeholder is the current location">Send your current location: [A]%1$s[/A]</string>
    <string name="nearby_places_label" context="Label layout on maps activity indicating nearby places">Nearby places</string>
    <string name="explanation_send_location" context="Message shown in a dialog explaining the consequences of accesing the location">This location will be opened using a third party maps provider outside the end-to-end encrypted MEGA platform.</string>
    <string name="title_marker_maps" context="Title of the location marker set by the user">Send This Location</string>
    <string name="no_places_found" context="Label shown when after a maps search and no places were found">No places were found</string>
    <string name="gps_disabled" context="Title of the dialog shown when the location is disabled">The GPS is disabled</string>
    <string name="open_location_settings" context="Text of the dialog shown when the location is disabled for open location settings">Would you like to open the location settings?</string>

    <string name="second_row_info_item_shared_file_chat" context="Info shown in the subtitle of each row of the shared files to chat: sender name . date">%1$s . %2$s</string>

    <plurals name="messages_forwarded_success_plural" formatted="false">
        <item context="Confirmation message after forwarding one or several messages, version item" quantity="one">Message forwarded</item>
        <item context="Confirmation message after forwarding one or several messages, version items" quantity="other">Messages forwarded</item>
    </plurals>

    <string name="title_geolocation_message" context="Title of a chat message that contains geolocation info">Pinned Location</string>
    <string name="attachment_upload_panel_from_device" context="Text of the button to indicate an attachment upload from file system">From File System</string>

    <plurals name="num_files_not_send">
        <item context="Alert shown when a num of files have not been sent because of any error occurs, Singular of file. 1 file" quantity="one">%d file was not sent to %d chats</item>
        <item context="Alert shown when a num of files have not been sent because of any error occurs, Plural of file. 2 files" quantity="other">%d files were not sent to %d chats</item>
    </plurals>

    <plurals name="num_contacts_not_send">
        <item context="Alert shown when a num of contacts have not been sent because of any error occurs, Singular of file. 1 file" quantity="one">%d contact was not sent to %d chats</item>
        <item context="Alert shown when a num of contacts have not been sent because of any error occurs, Plural of file. 2 files" quantity="other">%d contacts were not sent to %d chats</item>
    </plurals>

    <plurals name="num_messages_not_send">
        <item context="Alert shown when a num of messages have not been sent because of any error occurs, Singular of file. 1 file" quantity="one">%d message was not sent to %d chats</item>
        <item context="Alert shown when a num of messages have not been sent because of any error occurs, Plural of file. 2 files" quantity="other">%d messages were not sent to %d chats</item>
    </plurals>

    <plurals name="quantity_of_local_contact">
        <item context="How many local contacts have been on MEGA, Singular of local contact. 1 contact" quantity="one">%d contact found on MEGA</item>
        <item context="How many local contacts have been on MEGA, Plural of local contact. 2 contacts" quantity="other">%d contacts found on MEGA</item>
    </plurals>
    <string name="no_local_contacts_on_mega" context="None of your local contacts have benn on MEGA">Invite contact now?</string>
    <string name="see_local_contacts_on_mega" context="To see whom in your local contacts has been on MEGA">See who is already on MEGA</string>
    <string name="get_registered_contacts" context="Getting registered contacts">Loading contacts on MEGA&#8230;</string>


    <string name="content_not_send" context="Alert shown when some content have not been sent because of any error occurs">The content was not sent to %d chats</string>

    <string name="new_group_chat_created" context="Label shown when a new group chat has been created correctly">New group chat created successfully</string>
    <string name="preparing_chats" context="Alert shown when some content is sharing with chats and they are processing">Preparing files</string>
    <string name="sent_as_message" context="Label indicating some content has been sent as message">Sent as a message.</string>
    <string name="error_sent_as_message" context="Error message when the attachment cannot be sent to any of the selected chats">Error. The file has not been sent to any of the selected chats</string>
    <string name="chat_explorer_empty" context="Message shown when the user has no items to show in chat explorer">[A]No[/A] [B]Items[/B]</string>

    <string name="delete_versions" context="Action delete all file versions">Delete previous versions</string>
    <string name="title_delete_version_history" context="Title of the dialog shown when it wants to delete the version history of a file">Delete previous versions?</string>
    <string name="text_delete_version_history" context="Text of the dialog shown when it wants to delete the version history of a file">Please note that the current file will not be deleted.</string>
    <string name="version_history_deleted" context="Alert shown when the version history was deleted correctly">Previous versions deleted.</string>
    <string name="version_history_deleted_erroneously" context="Alert shown when the version history was deleted erroneously">Previous versions not deleted.</string>

    <plurals name="versions_deleted_succesfully" formatted="false">
        <item context="Confirmation message after deleted file versions, version item" quantity="one">%d version deleted successfully</item>
        <item context="Confirmation message after deleted file versions, version items" quantity="other">%d versions deleted successfully</item>
    </plurals>

    <plurals name="versions_not_deleted" formatted="false">
        <item context="Alert shown when some versions are not deleted successfully, version item" quantity="one">%d version not deleted</item>
        <item context="Alert shown when some versions are not deleted successfully, version items" quantity="other">%d versions not deleted</item>
    </plurals>

    <string name="no_contacts_invite" context="Alert shown when the user tries to realize some action in chat and has not contacts">You have no MEGA contacts. Please invite friends from the Contacts section.</string>
    <string name="invite_more" context="Invite button for chat top cell">Invite more&#8230;</string>

    <string name="title_tour_one" context="Title of first tour screen">You hold the keys</string>
    <string name="content_tour_one" cotext="Content of first tour screen">Security is why we exist, your files are safe with us behind a well oiled encryption machine where only you can access your files.</string>
    <string name="title_tour_two" cotext="Title of second tour screen">Encrypted chat</string>
    <string name="content_tour_two" cotext="Content of second tour screen">Fully encrypted chat with voice and video calls, group messaging and file sharing integration with your Cloud Drive.</string>
    <string name="title_tour_three" cotext="Title of third tour screen">Create your Network</string>
    <string name="content_tour_three" cotext="Content of third tour screen">Add contacts, create a network, collaborate, and make voice and video calls without ever leaving MEGA</string>
    <string name="title_tour_four" cotext="Title of fourth tour screen">Your Photos in the Cloud</string>
    <string name="content_tour_four" cotext="Content of fourth tour screen">Camera Uploads is an essential feature for any mobile device and we have got you covered. Create your account now.</string>

    <string name="title_pdf_password" context="Title of the dialog shown when a pdf required password">Enter your password</string>
    <string name="text_pdf_password" context="Text of the dialog shown when a pdf required password">%s is a password protected PDF document. Please enter the password to open the PDF.</string>
    <string name="error_pdf_password" context="Error of the dialog shown wen a pdf required password and the user types a wrong password">You have entered the wrong password, please try again.</string>
    <string name="error_max_pdf_password" context="Error of the dialog shown wen a pdf required password and the user has been typed three times a wrong password">The password you have entered is not valid.</string>

    <string name="unknownn_file" context="Alert shown when a user tries to open a file from a zip and the file is unknown or has not been possible to unzip correctly">It is not possible to open the file. It is an unknown file type or it has not been possible to unzip the file successfully.</string>

    <string name="not_allow_play_alert" context="Alert shown when exists some call and the user tries to play an audio or video">It is not possible to play media files while there is a call in progress.</string>
    <string name="ongoing_call_messages" context="Text shown in the list of chats when there is a call in progress but I am not on it">Ongoing Call</string>
    <string name="join_call_layout_in_group_call" context="Title of the layout to join a group call from the chat screen. The placeholder indicates the user who initiated the call">%s started a group call. Tap to join.</string>
    <string name="call_in_progress_layout" context="Title of the layout to return to a call">Tap to return to call</string>

    <string name="message_joined_public_chat_autoinvitation" formatted="false" context="chat message when a participant invites himself to a public chat using a chat link. Please keep the placeholder because is to show the participant’s name in runtime.">[A]%1$s[/A][B] joined the group chat.[/B]</string>

    <string name="context_remove_chat_link_warning_text" context="Warning that appears prior to remove a chat link on the group info screen.">This conversation will no longer be accessible through the chat link once it has been removed.</string>
    <string name="context_create_chat_link_warning_text" context="Description text of the dialog to generate a public chat link">Encrypted Key Rotation does not allow you to get a chat link without creating a new group chat.</string>
    <string name="context_create_chat_link_question_text" context="Question of the dialog to generate a public chat link">Do you want to create a new group chat and get a chat link?</string>

    <string name="context_make_private_chat_warning_text" context="Text of the dialog to change a public chat to private (enable encrypted key rotation)">Key rotation is slightly more secure, but does not allow you to create a chat link and new participants will not see past messages.</string>

    <string name="message_joined_successfully" context="Message shown when a user has joined to a public chat successfully">You have joined the chat successfully.</string>

    <string name="wizard_steps_indicator" context="Label that indicates the steps of a wizard">%1$d of %2$d</string>

    <string name="hint_action_search" context="Hint of the Search view">Search&#8230;</string>
    <string name="answer_call_incoming" context="The text of the notification button that is displayed when there is a call in progress, another call is received and answered.">Answer</string>
    <string name="ignore_call_incoming" context="The text of the notification button that is displayed when there is a call in progress, another call is received and ignored.">Ignore</string>
    <string name="muted_contact_micro" context="Subtitle of the call screen when a user muted the current individual call. The placeholder indicates the user who muted the call">%s muted this call</string>
    <string name="muted_own_micro" context="Subtitle of the call screen when I muted the current individual call">Muted</string>

    <string name="copy_already_downloaded" context="when trying to download a file that is already downloaded in the device and has to copy in another path">File already downloaded. Copied to the selected path.</string>

    <string name="title_join_call" context="Title of the dialog shown when you want to join a group call">Join call</string>
    <string name="text_join_call" context="Text of the dialog shown when you want to join a group call">To join this call you have to end your current call.</string>

    <string name="hint_enter_chat_link" context="Hint shown in the open chat link alert dialog">Enter chat link</string>

    <string name="hint_paste_link" context="Hint shown in the open link alert dialog">Paste link</string>
    <string name="invalid_file_folder_link" context="Error shown when it tries to open an invalid file or folder link">Invalid file or folder link</string>
    <string name="invalid_file_folder_link_empty" context="Error shown when it tries to open an invalid file or folder link and the text view is empty">Please enter a valid file or folder link</string>
    <string name="invalid_chat_link_empty" context="Error shown when it tries to open an invalid chat link and the text view is empty">Please enter a valid chat link</string>
    <string name="valid_chat_link" context="Error shown when it tries to open a chat link from the Cloud Drive section">You have pasted a chat link.</string>
    <string name="valid_contact_link" context="Error shown when it tries to open a contact link from the Cloud Drive section">You have pasted a contact link.</string>
    <string name="action_open_contact_link" context="Menu item">Open contact link</string>

    <string name="copy_link_explanation" context="Explanation of the dialog shown to share a chat link">People can join your group by using this link.</string>
    <string name="new_chat_link_label" context="Label that indicates the creation of a chat link">New chat link</string>
    <string name="enter_group_name" context="Title of the dialog shown when the user it is creating a chat link and the chat has not title">Enter group name</string>
    <string name="alert_enter_group_name" context="Alert shown when the user it is creating a chat link and the chat has not title">To create a chat link you must name the group.</string>
    <string name="invite_contacts_to_start_chat" context="Text shown when an account doesn’t have any contact added and it’s trying to start a new chat conversation">Invite contacts and start chatting securely with MEGA’s encrypted chat.</string>
    <string name="recent_chat_empty_text" context="Text of the empty screen when there are not chat conversations">Start chatting securely with your contacts using end-to-end encryption</string>

    <string name="invite_contacts_to_start_chat_text_message" context="Text sent to recipients to invite to be contact. Placeholder: contact link url.">Hi! Have secure conversations on MEGA with me and get up to 50GB free storage. %1$s</string>

    <string name="no_chat_link_available" context="In some cases, a user may try to get the link for a chat room, but if such is not set by an operator - it would say ‘not link available’ and not auto create it.">No chat link available.</string>
    <string name="chat_link_deleted" context="Alert shown when it has been deleted successfully a chat link">Chat link deleted successfully.</string>

    <string name="contact_request_status_accepted" context="The status of pending contact request (ACCEPTED), placeholder is contact request creation time">%1$s (ACCEPTED)</string>
    <string name="contact_request_status_deleted" context="The status of pending contact request (DELETED), placeholder is contact request creation time">%1$s (DELETED)</string>
    <string name="contact_request_status_denied" context="The status of pending contact request (DENIED), placeholder is contact request creation time">%1$s (DENIED)</string>
    <string name="contact_request_status_ignored" context="The status of pending contact request (IGNORED), placeholder is contact request creation time">%1$s (IGNORED)</string>
    <string name="contact_request_status_reminded" context="The status of pending contact request (REMINDED), placeholder is contact request creation time">%1$s (REMINDED)</string>
    <string name="contact_request_status_pending" context="The status of pending contact request (PENDING), placeholder is contact request creation time">%1$s (PENDING)</string>

    <string name="version_restored" context="Message shown when it restored successfully a file version">Version restored successfully.</string>

    <string name="recording_less_than_second" context="Text to inform that to make a recording you have to keep pressed the record button more than one second">Tap and hold to record, release to send.</string>
    <string name="slide_to_cancel" context="label shown when slide to cancel a voice messages">Slide to cancel</string>
    <string name="error_message_voice_clip" context="Error message when trying to play a voice message that it is not available">This voice message is not available</string>

    <string name="invite_contact_chooser_title" context="Title of popup when user click ‘Share’ button on invite contact page">Invite a friend via</string>
    <string name="invite_contact_action_button" context="Action button label">Invite a friend via&#8230;</string>
	<plurals name="file_already_downloaded">
		<item context="When a multiple download is started, some of the files could have already been downloaded before. This message shows the number of files that has already been downloaded in singular. placeholder: number of files" quantity="one">%d file already downloaded.&#160;</item>
		<item context="When a multiple download is started, some of the files could have already been downloaded before. This message shows the number of files that has already been downloaded in plural. placeholder: number of files" quantity="other">%d files already downloaded.&#160;</item>
	</plurals>

	<plurals name="file_pending_download">
		<item context="When a multiple download is started, some of the files could have already been downloaded before. This message shows the number of files that are pending in singular. placeholder: number of files" quantity="one">%d file pending.</item>
		<item context="When a multiple download is started, some of the files could have already been downloaded before. This message shows the number of files that are pending in plural. placeholder: number of files" quantity="other">%d files pending.</item>
	</plurals>

    <string name="login_to_mega" context="Title of the login screen">Login to MEGA</string>
    <string name="create_account_title" context="Title of the create account screen">Create your MEGA account</string>

    <string name="recents_label" context="Label to reference a recents section">Recents</string>
    <string name="chats_label" context="Label to reference a chats section">Chats</string>

    <string name="context_empty_recents" context="Text of the empty screen when there are not elements in Recents">[B]No file activity to show in [/B][A]Recents[/A][B].[/B]</string>
    <string name="title_bucket" cotext="Title of a recents bucket">%1$s and %2$d more</string>
    <string name="title_media_bucket_only_images" cotext="Title of a media recents bucket that only contains some images">%d Images</string>
    <string name="title_media_bucket_only_videos" cotext="Title of a media recents bucket that only contains some videos">%d Videos</string>
    <string name="title_media_bucket_images_and_videos" cotext="Title of a media recents bucket that contains some images and some videos">%1$d Images and %2$d Videos</string>
    <string name="title_media_bucket_images_and_video" cotext="Title of a media recents bucket that contains some images and a video">%d Images and 1 Video</string>
    <string name="title_media_bucket_image_and_videos" cotext="Title of a media recents bucket that contains an image and some videos">1 Image and %d Videos</string>
    <string name="title_media_bucket_image_and_video" cotext="Title of a media recents bucket that contains an image and a video">1 Image and 1 Video</string>
    <string name="create_action_bucket" context="Label that indicates who uploaded a file into a recents bucket">[A]created by [/A]%s</string>
    <string name="update_action_bucket" context="Label that indicates who updated a file into a recents bucket">[A]updated by [/A]%s</string>
    <string name="bucket_word_me" context="Used in recents list screen to indicate an action done by me">Me</string>

    <string name="sms_add_phone_number_dialog_msg_achievement_user" context="Text to explain the benefits of adding phone number to achievement enabled users. Placeholder 1: bonus storage space e.g. 20GB">Get %1$s free when you add your phone number. This makes it easier for your contacts to find you on MEGA.</string>
    <string name="sms_add_phone_number_dialog_msg_non_achievement_user" context="Text to explain the benefits of adding phone number to non achievement users">Add your phone number to MEGA. This makes it easier for your contacts to find you on MEGA.</string>
    <string name="not_allowed_recording_voice_clip" context="Error message when trying to record a voice message while on a call in progress">It is not possible to record voice messages while there is a call in progress.</string>
    <string name="error_upload_voice_clip" context="Text shown when it tries to upload a voice message and occurs an error to process the action">An error occurred while trying to upload the voice message.</string>

    <string name="title_notification_incoming_call" context="Title of the notification shown on the action bar when there is a incoming call">Incoming call</string>

    <string name="embed_web_browser_loading_title" context="The title of progress dialog when loading web content">Loading</string>
    <string name="embed_web_browser_loading_message" context="The message of progress dialog when loading web content">Please wait&#8230;</string>

    <string name="logout_warning_offline" context="Warning shown to alert user when logout and has offline files">When you logout, files from your Offline section will be deleted from your device.</string>
    <string name="logout_warning_transfers" context="Warning shown to alert user when logout and has transfers in progress">When you logout, ongoing transfers will be cancelled.</string>
    <string name="logout_warning_offline_and_transfers" context="Warning shown to alert user when logout and has offline files and transfers in progress">When you logout, files from your Offline section will be deleted from your device and ongoing transfers will be cancelled.</string>

    <string name="unknown_name_label" context="Label to indicate that a name has not been possible to obtain for some reason">Unknown name</string>

    <string name="title_long" context="Error when renaming a chat title and it is too long">Title too long</string>
    <string name="error_creating_group_and_attaching_file" context="Alert shown to the user when they is trying to create an empty group for attach a file">Please select one or more contacts.</string>

    <string name="contacts_sent" context="Label showing the number of contacts attached in a chat conversation, placeholder is the number of contacts">Sent %s Contacts.</string>

    <string name="my_chat_files_folder" context="Name by default of the folder where the files sent to the chat are stored in the cloud">My chat files</string>
    <string name="error_creating_folder" context="Error shown when it was not possible to create a folder for any reason">Error. The folder %1$s was not created</string>

    <string name="verify_email_label" context="Title of an alert screen indicating the user has to verify their email">Verify your email</string>
    <string name="account_temporarily_suspended" context="Text informing user that their account has been suspended">Your account has been temporarily suspended for your safety.</string>
    <string name="verify_email_and_follow_steps" context="Text informing user has to follow the steps of an email to unlock their account">Please [A]verify your email[/A] and follow its steps to unlock your account.</string>
    <string name="why_am_i_seeing_this" context="Question which takes the user to a help screen">Why am I seeing this?</string>
    <string name="resend_email_label" cotext="Label of a button which action is resend an email">Resend email</string>
    <string name="locked_accounts_label" context="Title of a helping view about locked accounts">Locked Accounts</string>
    <string name="locked_accounts_text_1" cotext="Locked accounts description text by an external data breach. This text is 1 of 2 paragraph of a description">It is possible that you are using the same password for your MEGA account as for other services, and that at least one of these other services has suffered a data breach.</string>
    <string name="locked_accounts_text_2" cotext="Locked accounts description text by bad use of user password. This text is 2 of 2 paragraph of a description">Your password leaked and is now being used by bad actors to log into your accounts, including, but not limited to, your MEGA account.</string>

    <string name="reconnecting_message" context="Text shown in a call when it is trying to reconnect after lose the internet connection">Reconnecting</string>
    <string name="connected_message" context="Text shown when the Internet connection is retrieved and there is a call is in progress">You are back!</string>

<<<<<<< HEAD
    <string name="recording_layout" context="Text is displayed while a voice clip is being recorded">Recording&#8230;</string>

=======
    <string name="create_new_file_action" context="Text shown for the action create new file">Create new file</string>
    <string name="alert_not_enough_permissions_revert" context="Confirmation dialog shown to user when they try to revert a node in an incoming ReadWrite share.
">You do not have the permissions required to revert this file. In order to continue, we can create a new file with the reverted data. Would you like to proceed?</string>
    <string name="permissions_error_label" context="Error title shown when you are trying to do an action with a file or folder and you don’t have the necessary permissions">Permissions error</string>
    <string name="version_as_new_file_created" context="Text shown when the creation of a version as a new file was successful">Version created as a new file successfully.</string>
>>>>>>> f7e27820
</resources><|MERGE_RESOLUTION|>--- conflicted
+++ resolved
@@ -2657,14 +2657,11 @@
     <string name="reconnecting_message" context="Text shown in a call when it is trying to reconnect after lose the internet connection">Reconnecting</string>
     <string name="connected_message" context="Text shown when the Internet connection is retrieved and there is a call is in progress">You are back!</string>
 
-<<<<<<< HEAD
     <string name="recording_layout" context="Text is displayed while a voice clip is being recorded">Recording&#8230;</string>
 
-=======
     <string name="create_new_file_action" context="Text shown for the action create new file">Create new file</string>
     <string name="alert_not_enough_permissions_revert" context="Confirmation dialog shown to user when they try to revert a node in an incoming ReadWrite share.
 ">You do not have the permissions required to revert this file. In order to continue, we can create a new file with the reverted data. Would you like to proceed?</string>
     <string name="permissions_error_label" context="Error title shown when you are trying to do an action with a file or folder and you don’t have the necessary permissions">Permissions error</string>
     <string name="version_as_new_file_created" context="Text shown when the creation of a version as a new file was successful">Version created as a new file successfully.</string>
->>>>>>> f7e27820
 </resources>