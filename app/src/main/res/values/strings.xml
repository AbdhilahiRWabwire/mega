--- conflicted
+++ resolved
@@ -2549,7 +2549,6 @@
 
     <string name="contacts_sent" context="Label showing the number of contacts attached in a chat conversation, placeholder is the number of contacts">Sent %1$d contacts</string>
 
-<<<<<<< HEAD
     <string name="account_label" context="Head label to show the business account type">Account type</string>
     <string name="business_label" context="Label in My Account section to show user account type">Business</string>
     <string name="admin_label" context="">Admin</string>
@@ -2574,7 +2573,7 @@
     <string name="expired_user_business_text_2" context="A dialog message which is shown to sub-users of expired business accounts.">Contact your business account administrator to resolve the issue and activate your account.</string>
     <string name="business_account_clarification" context="">** For genuine business purposes.</string>
     <string name="unlimited_space" context="Label to indicate an unlimited space. Please, keep the placeholder is to indicate if the space is refered to storage or transfer quota. Please, keep [A] and [/A] is to format the string giving it a style, for instance bold style.">UNLIMITED [A]%1$s[/A] **</string>
-=======
+
     <string name="unknown_name_label" context="Label to indicate that a name has not been possible to obtain for some reason">Unknown name</string>
->>>>>>> b8e9bb4b
+
 </resources>