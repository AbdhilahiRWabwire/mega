--- conflicted
+++ resolved
@@ -3951,8 +3951,6 @@
     <string name="settings_help_report_issue_discard_dialog_title">Discard report?</string>
     <!-- Button text for discard dialog option-->
     <string name="settings_help_report_issue_discard_button">Discard</string>
-<<<<<<< HEAD
-=======
     <!-- Text shown when editing a chatroom message -->
     <string name="edit_chat_message">Edit message</string>
     <!-- Title of the gallery option displayed in the chat room toolbar -->
@@ -3977,7 +3975,6 @@
     <string name="meetings_chat_screen_dialog_positive_button_end_call_for_all">Yes</string>
     <!-- Negative button of the dialog asking if you want to end the call for everyone, displayed on the chat room screen -->
     <string name="meetings_chat_screen_dialog_negative_button_end_call_for_all">No</string>
->>>>>>> 3964bc2a
     <!-- Filter option on Photos/Timeline -->
     <string name="photos_action_filter">Filter</string>
     <!-- Filter option to show all photos -->
