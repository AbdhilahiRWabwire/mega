--- conflicted
+++ resolved
@@ -2114,7 +2114,6 @@
     <string name="logout_warning_abort_transfers" context="Popup message shown if an user try to login while there is still living transfer">All transfers will be cancelled, do you want to logout?</string>
 
     <string name="subtitle_read_only_permissions" context="Label to explain the read only participant permission in the options panel of the group info screen">Read only</string>
-<<<<<<< HEAD
 
     <string name="settings_rb_scheduler_enable_title" context="Title of Rubbish bin scheduler option in settings to enable or disable the functionality">Rubbish bin clearing scheduler</string>
     <string name="settings_rb_scheduler_enable_subtitle" context="Subtitle of Rubbish bin scheduler option in settings to enable or disable the functionality in free accounts">The Rubbish Bin is cleaned for you automatically. </string>
@@ -2128,6 +2127,5 @@
     <string name="settings_rb_scheduler_alert_disabling" context="Text of the alert when a FREE user tries to disable the RB scheduler">To disable Rubbish bin cleaning scheduler or set a longer retention period you need to subscribe to a PRO plan.</string>
 
     <string name="hint_days" context="Hint of the field to write the days of the rubbish bin scheduler">days</string>
-=======
->>>>>>> e57e5045
+
 </resources>