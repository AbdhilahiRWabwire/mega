<?xml version="1.0" encoding="utf-8"?>
<resources>
    <!-- Full description text of the app in the Google Play page of the app (character limit 4000) -->
    <string name="full_description_text">MEGA provides user controlled encrypted cloud storage and chat through standard web browsers, together with dedicated apps for mobile devices. Unlike other cloud storage providers, your data is encrypted and decrypted by your client devices only and never by us.\n\nUpload your files from your smartphone or tablet then search, store, download, stream, view, share, rename or delete your files any time, from any device, anywhere. Share folders with your contacts and see their updates in real time. The encryption process means we cannot access or reset your password so you MUST remember it (unless you have your Recovery Key backed up) or you will lose access to your stored files.\n\nEnd-to-end user encrypted MEGA video chat allows for total privacy, and has been available through the browser since 2016. It has been extended to our mobile app, with chat history accessible across multiple devices. Users can also easily add files to a chat from their MEGA Cloud Drive.\n\nMEGA offers a generous 50 GB free storage for all registered users with bonus achievements, and offers paid plans with much higher limits:\n\n\nPro Lite subscription: 4.99 € per month or 49.99 € per year gives you 400 GB of storage space and 1 TB of transfer quota per month.\nPro I subscription: 9.99 € per month or 99.99 € per year gives you 2 TB of storage space and 2 TB of transfer quota per month.\nPro II subscription: 19.99 € per month or 199.99 € per year gives you 8 TB of storage space and 8 TB of transfer quota per month.\nPro III subscription: 29.99 € per month or 299.99 € per year gives you 16 TB of storage space and 16 TB of transfer quota per month.\n\nSubscriptions are renewed automatically for successive subscription periods of the same duration and at the same price as the initial period chosen. To manage your subscriptions, simply click on the Play Store icon on your mobile device, sign in with your Google ID (if you haven’t already done so) and then click on the MEGA app. You’ll be able to manage your subscription there.\n\nApp Permissions:\nWRITE_EXTERNAL_STORAGE -&gt; Download your files from MEGA to your device and upload files from your device to MEGA\nCAMERA -&gt; Take a picture and upload your photos to MEGA\nREAD_CONTACTS -&gt; Easily add contacts from your device as MEGA contacts\nRECORD_AUDIO and CAPTURE_VIDEO_OUTPUT (mic and camera) -&gt; MEGA provides for end-to-end encrypted audio/video calls\n\n\nTo enhance users’ confidence in the MEGA system, all of the client-side code is published, so interested security researchers can evaluate the encryption process. The code of our mobile app is located on: https://github.com/meganz/android \n\nFor more info, please check our website:\nSee https://mega.nz/terms \n\n\nDesktop - https://mega.nz/</string>
    <!-- Short description text of the app in the Google Play page of the app (character limit 80) -->
    <string name="short_description_text">MEGA is Cloud Storage with Powerful Always-On Privacy.</string>
    <!-- PRO Lite account -->
    <string name="prolite_account">Pro Lite</string>
    <!-- Name of the MEGA PDF Viewer. Keep uppercase. -->
    <string name="pdf_app_name">MEGA PDF Viewer</string>
    <!-- Showing progress of elements. Example: 2 of 10. -->
    <string name="general_x_of_x">of</string>
    <!-- Answer for confirmation dialog. -->
    <string name="general_yes">Yes</string>
    <!-- Answer for confirmation dialog. -->
    <string name="general_no">No</string>
    <!-- dialog option cancel in alert dialog -->
    <string name="general_cancel">Cancel</string>
    <!-- When moving a file to a location in MEGA. This is the text of the button after selection the destination -->
    <string name="general_move_to">Move to</string>
    <!-- When copying a file to a location in MEGA. This is the text of the button after selection the destination -->
    <string name="general_copy_to">Copy to</string>
    <!-- Selecting a specific location in MEGA. This is the text of the button -->
    <string name="general_select">Select</string>
    <!-- Selecting a specific location in MEGA. This is the text of the button -->
    <string name="general_select_to_upload">Select files</string>
    <!-- Selecting a specific location in MEGA. This is the text of the button -->
    <string name="general_select_to_download">Select folder</string>
    <!-- This is the final button when creating a folder in the dialog where the user inserts the folder name -->
    <string name="general_create">Create</string>
    <!-- Item menu option upon right click on one or multiple files. -->
    <string name="general_download">Download</string>
    <!-- button -->
    <string name="general_add">Add</string>
    <!-- Item menu option upon right click on one or multiple files. -->
    <string name="general_move">Move</string>
    <!-- Menu option to delete one or multiple selected items. -->
    <string name="general_remove">Remove</string>
    <!-- button -->
    <string name="general_share">Share</string>
    <!-- Item menu option upon right click on one or multiple files. -->
    <string name="general_leave">Leave</string>
    <!-- button -->
    <string name="general_decryp">Decrypt</string>
    <!-- button -->
    <string name="general_export">Export</string>
    <!-- Answer for confirmation dialog. -->
    <string name="general_ok">OK</string>
    <!-- Skip a step of a configuration process. -->
    <string name="general_skip">Skip</string>
    <!-- Label for a button to stop some process. For example stop the Camera Uploads -->
    <string name="general_stop">Stop</string>
    <!-- option shown when a message could not be sent -->
    <string name="general_retry">Retry</string>
    <!-- Button to open the default web browser -->
    <string name="general_open_browser">Open browser</string>
    <!-- The title of progress dialog when loading web content -->
    <string name="general_loading">Loading</string>
    <!-- state while importing the file -->
    <string name="general_importing">Importing</string>
    <!-- state while importing the file -->
    <string name="general_forwarding">Forwarding</string>
    <!-- Menu option to choose to add file or folders to Cloud Drive -->
    <string name="general_import">Import</string>
    <!-- label of storage in upgrade/choose account page, it is being used with a variable, e.g. for LITE user it will show ‘200GB Storage’. -->
    <string name="general_storage">Storage</string>
    <!-- Text listed before the amount of bandwidth a user gets with a certain package. For example: “8TB Bandwidth”. Can also be translated as data transfer. -->
    <string name="general_bandwidth">Transfer Quota</string>
    <!-- Text placed inside the button the user clicks when upgrading to PRO. Meaning: subscribe to this plan -->
    <string name="general_subscribe">Subscribe</string>
    <!-- It will be followed by the error message -->
    <string name="general_error_word">Error</string>
    <!-- when clicking into a menu whose functionality is not yet implemented -->
    <string name="general_not_yet_implemented">Not yet implemented</string>
    <!-- when any file or folder is selected -->
    <string name="error_no_selection">No file or folder selected</string>
    <!-- when trying to download a file that is already downloaded in the device -->
    <string name="general_already_downloaded">Already downloaded</string>
    <!-- when trying to upload a file that is already uploaded in the folder -->
    <string name="general_already_uploaded">already uploaded</string>
    <!-- Label of the option menu. When clicking this button, the app shows the info of the file -->
    <string name="general_file_info">File info</string>
    <!-- Label of the option menu. When clicking this button, the app shows the info of the folder -->
    <string name="general_folder_info">Folder info</string>
    <!-- Hint how to cancel the download -->
    <string name="general_show_info">Show info</string>
    <!-- Error getting the root node -->
    <string name="error_general_nodes">Error. Please try again.</string>
    <!-- File name (without extension) of file exported with the recovery key -->
    <string name="general_rk">MEGA-RECOVERYKEY</string>
    <!-- Local folder error in Sync Service. There are two syncs for images and videos. This error appears when the secondary media local folder doesn’t exist -->
    <string name="secondary_media_service_error_local_folder">The secondary media folder does not exist, please choose a new folder</string>
    <!-- when no external card exists -->
    <string name="no_external_SD_card_detected">No external storage detected</string>
    <!-- On clicking menu item upload in a incoming shared folder read only -->
    <string name="no_permissions_upload">This folder is read-only. You do not have permission to upload</string>
    <!-- confirmation message before removing the previously downloaded MasterKey file -->
    <string name="remove_key_confirmation">You are removing the previously exported Recovery Key file</string>
    <!-- confirmation message before sending an invitation to a contact -->
    <string name="confirmation_add_contact">Do you want to send an invitation to %s?</string>
    <!-- Button where the user can sign off or logout -->
    <string name="action_logout">Logout</string>
    <!-- Item menu option upon right click on one or multiple files. -->
    <string name="action_add">Upload</string>
    <!-- Menu item -->
    <string name="action_create_folder">Create new folder</string>
    <!-- Option which allows create a new text file -->
    <string name="action_create_txt">Create new text file</string>
    <!-- Menu option to open a link. Also title of the dialog to open a link. -->
    <string name="action_open_link">Open link</string>
    <!-- Menu item -->
    <string name="action_settings">Settings</string>
    <!-- Search button -->
    <string name="action_search">Search</string>
    <!-- Select country page title -->
    <string name="action_search_country">Choose your region</string>
    <!-- Alternative text or description text for the “Play” button -->
    <string name="action_play">Play</string>
    <!-- Search button -->
    <string name="action_pause">Pause</string>
    <!-- Menu item -->
    <string name="action_refresh">Refresh</string>
    <!-- Menu item -->
    <string name="action_sort_by">Sort by</string>
    <!-- Menu item -->
    <string name="action_help">Help</string>
    <!-- Change from a free account to paying MEGA -->
    <string name="action_upgrade_account">Upgrade account</string>
    <!-- Message while proceeding to upgrade the account -->
    <string name="upgrading_account_message">Upgrading account</string>
    <!-- Menu item to select all the elements of a list -->
    <string name="action_select_all">Select all</string>
    <!-- Menu item to unselect all the elements of a list -->
    <string name="action_unselect_all">Clear selection</string>
    <!-- Menu item to change from list view to grid view -->
    <string name="action_grid">Thumbnail view</string>
    <!-- Menu item to change from grid view to list view -->
    <string name="action_list">List view</string>
    <!-- Title of the preference Recovery key on Settings section -->
    <string name="action_export_master_key">Backup Recovery Key</string>
    <!-- Menu item to let the user cancel subscriptions -->
    <string name="action_cancel_subscriptions">Cancel subscription</string>
    <!-- success message when the subscription has been canceled correctly -->
    <string name="cancel_subscription_ok">The subscription has been cancelled</string>
    <!-- error message when the subscription has not been canceled successfully -->
    <string name="cancel_subscription_error">We were unable to cancel your subscription. Please contact support&#64;mega.nz for assistance</string>
    <!-- Menu item to kill all opened sessions -->
    <string name="action_kill_all_sessions">Close other sessions</string>
    <!-- Message after kill all opened sessions -->
    <string name="success_kill_all_sessions">The remaining sessions have been closed</string>
    <!-- Message after kill all opened sessions -->
    <string name="error_kill_all_sessions">Error when closing the opened sessions</string>
    <!-- General label for files -->
    <plurals name="general_num_files">
        <item quantity="one">File</item>
        <item quantity="other">Files</item>
    </plurals>
    <!-- Indicates how many contacts a folder is shared with. Plural. e.g. Shared with 7 contacts -->
    <plurals name="general_num_shared_with">
        <item quantity="one">Shared with %1$s</item>
        <item quantity="other">Shared with %1$d contacts</item>
    </plurals>
    <!-- Alert text before download. Please do not modify the %s placeholder as it will be replaced by the size to be donwloaded -->
    <string name="alert_larger_file">%s will be downloaded.</string>
    <!-- Alert text before download -->
    <string name="alert_no_app">There is no app to open the file %s. Do you want to continue with the download?</string>
    <!-- Dialog option that permits user do not show it again -->
    <string name="checkbox_not_show_again">Do not show again</string>
    <!-- Press back while login to cancel current login process. -->
    <string name="confirm_cancel_login">Are you sure that you want to cancel the current login process?</string>
    <!-- Login button -->
    <string name="login_text">Login</string>
    <!-- email label -->
    <string name="email_text">Email</string>
    <!-- password label -->
    <string name="password_text">Password</string>
    <!-- Hint of the confirmation dialog to get link with password -->
    <string name="confirm_password_text">Confirm password</string>
    <!-- in the password edittext the user can see the password or asterisks. ABC shows the letters of the password -->
    <string name="abc">ABC</string>
    <!-- This question applies to users that do not have an account on MEGA yet -->
    <string name="new_to_mega">New to MEGA?</string>
    <!-- button that allows the user to create an account -->
    <string name="create_account">Create account</string>
    <!-- when the user tries to log in MEGA without typing the email -->
    <string name="error_enter_email">Please enter your email address</string>
    <!-- Title of the alert dialog when the user tries to recover the pass of a non existing account -->
    <string name="error_invalid_email">Invalid email address</string>
    <!-- when the user tries to log in MEGA without typing the password -->
    <string name="error_enter_password">Please enter your password</string>
    <!-- when the user tries to log in to MEGA without a network connection -->
    <string name="error_server_connection_problem">No network connection</string>
    <!-- when the user tries to log in to MEGA without a valid session -->
    <string name="error_server_expired_session">You have been logged out on this device from another location</string>
    <!-- the first step when logging in is calculate the private and public encryption keys -->
    <string name="login_generating_key">Calculating encryption keys</string>
    <!-- Message displayed while the app is connecting to a MEGA server -->
    <string name="login_connecting_to_server">Connecting to the server</string>
    <!-- Status text when updating the file manager -->
    <string name="download_updating_filelist">Updating file list</string>
    <!-- title of the screen after creating an account when the user has to confirm the password to confirm the account -->
    <string name="login_confirm_account">Confirm account</string>
    <!-- when the user clicks on the link sent by MEGA after creating the account, this message is shown -->
    <string name="login_querying_signup_link">Checking validation link</string>
    <!-- Attempting to activate a MEGA account for a user. -->
    <string name="login_confirming_account">Activating account</string>
    <!-- After login, updating the file list, the file list should be processed before showing it to the user -->
    <string name="login_preparing_filelist">Preparing file list</string>
    <!-- when the user tries to share something to MEGA without being logged -->
    <string name="login_before_share">Please log in to share with MEGA</string>
    <!-- This toast message is shown on the login page when an email confirm link is no longer valid. -->
    <string name="reg_link_expired">Your confirmation link is no longer valid. Your account may already be activated or you may have cancelled your registration.</string>
    <!--  -->
    <string name="tour_space_title">MEGA Space</string>
    <!--  -->
    <string name="tour_speed_title">MEGA Speed</string>
    <!--  -->
    <string name="tour_privacy_title">MEGA Privacy</string>
    <!--  -->
    <string name="tour_access_title">MEGA Access</string>
    <!-- Full description text of the app in the Google Play page of the app (character limit 4000) -->
    <string name="tour_space_text">Register now and get 20 GB+ of free space</string>
    <!--  -->
    <string name="tour_speed_text">Uploads are fast. Quickly share files with everyone</string>
    <!--  -->
    <string name="tour_privacy_text">Keep all your files safe with MEGA’s end-to-end encryption</string>
    <!--  -->
    <string name="tour_access_text">Get fully encrypted access anywhere, anytime</string>
    <!-- button that allows the user to create an account -->
    <string name="create_account_text">Create account</string>
    <!-- category in sort by action -->
    <string name="name_text">Name</string>
    <!-- First Name of the user -->
    <string name="first_name_text">First Name</string>
    <!-- Last name of the user -->
    <string name="lastname_text">Last Name</string>
    <!-- text placed on the checkbox of acceptation of the Terms of Service -->
    <string name="tos">I agree with MEGA’s [A]Terms of Service[/A]</string>
    <!-- Text placed on the checkbox to make sure user agree that understand the danger of losing password -->
    <string name="top">I understand that [B]if I lose my password, I may lose my data[/B]. Read more about [A]MEGA’s end-to-end encryption[/A].</string>
    <!-- Does the user already have a MEGA account -->
    <string name="already_account">Already have an account?</string>
    <!-- warning dialog -->
    <string name="create_account_no_terms">You have to accept our Terms of Service</string>
    <!-- warning dialog, for user do not tick checkbox of understanding the danger of losing password -->
    <string name="create_account_no_top">You need to agree that you understand the danger of losing your password</string>
    <!-- Warning message when the first name is a required field to submit a form. For example during the create account process. -->
    <string name="error_enter_username">Please enter your first name</string>
    <!-- Warning dialog -->
    <string name="error_enter_userlastname">Please enter your last name.</string>
    <!-- when creating the account -->
    <string name="error_short_password">Password is too short</string>
    <!-- when creating the account -->
    <string name="error_passwords_dont_match">Passwords do not match</string>
    <!-- when creating the account -->
    <string name="error_email_registered">This email address has already registered an account with MEGA</string>
    <!--  -->
    <string name="create_account_creating_account">Connecting to the server: Creating account</string>
    <!--  -->
    <string name="cancel_transfer_confirmation">Cancel this transfer?</string>
    <!--  -->
    <string name="cancel_all_transfer_confirmation">Cancel all transfers?</string>
    <!-- Label for any ‘Cancel all’ button to cancel transfers - (String as short as possible). -->
    <string name="cancel_all_action">Cancel all</string>
    <!-- Warning to confirm remove selected transfers. Plural more than 1 transfer -->
    <plurals name="cancel_selected_transfers">
        <item quantity="one">The selected transfer will be cancelled.</item>
        <item quantity="other">The selected transfers will be cancelled.</item>
    </plurals>
    <!-- The name of every users root drive in the cloud of MEGA. -->
    <string name="section_cloud_drive">Cloud Drive</string>
    <!-- Label to reference a recents section -->
    <string name="section_recents">Recents</string>
    <!-- title of the screen where the secondary media images are uploaded, and name of the folder where the secondary media images are uploaded -->
    <string name="section_secondary_media_uploads">Media Uploads</string>
    <!-- Section name for the “Messages” section.Preferably one word. There is little space for this word. -->
    <string name="section_inbox">Inbox</string>
    <!-- title of the screen that shows the files saved for offline in the device -->
    <string name="section_saved_for_offline">Saved for Offline</string>
    <!-- the options of what to upload in an array. Needed for the settings, the options of what to upload. -->
    <string name="section_saved_for_offline_new">Offline</string>
    <!-- Label showing the location of a node which is not in root navigation level. The first placeholder is the name of the parent folder. The second placeholder is the name of the section in which the file is. e.g. PR reviews and tickets (Cloud Drive) -->
    <string name="location_label">%1$s (%2$s)</string>
    <!-- title of the screen that shows all the shared items -->
    <string name="title_shared_items">Shared items</string>
    <!-- title of the screen that shows all the shared items -->
    <string name="section_shared_items">Shared folders</string>
    <!-- The title of the trash bin in the tree of the file manager. -->
    <string name="section_rubbish_bin">Rubbish Bin</string>
    <!-- Section name for the “Contacts” section.Preferably one word. There is little space for this word. -->
    <string name="section_contacts">Contacts</string>
    <!-- Item of the navigation title for the contacts section when there is any pending incoming request -->
    <string name="section_contacts_with_notification">Contacts [A](%1$d)[/A]</string>
    <!-- Empty state when the user has not sent any contact request to other users -->
    <string name="sent_requests_empty">[B]No [/B][A]sent requests[/A]</string>
    <!-- Empty state when the user has not received any contact request from other users -->
    <string name="received_requests_empty">[B]No [/B][A]received requests[/A]</string>
    <!-- Title for the file transfer screen (with the up & download) -->
    <string name="section_transfers">Transfers</string>
    <!-- Section name for the “My Account” section.Preferably one or two words. There is little space for this. -->
    <string name="section_account">My Account</string>
    <!-- title of the screen where the camera images are uploaded, and name of the folder where camera images are uploaded -->
    <string name="section_photo_sync">Camera Uploads</string>
    <!-- Capital letters. Incoming shared folders. The title of a tab -->
    <string name="tab_incoming_shares">Incoming</string>
    <!-- Capital letters. Outgoing shared folders. The title of a tab -->
    <string name="tab_outgoing_shares">Outgoing</string>
    <!-- Capital letters. Files with link. The title of a tab -->
    <string name="tab_links_shares">Links</string>
    <!-- Label for any ‘Incoming shares’ button, link, text, title, etc. - (String as short as possible). -->
    <string name="title_incoming_shares_explorer">Incoming Shares</string>
    <!-- Title of the share with file explorer -->
    <string name="title_incoming_shares_with_explorer">Incoming shares with</string>
    <!-- message when there are no files in the Cloud drive -->
    <string name="file_browser_empty_cloud_drive">No files in your Cloud Drive</string>
    <!-- Text that indicates that a folder is currently empty -->
    <string name="file_browser_empty_folder">Empty Folder</string>
    <!-- Title of the fragment Choose Account -->
    <string name="choose_account_fragment">CHOOSE ACCOUNT</string>
    <!-- The file are available “offline” (without a network Wi-Fi mobile data connection) -->
    <string name="file_properties_available_offline">Available offline</string>
    <!-- category in sort by action -->
    <string name="file_properties_info_size_file">Size</string>
    <!-- When the file/folder was last modified -->
    <string name="file_properties_info_last_modified">Last modified</string>
    <!-- Label to display the date and time when a file/folder has been added (uploaded) to MEGA. -->
    <string name="file_properties_info_added">Added</string>
    <!-- the label when a folder can be accesed by public users -->
    <string name="file_properties_shared_folder_public_link">Public link</string>
    <!-- Item menu option upon clicking on a file folder. Refers to the permissions of a file folder in the file manager. -->
    <string name="file_properties_shared_folder_permissions">Permissions</string>
    <!-- Title of the dialog to choose permissions when sharing. -->
    <string name="dialog_select_permissions">Share Permissions</string>
    <!-- menu item -->
    <string name="file_properties_shared_folder_change_permissions">Change permissions</string>
    <!-- when listing all the contacts that shares a folder -->
    <string name="file_properties_shared_folder_select_contact">Shared with</string>
    <!-- send a file to a MEGA user -->
    <string name="file_properties_send_file_select_contact">Send to</string>
    <!-- shows the owner of an incoming shared folder -->
    <string name="file_properties_owner">Owner</string>
    <!-- positive button on dialog to invite a contact -->
    <string name="contact_invite">Invite</string>
    <!-- option to reinvite a contact -->
    <string name="contact_reinvite">Reinvite</string>
    <!-- The text of the notification button that is displayed when there is a call in progress, another call is received and ignored. -->
    <string name="contact_ignore">Ignore</string>
    <!-- option to decline a contact invitation -->
    <string name="contact_decline">Decline</string>
    <!-- option to accept a contact invitation -->
    <string name="contact_accept">Accept</string>
    <!-- Label for the option of the sliding panel to show the contact info -->
    <string name="contact_properties_activity">Contact info</string>
    <!-- Adding new relationships (contacts) using the actions. -->
    <string name="contacts_list_empty_text">Add new contacts using the button below</string>
    <!-- Add new contacts before sharing. -->
    <string name="contacts_explorer_list_empty_text">Add a new contact to share</string>
    <!-- Error message -->
    <string name="error_not_enough_free_space">Not enough free space on your device</string>
    <!-- This is button text on the Get Link dialog. This lets the user get a public file/folder link without the decryption key e.g. https://mega.nz/#!Qo12lSpT. -->
    <string name="option_link_without_key">Link without key</string>
    <!-- Alert Dialog to get link -->
    <string name="option_decryption_key">Decryption key</string>
    <!-- Alert shown when some content is sharing with chats and they are processing -->
    <string name="download_preparing_files">Preparing files</string>
    <!-- Message when many downloads start. Plural more than 1 file. Placeholder is for include the number of downloads in runtime. -->
    <plurals name="download_began">
        <item quantity="one">Download has started</item>
        <item quantity="other">%1$d downloads have started</item>
    </plurals>
    <!-- Message when many downloads finish. Plural more than 1 file. Placeholder is for include the number of downloads in runtime. -->
    <plurals name="download_finish">
        <item quantity="one">Download has finished</item>
        <item quantity="other">%1$d downloads have finished</item>
    </plurals>
    <!-- Message when many uploads start. Plural more than 1 file. Placeholder is for include the number of uploads in runtime. -->
    <plurals name="upload_began">
        <item quantity="one">Upload has started</item>
        <item quantity="other">%1$d uploads have started</item>
    </plurals>
    <!-- Message when many downloads finish. Plural more than 1 file. Placeholder is for include the number of uploads in runtime. -->
    <plurals name="upload_finish">
        <item quantity="one">Upload has finished</item>
        <item quantity="other">%1$d uploads have finished</item>
    </plurals>
    <!-- Warning shown when it tries to download some empty folders. Plural -->
    <plurals name="empty_folders">
        <item quantity="one">Folder is empty.</item>
        <item quantity="other">Folders are empty.</item>
    </plurals>
    <!-- Hint how to cancel the download -->
    <string name="download_touch_to_cancel">Touch to cancel</string>
    <!-- Hint how to cancel the download -->
    <string name="download_touch_to_show">View transfers</string>
    <!-- Warning message -->
    <string name="error_file_size_greater_than_4gb">Most devices can’t download files greater than 4GB. Your download will probably fail</string>
    <!-- message when trying to open a downloaded file but there isn’t any app that open that file. Example: a user downloads a pdf but doesn’t have any app to read a pdf -->
    <string name="intent_not_available">There isn’t any available app to execute this file on your device</string>
    <!-- Message when trying to open a location message but there isn’t any app that open that location. -->
    <string name="intent_not_available_location">There are no apps available on your device to open this location</string>
    <!-- message when trying to open file but there isn’t any app that open that file. Example: a user try to open a txt but doesn’t have any app to open txt -->
    <string name="intent_not_available_file">You may not have any apps installed which support this file type</string>
    <!-- to share an image using Facebook, Whatsapp, etc -->
    <string name="context_share_image">Share image using</string>
    <!-- create a link of a file and send it using an app from the device -->
    <string name="context_get_link">Share link</string>
    <!-- Delete a link label -->
    <string name="context_delete_link">Delete link</string>
    <!-- Item menu option upon right click on one or multiple files. -->
    <string name="context_get_link_menu">Get Link</string>
    <!-- Item menu option upon right click on one or multiple files. -->
    <string name="context_leave_menu">Leave</string>
    <!-- Title alert before leaving a share. -->
    <string name="alert_leave_share">Leave share</string>
    <!-- Item menu option upon right click on one or multiple files. -->
    <string name="context_clean_shares_menu">Remove share</string>
    <!-- Item menu option upon right click on one or multiple files. -->
    <string name="context_remove_link_menu">Remove link</string>
    <!-- Warning that appears prior to remove a link of a file. Singular. -->
    <string name="context_remove_link_warning_text">This link will not be publicly available anymore.</string>
    <!-- Warning that appears prior to remove links of files. Plural. -->
    <plurals name="remove_links_warning_text">
        <item quantity="one">This link will not be publicly available anymore.</item>
        <item quantity="other">These links will not be publicly available anymore.</item>
    </plurals>
    <!-- Item menu option upon right click on one or multiple files. -->
    <string name="context_rename">Rename</string>
    <!-- Title of a dialog to rename a node. The place holder is to set the current name of the node. -->
    <string name="rename_dialog_title">Rename %1$s</string>
    <!-- Menu option to open a link. Also title of the dialog to open a link. -->
    <string name="context_open_link_title">Open link</string>
    <!-- Item menu option upon right click on one or multiple files. -->
    <string name="context_open_link">Open</string>
    <!-- while renaming a file or folder -->
    <string name="context_renaming">Renaming</string>
    <!-- while file provider is downloading a file -->
    <string name="context_preparing_provider">Preparing file</string>
    <!-- Item menu option upon right click on one or multiple files. -->
    <string name="context_download">Download</string>
    <!-- Item menu option upon right click on one or multiple files. -->
    <string name="context_move">Move</string>
    <!-- while moving a file or folder -->
    <string name="context_moving">Moving</string>
    <!-- Item menu option upon right click on one or multiple files. -->
    <string name="context_copy">Copy</string>
    <!-- Item menu option upon right click on one or multiple files. -->
    <string name="context_upload">Upload</string>
    <!-- while copying a file or folder -->
    <string name="context_copying">Copying</string>
    <!-- menu item -->
    <string name="context_move_to_trash">Move to Rubbish Bin</string>
    <!-- menu item -->
    <string name="context_delete_from_mega">Remove from MEGA</string>
    <!-- Input field description in the create folder dialog. -->
    <string name="context_new_folder_name">Folder Name</string>
    <!-- when adding a new contact. in the dialog -->
    <string name="context_new_contact_name">Contact email</string>
    <!-- status dialog when performing the action -->
    <string name="context_creating_folder">Creating folder</string>
    <!-- Menu item -->
    <string name="context_download_to">Save to</string>
    <!-- Menu option title -->
    <string name="context_clear_rubbish">Clear Rubbish Bin</string>
    <!-- Ask for confirmation before removing all the elements of the rubbish bin -->
    <string name="clear_rubbish_confirmation">You are about to permanently remove all items from your Rubbish Bin.</string>
    <!-- send cancel subscriptions dialog -->
    <string name="context_send">Send</string>
    <!-- send the file to inbox -->
    <string name="context_send_file_inbox">Send to contact</string>
    <!-- Menu option to delete one or multiple selected items. -->
    <string name="context_remove">Remove</string>
    <!-- Menu option to delete selected items of the offline state -->
    <string name="context_delete_offline">Remove from Offline</string>
    <!-- menu item -->
    <string name="context_share_folder">Share folder</string>
    <!-- menu item -->
    <string name="context_send_file">Send file to chat</string>
    <!-- menu item -->
    <string name="context_send_contact">Share contact to chat</string>
    <!-- open a shared folder -->
    <string name="context_view_shared_folders">View shared folders</string>
    <!-- Item menu option upon clicking on one or multiple files. -->
    <string name="context_sharing_folder">Sharing</string>
    <!-- Menu option to manage a shared folder. -->
    <string name="manage_share">Manage share</string>
    <!-- menu item -->
    <string name="context_delete">Delete</string>
    <!-- success message when removing a contact request -->
    <string name="context_contact_invitation_deleted">Request deleted</string>
    <!-- success message when reinvite a contact -->
    <string name="context_contact_invitation_resent">Request resent</string>
    <!-- success message when sending a contact request -->
    <string name="context_contact_request_sent">Request successfully sent to %s. View in Sent requests tab.</string>
    <!-- success message when removing a contact -->
    <string name="context_contact_removed">Contact removed</string>
    <!-- error message -->
    <string name="context_contact_not_removed">Error. Contact not removed</string>
    <!-- success message when chaning the permissionss -->
    <string name="context_permissions_changed">Permissions changed</string>
    <!-- error message -->
    <string name="context_permissions_not_changed">Error. Permissions not changed</string>
    <!-- message when trying to create a folder that already exists -->
    <string name="context_folder_already_exists">Folder already exists</string>
    <!-- message when trying to create a invite a contact already that is already added -->
    <string name="context_contact_already_exists">%s is already a contact</string>
    <!-- message when trying to send a file without full access -->
    <string name="context_send_no_permission">You do not have permission to send this file</string>
    <!-- success message when creating a folder -->
    <string name="context_folder_created">Folder created</string>
    <!-- error message when creating a folder -->
    <string name="context_folder_no_created">Error. Folder not created</string>
    <!-- success message when renaming a node -->
    <string name="context_correctly_renamed">Renamed successfully</string>
    <!-- error message -->
    <string name="context_no_renamed">Error. Not renamed</string>
    <!-- success message when copying a node -->
    <string name="context_correctly_copied">Copied successfully</string>
    <!-- success message when sending a node to Inbox -->
    <string name="context_correctly_sent_node">Sent to Inbox</string>
    <!-- error message when sending a node to Inbox -->
    <string name="context_no_sent_node">Error. Not sent to Inbox</string>
    <!-- error message -->
    <string name="context_no_copied">Error. Not copied</string>
    <!-- message that appears when a user tries to move/copy/upload a file but doesn’t choose a destination folder -->
    <string name="context_no_destination_folder">Please choose a destination folder</string>
    <!-- success message when moving a node -->
    <string name="context_correctly_moved">Moved successfully</string>
    <!-- success message when moving a node -->
    <string name="number_correctly_moved">%d items moved successfully.</string>
    <!-- success message when moving a node -->
    <string name="number_incorrectly_moved">%d items were not moved successfully</string>
    <!-- success message when moving a node -->
    <string name="context_correctly_moved_to_rubbish">Moved to the Rubbish Bin successfully</string>
    <!-- success message when moving a node -->
    <string name="number_correctly_moved_to_rubbish">%d items moved to the Rubbish Bin successfully</string>
    <!-- success message when moving a node -->
    <string name="number_incorrectly_moved_to_rubbish">&#160;and %d items were not sent successfully</string>
    <!-- error message -->
    <string name="context_no_moved">Error. Not moved</string>
    <!-- success message when sharing a folder -->
    <string name="context_correctly_shared">Shared successfully</string>
    <!-- error message when sharing a folder -->
    <string name="context_no_shared_number">Error. %d shares were not completed</string>
    <!-- success message when sharing a folder -->
    <string name="context_correctly_shared_removed">Remove shares successfully</string>
    <!-- error message when sharing a folder -->
    <string name="context_no_shared_number_removed">Error. %d process of removing shares is not completed</string>
    <!-- error message -->
    <string name="context_no_shared">Error. Not shared</string>
    <!-- error message -->
    <string name="context_no_removed_shared">Error. Share failed to remove</string>
    <!-- success message when removing a sharing -->
    <string name="context_remove_sharing">Folder sharing removed</string>
    <!-- error message -->
    <string name="context_no_link">Link creation failed</string>
    <!-- success message when removing a node from MEGA -->
    <string name="context_correctly_removed">Deleted successfully</string>
    <!-- error message -->
    <string name="context_no_removed">Error. Deletion failed</string>
    <!-- success message when moving a node -->
    <string name="number_correctly_removed">%d items removed successfully from MEGA</string>
    <!-- error message when moving a node -->
    <string name="number_no_removed">%d items are not removed successfully</string>
    <!-- Success message when left shared folders -->
    <string name="number_correctly_leaved">%d folders left successfully.</string>
    <!-- Message shown when a share has been left -->
    <string name="share_left">Share left</string>
    <!-- error message when moving a node -->
    <string name="number_no_leaved">%d folders were not left successfully</string>
    <!-- success message when sending multiple files -->
    <string name="number_correctly_sent">File sent to %d contacts successfully</string>
    <!-- error message when sending multiple files -->
    <string name="number_no_sent">File was not sent to %d contacts</string>
    <!-- success message when sending multiple files -->
    <string name="number_correctly_sent_multifile">%d files sent successfully</string>
    <!-- error message when sending multiple files -->
    <string name="number_no_sent_multifile">%d files failed to send</string>
    <!-- success message when sending multiple files -->
    <string name="number_correctly_copied">%d items copied successfully</string>
    <!-- error message when sending multiple files -->
    <string name="number_no_copied">%d items were not copied</string>
    <!-- success message when removing several contacts -->
    <string name="number_contact_removed">%d contacts removed successfully</string>
    <!-- error message when removing several contacts -->
    <string name="number_contact_not_removed">%d contacts were not removed</string>
    <!-- success message when sharing a file with multiple contacts -->
    <string name="number_contact_file_shared_correctly">Folder shared with %d contacts successfully</string>
    <!-- error message when sharing a file with multiple contacts -->
    <string name="number_contact_file_not_shared_">File cannot be shared with %d contacts</string>
    <!-- success message when sharing multiple files -->
    <string name="number_correctly_shared">%d folders shared successfully</string>
    <!-- error message when sharing multiple files -->
    <string name="number_no_shared">%d folders were not shared</string>
    <!-- success message when sending a file to a contact -->
    <string name="context_correctly_copied_contact">Successfully sent to:</string>
    <!-- success message when removing all the contacts of a shared folder -->
    <string name="context_correctly_removed_sharing_contacts">The folder is no longer shared</string>
    <!-- error message when removing all the contacts of a shared folder -->
    <string name="context_no_removed_sharing_contacts">An error occurred. The folder is still shared with another contact</string>
    <!-- option available for just one file -->
    <string name="context_select_one_file">Select just one file</string>
    <!-- success message when emptying the RB -->
    <string name="rubbish_bin_emptied">Rubbish Bin emptied successfully</string>
    <!-- error message when emptying the RB -->
    <string name="rubbish_bin_no_emptied">An error occurred. The Rubbish Bin has not been emptied</string>
    <!-- dialog cancel subscriptions -->
    <string name="dialog_cancel_subscriptions">You are about to cancel your MEGA subscription. Please let us know if there is anything we can do to help change your mind.</string>
    <!-- hint cancel subscriptions dialog -->
    <string name="hint_cancel_subscriptions">Type feedback here</string>
    <!-- send cancel subscriptions dialog -->
    <string name="send_cancel_subscriptions">Send</string>
    <!-- confirmation cancel subscriptions dialog -->
    <string name="confirmation_cancel_subscriptions">Thank you for your feedback. Are you sure you want to cancel your MEGA subscription?</string>
    <!-- provide a reason to cancel subscriptions dialog -->
    <string name="reason_cancel_subscriptions">Your subscription has not been cancelled. Please provide a reason for your cancellation</string>
    <!-- welcome message after user brought subscription. placeholder 1: subscription type (Lite/Pro1 etc), placeholder 2: renewal interval (monthly/yearly) -->
    <string name="message_user_purchased_subscription">Thank you for subscribing to %1$s %2$s!</string>
    <!-- Pop up message shows when user purchased a lower level of subscription -->
    <string name="message_user_purchased_subscription_down_grade">Your new subscription will take effect once the current one expires, the new price will be charged at that time.</string>
    <!-- Pop up message shows when user purchased a subscription with a payment method that can not be processed in real time, e.g. voucher -->
    <string name="message_user_payment_pending">Your subscription will take effect once the payment is processed by Google.</string>
    <!--  -->
    <string name="subscription_type_monthly">Monthly</string>
    <!--  -->
    <string name="subscription_type_yearly">Yearly</string>
    <!-- success message after removing the public link of a folder -->
    <string name="context_node_private">The folder is now private</string>
    <!-- success message after removing a share of a folder. a contact has no access to the folder now -->
    <string name="context_share_correctly_removed">Share removed</string>
    <!-- Menu option to create a new folder in the file manager. -->
    <string name="menu_new_folder">New folder</string>
    <!-- Menu option to add a contact to your contact list. -->
    <string name="menu_add_contact">Add contact</string>
    <!-- Menu option to add a contact to your contact list. -->
    <string name="menu_add_contact_and_share">Add contact and share</string>
    <!-- Title of the alert to introduce the decryption key -->
    <string name="alert_decryption_key">Decryption Key</string>
    <!-- Message of the alert to introduce the decryption key -->
    <string name="message_decryption_key">Please enter the decryption key for the link</string>
    <!-- error message shown on the decryption key dialog if the key typed in was wrong -->
    <string name="invalid_decryption_key">Invalid decryption key</string>
    <!-- upload to. Then choose an Image file -->
    <string name="upload_to_image">Image</string>
    <!-- upload to. Then choose an Audio file -->
    <string name="upload_to_audio">Audio</string>
    <!-- Title of the button in the contact info screen to start a video call -->
    <string name="upload_to_video">Video</string>
    <!-- upload to. Then choose to browse the file system to choose a file -->
    <string name="upload_to_filesystem">Pick from File System</string>
    <!-- upload to. Then choose to browse the file system to choose a file -->
    <string name="upload_to_filesystem_from">Pick from</string>
    <!-- Label for the current uploaded size of a file. For example, 3 files, 50KB uploaded -->
    <string name="upload_uploaded">uploaded</string>
    <!-- Status text at the beginning of an upload, Status text at the beginning of an upload for 2 or more files -->
    <plurals name="upload_prepare">
        <item quantity="one">Processing file</item>
        <item quantity="other">Processing files</item>
    </plurals>
    <!-- error message when downloading a file -->
    <string name="error_temporary_unavaible">Resource temporarily not available, please try again later</string>
    <!-- Error message when the selected file cannot be opened -->
    <string name="upload_can_not_open">Cannot open selected file</string>
    <!-- when a zip file is downloaded and clicked, the app unzips the file. This is the status text while unzipping the file -->
    <string name="unzipping_process">Unzipping file</string>
    <!-- error message while browsing the local filesystem -->
    <string name="error_io_problem">File system problem</string>
    <!-- error message while browsing the local filesystem -->
    <string name="general_error">An error occurred when browsing local files.</string>
    <!-- title of the image gallery -->
    <string name="full_screen_image_viewer_label">Image viewer</string>
    <!-- Headline for the amount of storage space is used -->
    <string name="my_account_used_space">Used storage space</string>
    <!-- menu item -->
    <string name="my_account_change_password">Change password</string>
    <!-- Dialog text overquota error -->
    <string name="overquota_alert_text">You have exceeded your storage limit. Would you like to upgrade your account?</string>
    <!-- when did the last session happen -->
    <string name="my_account_last_session">Last session</string>
    <!-- header for the social connections, showing the number of contacts the user has -->
    <string name="my_account_connections">Connections</string>
    <!-- message displayed while the app is changing the password -->
    <string name="my_account_changing_password">Changing password</string>
    <!-- when changing the password, the first edittext is to enter the current password -->
    <string name="my_account_change_password_oldPassword">Current password</string>
    <!-- when changing the password -->
    <string name="my_account_change_password_newPassword1">New password</string>
    <!-- when changing the password -->
    <string name="my_account_change_password_newPassword2">Confirm new password</string>
    <!-- when changing the password or creating the account, the password is required twice and check that both times are the same -->
    <string name="my_account_change_password_dont_match">Password doesn’t match</string>
    <!-- title of the selection of the pro account wanted -->
    <string name="upgrade_select_pricing">Select membership</string>
    <!-- the user has to decide the way of payment -->
    <string name="select_membership_1">Monthly or annually recurring</string>
    <!-- choose the payment method option when no method is available -->
    <string name="no_available_payment_method">There is no payment method set for this plan currently. Please select one.</string>
    <!-- button to decide monthly payment. The asterisk is needed -->
    <string name="upgrade_per_month">Monthly*</string>
    <!-- button to decide annually payment. The asterisk is needed -->
    <string name="upgrade_per_year">Annually*</string>
    <!-- the user can get the link and it’s copied to the clipboard -->
    <string name="file_properties_get_link">The link has been copied to the clipboard</string>
    <!-- before sharing an image, the preview has to be downloaded -->
    <string name="full_image_viewer_not_preview">The preview has not been downloaded yet. Please wait</string>
    <!-- due to device is low on memory, cannot load an image preview temporarily -->
    <string name="not_load_preview_low_memory">Not enough free memory to display preview. Please try again later.</string>
    <!-- alert when clicking a newsignup link being logged -->
    <string name="log_out_warning">Please log out before creating the account</string>
    <!-- message shown in the screen when there are not any active transfer -->
    <string name="transfers_empty">No active transfers</string>
    <!-- menu item -->
    <string name="menu_pause_transfers">Pause transfers</string>
    <!-- menu item -->
    <string name="menu_cancel_all_transfers">Cancel all transfers</string>
    <!-- Option of the sliding panel to capture a new picture to upload to Cloud Drive or to set as user avatar -->
    <string name="menu_take_picture">Capture</string>
    <!-- Dialog title, to explain why MEGA needs the ’display over other apps’ permission (Android 10) -->
    <string name="ask_for_display_over_title">Allow notifications for incoming MEGA calls</string>
    <!-- Dialog message, to explain why MEGA needs the ’display over other apps’ permission (Android 10) -->
    <string name="ask_for_display_over_msg">Please grant MEGA permission to display over other apps for calls.</string>
    <!-- Prompt text shows when the user doesn’t want to make MEGA grant the ’display over other apps’ permission for now (Android 10) -->
    <string name="ask_for_display_over_explain">You can still manually grant permissions in the device Settings.</string>
    <!-- the options of how to upload, but in an array. needed for the settings, how to upload the camera images. only when Wi-Fi connected -->
    <string name="cam_sync_wifi">Wi-Fi only</string>
    <!-- the options of how to upload, but in an array. needed for the settings, how to upload the camera images. when Wi-Fi connected and using data plan -->
    <string name="cam_sync_data">Wi-Fi or mobile data</string>
    <!-- The upload of the user’s photos orvideos from their specified album is in progress. -->
    <string name="cam_sync_syncing">Camera Uploads in progress</string>
    <!-- confirmation question for cancelling the camera uploads -->
    <string name="cam_sync_cancel_sync">Do you want to stop Camera Uploads?</string>
    <!-- title of the notification when camera upload is enabled -->
    <string name="settings_camera_notif_title">Uploading files of media folders</string>
    <!-- title of the notification when camera upload is checking files -->
    <string name="settings_camera_notif_checking_title">Checking for files to be uploaded</string>
    <!-- title of the notification when camera upload is initializing -->
    <string name="settings_camera_notif_initializing_title">Initialising Camera Uploads</string>
    <!-- title of the notification when camera upload’s primary local folder is unavailable. -->
    <string name="camera_notif_primary_local_unavailable">Camera Uploads have been disabled. Your local folder is unavailable.</string>
    <!-- title of the notification when camera upload’s secondary local folder is unavailable. -->
    <string name="camera_notif_secondary_local_unavailable">Media Uploads have been disabled. Your local folder is unavailable.</string>
    <!-- notification camera uploads complete -->
    <string name="settings_camera_notif_complete">Camera uploads complete</string>
    <!-- settings of the Appearance section -->
    <string name="settings_appearance">Appearance</string>
    <!-- settings of the Features section -->
    <string name="settings_features">Features</string>
    <!-- label of storage in upgrade/choose account page, it is being used with a variable, e.g. for LITE user it will show ‘200GB Storage’. -->
    <string name="settings_storage">Storage</string>
    <!-- Settings of the Passcode -->
    <string name="settings_passcode_lock">Passcode lock</string>
    <!-- Setting to allow the user to select the preferred passcode type -->
    <string name="settings_passcode_option">Passcode options</string>
    <!-- Helper text to explain why we have this `Require me to plug in` setting, placeholder - 100 to 1000 in MB -->
    <string name="settings_camera_upload_charging_helper_label">Video compression uses considerable amounts of power. Please plug in your device to charge if the videos to be compressed are larger than %s.</string>
    <!-- Helper text to explain the things to note if enable the feature of including GPS info -->
    <string name="settings_camera_upload_include_gps_helper_label">If enabled, location information will be included with your pictures. Please be careful when sharing them.</string>
    <!-- Settings category title for cache and offline files -->
    <string name="settings_advanced_features">Advanced</string>
    <!-- Settings preference title for cache -->
    <string name="settings_advanced_features_cache">Clear Cache</string>
    <!-- Settings preference title for offline files -->
    <string name="settings_advanced_features_offline">Clear Offline Files</string>
    <!-- description of switch ‘Open file when download is completed’ -->
    <string name="settings_auto_play_label">Open file when downloaded</string>
    <!-- Settings preference title for delete account -->
    <string name="settings_delete_account">Delete account</string>
    <!-- Size of files in offline or cache folders -->
    <string name="settings_advanced_features_size">Currently using %s</string>
    <!-- Calculating Size of files in offline or cache folders -->
    <string name="settings_advanced_features_calculating">Calculating</string>
    <!-- title of the setting to set the default download location -->
    <string name="settings_storage_download_location">Default download location</string>
    <!-- Whether to always ask the user each time. -->
    <string name="settings_storage_ask_me_always">Always ask for download location</string>
    <!-- Whether to enable the storage in advanced devices -->
    <string name="settings_storage_advanced_devices">Display advanced devices (external SD)</string>
    <!-- Label of button on account page that ask user to add their phone number -->
    <string name="add_phone_number_label">Add a phone number</string>
    <!-- enter verification code page title -->
    <string name="verify_account_title">Verify your account</string>
    <!-- Text to explain to user why to verify phone number (account suspended use case) -->
    <string name="verify_account_helper_locked">Your account has been locked temporarily due to potential abuse. Please verify your phone number to unlock your account.</string>
    <!-- Hint text of the country edittext for billing purposes -->
    <string name="general_country_label">Country</string>
    <!-- Hint text of the region edittext for choosing dial code. -->
    <string name="sms_region_label">Region</string>
    <!-- place holder for enter mobile number field -->
    <string name="verify_account_phone_number_placeholder">Your phone number</string>
    <!-- Button label - go to previous page -->
    <string name="general_back_button">Back</string>
    <!-- button label - quite sms verification use case -->
    <string name="verify_account_not_now_button">Not now</string>
    <!-- Button label - confirm some action -->
    <string name="general_confirm_button">Confirm</string>
    <!-- On “add phone number” page, an error message will be shown if user click next button without select country code. -->
    <string name="verify_account_invalid_country_code">Please select a region code</string>
    <!-- On “Add phone number” page, a toast error message will be shown if the country code cannot be fetched from back end. -->
    <string name="verify_account_not_loading_country_code">Region codes could not be fetched.</string>
    <!-- error message if user click next button without enter a valid phone number -->
    <string name="verify_account_invalid_phone_number">Please supply a valid phone number.</string>
    <!-- Label tell user to enter received txt to below input boxes -->
    <string name="verify_account_enter_txt_label">Please enter the verification code sent to</string>
    <!-- enter verification code page title -->
    <string name="verify_account_enter_code_title">Verify your account</string>
    <!-- error message that will show to user when user entered invalid verification code -->
    <string name="verify_account_incorrect_code">Wrong code. Please try again or resend.</string>
    <!-- text message to remind user to resend verification code -->
    <string name="verify_account_resend_label">You didn’t receive a code?</string>
    <!-- Button to resend the create account email to a new email address in case the previous email address was misspelled -->
    <string name="general_resend_button">Resend</string>
    <!-- error message that will show to user when host detected that the mobile number has been registered already -->
    <string name="verify_account_error_phone_number_register">This number is already associated with a MEGA account.</string>
    <!-- error message that will show to user when user reached the sms verification daily limit -->
    <string name="verify_account_error_reach_limit">You have reached the daily limit</string>
    <!-- error message that will show to user when user reached the sms verification daily limit -->
    <string name="verify_account_error_wrong_code">The verification code doesn’t match.</string>
    <!-- error message that will show to user when code has been verified -->
    <string name="verify_account_error_code_verified">The code has been verified</string>
    <!-- error message that will show to user when user entered invalid verification code -->
    <string name="verify_account_error_invalid_code">Wrong code. Please try again or resend.</string>
    <!-- verify phone number successfully -->
    <string name="verify_account_successfully">Your phone number has been verified successfully</string>
    <!-- If the user has an internal storage and an external SD card, it has to be set on the settings screen, external storage option -->
    <string-array name="settings_storage_download_location_array">
        <item>Internal storage</item>
        <item>External storage</item>
    </string-array>
    <!-- If the user has an internal storage and an external SD card, it has to be set on the settings screen, internal storage option -->
    <string name="internal_storage_label">Internal storage</string>
    <!-- If the user has an internal storage and an external SD card, it has to be set on the settings screen, external storage option -->
    <string name="external_storage_label">External storage</string>
    <!-- choose the way the new user’s email is inserted, import from phone option -->
    <string-array name="add_contact_array">
        <item>Write the user’s email</item>
        <item>Import from device</item>
    </string-array>
    <!-- settings option -->
    <string name="settings_camera_upload_on">Enable Camera Uploads</string>
    <!-- settings option -->
    <string name="settings_camera_upload_turn_on">Turn on Camera Uploads</string>
    <!-- settings option -->
    <string name="settings_camera_upload_off">Disable Camera Uploads</string>
    <!-- settings option. How to upload the camera images: via Wi-Fi only or via Wi-Fi and data plan -->
    <string name="settings_camera_upload_how_to_upload">How to upload</string>
    <!-- The Secondary Media uploads allows to create a second Camera Folder synchronization. Enabling it would imply to choose a new local folder and then, a new destination folder in MEGA. This is the text that appears in the settings option to enable the second synchronization. -->
    <string name="settings_secondary_upload_on">Enable Secondary Media uploads</string>
    <!-- The Secondary Media uploads allows to create a second Camera Folder synchronization. Disabling it would imply that the current second sync won’t be running anymore. This is the text that appears in the settings option to disable the second synchronization. -->
    <string name="settings_secondary_upload_off">Disable Secondary Media uploads</string>
    <!-- Title of shared folder explorer to choose a folder to perform an action -->
    <string name="settings_empty_folder">Choose folder</string>
    <!-- the options of how to upload, but in an array. needed for the settings, how to upload the camera images. only when Wi-Fi connected -->
    <string-array name="settings_camera_upload_how_to_entries">
        <item>Wi-Fi or mobile data</item>
        <item>Wi-Fi only</item>
    </string-array>
    <!-- What kind of files are going to be uploaded: images, videos or both -->
    <string name="settings_camera_upload_what_to_upload">File Upload</string>
    <!-- what kind of file are going to be uploaded. Needed for the settings summary -->
    <string-array name="settings_camera_upload_file_upload_entries">
        <item>Photos only</item>
        <item>Videos only</item>
        <item>Photos and videos</item>
    </string-array>
    <!-- Option to choose that the camera sync will only be enable when the device is charging -->
    <string name="settings_camera_upload_charging">Only when charging</string>
    <!-- Title of ‘Include location tags’ setting option. Once enabled, Camera Uploads will include the location info from pictures those are being uploaded -->
    <string name="settings_camera_upload_include_gps">Include location tags</string>
    <!-- Option to choose that the video compression will only be enable when the device is charging -->
    <string name="settings_camera_upload_require_plug_in">Require me to actively charge my device</string>
    <!-- Option to choose that the camera sync will maintain the local file names when uploading -->
    <string name="settings_keep_file_names">Keep file names as in the device</string>
    <!-- The location of where the user photos or videos are stored in the device. -->
    <string name="settings_local_camera_upload_folder">Local Camera folder</string>
    <!-- The location of where the user photos or videos are stored in MEGA. -->
    <string name="settings_mega_camera_upload_folder">MEGA Camera Uploads folder</string>
    <!-- The location of where the user photos or videos of the secondary sync are stored in the device. -->
    <string name="settings_local_secondary_folder">Local Secondary folder</string>
    <!-- The location of where the user photos or videos of the secondary sync are stored in MEGA. -->
    <string name="settings_mega_secondary_folder">MEGA Secondary folder</string>
    <!-- what kind of file are going to be uploaded. Needed for the settings summary -->
    <string name="settings_camera_upload_only_photos">Photos only</string>
    <!-- what kind of file are going to be uploaded. Needed for the settings summary -->
    <string name="settings_camera_upload_only_videos">Videos only</string>
    <!-- what kind of file are going to be uploaded. Needed for the settings summary -->
    <string name="settings_camera_upload_photos_and_videos">Photos and videos</string>
    <!-- status text when no custom photo sync folder has been set -->
    <string name="settings_pin_lock_code_not_set">Not set</string>
    <!-- Settings of the Passcode -->
    <string name="settings_passcode_lock_switch">Passcode Lock</string>
    <!-- Settings option to change Passcode. -->
    <string name="settings_change_passcode">Change passcode</string>
    <!-- Settings option screen to change Passcode. -->
    <string name="title_change_passcode">Change passcode lock</string>
    <!-- Settings option to set the timer to ask for passcode. -->
    <string name="settings_require_passcode">Require passcode</string>
    <!-- Option available to choose in some context to make an action immediately. -->
    <string name="action_immediately">Immediately</string>
    <!-- Button after the Passcode code input field -->
    <string name="pin_lock_enter">Enter</string>
    <!-- Error message when not typing the Passcode code correctly. Plural. The placeholder indicates the number of failed attempts. E.g. 7 failed passcode attempts -->
    <plurals name="passcode_lock_alert_attempts">
        <item quantity="one">1 failed passcode attempt</item>
        <item quantity="other">%1$d failed passcode attempts</item>
    </plurals>
    <!-- Error message when not typing the Passcode code correctly -->
    <string name="pin_lock_alert">You will be logged out and your offline files will be deleted after 10 failed attempts</string>
    <!-- error message when not typing the Passcode code correctly -->
    <string name="pin_lock_incorrect">Incorrect code</string>
    <!-- Error message when not typing the Passcode correctly and have several attempts left. The placeholder is to display the number of attempts left in runtime. -->
    <plurals name="pin_lock_incorrect_alert">
        <item quantity="one">Wrong Passcode, please try again. You have 1 attempt left</item>
        <item quantity="other">Wrong Passcode, please try again. You have %2d attempts left</item>
    </plurals>
    <!-- Error message when not typing the Passcode correctly (two times) -->
    <string name="pin_lock_not_match">Passcodes did not match. Try again.</string>
    <!-- Title of the screen to unlock screen with Passcode -->
    <string name="unlock_pin_title">Enter your passcode</string>
    <!-- Title of the screen to unlock screen with Passcode in second round -->
    <string name="unlock_pin_title_2">Re-enter your passcode</string>
    <!-- Title of the screen to unlock screen with Passcode -->
    <string name="reset_pin_title">Enter your new passcode</string>
    <!-- Title of the screen to unlock screen with Passcode in second round -->
    <string name="reset_pin_title_2">Re-enter your new passcode</string>
    <!-- Text of the screen after 10 attemps with a wrong Passcode -->
    <string name="incorrect_pin_activity">All your local data will be deleted and you will be logged out in %1d seconds</string>
    <!-- Caption of a title, in the context of “About MEGA” or “About us” -->
    <string name="settings_about">About</string>
    <!-- Preference screen item action button -->
    <string name="settings_about_privacy_policy">Privacy Policy</string>
    <!--  -->
    <string name="settings_about_terms_of_service">Terms of Service</string>
    <!-- App means “Application” -->
    <string name="settings_about_app_version">App version</string>
    <!-- Title of the label where the SDK version is shown -->
    <string name="settings_about_sdk_version">MEGA SDK Version</string>
    <!-- Title of the label where the MEGAchat SDK version is shown -->
    <string name="settings_about_karere_version">MEGAchat SDK Version</string>
    <!-- Link to the public code of the app -->
    <string name="settings_about_code_link_title">View source code</string>
    <!--  -->
    <string name="january">January</string>
    <!--  -->
    <string name="february">February</string>
    <!--  -->
    <string name="march">March</string>
    <!--  -->
    <string name="april">April</string>
    <!--  -->
    <string name="may">May</string>
    <!--  -->
    <string name="june">June</string>
    <!--  -->
    <string name="july">July</string>
    <!--  -->
    <string name="august">August</string>
    <!--  -->
    <string name="september">September</string>
    <!--  -->
    <string name="october">October</string>
    <!--  -->
    <string name="november">November</string>
    <!--  -->
    <string name="december">December</string>
    <!-- title of the screen that shows the ZIP files -->
    <string name="zip_browser_activity">ZIP Browser</string>
    <!-- title of the My Account screen -->
    <string name="my_account_title">Account Type</string>
    <!-- title of the Expiration Date -->
    <string name="renews_on">Renews on&#160;</string>
    <!-- title of the Expiration Date -->
    <string name="expires_on">Expires on&#160;</string>
    <!--  -->
    <string name="free_account">Free</string>
    <!-- info message shown to the user when the Camera Uploads folder has been created -->
    <string name="camera_uploads_created">Camera Uploads folder created</string>
    <!-- category in sort by action -->
    <string name="sortby_name">Name</string>
    <!-- sort files alphabetically ascending -->
    <string name="sortby_name_ascending">Ascending</string>
    <!-- sort files alphabetically descending -->
    <string name="sortby_name_descending">Descending</string>
    <!-- category in sort by action -->
    <string name="sortby_date">Date</string>
    <!-- category in sort by action -->
    <string name="sortby_creation_date">Creation Date</string>
    <!-- category in sort by action -->
    <string name="sortby_modification_date">Modification Date</string>
    <!-- category in sort by action -->
    <string name="sortby_link_creation_date">Link creation date</string>
    <!-- sort files by date newest first -->
    <string name="sortby_date_newest">Newest</string>
    <!-- sort files by date oldest first -->
    <string name="sortby_date_oldest">Oldest</string>
    <!-- category in sort by action -->
    <string name="sortby_size">Size</string>
    <!-- sort files by size largest first -->
    <string name="sortby_size_largest_first">Largest</string>
    <!-- sort files by size smallest first -->
    <string name="sortby_size_smallest_first">Smallest</string>
    <!-- Title of sort by media type options -->
    <string name="sortby_type">Media type</string>
    <!-- sort option, sort media files by photos first -->
    <string name="sortby_type_photo_first">Photos</string>
    <!-- sort option, sort media files by videos first -->
    <string name="sortby_type_video_first">Videos</string>
    <!-- sort files by date newest first -->
    <string name="sort_by_newest_date">Newest date</string>
    <!-- sort files by date oldest first -->
    <string name="sort_by_oldest_date">Oldest date</string>
    <!-- sort files by largest size -->
    <string name="sort_by_largest_size">Largest size</string>
    <!-- sort files by smallest size -->
    <string name="sort_by_smallest_size">Smallest size</string>
    <!-- Title to choose the type of Passcode -->
    <string name="pin_lock_type">Passcode Type</string>
    <!-- Passcode with 4 digits -->
    <string name="four_pin_lock">4 digits</string>
    <!-- Passcode with 6 digits -->
    <string name="six_pin_lock">6 digits</string>
    <!-- Passcode alphanumeric -->
    <string name="AN_pin_lock">Alphanumeric</string>
    <!-- Confirmation message when enabling logs in the app -->
    <string name="settings_enable_logs">Logs are now enabled</string>
    <!-- Confirmation message when disabling logs in the app -->
    <string name="settings_disable_logs">Logs are now disabled</string>
    <!-- Snackbar error message triggered by host error when user is trying to setup MEGA Camera Uploads folder in settings page -->
    <string name="error_unable_to_setup_cloud_folder">Unable to setup MEGA Camera Uploads folder</string>
    <!-- Message displayed when the user denies the required permissions during the logs activation -->
    <string name="logs_not_enabled_permissions">Logs have not been enabled because you denied the required permissions</string>
    <!-- Option in the sliding panel to open the folder which contains the file selected after performing a search -->
    <string name="search_open_location">Open location</string>
    <!-- message when a temporary error on logging in is due to SDK is waiting for the server to complete a request due to an API lock -->
    <string name="servers_busy">This process is taking longer than expected. Please wait.</string>
    <!-- Label in My Account section to show user account type -->
    <string name="my_account_free">Free Account</string>
    <!-- Type of account info added to the feedback email sent to support -->
    <string name="my_account_prolite">Pro Lite Account</string>
    <!-- Label in My Account section to show user account type -->
    <string name="my_account_pro1">Pro I Account</string>
    <!-- Label in My Account section to show user account type -->
    <string name="my_account_pro2">Pro II Account</string>
    <!-- Label in My Account section to show user account type -->
    <string name="my_account_pro3">Pro III Account</string>
    <!-- Type of account info added to the feedback email sent to support -->
    <string name="my_account_prolite_feedback_email">Pro Lite Account</string>
    <!--  -->
    <string name="backup_title">Backup your Recovery Key</string>
    <!-- Subtitle of the screen to backup the master key -->
    <string name="backup_subtitle">Your password unlocks your Recovery Key</string>
    <!-- First paragraph of the screen to backup the master key -->
    <string name="backup_first_paragraph">Your data is only readable through a chain of decryption operations that begins with your master encryption key, which we store encrypted with your password. This means that if you lose your password, your Recovery Key can no longer be decrypted, and you can no longer decrypt your data.</string>
    <!-- Summary of the preference Recovery key on Settings section -->
    <string name="backup_second_paragraph">Exporting the Recovery Key and keeping it in a secure location enables you to set a new password without data loss.</string>
    <!-- Third paragraph of the screen to backup the master key -->
    <string name="backup_third_paragraph">An external attacker cannot gain access to your account with just your key. A password reset requires both the key and access to your email.</string>
    <!-- Sentence to inform the user the available actions in the screen to backup the master key -->
    <string name="backup_action">Copy the Recovery Key to clipboard or save it as text file</string>
    <!-- Action of a button to save something -->
    <string name="save_action">Save</string>
    <!-- Alert message when the master key has been successfully copied to the ClipBoard -->
    <string name="copy_MK_confirmation">The Recovery Key has been successfully copied</string>
    <!-- Button to change the password -->
    <string name="change_pass">Change</string>
    <!-- Positive button to perform a general action -->
    <string name="general_positive_button">YES</string>
    <!-- Negative button to perform a general action -->
    <string name="general_negative_button">NO</string>
    <!-- Option of the overflow menu to show the screen info to reset the password -->
    <string name="forgot_pass_menu">Forgot password?</string>
    <!-- Button in the Login screen to reset the password -->
    <string name="forgot_pass">Forgot your password?</string>
    <!-- First paragraph of the screen when the password has been forgotten -->
    <string name="forgot_pass_first_paragraph">If you have a backup of your Recovery Key, you can reset your password by selecting YES. No data will be lost.</string>
    <!-- Second paragraph of the screen when the password has been forgotten -->
    <string name="forgot_pass_second_paragraph">You can still export your Recovery Key now if you have an active MEGA session in another browser on this or any other computer. If you don’t, you can no longer decrypt your existing account, but you can start a new one under the same email address by selecting NO.</string>
    <!-- Sentence to ask to the user if he has the master key in the screen when the password has been forgotten -->
    <string name="forgot_pass_action">Do you have a backup of your Recovery Key?</string>
    <!-- Title of the alert message to ask for the link to reset the pass with the MK -->
    <string name="title_alert_reset_with_MK">Great!</string>
    <!-- Hint of the text where the user can write his e-mail -->
    <string name="edit_text_insert_mail">email goes here</string>
    <!-- Text of the alert message to ask for the link to reset the pass with the MK -->
    <string name="text_alert_reset_with_MK">Please enter your email address below. You will receive a recovery link that will allow you to submit your Recovery Key and reset your password.</string>
    <!-- Hint of the text when the user can write his master key -->
    <string name="edit_text_insert_mk">Your Recovery Key goes here</string>
    <!-- Hint of the text where the user can write his password -->
    <string name="edit_text_insert_pass">password goes here</string>
    <!-- Text shown in the last alert dialog to confirm delete user account -->
    <string name="delete_account_text_last_step">This is the last step to delete your account. You will permanently lose all the data stored in the cloud. Please enter your password below.</string>
    <!-- Title of the alert dialog to inform the user that have to check the email -->
    <string name="email_verification_title">Email verification</string>
    <!-- Text of the alert dialog to inform the user that have to check the email -->
    <string name="email_verification_text">Please check your email to proceed.</string>
    <!-- Text to inform the user when an error occurs -->
    <string name="general_text_error">An error occurred, please try again.</string>
    <!-- Alert to inform the user that have to be logged in to perform the action -->
    <string name="alert_not_logged_in">You must be logged in to perform this action.</string>
    <!-- Error message when a user attempts to change their email without an active login session. -->
    <string name="change_email_not_logged_in">You need to be logged in to complete your email change. Please log in again with your current email address and then click on your confirmation link again.</string>
    <!-- Text displayed to inform that the email was successfully changed. Please keep the placeholder, it will be replaced with the new email address. -->
    <string name="email_changed">Congratulations, your new email address for this MEGA account is: %1$s</string>
    <!-- Error when the user leaves empty the password field -->
    <string name="invalid_string">Incorrect</string>
    <!-- Text of the toast when the user enters invalid text which is neither a valid phone number nor a valid email -->
    <string name="invalid_input">Invalid input</string>
    <!-- Title of the alert dialog when the user tries to recover the pass of a non existing account -->
    <string name="invalid_email_title">Invalid email address</string>
    <!-- Title of the alert dialog when the user tries to recover the pass of a non existing account -->
    <string name="invalid_email_text">Please check the email address and try again.</string>
    <!-- Title of the dialog to write the Recovery Key after opening the recovery link -->
    <string name="title_dialog_insert_MK">Password reset</string>
    <!-- Text of the dialog to write the Recovery Key after opening the recovery link -->
    <string name="text_dialog_insert_MK">Please enter your Recovery Key below</string>
    <!-- Text of the alert when the pass has been correctly changed -->
    <string name="pass_changed_alert">Your password has been changed.</string>
    <!-- Title of the dialog to park an account -->
    <string name="park_account_dialog_title">Park account</string>
    <!-- Button to park an account -->
    <string name="park_account_button">Park</string>
    <!-- Title of the screen to park an account -->
    <string name="park_account_title">Oops!</string>
    <!-- First paragraph of the screen to park an account -->
    <string name="park_account_first_paragraph">Due to our end-to-end encryption paradigm, you will not be able to access your data without either your password or a backup of your Recovery Key.</string>
    <!-- Second paragraph of the screen to park an account -->
    <string name="park_account_second_paragraph">You can park your existing account and start a fresh one under the same email address. Your data will be retained for at least 60 days. In case that you recall your parked account’s password, please contact support&#64;mega.nz</string>
    <!-- Text of the dialog message to ask for the link to park the account -->
    <string name="dialog_park_account">Please enter your email address below. You will receive a recovery link that will allow you to park your account.</string>
    <!-- Text shown in the last alert dialog to park an account -->
    <string name="park_account_text_last_step">This is the last step to park your account, please enter your new password. Your data will be retained for at least 60 days. If you recall your parked account’s password, please contact support&#64;mega.nz</string>
    <!-- Title of the screen to write the new password after opening the recovery link -->
    <string name="title_enter_new_password">Enter new password</string>
    <!-- Message when the user tries to open a recovery pass link and it has expired -->
    <string name="recovery_link_expired">This recovery link has expired, please try again.</string>
    <!-- Text of the alert after opening the recovery link to reset pass being logged. -->
    <string name="text_reset_pass_logged_in">Your Recovery Key will be used to reset your password. Please enter your new password.</string>
    <!-- Text of the alert dialog to inform the user that have to check the email after clicking the option forgot pass -->
    <string name="email_verification_text_change_pass">You will receive a recovery link that will allow you to reset your password.</string>
    <!-- Button to upgrade the account to PRO account in My Account Section -->
    <string name="my_account_upgrade_pro">Upgrade</string>
    <!-- Button to upgrade the account to PRO account in the panel that appears randomly -->
    <string name="my_account_upgrade_pro_panel">Upgrade now</string>
    <!-- Message to promote PRO accounts -->
    <string name="get_pro_account">Improve your cloud capacity![A]Get more space and transfer quota with a Pro account!</string>
    <!-- success message when the MasterKey file has been downloaded -->
    <string name="toast_master_key">The Recovery Key has been backed up into: %1s.[A]While the file remains in this path, you will find it at the Saved for Offline Section.[A]Note: It will be deleted if you log out, please store it in a safe place.</string>
    <!-- Error shown when the user tries to change his mail to one that is already used -->
    <string name="mail_already_used">Error. This email address is already in use.</string>
    <!-- Error shown when the user tries to change his mail while the user has already requested a confirmation link for that email address -->
    <string name="mail_changed_confirm_requested">You have already requested a confirmation link for that email address.</string>
    <!-- Error shown when the user tries to change his mail while the email is the same as the old -->
    <string name="mail_same_as_old">The new and the old email must not match</string>
    <!-- Text shown in the last alert dialog to change the email associated to an account -->
    <string name="change_mail_text_last_step">This is the last step to change your email. Please enter your password below.</string>
    <!-- Title of the alert dialog to change the email associated to an account -->
    <string name="change_mail_title_last_step">Change email</string>
    <!-- Iitle of the warning when the user is running out of space -->
    <string name="title_new_warning_out_space">You’re running out of space!</string>
    <!-- Text of the warning when the user is running out of space -->
    <string name="new_warning_out_space">Take full advantage of your MEGA account by upgrading to Pro.</string>
    <!-- Iitle of sliding panel to choose the option to edit the profile picture -->
    <string name="title_options_avatar_panel">Edit profile picture</string>
    <!-- Option of the sliding panel to capture a new picture to upload to Cloud Drive or to set as user avatar -->
    <string name="take_photo_avatar_panel">Capture</string>
    <!-- Option of the sliding panel to change the avatar by choosing an existing picture -->
    <string name="choose_photo_avatar_panel">Choose picture</string>
    <!-- Option of the sliding panel to delete the existing avatar -->
    <string name="delete_avatar_panel">Delete picture</string>
    <!-- Alert when the user introduces his MK to reset pass incorrectly -->
    <string name="incorrect_MK">The key you supplied does not match this account. Please make sure you use the correct Recovery Key and try again.</string>
    <!-- Title of the alert when the user introduces his MK to reset pass incorrectly -->
    <string name="incorrect_MK_title">Invalid Recovery Key</string>
    <!-- Alert Dialog to get link -->
    <string name="option_full_link">Link with key</string>
    <!-- Message shown meanwhile the app is waiting for a request -->
    <string name="recovering_info">Getting info&#8230;</string>
    <!-- Text of the alert dialog to inform the user that have to check the email to validate his new email -->
    <string name="email_verification_text_change_mail">Your new email address needs to be validated. Please check your email to proceed.</string>
    <!-- Confirmation before deleting the avatar of the user’s profile -->
    <string name="confirmation_delete_avatar">Delete your profile picture?</string>
    <!-- Title of the Dialog to edit the profile attributes of the user’s account -->
    <string name="title_edit_profile_info">Edit</string>
    <!-- Alert Dialog to get link -->
    <string name="title_set_expiry_date">Set expiry date</string>
    <!-- Title of the dialog to get link with password -->
    <string name="title_set_password_protection">Set password protection</string>
    <!-- Subtitle of the dialog to get link -->
    <string name="subtitle_set_expiry_date">(PRO ONLY)</string>
    <!-- Alert Dialog to get link with password -->
    <string name="set_password_protection_dialog">Set password</string>
    <!-- Hint of the dialog to get link with password -->
    <string name="hint_set_password_protection_dialog">Enter password</string>
    <!-- Hint of the confirmation dialog to get link with password -->
    <string name="hint_confirm_password_protection_dialog">Confirm password</string>
    <!-- Status text at the beginning of getting a link -->
    <string name="link_request_status">Processing&#8230;</string>
    <!-- Option of the sliding panel to edit the link of a node -->
    <string name="edit_link_option">Manage link</string>
    <!-- Error alert dialog shown when changing the password the user provides an incorrect password -->
    <string name="old_password_provided_incorrect">The current password you have provided is incorrect.</string>
    <!-- success message when reinviting multiple contacts -->
    <string name="number_correctly_reinvite_contact_request">%d reinvite requests sent successfully.</string>
    <!-- success message when reinviting multiple contacts -->
    <string name="number_correctly_delete_contact_request">%d requests deleted successfully.</string>
    <!-- error message when reinviting multiple contacts -->
    <string name="number_no_delete_contact_request">%1$d requests successfully deleted but %2$d requests were not deleted.</string>
    <!-- confirmation message before removing a contact request. -->
    <string name="confirmation_delete_contact_request">Do you want to remove the invitation request to %s?</string>
    <!-- confirmation message before removing mutiple contact request -->
    <string name="confirmation_remove_multiple_contact_request">Do you want to remove these %d invitation requests?</string>
    <!-- success message when replying to multiple received request -->
    <string name="number_correctly_invitation_reply_sent">%d request replies sent.</string>
    <!-- error message when replying to multiple received request -->
    <string name="number_incorrectly_invitation_reply_sent">%1$d request replies successfully sent but %2$d were not sent.</string>
    <!-- Referring to a invitation request in the Contacts section. Plural. e.g. 5 requests -->
    <plurals name="general_num_request">
        <item quantity="one">1 request</item>
        <item quantity="other">%1$d requests</item>
    </plurals>
    <!-- Confirmation before removing the outgoing shares of a folder -->
    <plurals name="confirmation_remove_outgoing_shares">
        <item quantity="one">The folder is shared with %1$d contact. Remove share?</item>
        <item quantity="other">The folder is shared with %1$d contacts. Remove all shares?</item>
    </plurals>
    <!-- Error message when the credentials to login are incorrect. -->
    <string name="error_incorrect_email_or_password">Invalid email and/or password. Please try again.</string>
    <!-- Error message when trying to login and the account is suspended. -->
    <string name="error_account_suspended">Your account has been suspended due to Terms of Service violations. Please contact support&#64;mega.nz</string>
    <!-- Error message when to many attempts to login. -->
    <string name="too_many_attempts_login">Too many failed attempts to log in, please wait for an hour.</string>
    <!-- Error message when trying to login to an account not validated. -->
    <string name="account_not_validated_login">This account has not been validated yet. Please check your email.</string>
    <!-- Error message shown when opening a folder link which doesn’t exist -->
    <string name="general_error_folder_not_found">Folder link unavailable</string>
    <!-- Error message shown when opening a folder link which has been removed due to ToS/AUP violation -->
    <string name="folder_link_unavaible_ToS_violation">The folder link has been removed because of a ToS/AUP violation.</string>
    <!-- Error message shown when opening a file link which doesn’t exist -->
    <string name="general_error_file_not_found">File link unavailable</string>
    <!-- Error message shown when opening a file link which has been removed due to ToS/AUP violation -->
    <string name="file_link_unavaible_ToS_violation">The file link has been removed because of a ToS/AUP violation.</string>
    <!-- Error message shown when opening a folder link or file link which has been corrupt or deformed -->
    <string name="link_broken">This URL is corrupt or deformed. The link you are trying to access does not exist.</string>
    <!-- Title of the screen after creating the account. That screen asks the user to confirm the account by checking the email -->
    <string name="confirm_email_text">Awaiting email confirmation</string>
    <!-- Text below the title that explains the user should check the email and click the link to confirm the account -->
    <string name="confirm_email_explanation">Please check your email and click the link to confirm your account.</string>
    <!-- Plural of items which contains a folder. 2 items -->
    <plurals name="general_num_items">
        <item quantity="one">1 item</item>
        <item quantity="other">%1$d items</item>
    </plurals>
    <!-- Error message shown when opening a file or folder link which account has been removed due to ToS/AUP violation -->
    <string name="file_link_unavaible_delete_account">The associated user account has been terminated due to multiple violations of our Terms of Service.</string>
    <!-- Error message shown after login into a folder link with an invalid decryption key -->
    <string name="general_error_invalid_decryption_key">The provided decryption key for the folder link is invalid.</string>
    <!-- Title of the label in the my account section. It shows the credentials of the current user so it can be used to be verified by other contacts -->
    <string name="my_account_my_credentials">My credentials</string>
    <!-- Word to indicate the limited bandwidth of the free accounts -->
    <string name="limited_bandwith">Limited</string>
    <!-- Item of the navigation title for the chat section -->
    <string name="section_chat">Chat</string>
    <!-- Item of the navigation title for the chat section when there is any unread message -->
    <string name="section_chat_with_notification">Chat [A](%1$d)[/A]</string>
    <!-- Confirmation button of the dialog to archive a chat -->
    <string name="tab_archive_chat">Archive</string>
    <!-- Message shown when the user has no recent chats -->
    <string name="recent_chat_empty_invite">Invite your friends to join you on Chat and enjoy our encrypted platform with privacy and security.</string>
    <!-- Initial of the word hour to show the duration of a video or audio call -->
    <string name="initial_hour">h</string>
    <!-- Initial of the word minute to show the duration of a video or audio call -->
    <string name="initial_minute">m</string>
    <!-- Initial of the word second to show the duration of a video or audio call -->
    <string name="initial_second">s</string>
    <!-- Title shown when multiselection is enable in chat tabs -->
    <string name="selected_items">%d selected</string>
    <!-- Message to confirm if the user wants to delete a contact from a shared folder -->
    <string name="remove_contact_shared_folder">The contact %s will be removed from the shared folder.</string>
    <!-- Message to confirm if the user wants to delete a multiple contacts from a shared folder -->
    <string name="remove_multiple_contacts_shared_folder">%d contacts will be removed from the shared folder.</string>
    <!-- success message when removing a contact from a shared folder -->
    <string name="number_correctly_removed_from_shared">%d contacts removed successfully from the shared folder</string>
    <!-- success message when removing a contact from a shared folder -->
    <string name="number_incorrectly_removed_from_shared">%d contacts were not successfully removed</string>
    <!-- success message when changing permissions of contacts for a shared folder, place holder: number of contacts effected -->
    <string name="number_permission_correctly_changed_from_shared">Successfully updated permissions for %d contacts</string>
    <!-- success message when changing permissions of contacts for a shared folder, place holder: number of contacts effected -->
    <string name="number_permission_incorrectly_changed_from_shared">Failed to update permissions for %d contacts</string>
    <!-- Message shown while the contact list from the device is being read and then shown to the user -->
    <string name="contacts_list_empty_text_loading">Loading contacts from the phone&#8230;</string>
    <!-- Warning message when reinviting multiple contacts -->
    <string name="number_existing_invite_contact_request">%d requests already sent.</string>
    <!-- success message when reinviting multiple contacts -->
    <string name="number_correctly_invite_contact_request">%d invite requests sent successfully.</string>
    <!-- error message when reinviting multiple contacts -->
    <string name="number_no_invite_contact_request">%1$d invite requests successfully sent but %2$d requests were not sent.</string>
    <!-- Word next to own user’s message in chat screen -->
    <string name="chat_me_text_bracket">%1s (Me)</string>
    <!-- Hint shown in the field to write a message in the chat screen -->
    <string name="type_message_hint">Type a message</string>
    <!-- button -->
    <string name="general_mute">Mute</string>
    <!-- button -->
    <string name="general_unmute">Unmute</string>
    <!-- Title of the dialogue to mute the general chat notifications. -->
    <string name="title_dialog_mute_chat_notifications">Do not disturb</string>
    <!-- Subtitle of the dialogue to mute the general chat notifications. -->
    <string name="subtitle_dialog_mute_chat_notifications">Mute chat notifications for</string>
    <!-- Title of the dialogue to mute the notifications of a specific chat. -->
    <string name="title_dialog_mute_chatroom_notifications">Mute notifications</string>
    <!-- Label for the setting option that indicates the general notifications are enabled. -->
    <string name="mute_chat_notification_option_on">On</string>
    <!-- Label for the dialog box option to mute a chat. This option will indicate that notifications for that chat are enabled. -->
    <string name="mute_chatroom_notification_option_off">Off</string>
    <!-- Label for the dialog box option to mute a chat. This option will indicate that chat notifications will be disabled until tomorrow at 8 a.m. -->
    <string name="mute_chatroom_notification_option_until_tomorrow_morning">Until tomorrow morning</string>
    <!-- Label for the dialog box option to mute a chat. This option will indicate that chat notifications will be disabled until today at 8 a.m. -->
    <string name="mute_chatroom_notification_option_until_this_morning">Until this morning</string>
    <!-- Label for the dialog box option to mute a chat. This option will indicate that chat notifications will be disabled until turn it off again. -->
    <string name="mute_chatroom_notification_option_forever">Until I turn them back on</string>
    <!-- Message when a chat has been silenced, for a specific time, successfully. For example: Chat notifications will be muted for 1 hour -->
    <string name="success_muting_a_chat_for_specific_time">Chat notifications will be muted for %s</string>
    <!-- Message to indicate the chat has been muted, until a specific time (24 hours format). Plural, used for any format different to 01:XX, e.g. 14:15 -->
    <plurals name="success_muting_chat_until_specific_time">
        <item quantity="one">Chat notifications will be muted until %1$s</item>
        <item quantity="other">Chat notifications will be muted until %1$s</item>
    </plurals>
    <!-- Message to indicate the chat has been muted, until a specific day and time (24 hours format). Plural, used for any format different to 01:XX, e.g. Chat notifications will be muted until tomorrow at 08:00 -->
    <plurals name="success_muting_chat_until_specific_date_and_time">
        <item quantity="one">Chat notifications will be muted until %1$s at %2$s</item>
        <item quantity="other">Chat notifications will be muted until %1$s at %2$s</item>
    </plurals>
    <!-- Message when select the option Do not disturb but the notifications are already muted -->
    <string name="notifications_are_already_muted">Chat notifications are muted</string>
    <!-- Message when a chat has been unmuted successfully. -->
    <string name="success_unmuting_a_chat">Chat notifications enabled</string>
    <!-- String to indicate the time in 24h format until which a specific chat is muted. Plural, used for any format different to 1:XX, e.g. 14:15 -->
    <plurals name="chat_notifications_muted_until_specific_time">
        <item quantity="one">Muted until %1$s</item>
        <item quantity="other">Muted until %1$s</item>
    </plurals>
    <!-- Title of the section to enable notifications in the Contact Properties screen -->
    <string name="title_properties_chat_contact_notifications">Notifications</string>
    <!-- Title of the section to choose the sound of incoming messages in the Contact Properties screen -->
    <string name="title_properties_chat_contact_message_sound">Message sound</string>
    <!-- Title of the section to clear the chat content in the Contact Properties screen -->
    <string name="title_properties_chat_clear_chat">Clear chat</string>
    <!-- Title of the section to share the contact in the Contact Properties screen -->
    <string name="title_properties_chat_share_contact">Share contact</string>
    <!-- Title of the screen to select the ringtone of the calls -->
    <string name="call_ringtone_title">Call ringtone</string>
    <!-- Title of the screen to select the sound of the notifications -->
    <string name="notification_sound_title">Notification sound</string>
    <!-- Button to clear the chat history -->
    <string name="general_clear">Clear</string>
    <!-- Message show when the history of a chat has been successfully deleted -->
    <string name="clear_history_success">Chat history has been cleared</string>
    <!-- Message show when the history of a chat hasn’t been successfully deleted -->
    <string name="clear_history_error">An error has occurred. The chat history has not been successfully cleared</string>
    <!-- Menu item to add participants to a chat -->
    <string name="add_participants_menu_item">Add participants</string>
    <!-- Menu item to remove a participants from a chat -->
    <string name="remove_participant_menu_item">Remove participant</string>
    <!-- Message about MEGA when there are no message in the chat screen -->
    <string name="mega_info_empty_screen">Protects your chat with end-to-end (user controlled) encryption, providing essential safety assurances:</string>
    <!-- Message about MEGA when there are no message in the chat screen -->
    <string name="mega_authenticity_empty_screen">The system ensures that the data received is truly from the specified sender, and its content has not been manipulated during transit.</string>
    <!-- Message about MEGA when there are no message in the chat screen -->
    <string name="mega_confidentiality_empty_screen">Only the author and intended recipients are able to decipher and read the content.</string>
    <!-- Message about MEGA when there are no message in the chat screen -->
    <string name="title_mega_info_empty_screen">MEGA</string>
    <!-- Message about MEGA when there are no message in the chat screen -->
    <string name="title_mega_authenticity_empty_screen">Authenticity</string>
    <!-- Message about MEGA when there are no message in the chat screen -->
    <string name="title_mega_confidentiality_empty_screen">Confidentiality</string>
    <!-- Error message shown when opening a cancel link with an account that not corresponds to the link -->
    <string name="error_not_logged_with_correct_account">This link is not related to this account. Please log in with the correct account.</string>
    <!-- Message when the user tries to open a cancel link and it has expired -->
    <string name="cancel_link_expired">This cancel link has expired, please try again.</string>
    <!-- Text shown after searching and no results found -->
    <string name="no_results_found">No results were found</string>
    <!-- the options of what to upload in an array. Needed for the settings, the options of what to upload. -->
    <string name="offline_status">Offline</string>
    <!-- the options of what to upload in an array. Needed for the settings, the options of what to upload. -->
    <string name="online_status">Online</string>
    <!-- the options of what to upload in an array. Needed for the settings, the options of what to upload. -->
    <string name="away_status">Away</string>
    <!-- the options of what to upload in an array. Needed for the settings, the options of what to upload. -->
    <string name="busy_status">Busy</string>
    <!-- Info label about the status of the user -->
    <string name="invalid_status">No connection</string>
    <!-- Text shown when a message has been deleted in the chat -->
    <string name="text_deleted_message">This message has been deleted</string>
    <!-- Text shown when a message has been deleted in the chat -->
    <string name="text_deleted_message_by">[A]This message has been deleted by [/A][B]%1$s[/B]</string>
    <!-- Confirmation before deleting messages -->
    <string name="confirmation_delete_several_messages">Remove messages?</string>
    <!-- Confirmation before deleting one message -->
    <string name="confirmation_delete_one_message">Remove message?</string>
    <!-- Label for the sliding panel of a group chat -->
    <string name="group_chat_label">Group chat</string>
    <!-- Label for the option of the sliding panel to show the info of a chat group -->
    <string name="group_chat_info_label">Group info</string>
    <!-- Label for the option of the sliding panel to start a one to one chat -->
    <string name="group_chat_start_conversation_label">Start conversation</string>
    <!-- Label for the option of the sliding panel to edit the profile -->
    <string name="group_chat_edit_profile_label">Edit profile</string>
    <!-- Title of the section to leave a group content in the Contact Properties screen -->
    <string name="title_properties_chat_leave_chat">Leave Group</string>
    <!-- Label for participants of a group chat -->
    <string name="participants_chat_label">Participants</string>
    <!-- Text of the confirm dialog shown when it wants to remove a contact from a chat -->
    <string name="confirmation_remove_chat_contact">Remove %s from this chat?</string>
    <!-- Label to explain the read only participant permission in the options panel of the group info screen -->
    <string name="observer_permission_label_participants_panel">Read-only</string>
    <!-- Label to show the participant permission in the options panel of the group info screen -->
    <string name="standard_permission_label_participants_panel">Standard</string>
    <!-- Label to show the participant permission in the options panel of the group info screen -->
    <string name="administrator_permission_label_participants_panel">Moderator</string>
    <!-- Text appended to a edited message. -->
    <string name="edited_message_text">(edited)</string>
    <!-- Option in menu to change title of a chat group. -->
    <string name="change_title_option">Change title</string>
    <!-- confirmation message before leaving a group chat -->
    <string name="confirmation_leave_group_chat">If you leave, you will no longer have access to read or send messages.</string>
    <!-- title confirmation message before leaving a group chat -->
    <string name="title_confirmation_leave_group_chat">Leave group chat?</string>
    <!-- Message show when a participant hasn’t been successfully invited to a group chat -->
    <string name="add_participant_error_already_exists">The participant is already included in this group chat</string>
    <!-- success message when inviting multiple contacts to a group chat -->
    <string name="number_correctly_add_participant">%d participants were successfully invited</string>
    <!-- error message when inviting multiple contacts to a group chat -->
    <string name="number_no_add_participant_request">%1$d participants were successfully invited but %2$d participants were not invited.</string>
    <!-- chat message when the permissions for a user has been changed -->
    <string name="message_permissions_changed">[A]%1$s[/A][B] was changed to [/B][C]%2$s[/C][D] by [/D][E]%3$s[/E]</string>
    <!-- chat message when a participant was added to a group chat -->
    <string name="message_add_participant">[A]%1$s[/A][B] joined the group chat by invitation from [/B][C]%2$s[/C]</string>
    <!-- chat message when a participant was removed from a group chat -->
    <string name="message_remove_participant">[A]%1$s[/A][B] was removed from group chat by [/B][C]%2$s[/C]</string>
    <!-- Message shown when a participant change the title of a group chat. -->
    <string name="change_title_messages">[A]%1$s[/A][B] changed the group chat name to [/B][C]“%2$s”[/C]</string>
    <!-- chat message when a participant left a group chat -->
    <string name="message_participant_left_group_chat">[A]%1$s[/A][B] left the group chat[/B]</string>
    <!-- chat message alert when the message have to been manually -->
    <string name="manual_retry_alert">Message not sent. Tap for options</string>
    <!-- Chat alert of an attachment message when the upload is in progress but the queue of transfers is paused. -->
    <string name="manual_resume_alert">Transfers paused. Tap to resume.</string>
    <!-- message shown when the status of the user coudn’t be changed -->
    <string name="changing_status_error">Error. Your status has not been changed</string>
    <!-- message shown when a user couldn’t leave chat -->
    <string name="leave_chat_error">An error occurred when leaving the chat</string>
    <!-- message shown when a chat has not been created -->
    <string name="create_chat_error">An error occurred when creating the chat</string>
    <!-- settings of the chat to choose the status -->
    <string name="settings_chat_vibration">Vibration</string>
    <!-- Button text shown on SMS verification page, if the user wants to logout current suspended account and login with another account, user can press this button to logout -->
    <string name="sms_logout">[A]Logout[/A] to use MEGA with another account</string>
    <!-- On SMS verification page, if the user presses the logout button, a dialog with this text will show to ask for user’s confirmation. -->
    <string name="confirm_logout_from_sms_verification">Are you sure that you want to log out of the current account?</string>
    <!-- Text shown when a message has been deleted in the chat -->
    <string name="non_format_text_deleted_message_by">This message has been deleted by %1$s</string>
    <!-- Text shown when the chat history has been successfully deleted. -->
    <string name="history_cleared_message">Chat history has been cleared</string>
    <!-- Text shown when the chat history was cleared by someone -->
    <string name="non_format_history_cleared_by">Chat history cleared by %1$s</string>
    <!-- chat message when the permissions for a user has been changed -->
    <string name="non_format_message_permissions_changed">%1$s was changed to %2$s by %3$s</string>
    <!-- chat message when a participant was added to a group chat -->
    <string name="non_format_message_add_participant">%1$s was added to this group chat by invitation from %2$s</string>
    <!-- chat message when a participant was removed from a group chat -->
    <string name="non_format_message_remove_participant">%1$s was removed from group chat by %2$s</string>
    <!-- Message shown when a participant change the title of a group chat. -->
    <string name="non_format_change_title_messages">%1$s changed the group chat name to “%2$s”</string>
    <!-- chat message when a participant left a group chat -->
    <string name="non_format_message_participant_left_group_chat">%1$s left the group chat</string>
    <!-- success alert when the user copy some messages to the clipboard -->
    <string name="messages_copied_clipboard">Copied to the clipboard</string>
    <!-- Title of the error dialog when opening a chat -->
    <string name="chat_error_open_title">Chat Error!</string>
    <!-- Message of the error dialog when opening a chat -->
    <string name="chat_error_open_message">The chat could not be opened successfully</string>
    <!-- Menu option to add a contact to your contact list. -->
    <string name="menu_choose_contact">Choose contact</string>
    <!-- Title of the contact list -->
    <plurals name="general_selection_num_contacts">
        <item quantity="one">%1$d contact</item>
        <item quantity="other">%1$d contacts</item>
    </plurals>
    <!-- Message shown when the folder sharing process fails -->
    <string name="error_sharing_folder">Error sharing the folder. Please try again.</string>
    <!-- confirmation message before removing a contact, Plural -->
    <plurals name="confirmation_remove_contact">
        <item quantity="one">All data associated with the selected contact will be permanently lost.</item>
        <item quantity="other">All data associated with the selected contacts will be permanently lost.</item>
    </plurals>
    <!-- title of confirmation alert before removing a contact, Plural -->
    <plurals name="title_confirmation_remove_contact">
        <item quantity="one">Remove contact?</item>
        <item quantity="other">Remove contacts?</item>
    </plurals>
    <!-- option shown when a message could not be sent -->
    <string name="message_option_retry">Retry</string>
    <!-- title of the menu for a non sent message -->
    <string name="title_message_not_sent_options">Message not sent</string>
    <!-- title of the menu for an uploading message with attachment -->
    <string name="title_message_uploading_options">Uploading attachment</string>
    <!-- message shown when a chat has no messages -->
    <string name="no_conversation_history">No conversation history</string>
    <!-- title of confirmation alert before removing a contact, Plural -->
    <plurals name="user_typing">
        <item quantity="one">%1$s [A]is typing&#8230;[/A]</item>
        <item quantity="other">%1$s [A]are typing&#8230;[/A]</item>
    </plurals>
    <!-- text that appear when there are more than 2 people writing at that time in a chat. For example User1, user2 and more are typing… -->
    <string name="more_users_typing">%1$s [A]and more are typing&#8230;[/A]</string>
    <!-- More button in contact info page -->
    <string name="label_more">More</string>
    <!-- Text button -->
    <string name="label_close">Close</string>
    <!-- Title of the general tab in My Account Section -->
    <string name="tab_my_account_general">General</string>
    <!-- label of storage in upgrade/choose account page, it is being used with a variable, e.g. for LITE user it will show ‘200GB Storage’. -->
    <string name="tab_my_account_storage">Storage</string>
    <!-- label of storage in upgrade/choose account page, it is being used with a variable, e.g. for LITE user it will show ‘200GB Storage’. -->
    <string name="label_storage_upgrade_account">Storage</string>
    <!-- Title of the section about the transfer quota in the storage tab in My Account Section -->
    <string name="label_transfer_quota_upgrade_account">Transfer quota</string>
    <!-- Title of the section about the transfer quota in the storage tab in My Account Section -->
    <string name="label_transfer_quota_achievements">Transfer quota</string>
    <!-- Title of the section about the plan in the storage tab in My Account Section -->
    <string name="account_plan">Plan</string>
    <!-- Title of the section about the storage space in the storage tab in My Account Section -->
    <string name="storage_space">Storage space</string>
    <!-- Title of the section about the transfer quota in the storage tab in My Account Section -->
    <string name="transfer_quota">Transfer quota</string>
    <!-- Label in section the storage tab in My Account Section -->
    <string name="available_space">Available</string>
    <!-- Label in section the storage tab in My Account Section when no info info is received -->
    <string name="not_available">not available</string>
    <!-- Label in section the storage tab when the account is Free -->
    <string name="no_bylling_cycle">No billing cycle</string>
    <!-- String to show the transfer quota and the used space in My Account section -->
    <string name="my_account_of_string">%1$s [A]of %2$s[/A]</string>
    <!-- Confirmation message before removing something from the Offline section. -->
    <string name="confirmation_delete_from_save_for_offline">Remove from Offline?</string>
    <!-- Label for the option of action menu to change the chat status -->
    <string name="set_status_option_label">Set status</string>
    <!-- Label for the option of setting to change the colour theme -->
    <string name="set_color_theme_label">Colour theme</string>
    <!-- Answer for confirmation dialog. -->
    <string name="general_dismiss">Dismiss</string>
    <!-- Label for any ‘Not available’ button, link, text, title, etc. - (String as short as possible). -->
    <string name="general_not_available">Not available</string>
    <!-- Accepted request invitacion alert -->
    <string name="context_invitacion_reply_accepted">Invitation accepted</string>
    <!-- Declined request invitacion alert -->
    <string name="context_invitacion_reply_declined">Invitation declined</string>
    <!-- Ignored request invitacion alert -->
    <string name="context_invitacion_reply_ignored">Invitation ignored</string>
    <!-- Content of a normal message that cannot be recognized -->
    <string name="error_message_unrecognizable">Message unrecognizable</string>
    <!-- Title of the settings section to configure the autoaway of chat presence -->
    <string name="settings_autoaway_title">Auto-away</string>
    <!-- Subtitle of the settings section to configure the autoaway of chat presence -->
    <string name="settings_autoaway_subtitle">Show me away after an inactivity of</string>
    <!-- Value in the settings section of the autoaway chat presence -->
    <string name="settings_autoaway_value">%1d minutes</string>
    <!-- Title of the settings section to configure the status persistence of chat presence -->
    <string name="settings_persistence_title">Status persistence</string>
    <!-- Subtitle of the settings section to configure the status persistence of chat presence -->
    <string name="settings_persistence_subtitle">Maintain my chosen status appearance even when I have no connected devices</string>
    <!-- Title of the dialog to set the value of the auto away preference -->
    <string name="title_dialog_set_autoaway_value">Set time limit</string>
    <!-- Button to set a value -->
    <string name="button_set">Set</string>
    <!-- Button to set a value -->
    <string name="hint_minutes">minutes</string>
    <!-- the options of what to upload in an array. Needed for the settings, the options of what to upload. -->
    <string-array name="settings_status_entries">
        <item>Online</item>
        <item>Away</item>
        <item>Busy</item>
        <item>Offline</item>
    </string-array>
    <!-- Text that indicates that a the offline section is currently empty -->
    <string name="offline_empty_folder">No files Saved for Offline</string>
    <!-- Positive confirmation to enable logs -->
    <string name="general_enable">Enable</string>
    <!-- Positive confirmation to allow MEGA to read contacts book. -->
    <string name="general_allow">Allow</string>
    <!-- Dialog to confirm the action of enabling logs -->
    <string name="enable_log_text_dialog">Logs can contain information related to your account</string>
    <!-- Dialog to confirm the reconnect action -->
    <string name="confirmation_to_reconnect">Network connection recovered. Connect to MEGA?</string>
    <!-- Message shown meanwhile the app is waiting for a the chat status -->
    <string name="loading_status">Loading status&#8230;</string>
    <!-- Error when a message cannot be edited -->
    <string name="error_editing_message">This message cannot be edited</string>
    <!-- Label to show the number of transfers in progress, Plural -->
    <plurals name="text_number_transfers">
        <item quantity="one">%1$d of %2$d file</item>
        <item quantity="other">%1$d of %2$d files</item>
    </plurals>
    <!-- Progress text shown when user stop upload/download and the app is waiting for async response -->
    <string name="label_process_finishing">Process is finishing&#8230;</string>
    <!-- positive button on dialog to view a contact -->
    <string name="option_to_transfer_manager">View</string>
    <!-- Label of the modal bottom sheet to pause all transfers -->
    <string name="option_to_pause_transfers">Pause all transfers</string>
    <!-- Label of the modal bottom sheet to resume all transfers -->
    <string name="option_to_resume_transfers">Resume all transfers</string>
    <!-- Label of the modal bottom sheet to clear completed transfers -->
    <string name="option_to_clear_transfers">Clear all transfers</string>
    <!-- Label indicating action to retry failed or cancelled transfers -->
    <string name="option_to_retry_transfers">Retry all transfers</string>
    <!-- Dialog to confirm the action of pausing one transfer -->
    <string name="menu_pause_individual_transfer">Pause transfer?</string>
    <!-- Dialog to confirm the action of restarting one transfer -->
    <string name="menu_resume_individual_transfer">Resume transfer?</string>
    <!-- Button to confirm the action of restarting one transfer -->
    <string name="button_resume_individual_transfer">Resume</string>
    <!-- Dialog to confirm before removing completed transfers -->
    <string name="confirmation_to_clear_completed_transfers">Clear all transfers?</string>
    <!-- Title of the tab section for transfers in progress -->
    <string name="title_tab_in_progress_transfers">In progress</string>
    <!-- Title of the tab section for completed transfers -->
    <string name="title_tab_completed_transfers">Completed</string>
    <!-- Text shown in playlist subtitle item when a file is reproducing but it is paused -->
    <string name="transfer_paused">Paused</string>
    <!-- Possible state of a transfer -->
    <string name="transfer_queued">Queued</string>
    <!-- Possible state of a transfer. When the transfer is finishing -->
    <string name="transfer_completing">Completing</string>
    <!-- Possible state of a transfer. When the transfer is retrying -->
    <string name="transfer_retrying">Retrying</string>
    <!-- Possible state of a transfer. When the transfer was cancelled -->
    <string name="transfer_cancelled">Cancelled</string>
    <!-- Possible state of a transfer -->
    <string name="transfer_unknown">Unknown</string>
    <!-- Title of the panel where the progress of the transfers is shown -->
    <string name="paused_transfers_title">Paused transfers</string>
    <!-- message shown in the screen when there are not any active transfer -->
    <string name="completed_transfers_empty">No completed transfers</string>
    <!-- Text of the notification shown when the upload service is running, Plural -->
    <plurals name="upload_service_notification">
        <item quantity="one">Uploading %1$d of %2$d file</item>
        <item quantity="other">Uploading %1$d of %2$d files</item>
    </plurals>
    <!-- Text of the notification shown when the upload service is running, Plural -->
    <plurals name="upload_service_paused_notification">
        <item quantity="one">Uploading %1$d of %2$d file (paused)</item>
        <item quantity="other">Uploading %1$d of %2$d files (paused)</item>
    </plurals>
    <!-- Text of the notification shown when the folder upload service is running, Text of the notification shown when the folder upload service is running - plural e.g. Uploading 1 of 2 folders -->
    <plurals name="folder_upload_service_notification">
        <item quantity="one">Uploading %1$d of %2$d folder</item>
        <item quantity="other">Uploading %1$d of %2$d folders</item>
    </plurals>
    <!-- Text of the notification shown when the folder upload service is running, Text of the notification shown when the folder upload service is running - plural e.g. Uploading 1 of 2 folders -->
    <plurals name="folder_upload_service_paused_notification">
        <item quantity="one">Uploading %1$d of %2$d folder (paused)</item>
        <item quantity="other">Uploading %1$d of %2$d folders (paused)</item>
    </plurals>
    <!-- Text of the notification shown when the upload service has finished, Plural -->
    <plurals name="upload_service_final_notification">
        <item quantity="one">Uploaded %1$d file</item>
        <item quantity="other">Uploaded %1$d files</item>
    </plurals>
    <!-- Text of the notification shown when the upload service has finished, Plural -->
    <plurals name="upload_service_notification_already_uploaded">
        <item quantity="one">1 file already uploaded</item>
        <item quantity="other">%1$d files already uploaded</item>
    </plurals>
    <!-- Text of the notification shown when the folder upload service has finished, Text of the notification shown when the folder upload service has finished - plural  e.g. Uploaded 2 folders -->
    <plurals name="folder_upload_service_final_notification">
        <item quantity="one">Uploaded %1$d folder</item>
        <item quantity="other">Uploaded %1$d folders</item>
    </plurals>
    <!-- label for the total file size of multiple files and/or folders (no need to put the colon punctuation in the translation) -->
    <string name="general_total_size">Total size: %1$s</string>
    <!-- Text of the notification shown when the upload service has finished with any transfer error, Plural -->
    <plurals name="upload_service_failed">
        <item quantity="one">%1$d file not uploaded</item>
        <item quantity="other">%1$d files not uploaded</item>
    </plurals>
    <!-- Text of the notification shown when the upload service has finished with any copied file instead uploaded, Plural -->
    <plurals name="copied_service_upload">
        <item quantity="one">%1$d file copied</item>
        <item quantity="other">%1$d files copied</item>
    </plurals>
    <!-- Text of the notification shown when the download service do not download because the file is already on the device, Plural -->
    <plurals name="already_downloaded_service">
        <item quantity="one">%1$d file previously downloaded</item>
        <item quantity="other">%1$d files previously downloaded</item>
    </plurals>
    <!-- Text of the notification shown when the download service has finished, Plural -->
    <plurals name="download_service_final_notification">
        <item quantity="one">Downloaded %1$d file</item>
        <item quantity="other">Downloaded %1$d files</item>
    </plurals>
    <!-- Text of the notification shown when the download service has finished with any error, Plural -->
    <plurals name="download_service_final_notification_with_details">
        <item quantity="one">Downloaded %1$d of %2$d file</item>
        <item quantity="other">Downloaded %1$d of %2$d files</item>
    </plurals>
    <!-- Text of the notification shown when the download service has finished with any transfer error, Plural -->
    <plurals name="download_service_failed">
        <item quantity="one">%1$d file not downloaded</item>
        <item quantity="other">%1$d files not downloaded</item>
    </plurals>
    <!-- Text of the notification shown when the download service is running, Plural -->
    <plurals name="download_service_notification">
        <item quantity="one">Downloading %1$d of %2$d file</item>
        <item quantity="other">Downloading %1$d of %2$d files</item>
    </plurals>
    <!-- Text of the notification shown when the download service is paused, Plural -->
    <plurals name="download_service_paused_notification">
        <item quantity="one">Downloading %1$d of %2$d file (paused)</item>
        <item quantity="other">Downloading %1$d of %2$d files (paused)</item>
    </plurals>
    <!-- Title of the alert when the transfer quota is exceeded. -->
    <string name="title_depleted_transfer_overquota">Insufficient transfer quota</string>
    <!-- Text of the alert when the transfer quota is depleted. The placeholder indicates the time left for the transfer quota to be reset. For instance: 30m 45s -->
    <string name="current_text_depleted_transfer_overquota">Your queued download exceeds the current transfer quota available for your IP address and has therefore been interrupted. Upgrade your account or wait %s to continue.</string>
    <!-- Text of the alert when the transfer quota is depleted. The placeholder indicates the time left for the transfer quota to be reset. For instance: 30m 45s -->
    <string name="text_depleted_transfer_overquota">The transfer quota for this IP address has been exceeded. Upgrade your account or wait %s to continue your download.</string>
    <!-- Button to show plans in the alert when the transfer quota is depleted -->
    <string name="plans_depleted_transfer_overquota">See our plans</string>
    <!-- Button option of the alert when the transfer quota is depleted -->
    <string name="continue_without_account_transfer_overquota">Continue without account</string>
    <!-- this is used for example when downloading 1 file or 2 files, Plural of file. 2 files -->
    <plurals name="new_general_num_files">
        <item quantity="one">%1$d file</item>
        <item quantity="other">%1$d files</item>
    </plurals>
    <!-- Menu option -->
    <string name="general_view">View files</string>
    <!-- Menu option to choose to add file or folders to Cloud Drive -->
    <string name="add_to_cloud">Import</string>
    <!-- Menu option to choose save to Offline section -->
    <string name="save_for_offline">Save for offline</string>
    <!-- Menu option to choose to add file to Cloud Drive in the chat -->
    <string name="add_to_cloud_node_chat">Add to Cloud Drive</string>
    <!-- Menu option -->
    <string name="general_view_contacts">View contacts</string>
    <!-- Message displayed when a file has been successfully imported to Cloud Drive -->
    <string name="import_success_message">Successfully added to Cloud Drive</string>
    <!-- Menu option -->
    <string name="import_success_error">Error. Not added to Cloud Drive</string>
    <!-- Label in login screen to inform about the chat initialization proccess -->
    <string name="chat_connecting">Connecting&#8230;</string>
    <!-- message when trying to invite a contact with a pending request -->
    <string name="context_contact_already_invited">%s was already invited. Consult your pending requests.</string>
    <!-- Hint text explaining that you can change the email and resend the create account link to the new email address -->
    <string name="confirm_email_misspelled">If you have misspelt your email address, correct it and click [A]Resend[A].</string>
    <!-- Button to resend the create account email to a new email address in case the previous email address was misspelled -->
    <string name="confirm_email_misspelled_resend">Resend</string>
    <!-- Text shown after the confirmation email has been sent to the new email address -->
    <string name="confirm_email_misspelled_email_sent">Email sent</string>
    <!-- text_copyright_alert_title -->
    <string name="copyright_alert_title">Copyright warning to all users</string>
    <!-- text_copyright_alert_first_paragraph -->
    <string name="copyright_alert_first_paragraph">MEGA respects the copyrights of others and requires that users of the MEGA cloud service comply with the laws of copyright.</string>
    <!-- text_copyright_alert_second_paragraph -->
    <string name="copyright_alert_second_paragraph">You are strictly prohibited from using the MEGA cloud service to infringe copyrights. You may not upload, download, store, share, display, stream, distribute, email, link to, transmit or otherwise make available any files, data or content that infringes any copyright or other proprietary rights of any person or entity.</string>
    <!-- text of the Agree button -->
    <string name="copyright_alert_agree_button">Agree</string>
    <!-- text of the Disagree button -->
    <string name="copyright_alert_disagree_button">Disagree</string>
    <!-- Hint how to cancel the download -->
    <string name="download_show_info">Show info</string>
    <!-- Error message when removing public links of nodes. Plural. -->
    <plurals name="context_link_removal_error">
        <item quantity="one">Link removal failed. Please try again later.</item>
        <item quantity="other">Failed to remove some links. Please try again later.</item>
    </plurals>
    <!-- Error message when creating public links of nodes. Plural. -->
    <plurals name="context_link_export_error">
        <item quantity="one">Link creation failed. Please try again later.</item>
        <item quantity="other">Failed to create some links. Please try again later.</item>
    </plurals>
    <!-- Message when some public links were removed successfully. Plural. -->
    <plurals name="context_link_removal_success">
        <item quantity="one">Link removed successfully.</item>
        <item quantity="other">Links removed successfully.</item>
    </plurals>
    <!-- error message -->
    <string name="context_link_action_error">Link action failed. Please try again later.</string>
    <!-- title of the dialog shown when sending or sharing a folder -->
    <string name="title_write_user_email">Write the user’s email</string>
    <!-- title of the screen to see the details of several node attachments -->
    <string name="activity_title_files_attached">Files attached</string>
    <!-- title of the screen to see the details of several contact attachments -->
    <string name="activity_title_contacts_attached">Contacts attached</string>
    <!--  -->
    <string name="alert_user_is_not_contact">The user is not a contact</string>
    <!--  -->
    <string name="camera_uploads_cellular_connection">Use cellular connection</string>
    <!--  -->
    <string name="camera_uploads_upload_videos">Upload Videos</string>
    <!-- Message when an user avatar has been changed successfully -->
    <string name="success_changing_user_avatar">Profile picture updated</string>
    <!-- Message when an error ocurred when changing an user avatar -->
    <string name="error_changing_user_avatar_image_not_available">Error. Selected image does not exist</string>
    <!-- Message when an error ocurred when changing an user avatar -->
    <string name="error_changing_user_avatar">Error when changing the profile picture</string>
    <!-- Message when an user avatar has been deleted successfully -->
    <string name="success_deleting_user_avatar">Profile picture deleted</string>
    <!-- Message when an error ocurred when deleting an user avatar -->
    <string name="error_deleting_user_avatar">Error when deleting the profile picture</string>
    <!-- Message when an error ocurred when changing an user attribute -->
    <string name="error_changing_user_attributes">An error occurred when changing the name</string>
    <!-- Message when an user attribute has been changed successfully -->
    <string name="success_changing_user_attributes">Your name has been successfully updated</string>
    <!-- Message show when a participant has been successfully invited to a group chat -->
    <string name="add_participant_success">Participant added</string>
    <!-- Message show when a participant hasn’t been successfully invited to a group chat -->
    <string name="add_participant_error">Error. Participant not added</string>
    <!-- Message show when a participant has been successfully removed from a group chat -->
    <string name="remove_participant_success">Participant removed</string>
    <!-- Message show when a participant hasn’t been successfully removed from a group chat -->
    <string name="remove_participant_error">Error. Participant not removed</string>
    <!--  -->
    <string name="no_files_selected_warning">No files selected</string>
    <!--  -->
    <string name="attachment_upload_panel_from_cloud">From Cloud Drive</string>
    <!--  -->
    <string name="attachment_upload_panel_contact">Contact</string>
    <!--  -->
    <string name="attachment_upload_panel_photo">From device</string>
    <!-- Button and title of dialog shown when the user wants to delete permanently their account. -->
    <string name="delete_account">Delete account</string>
    <!-- Text shown in the alert dialog to confirm the deletion of an account -->
    <string name="delete_account_text">If you delete your account you will not be able to access your account data, your MEGA contacts or conversations.\nYou will not be able to undo this action.</string>
    <!-- menu item -->
    <string name="delete_button">Delete</string>
    <!--  -->
    <string name="file_properties_info_info_file">Info</string>
    <!-- Refers to the size of a file. -->
    <string name="file_properties_info_size">Total size</string>
    <!-- header of a status field for what content a user has shared to you -->
    <string name="file_properties_info_content">Contains</string>
    <!--  -->
    <string name="file_properties_shared_folder_public_link_name">Link</string>
    <!-- Refers to access rights for a file folder. -->
    <string name="file_properties_shared_folder_full_access">Full access</string>
    <!-- Label to explain the read only participant permission in the options panel of the group info screen -->
    <string name="file_properties_shared_folder_read_only">Read-only</string>
    <!-- Refers to access rights for a file folder. (with the & needed. Don’t use the symbol itself. Use &) -->
    <string name="file_properties_shared_folder_read_write">Read and write</string>
    <!-- State of an attachment message when the upload is in progress but the queue of transfers is paused. -->
    <string name="attachment_uploading_state_paused">Transfers paused</string>
    <!-- label to indicate the state of an upload in chat -->
    <string name="attachment_uploading_state_uploading">Uploading&#8230;</string>
    <!--  -->
    <string name="attachment_uploading_state_compressing">Compressing&#8230;</string>
    <!--  -->
    <string name="attachment_uploading_state_error">Error. Not sent.</string>
    <!-- When a multiple download is started, some of the files could have already been downloaded before. This message shows the number of files that has already been downloaded and the number of files pending -->
    <string name="already_downloaded_multiple">%d files already downloaded.</string>
    <!-- When a multiple download is started, some of the files could have already been downloaded before. This message shows the number of files that are pending in plural. placeholder: number of files -->
    <string name="pending_multiple">%d files pending.</string>
    <!--  -->
    <string name="contact_is_me">No options available, you have selected yourself</string>
    <!-- Confirmation before deleting one attachment -->
    <string name="confirmation_delete_one_attachment">Remove attachment?</string>
    <!-- Menu option -->
    <string name="general_view_with_revoke">View files (%1$d deleted)</string>
    <!-- Success message when the attachment has been sent to a chat -->
    <string name="success_attaching_node_from_cloud">File sent to %1$s</string>
    <!-- Success message when the attachment has been sent to a many chats -->
    <string name="success_attaching_node_from_cloud_chats">File sent to %1$d chats</string>
    <!-- Error message when the attachment cannot be sent -->
    <string name="error_attaching_node_from_cloud">Error. The file has not been sent</string>
    <!-- Error message when the attachment cannot be sent to any of the selected chats -->
    <string name="error_attaching_node_from_cloud_chats">Error. The file has not been sent to any of the selected chats</string>
    <!-- Error message when the attachment cannot be revoked -->
    <string name="error_revoking_node">Error. The attachment has not been removed</string>
    <!-- settings option -->
    <string name="settings_set_up_automatic_uploads">Set up automatic uploads</string>
    <!-- Message sound option when no sound has been selected for chat notifications -->
    <string name="settings_chat_silent_sound_not">Silent</string>
    <!-- messages string in chat notification -->
    <string name="messages_chat_notification">messages</string>
    <!-- part of the string in incoming shared folder notification -->
    <string name="incoming_folder_notification">from</string>
    <!-- title of incoming shared folder notification -->
    <string name="title_incoming_folder_notification">New shared folder</string>
    <!-- title of the notification for a new incoming contact request -->
    <string name="title_contact_request_notification">New contact request</string>
    <!-- Title of the section to clear the chat content in the Manage chat history screen -->
    <string name="title_properties_chat_clear">Clear chat history</string>
    <!-- Title of the section to remove contact in the Contact Properties screen -->
    <string name="title_properties_remove_contact">Remove contact</string>
    <!-- Title of the section to enable notifications in the Contact Properties screen -->
    <string name="title_properties_chat_notifications_contact">Chat notifications</string>
    <!-- Text shown when the chat history was cleared by someone -->
    <string name="history_cleared_by">[A]%1$s[/A][B] cleared the chat history[/B]</string>
    <!-- Notification title to show the number of unread chats, unread messages -->
    <string name="number_messages_chat_notification">%1$d unread chats</string>
    <!-- Item menu option upon clicking on one or multiple files. -->
    <string name="context_permissions_changing_folder">Changing permissions</string>
    <!-- Item menu option upon clicking on one or multiple files. -->
    <string name="context_removing_contact_folder">Removing contact from shared folder</string>
    <!-- confirmation message before removing a file -->
    <string name="confirmation_move_to_rubbish">Move to Rubbish Bin?</string>
    <!-- confirmation message before removing CU folder -->
    <string name="confirmation_move_cu_folder_to_rubbish">Are you sure you want to move this folder to the Rubbish Bin? This will disable Camera Uploads.</string>
    <!-- Confirmation message before removing MU folder -->
    <string name="confirmation_move_mu_folder_to_rubbish">Are you sure you want to move this folder to the Rubbish Bin? This will disable Secondary Media Uploads.</string>
    <!-- confirmation message before removing a file -->
    <string name="confirmation_move_to_rubbish_plural">Move to Rubbish Bin?</string>
    <!-- confirmation message before removing a file -->
    <string name="confirmation_delete_from_mega">Delete from MEGA?</string>
    <!-- label to indicate the state of an upload in chat -->
    <string name="attachment_uploading_state">Uploading&#8230;</string>
    <!-- Title of the section to enable notifications in the Contact Properties screen -->
    <string name="title_properties_contact_notifications_for_chat">Chat notifications</string>
    <!-- title of the section for achievements -->
    <string name="achievements_title">Achievements</string>
    <!-- subtitle of the section for achievements -->
    <string name="achievements_subtitle">Invite friends and get rewards</string>
    <!-- title of the introduction for the achievements screen -->
    <string name="figures_achievements_text_referrals">%1$s of storage for each referral. Valid for 365 days.</string>
    <!-- sentence to detail the figures of storage and transfer quota related to each achievement -->
    <string name="figures_achievements_text">%1$s of storage. Valid for 365 days.</string>
    <!-- title of the section for unlocked rewards -->
    <string name="unlocked_rewards_title">Unlocked rewards</string>
    <!-- title of the section for unlocked storage quota -->
    <string name="unlocked_storage_title">Storage Quota</string>
    <!-- title of the section for referral bonuses in achivements section (maximum 24 chars) -->
    <string name="title_referral_bonuses">Referral Bonuses</string>
    <!-- title of the section for install a mobile app in achivements section (maximum 24 chars) -->
    <string name="title_install_app">Install a mobile app</string>
    <!-- Title of the section for add phone number in achivements section (maximum 24 chars) -->
    <string name="title_add_phone">Add a mobile phone</string>
    <!-- title of the section for install megasync in achivements section (maximum 24 chars) -->
    <string name="title_regitration">Registration bonus</string>
    <!-- title of the section for install a mobile app bonuses in achivements section (maximum 24 chars) -->
    <string name="title_install_desktop">Install MEGA desktop app</string>
    <!-- title of the section for base quota in achivements section -->
    <string name="title_base_quota">Account Base Quota</string>
    <!-- Text that indicates that no pictures have been uploaded to the Camera Uploads section -->
    <string name="camera_uploads_empty">No files in Camera Uploads</string>
    <!-- indicates the number of days left related to a achievement -->
    <string name="general_num_days_left">%1$d d left</string>
    <!-- State to indicate something has expired (achivements of business status account for instance) -->
    <string name="expired_label">Expired</string>
    <!-- title of the advanced setting to choose the use of https -->
    <string name="setting_title_use_https_only">Don’t use HTTP</string>
    <!-- subtitle of the advanced setting to choose the use of https -->
    <string name="setting_subtitle_use_https_only">Enable this option only if your transfers don’t start. In normal circumstances HTTP is satisfactory as all transfers are already encrypted.</string>
    <!-- title of screen to invite friends and get an achievement -->
    <string name="title_achievement_invite_friends">How it works</string>
    <!-- first paragraph of screen to invite friends and get an achievement -->
    <string name="first_paragraph_achievement_invite_friends">Invite your friends to create a free MEGA account and install our mobile app. For every successful signup and app install you receive bonus storage.</string>
    <!-- second paragraph of screen to invite friends and get an achievement -->
    <string name="second_paragraph_achievement_invite_friends">You will not receive credit for inviting someone who has used MEGA previously and you will not be notified about such a rejection. Invited contacts must install the MEGA mobile app or MEGA desktop app on their devices.</string>
    <!-- explanation of screen to invite friends and get an achievement -->
    <string name="card_title_invite_friends">Select contacts from your phone contact list or enter multiple email addresses.</string>
    <!-- title of the dialog to confirm the contact request -->
    <string name="title_confirmation_invite_friends">Invite friends to MEGA</string>
    <!-- Text shown when the user sends a contact invitation -->
    <string name="subtitle_confirmation_invite_friends">Invite Sent</string>
    <!-- paragraph of the dialog to confirm the contact request -->
    <string name="paragraph_confirmation_invite_friends">Encourage your friends to register and install a MEGA app. As long as your friend uses the same email address as you’ve entered, you will receive your transfer quota reward.</string>
    <!-- Error shown when the user writes a email with an incorrect format -->
    <string name="invalid_email_to_invite">Email is malformed</string>
    <!-- info paragraph about the achievement install megasync -->
    <string name="paragraph_info_achievement_install_desktop">When you install MEGA desktop app you get %1$s of complimentary storage space, valid for 365 days. MEGA desktop app is available for Windows, macOS and most Linux distros.</string>
    <!-- info paragraph about the achievement install mobile app -->
    <string name="paragraph_info_achievement_install_mobile_app">When you install our mobile app you get %1$s of complimentary storage space, valid for 365 days. We provide mobile apps for iOS, Android and Windows Phone.</string>
    <!-- info paragraph about the achievement ‘add phone number’. Placeholder 1: bonus storage space e.g. 20GB. Placeholder 2: bonus transfer quota e.g. 50GB -->
    <string name="paragraph_info_achievement_add_phone">When you verify your phone number you get %1$s of complimentary storage space, valid for 365 days.</string>
    <!-- info paragraph about the completed achievement install megasync -->
    <string name="result_paragraph_info_achievement_install_desktop">You have received %1$s storage space for installing our MEGA desktop app.</string>
    <!-- info paragraph about the completed achievement install mobile app -->
    <string name="result_paragraph_info_achievement_install_mobile_app">You have received %1$s storage space for installing our mobile app.</string>
    <!-- info paragraph about the completed achievement of ‘add phone number’. Placeholder 1: bonus storage space e.g. 20GB. Placeholder 2: bonus transfer quota e.g. 50GB -->
    <string name="result_paragraph_info_achievement_add_phone">You have received %1$s storage space for verifying your phone number.</string>
    <!-- info paragraph about the completed achievement registration -->
    <string name="result_paragraph_info_achievement_registration">You have received %1$s storage space as your free registration bonus.</string>
    <!-- info paragraph about the completed achievement registration -->
    <string name="expiration_date_for_achievements">Bonus expires in %1$d days</string>
    <!-- menu items -->
    <plurals name="context_share_folders">
        <item quantity="one">Share folder</item>
        <item quantity="other">Share folders</item>
    </plurals>
    <!-- confirmation message before leaving some incoming shared folders -->
    <plurals name="confirmation_leave_share_folder">
        <item quantity="one">If you leave the folder, you will not be able to see it again.</item>
        <item quantity="other">If you leave these folders, you will not be able to see them again.</item>
    </plurals>
    <!-- Info of a contact if there is no folders shared with him -->
    <string name="no_folders_shared">No folders shared</string>
    <!-- Menu item -->
    <string name="settings_help">Help</string>
    <!-- Settings preference title for help centre -->
    <string name="settings_help_centre">Help Centre</string>
    <!-- Settings preference title for send feedback -->
    <string name="settings_help_preference">Send Feedback</string>
    <!-- mail subject -->
    <string name="setting_feedback_subject">Android feedback</string>
    <!-- mail body -->
    <string name="setting_feedback_body">Please write your feedback here:</string>
    <!-- mail body -->
    <string name="settings_feedback_body_device_model">Device model</string>
    <!-- mail body -->
    <string name="settings_feedback_body_android_version">Android version</string>
    <!-- Title of the dialog to create a new text file by inserting the name -->
    <string name="dialog_title_new_text_file">New text file</string>
    <!-- Title of the dialog to create a new file by inserting the name -->
    <string name="dialog_title_new_file">New file</string>
    <!-- Input field description in the create file dialog. -->
    <string name="context_new_file_name">File Name</string>
    <!-- Title of the dialog to create a new link by inserting the name, e.g. when try to share a web link to your Cloud Drive or incoming shares. -->
    <string name="dialog_title_new_link">Link name</string>
    <!-- Input field description in the create link dialog, e.g. when try to share a web link to your Cloud Drive or incoming shares. -->
    <string name="context_new_link_name">Link URL</string>
    <!-- Title of the field subject when a new file is created to upload -->
    <string name="new_file_subject_when_uploading">SUBJECT</string>
    <!-- Title of the field content when a new file is created to upload -->
    <string name="new_file_content_when_uploading">CONTENT</string>
    <!-- Title of the field email when a new contact is created to upload -->
    <string name="new_file_email_when_uploading">EMAIL</string>
    <!-- Item of a menu to forward a message chat to another chatroom -->
    <string name="forward_menu_item">Forward</string>
    <!-- name of the button to attach file from MEGA to another app -->
    <string name="general_attach">Attach</string>
    <!-- when add or share a file with a new contact, it can type by name or mail -->
    <string name="type_contact">Contact’s name or email</string>
    <!-- when add or share a file with a new contact, message displayed to warn that the maximum number has been reached -->
    <string name="max_add_contact">No more contacts can be added at this time</string>
    <!-- when changing the password , the old password and new password are equals -->
    <string name="old_and_new_passwords_equals">The new password cannot be the same as the old password</string>
    <!-- Menu item -->
    <string name="action_search_by_date">Search by date</string>
    <!-- title of a button to apply search by date -->
    <string name="general_apply">Apply</string>
    <!-- title of a button to apply search by month -->
    <string name="general_search_month">Last month</string>
    <!-- title of a button to apply search by year -->
    <string name="general_search_year">Last year</string>
    <!-- title of a Search by date tag -->
    <string name="label_set_day">Set day</string>
    <!-- the user can’t choose this date -->
    <string name="snackbar_search_by_date">Date required is not valid</string>
    <!-- Error shown when the user left a name empty -->
    <string name="empty_name">Invalid name</string>
    <!-- Error shown when the user left names empty and names typed with not allowed characters -->
    <string name="general_incorrect_names">Please correct your filenames before proceeding</string>
    <!-- Error text for invalid characters -->
    <string name="invalid_characters">Invalid characters</string>
    <!-- Error shown when the user writes a character not allowed -->
    <string name="invalid_characters_defined">The following characters are not allowed: ” * / : &lt; &gt; ? \ |</string>
    <!-- Warning show to the user after try to import files to MEGA with empty names. Plural. When more than one file name have this error. -->
    <plurals name="empty_names">
        <item quantity="one">Please name your file before proceeding</item>
        <item quantity="other">Please name your files before proceeding</item>
    </plurals>
    <!-- Label shown when audio file is playing -->
    <string name="audio_play">Audio File</string>
    <!-- when open PDF Viewer, the pdf that it try to open is damaged or does not exist -->
    <string name="corrupt_pdf_dialog_text">Error. The pdf file is corrupted or does not exist.</string>
    <!-- Label to include info of the user email in the feedback form -->
    <string name="user_account_feedback">User account</string>
    <!-- Label shown in MEGA pdf-viewer when it open a PDF save in smartphone storage -->
    <string name="save_to_mega">Save to my \nCloud Drive</string>
    <!-- Error message when creating a chat one to one with a contact that already has a chat -->
    <string name="chat_already_exists">The chat already exists</string>
    <!-- before sharing a file, has to be downloaded -->
    <string name="not_download">The file has not been downloaded yet</string>
    <!-- Error shown when a user is starting a chat or adding new participants in a group chat and writes a contact mail that has not added -->
    <string name="not_permited_add_email_to_invite">Only MEGA contacts can be added</string>
    <!-- Info label about the connectivity state of the chat -->
    <string name="invalid_connection_state">Reconnecting to chat</string>
    <!-- Message show when a call cannot be established -->
    <string name="call_error">Error. The call cannot be established</string>
    <!-- Title of dialog to evaluate the app -->
    <string name="title_evaluate_the_app_panel">Are you happy with this app?</string>
    <!-- Label to show rate the app -->
    <string name="rate_the_app_panel">Yes, rate the app</string>
    <!-- Label to show send feedback -->
    <string name="send_feedback_panel">No, send feedback</string>
    <!-- title of the section advanced options on the get link screen -->
    <string name="link_advanced_options">Advanced options</string>
    <!-- Message to show when users deny to permit the permissions to read and write on external storage on setting default download location -->
    <string name="download_requires_permission">MEGA needs read and write permissions to your external storage to download files there.</string>
    <!-- Default download location is on old sd card, but currently the user installed a new SD card, need user to reset download location. -->
    <string name="old_sdcard_unavailable">The old SD card is not available, please set a new download location.</string>
    <!-- Dialog title to ask download to internal storage or external storage. -->
    <string name="title_select_download_location">Choose download location</string>
    <!-- Title of the section to invite contacts if the user has denied the contacts permmissions -->
    <string name="no_contacts_permissions">No contact permissions granted</string>
    <!-- Option of the sliding panel to go to QR code section -->
    <string name="choose_qr_option_panel">My QR code</string>
    <!-- Title of the screen that shows the options to the QR code -->
    <string name="section_qr_code">QR Code</string>
    <!-- Option in menu of section  My QR code to reset the QR code -->
    <string name="action_reset_qr">Reset QR code</string>
    <!-- Option in menu of section  My QR code to delete the QR code -->
    <string name="action_delete_qr">Delete QR code</string>
    <!-- Option shown in QR code bottom sheet dialog to save QR code in Cloud Drive -->
    <string name="save_cloud_drive">To Cloud Drive</string>
    <!-- Option shown in QR code bottom sheet dialog to save QR code in File System -->
    <string name="save_file_system">To file system</string>
    <!-- Title of QR code section -->
    <string name="section_my_code">My code</string>
    <!-- Title of QR code scan section -->
    <string name="section_scan_code">Scan code</string>
    <!-- Title of QR code settings that permits or not contacts that scan my QR code will be automatically added to my contact list -->
    <string name="settings_qrcode_autoaccept">Auto-accept</string>
    <!-- Subtitle of QR code settings auto-accept -->
    <string name="setting_subtitle_qrcode_autoccept">MEGA users who scan your QR code will be automatically added to your contact list.</string>
    <!-- Subtitle of QR code settings that reset the code -->
    <string name="setting_subtitle_qrcode_reset">Previous QR code will no longer be valid</string>
    <!-- Text shown when it has been copied the QR code link -->
    <string name="qrcode_link_copied">Link copied to the clipboard</string>
    <!-- Text shown when it has been reseted the QR code successfully -->
    <string name="qrcode_reset_successfully">QR code successfully reset</string>
    <!-- Text shown when it has been deleted the QR code successfully -->
    <string name="qrcode_delete_successfully">QR code successfully deleted</string>
    <!-- Text shown when it has not been reseted the QR code successfully -->
    <string name="qrcode_reset_not_successfully">QR code not reset due to an error. Please try again.</string>
    <!-- Text shown when it has not been delete the QR code successfully -->
    <string name="qrcode_delete_not_successfully">QR code not deleted due to an error. Please try again.</string>
    <!-- Title of dialog shown when a contact request has been sent with QR code -->
    <string name="invite_sent">Invite sent</string>
    <!-- Text of dialog shown when a contact request has been sent. -->
    <string name="invite_sent_text">The user has been invited and will appear in your contact list once accepted.</string>
    <!-- Text of dialog shown when multiple contacts request has been sent -->
    <string name="invite_sent_text_multi">The users have been invited and will appear in your contact list once accepted.</string>
    <!-- Text shown when it tries to share the QR and occurs an error to process the action -->
    <string name="error_share_qr">An error occurred while trying to share the QR file. Perhaps the file does not exist. Please try again later.</string>
    <!-- Text shown when it tries to upload to Cloud Drive the QR and occurs an error to process the action -->
    <string name="error_upload_qr">An error occurred while trying to upload the QR file. Perhaps the file does not exist. Please try again later.</string>
    <!-- Text shown when it tries to download to File System the QR and occurs an error to process the action -->
    <string name="error_download_qr">An error occurred while trying to download the QR file. Perhaps the file does not exist. Please try again later.</string>
    <!-- Text shown when it tries to download to File System the QR and the action has success -->
    <string name="success_download_qr">The QR Code has been downloaded successfully to %s</string>
    <!-- Title of dialog shown when a contact request has not been sent with QR code -->
    <string name="invite_not_sent">Invite not sent</string>
    <!-- Text of dialog shown when a contact request has not been sent with QR code -->
    <string name="invite_not_sent_text">The QR code or contact link is invalid. Please try to scan a valid code or to open a valid link.</string>
    <!-- Text of dialog shown when a contact request has not been sent with QR code because of is already a contact -->
    <string name="invite_not_sent_text_already_contact">The invitation has not been sent. %s is already in your contacts list.</string>
    <!-- Text of dialog shown when a contact request has not been sent with QR code because of some error -->
    <string name="invite_not_sent_text_error">An error occurred and the invitation has not been sent.</string>
    <!-- Text of alert dialog informing that the qr is generating -->
    <string name="generatin_qr">Generating QR code&#8230;</string>
    <!-- Title of QR code scan menu item -->
    <string name="menu_item_scan_code">Scan QR code</string>
    <!-- get the contact link and copy it -->
    <string name="button_copy_link">Copy link</string>
    <!-- Create QR code -->
    <string name="button_create_qr">Create QR code</string>
    <!-- Text shown when it has been created the QR code successfully -->
    <string name="qrcode_create_successfully">QR code successfully created</string>
    <!-- Text shown in QR code scan fragment to help and guide the user in the action -->
    <string name="qrcode_scan_help">Line up the QR code to scan it with your device’s camera</string>
    <!-- positive button on dialog to view a contact -->
    <string name="contact_view">View</string>
    <!-- Item menu option to reproduce audio or video in external reproductors -->
    <string name="external_play">Open with</string>
    <!-- to share a file using Facebook, Whatsapp, etc -->
    <string name="context_share">Share using</string>
    <!-- Message shown if the user choose enable button and he is not logged in -->
    <string name="error_enable_chat_before_login">Please log in before enabling the chat</string>
    <!-- title of a tag to search for a specific period within the search by date option in Camera upload -->
    <string name="label_set_period">Set period</string>
    <!-- Text of the empty screen when there are not chat conversations -->
    <string name="context_empty_chat_recent">[B]Invite friends to [/B][A]Chat[/A][B] and enjoy our encrypted platform with privacy and security[/B]</string>
    <!-- Text of the empty screen when there are not elements in the Rubbish Bin -->
    <string name="context_empty_rubbish_bin">[B]Empty [/B][A]Rubbish Bin[/A]</string>
    <!-- Text of the empty screen when there are not elements in  Inbox -->
    <string name="context_empty_inbox">[B]No files in your [/B][A]Inbox[/A]</string>
    <!-- Text of the empty screen when there are not elements in Cloud Drive -->
    <string name="context_empty_cloud_drive">[B]No files in your [/B][A]Cloud Drive[/A]</string>
    <!-- Text of the empty screen when there are not elements in Saved for Offline -->
    <string name="context_empty_offline">[B]No files [/B][A]Saved for Offline[/A]</string>
    <!-- Text of the empty screen when there are not contacts. No dot at the end because is for an empty state. The format placeholders are to showing it in different colors. -->
    <string name="context_empty_contacts">[B]No [/B][A]Contacts[/A]</string>
    <!-- Message shown when the user has no chats -->
    <string name="recent_chat_empty">[A]No[/A] [B]Conversations[/B]</string>
    <!-- Message shown when the chat is section is loading the conversations -->
    <string name="recent_chat_loading_conversations">[A]Loading[/A] [B]Conversations&#8230;[/B]</string>
    <!-- Text of the empty screen when there are not elements in Incoming -->
    <string name="context_empty_incoming">[B]No [/B][A]Incoming Shared folders[/A]</string>
    <!-- Text of the empty screen when there are not elements in Outgoing -->
    <string name="context_empty_outgoing">[B]No [/B][A]Outgoing Shared folders[/A]</string>
    <!-- Text of the empty screen when there are not elements in Links. Please, keep the place holders to format the string -->
    <string name="context_empty_links">[B]No [/B][A]Public Links[/A][B][/B]</string>
    <!-- Title of the sent requests tab. Capital letters -->
    <string name="tab_sent_requests">Sent requests</string>
    <!-- Title of the received requests tab. Capital letters -->
    <string name="tab_received_requests">Received requests</string>
    <!-- Title dialog overquota error -->
    <string name="overquota_alert_title">Storage quota exceeded</string>
    <!-- error message shown when an account confirmation link or reset password link is invalid for unknown reasons -->
    <string name="invalid_link">Invalid link, please ask for a new valid link</string>
    <!-- error message shown on the link password dialog if the password typed in was wrong -->
    <string name="invalid_link_password">Invalid link password</string>
    <!-- Error message shown when user tries to open a not valid MEGA link -->
    <string name="open_link_not_valid_link">The link you are trying to open is not a valid MEGA link.</string>
    <!-- Message shown when a link is being processing -->
    <string name="processing_link">Processing link&#8230;</string>
    <!-- Message shown when it is creating an acount and it is been introduced a very weak or weak password -->
    <string name="passwd_weak">Your password is easily guessed. Try making your password longer. Combine uppercase and lowercase letters. Add special characters. Do not use names or dictionary words.</string>
    <!-- Message shown when it is creating an acount and it is been introduced a medium password -->
    <string name="passwd_medium">Your password is good enough to proceed, but it is recommended to strengthen your password further.</string>
    <!-- Message shown when it is creating an acount and it is been introduced a good password -->
    <string name="passwd_good">This password will withstand most typical brute-force attacks. Please ensure that you will remember it.</string>
    <!-- Message shown when it is creating an acount and it is been introduced a strong password -->
    <string name="passwd_strong">This password will withstand most sophisticated brute-force attacks. Please ensure that you will remember it.</string>
    <!-- Password very weak -->
    <string name="pass_very_weak">Very weak</string>
    <!-- Password weak -->
    <string name="pass_weak">Weak</string>
    <!-- Password medium -->
    <string name="pass_medium">Medium</string>
    <!-- Password good -->
    <string name="pass_good">Good</string>
    <!-- Password strong -->
    <string name="pass_strong">Strong</string>
    <!-- Text displayed in several parts when there is a call in progress (notification, recent chats list, etc). -->
    <string name="title_notification_call_in_progress">Call in progress</string>
    <!-- Subtitle of the notification shown on the action bar when there is a call in progress -->
    <string name="action_notification_call_in_progress">Click to go back to the call</string>
    <!-- Button in the notification shown on the action bar when there is a call in progress -->
    <string name="button_notification_call_in_progress">Return to the call</string>
    <!-- When it lists contacts of MEGA, the title of list’s header -->
    <string name="contacts_mega">On MEGA</string>
    <!-- When it lists contacts of phone, the title of list’s header -->
    <string name="contacts_phone">Phone contacts</string>
    <!-- Message error shown when trying to log in on an account has been suspended due to multiple breaches of Terms of Service -->
    <string name="account_suspended_multiple_breaches_ToS">Your account has been suspended due to multiple breaches of MEGA’s Terms of Service. Please check your email inbox.</string>
    <!-- Message error shown when trying to log in on an account has been suspended due to breach of Terms of Service -->
    <string name="account_suspended_breache_ToS">Your account was terminated due to a breach of MEGA’s Terms of Service including, but not limited to, clause 15.</string>
    <!-- In a chat conversation when you try to send device’s images but images are still loading -->
    <string name="file_storage_loading">Loading files</string>
    <!-- In a chat conversation when you try to send device’s images but there aren’t available images -->
    <string name="file_storage_empty_folder">No files</string>
    <!-- Size in bytes. The placeholder is for the size value, please adjust the position based on linguistics -->
    <string name="label_file_size_byte">%s B</string>
    <!-- Size in kilobytes. The placeholder is for the size value, please adjust the position based on linguistics -->
    <string name="label_file_size_kilo_byte">%s KB</string>
    <!-- Size in megabytes. The placeholder is for the size value, please adjust the position based on linguistics -->
    <string name="label_file_size_mega_byte">%s MB</string>
    <!-- Size in gigabytes. The placeholder is for the size value, please adjust the position based on linguistics -->
    <string name="label_file_size_giga_byte">%s GB</string>
    <!-- Size in terabytes. The placeholder is for the size value, please adjust the position based on linguistics -->
    <string name="label_file_size_tera_byte">%s TB</string>
    <!-- Speed in bytes. The placeholder is for the speed value, please adjust the position based on linguistics -->
    <string name="label_file_speed_byte">%s B/s</string>
    <!-- Speed in kilobytes. The placeholder is for the speed value, please adjust the position based on linguistics -->
    <string name="label_file_speed_kilo_byte">%s KB/s</string>
    <!-- Speed in megabytes. The placeholder is for the speed value, please adjust the position based on linguistics -->
    <string name="label_file_speed_mega_byte">%s MB/s</string>
    <!-- Speed in gigabytes. The placeholder is for the speed value, please adjust the position based on linguistics -->
    <string name="label_file_speed_giga_byte">%s GB/s</string>
    <!-- Speed in terabytes. The placeholder is for the speed value, please adjust the position based on linguistics -->
    <string name="label_file_speed_tera_byte">%s TB/s</string>
    <!-- Size in megabytes. -->
    <string name="label_mega_byte">MB</string>
    <!-- Number of versions of a file shown on the screen info of the file, version items -->
    <plurals name="number_of_versions">
        <item quantity="one">%1$d version</item>
        <item quantity="other">%1$d versions</item>
    </plurals>
    <!-- Title of the section Versions for files -->
    <string name="title_section_versions">Versions</string>
    <!-- Header of the item to show the current version of a file in a list -->
    <string name="header_current_section_item">Current version</string>
    <!--  -->
    <plurals name="header_previous_section_item">
        <item quantity="one">Previous version</item>
        <item quantity="other">Previous versions</item>
    </plurals>
    <!-- option menu to revert a file version -->
    <string name="general_revert">Revert</string>
    <!-- option menu to clear all the previous versions -->
    <string name="menu_item_clear_versions">Clear previous versions</string>
    <!-- Title of the dialog to confirm that a version os going to be deleted, version items -->
    <plurals name="title_dialog_delete_version">
        <item quantity="one">Delete version?</item>
        <item quantity="other">Delete versions?</item>
    </plurals>
    <!-- Content of the dialog to confirm that a version is going to be deleted -->
    <string name="content_dialog_delete_version">This version will be permanently removed.</string>
    <!-- Content of the dialog to confirm that several versions are going to be deleted -->
    <string name="content_dialog_delete_multiple_version">These %d versions will be permanently removed.</string>
    <!-- Title of the notification shown when a file is uploading to a chat -->
    <string name="chat_upload_title_notification">Chat uploading</string>
    <!-- Label for the option on setting to set up the quality of multimedia files uploaded to the chat -->
    <string name="settings_chat_upload_quality">Video quality</string>
    <!-- Label for the option on setting to set up the quality of video files to be uploaded -->
    <string name="settings_video_upload_quality">Video Quality</string>
    <!-- Text shown when the user refuses to permit the storage permission when enable camera upload -->
    <string name="on_refuse_storage_permission">Camera Uploads needs to access your photos and other media on your device. Please go to the settings page and grant permission.</string>
    <!-- the options for the option on setting to set up the quality of multimedia files uploaded to the chat, the options of medium quality multimedia file to  upload. -->
    <string-array name="settings_chat_upload_quality_entries">
        <item>Original quality</item>
        <item>Medium quality</item>
    </string-array>
    <!-- Title of the notification for a missed call -->
    <string name="missed_call_notification_title">Missed call</string>
    <!-- Refers to a location of file -->
    <string name="file_properties_info_location">Location</string>
    <!-- Title of the label to show the size of the current files inside a folder -->
    <string name="file_properties_folder_current_versions">Current versions</string>
    <!-- Title of the label to show the size of the versioned files inside a folder -->
    <string name="file_properties_folder_previous_versions">Previous versions</string>
    <!-- Number of versioned files inside a folder shown on the screen info of the folder, version items -->
    <plurals name="number_of_versions_inside_folder">
        <item quantity="one">%1$d versioned file</item>
        <item quantity="other">%1$d versioned files</item>
    </plurals>
    <!-- Confirmation message after forwarding one or several messages, version items -->
    <string name="messages_forwarded_success">Messages forwarded</string>
    <!-- Error message after forwarding one or several messages to several chats -->
    <string name="messages_forwarded_error">Error. Not correctly forwarded</string>
    <!-- Error message if any of the forwarded messages fails, message items -->
    <plurals name="messages_forwarded_partial_error">
        <item quantity="one">Error. %1$d message not successfully forwarded</item>
        <item quantity="other">Error. %1$d messages not successfully forwarded</item>
    </plurals>
    <!-- Error non existing resource after forwarding one or several messages to several chats, message items -->
    <plurals name="messages_forwarded_error_not_available">
        <item quantity="one">Error. The resource is no longer available</item>
        <item quantity="other">Error. The resources are no longer available</item>
    </plurals>
    <!-- The title of fragment Turn on Notifications -->
    <string name="turn_on_notifications_title">Turn on Notifications</string>
    <!-- The subtitle of fragment Turn on Notifications -->
    <string name="turn_on_notifications_subtitle">This way, you will see new messages\non your Android phone instantly.</string>
    <!-- First step to turn on notifications -->
    <string name="turn_on_notifications_first_step">Open Android device [A]Settings[/A]</string>
    <!-- Second step to turn on notifications -->
    <string name="turn_on_notifications_second_step">Open [A]Apps &amp; notifications[/A]</string>
    <!-- Third step to turn on notifications -->
    <string name="turn_on_notifications_third_step">Select [A]MEGA[/A]</string>
    <!-- Fourth step to turn on notifications -->
    <string name="turn_on_notifications_fourth_step">Open [A]App notifications[/A]</string>
    <!-- Fifth step to turn on notifications -->
    <string name="turn_on_notifications_fifth_step">Switch to On and select your preferences</string>
    <!-- Alert message after sending to chat one or several messages to several chats, version items -->
    <plurals name="files_send_to_chat_success">
        <item quantity="one">File sent</item>
        <item quantity="other">Files sent</item>
    </plurals>
    <!-- Error message after sending to chat one or several messages to several chats -->
    <string name="files_send_to_chat_error">Error. Not correctly sent</string>
    <!-- menu option to send a file to a chat -->
    <string name="context_send_file_to_chat">Send to chat</string>
    <!-- Title of the dialog ‘Do you remember your password?’ -->
    <string name="remember_pwd_dialog_title">Do you remember your password?</string>
    <!-- Text of the dialog ‘Recovery Key exported’ when the user wants logout -->
    <string name="remember_pwd_dialog_text_logout">You are about to log out, please test your password to ensure you remember it.\nIf you lose your password, you will lose access to your MEGA data.</string>
    <!-- Text of the dialog ‘Do you remember your password?’ -->
    <string name="remember_pwd_dialog_text">Please test your password to ensure you remember it. If you lose your password, you will lose access to your MEGA data.</string>
    <!-- Dialog option that permits user do not show it again -->
    <string name="general_do_not_show">Do not show again</string>
    <!-- Button of the dialog ‘Do you remember your password?’ that permits user test his password -->
    <string name="remember_pwd_dialog_button_test">Test password</string>
    <!-- Title of the activity that permits user test his password -->
    <string name="test_pwd_title">Test your password</string>
    <!-- Message shown to the user when is testing her password and it is correct -->
    <string name="test_pwd_accepted">Password accepted</string>
    <!-- Message shown to the user when is testing her password and it is wrong -->
    <string name="test_pwd_wrong">Wrong password.\nBackup your Recovery Key as soon as possible!</string>
    <!-- Text of the dialog ‘Recovery Key exported’ when the user wants logout -->
    <string name="recovery_key_exported_dialog_text_logout">You are about to log out, please test your password to ensure you remember it.\nIf you lose your password, you will lose access to your MEGA data.</string>
    <!-- Option that permits user copy to clipboard -->
    <string name="option_copy_to_clipboard">Copy to clipboard</string>
    <!-- Option that permits user export his recovery key -->
    <string name="option_export_recovery_key">Export Recovery Key</string>
    <!-- Option that permits user logout -->
    <string name="proceed_to_logout">Proceed to logout</string>
    <!-- Title of the preference Recovery key on Settings section -->
    <string name="recovery_key_bottom_sheet">Recovery Key</string>
    <!-- Option that permits user save on File System -->
    <string name="option_save_on_filesystem">Save on File System</string>
    <!-- Message shown when something has been copied to clipboard -->
    <string name="message_copied_to_clipboard">Copied to clipboard</string>
    <!-- text of the label to show that you have messages unread in the chat conversation -->
    <string name="message_jump_latest">Jump to latest</string>
    <!-- text of the label to show that you have new messages in the chat conversation -->
    <string name="message_new_messages">New messages</string>
    <!-- Title of the notification shown on the action bar when there is a incoming call -->
    <string name="notification_subtitle_incoming">Incoming call</string>
    <!-- Text for the notification action to launch the incoming call page -->
    <string name="notification_incoming_action">Go to the call</string>
    <!-- Text asking to go to system setting to enable allow display over other apps (needed for calls in Android 10) -->
    <string name="notification_enable_display">MEGA background pop-ups are disabled.\nTap to change the settings.</string>
    <!-- Subtitle to show the number of unread messages on a chat, unread messages -->
    <plurals name="number_unread_messages">
        <item quantity="one">%1$s unread message</item>
        <item quantity="other">%1$s unread messages</item>
    </plurals>
    <!-- Notification title to show the number of unread chats, unread messages -->
    <plurals name="plural_number_messages_chat_notification">
        <item quantity="one">%1$d unread chat</item>
        <item quantity="other">%1$d unread chats</item>
    </plurals>
    <!-- Message shown when a chat is opened and the messages are being recovered -->
    <string name="chat_loading_messages">[A]Loading[/A] [B]Messages&#8230;[/B]</string>
    <!-- Error message shown when opening a file link which doesn’t exist -->
    <string name="general_error_internal_node_not_found">File or folder not found. Are you logged in with a different account in your browser? You can only access files or folders from the account you are currently logged in with in the app</string>
    <!-- menu option to loop video or audio file -->
    <string name="context_loop_video">Loop</string>
    <!-- Title of the category Security options on Settings section -->
    <string name="settings_security_options_title">Security</string>
    <!-- Title of the preference Recovery key on Settings section -->
    <string name="settings_recovery_key_title">Backup Recovery Key</string>
    <!-- Summary of the preference Recovery key on Settings section -->
    <string name="settings_recovery_key_summary">Exporting the Recovery Key and keeping it in a secure location enables you to set a new password without data loss.</string>
    <!-- message when a temporary error on logging in is due to connectivity issues -->
    <string name="login_connectivity_issues">Unable to reach MEGA. Please check your connectivity or try again later.</string>
    <!-- message when a temporary error on logging in is due to servers busy -->
    <string name="login_servers_busy">Servers are too busy. Please wait.</string>
    <!-- message when a temporary error on logging in is due to SDK is waiting for the server to complete a request due to an API lock -->
    <string name="login_API_lock">This process is taking longer than expected. Please wait.</string>
    <!-- message when a temporary error on logging in is due to SDK is waiting for the server to complete a request due to a rate limit -->
    <string name="login_API_rate">Too many requests. Please wait.</string>
    <!-- Message when previous login is being cancelled -->
    <string name="login_in_progress">Cancelling login process. Please wait&#8230;</string>
    <!-- when open audio video player, the file that it try to open is not supported -->
    <string name="unsupported_file_type">Unsupported file type.</string>
    <!-- when open audio video player, the file that it try to open is damaged or does not exist -->
    <string name="corrupt_video_dialog_text">Error. The file is corrupted or does not exist.</string>
    <!-- Title of the screen Playlist -->
    <string name="section_playlist">Playlist</string>
    <!-- Text shown in playlist subtitle item when a file is reproducing -->
    <string name="playlist_state_playing">Now playing&#8230;</string>
    <!-- Text shown in playlist subtitle item when a file is reproducing but it is paused -->
    <string name="playlist_state_paused">Paused</string>
    <!-- Menu option to print the recovery key from Offline section -->
    <string name="context_option_print">Print</string>
    <!-- Message when the recovery key has been successfully saved on the filesystem -->
    <string name="save_MK_confirmation">The Recovery Key has been successfully saved</string>
    <!-- label to indicate that a share is still pending on outgoing shares of a node -->
    <string name="pending_outshare_indicator">(Pending)</string>
    <!-- Title of the dialog to disable the rich links previews on chat -->
    <string name="option_enable_chat_rich_preview">Rich URL Previews</string>
    <!-- Button to allow the rich links previews on chat -->
    <string name="button_always_rich_links">Always Allow</string>
    <!-- Button do not allow now the rich links previews on chat -->
    <string name="button_not_now_rich_links">Not Now</string>
    <!-- Button do not allow the rich links previews on chat -->
    <string name="button_never_rich_links">Never</string>
    <!-- Title of the dialog to enable the rich links previews on chat -->
    <string name="title_enable_rich_links">Enable rich URL previews</string>
    <!-- Text of the dialog to enable the rich links previews on chat -->
    <string name="text_enable_rich_links">Enhance the MEGAchat experience. URL content will be retrieved without end-to-end encryption.</string>
    <!-- Subtitle of a MEGA rich link without the decryption key -->
    <string name="subtitle_mega_rich_link_no_key">Tap to enter the Decryption Key</string>
    <!-- when the user tries to creates a MEGA account or tries to change his password and the password strength is very weak -->
    <string name="error_password">Please enter a stronger password</string>
    <!-- title of the notification for an acceptance of a contact request -->
    <string name="title_acceptance_contact_request_notification">New contact</string>
    <!-- Notification title to show the number of incoming contact request, contact requests -->
    <plurals name="plural_number_contact_request_notification">
        <item quantity="one">%1$d pending contact request</item>
        <item quantity="other">%1$d pending contact requests</item>
    </plurals>
    <!-- title of the notification for a new incoming contact request -->
    <string name="title_new_contact_request_notification">New contact request</string>
    <!-- Hint shown in the field to write a message in the chat screen (chat with customized title) -->
    <string name="type_message_hint_with_title">Write message to “%s”&#8230;</string>
    <!-- Empty state message shown in the screen when there are not any active transfer -->
    <string name="transfers_empty_new">[B]No active[/B][A] Transfers[/A]</string>
    <!-- Empty state message shown in the screen when there are not any active transfer -->
    <string name="completed_transfers_empty_new">[B]No completed[/B][A] Transfers[/A]</string>
    <!-- Empty state text that indicates that a folder is currently empty -->
    <string name="file_browser_empty_folder_new">[B]Empty[/B][A] Folder[/A]</string>
    <!-- Hint shown in the field to write a message in the chat screen (chat with customized title) -->
    <string name="type_message_hint_with_customized_title">Write message to “%s”&#8230;</string>
    <!-- Hint shown in the field to write a message in the chat screen (chat with default title) -->
    <string name="type_message_hint_with_default_title">Write message to %s&#8230;</string>
    <!-- Title of setting Two-Factor Authentication -->
    <string name="settings_2fa">Two-Factor Authentication</string>
    <!-- Subtitle of setting Two-Factor Authentication when the preference is disabled -->
    <string name="setting_subtitle_2fa">Two-Factor Authentication is a second layer of security for your account.</string>
    <!-- Title of the screen Two-Factor Authentication -->
    <string name="title_2fa">Why do you need two-factor authentication?</string>
    <!--  -->
    <string name="two_factor_authentication_explain">Two-factor authentication is a second layer of security for your account. Which means that even if someone knows your password they cannot access it, without also having access to the six digit code only you have access to.</string>
    <!-- Button that permits user begin with the process of enable Two-Factor Authentication -->
    <string name="button_setup_2fa">Begin Setup</string>
    <!-- Text that explain how to do with Two-Factor Authentication QR -->
    <string name="explain_qr_seed_2fa_1">Scan or copy the seed to your Authenticator App.</string>
    <!-- Text that explain how to do with Two-Factor Authentication seed -->
    <string name="explain_qr_seed_2fa_2">Be sure to backup this seed to a safe place in case you lose your device.</string>
    <!-- Text that explain how to confirm Two-Factor Authentication -->
    <string name="explain_confirm_2fa">Please enter the 6-digit code generated by your Authenticator App.</string>
    <!-- Text button -->
    <string name="general_verify">Verify</string>
    <!-- Text button -->
    <string name="general_next">Next</string>
    <!-- Text button -->
    <string name="general_previous">Previous</string>
    <!-- Text of the alert dialog to inform the user when an error occurs when try to enable seed or QR of Two-Factor Authentication -->
    <string name="qr_seed_text_error">An error occurred generating the seed or QR code, please try again.</string>
    <!-- Title of the screen shown when the user enabled correctly Two-Factor Authentication -->
    <string name="title_2fa_enabled">Two-Factor Authentication Enabled</string>
    <!-- Description of the screen shown when the user enabled correctly Two-Factor Authentication -->
    <string name="description_2fa_enabled">Next time you login to your account you will be asked to enter a 6-digit code provided by your Authenticator App.</string>
    <!-- Recommendation displayed after enable Two-Factor Authentication -->
    <string name="recommendation_2fa_enabled">Consider exporting your <b>Recovery Key</b> in case you lose access to your app or want to disable Two-Factor Authentication in the future.</string>
    <!-- Error shown when a user tries to enable Two-Factor Authentication and introduce an invalid code -->
    <string name="pin_error_2fa">Invalid code</string>
    <!-- Title of screen Lost authenticator decive -->
    <string name="lost_your_authenticator_device">Lost your Authenticator device?</string>
    <!-- Title of screen Login verification with Two-Factor Authentication -->
    <string name="login_verification">Login Verification</string>
    <!-- Subtitle of screen verify Two-Factor Authentication for changing password -->
    <string name="verify_2fa_subtitle_change_password">Change password</string>
    <!-- Subtitle of screen verify Two-Factor Authentication for changing email -->
    <string name="verify_2fa_subtitle_change_email">Change email</string>
    <!-- Subtitle of screen verify Two-Factor Authentication for cancelling account -->
    <string name="verify_2fa_subtitle_delete_account">Delete account</string>
    <!-- Subtitle of screen verify Two-Factor Authentication for disabling Two-Factor Authentication -->
    <string name="verify_2fa_subtitle_diable_2fa">Disable</string>
    <!-- Title of screen Lost authenticator decive -->
    <string name="title_lost_authenticator_device">Lost your Authenticator device?</string>
    <!-- When the user tries to disable Two-Factor Authentication and some error ocurr in the process -->
    <string name="error_disable_2fa">An error occurred trying to disable Two-Factor Authentication. Please try again.</string>
    <!-- When the user tries to enable Two-Factor Authentication and some error ocurr in the process -->
    <string name="error_enable_2fa">An error occurred trying to enable Two-Factor Authentication. Please try again.</string>
    <!-- Title of the dialog shown when a new account is created to suggest user enable Two-Factor Authentication -->
    <string name="title_enable_2fa">Enable Two-Factor Authentication</string>
    <!-- Label shown when it disables the Two-Factor Authentication -->
    <string name="label_2fa_disabled">Two-Factor Authentication Disabled</string>
    <!-- Text of the button which action is to show the authentication apps -->
    <string name="open_app_button">Open in</string>
    <!-- message when trying to open a link that contains the seed to enable Two-Factor Authentication but there isn’t any app that open it -->
    <string name="intent_not_available_2fa">There isn’t any available app to enable Two-Factor Authentication on your device</string>
    <!-- Text button -->
    <string name="general_close">Close</string>
    <!-- Label shown when Two-Factor Authentication has been enabled to alert user that has to back up his Recovery Key before finish the process -->
    <string name="backup_rk_2fa_end">Export your Recovery Key to finish</string>
    <!-- Title of dialog shown when it tries to open an authentication app and there is no installed -->
    <string name="no_authentication_apps_title">Two-Factor Authentication App</string>
    <!-- Message shown to ask user if wants to open Google Play to install some authenticator app -->
    <string name="open_play_store_2fa">Would you like to open Google Play so you can install an Authenticator App?</string>
    <!-- Label Play Store -->
    <string name="play_store_label">Play Store</string>
    <!-- Text shown in an alert explaining how to continue to enable Two-Factor Authentication -->
    <string name="text_2fa_help">You need an authenticator app to enable 2FA on MEGA. You can download and install the Google Authenticator, Duo Mobile, Authy or Microsoft Authenticator app for your phone or tablet.</string>
    <!-- success message when importing multiple files from -->
    <string name="number_correctly_imported_from_chat">%d files shared successfully</string>
    <!-- error message when importing multiple files from chat -->
    <string name="number_no_imported_from_chat">%d files were not shared</string>
    <!-- button’s text to open a full screen image -->
    <string name="preview_content">Preview content</string>
    <!-- message shown when the user clicks on media file chat message, there is no network connection and the file is not been downloaded -->
    <string name="no_network_connection_on_play_file">No network connection. File has not been downloaded and cannot be streamed.</string>
    <!-- message shown when the user open a file, the file is not been opened due to unknown reason -->
    <string name="error_fail_to_open_file_general">Unable to open file.</string>
    <!-- message shown when the user open a file, there is no network connection and the file is not been downloaded -->
    <string name="error_fail_to_open_file_no_network">No network connection. File cannot be opened.</string>
    <!-- message when trying to save for offline a file that already exists -->
    <string name="file_already_exists">File already exists in Saved for Offline</string>
    <!-- Error message if forwarding a message failed, many messages -->
    <plurals name="error_forwarding_messages">
        <item quantity="one">Message not forwarded</item>
        <item quantity="other">Messages not forwarded</item>
    </plurals>
    <!-- Title of the dialog to disable the rich links previews on chat -->
    <string name="title_confirmation_disable_rich_links">Rich URL previews</string>
    <!-- Text of the dialog to disable the rich links previews on chat -->
    <string name="text_confirmation_disable_rich_links">You are disabling rich URL previews. You can re-enable them in Settings. Do you want to continue?</string>
    <!-- Message shown when a call ends. -->
    <string name="call_missed_messages">[A]Missed call[/A]</string>
    <!-- Message shown when a call ends. -->
    <string name="call_rejected_messages">[A]Call was rejected[/A]</string>
    <!-- Message shown when a call ends. -->
    <string name="call_cancelled_messages">[A]Call was cancelled[/A]</string>
    <!-- Message shown when a call ends. -->
    <string name="call_failed_messages">[A]Call failed[/A]</string>
    <!-- Message shown when a call ends. -->
    <string name="call_not_answered_messages">[A]Call was not answered[/A]</string>
    <!-- Indicates that can type a contact email -->
    <string name="contact_email">Contact email</string>
    <!-- When it tries to add a contact in a list an is already added -->
    <string name="contact_not_added">You have already added this contact.</string>
    <!-- Content of a normal message that cannot be recognized -->
    <string name="error_message_invalid_format">Invalid message format</string>
    <!-- Content of a normal message that cannot be recognized -->
    <string name="error_message_invalid_signature">Invalid message signature</string>
    <!-- When the user tries to reproduce a file through streaming and ocurred an error creating it -->
    <string name="error_streaming">An error occurred trying to create the stream</string>
    <!-- Menu option to restore an item from the Rubbish bin -->
    <string name="context_restore">Restore</string>
    <!-- success message when a node was restore from Rubbish bin -->
    <string name="context_correctly_node_restored">Restored to %s</string>
    <!-- error message when a node was restore from Rubbish bin -->
    <string name="context_no_restored">An error occurred. Item not restored.</string>
    <!-- menu item from contact section to send a message to a contact -->
    <string name="context_send_message">Send Message</string>
    <!-- Message shown when a contact is successfully sent to several chats, more contacts -->
    <plurals name="plural_contact_sent_to_chats">
        <item quantity="one">Contact sent to chats successfully</item>
        <item quantity="other">Contacts sent to chats successfully</item>
    </plurals>
    <!-- Error message on opening a MEGAdrop folder link -->
    <string name="error_MEGAdrop_not_supported">MEGAdrop folders are not supported yet</string>
    <!-- Pre overquota error dialog when trying to copy or import a file -->
    <string name="pre_overquota_alert_text">This action cannot be completed as it would take you over your current storage limit. Would you like to upgrade your account?</string>
    <!-- Title of the section Archived chats -->
    <string name="archived_chats_title_section">Archived chats</string>
    <!-- Text of the option to show the arhived chat, it shows the number of archived chats -->
    <string name="archived_chats_show_option">Archived chats (%d)</string>
    <!-- Title of the option on the chat list to archive a chat -->
    <string name="archive_chat_option">Archive chat</string>
    <!-- Title of the option on the chat list to unarchive a chat -->
    <string name="unarchive_chat_option">Unarchive chat</string>
    <!-- Confirmation button of the dialog to archive a chat -->
    <string name="general_archive">Archive</string>
    <!-- Confirmation button of the dialog to unarchive a chat -->
    <string name="general_unarchive">Unarchive</string>
    <!-- Message shown when a chat is successfully archived, it shows the name of the chat -->
    <string name="success_archive_chat">%s chat was archived.</string>
    <!-- Error message shown when a chat has not be archived, it shows the name of the chat -->
    <string name="error_archive_chat">Error. %s chat was not archived.</string>
    <!-- Message shown when a chat is successfully unarchived, it shows the name of the chat -->
    <string name="success_unarchive_chat">%s chat was unarchived.</string>
    <!-- Error message shown when a chat has not be unarchived, it shows the name of the chat -->
    <string name="error_unarchive_chat">Error. %s chat was not able to be unarchived.</string>
    <!-- Message shown when the user has no archived chats -->
    <string name="archived_chats_empty">[A]No[/A] [B]Archived Chats[/B]</string>
    <!-- Subtitle of chat screen when the chat is inactive -->
    <string name="inactive_chat">Inactive chat</string>
    <!-- Subtitle of chat screen when the chat is archived -->
    <string name="archived_chat">Archived chat</string>
    <!-- error message when restoring several nodes from rubbish -->
    <string name="number_incorrectly_restored_from_rubbish">%d items were not restored successfully</string>
    <!-- success message when restoring several nodes from rubbish -->
    <string name="number_correctly_restored_from_rubbish">%d items restored successfully</string>
    <!-- Title of the layout to join a group call from the chat screen -->
    <string name="join_call_layout">Tap to join the call</string>
    <!-- Label shown when the user wants to add contacts into his MEGA account -->
    <string name="invite_contacts">Invite contacts</string>
    <!-- Label shown when the user wants to share something with other contacts -->
    <string name="share_with">Share with</string>
    <!-- Message shown while the contact list from the device and from MEGA is being read and then shown to the user -->
    <string name="contacts_list_empty_text_loading_share">Loading contacts&#8230;</string>
    <!-- Title of the screen New Group -->
    <string name="title_new_group">New group</string>
    <!-- Subtitle of the screen New Group -->
    <string name="subtitle_new_group">Type group name</string>
    <!-- Hint of edittext shown when it is creating a new group to guide user to type the name of the group -->
    <string name="hint_type_group">Name your group</string>
    <!-- Text of the confirm dialog shown when it wants to remove a contact from a chat -->
    <string name="confirmation_delete_contact">Remove %s from this chat?</string>
    <!-- Settings preference title to show file versions info of the account -->
    <string name="settings_file_management_file_versions_title">File versions</string>
    <!-- Settings preference subtitle to show file versions info of the account -->
    <string name="settings_file_management_file_versions_subtitle">%1$d file versions, taking a total of %2$s</string>
    <!-- Title of the section File management on Settings section -->
    <string name="settings_file_management_category">File Management</string>
    <!-- Option in Settings to delete all the versions of the account -->
    <string name="settings_file_management_delete_versions">Delete all older versions of my files</string>
    <!-- subtitle of the option in Settings to delete all the versions of the account -->
    <string name="settings_file_management_subtitle_delete_versions">All current files will remain. Only historic versions of your files will be deleted.</string>
    <!-- Text of the dialog to delete all the file versions of the account -->
    <string name="text_confirmation_dialog_delete_versions">You are about to delete the version histories of all files. Any file version shared to you from a contact will need to be deleted by them.\n\nPlease note that the current files will not be deleted.</string>
    <!-- success message when deleting all the versions of the account -->
    <string name="success_delete_versions">File versions deleted successfully</string>
    <!-- error message when deleting all the versions of the account -->
    <string name="error_delete_versions">An error occurred while trying to delete all previous versions of your files, please try again later.</string>
    <!-- Title of the option to enable or disable file versioning on Settings section -->
    <string name="settings_enable_file_versioning_title">File Versioning</string>
    <!-- Subtitle of the option to enable or disable file versioning on Settings section -->
    <string name="settings_enable_file_versioning_subtitle">Enable or disable file versioning for your entire account.\nDisabling file versioning does not prevent your contacts from creating new versions in shared folders.</string>
    <!-- section title to select a chat to send a file -->
    <string name="choose_chat">Choose chat</string>
    <!-- Hint shown to guide user on activity add contacts -->
    <string name="type_mail">Tap, enter name or email</string>
    <!-- Text of the confirm dialog shown when it wants to add a contact from a QR scaned -->
    <string name="confirmation_invite_contact">Add %s to your contacts?</string>
    <!-- Text of the confirm dialog shown when it wants to add a contact from a QR scaned and is already added before -->
    <string name="confirmation_not_invite_contact">You have already added the contact %s.</string>
    <!-- Text of the confirm dialog shown when it wants to add a contact from a QR scaned and is already added before -->
    <string name="confirmation_invite_contact_already_added">You have already added the contact %s.</string>
    <!-- Text of the confirm dialog shown when it wants to add a contact from a QR scaned -->
    <string name="confirmation_share_contact">Share with %s?</string>
    <!-- Text button for init a group chat -->
    <string name="new_group_chat_label">New group chat</string>
    <!-- Label shown when the user wants to add contacts into a chat conversation -->
    <string name="send_contacts">Send contacts</string>
    <!-- Title of the alert when the account have been logged out from another client -->
    <string name="title_alert_logged_out">Logged out</string>
    <!-- Text shown to indicate user that his account has already been confirmed -->
    <string name="account_confirmed">Your account has been activated. Please log in.</string>
    <!-- Text shown to indicate user that his account should be confirmed typing his password -->
    <string name="confirm_account">Please enter your password to confirm your account</string>
    <!-- Error shown if a user tries to add their own email address as a contact -->
    <string name="error_own_email_as_contact">There’s no need to add your own email address</string>
    <!-- Error shown when a user tries to enable Two-Factor Authentication and introduce an invalid code -->
    <string name="invalid_code">Invalid code</string>
    <!-- Text of the dialog shown when the storage of a FREE account is almost full -->
    <string name="text_almost_full_warning">Cloud Drive is almost full. Upgrade to Pro and get up to %1$s of storage and %2$s of transfer quota.</string>
    <!-- Text of the dialog shown when the storage of a PRO I or II account is almost full -->
    <string name="text_almost_full_warning_pro_account">Cloud Drive is almost full. Upgrade now and get up to %1$s of storage and %2$s of transfer quota.</string>
    <!-- Text of the dialog shown when the storage of a PRO III account is almost full -->
    <string name="text_almost_full_warning_pro3_account">Cloud Drive is almost full. If you need more storage please contact MEGA support to get a custom plan.</string>
    <!-- Text of the dialog shown when the storage of a FREE account is full -->
    <string name="text_storage_full_warning">Cloud Drive is full. Upgrade to Pro and get up to %1$s of storage and %2$s of transfer quota.</string>
    <!-- Text of the dialog shown when the storage of a PRO I or II account is full -->
    <string name="text_storage_full_warning_pro_account">Cloud Drive is full. Upgrade now and get up to %1$s of storage and %2$s of transfer quota.</string>
    <!-- Text of the dialog shown when the storage of a PRO III account is full -->
    <string name="text_storage_full_warning_pro3_account">Cloud Drive is full. If you need more storage please contact MEGA support to get a custom plan.</string>
    <!-- Button of the dialog shown when the storage is almost full to see the available PRO plans -->
    <string name="button_plans_almost_full_warning">See plans</string>
    <!-- Button of the dialog shown when the storage is almost full to custom a plan -->
    <string name="button_custom_almost_full_warning">Custom plan</string>
    <!-- Button of the dialog shown when the storage is almost full to get bonus -->
    <string name="button_bonus_almost_full_warning">Get Bonus</string>
    <!-- Mail title to upgrade to a custom plan -->
    <string name="title_mail_upgrade_plan">Upgrade to a custom plan</string>
    <!-- Mail subject to upgrade to a custom plan -->
    <string name="subject_mail_upgrade_plan">Ask us how you can upgrade to a custom plan:</string>
    <!-- Used in chat list screen to indicate in a chat list item that the message was sent by me, followed by the message -->
    <string name="word_me">Me:</string>
    <!-- Title of the button in the contact info screen to start an audio call -->
    <string name="call_button">Call</string>
    <!-- Title of the button in the contact info screen to send a message -->
    <string name="message_button">Message</string>
    <!-- Title of the button in the contact info screen to start a video call -->
    <string name="video_button">Video</string>
    <!-- Title of file explorer to send a link -->
    <string name="title_file_explorer_send_link">Send link to&#8230;</string>
    <!-- Title of chat explorer to send a link or file to a chat -->
    <string name="title_chat_explorer">Send to&#8230;</string>
    <!-- Title of cloud explorer to upload a link or file -->
    <string name="title_cloud_explorer">Upload to&#8230;</string>
    <!-- More button in contact info page -->
    <string name="contact_info_button_more">More</string>
    <!-- Section title to select a file to perform an action, more files -->
    <plurals name="plural_select_file">
        <item quantity="one">Choose File</item>
        <item quantity="other">Choose Files</item>
    </plurals>
    <!-- Title of confirmation dialog of sending invitation to a contact -->
    <string name="title_confirm_send_invitation">Invite %1$s?</string>
    <!-- Title of shared folder explorer to choose a folder to perform an action -->
    <string name="title_share_folder_explorer">Choose folder</string>
    <!-- Popup message shown if an user try to login while there is still living transfer -->
    <string name="login_warning_abort_transfers">All transfers will be cancelled, do you want to log in?</string>
    <!-- Popup message shown if an user try to login while there is still living transfer -->
    <string name="logout_warning_abort_transfers">All transfers will be cancelled, do you want to log out?</string>
    <!-- Label to explain the read only participant permission in the options panel of the group info screen -->
    <string name="subtitle_read_only_permissions">Read-only</string>
    <!-- Label shown the total space and the used space in an account -->
    <string name="used_space">[A]%1$s [/A][B]of %2$s used[/B]</string>
    <!-- title of the alert dialog when the user is changing the API URL to staging -->
    <string name="staging_api_url_title">Change to a test server?</string>
    <!-- Text of the alert dialog when the user is changing the API URL to staging -->
    <string name="staging_api_url_text">Are you sure you want to change to a test server? Your account may suffer irrecoverable problems.</string>
    <!-- Title of the confirmation dialog to open the camera app and lose the relay of the local camera on the in progress call -->
    <string name="title_confirmation_open_camera_on_chat">Open camera?</string>
    <!-- Text of the confirmation dialog to open the camera app and lose the relay of the local camera on the in progress call -->
    <string name="confirmation_open_camera_on_chat">If you open the camera, your video transmission will be paused in the current call.</string>
    <!-- Title of the notification when there is unknown activity on the Chat -->
    <string name="notification_chat_undefined_title">Chat activity</string>
    <!-- Content of the notification when there is unknown activity on the Chat -->
    <string name="notification_chat_undefined_content">You may have new messages</string>
    <!-- When app is retrieving push message -->
    <string name="retrieving_message_title">Retrieving message</string>
    <!-- Title of Rubbish bin scheduler option in settings to enable or disable the functionality -->
    <string name="settings_rb_scheduler_enable_title">Rubbish Bin Clearing Scheduler</string>
    <!-- Subtitle of Rubbish bin scheduler option in settings to enable or disable the functionality in free accounts -->
    <string name="settings_rb_scheduler_enable_subtitle">The Rubbish Bin is cleared for you automatically.</string>
    <!-- Title of Rubbish bin scheduler option in settings to enable or disable the functionality in PRO accounts -->
    <string name="settings_rb_scheduler_enable_period_PRO">The minimum period is 7 days.</string>
    <!-- Title of Rubbish bin scheduler option in settings to enable or disable the functionality in PRO accounts -->
    <string name="settings_rb_scheduler_enable_period_FREE">The minimum period is 7 days and your maximum period is 30 days.</string>
    <!-- Sub title of compression queue notification option in settings indicating the size limits. Please keep the placeholders because are to show the size limits including units in runtime. For example: The minimum size is 100MB and the maximum size is 1000MB. -->
    <string name="settings_compression_queue_subtitle">The minimum size is %1$s and the maximum size is %2$s.</string>
    <!-- Title of Rubbish bin scheduler option in settings to set up the number of days of the rubbish bin scheduler -->
    <string name="settings_rb_scheduler_select_days_title">Remove files older than</string>
    <!-- Time in days (plural). The placeholder is for the time value, please adjust the position based on linguistics -->
    <string name="settings_rb_scheduler_select_days_subtitle">%d days</string>
    <!-- Title of popup that userd to set compression queue size (in MB) in settings -->
    <string name="settings_video_compression_queue_size_popup_title">Notify me when size is larger than</string>
    <!-- Title of compression queue size option in settings -->
    <string name="settings_video_compression_queue_size_title">If videos to compress are larger than</string>
    <!-- Text of the alert when a FREE user tries to disable the RB scheduler -->
    <string name="settings_rb_scheduler_alert_disabling">To disable the Rubbish Bin Clearing Scheduler or set a longer retention period, you need to subscribe to a PRO plan.</string>
    <!-- Picker text to choose custom retention time. This option indicates several days -->
    <string name="hint_days">days</string>
    <!-- Title of the option to generate a public chat link -->
    <string name="get_chat_link_option">Get chat link</string>
    <!-- Title of the option to manage a public chat link -->
    <string name="manage_chat_link_option">Manage chat link</string>
    <!-- Title of the option to make a public chat private -->
    <string name="make_chat_private_option">Enable Encryption Key Rotation</string>
    <!-- Title of the view to inform that a chat is private -->
    <string name="private_chat">Encryption key rotation enabled</string>
    <!-- Text of the dialog to change a public chat to private (enable encryption key rotation) -->
    <string name="make_chat_private_option_text">Encryption key rotation is slightly more secure, but does not allow you to create a chat link and new participants will not see past messages.</string>
    <!-- Text of the option to change a public chat to private (enable encrypted key rotation) -->
    <string name="make_chat_private_not_available_text">Encryption key rotation is disabled for conversations with more than 100 participants.</string>
    <!-- Warning show to the user when tries to make private a public chat and the chat has more than 100 participants -->
    <string name="warning_make_chat_private">Unable to convert this chat to private because the participants limit has been exceeded.</string>
    <!-- Text shown when a moderator of a chat create a chat link. Please keep the placeholder because is to show the moderator’s name in runtime. -->
    <string name="message_created_chat_link">[A]%1$s[/A][B] created a chat link.[/B]</string>
    <!-- Text shown when a moderator of a chat delete a chat link. Please keep the placeholder because is to show the moderator’s name in runtime. -->
    <string name="message_deleted_chat_link">[A]%1$s[/A][B] removed the chat link.[/B]</string>
    <!-- Title of the option to delete a chat link -->
    <string name="action_delete_link">Delete chat link</string>
    <!-- Title of the alert when a chat link is invalid -->
    <string name="title_alert_chat_link_error">Chat link</string>
    <!-- Text of the dialog to confirm after closing all other sessions -->
    <string name="confirmation_close_sessions_text">This will log you out on all other active sessions except the current one.</string>
    <!-- Title of the dialog to confirm after closing all other sessions -->
    <string name="confirmation_close_sessions_title">Do you want to close all other sessions?</string>
    <!-- Subtitle chat screen for groups with permissions and not archived, Plural of participant. 2 participants -->
    <string name="number_of_participants">%d participants</string>
    <!-- Label of the button to join a chat by a chat link -->
    <string name="action_join">Join</string>
    <!-- Label for observers of a group chat -->
    <string name="observers_chat_label">Observers</string>
    <!-- Message on the title of the chat screen if there were any error loading the chat link -->
    <string name="error_chat_link">Error loading the chat link.</string>
    <!-- Message on the title of the chat screen if there were any error loading the chat link without logging -->
    <string name="error_chat_link_init_error">Error initialising chat when loading the chat link.</string>
    <!-- Message on the alert to preview a chat link if the user is already a participant -->
    <string name="alert_already_participant_chat_link">You are already participating in this chat.</string>
    <!-- Message on the alert to close a chat preview if the link is invalid -->
    <string name="alert_invalid_preview">This chat preview is no longer available. If you leave the preview, you won’t be able to reopen it.</string>
    <!-- Text shown when a moderator changes the chat to private. Please keep the placeholder because is to show the moderator’s name in runtime. -->
    <string name="message_set_chat_private">[A]%1$s[/A][B] enabled encryption key rotation.[/B]</string>
    <!-- error message shown when a chat link is invalid -->
    <string name="invalid_chat_link">This conversation is no longer available</string>
    <!-- error message shown when a chat link is not well formed -->
    <string name="invalid_chat_link_args">Invalid chat link</string>
    <!-- When it is creating a new group chat, this option permits to establish it private or public -->
    <string name="ekr_label">Encryption Key Rotation</string>
    <!-- Text of the dialog to change a public chat to private (enable encryption key rotation) -->
    <string name="ekr_explanation">Encryption key rotation is slightly more secure, but does not allow you to create a chat link and new participants will not see past messages.</string>
    <!-- Text of the dialog to change a public chat to private (enable encryption key rotation) -->
    <string name="subtitle_chat_message_enabled_ERK">Encryption key rotation is slightly more secure, but does not allow you to create a chat link and new participants will not see past messages.</string>
    <!-- Menu item -->
    <string name="action_open_chat_link">Open chat link</string>
    <!-- Message shown when a contact request has not been sent because the invitation has been sent before -->
    <string name="invite_not_sent_already_sent">The invitation to contact %s has been sent before and can be consulted in the Sent Requests tab.</string>
    <!-- Label shown to indicate the QR is saving in Cloud Drive -->
    <string name="save_qr_cloud_drive">Saving %s in Cloud Drive&#8230;</string>
    <!-- General label for folders -->
    <string name="general_folders">Folders</string>
    <!-- General label for files -->
    <string name="general_files">Files</string>
    <!-- Item menu option upon right click on one or multiple files -->
    <string name="general_save_to_device">Save to device</string>
    <!-- Title of cloud explorer to upload a file -->
    <string name="title_upload_explorer">Upload to MEGA</string>
    <!-- Label choose destination -->
    <string name="choose_destionation">Choose destination</string>
    <!-- Label that indicates show more items -->
    <string name="general_show_more">Show More</string>
    <!-- Label that indicates show less items -->
    <string name="general_show_less">Show Less</string>
    <!-- Subtitle of the historic notification for a new contact request -->
    <string name="notification_new_contact_request">[A]%s [/A][B]sent you a contact request.[/B]</string>
    <!-- Subtitle of the historic notification for a new contact -->
    <string name="notification_new_contact">[A]%s [/A][B]is now a contact.[/B]</string>
    <!-- Subtitle of the historic notification for a new shared folder -->
    <string name="notification_new_shared_folder">[B]New shared folder from [/B][A]%s.[/A]</string>
    <!-- Subtitle of the historic notification for a reminder new contact request -->
    <string name="notification_reminder_contact_request">[A]Reminder: [/A][B]%s [/B][C]sent you a contact request.[/C]</string>
    <!-- Title of the historic notification for a contact request cancelled -->
    <string name="title_contact_request_notification_cancelled">Contact request cancelled</string>
    <!-- Subtitle of the historic notification for contact request cancelled -->
    <string name="subtitle_contact_request_notification_cancelled">[A]%s [/A][B]cancelled the contact request.[/B]</string>
    <!-- Title of the historic notification when an user deletes you as contact -->
    <string name="title_contact_notification_deleted">Contact deleted</string>
    <!-- Subtitle of the historic notification when an user deletes you as contact -->
    <string name="subtitle_contact_notification_deleted">[A]%s [/A][B]deleted you as a contact.[/B]</string>
    <!-- Title of the historic notification when an user blocks you as contact -->
    <string name="title_contact_notification_blocked">Contact blocked</string>
    <!-- Subtitle of the historic notification when an user blocks you as contact -->
    <string name="subtitle_contact_notification_blocked">[A]%s [/A][B]blocked you as a contact.[/B]</string>
    <!-- Item of the navigation title for the notification section when there is any unread -->
    <string name="section_notification_with_unread">Notifications [A](%1$d)[/A]</string>
    <!-- Text shown in the notifications section. When a contact has nickname, nickname (email) will be shown -->
    <string name="section_notification_user_with_nickname">[A]%1$s (%2$s)[/A]</string>
    <!-- Title of the historic notification for an account deleted -->
    <string name="title_account_notification_deleted">Account deleted</string>
    <!-- Subtitle of the historic notification for an account deleted -->
    <string name="subtitle_account_notification_deleted">[B]The account [/B][A]%s[/A][B] has been deleted.[/B]</string>
    <!-- Subtitle of file takedown historic notification -->
    <string name="subtitle_file_takedown_notification">[A]Your publicly shared file [/A][B]%s[/B][C] has been taken down.[/C]</string>
    <!-- Subtitle of folder takedown historic notification -->
    <string name="subtitle_folder_takedown_notification">[A]Your publicly shared folder [/A][B]%s[/B][C] has been taken down.[/C]</string>
    <!-- Popup notification text on mouse-over of taken down file. -->
    <string name="message_file_takedown_pop_out_notification">This file has been the subject of a takedown notice.</string>
    <!-- Popup notification text on mouse-over taken down folder. -->
    <string name="message_folder_takedown_pop_out_notification">This folder has been the subject of a takedown notice.</string>
    <!-- option to dispute taken down file or folder -->
    <string name="dispute_takendown_file">Dispute Takedown</string>
    <!-- Error shown when download a file that has violated ToS/AUP. -->
    <string name="error_download_takendown_node">Not accessible due to ToS/AUP violation</string>
    <!-- Alert shown when some files were not downloaded due to ToS/AUP violation, Plural of taken down files. 2 files -->
    <plurals name="alert_taken_down_files">
        <item quantity="one">%d file was not downloaded due to ToS/AUP violation.</item>
        <item quantity="other">%d files were not downloaded due to ToS/AUP violation.</item>
    </plurals>
    <!-- Subtitle of a file takedown reinstated historic notification -->
    <string name="subtitle_file_takedown_reinstated_notification">[A]Your publicly shared file [/A][B]%s[/B][C] has been reinstated.[/C]</string>
    <!-- Subtitle of a folder takedown reinstated historic notification -->
    <string name="subtitle_folder_takedown_reinstated_notification">[A]Your publicly shared folder [/A][B]%s[/B][C] has been reinstated.[/C]</string>
    <!-- Title of the historic notification for outgoing contact requests -->
    <string name="title_outgoing_contact_request">Sent request</string>
    <!-- Title of the historic notification for incoming contact requests -->
    <string name="title_incoming_contact_request">Received request</string>
    <!-- Subtitle of the historic notification for contact request denied -->
    <string name="subtitle_outgoing_contact_request_denied">[A]%s [/A][B]denied your contact request.[/B]</string>
    <!-- Subtitle of the historic notification for contact request accepted -->
    <string name="subtitle_outgoing_contact_request_accepted">[A]%s [/A][B]accepted your contact request.[/B]</string>
    <!-- Subtitle of the historic notification for deleted shared folders (one or many) -->
    <string name="notification_deleted_shared_folder">[B]Access to folders shared by [/B][A]%s[/A][B] were removed.[/B]</string>
    <!-- Subtitle of the historic notification when a contact leaves a shared folder -->
    <string name="notification_left_shared_folder">[A]%s[/A][B] has left a shared folder.[/B]</string>
    <!-- Subtitle of the historic notification when a contact leaves a shared folder and the name of the folder is known -->
    <string name="notification_left_shared_folder_with_name">[A]%1$s[/A][B] has left the shared folder [/B][A]%2$s.[/A]</string>
    <!-- Subtitle of the historic notification for incoming contact request ignored -->
    <string name="subtitle_incoming_contact_request_ignored">[B]Contact request from [/B][A]%s [/A][B]was ignored[/B]</string>
    <!-- Subtitle of the historic notification for incoming contact request accepted -->
    <string name="subtitle_incoming_contact_request_accepted">[B]Contact request from [/B][A]%s [/A][B]was accepted[/B]</string>
    <!-- Subtitle of the historic notification for incoming contact request declined -->
    <string name="subtitle_incoming_contact_request_denied">[B]Contact request from [/B][A]%s [/A][B]was declined[/B]</string>
    <!-- Subtitle of the Upgrade account section -->
    <string name="type_of_my_account">Your current account is [A]%s[/A]</string>
    <!-- Footnote to clarify the storage space is subject to the achievement program -->
    <string name="footnote_achievements">Subject to your participation in our achievements program.</string>
    <!-- Title label for the current payment method during account upgrading -->
    <string name="payment_method">Payment method</string>
    <!-- title of billing period -->
    <string name="billing_period_title">Billing period</string>
    <!-- Option of one-off (month) billing. Placeholder: purchase price. -->
    <string name="billed_one_off_month">[A]One-off (month)[/A] %s</string>
    <!-- Option of one-off (year) billing. Placeholder: purchase price. -->
    <string name="billed_one_off_year">[A]One-off (year)[/A] %s</string>
    <!-- Option of monthly billing period. Placeholder: purchase price -->
    <string name="billed_monthly_text">[A]Monthly[/A] %s/month</string>
    <!-- Option of yearly billing period. Placeholder: purchase price -->
    <string name="billed_yearly_text">[A]Yearly[/A] %s/year</string>
    <!-- dialog option cancel in alert dialog -->
    <string name="button_cancel">Cancel</string>
    <!-- dialog option continue in alert dialog -->
    <string name="button_continue">Continue</string>
    <!-- one of the payment methods -->
    <string name="payment_method_google_wallet">[A]Google Pay[/A] (subscription)</string>
    <!-- one of the payment methods -->
    <string name="payment_method_huawei_wallet">[A]HUAWEI Pay[/A] (subscription)</string>
    <!-- Capital letters. Text of the label of a new historic notifications -->
    <string name="new_label_notification_item">NEW</string>
    <!-- When user is on PRO 3 plan, we will display an extra label to notify user that they can still contact support to have a customised plan. -->
    <string name="label_custom_plan">To upgrade your current subscription, please contact our support team for a [A]custom plan[/A].</string>
    <!-- Input field description in the create file dialog. -->
    <string name="context_new_file_name_hint">file name</string>
    <!-- Option in Settings section to enable the last active connection in chat -->
    <string name="option_enable_last_green_chat">Show Last seen&#8230;</string>
    <!-- Subtitle of the option in Settings section to enable the last active connection in chat -->
    <string name="subtitle_option_enable_last_green_chat">Allow your contacts to see the last time you were active on MEGA.</string>
    <!-- title of notification when device is out of storage during camera upload -->
    <string name="title_out_of_space">Not enough storage space</string>
    <!-- message will be shown when there is not enough space to perform camera upload. -->
    <string name="message_out_of_space">Not enough storage space to perform video compression.</string>
    <!-- the title of the notification that displays when compression larger than setting -->
    <string name="title_compression_size_over_limit">Video compression size is too large</string>
    <!-- the content message of the notification that displays when compression larger than setting, placeholder: size in MB -->
    <string name="message_compression_size_over_limit">The total size of the videos to compress exceeds %s, please put your device on charge to continue.</string>
    <!-- Message displayed when the user changes the ‘Keep file names as in the device’ setting -->
    <string name="message_keep_device_name">This setting will take effect the next time Camera Uploads runs</string>
    <!-- Notification message when compressing video to show the compressed percentage. Please, keep the placeholder because it is for adding the percentage value at runtime. -->
    <string name="message_compress_video">%s has been compressed</string>
    <!-- notification title when compressing video -->
    <string name="title_compress_video">Compressing Videos %1$d/%2$d</string>
    <!-- error message pops up when user selected an invalid folder for camera upload -->
    <string name="error_invalid_folder_selected">Invalid folder selected</string>
    <!-- Indicates the content of a folder is 1 folder and 1 file. Middle height point is to separate two fragments of text and it was not to be considered a punctuation mark. -->
    <string name="one_folder_one_file">1 folder · 1 file</string>
    <!-- Indicates the content of a folder is 1 folder and some files. The placeholder is to set the number of files. e.g. 1 folder · 7 files. Middle height point is to separate two fragments of text and it was not to be considered a punctuation mark. -->
    <string name="one_folder_several_files">1 folder · %1$d files</string>
    <!-- on the section notifications indicates the number of files added to a shared folder, Plural of file. 2 files -->
    <plurals name="num_files_with_parameter">
        <item quantity="one">%d file</item>
        <item quantity="other">%d files</item>
    </plurals>
    <!-- on the section notifications indicates the number of folder added to a shared folder, Plural of folder/directory. 2 folders -->
    <plurals name="num_folders_with_parameter">
        <item quantity="one">%d folder</item>
        <item quantity="other">%d folders</item>
    </plurals>
    <!-- Indicates the content of a folder is some folders and some files. Plural of files. e.g. 7 folders · 2 files. Middle height point is to separate two fragments of text and it was not to be considered a punctuation mark. -->
    <plurals name="num_folders_num_files">
        <item quantity="one">%1$d folders · 1 file</item>
        <item quantity="other">%1$d folders · %2$d files</item>
    </plurals>
    <!-- Subtitle of the historic notification for new additions inside an existing shared folder. Placeholders are: email who added the folders or files, number of folders added, number of files added -->
    <string name="subtitle_notification_added_folders_and_files">[A]%1$s[/A][B] added %2$s and %3$s[/B]</string>
    <!-- Subtitle of the historic notification for new additions inside an existing shared folder, Plural of file. 2 files -->
    <plurals name="subtitle_notification_added_files">
        <item quantity="one">[A]%1$s [/A][B]added %2$d file.[/B]</item>
        <item quantity="other">[A]%1$s [/A][B]added %2$d files.[/B]</item>
    </plurals>
    <!-- Subtitle of the historic notification for deletions inside an existing shared folder, Plural of item. 2 items -->
    <plurals name="subtitle_notification_deleted_items">
        <item quantity="one">[A]%1$s [/A][B]deleted %2$d item.[/B]</item>
        <item quantity="other">[A]%1$s [/A][B]deleted %2$d items.[/B]</item>
    </plurals>
    <!-- Subtitle of the historic notification for new additions inside an existing shared folder, Plural of folder. 2 folders -->
    <plurals name="subtitle_notification_added_folders">
        <item quantity="one">[A]%1$s [/A][B]added %2$d folder.[/B]</item>
        <item quantity="other">[A]%1$s [/A][B]added %2$d folders.[/B]</item>
    </plurals>
    <!-- Subtitle chat screen for groups with permissions and not archived, Plural of participant. 2 participants -->
    <plurals name="subtitle_of_group_chat">
        <item quantity="one">%d participant</item>
        <item quantity="other">%d participants</item>
    </plurals>
    <!--  -->
    <string name="custom_subtitle_of_group_chat">%1$s and %2$d more</string>
    <!-- Error when the user tries to get a public chat link for a chat with the default title -->
    <string name="message_error_set_title_get_link">Before you can generate a link for this chat, you need to set a description:</string>
    <!-- success alert when the user copy a chat link to the clipboard -->
    <string name="chat_link_copied_clipboard">Chat link copied to the clipboard</string>
    <!-- Label to show the price of each plan in the upgrade account section -->
    <string name="type_month">[A]From[/A] %s / [A]month[/A] *</string>
    <!-- the meaning of the asterisk in monthly* and annually* payment -->
    <string name="upgrade_comment">* Recurring subscription can be cancelled any time before the renewal date.</string>
    <!-- Message shown when a call starts. -->
    <string name="call_started_messages">Call Started</string>
    <!-- Title of the dialog to inform about a SSL error -->
    <string name="ssl_error_dialog_title">SSL key error</string>
    <!-- Text of the dialog to inform about a SSL error -->
    <string name="ssl_error_dialog_text">MEGA is unable to connect securely through SSL. You might be on public Wi-Fi with additional requirements.</string>
    <!-- Text of the empty screen for the notifications section -->
    <string name="context_empty_notifications">[B]No [/B][A]Notifications[/A]</string>
    <!-- Permissions screen title -->
    <string name="general_setup_mega">Setup MEGA</string>
    <!-- Permissions screen explanation -->
    <string name="setup_mega_explanation">MEGA needs your permission to access your media and files for sharing. Other access permissions may be needed for exchanging encrypted messages and to make secure calls.</string>
    <!-- Title of the screen asking permissions for files -->
    <string name="allow_acces_media_title">Allow access to photos, media and files.</string>
    <!-- Subtitle of the screen asking permissions for files -->
    <string name="allow_acces_media_subtitle">MEGA needs your permission to access files for sharing.</string>
    <!-- Title of the screen asking permissions for camera -->
    <string name="allow_acces_camera_title">Enable camera</string>
    <!-- Subtitle of the screen asking permissions for camera -->
    <string name="allow_acces_camera_subtitle">Allow access to your camera to scan documents, take pictures and make video calls.</string>
    <!-- Title of the screen asking permissions for microphone and write in log calls -->
    <string name="allow_acces_calls_title">Enable calls</string>
    <!-- Title of the screen asking permissions for contacts -->
    <string name="allow_acces_contact_title">Grant MEGA permission to access to your contacts</string>
    <!-- Subtitle of the screen asking permissions for contacts -->
    <string name="allow_acces_contact_subtitle">Easily discover contacts from your address book on MEGA.</string>
    <!-- Explanation under the subtitle of asking permissions for contacts to explain that MEGA will never use the address book data for any other purpose -->
    <string name="allow_access_contact_explanation">MEGA will not use this data for any other purpose and will never interact with your contacts without your consent.</string>
    <!-- Subtitle of the screen asking permissions for microphone -->
    <string name="allow_acces_calls_subtitle_microphone">Allow access to your microphone to make encrypted calls.</string>
    <!-- General enable access -->
    <string name="general_enable_access">Grant access</string>
    <!-- Title of the option on chat info screen to list all the files sent to the chat -->
    <string name="title_chat_shared_files_info">Shared files</string>
    <!-- Error mesage when trying to remove an uploading attachment that has already finished -->
    <string name="error_message_already_sent">Attachment already sent</string>
    <!-- Message shown when a group call ends. -->
    <string name="group_call_ended_message">[A]Group call ended[/A][C]. Duration: [/C]</string>
    <!-- Message to indicate a call has ended and indicate the call duration. -->
    <string name="call_ended_message">[A]Call ended[/A][C]. Duration: [/C]</string>
    <!-- Message that shows the hours of a call when it ends, more hours -->
    <plurals name="plural_call_ended_messages_hours">
        <item quantity="one">[B]%1$s hour[/B]</item>
        <item quantity="other">[B]%1$s hours[/B]</item>
    </plurals>
    <!-- Message that shows the minutes of a call when it ends, more minutes -->
    <plurals name="plural_call_ended_messages_minutes">
        <item quantity="one">[B]%1$s minute[/B]</item>
        <item quantity="other">[B]%1$s minutes[/B]</item>
    </plurals>
    <!-- Message that shows the seconds of a call when it ends, more seconds -->
    <plurals name="plural_call_ended_messages_seconds">
        <item quantity="one">[B]%1$d second[/B]</item>
        <item quantity="other">[B]%1$d seconds[/B]</item>
    </plurals>
    <!-- Message to indicate a call has ended without indicate the call duration. -->
    <string name="call_ended_no_duration_message">[A]Call ended[/A]</string>
    <!-- Message to indicate a group call has ended without indicate the call duration. -->
    <string name="group_call_ended_no_duration_message">[A]Group call ended[/A]</string>
    <!-- String that appears when we show the last activity of a contact, when the last activity was today. For example: Last seen today 11:34a.m. -->
    <string name="last_seen_today">[A]Last seen [/A]today %1$s</string>
    <!-- String that appears when we show the last activity of a contact, but it’s been a long time ago that we don’t see any activity from that user -->
    <string name="last_seen_long_time_ago">[A]Last seen [/A]a long time ago</string>
    <!-- String that appears when we show the last activity of a contact, when the last activity was before today. For example: Last seen March 14th,2018 11:34a.m. -->
    <string name="last_seen_general">[A]Last seen [/A]%1$s %2$s</string>
    <!-- label today -->
    <string name="label_today">Today</string>
    <!-- label yesterday -->
    <string name="label_yesterday">Yesterday</string>
    <!-- label tomorrow -->
    <string name="label_tomorrow">Tomorrow</string>
    <!-- Text of the empty screen for the chat shared files -->
    <string name="context_empty_shared_files">[B]No [/B][A]Shared Files[/A]</string>
    <!-- Text to indicate that a contact has joined a group call -->
    <string name="contact_joined_the_call">%1$s joined the call</string>
    <!-- Text to indicate that a contact has left a group call -->
    <string name="contact_left_the_call">%1$s left the call</string>
    <!-- Warning show when a call cannot start because there are too many participants in the group chat -->
    <string name="call_error_too_many_participants_start">Call cannot start because the maximum number of participants has been exceeded.</string>
    <!-- Message show when a call cannot be established because there are too many participants in the group call -->
    <string name="call_error_too_many_participants">Call cannot be joined as the maximum number of participants has been exceeded.</string>
    <!-- Message show when a call cannot be established because there are too many participants in the group -->
    <string name="call_error_too_many_participants_join">Group call cannot be joined as the maximum number of participants has been exceeded.</string>
    <!-- Message show when a user cannot activate the video in a group call because the max number of videos has been reached -->
    <string name="call_error_too_many_video">Video call cannot be joined as the maximum number of participants has been exceeded.</string>
    <!-- Message show when a user cannot put the call on hold -->
    <string name="call_error_call_on_hold">Call cannot be put on hold.</string>
    <!-- Error message shown when a file cannot be opened by other app using the open with option menu -->
    <string name="error_open_file_with">An error has occurred and the file cannot be opened with this app.</string>
    <!-- Subtitle of the call screen when a incoming call is just starting -->
    <string name="incoming_call_starting">Incoming call&#8230;</string>
    <!-- Subtitle of the call screen when a outgoing call is just starting -->
    <string name="outgoing_call_starting">Calling&#8230;</string>
    <!-- Content of a invalid meta message -->
    <string name="error_meta_message_invalid">Message contains invalid metadata</string>
    <!-- Title of the activity that sends a location -->
    <string name="title_activity_maps">Send location</string>
    <!-- Label layout on maps activity that permits send current location -->
    <string name="current_location_label">Send your current location</string>
    <!-- Label layout on maps activity that permits send current location. Placeholder is the current location -->
    <string name="current_location_landscape_label">Send your current location: [A]%1$s[/A]</string>
    <!-- Label layout on maps activity indicating nearby places -->
    <string name="nearby_places_label">Nearby places</string>
    <!-- Message shown in a dialog explaining the consequences of accesing the location -->
    <string name="explanation_send_location">This location will be opened using a third party maps provider outside the end-to-end encrypted MEGA platform.</string>
    <!-- Title of the location marker set by the user -->
    <string name="title_marker_maps">Send This Location</string>
    <!-- Label shown when after a maps search and no places were found -->
    <string name="no_places_found">No places were found</string>
    <!-- Title of the dialog shown when the location is disabled -->
    <string name="gps_disabled">The GPS is disabled</string>
    <!-- Text of the dialog shown when the location is disabled for open location settings -->
    <string name="open_location_settings">Would you like to open the location settings?</string>
    <!-- Info shown in the subtitle of each row of the shared files to chat: sender name . date -->
    <string name="second_row_info_item_shared_file_chat">%1$s . %2$s</string>
    <!-- After the user ticketed ’Don’t ask again’ on permission request dialog and denied, tell the user, he/she can still grant MEGA the permission in system settings. -->
    <string name="on_permanently_denied">You still can grant MEGA permissions in your device’s settings</string>
    <!-- Explain why MEGA needs the reading contacts permission when users deny to grant MEGA the permission. -->
    <string name="explanation_for_contacts_permission">If you allow MEGA to access your address book, you will be able to discover your contacts more easily. MEGA will not use this data for any other purpose and will never interact with your contacts without your consent.</string>
    <!-- Confirmation message after forwarding one or several messages, version items -->
    <plurals name="messages_forwarded_success_plural">
        <item quantity="one">Message forwarded</item>
        <item quantity="other">Messages forwarded</item>
    </plurals>
    <!-- Title of a chat message that contains geolocation info -->
    <string name="title_geolocation_message">Pinned Location</string>
    <!-- Text of the button to indicate an attachment upload from file system -->
    <string name="attachment_upload_panel_from_device">From File System</string>
    <!-- Alert shown when a num of files have not been sent because of any error occurs, Plural of file. 2 files -->
    <plurals name="num_files_not_send">
        <item quantity="one">%d file was not sent to %d chats</item>
        <item quantity="other">%d files were not sent to %d chats</item>
    </plurals>
    <!-- Alert shown when a num of contacts have not been sent because of any error occurs, Plural of file. 2 files -->
    <plurals name="num_contacts_not_send">
        <item quantity="one">%d contact was not sent to %d chats</item>
        <item quantity="other">%d contacts were not sent to %d chats</item>
    </plurals>
    <!-- Alert shown when a num of messages have not been sent because of any error occurs, Plural of file. 2 files -->
    <plurals name="num_messages_not_send">
        <item quantity="one">%d message was not sent to %d chats</item>
        <item quantity="other">%d messages were not sent to %d chats</item>
    </plurals>
    <!-- How many local contacts have been on MEGA, Plural of local contact. 2 contacts -->
    <plurals name="quantity_of_local_contact">
        <item quantity="one">%d contact found on MEGA</item>
        <item quantity="other">%d contacts found on MEGA</item>
    </plurals>
    <!-- Label displayed on the top of the chat list if none of user’s phone contacts have a MEGA account. In other case here would appear all the user’s phone contacts that have a MEGA account. -->
    <string name="no_local_contacts_on_mega">Invite contact now?</string>
    <!-- To see whom in your local contacts has been on MEGA -->
    <string name="see_local_contacts_on_mega">Discover your contacts on MEGA</string>
    <!-- In APP, text used to ask for access to contacts -->
    <string name="grant_mega_access_contacts">Grant MEGA access to your address book to discover your contacts on MEGA.</string>
    <!-- Getting registered contacts -->
    <string name="get_registered_contacts">Loading contacts on MEGA&#8230;</string>
    <!-- Alert shown when some content have not been sent because of any error occurs -->
    <string name="content_not_send">The content was not sent to %d chats</string>
    <!-- Label shown when a new group chat has been created correctly -->
    <string name="new_group_chat_created">New group chat created successfully</string>
    <!-- Alert shown when some content is sharing with chats and they are processing -->
    <string name="preparing_chats">Preparing files</string>
    <!-- Label indicating some content has been sent as message -->
    <string name="sent_as_message">Sent as a message.</string>
    <!-- Error message when the attachment cannot be sent to any of the selected chats -->
    <string name="error_sent_as_message">Error. The file has not been sent to any of the selected chats</string>
    <!-- Action delete all file versions -->
    <string name="delete_versions">Delete previous versions</string>
    <!-- Title of the dialog shown when it wants to delete the version history of a file -->
    <string name="title_delete_version_history">Delete previous versions?</string>
    <!-- Text of the dialog shown when it wants to delete the version history of a file -->
    <string name="text_delete_version_history">Please note that the current file will not be deleted.</string>
    <!-- Alert shown when the version history was deleted correctly -->
    <string name="version_history_deleted">Previous versions deleted.</string>
    <!-- Alert shown when the version history was deleted erroneously -->
    <string name="version_history_deleted_erroneously">Previous versions not deleted.</string>
    <!-- Confirmation message after deleted file versions, version items -->
    <plurals name="versions_deleted_succesfully">
        <item quantity="one">%d version deleted successfully</item>
        <item quantity="other">%d versions deleted successfully</item>
    </plurals>
    <!-- Alert shown when several versions are not deleted successfully -->
    <plurals name="versions_not_deleted">
        <item quantity="one">%d version not deleted</item>
        <item quantity="other">%d versions not deleted</item>
    </plurals>
    <!-- Alert shown when the user tries to realize some action in chat and has not contacts -->
    <string name="no_contacts_invite">You have no MEGA contacts. Please invite friends from the Contacts section.</string>
    <!-- Invite button for chat top cell -->
    <string name="invite_more">Invite more</string>
    <!-- Title of first tour screen -->
    <string name="title_tour_one">You hold the keys</string>
    <!-- Content of first tour screen -->
    <string name="content_tour_one">Security is why we exist, your files are safe with us behind a well oiled encryption machine where only you can access your files.</string>
    <!-- Title of second tour screen -->
    <string name="title_tour_two">Encrypted chat</string>
    <!-- Content of second tour screen -->
    <string name="content_tour_two">Fully encrypted chat with voice and video calls, group messaging and file sharing integration with your Cloud Drive.</string>
    <!-- Title of third tour screen -->
    <string name="title_tour_three">Create your Network</string>
    <!-- Content of third tour screen -->
    <string name="content_tour_three">Add contacts, create a network, collaborate, and make voice and video calls without ever leaving MEGA</string>
    <!-- Title of fourth tour screen -->
    <string name="title_tour_four">Your Photos in the Cloud</string>
    <!-- Content of fourth tour screen -->
    <string name="content_tour_four">Camera Uploads is an essential feature for any mobile device and we have got you covered. Create your account now.</string>
    <!-- Title of the dialog shown when a pdf required password -->
    <string name="title_pdf_password">Enter your password</string>
    <!-- Text of the dialog shown when a pdf required password -->
    <string name="text_pdf_password">%s is a password protected PDF document. Please enter the password to open the PDF.</string>
    <!-- Error of the dialog shown wen a pdf required password and the user types a wrong password -->
    <string name="error_pdf_password">You have entered the wrong password, please try again.</string>
    <!-- Error of the dialog shown wen a pdf required password and the user has been typed three times a wrong password -->
    <string name="error_max_pdf_password">The password you have entered is not valid.</string>
    <!-- Alert shown when a user tries to open a file from a zip and the file is unknown or has not been possible to unzip correctly -->
    <string name="unknownn_file">It is not possible to open the file. It is an unknown file type or it has not been possible to unzip the file successfully.</string>
    <!-- Alert shown when exists some call and the user tries to play an audio or video -->
    <string name="not_allow_play_alert">It is not possible to play media files while there is a call in progress.</string>
    <!-- Text shown in the list of chats when there is a call in progress but I am not on it -->
    <string name="ongoing_call_messages">Ongoing Call</string>
    <!-- Title of the layout to join a group call from the chat screen. The placeholder indicates the user who initiated the call -->
    <string name="join_call_layout_in_group_call">%s started a group call. Tap to join.</string>
    <!-- Title of the layout to return to a call -->
    <string name="call_in_progress_layout">Tap to return to call</string>
    <!-- message displayed when you try to start a call but it is not possible because you are already on a call -->
    <string name="not_allowed_to_start_call">You are currently on a call</string>
    <!-- chat message when a participant invites himself to a public chat using a chat link. Please keep the placeholder because is to show the participant’s name in runtime. -->
    <string name="message_joined_public_chat_autoinvitation">[A]%1$s[/A][B] joined the group chat.[/B]</string>
    <!-- Warning that appears prior to remove a chat link on the group info screen. -->
    <string name="context_remove_chat_link_warning_text">This conversation will no longer be accessible through the chat link once it has been removed.</string>
    <!-- Description text of the dialog to generate a public chat link -->
    <string name="context_create_chat_link_warning_text">Encrypted Key Rotation does not allow you to get a chat link without creating a new group chat.</string>
    <!-- Question of the dialog to generate a public chat link -->
    <string name="context_create_chat_link_question_text">Do you want to create a new group chat and get a chat link?</string>
    <!-- Text of the dialog to change a public chat to private (enable encryption key rotation) -->
    <string name="context_make_private_chat_warning_text">Encryption key rotation is slightly more secure, but does not allow you to create a chat link and new participants will not see past messages.</string>
    <!-- Message shown when a user has joined to a public chat successfully -->
    <string name="message_joined_successfully">You have joined the chat successfully.</string>
    <!-- Label that indicates the steps of a wizard -->
    <string name="wizard_steps_indicator">%1$d of %2$d</string>
    <!-- Hint of the Search view -->
    <string name="hint_action_search">Search&#8230;</string>
    <!-- Notification button which is displayed to answer an incoming call if the call screen is not displayed for some reason. -->
    <string name="answer_call_incoming">Answer</string>
    <!-- The text of the notification button that is displayed when there is a call in progress, another call is received and ignored. -->
    <string name="ignore_call_incoming">Ignore</string>
    <!-- Subtitle of the call screen when a user muted the current individual call. The placeholder indicates the user who muted the call -->
    <string name="muted_contact_micro">%s muted this call</string>
    <!-- Subtitle of the call screen when I muted the current individual call -->
    <string name="muted_own_micro">Muted</string>
    <!-- Subtitle of the call screen when the call is on hold -->
    <string name="call_on_hold">Call on hold</string>
    <!-- Subtitle of the call screen when a participant puts the call on hold. The placeholder indicates the user who put the call on hold -->
    <string name="session_on_hold">%s is on hold</string>
    <!-- The text of the notification button that is displayed when I receive a individual call and put the current one on hold and answer the other. -->
    <string name="hold_and_answer_call_incoming">Hold and Answer</string>
    <!-- The text of the notification button that is displayed when I receive a group call and put the current one on hold and answer the other. -->
    <string name="hold_and_join_call_incoming">Hold and Join</string>
    <!-- The text of the notification button that is displayed when I receive a individual call and hang the current one and answer the other. -->
    <string name="end_and_answer_call_incoming">End and Answer</string>
    <!-- The text of the notification button that is displayed when I receive a group call and hand the current one and answer the other. -->
    <string name="end_and_join_call_incoming">End and Join</string>
    <!-- when trying to download a file that is already downloaded in the device and has to copy in another path -->
    <string name="copy_already_downloaded">File already downloaded. Copied to the selected path.</string>
    <!-- Title of the dialog shown when you want to join a group call -->
    <string name="title_join_call">Join call</string>
    <!-- Text of the dialog shown when you want to join a group call -->
    <string name="text_join_call">To join this call you have to end your current call.</string>
    <!-- Text of the dialog shown when you want to join a group call but you are in another active call -->
    <string name="text_join_another_call">To join this call you have to end or hold the current call.</string>
    <!-- Hint shown in the open chat link alert dialog -->
    <string name="hint_enter_chat_link">Enter chat link</string>
    <!-- Hint shown in the open link alert dialog -->
    <string name="hint_paste_link">Paste link</string>
    <!-- Error shown when it tries to open an invalid file or folder link -->
    <string name="invalid_file_folder_link">Invalid file or folder link</string>
    <!-- Error shown when it tries to open an invalid file or folder link and the text view is empty -->
    <string name="invalid_file_folder_link_empty">Please enter a valid file or folder link</string>
    <!-- Error shown when it tries to open an invalid chat link and the text view is empty -->
    <string name="invalid_chat_link_empty">Please enter a valid chat link</string>
    <!-- Error shown when it tries to open a chat link from the Cloud Drive section -->
    <string name="valid_chat_link">You have pasted a chat link.</string>
    <!-- Error shown when it tries to open a contact link from the Cloud Drive section -->
    <string name="valid_contact_link">You have pasted a contact link.</string>
    <!-- Menu item -->
    <string name="action_open_contact_link">Open contact link</string>
    <!-- Explanation of the dialog shown to share a chat link -->
    <string name="copy_link_explanation">People can join your group by using this link.</string>
    <!-- Label that indicates the creation of a chat link -->
    <string name="new_chat_link_label">New chat link</string>
    <!-- Title of the dialog shown when the user it is creating a chat link and the chat has not title -->
    <string name="enter_group_name">Enter group name</string>
    <!-- Alert shown when the user it is creating a chat link and the chat has not title -->
    <string name="alert_enter_group_name">To create a chat link you must name the group.</string>
    <!-- Text shown when an account doesn’t have any contact added and it’s trying to start a new chat conversation -->
    <string name="invite_contacts_to_start_chat">Invite contacts and start chatting securely with MEGA’s encrypted chat.</string>
    <!-- Text of the empty screen when there are not chat conversations -->
    <string name="recent_chat_empty_text">Start chatting securely with your contacts using end-to-end encryption</string>
    <!-- Text sent to recipients to invite to be contact. Placeholder: contact link url. -->
    <string name="invite_contacts_to_start_chat_text_message">Hi! Have secure conversations on MEGA with me and get up to 20 GB+ free storage. %1$s</string>
    <!-- In some cases, a user may try to get the link for a chat room, but if such is not set by an operator - it would say ‘not link available’ and not auto create it. -->
    <string name="no_chat_link_available">No chat link available.</string>
    <!-- Alert shown when it has been deleted successfully a chat link -->
    <string name="chat_link_deleted">Chat link deleted successfully.</string>
    <!-- The status of pending contact request (ACCEPTED), placeholder is contact request creation time -->
    <string name="contact_request_status_accepted">%1$s (ACCEPTED)</string>
    <!-- The status of pending contact request (DELETED), placeholder is contact request creation time -->
    <string name="contact_request_status_deleted">%1$s (DELETED)</string>
    <!-- The status of pending contact request (DENIED), placeholder is contact request creation time -->
    <string name="contact_request_status_denied">%1$s (DENIED)</string>
    <!-- The status of pending contact request (IGNORED), placeholder is contact request creation time -->
    <string name="contact_request_status_ignored">%1$s (IGNORED)</string>
    <!-- The status of pending contact request (REMINDED), placeholder is contact request creation time -->
    <string name="contact_request_status_reminded">%1$s (REMINDED)</string>
    <!-- The status of pending contact request (PENDING), placeholder is contact request creation time -->
    <string name="contact_request_status_pending">%1$s (PENDING)</string>
    <!-- Message shown when it restored successfully a file version -->
    <string name="version_restored">Version restored successfully.</string>
    <!-- Text to inform that to make a recording you have to keep pressed the record button more than one second -->
    <string name="recording_less_than_second">Tap and hold to record, release to send.</string>
    <!-- label shown when slide to cancel a voice messages -->
    <string name="slide_to_cancel">Slide to cancel</string>
    <!-- Error message when trying to play a voice message that it is not available -->
    <string name="error_message_voice_clip">This voice message is not available</string>
    <!-- Title of popup when user click ‘Share’ button on invite contact page -->
    <string name="invite_contact_chooser_title">Invite a friend via</string>
    <!-- Action button label -->
    <string name="invite_contact_action_button">Invite a friend via&#8230;</string>
    <!-- When a multiple download is started, some of the files could have already been downloaded before. This message shows the number of files that has already been downloaded in plural. placeholder: number of files -->
    <plurals name="file_already_downloaded">
        <item quantity="one">%d file already downloaded.&#160;</item>
        <item quantity="other">%d files already downloaded.&#160;</item>
    </plurals>
    <!-- When a multiple download is started, some of the files could have already been downloaded before. This message shows the number of files that are pending in plural. placeholder: number of files -->
    <plurals name="file_pending_download">
        <item quantity="one">%d file pending.</item>
        <item quantity="other">%d files pending.</item>
    </plurals>
    <!-- Title of the login screen -->
    <string name="login_to_mega">Log in to MEGA</string>
    <!-- Title of the create account screen -->
    <string name="create_account_title">Create your MEGA account</string>
    <!-- Label to reference a recents section -->
    <string name="recents_label">Recents</string>
    <!-- Label to reference a chats section -->
    <string name="chats_label">Chats</string>
    <!-- Text of the empty screen when there are not elements in Recents -->
    <string name="context_empty_recents">[B]No files in your [/B][A]Recents[/A]</string>
    <!-- Title of a recents bucket -->
    <string name="title_bucket">%1$s and %2$d more</string>
    <!-- Title of a media recents bucket that only contains some images -->
    <string name="title_media_bucket_only_images">%d Images</string>
    <!-- Title of a media recents bucket that only contains some videos -->
    <string name="title_media_bucket_only_videos">%d Videos</string>
    <!-- Title of a media recents bucket that contains some images and some videos -->
    <string name="title_media_bucket_images_and_videos">%1$d Images and %2$d Videos</string>
    <!-- Title of a media recents bucket that contains some images and a video -->
    <string name="title_media_bucket_images_and_video">%d Images and 1 Video</string>
    <!-- Title of a media recents bucket that contains an image and some videos -->
    <string name="title_media_bucket_image_and_videos">1 Image and %d Videos</string>
    <!-- Title of a media recents bucket that contains an image and a video -->
    <string name="title_media_bucket_image_and_video">1 Image and 1 Video</string>
    <!-- Label that indicates who uploaded a file into a recents bucket -->
    <string name="create_action_bucket">[A]created by [/A]%s</string>
    <!-- Label that indicates who updated a file into a recents bucket -->
    <string name="update_action_bucket">[A]updated by [/A]%s</string>
    <!-- Used in recents list screen to indicate an action done by me -->
    <string name="bucket_word_me">Me</string>
    <!-- Text to explain the benefits of adding phone number to achievement enabled users. Placeholder 1: bonus storage space e.g. 20GB -->
    <string name="sms_add_phone_number_dialog_msg_achievement_user">Get %1$s free when you add your phone number. This makes it easier for your contacts to find you on MEGA.</string>
    <!-- Text to explain the benefits of adding phone number to non achievement users -->
    <string name="sms_add_phone_number_dialog_msg_non_achievement_user">Add your phone number to MEGA. This makes it easier for your contacts to find you on MEGA.</string>
    <!-- Error message when trying to record a voice message while on a call in progress -->
    <string name="not_allowed_recording_voice_clip">It is not possible to record voice messages while there is a call in progress.</string>
    <!-- Text shown when it tries to upload a voice message and occurs an error to process the action -->
    <string name="error_upload_voice_clip">An error occurred while trying to upload the voice message.</string>
    <!-- Title of the notification shown on the action bar when there is a incoming call -->
    <string name="title_notification_incoming_call">Incoming call</string>
    <!-- Title of the notification shown on the action bar when there is a incoming group call -->
    <string name="title_notification_incoming_group_call">Incoming group call</string>
    <!-- Title of the notification shown on the action bar when there is an individual incoming video call -->
    <string name="title_notification_incoming_individual_video_call">Incoming video call</string>
    <!-- Title of the notification shown on the action bar when there is an individual incoming audio call -->
    <string name="title_notification_incoming_individual_audio_call">Incoming audio call</string>
    <!-- The title of progress dialog when loading web content -->
    <string name="embed_web_browser_loading_title">Loading</string>
    <!-- The message of progress dialog when loading web content -->
    <string name="embed_web_browser_loading_message">Please wait&#8230;</string>
    <!-- Head label to show the business account type -->
    <string name="account_label">Account type</string>
    <!-- Label in My Account section to show user account type -->
    <string name="business_label">Business</string>
    <!-- Business user role -->
    <string name="admin_label">Admin</string>
    <!-- Business user role -->
    <string name="user_label">User</string>
    <!-- General label to show the status of something or someone -->
    <string name="status_label">Status</string>
    <!-- State to indicate something is active (business status account for instance) -->
    <string name="active_label">Active</string>
    <!-- Business account status. Payment is overdue, but the account still active in grace period -->
    <string name="payment_required_label">Payment required</string>
    <!-- Business expired account Overdue payment page header. -->
    <string name="payment_overdue_label">Payment overdue</string>
    <!-- Alert shown to an admin user of a business account in My Account section -->
    <string name="business_management_alert">User management is only available from a desktop web browser.</string>
    <!-- Title of the usage tab in My Account Section -->
    <string name="tab_my_account_usage">Usage</string>
    <!-- Title of usage storage details section in Storage -->
    <string name="usage_storage_details_label">Storage usage breakdown</string>
    <!-- Title of overall usage section in Storage -->
    <string name="overall_usage_label">Overall usage</string>
    <!-- Title of transfer section in Storage -->
    <string name="transfer_label">Transfer</string>
    <!-- Error shown when a Business account user (sub-user or admin) tries to remove a contact which is part of the same Business account. Please, keep the placeholder, it will be replaced with the name or email of the account, for example: Jane Appleseed or ja@mega.nz -->
    <string name="error_remove_business_contact">You cannot remove %1$s as a contact because they are part of your Business account.</string>
    <!-- When logging in during the grace period, the administrator of the Business account will be notified that their payment is overdue, indicating that they need to access MEGA using a desktop browser for more information -->
    <string name="grace_period_admin_alert">A problem occurred with your last payment. Please access MEGA using a desktop browser for more information.</string>
    <!-- A dialog title shown to users when their business account is expired. -->
    <string name="expired_business_title">Your Business account has expired</string>
    <!-- Details shown when a Business account is expired due a payment issue. The account is opened in a view-only mode. -->
    <string name="expired_admin_business_text">There has been a problem processing your payment. MEGA is limited to view only until this issue has been fixed in a desktop web browser.</string>
    <!-- A message which is shown to sub-users of expired business accounts. -->
    <string name="expired_user_business_text">Your account is currently [B]suspended[/B]. You can only browse your data.</string>
    <!-- Message shown when users with a business account (no administrators of a business account) try to enable the Camera Uploads, to advise them that the administrator do have the ability to view their data. -->
    <string name="camera_uploads_business_alert">MEGA cannot access your data. However, your business account administrator can access your Camera Uploads.</string>
    <!-- General label to alert user that somehting went wrong -->
    <string name="general_something_went_wrong_error">Something went wrong</string>
    <!-- A dialog message which is shown to sub-users of expired business accounts. -->
    <string name="expired_user_business_text_2">Contact your business account administrator to resolve the issue and activate your account.</string>
    <!-- Warning message to alert user about logout in My Account section if has offline files. -->
    <string name="logout_warning_offline">When you log out, files from your Offline section will be deleted from your device.</string>
    <!-- Warning message to alert user about logout in My Account section if has transfers in progress. -->
    <string name="logout_warning_transfers">When you log out, ongoing transfers will be cancelled.</string>
    <!-- Warning message to alert user about logout in My Account section if has offline files and transfers in progress. -->
    <string name="logout_warning_offline_and_transfers">When you log out, files from your Offline section will be deleted from your device and ongoing transfers will be cancelled.</string>
    <!-- Label to indicate that a name has not been possible to obtain for some reason -->
    <string name="unknown_name_label">Unknown name</string>
    <!-- Error when renaming a chat title and it is too long -->
    <string name="title_long">Title too long</string>
    <!-- Alert shown to the user when they is trying to create an empty group for attach a file -->
    <string name="error_creating_group_and_attaching_file">Please select one or more contacts.</string>
    <!-- Label showing the number of contacts attached in a chat conversation, placeholder is the number of contacts -->
    <string name="contacts_sent">Sent %s Contacts.</string>
    <!-- Name by default of the folder where the files sent to the chat are stored in the cloud -->
    <string name="my_chat_files_folder">My chat files</string>
    <!-- Error shown when it was not possible to create a folder for any reason -->
    <string name="error_creating_folder">Error. The folder %1$s was not created</string>
    <!-- Title of an alert screen indicating the user has to verify their email -->
    <string name="verify_email_label">Verify your email address</string>
    <!-- Text informing user that their account has been suspended -->
    <string name="account_temporarily_suspended">Your account has been temporarily locked for your safety.</string>
    <!-- Text informing user has to follow the steps of an email to unlock their account -->
    <string name="verify_email_and_follow_steps">[A]Please verify your email address[/A] and follow the steps in MEGA’s email to unlock your account.</string>
    <!-- Question which takes the user to a help screen -->
    <string name="why_am_i_seeing_this">Why am I seeing this?</string>
    <!-- Label of a button which action is resend an email -->
    <string name="resend_email_label">Resend email</string>
    <!-- Error shown when the user tries to resend the email to unblock their account before the time needed to permit send it again -->
    <string name="resend_email_error">Email already sent. Please wait a few minutes before trying again.</string>
    <!-- Title of a helping view about locked accounts -->
    <string name="locked_accounts_label">Locked Accounts</string>
    <!-- Locked accounts description text by an external data breach. This text is 1 of 2 paragraph of a description -->
    <string name="locked_accounts_text_1">It is possible that you are using the same password for your MEGA account as for other services, and that at least one of these other services has suffered a data breach.</string>
    <!-- Locked accounts description text by bad use of user password. This text is 2 of 2 paragraph of a description -->
    <string name="locked_accounts_text_2">Your password leaked and is now being used by bad actors to log into your accounts, including, but not limited to, your MEGA account.</string>
    <!-- Button to add a nickname for a user -->
    <string name="add_nickname">Set Nickname</string>
    <!-- Button to update a nickname for a user -->
    <string name="edit_nickname">Edit Nickname</string>
    <!-- Label showing that a nickname has been added -->
    <string name="snackbar_nickname_added">Nickname added</string>
    <!-- Label showing that a nickname has been added -->
    <string name="snackbar_nickname_removed">Nickname removed</string>
    <!-- Label showing that a nickname has not been added -->
    <string name="error_snackbar_nickname_added">An error occurred while trying to add the nickname</string>
    <!-- title of a dialog to edit or remove the nickname -->
    <string name="nickname_title">Nickname</string>
    <!-- Text related to verified phone number. Used as title or cell description. -->
    <string name="phonenumber_title">Phone number</string>
    <!-- Text shown in a call when it is trying to reconnect after lose the internet connection -->
    <string name="reconnecting_message">Reconnecting</string>
    <!-- Text shown when the Internet connection is retrieved and there is a call is in progress -->
    <string name="connected_message">You are back.</string>
    <!-- Text shown in a call when the own internet connection is of low quality -->
    <string name="poor_internet_connection_message">Poor Internet connection</string>
    <!-- Text is displayed while a voice clip is being recorded -->
    <string name="recording_layout">Recording&#8230;</string>
    <!-- Text shown for the action create new file -->
    <string name="create_new_file_action">Create new file</string>
    <!-- Error title shown when you are trying to do an action with a file or folder and you don’t have the necessary permissions -->
    <string name="permissions_error_label">Permission error</string>
    <!-- Confirmation dialog shown to user when they try to revert a node in an incoming ReadWrite share. -->
    <string name="alert_not_enough_permissions_revert">You do not have the permissions required to revert this file. In order to continue, we can create a new file with the reverted data. Would you like to proceed?</string>
    <!-- Text shown when the creation of a version as a new file was successful -->
    <string name="version_as_new_file_created">Version was created as a new file successfully.</string>
    <!-- Label indicating a date. Keep the placeholder, is to set the date. -->
    <string name="general_date_label">on %1$s</string>
    <!-- Confirmation before removing the outgoing shares of several folders. Please keep the placeholder is to set the number of folders -->
    <string name="alert_remove_several_shares">Are you sure you want to stop sharing these %1$d folders?</string>
    <!-- Download location label -->
    <string name="download_location">Download location</string>
    <!-- Text asking confirmation for download location -->
    <string name="confirmation_download_location">Always save to this location?</string>
    <!-- Action to show any file in its location -->
    <string name="view_in_folder_label">View in folder</string>
    <!-- Title of a screen to browse files -->
    <string name="browse_files_label">Browse files</string>
    <!-- Title of the File Provider activity -->
    <string name="file_provider_title">Attach from&#8230;</string>
    <!-- Title of an inactive chat which was recently created (today or yesterday). Placeholder is to show the specific creation day. e.g. Chat created today -->
    <string name="inactive_chat_title_2">Chat created %s</string>
    <!-- Title of an inactive chat. Placeholder is to show the creation date and time -->
    <string name="inactive_chat_title">Chat created on %s</string>
    <!-- Title of the chat when multi-selection is activated -->
    <string name="select_message_title">Select messages</string>
    <!-- Storage root label -->
    <string name="storage_root_label">Storage root</string>
    <!-- The label that describes that a transfer failed. -->
    <string name="failed_label">Failed</string>
    <!-- Text warning of transfer over quota -->
    <string name="warning_transfer_over_quota">Your transfers have been interrupted. Upgrade your account or wait %s to continue.</string>
    <!-- Label indicating transfer over quota -->
    <string name="label_transfer_over_quota">Transfer over quota</string>
    <!-- Label indicating storage over quota -->
    <string name="label_storage_over_quota">Storage over quota</string>
    <!-- Label indicating the action ‘upgrate account’ to get more transfer quota -->
    <string name="label_get_more_transfer_quota">Get more transfer quota</string>
    <!-- Warning show to the user when a folder does not exist -->
    <string name="warning_folder_not_exists">The folder does not exist.</string>
    <!-- Warning show to the user when a node does not exist in cloud -->
    <string name="warning_node_not_exists_in_cloud">The file does not exist in the Cloud Drive.</string>
    <!-- Header text of the Over Disk Quota Paywall warning -->
    <string name="over_disk_quota_paywall_header">Storage Full</string>
    <!-- Title of the Over Disk Quota Paywall warning -->
    <string name="over_disk_quota_paywall_title">Your data is at risk!</string>
    <!-- Text of the Over Disk Quota Paywall warning with multiple email notification. Placeholders: 1 user email, 2 and 3 list of email notification dates, 4 number of files, 5 files size (including units) and 6 required PRO plan -->
    <plurals name="over_disk_quota_paywall_text">
        <item quantity="one">We have contacted you by email to %1$s on %2$s, but you still have %3$s files taking up %4$s in your MEGA account, which requires you to have %5$s.</item>
        <item quantity="other">We have contacted you by email to %1$s on %2$s and %3$s, but you still have %4$s files taking up %5$s in your MEGA account, which requires you to have %6$s.</item>
    </plurals>
    <!-- Text of the Over Disk Quota Paywall warning with no email notification info. Placeholders: 1 user email, 2 number of files, 3 files size (including units) and 4 required PRO plan -->
    <string name="over_disk_quota_paywall_text_no_warning_dates_info">We have contacted you by email to %1$s, but you still have %2$s files taking up %3$s in your MEGA account, which requires you to have %4$s.</string>
    <!-- Text of deletion alert of the Over Disk Quota Paywall warning. Placeholder is for include the time left (including units) in MEGA red color -->
    <string name="over_disk_quota_paywall_deletion_warning">[B]You have [M]%s[/M] left to upgrade[/B]. After that, your data is subject to deletion.</string>
    <!-- Text of deletion alert of the Over Disk Quota Paywall warning if no data available -->
    <string name="over_disk_quota_paywall_deletion_warning_no_data">[B]You have to upgrade[/B]. Your data is currently subject to deletion.</string>
    <!-- Text of deletion alert of the Over Disk Quota Paywall warning if no time left. “save” here means safeguard, protect, and not write to disk. -->
    <string name="over_disk_quota_paywall_deletion_warning_no_time_left">[B]You must act immediately to save your data.[/B]</string>
    <!-- Time in days (plural). The placeholder is for the time value, please adjust the position based on linguistics -->
    <plurals name="label_time_in_days_full">
        <item quantity="one">1 day</item>
        <item quantity="other">%d days</item>
    </plurals>
    <!-- Time in hours. The placeholder is for the time value, please adjust the position based on linguistics -->
    <string name="label_time_in_hours">%dh</string>
    <!-- Time in minutes. The placeholder is for the time value, please adjust the position based on linguistics -->
    <string name="label_time_in_minutes">%dm</string>
    <!-- Time in seconds. The placeholder is for the time value, please adjust the position based on linguistics -->
    <string name="label_time_in_seconds">%ds</string>
    <!-- Title for a section on the fingerprint warning dialog. Below it is a button which will allow the user to verify their contact’s fingerprint credentials. -->
    <string name="label_verify_credentials">Verify credentials</string>
    <!-- Label to indicate that contact’s credentials are not verified. -->
    <string name="label_not_verified">Not verified</string>
    <!-- Action indicating something was verified. -->
    <string name="label_verified">Verified</string>
    <!-- ”Verify user” dialog title -->
    <string name="authenticity_credentials_label">Authenticity Credentials</string>
    <!-- ”Verify user” dialog description -->
    <string name="authenticity_credentials_explanation">This is best done in real life by meeting face to face. If you have another already-verified channel such as verified OTR or PGP, you may also use that.</string>
    <!-- Label title above your fingerprint credentials.  A credential in this case is a stored piece of information representing your identity -->
    <string name="label_your_credentials">Your Credentials</string>
    <!-- Button to reset credentials -->
    <string name="action_reset">Reset</string>
    <!-- Warning shown to the user when tries to approve/reset contact credentials and another request of this type is already running. -->
    <string name="already_verifying_credentials">Updating credentials. Please try again later.</string>
    <!-- Info message displayed when the user is joining a chat conversation -->
    <string name="joining_label">Joining&#8230;</string>
    <!-- Info message displayed when the user is leaving a chat conversation -->
    <string name="leaving_label">Leaving&#8230;</string>
    <!-- Text in the confirmation dialog for removing the associated phone number of current account. -->
    <string name="remove_phone_number">Remove your phone number?</string>
    <!-- Text show in a snackbar when phone has successfully reset. -->
    <string name="remove_phone_number_success">Your phone number has been removed successfully.</string>
    <!-- Text show in a snackbar when reset phone number failed. -->
    <string name="remove_phone_number_fail">Your phone number removal failed.</string>
    <!-- Text hint shown in the global search box which sits on the top of the Homepage screen -->
    <string name="search_hint">Search in MEGA</string>
    <!-- Alert shown when a user tries to reset an account wich is bloqued. -->
    <string name="error_reset_account_blocked">The account you’re trying to reset is blocked.</string>
    <!-- Error message when trying to login and the account is blocked -->
    <string name="error_account_blocked">Your account has been blocked. Please contact support&#64;mega.nz</string>
    <!-- Error message appears to sub-users of a business account when they try to login and they are disabled. -->
    <string name="error_business_disabled">Your account has been deactivated by your administrator. Please contact your business account administrator for further details.</string>
    <!-- An error message which appears to sub-users of a business account when they try to login and they are deleted. -->
    <string name="error_business_removed">Your account has been removed by your administrator. Please contact your business account administrator for further details.</string>
    <!-- Option in bottom sheet dialog for modifying the associated phone number of current account. -->
    <string name="option_modify_phone_number">Modify</string>
    <!-- Option in bottom sheet dialog for modifying the associated phone number of current account. -->
    <string name="title_modify_phone_number">Modify phone number</string>
    <!-- Option in bottom sheet dialog for removing the associated phone number of current account. -->
    <string name="title_remove_phone_number">Remove phone number</string>
    <!-- Message showing to explain what will happen when the operation of -->
    <string name="modify_phone_number_message">This operation will remove your current phone number and start the process of associating a new phone number with your account.</string>
    <!-- Message for action to remove the registered phone number. -->
    <string name="remove_phone_number_message">This will remove your associated phone number from your account. If you later choose to add a phone number you will be required to verify it.</string>
    <!-- Text of an action button indicating something was successful and it can checks it by pressing it -->
    <string name="action_see">See</string>
    <!-- “Verify user” dialog description. Please, keep the placeholder, is to set the name of a contact: Joana’s credentials -->
    <string name="label_contact_credentials">%s’s credentials</string>
    <!-- The label under the button of opening all-documents screen. The space is reduced, so please translate this string as short as possible. -->
    <string name="category_documents">Docs</string>
    <!-- The label under the button of opening all-documents screen -->
    <string name="section_documents">Documents</string>
    <!-- Label of the floating action button of opening the new chat conversation -->
    <string name="fab_label_new_chat">New chat</string>
    <!-- Text that indicates that there’s no photo to show -->
    <string name="homepage_empty_hint_photos">No photos found</string>
    <!-- Text that indicates that there’s no document to show -->
    <string name="homepage_empty_hint_documents">No documents found</string>
    <!-- Text that indicates that there’s no audio to show -->
    <string name="homepage_empty_hint_audio">No audio files found</string>
    <!-- Text that indicates that there’s no video to show -->
    <string name="homepage_empty_hint_video">No videos found</string>
    <!-- Title of the screen to attach GIFs -->
    <string name="search_giphy_title">Search GIPHY</string>
    <!-- Label indicating an empty search of GIFs. The format placeholders are to showing it in different colors. -->
    <string name="empty_search_giphy">No [A]GIFs[/A] found</string>
    <!-- Label indicating there is not available GIFs due to down server -->
    <string name="server_down_giphy">No available GIFs. Please try again later</string>
    <!-- Label indicating the end of Giphy list. The format placeholders are to showing it in different colors. -->
    <string name="end_of_results_giphy">[A]End of[/A] results</string>
    <!-- Title of a dialog to confirm the action of resume all transfers -->
    <string name="warning_resume_transfers">Resume transfers?</string>
    <!-- Option to  resume all transfers -->
    <string name="option_resume_transfers">Resume transfers</string>
    <!-- Option to  cancel a transfer -->
    <string name="option_cancel_transfer">Cancel transfer</string>
    <!-- Message of a dialog to confirm the action of resume all transfers -->
    <string name="warning_message_resume_transfers">Unpause transfers to proceed with your upload.</string>
    <!-- Indicator of the progress in a download/upload. Please, don’t remove the place holders: the first one is to set the percentage, the second one is to set the size of the file. Example 33% of 33.3 MB -->
    <string name="progress_size_indicator">%1$d%% of %2$s</string>
    <!-- Message showing when enable the mode for showing the special information in the chat messages. This action is performed from the settings section, clicking 5 times on the App version option -->
    <string name="show_info_chat_msg_enabled">Enabled special info for chat messages</string>
    <!-- Message showing when disable the mode for showing the special information in the chat messages.. This action is performed from the settings section, clicking 5 times on the App version option -->
    <string name="show_info_chat_msg_disabled">Disabled special info for chat messages</string>
    <!-- Shows the error when the limit of reactions per user is reached and the user tries to add one more. Keep the placeholder because is to show limit number in runtime. -->
    <string name="limit_reaction_per_user">You have reached the maximum limit of %d reactions.</string>
    <!-- Shows the error when the limit of reactions per message is reached and a user tries to add one more. Keep the placeholder because is to show limit number in runtime. -->
    <string name="limit_reaction_per_message">This message has reached the maximum limit of %d reactions.</string>
    <!-- System message displayed to all chat participants when one of them enables retention history -->
    <string name="retention_history_changed_by">[A]%1$s[/A][B] changed the message clearing time to[/B][A] %2$s[/A][B].[/B]</string>
    <!-- Title of the section to clear the chat content in the Manage chat history screen -->
    <string name="title_properties_clear_chat_history">Clear chat history</string>
    <!-- System message that is shown to all chat participants upon disabling the Retention history -->
    <string name="retention_history_disabled">[A]%1$s[/A][B] disabled message clearing.[/B]</string>
    <!-- Subtitle of the section to clear the chat content in the Manage chat history screen -->
    <string name="subtitle_properties_chat_clear">Delete all messages and files shared in this conversation. This action is irreversible.</string>
    <!-- Title of the history retention option -->
    <string name="title_properties_history_retention">History clearing</string>
    <!-- Subtitle of the history retention option when history retention is disabled -->
    <string name="subtitle_properties_history_retention">Automatically delete messages older than a certain amount of time.</string>
    <!-- Label for the dialog box option to configure history retention. This option will indicate that history retention option is disabled -->
    <string name="history_retention_option_disabled">Disabled</string>
    <!-- Label for the dialog box option to configure history retention. This option will indicate that automatically deleted messages older than one day -->
    <string name="history_retention_option_one_day">One day</string>
    <!-- SLabel for the dialog box option to configure history retention. This option will indicate that automatically deleted messages older than one week -->
    <string name="history_retention_option_one_week">One week</string>
    <!-- Label for the dialog box option to configure history retention. This option will indicate that automatically deleted messages older than one month -->
    <string name="history_retention_option_one_month">One month</string>
    <!-- Label for the dialog box option to configure history retention. This option will indicate that messages older than a custom date will be deleted -->
    <string name="history_retention_option_custom">Custom</string>
    <!-- Title of the Manage chat history screen -->
    <string name="title_properties_manage_chat">Manage chat history</string>
    <!-- Subtitle of the dialogue to select a retention time -->
    <string name="subtitle_properties_manage_chat">Automatically delete messages older than:</string>
    <!-- Text of the confirmation dialog to clear the chat history from Manage chat history section -->
    <string name="confirmation_clear_chat_history">Clear the full message history for this conversation?</string>
    <!-- Text on the label indicating that the oldest messages of a year will be automatically deleted. -->
    <string name="subtitle_properties_manage_chat_label_year">1 year</string>
    <!-- Picker text to choose custom retention time. This option indicates several hours -->
    <plurals name="retention_time_picker_hours">
        <item quantity="one">hour</item>
        <item quantity="other">hours</item>
    </plurals>
    <!-- Picker text to choose custom retention time. This option indicates several days -->
    <plurals name="retention_time_picker_days">
        <item quantity="one">day</item>
        <item quantity="other">days</item>
    </plurals>
    <!-- Picker text to choose custom retention time. This option indicates several weeks -->
    <plurals name="retention_time_picker_weeks">
        <item quantity="one">week</item>
        <item quantity="other">weeks</item>
    </plurals>
    <!-- Picker text to choose custom retention time. This option indicates several months -->
    <plurals name="retention_time_picker_months">
        <item quantity="one">month</item>
        <item quantity="other">months</item>
    </plurals>
    <!-- Picker text to choose custom retention time. This option indicates a year -->
    <string name="retention_time_picker_year">year</string>
    <!-- Text on the label indicating that That the oldest messages of several hours will be automatically deleted. -->
    <plurals name="subtitle_properties_manage_chat_label_hours">
        <item quantity="one">1 hour</item>
        <item quantity="other">%1$d hours</item>
    </plurals>
    <!-- Text on the label indicating that That the oldest messages of several weeks will be automatically deleted. -->
    <plurals name="subtitle_properties_manage_chat_label_weeks">
        <item quantity="one">1 week</item>
        <item quantity="other">%1$d weeks</item>
    </plurals>
    <!-- Text on the label indicating that That the oldest messages of several months will be automatically deleted. -->
    <plurals name="subtitle_properties_manage_chat_label_months">
        <item quantity="one">1 month</item>
        <item quantity="other">%1$d months</item>
    </plurals>
    <!-- Title indicating the select mode is enabled and ready to select transfers on Transfers section, In progress tab -->
    <string name="title_select_transfers">Select transfers</string>
    <!-- Error shown to inform the priority change of a transfer failed. Please don’t remove the place holder, it’s to set the name of the transfer. Example: The priority change of the transfer “video.mp4” failed. -->
    <string name="change_of_transfer_priority_failed">The priority change of the transfer ”%1$s” failed.</string>
    <!-- Title option to send separated the link and decryption key -->
    <string name="option_send_decryption_key_separately">Send decryption key separately</string>
    <!-- Explanation option to send separated the link and decryption key -->
    <string name="explanation_send_decryption_key_separately">Export link and decryption key separately.</string>
    <!-- Label option indicating if it is pressed, an explanation will be shown with more details -->
    <string name="learn_more_option">Learn more</string>
    <!-- Label key referring to a link decryption key -->
    <string name="key_label">Key</string>
    <!-- Button which action is share the decryption key of a link -->
    <string name="button_share_key">Share key</string>
    <!-- Button which action is copy the decryption key of a link -->
    <string name="button_copy_key">Copy key</string>
    <!-- Button which action is copy the password of a link -->
    <string name="button_copy_password">Copy password</string>
    <!-- Confirmation shown informing a link it’s copied to the clipboard -->
    <string name="link_copied_clipboard">Link copied to the clipboard.</string>
    <!-- Confirmation shown informing a key link it’s copied to the clipboard -->
    <string name="key_copied_clipboard">Key copied to the clipboard.</string>
    <!-- Confirmation shown informing a password link it’s copied to the clipboard -->
    <string name="password_copied_clipboard">Password copied to the clipboard.</string>
    <!-- Confirmation shown informing a link it’s copied to the clipboard -->
    <string name="link_sent">Link successfully sent.</string>
    <!-- Confirmation shown informing a key link it’s copied to the clipboard -->
    <string name="link_and_key_sent">Link and key successfully sent.</string>
    <!-- Confirmation shown informing a key link it’s copied to the clipboard -->
    <string name="link_and_password_sent">Link and password successfully sent.</string>
    <!-- Title of a warning recommending upgrade to Pro -->
    <string name="upgrade_pro">Upgrade to Pro</string>
    <!-- Explanation of a warning recommending upgrade to Pro in relation to link available options -->
    <string name="link_upgrade_pro_explanation">MEGA Pro users have exclusive access to additional link safety features making your account even more secure.</string>
    <!-- Meaning of links decryption key -->
    <string name="decryption_key_explanation">Our end-to-end encryption system requires a unique key automatically generated for this file. A link with this key is created by default, but you can export the decryption key separately for an added layer of security.</string>
    <!-- Reset password label -->
    <string name="reset_password_label">Reset password</string>
    <!-- Warning show to the user when has enable to send the decryption key of a link separately and tries to share the link -->
    <string name="share_key_warning">Share the key for this link?</string>
    <!-- Warning show to the user when has set a password protection of a link and tries to share the link -->
    <string name="share_password_warning">Share the password for this link?</string>
    <!-- Button which action is share the password of a link -->
    <string name="button_share_password">Share password</string>
    <!-- String to share a link with its decryption key separately. Please keep the place holders, are to set the link and the key. Example: Link: https://mega.nz/file/kC42xRSK#Ud2QsvpIVYmCd1a9QUhk42wXv10jCSyPSWnXEwYX2VE Key: asfAFG3345g -->
    <string name="share_link_with_key">Link: %1$s\n\nKey: %2$s</string>
    <!-- String to share a link protected with password with its password.Please keep the place holders, are to set the link and the password. Example: Link: https://mega.nz/file/kC42xRSK#Ud2QsvpIVYmCd1a9QUhk42wXv10jCSyPSWnXEwYX2VE Password: asfAFG3345g -->
    <string name="share_link_with_password">Link: %1$s\n\nPassword: %2$s</string>
    <!-- Warning show to the user when the app needs permissions to share files and the user has denied them. -->
    <string name="files_required_permissions_warning">MEGA needs your permission to access your files for sharing.</string>
    <!-- Context menu item. Allows user to add file/folder to favourites -->
    <string name="file_properties_favourite">Favourite</string>
    <!-- Context menu item. Allows user to delete file/folder from favourites -->
    <string name="file_properties_unfavourite">Remove favourite</string>
    <!-- Context menu item. Allows to mark file/folder with own color label -->
    <string name="file_properties_label">Label&#8230;</string>
    <!-- Information text to let’s the user know that they can remove a colour from a folder or file that was already marked. -->
    <string name="action_remove_label">Remove label</string>
    <!-- Title text to show label selector. -->
    <string name="title_label">Label</string>
    <!-- A user can mark a folder or file with red colour. -->
    <string name="label_red">Red</string>
    <!-- A user can mark a folder or file with orange colour. -->
    <string name="label_orange">Orange</string>
    <!-- A user can mark a folder or file with yellow colour. -->
    <string name="label_yellow">Yellow</string>
    <!-- A user can mark a folder or file with green colour. -->
    <string name="label_green">Green</string>
    <!-- A user can mark a folder or file with blue colour. -->
    <string name="label_blue">Blue</string>
    <!-- A user can mark a folder or file with purple colour. -->
    <string name="label_purple">Purple</string>
    <!-- A user can mark a folder or file with grey colour. -->
    <string name="label_grey">Grey</string>
    <!-- Text that indicates the song is now playing -->
    <string name="audio_player_now_playing">Now playing</string>
    <!-- Text that indicates the song is now playing, but paused -->
    <string name="audio_player_now_playing_paused">Now playing (paused)</string>
    <!-- Title of the song info screen -->
    <string name="audio_track_info">Track info</string>
    <!-- Action to get more information -->
    <string name="action_more_information">More Information</string>
    <!-- Preferences screen item title for Cookie Policy -->
    <string name="settings_about_cookie_policy">Cookie Policy</string>
    <!-- Preferences screen item title for cookie settings -->
    <string name="settings_about_cookie_settings">Cookie Settings</string>
    <!-- Cookie dialog title -->
    <string name="dialog_cookie_alert_title">Before you continue</string>
    <!-- Cookie dialog message. Please, keep the placeholders to format the string. -->
    <string name="dialog_cookie_alert_message">We use local storage and similar technologies (’Cookies’) to provide our services to you, enhance your experience with our services and customize the adverts you see, including through third parties. Accept our use of Cookies from the beginning of your visit or customise Cookies in Cookie Settings. Read more in our [A]Cookie Policy[/A].</string>
    <!-- Cookie dialog message showed when there are unsaved settings. -->
    <string name="dialog_cookie_alert_unsaved">Cookie Settings unsaved.</string>
    <!-- Snackbar message showed when there settings has been saved successfully. -->
    <string name="dialog_cookie_snackbar_saved">Cookie Settings changes have been saved</string>
    <!-- Cookie dialog third party title -->
    <string name="dialog_cookie_thirdparty_title">Third Party Cookies</string>
    <!-- Cookie dialog third party first subtitle -->
    <string name="dialog_cookie_thirdparty_subtitle1">Google Advertising Cookies</string>
    <!-- Cookie dialog third party second subtitle -->
    <string name="dialog_cookie_thirdparty_subtitle2">Category: Advertising Cookies</string>
    <!-- Cookie dialog third party message. Please, keep the placeholders to format the string. -->
    <string name="dialog_cookie_thirdparty_message">Used by Google to:\n• customise the adverts Google shows on ours and other services and websites, based on such things as your location and other websites you’ve previously visited;\n• monitor how often you are displayed certain adverts;\n• provide fraud prevention; and\n• determine when you click on a particular advert and then to track the following actions you take in response to that advert.\nhttps://policies.google.com/technologies/partner-sites</string>
    <!-- Preference screen item title -->
    <string name="preference_cookies_accept">Accept Cookies</string>
    <!-- Preference screen item title -->
    <string name="preference_cookies_essential_title">Essential Cookies</string>
    <!-- Preference screen item summary -->
    <string name="preference_cookies_essential_summary">Essential for providing you important functionality and secure access to our services. For this reason, they do not require consent.</string>
    <!-- Preference screen item title -->
    <string name="preference_cookies_preference_title">Preference Cookies</string>
    <!-- Preference screen item summary -->
    <string name="preference_cookies_preference_summary">Allow us to remember certain display and formatting settings you choose. Not accepting these Cookies will mean we won’t be able to remember some things for you such as your preferred screen layout.</string>
    <!-- Preference screen item title -->
    <string name="preference_cookies_performance_title">Performance and Analytics Cookies</string>
    <!-- Preference screen item summary -->
    <string name="preference_cookies_performance_summary">Help us to understand how you use our services and provide us data that we can use to make improvements. Not accepting these Cookies will mean we will have less data available to us to help design improvements.</string>
    <!-- Preference screen item title -->
    <string name="preference_cookies_advertising_title">Advertising Cookies</string>
    <!-- Preference screen item summary -->
    <string name="preference_cookies_advertising_summary">Used by us and our approved advertising partners to customise the adverts you see on our services and on other websites based on your browsing history. Not accepting these Cookies means we may show advertisements that are less relevant.</string>
    <!-- Preference screen item title -->
    <string name="preference_cookies_thirdparty_title">Third Party Cookies</string>
    <!-- Preference screen item summary. Please, keep the placeholders to format the string. -->
    <string name="preference_cookies_thirdparty_summary">These are Cookies which are controlled by someone other than us; we use these Cookies to provide the types of functionality described above. Not accepting these Cookies will have different implications depending on what type of Cookie each third party Cookie is. Click on “More Information” below for details on all the third party Cookies we use.</string>
    <!-- Preference screen item action button -->
    <string name="preference_cookies_policies_privacy">Privacy Policy</string>
    <!-- Preference screen item action button -->
    <string name="preference_cookies_policies_cookie">Cookie Policy</string>
    <!-- Preference screen item state description -->
    <string name="preference_cookies_always_on">Always On</string>
    <!-- Menu option that allows the user to scan document and upload it directly to MEGA. -->
    <string name="menu_scan_document">Scan document</string>
    <!-- Message displayed when clicking on a contact attached to the chat that is not my contact -->
    <string name="user_is_not_contact">%s is not in your contacts list</string>
    <!-- Option of color theme, light mode. -->
    <string name="theme_light">Light</string>
    <!-- Option of color theme, dark mode. -->
    <string name="theme_dark">Dark</string>
    <!-- Option of color theme, follow the system setting. -->
    <string name="theme_system_default">System default</string>
    <!-- Option of color theme, follow the system battery saver settings. -->
    <string name="theme_battery_saver">Set by Battery Saver</string>
    <!-- Prompt text shows when need to user select SD card root from SAF(Storage Access Framework, a system app). -->
    <string name="ask_for_select_sdcard_root">Please select SD card root.</string>
    <!-- Cloud Drive screen subtitle indicating a destination is required to be selected -->
    <string name="cloud_drive_select_destination">Select destination</string>
    <!-- Warning which alerts the user before discard changes -->
    <string name="discard_changes_warning">Discard changes and close the editor?</string>
    <!-- Action discard -->
    <string name="discard_close_action">Discard and close</string>
    <!-- Label indicating saving a file is in progress -->
    <string name="saving_file">Saving file&#8230;</string>
    <!-- Label indicating a file was created successfully -->
    <string name="file_created">File created</string>
    <!-- Warning indicating a file was not created successfully -->
    <string name="file_creation_failed">File creation failed. Try again.</string>
    <!-- Label indicating a file was saved to some folder. e.g.: File saved to Cloud Drive -->
    <string name="file_saved_to">File saved to %1$s</string>
    <!-- Warning indicating a file was not saved to some folder. e.g.: File not saved to Cloud Drive. Try again -->
    <string name="file_saved_to_failed">File not saved to %1$s. Try again.</string>
    <!-- Label indicating a file was updated successfully -->
    <string name="file_updated">File updated</string>
    <!-- Warning indicating a file was not updated successfully -->
    <string name="file_update_failed">File update failed. Try again.</string>
    <!-- Warning which alerts the user a file cannot be opened -->
    <string name="error_opening_file">File is too large and can’t be opened or previewed.</string>
    <!-- Error shown when the user writes a file name without extension. The placeholder shows the file extension. e. g. File without extension (.jpg)-->
    <string name="file_without_extension">File without extension (.%1$s)</string>
    <!-- Error shown when the user writes a file name without extension -->
    <string name="file_without_extension_warning">To proceed you need to type a file extension</string>
    <!-- Title of the warning dialog indicating the renamed name file extension is not the same -->
    <string name="file_extension_change_title">File extension change</string>
    <!-- Text of the warning dialog indicating the renamed name file extension is not the same. The placeholders show the file extensions. e.g. You may not be able to access this file if you change it from ".jpg" to ".txt" -->
    <string name="file_extension_change_warning">You may not be able to access this file if you change the extension from “.%1$s” to “.%2$s”</string>
    <!-- Text of the warning dialog indicating the renamed name file extension is not the same. The placeholder shows the file extension. e.g. You may not be able to access this file if you change it from empty to ".txt" -->
    <string name="file_extension_change_warning_old_empty">You may not be able to access this file if you add the “.%1$s” extension</string>
    <!-- Text of the warning dialog indicating the renamed name file extension is not the same. The placeholder shows the file extension. e.g. You may not be able to access this file if you change it from ".jpg" to empty -->
    <string name="file_extension_change_warning_new_empty">You may not be able to access this file if you remove the “.%1$s” extension</string>
    <!-- Button of the warning dialog indicating the renamed name file extension is not the same to use the new extension -->
    <string name="action_use_empty_new_extension">Remove extension</string>
    <!-- Button of the warning dialog indicating the renamed name file extension is not the same to use the new extension. The placeholder shows the file extension. e.g. Use .txt -->
    <string name="action_use_new_extension">Use .%1$s</string>
    <!-- Button of the warning dialog indicating the renamed name file extension is not the same to keep the old extension -->
    <string name="action_keep_empty_old_extension">No extension</string>
    <!-- Button of the warning dialog indicating the renamed name file extension is not the same to keep the old extension. The placeholder shows the file extension. e.g. Keep .jpg -->
    <string name="action_keep_old_extension">Keep .%1$s</string>
    <!-- Banner text when the call is in progress and I'm the only participant. -->
    <string name="banner_alone_on_the_call">You are the only one here</string>
    <!-- Item menu option upon right click on meeting. -->
    <string name="context_meeting">Meeting</string>
    <!-- Menu option that allows the user to start/join meeting. -->
    <string name="start_join_meeting">Start/Join meeting</string>
    <!-- Label that create a meeting -->
    <string name="new_meeting">New meeting</string>
    <!-- Label that join a meeting -->
    <string name="join_meeting">Join meeting</string>
    <!-- Button that create a meeting -->
    <string name="btn_start_meeting">Start meeting</string>
    <!-- Button that join a meeting as guest -->
    <string name="btn_join_meeting_as_guest">Join as a guest</string>
    <!-- Hint shown to guide user on meeting name -->
    <string name="type_meeting_name">%s’s meeting</string>
    <!-- General label for reject the call. -->
    <string name="general_reject">Hang up</string>
    <!-- General label for microphone -->
    <string name="general_mic">Mic</string>
    <!-- General label for microphone muted -->
    <string name="general_mic_mute">Your microphone is muted</string>
    <!-- General label for microphone unmuted -->
    <string name="general_mic_unmute">Your microphone is unmuted</string>
    <!-- General label for camera -->
    <string name="general_camera">Camera</string>
    <!-- General label for camera enable -->
    <string name="general_camera_enable">Your camera is turned on.</string>
    <!-- General label for camera disable -->
    <string name="general_camera_disable">Your camera is turned off.</string>
    <!-- Label for hold meeting -->
    <string name="meeting_hold">Hold</string>
    <!-- General label for speaker -->
    <string name="general_speaker">Speaker</string>
    <!-- General label for headphone-->
    <string name="general_headphone">Headphones</string>
    <!-- General label for headphone on-->
    <string name="general_headphone_on">Headphones are active</string>
    <!-- General label for speaker on-->
    <string name="general_speaker_on">Speaker is on</string>
    <!-- General label for speaker off-->
    <string name="general_speaker_off">Speaker is off</string>
    <!-- Label for end meeting-->
    <string name="meeting_end">End</string>
    <!-- Invite contacts as participants of the meeting-->
    <string name="invite_participants">Invite participants</string>
    <!-- The number of participants in the meeting-->
    <string name="participants_number">Participants (%d)</string>
    <!-- Pin the participant to speaker view in the meeting-->
    <string name="pin_to_speaker">Display in main view</string>
    <!-- Make the participant as moderator in the meeting-->
    <string name="make_moderator">Make moderator</string>
    <!-- The title of dialog for end meeting confirmation-->
    <string name="title_end_meeting">Leave meeting now?</string>
    <!-- no moderator when the moderator leave meeting-->
    <string name="no_moderator">No moderator</string>
    <!-- assign moderator message when the moderator leave meeting-->
    <string name="assign_moderator_message">Before leaving, please assign one or more new moderators for the meeting.</string>
    <!-- assign moderator option when the moderator leave meeting-->
    <string name="assign_moderator">Make moderator</string>
    <!-- leave anyway option when the moderator leave meeting-->
    <string name="leave_anyway">Leave anyway</string>
    <!-- The message alert user to pick new moderator on assign moderator page-->
    <string name="pick_new_moderator_message">Please assign one or more new moderators.</string>
    <!-- The title of dialog for changing meeting name-->
    <string name="change_meeting_name">Change the meeting name</string>
    <!-- The number of participants in the meeting on meeting info page-->
    <string name="info_participants_number">Participants : %d</string>
    <!-- The name of moderators in the meeting on meeting info page-->
    <string name="info_moderator_name">Moderator : %s</string>
    <!-- The literal meeting link text-->
    <string name="meeting_link">Meeting link</string>
    <!-- Subtitle of the meeting screen-->
    <string name="duration_meeting">Duration</string>
    <!-- The question in on-boarding screen asking if the user is going to join meeting as guest-->
    <string name="join_meeting_as_guest">Join meeting as guest</string>
    <!-- The title of the paste meeting link dialog for guest-->
    <string name="paste_meeting_link_guest_dialog_title">You are invited to a meeting.</string>
    <!-- Tell the guest to paste the meeting link in the edit box-->
    <string name="paste_meeting_link_guest_instruction">Tap the Meeting link sent to you or paste it here</string>
    <!-- Banner text to indicate poor network quality-->
    <string name="slow_connection_meeting">Poor connection</string>
    <!-- the message in the alert dialog for notifying the meeting has ended-->
    <string name="meeting_has_ended">Meeting has ended</string>
    <!-- error message shown when a meeting link is not well formed-->
    <string name="invalid_meeting_link_args">Invalid meeting link</string>
    <!-- Warning show to the user when the app needs permissions to start a meeting.-->
    <string name="meeting_permission_info">Access permissions needed for MEGA</string>
    <!-- Message of a dialog to show user the permissions that needed-->
    <string name="meeting_permission_info_message">Please grant MEGA access to your microphone and camera for meetings.</string>
    <!-- Button to confirm the action of restarting one transfer-->
    <string name="button_permission_info">Got it</string>
    <!-- Warning show to the user when the app needs permissions to get the best meeting experience and the user has denied them.-->
    <string name="meeting_required_permissions_warning">Go to settings to allow MEGA to access your camera and microphone.</string>
    <!-- The button text in the meeting ended alert dialog. Click the button to open the group chat screen of the meeting-->
    <string name="view_meeting_chat">View meeting chat</string>
    <!-- the content of tips when the user uses the meeting first time-->
    <string name="tip_invite_more_participants">Invite more participants to the meeting. Swipe up to invite.</string>
    <!-- the content of tips when the user enters recent chat page first time-->
    <string name="tip_create_meeting">Tap to create a new meeting</string>
    <!-- the content of tips when the user enters start conversation page first time-->
    <string name="tip_setup_meeting">Quickly set up a MEGA Meeting with our new encrypted meeting feature</string>
    <!-- the content of snack bar when the user be the new moderator-->
    <string name="be_new_moderator">You are the new moderator.</string>
    <!-- the content of snack bar when copied meeting link-->
    <string name="copied_meeting_link">Copied meeting link.</string>
    <!-- Title of the layout to join a meeting from the chat screen. The placeholder indicates the user who initiated the meeting -->
    <string name="join_meeting_layout_in_group_call">%s started a meeting. Tap to join.</string>
    <!-- Title of fifth tour screen -->
    <string name="title_tour_five">MEGA Meeting</string>
    <!-- Content of fourth tour screen -->
    <string name="content_tour_five">End-to-end encrypted video meeting</string>
    <!-- Error shown when it tries to open an invalid meeting link and the text view is empty -->
    <string name="invalid_meeting_link_empty">Please enter a valid meeting link</string>
    <!-- Guest leave call-->
    <string name="more_than_meeting">More than just meetings</string>
    <!-- the title of join without account on left meeting page-->
    <string name="left_meeting_join_title">Your privacy matters</string>
    <!-- the content of join without account on left meeting page-->
    <string name="left_meeting_join_content">Join the largest secure cloud storage and collaboration platform in the world.</string>
    <!-- the bonus title of join without account on left meeting page-->
    <string name="left_meeting_bonus_title">Get 20 GB for free</string>
    <!-- the bonus content of join without account on left meeting page-->
    <string name="left_meeting_bonus_content">Sign up now and enjoy advanced collaboration features for free.</string>
    <!-- Content of ongoing call for MaterialAlertDialog-->
    <string name="ongoing_call_content">You cannot make another call. Please end your first call before making another.</string>
    <!-- The hint text when changing meeting name-->
    <string name="new_meeting_name">New meeting name</string>
    <!-- The content of dialog when failed for creating meeting-->
    <string name="meeting_is_failed_content">Failed to create meeting.</string>
    <!-- Word next to own user’s name on participant list -->
    <string name="meeting_me_text_bracket">%1s [A](me)[/A]</string>
    <!-- Menu item to change from thumbnail view to main view in meeting-->
    <string name="main_view">Main view</string>
    <!-- Warning which alerts the user a file cannot be created because there is already one with the same name-->
    <string name="same_file_name_warning">There is already a file with the same name</string>
    <!-- Warning which alerts the user an item cannot be created because there is already one with the same name -->
    <string name="same_item_name_warning">There is already an item with the same name</string>
    <!-- Label of the option menu. When clicking this button, the app shows the info of the related item, e.g. file, folder, contact, chat, etc. -->
    <string name="general_info">Info</string>
    <!-- Item menu option upon right click on one image or video to save it to device gallery -->
    <string name="general_save_to_gallery">Save to gallery</string>
    <!-- settings of the Media section -->
    <string name="settings_media">Media</string>
    <!-- settings title of the Media section -->
    <string name="settings_media_audio_files">Audio files</string>
    <!-- Settings hint that indicates the audio will still be played in background if the app is backgrounded -->
    <string name="settings_background_play_hint">Playing on the background</string>
    <!-- Text of the empty screen when there are no elements in Photos -->
    <string name="photos_empty">[B]No[/B] [A]Photos[/A]</string>
    <!-- Text to show as subtitle of Enable camera uploads screen -->
    <string name="enable_cu_subtitle">Automatically backup your photos and videos to your Cloud Drive.</string>
    <!-- Text of a button on Camera Uploads section to show all the content of the section-->
    <string name="all_view_button">All</string>
    <!-- Text of a button on Camera Uploads section to show the content of the section organized by days-->
    <string name="days_view_button">Days</string>
    <!-- Text of a button on Camera Uploads section to show the content of the section organized by months-->
    <string name="months_view_button">Months</string>
    <!-- Text of a button on Camera Uploads section to show the content of the section organized by years-->
    <string name="years_view_button">Years</string>
    <!-- Text to show as a date on Camera Uploads section. Placeholders: [B][/B] are for formatting text; %1$s is for the month; %2$s is for the year. E.g.: "June 2020". -->
    <string name="cu_month_year_date">[B]%1$s[/B] %2$s</string>
    <!-- Text to show as a date on Camera Uploads section. Placeholders: [B][/B] are for formatting text; %1$s is for the day; %2$s is for the month; %3$s is for the year. E.g.: "30 December 2020". -->
    <string name="cu_day_month_year_date">[B]%1$s %2$s[/B] %3$s</string>
    <!-- Text to show on Camera Uploads section, indicating the upload progress. The placeholder %1$d is for set the number of pending uploads. E.g.: "Upload in progress, 300 files pending". -->
    <plurals name="cu_upload_progress">
        <item quantity="one">Upload in progress, 1 file pending</item>
        <item quantity="other">Upload in progress, %1$d files pending</item>
    </plurals>
    <!-- Text to show as production api server option -->
    <string name="production_api_server">Production</string>
    <!-- Title to show in a dialog to change api server -->
    <string name="title_change_server">Change server</string>
<<<<<<< HEAD
    <string name="version_incompatibility">We are upgrading MEGAChat. Your call might not be connected due to version incompatibility issues</string>
=======
    <!-- Show line numbers action -->
    <string name="action_show_line_numbers">Show line numbers</string>
    <!-- Hide line numbers action -->
    <string name="action_hide_line_numbers">Hide line numbers</string>
    <!-- Indicates pagination progress. E.g.: 3/49 -->
    <string name="pagination_progress">%1$s/%2$s</string>
    <!-- An error shown as transfer error when uploading something to an incoming share and the owner’s account is over its storage quota. -->
    <string name="error_share_owner_storage_quota">Share owner is over storage quota.</string>
    <!-- A message shown when uploading, copying or moving something to an incoming share and the owner’s account is over its storage quota. -->
    <string name="warning_share_owner_storage_quota">The file cannot be sent as the target user is over their storage quota.</string>
    <!-- Content to show in a Snackbar to tip the incompatibility-->
    <string name="version_incompatibility">We are upgrading MEGAchat. Your call might not be connected due to version incompatibility issues.</string>
>>>>>>> b8abe0e4
</resources><|MERGE_RESOLUTION|>--- conflicted
+++ resolved
@@ -4107,9 +4107,6 @@
     <string name="production_api_server">Production</string>
     <!-- Title to show in a dialog to change api server -->
     <string name="title_change_server">Change server</string>
-<<<<<<< HEAD
-    <string name="version_incompatibility">We are upgrading MEGAChat. Your call might not be connected due to version incompatibility issues</string>
-=======
     <!-- Show line numbers action -->
     <string name="action_show_line_numbers">Show line numbers</string>
     <!-- Hide line numbers action -->
@@ -4122,5 +4119,4 @@
     <string name="warning_share_owner_storage_quota">The file cannot be sent as the target user is over their storage quota.</string>
     <!-- Content to show in a Snackbar to tip the incompatibility-->
     <string name="version_incompatibility">We are upgrading MEGAchat. Your call might not be connected due to version incompatibility issues.</string>
->>>>>>> b8abe0e4
 </resources>