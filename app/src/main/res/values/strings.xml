<?xml version="1.0" encoding="utf-8"?>
<resources>
    <string name="full_description_text" context="Full description text of the app in the Google Play page of the app (character limit 4000)">MEGA provides user controlled encrypted cloud storage and chat through standard web browsers, together with dedicated apps for mobile devices. Unlike other cloud storage providers, your data is encrypted and decrypted by your client devices only and never by us.\n\nUpload your files from your smartphone or tablet then search, store, download, stream, view, share, rename or delete your files any time, from any device, anywhere. Share folders with your contacts and see their updates in real time. The encryption process means we cannot access or reset your password so you MUST remember it (unless you have your Recovery Key backed up) or you will lose access to your stored files.\n\nEnd-to-end user encrypted MEGA video chat allows for total privacy, and has been available through the browser since 2016. It has been extended to our mobile app, with chat history accessible across multiple devices. Users can also easily add files to a chat from their MEGA Cloud Drive.\n\nMEGA offers a generous 50 GB free storage for all registered users with bonus achievements, and offers paid plans with much higher limits:\n\n\nPro Lite subscription: 4.99 € per month or 49.99 € per year gives you 400 GB of storage space and 1 TB of transfer quota per month.\nPro I subscription: 9.99 € per month or 99.99 € per year gives you 2 TB of storage space and 2 TB of transfer quota per month.\nPro II subscription: 19.99 € per month or 199.99 € per year gives you 8 TB of storage space and 8 TB of transfer quota per month.\nPro III subscription: 29.99 € per month or 299.99 € per year gives you 16 TB of storage space and 16 TB of transfer quota per month.\n\nSubscriptions are renewed automatically for successive subscription periods of the same duration and at the same price as the initial period chosen. To manage your subscriptions, simply click on the Play Store icon on your mobile device, sign in with your Google ID (if you haven’t already done so) and then click on the MEGA app. You’ll be able to manage your subscription there.\n\nApp Permissions:\nWRITE_EXTERNAL_STORAGE -&gt; Download your files from MEGA to your device and upload files from your device to MEGA\nCAMERA -&gt; Take a picture and upload your photos to MEGA\nREAD_CONTACTS -&gt; Easily add contacts from your device as MEGA contacts\nRECORD_AUDIO and CAPTURE_VIDEO_OUTPUT (mic and camera) -&gt; MEGA provides for end-to-end encrypted audio/video calls\n\n\nTo enhance users” confidence in the MEGA system, all of the client-side code is published, so interested security researchers can evaluate the encryption process. The code of our mobile app is located on: https://github.com/meganz/android\n\nFor more info, please check our website:\nSee https://mega.nz/terms\n\n\nDesktop - https://mega.nz/</string>
    <string name="short_description_text" context="Short description text of the app in the Google Play page of the app (character limit 80)">MEGA is Cloud Storage with Powerful Always-On Privacy.</string>

    <string name="pdf_app_name" context="Name of the MEGA PDF Viewer. Keep uppercase.">MEGA PDF Viewer</string>

    <string name="general_x_of_x" context="Showing progress of elements. Example: 2 of 10.">of</string>
    <string name="general_yes" context="Answer for confirmation dialog.">Yes</string>
    <string name="general_no" context="Answer for confirmation dialog.">No</string>
    <string name="general_cancel" context="dialog option cancel in alert dialog">Cancel</string>
    <string name="general_move_to" context="When moving a file to a location in MEGA. This is the text of the button after selection the destination">Move to</string>
    <string name="general_copy_to" context="When copying a file to a location in MEGA. This is the text of the button after selection the destination">Copy to</string>
    <!--
    <string name="general_import_to" context="When importing a file to a location in MEGA. This is the text of the button after selection the destination">Import to</string>
    -->
    <string name="general_select" context="Selecting a specific location in MEGA. This is the text of the button">Select</string>
    <string name="general_select_to_upload" context="Selecting a specific location in MEGA. This is the text of the button">Select files</string>
    <string name="general_select_to_download" context="Selecting a specific location in MEGA. This is the text of the button">Select folder</string>
    <string name="general_create" context="This is the final button when creating a folder in the dialog where the user inserts the folder name">Create</string>
    <!-- This string is commented in FileStorageActivityLollipop.java
    <string name="general_upload" context="Button text when uploading a file to a previously selected location in MEGA">Upload File</string>
    -->
    <string name="general_download" context="Item menu option upon right click on one or multiple files.">Download</string>
    <string name="general_add" context="button">Add</string>
    <string name="general_move" context="Item menu option upon right click on one or multiple files.">Move</string>
    <string name="general_remove" context="Menu option to delete one or multiple selected items.">Remove</string>
    <string name="general_share" context="button">Share</string>
    <!--
    <string name="general_confirm" context="button">Confirm</string>
    -->
    <string name="general_leave" context="Item menu option upon right click on one or multiple files.">Leave</string>
    <string name="general_decryp" context="button">Decrypt</string>

    <string name="general_export" context="button">Export</string>

    <string name="general_ok" context="Answer for confirmation dialog.">OK</string>
    <string name="general_skip" context="Skip a step of a configuration process.">Skip</string>
    <string name="general_stop" context="Label for a button to stop some process. For example stop the Camera Uploads">Stop</string>

    <string name="general_retry" context="option shown when a message could not be sent">Retry</string>
    <string name="general_open_browser" context="Button to open the default web browser">Open browser</string>
    <!--
    <string name="general_empty" context="Button to delete the contents of the trashbin. Can also be translated as &quot;clear&quot;">Empty</string>
    -->
    <string name="general_loading" context="The title of progress dialog when loading web content">Loading</string>
    <string name="general_importing" context="state while importing the file">Importing</string>
    <string name="general_forwarding" context="state while importing the file">Forwarding</string>
    <string name="general_import" context="Menu option to choose to add file or folders to Cloud Drive">Import</string>
    <string name="general_storage" context="label of storage in upgrade/choose account page, it is being used with a variable, e.g. for LITE user it will show ‘200GB Storage’.">Storage</string>
    <string name="general_bandwidth" context="Text listed before the amount of bandwidth a user gets with a certain package. For example: “8TB Bandwidth”. Can also be translated as data transfer.">Transfer Quota</string>
    <string name="general_subscribe" context="Text placed inside the button the user clicks when upgrading to PRO. Meaning: subscribe to this plan">Subscribe</string>
    <!--
    <string name="general_continue" context="Text placed inside the button the user clicks when clicking into the FREE account. Meaning: Continue to the main screen">Continue</string>
    -->
    <string name="general_error_word" context="It will be followed by the error message">Error</string>
    <string name="general_not_yet_implemented" context="when clicking into a menu whose functionality is not yet implemented">Not yet implemented</string>
    <string name="error_no_selection" context="when any file or folder is selected">No file or folder selected</string>
    <string name="general_already_downloaded" context="when trying to download a file that is already downloaded in the device">Already downloaded</string>
    <string name="general_already_uploaded" context="when trying to upload a file that is already uploaded in the folder">already uploaded</string>
    <string name="general_file_info" context="Label of the option menu. When clicking this button, the app shows the info of the file">File info</string>
    <string name="general_folder_info" context="Label of the option menu. When clicking this button, the app shows the info of the folder">Folder info</string>
    <!--
    <string name="general_menu" context="Title when the left menu is opened">Menu</string>
    -->
    <string name="general_show_info" context="Hint how to cancel the download">Show info</string>

    <string name="error_general_nodes" context="Error getting the root node">Error. Please try again.</string>

    <string name="general_rk" context="File name (without extension) of file exported with the recovery key">MEGA-RECOVERYKEY</string>

    <string name="secondary_media_service_error_local_folder" context="Local folder error in Sync Service. There are two syncs for images and videos. This error appears when the secondary media local folder doesn’t exist">The secondary media folder does not exist, please choose a new folder</string>
    <string name="no_external_SD_card_detected" context="when no external card exists">No external storage detected</string>
    <string name="no_permissions_upload" context="On clicking menu item upload in a incoming shared folder read only">This folder is read-only. You do not have permission to upload</string>

    <string name="remove_key_confirmation" context="confirmation message before removing the previously downloaded MasterKey file">You are removing the previously exported Recovery Key file</string>
    <!--
    <string name="export_key_confirmation" context="confirmation message before downloading to the device the MasterKey file">Security warning! This is a high risk operation. Do you want to continue?</string>
    -->

    <!--
    <string name="more_options_overflow" context="title of the menu for more options for each file (rename, share, copy, move, etc)">More options</string>
    -->
    <string name="confirmation_add_contact" context="confirmation message before sending an invitation to a contact">Do you want to send an invitation to %s?</string>
    <!--
    <string name="confirmation_remove_multiple_contacts" context="confirmation message before removing mutiple contacts">Remove these %d contacts?</string>

    <string name="confirmation_move_to_rubbish" context="confirmation message before removing a file">Move to rubbish bin?</string>
    <string name="confirmation_move_to_rubbish_plural" context="confirmation message before removing a file">Move to rubbish bin?</string>

    <string name="confirmation_delete_from_mega" context="confirmation message before removing a file">Delete from MEGA?</string>

    <string name="confirmation_alert" context="confirmation message before removing a file">Please confirm</string>
    -->

    <string name="action_logout" context="Button where the user can sign off or logout">Logout</string>
    <string name="action_add" context="Item menu option upon right click on one or multiple files.">Upload</string>
    <string name="action_create_folder" context="Menu item">Create new folder</string>
    <string name="action_open_link" context="Item menu option upon right click on one or multiple files.">Open link</string>
    <!--
    <string name="action_upload" context="Button text when choosing the destination location in MEGA">Upload to</string>
    -->

    <string name="action_settings" context="Menu item">Settings</string>
    <string name="action_search" context="Search button">Search</string>
    <string name="action_search_country" context="Select country page title">Choose your region</string>
    <string name="action_play" context="Search button">Play</string>
    <string name="action_pause" context="Search button">Pause</string>
    <string name="action_refresh" context="Menu item">Refresh</string>
    <string name="action_sort_by" context="Menu item">Sort by</string>
    <string name="action_help" context="Menu item">Help</string>
    <string name="action_upgrade_account" context="Change from a free account to paying MEGA">Upgrade account</string>
    <string name="upgrading_account_message" context="Message while proceeding to upgrade the account">Upgrading account</string>
    <string name="action_select_all" context="Menu item to select all the elements of a list">Select all</string>
    <string name="action_unselect_all" context="Menu item to unselect all the elements of a list">Clear selection</string>
    <string name="action_grid" context="Menu item to change from list view to grid view">Thumbnail view</string>
    <string name="action_list" context="Menu item to change from grid view to list view">List view</string>
    <string name="action_export_master_key" context="Title of the preference Recovery key on Settings section">Backup Recovery Key</string>
    <string name="action_cancel_subscriptions" context="Menu item to let the user cancel subscriptions">Cancel subscription</string>
    <string name="cancel_subscription_ok" context="success message when the subscription has been canceled correctly">The subscription has been cancelled</string>
    <string name="cancel_subscription_error" context="error message when the subscription has not been canceled successfully">We were unable to cancel your subscription. Please contact support&#64;mega.nz for assistance</string>
    <string name="action_kill_all_sessions" context="Menu item to kill all opened sessions">Close other sessions</string>
    <string name="success_kill_all_sessions" context="Message after kill all opened sessions">The remaining sessions have been closed</string>
    <string name="error_kill_all_sessions" context="Message after kill all opened sessions">Error when closing the opened sessions</string>

    <plurals name="general_num_files">
        <item context="General file label. Singular of file. File" quantity="one">File</item>
        <item context="General files label. Plural of file. Files" quantity="other">Files</item>
    </plurals>

    <plurals name="general_num_shared_with">
        <item context="Indicates how many contacts a folder is shared with. Singular. e.g. Shared with Pepe" quantity="one">Shared with %1$s</item>
        <item context="Indicates how many contacts a folder is shared with. Plural. e.g. Shared with 7 contacts" quantity="other">Shared with %1$d contacts</item>
    </plurals>

    <string name="alert_larger_file" context="Alert text before download. Please do not modify the %s placeholder as it will be replaced by the size to be donwloaded">%s will be downloaded.</string>
    <string name="alert_no_app" context="Alert text before download">There is no app to open the file %s. Do you want to continue with the download?</string>
    <string name="checkbox_not_show_again" context="Dialog option that permits user do not show it again">Do not show again</string>

    <string name="confirm_cancel_login" context="Press back while login to cancel current login process.">Are you sure that you want to cancel the current login process?</string>

    <string name="login_text" context="Login button">Login</string>
    <string name="email_text" context="email label">Email</string>
    <string name="password_text" context="password label">Password</string>
    <string name="confirm_password_text" context="Hint of the confirmation dialog to get link with password">Confirm password</string>
    <string name="abc" context="in the password edittext the user can see the password or asterisks. ABC shows the letters of the password">ABC</string>
    <!--
    <string name="dots" context="in the password edittext the user can see the password or asterisks. ··· shows asterisks instead of letters">···</string>
    -->
    <string name="new_to_mega" context="This question applies to users that do not have an account on MEGA yet">New to MEGA?</string>
    <string name="create_account" context="button that allows the user to create an account">Create account</string>
    <string name="error_enter_email" context="when the user tries to log in MEGA without typing the email">Please enter your email address</string>
    <string name="error_invalid_email" context="Title of the alert dialog when the user tries to recover the pass of a non existing account">Invalid email address</string>
    <string name="error_enter_password" context="when the user tries to log in MEGA without typing the password">Please enter your password</string>
    <string name="error_server_connection_problem" context="when the user tries to log in to MEGA without a network connection">No network connection</string>
    <string name="error_server_expired_session" context="when the user tries to log in to MEGA without a valid session">You have been logged out on this device from another location</string>
    <string name="login_generating_key" context="the first step when logging in is calculate the private and public encryption keys">Calculating encryption keys</string>
    <string name="login_connecting_to_server" context="Message displayed while the app is connecting to a MEGA server">Connecting to the server</string>
    <string name="download_updating_filelist" context="Status text when updating the file manager">Updating file list</string>
    <string name="login_confirm_account" context="title of the screen after creating an account when the user has to confirm the password to confirm the account">Confirm account</string>
    <string name="login_querying_signup_link" context="when the user clicks on the link sent by MEGA after creating the account, this message is shown">Checking validation link</string>
    <string name="login_confirming_account" context="Attempting to activate a MEGA account for a user.">Activating account</string>
    <string name="login_preparing_filelist" context="After login, updating the file list, the file list should be processed before showing it to the user">Preparing file list</string>
    <string name="login_before_share" context="when the user tries to share something to MEGA without being logged">Please log in to share with MEGA</string>
    <string name="reg_link_expired" context="This toast message is shown on the login page when an email confirm link is no longer valid.">Your confirmation link is no longer valid. Your account may already be activated or you may have cancelled your registration.</string>
    <!--
    <string name="session_problem" context="if a link to a folder cannot be fetched">Problem of retrieving files from the folder</string>
    -->

    <string name="tour_space_title">MEGA Space</string>
    <string name="tour_speed_title">MEGA Speed</string>
    <string name="tour_privacy_title">MEGA Privacy</string>
    <string name="tour_access_title">MEGA Access</string>
    <string name="tour_space_text">Register now and get 50 GB* of free space</string>
    <string name="tour_speed_text">Uploads are fast. Quickly share files with everyone</string>
    <string name="tour_privacy_text">Keep all your files safe with MEGA’s end-to-end encryption</string>
    <string name="tour_access_text">Get fully encrypted access anywhere, anytime</string>

    <string name="create_account_text" context="button that allows the user to create an account">Create account</string>
    <string name="name_text" context="category in sort by action">Name</string>
    <string name="first_name_text" context="First Name of the user">First Name</string>
    <string name="lastname_text" context="Last name of the user">Last Name</string>
    <string name="tos" context="text placed on the checkbox of acceptation of the Terms of Service">I agree with MEGA’s [A]Terms of Service[/A]</string>
    <string name="top" context="Text placed on the checkbox to make sure user agree that understand the danger of losing password">I understand that [B]if I lose my password, I may lose my data[/B]. Read more about [A]MEGA’s end-to-end encryption[/A].</string>
    <string name="already_account" context="Does the user already have a MEGA account">Already have an account?</string>

    <string name="create_account_no_terms" context="warning dialog">You have to accept our Terms of Service</string>

    <string name="create_account_no_top" context="warning dialog, for user do not tick checkbox of understanding the danger of losing password">You need to agree that you understand the danger of losing your password</string>
    <string name="error_enter_username" context="Warning message when the first name is a required field to submit a form. For example during the create account process.">Please enter your first name</string>
    <string name="error_enter_userlastname" context="Warning dialog">Please enter your last name.</string>
    <string name="error_short_password" context="when creating the account">Password is too short</string>
    <string name="error_passwords_dont_match" context="when creating the account">Passwords do not match</string>
    <string name="error_email_registered" contect="when creating the account">This email address has already registered an account with MEGA</string>

    <!--
    <string name="create_account_confirm_title" context="Title that is shown when e-mail confirmation is still required for the account">Confirmation required</string>
    -->
    <!--
    <string name="create_account_confirm" context="">Please check your e-mail and click the link to login and confirm your account</string>
    -->
    <string name="create_account_creating_account">Connecting to the server: Creating account</string>

    <!--<string name="cancel_transfer_title">Delete Transfer</string>
    -->
    <string name="cancel_transfer_confirmation">Cancel this transfer?</string>
    <string name="cancel_all_transfer_confirmation">Cancel all transfers?</string>
    <string name="cancel_all_action" context="Label for any ‘Cancel all’ button, link, etc. - (String as short as possible).">Cancel all</string>

    <plurals name="cancel_selected_transfers">
        <item context="Warning to confirm remove selected transfer. Singular 1 transfer" quantity="one">The selected transfer will be cancelled.</item>
        <item context="Warning to confirm remove selected transfers. Plural more than 1 transfer" quantity="other">The selected transfers will be cancelled.</item>
    </plurals>

    <string name="section_cloud_drive" context="The name of every users root drive in the cloud of MEGA.">Cloud Drive</string>
    <string name="section_recents" context="Label to reference a recents section">Recents</string>
    <string name="section_secondary_media_uploads" context="title of the screen where the secondary media images are uploaded, and name of the folder where the secondary media images are uploaded">Media Uploads</string>
    <string name="section_inbox" context="Section name for the “Messages” section.Preferably one word. There is little space for this word.">Inbox</string>
    <string name="section_saved_for_offline" context="title of the screen that shows the files saved for offline in the device">Saved for Offline</string>
    <string name="section_saved_for_offline_new" context="the options of what to upload in an array. Needed for the settings, the options of what to upload.">Offline</string>
    <!--
    <string name="section_shared_with_me" context="title of the screen that shows all the folders that the user shares with other users and viceversa">Shared with me</string>
    -->
    <string name="title_shared_items" context="title of the screen that shows all the shared items">Shared items</string>
    <string name="section_shared_items" context="title of the screen that shows all the shared items">Shared folders</string>
    <string name="section_rubbish_bin" context="The title of the trash bin in the tree of the file manager.">Rubbish Bin</string>
    <string name="section_contacts" context="Section name for the “Contacts” section.Preferably one word. There is little space for this word.">Contacts</string>

    <string name="section_contacts_with_notification" context="Item of the navigation title for the contacts section when there is any pending incoming request">Contacts [A](%1$d)[/A]</string>
    <string name="sent_requests_empty" context="the user has not sent any contact request to other users">[B]No [/B][A]sent requests[/A][B].[/B]</string>
    <string name="received_requests_empty" context="the user has not received any contact request from other users">[B]No [/B][A]received requests[/A][B].[/B]</string>
    <string name="section_transfers" context="Title for the file transfer screen (with the up &amp; download)">Transfers</string>

    <string name="section_account" context="Section name for the &amp;ldquo;My Account&amp;rdquo; section.Preferably one or two words. There is little space for this.">My Account</string>
    <string name="section_photo_sync" context="title of the screen where the camera images are uploaded, and name of the folder where camera images are uploaded">Camera Uploads</string>
    <!--
    <string name="used_space" context="Used space &quot;5MB of 100MB&quot;.">%1$s of %2$s</string>
    -->
    <string name="tab_incoming_shares" context="Capital letters. Incoming shared folders. The title of a tab">Incoming</string>
    <string name="tab_outgoing_shares" context="Capital letters. Outgoing shared folders. The title of a tab">Outgoing</string>
    <string name="tab_links_shares" context="Capital letters. Files with link. The title of a tab">Links</string>

    <string name="title_incoming_shares_explorer" context="Label for any &amp;lsquo;Incoming shares&amp;rsquo; button, link, text, title, etc. - (String as short as possible).">Incoming Shares</string>
    <string name="title_incoming_shares_with_explorer" context="Title of the share with file explorer">Incoming shares with</string>
    <!--
    <string name="choose_folder_explorer" context="Title of the button in Incoming Shares tabs">Choose folder</string>
    -->

    <string name="file_browser_empty_cloud_drive" context="message when there are no files in the Cloud drive">No files in your Cloud Drive</string>
    <!--
    <string name="file_browser_empty_rubbish_bin" context="option to empty rubbish bin">Empty Rubbish Bin</string>
    -->
    <string name="file_browser_empty_folder" context="Text that indicates that a folder is currently empty">Empty Folder</string>

    <string name="choose_account_fragment" context="Title of the fragment Choose Account">CHOOSE ACCOUNT</string>

    <!--
    <string name="file_properties_activity" context="Menu item to show the properties dialog of files and or folders.">Properties</string>
    -->
    <string name="file_properties_available_offline" context="The file are available “offline” (without a network Wi-Fi mobile data connection)">Available offline</string>
    <!--
    <string name="file_properties_available_offline_on" context="Button state when a file can be saved for offline.(Capital letters)">ON</string>
    -->
    <!--
    <string name="file_properties_available_offline_off" context="Button state when a file is already saved for offline. (Capital letters)">OFF</string>
    -->
    <string name="file_properties_info_size_file" context="category in sort by action">Size</string>
    <string name="file_properties_info_last_modified" context="When the file/folder was last modified">Last modified</string>
    <string name="file_properties_info_added" context="when was the file added in MEGA">Added</string>
    <!--
    <string name="file_properties_shared_folder_private_folder" context="the folder is private. A public user can\'t access the folder">No public link</string>
    -->
    <string name="file_properties_shared_folder_public_link" context="the label when a folder can be accesed by public users">Public link</string>

    <string name="file_properties_shared_folder_permissions" context="Item menu option upon clicking on a file folder. Refers to the permissions of a file folder in the file manager.">Permissions</string>
    <string name="dialog_select_permissions" context="Title of the dialog to choose permissions when sharing.">Share Permissions</string>
    <string name="file_properties_shared_folder_change_permissions" context="menu item">Change permissions</string>
    <string name="file_properties_shared_folder_select_contact" context="when listing all the contacts that shares a folder">Shared with</string>
    <string name="file_properties_send_file_select_contact" context="send a file to a MEGA user">Send to</string>
    <string name="file_properties_owner" context="shows the owner of an incoming shared folder">Owner</string>
    <string name="contact_invite" context="positive button on dialog to invite a contact">Invite</string>
    <string name="contact_reinvite" context="option to reinvite a contact">Reinvite</string>
    <string name="contact_ignore" context="The text of the notification button that is displayed when there is a call in progress, another call is received and ignored.">Ignore</string>
    <string name="contact_decline" context="option to decline a contact invitation">Decline</string>
    <string name="contact_accept" context="option to accept a contact invitation">Accept</string>
    <string name="contact_properties_activity" context="title of the contact properties screen">Contact Info</string>
    <!--
    <string name="contact_file_list_activity" context="header of a status field for what content a user has shared to you">Content</string>
    -->
    <string name="contacts_list_empty_text" context="Adding new relationships (contacts) using the actions.">Add new contacts using the button below</string>
    <!--
    <string name="no_contacts" context="When an user wants to share a folder but has not any contact yet">There are not contacts in the account. Please add them on the Contacts screen</string>
	-->
    <string name="contacts_explorer_list_empty_text" context="Add new contacts before sharing.">Add a new contact to share</string>

    <string name="error_not_enough_free_space" context="Error message">Not enough free space on your device</string>

    <string name="option_link_without_key" context="This is button text on the Get Link dialog. This lets the user get a public file/folder link without the decryption key e.g. https://mega.nz/#!Qo12lSpT.">Link without key</string>
    <string name="option_decryption_key" context="Alert Dialog to get link">Decryption key</string>

    <!--
    <string name="download_failed" context="Error message">Download failed</string>
    -->
    <!--
	<string name="download_downloaded" context="notification message. Example: 1 file downloaded">downloaded</string>
    -->
    <!--
	<string name="download_downloading" context="Title header on the download page while the file is downloading.">Downloading</string>
	-->
    <!--
	<string name="text_downloading" context="Text located in each fragment when a download is in progress">Transferring</string>
	-->
    <string name="download_preparing_files" context="Alert shown when some content is sharing with chats and they are processing">Preparing files</string>

    <plurals name="download_began">
        <item context="Message when a download starts. Singular 1 file" quantity="one">Download has started</item>
        <item context="Message when many downloads start. Plural more than 1 file. Placeholder is for include the number of downloads in runtime." quantity="other">%1$d downloads have started</item>
    </plurals>

    <plurals name="download_finish">
        <item context="Message when a download finishes. Singular 1 file" quantity="one">Download has finished</item>
        <item context="Message when many downloads finish. Plural more than 1 file. Placeholder is for include the number of downloads in runtime." quantity="other">%1$d downloads have finished</item>
    </plurals>

    <plurals name="upload_began">
        <item context="Message when a upload starts. Singular 1 file" quantity="one">Upload has started</item>
        <item context="Message when many uploads start. Plural more than 1 file. Placeholder is for include the number of uploads in runtime." quantity="other">%1$d uploads have started</item>
    </plurals>

    <plurals name="upload_finish">
        <item context="Message when a download finishes. Singular 1 file" quantity="one">Upload has finished</item>
        <item context="Message when many downloads finish. Plural more than 1 file. Placeholder is for include the number of uploads in runtime." quantity="other">%1$d uploads have finished</item>
    </plurals>

    <plurals name="empty_folders">
        <item context="Warning shown when it tries to download an empty folder. Singular" quantity="one">Folder is empty.</item>
        <item context="Warning shown when it tries to download some empty folders. Plural" quantity="other">Folders are empty.</item>
    </plurals>
    <!--
    <string name="download_cancel_downloading" context="Confirmation text when attempting to cancel the download">Do you want to cancel the download?</string>
    -->
    <string name="download_touch_to_cancel" context="Hint how to cancel the download">Touch to cancel</string>
    <string name="download_touch_to_show" context="Hint how to cancel the download">View transfers</string>
    <string name="error_file_size_greater_than_4gb" context="Warning message">Most devices can’t download files greater than 4GB. Your download will probably fail</string>
    <string name="intent_not_available" context="message when trying to open a downloaded file but there isn’t any app that open that file. Example: a user downloads a pdf but doesn’t have any app to read a pdf">There isn’t any available app to execute this file on your device</string>
    <string name="intent_not_available_location" context="Message when trying to open a location message but there isn’t any app that open that location.">There isn’t any available app to open this location on your device</string>

    <string name="context_share_image" context="to share an image using Facebook, Whatsapp, etc">Share image using</string>
    <string name="context_get_link" context="create a link of a file and send it using an app from the device">Share link</string>
    <string name="context_delete_link" context="Delete a link label">Delete link</string>
    <string name="context_get_link_menu" context="Item menu option upon right click on one or multiple files.">Get Link</string>

    <!--<string name="context_manage_link_menu" context="Item menu option upon right click on one or multiple files.">Get link</string>-->

    <string name="context_leave_menu" context="Item menu option upon right click on one or multiple files.">Leave</string>
    <string name="alert_leave_share" context="Title alert before leaving a share.">Leave share</string>
    <string name="context_clean_shares_menu" context="Item menu option upon right click on one or multiple files.">Remove share</string>
    <string name="context_remove_link_menu" context="Item menu option upon right click on one or multiple files.">Remove link</string>
    <string name="context_remove_link_warning_text" context="Warning that appears prior to remove a link of a file. Singular.">This link will not be publicly available anymore.</string>
    <plurals name="remove_links_warning_text">
        <item context="Warning that appears prior to remove a link of a file. Singular." quantity="one">This link will not be publicly available anymore.</item>
        <item context="Warning that appears prior to remove links of files. Plural." quantity="other">These links will not be publicly available anymore.</item>
    </plurals>
    <string name="context_rename" context="Item menu option upon right click on one or multiple files.">Rename</string>
    <string name="context_open_link_title" context="Item menu option upon right click on one or multiple files.">Open link</string>
    <string name="context_open_link" context="Item menu option upon right click on one or multiple files.">Open</string>
    <string name="context_renaming" context="while renaming a file or folder">Renaming</string>
    <string name="context_preparing_provider" context="while file provider is downloading a file">Preparing file</string>
    <string name="context_download" context="Item menu option upon right click on one or multiple files.">Download</string>

    <!--
    <string name="download_folder" context="Item menu option upon right click on one or multiple files.">Download folder</string>
    -->
    <!--
    <string name="import_folder" context="Item menu option upon right click on one or multiple files.">Import folder</string>
    -->
    <string name="context_move" context="Item menu option upon right click on one or multiple files.">Move</string>
    <string name="context_moving" context="while moving a file or folder">Moving</string>
    <!--
    <string name="context_sharing" context="while sharing a folder">Sharing folder</string>
    -->
    <string name="context_copy" context="Item menu option upon right click on one or multiple files.">Copy</string>
    <string name="context_upload" context="Item menu option upon right click on one or multiple files.">Upload</string>
    <string name="context_copying" context="while copying a file or folder">Copying</string>
    <!--
    <string name="context_creating_link" context="status text">Creating link</string>
    -->
    <!--
    <string name="context_moving_to_trash" context="status text">Moving to Rubbish Bin</string>
    -->
    <string name="context_move_to_trash" context="menu item">Move to Rubbish Bin</string>
    <string name="context_delete_from_mega" context="menu item">Remove from MEGA</string>
    <string name="context_new_folder_name" context="Input field description in the create folder dialog.">Folder Name</string>
    <string name="context_new_contact_name" context="when adding a new contact. in the dialog">Contact email</string>
    <string name="context_creating_folder" context="status dialog when performing the action">Creating folder</string>
    <!--
    <string name="context_adding_contact" context="Adding a new relationship (contact)">Adding contact</string>
    -->
    <string name="context_download_to" context="Menu item">Save to</string>
    <string name="context_clear_rubbish" context="Menu option title">Clear Rubbish Bin</string>
    <string name="clear_rubbish_confirmation" context="Ask for confirmation before removing all the elements of the rubbish bin">You are about to permanently remove all items from your Rubbish Bin.</string>

    <!--<string name="context_send_link" context="get the link and send it">Send link</string>-->

    <string name="context_send" context="send cancel subscriptions dialog">Send</string>
    <string name="context_send_file_inbox" context="send the file to inbox">Send to contact</string>
    <!--
    <string name="context_copy_link" context="get the link and copy it">Copy link</string>
    -->
    <string name="context_remove" context="Menu option to delete one or multiple selected items.">Remove</string>
    <string name="context_delete_offline" context="Menu option to delete selected items of the offline state">Remove from Offline</string>
    <string name="context_share_folder" context="menu item">Share folder</string>
    <string name="context_send_file" context="menu item">Send file to chat</string>
    <string name="context_send_contact" context="menu item">Share contact to chat</string>
    <string name="context_view_shared_folders" context="open a shared folder">View shared folders</string>
    <string name="context_sharing_folder" context="Item menu option upon clicking on one or multiple files.">Sharing</string>
    <string name="manage_share" context="Menu option to manage a shared folder.">Manage share</string>
    <!--
    <string name="remove_all_sharing" context="status text">Removing all sharing contacts</string>
    -->
    <!--
    <string name="leave_incoming_share" context="status text">Leaving shared folder</string>
    -->
    <!--
    <string name="context_camera_folder" context="The location of where the user has the photos/videos stored.">Camera folder</string>
    -->
    <!--
    <string name="context_mega_contacts" context="when sharing a folder, the user can choose a contact from MEGA">MEGA Contacts</string>
    -->
    <!--
    <string name="context_phone_contacts" context="when sharing a folder, the user chan choose a contact from the device">Phone Contacts</string>
    -->
    <string name="context_delete" context="menu item">Delete</string>
    <!--
    <string name="context_more" context="menu item">More</string>
    -->
    <!--
    <string name="context_contact_added" context="success message when adding a contact">Contact added</string>
    -->
    <string name="context_contact_invitation_deleted" context="success message when removing a contact request">Request deleted</string>
    <string name="context_contact_invitation_resent" context="success message when reinvite a contact">Request resent</string>
    <string name="context_contact_request_sent" context="success message when sending a contact request">Request successfully sent to %s. The status can be consulted in the Sent Requests tab.</string>

    <string name="context_contact_removed" context="success message when removing a contact">Contact removed</string>
    <string name="context_contact_not_removed" context="error message">Error. Contact not removed</string>
    <string name="context_permissions_changed" context="success message when chaning the permissionss">Permissions changed</string>
    <string name="context_permissions_not_changed" context="error message">Error. Permissions not changed</string>
    <string name="context_folder_already_exists" context="message when trying to create a folder that already exists">Folder already exists</string>
    <string name="context_contact_already_exists" context="message when trying to create a invite a contact already that is already added">%s is already a contact</string>
    <string name="context_send_no_permission" context="message when trying to send a file without full access">You do not have permission to send this file</string>
    <string name="context_folder_created" context="success message when creating a folder">Folder created</string>
    <string name="context_folder_no_created" context="error message when creating a folder">Error. Folder not created</string>
    <string name="context_correctly_renamed" context="success message when renaming a node">Renamed successfully</string>
    <string name="context_no_renamed" context="error message">Error. Not renamed</string>
    <string name="context_correctly_copied" context="success message when copying a node">Copied successfully</string>
    <!--
    <string name="context_correctly_sent" context="success message when sending a file">File sent</string>
    -->
    <!--
    <string name="context_no_sent" context="error message when sending a file">Error. File not sent</string>
    -->
    <string name="context_correctly_sent_node" context="success message when sending a node to Inbox">Sent to Inbox</string>
    <string name="context_no_sent_node" context="error message when sending a node to Inbox">Error. Not sent to Inbox</string>
    <string name="context_no_copied" context="error message">Error. Not copied</string>
    <string name="context_no_destination_folder" context="message that appears when a user tries to move/copy/upload a file but doesn’t choose a destination folder">Please choose a destination folder</string>
    <string name="context_correctly_moved" context="success message when moving a node">Moved successfully</string>
    <string name="number_correctly_moved" context="success message when moving a node">%d items moved successfully.</string>
    <string name="number_incorrectly_moved" context="success message when moving a node">%d items were not moved successfully</string>
    <string name="context_correctly_moved_to_rubbish" context="success message when moving a node">Moved to the Rubbish Bin successfully</string>
    <string name="number_correctly_moved_to_rubbish" context="success message when moving a node">%d items moved to the Rubbish Bin successfully</string>
    <string name="number_incorrectly_moved_to_rubbish" context="success message when moving a node">&#160;and %d items were not sent successfully</string>
    <string name="context_no_moved" context="error message">Error. Not moved</string>
    <string name="context_correctly_shared" context="success message when sharing a folder">Shared successfully</string>
    <string name="context_no_shared_number" context="error message when sharing a folder">Error. %d shares were not completed</string>
    <string name="context_correctly_shared_removed" context="success message when sharing a folder">Remove shares successfully</string>
    <string name="context_no_shared_number_removed" context="error message when sharing a folder">Error. %d process of removing shares is not completed</string>
    <string name="context_no_shared" context="error message">Error. Not shared</string>
    <string name="context_no_removed_shared" context="error message">Error. Share failed to remove</string>
    <string name="context_remove_sharing" context="success message when removing a sharing">Folder sharing removed</string>
    <string name="context_no_link" context="error message">Link creation failed</string>
    <string name="context_correctly_removed" context="success message when removing a node from MEGA">Deleted successfully</string>
    <string name="context_no_removed" context="error message">Error. Deletion failed</string>
    <string name="number_correctly_removed" context="success message when moving a node">%d items removed successfully from MEGA</string>
    <string name="number_no_removed" context="error message when moving a node">%d items are not removed successfully</string>
    <string name="number_correctly_leaved" context="Success message when left shared folders">%d folders left successfully.</string>
    <string name="share_left" context="Message shown when a share has been left">Share left</string>
    <string name="number_no_leaved" context="error message when moving a node">%d folders were not left successfully</string>
    <string name="number_correctly_sent" context="success message when sending multiple files">File sent to %d contacts successfully</string>
    <string name="number_no_sent" context="error message when sending multiple files">File was not sent to %d contacts</string>
    <string name="number_correctly_sent_multifile" context="success message when sending multiple files">%d files sent successfully</string>
    <string name="number_no_sent_multifile" context="error message when sending multiple files">%d files failed to send</string>
    <string name="number_correctly_copied" context="success message when sending multiple files">%d items copied successfully</string>
    <string name="number_no_copied" context="error message when sending multiple files">%d items were not copied</string>
    <string name="number_contact_removed" context="success message when removing several contacts">%d contacts removed successfully</string>
    <string name="number_contact_not_removed" context="error message when removing several contacts">%d contacts were not removed</string>
    <string name="number_contact_file_shared_correctly" context="success message when sharing a file with multiple contacts">Folder shared with %d contacts successfully</string>
    <string name="number_contact_file_not_shared_" context="error message when sharing a file with multiple contacts">File can not be shared with %d contacts</string>
    <string name="number_correctly_shared" context="success message when sharing multiple files">%d folders shared successfully</string>
    <string name="number_no_shared" context="error message when sharing multiple files">%d folders were not shared</string>
    <string name="context_correctly_copied_contact" context="success message when sending a file to a contact">Successfully sent to:</string>
    <string name="context_correctly_removed_sharing_contacts" context="success message when removing all the contacts of a shared folder">The folder is no longer shared</string>
    <string name="context_no_removed_sharing_contacts" context="error message when removing all the contacts of a shared folder">Error, the folder is still shared with another contact</string>
    <string name="context_select_one_file" context="option available for just one file">Select just one file</string>
    <string name="rubbish_bin_emptied" context="success message when emptying the RB">Rubbish Bin emptied successfully</string>
    <string name="rubbish_bin_no_emptied" context="error message when emptying the RB">Error. The Rubbish Bin has not been emptied</string>

    <string name="dialog_cancel_subscriptions" context="dialog cancel subscriptions">You are about to cancel your MEGA subscription. Please let us know if there is anything we can do to help change your mind.</string>
    <string name="hint_cancel_subscriptions" context="hint cancel subscriptions dialog">Type feedback here</string>
    <string name="send_cancel_subscriptions" context="send cancel subscriptions dialog">Send</string>
    <!--
    <string name="title_cancel_subscriptions" context="title cancel subscriptions dialog">Cancel Subscription</string>
    -->
    <string name="confirmation_cancel_subscriptions" context="confirmation cancel subscriptions dialog">Thank you for your feedback! Are you sure you want to cancel your MEGA subscription?</string>
    <string name="reason_cancel_subscriptions" context="provide a reason to cancel subscriptions dialog">Your subscription has not been cancelled. Please provide a reason for your cancellation</string>
    <string name="message_user_purchased_subscription" context="welcome message after user brought subscription. placeholder 1: subscription type (Lite/Pro1 etc), placeholder 2: renewal interval (monthly/yearly)">Thank you for subscribing to %1$s %2$s!</string>
    <string name="message_user_purchased_subscription_down_grade" context="Pop up message shows when user purchased a lower level of subscription">Your new subscription will take effect once the current one expires, the new price will be charged at that time.</string>
    <string name="message_user_payment_pending" context="Pop up message shows when user purchased a subscription with a payment method that can not be processed in real time, e.g. voucher">Your subscription will take effect once the payment is processed by Google.</string>
    <string name="subscription_type_monthly" context="">Monthly</string>
    <string name="subscription_type_yearly" context="">Yearly</string>

    <string name="context_node_private" context="success message after removing the public link of a folder">The folder is now private</string>

    <string name="context_share_correctly_removed" context="success message after removing a share of a folder. a contact has no access to the folder now">Share removed</string>


    <string name="menu_new_folder" context="Menu option to create a new folder in the file manager.">New folder</string>
    <string name="menu_add_contact" context="Menu option to add a contact to your contact list.">Add contact</string>
    <string name="menu_add_contact_and_share" context="Menu option to add a contact to your contact list.">Add contact and share</string>
    <!--
    <string name="menu_download_from_link" context="Text that is displayed in the dialog to download a MEGA link inside the app">Download from MEGA link</string>
    -->

    <string name="alert_decryption_key" context="Title of the alert to introduce the decryption key">Decryption Key</string>
    <string name="message_decryption_key" context="Message of the alert to introduce the decryption key">Please enter the decryption key for the link</string>
    <string name="invalid_decryption_key" context="error message shown on the decryption key dialog if the key typed in was wrong">Invalid decryption key</string>

    <string name="upload_to_image" context="upload to. Then choose an Image file">Image</string>
    <string name="upload_to_audio" context="upload to. Then choose an Audio file">Audio</string>
    <string name="upload_to_video" context="Title of the button in the contact info screen to start a video call">Video</string>
    <!--
    <string name="upload_to_other" context="upload to. Then choose a file which is not an Image, an Audio or a Video">Other File</string>
    -->
    <string name="upload_to_filesystem" context="upload to. Then choose to browse the file system to choose a file">Pick from File System</string>
    <string name="upload_to_filesystem_from" context="upload to. Then choose to browse the file system to choose a file">Pick from</string>
    <!--
    <string name="upload_select_file_type" context="title of the dialog for choosing if a user wants to upload an image, an audio, a video or a file from the system">Select file type</string>
    -->
    <!--
    <string name="upload_uploading" context="status text">Uploading</string>
    -->
    <!--
    <string name="upload_touch_to_cancel" context="hint to how to cancel the upload (by touching the notification)">Touch to cancel upload</string>
    -->
    <!--
    <string name="upload_failed" context="error message">Upload failed</string>
    -->
    <string name="upload_uploaded" context="Label for the current uploaded size of a file. For example, 3 files, 50KB uploaded">uploaded</string>
    <!--
    <string name="upload_cancel_uploading" context="Confirmation text for cancelling an upload">Do you want to cancel the upload?</string>
    -->
    <string name="upload_prepare" context="Status text at the beginning of an upload, Status text at the beginning of an upload for 1 file">Processing file</string>
    <plurals name="upload_prepare">
        <item context="Status text at the beginning of an upload, Status text at the beginning of an upload for 1 file" quantity="one">Processing file</item>
        <item context="Status text at the beginning of an upload, Status text at the beginning of an upload for 2 or more files" quantity="other">Processing files</item>
    </plurals>
    <string name="error_temporary_unavaible" context="error message when downloading a file">Resource temporarily not available, please try again later</string>
    <string name="upload_can_not_open" context="Error message when the selected file cannot be opened">Cannot open selected file</string>
    <string name="unzipping_process" context="when a zip file is downloaded and clicked, the app unzips the file. This is the status text while unzipping the file">Unzipping file</string>

    <string name="error_io_problem" context="error message while browsing the local filesystem">File system problem</string>
    <string name="general_error" context="error message while browsing the local filesystem">Error happened when executing the action</string>

    <string name="full_screen_image_viewer_label" context="title of the image gallery">Image viewer</string>

    <!--
    <string name="manager_download_from_link_incorrect" context="Error message when the user entered an incorrect MEGA link format for importing">Incorrect link format</string>
    -->

    <!--
    <string name="my_account_activity" context="Title of the screen where the user account information is shown">Account</string>
    -->
    <!--
    <string name="my_account_total_space" context="Headline for the amount of total storage space">Storage Space</string>
    -->
    <!--
    <string name="my_account_free_space" context="Headline for the amount of storage space is remaining">Free Space</string>
    -->
    <string name="my_account_used_space" context="Headline for the amount of storage space is used">Used Space</string>
    <string name="my_account_change_password" context="menu item">Change password</string>
    <!--
    <string name="warning_out_space" context="Warning in Cloud drive when the user is runningut of space">You\'re running out of space!\n Do you want to upgrade your account?</string>
    -->
    <string name="overquota_alert_text" context="Dialog text overquota error">You have exceeded your storage limit. Would you like to upgrade your account?</string>

    <!--
    <string name="op_not_allowed" context="Dialod text overquota error">Operation not allowed</string>
    -->
    <string name="my_account_last_session" context="when did the last session happen">Last session</string>
    <string name="my_account_connections" context="header for the social connections, showing the number of contacts the user has">Connections</string>

    <string name="my_account_changing_password" context="message displayed while the app is changing the password">Changing password</string>
    <string name="my_account_change_password_oldPassword" context="when changing the password, the first edittext is to enter the current password">Current password</string>
    <string name="my_account_change_password_newPassword1" context="when changing the password">New password</string>
    <string name="my_account_change_password_newPassword2" context="when changing the password">Confirm new password</string>
    <!--
    <string name="my_account_change_password_error" context="Error message when the user attempts to change his password (two potential reasons in one error message).">Incorrect current password or the new passwords you provided do not match. Please try again</string>
    -->
    <!--
    <string name="my_account_change_password_error_2" context="Error message when the user attempts to change his password (two potential reasons in one error message).">Incorrect current password. Please try again</string>
    -->
    <!--
    <string name="my_account_change_password_OK" context="Success text">Password changed successfully</string>
    -->
    <string name="my_account_change_password_dont_match" context="when changing the password or creating the account, the password is required twice and check that both times are the same">Password doesn’t match</string>

    <!--
    <string name="upgrade_activity" context="title of the Upgrade screen">PRO Membership</string>
    -->
    <string name="upgrade_select_pricing" context="title of the selection of the pro account wanted">Select membership</string>
    <string name="select_membership_1" context="the user has to decide the way of payment">Monthly or annually recurring</string>

    <!--<string name="select_membership_2" context="button to go to Google Play">Google Play subscription</string>-->

    <string name="no_available_payment_method" context="choose the payment method option when no method is available">At this moment, no method of payment is available for this plan</string>

    <string name="upgrade_per_month" context="button to decide monthly payment. The asterisk is needed">Monthly*</string>
    <string name="upgrade_per_year" context="button to decide annually payment. The asterisk is needed">Annually*</string>

    <string name="file_properties_get_link" context="the user can get the link and it’s copied to the clipboard">The link has been copied to the clipboard</string>
    <!--
    <string name="file_properties_remove_link" context="the user can remove the public link">The link has been removed</string>
    -->

    <string name="full_image_viewer_not_preview" context="before sharing an image, the preview has to be downloaded">The preview has not been downloaded yet. Please wait</string>
    <string name="not_load_preview_low_memory" context="due to device is low on memory, cannot load an image preview temporarily">The preview is not able to load due to insufficient memory available. Please try again later.</string>

    <string name="log_out_warning" context="alert when clicking a newsignup link being logged">Please log out before creating the account</string>

    <!--
    <string name="import_correct" context="success message after import a file">Imported successfully</string>
    -->

    <string name="transfers_empty" context="message shown in the screen when there are not any active transfer">No active transfers</string>
    <!--
    <string name="transfers_pause" context="File uploading or downloading has been paused (until the user continues at a later stage)">All transfers are paused</string>
    -->
    <string name="menu_pause_transfers" context="menu item">Pause transfers</string>
    <!--
    <string name="menu_restart_transfers" context="menu item">Restart transfers</string>
    -->
    <string name="menu_cancel_all_transfers" context="menu item">Cancel all transfers</string>

    <string name="menu_take_picture" context="Option of the sliding panel to change the avatar by taking a new picture">Take picture</string>

    <string name="ask_for_display_over_title" context="Dialog title, to explain why MEGA needs the ’display over other apps’ permission (Android 10)">Allow notifications for incoming MEGA calls</string>
    <string name="ask_for_display_over_msg" context="Dialog message, to explain why MEGA needs the ’display over other apps’ permission (Android 10)">MEGA needs your authorization to allow the call interface to pop up from the background.</string>
    <string name="ask_for_display_over_explain" context="Prompt text shows when the user doesn’t want to make MEGA grant the ’display over other apps’ permission for now (Android 10)">Don’t worry, you can still manually grant permissions from your device’s settings.</string>

    <string name="cam_sync_wifi" context="the options of how to upload, but in an array. needed for the settings, how to upload the camera images. only when Wi-Fi connected">Wi-Fi only</string>
    <string name="cam_sync_data" context="the options of how to upload, but in an array. needed for the settings, how to upload the camera images. when Wi-Fi connected and using data plan">Wi-Fi or mobile data</string>
    <string name="cam_sync_syncing" context="The upload of the user’s photos orvideos from their specified album is in progress.">Camera Uploads in progress</string>
    <string name="cam_sync_cancel_sync" context="confirmation question for cancelling the camera uploads">Do you want to stop Camera Uploads?</string>
    <!--
    <string name="settings_camera_notif_error_no_folder" context="Error message when an unavailable destination folder was selected">Destination folder is unavailable</string>
    -->
    <string name="settings_camera_notif_title" context="title of the notification when camera upload is enabled">Uploading files of media folders</string>
	<string name="settings_camera_notif_checking_title" context="title of the notification when camera upload is checking files">Checking for files to be uploaded</string>
	<string name="settings_camera_notif_initializing_title" context="title of the notification when camera upload is initializing">Initializing Camera Uploads</string>
	<string name="camera_notif_primary_local_unavailable" context="title of the notification when camera upload’s primary local folder is unavailable.">Camera Uploads have been disabled. Your local folder is unavailable.</string>
	<string name="camera_notif_secondary_local_unavailable" context="title of the notification when camera upload’s secondary local folder is unavailable.">Media Uploads have been disabled. Your local folder is unavailable.</string>

    <!--
    <string name="settings_camera_notif_error" context="notification error">Camera Uploads problem</string>
    -->
    <string name="settings_camera_notif_complete" context="notification camera uploads complete">Camera uploads complete</string>
    <string name="settings_features" context="settings of the Features section">Features</string>

    <string name="settings_storage" context="label of storage in upgrade/choose account page, it is being used with a variable, e.g. for LITE user it will show ‘200GB Storage’.">Storage</string>
    <string name="settings_pin_lock" context="Settings of the Passcode">Passcode Lock</string>
	<string name="settings_camera_upload_charging_helper_label" context="Helper text to explain why we have this `Require me to plug in` setting, placeholder - 100 to 1000 in MB">Video compression consumes a lot of power; MEGA will require you to be actively charging your device if the videos to be compressed are larger than %s.</string>
	<string name="settings_camera_upload_include_gps_helper_label" context="Helper text to explain the things to note if enable the feature of including GPS info">If enabled, you will upload information about where your pictures were taken, so be careful when sharing them.</string>

    <string name="settings_advanced_features" context="Settings category title for cache and offline files">Advanced</string>
    <string name="settings_advanced_features_cache" context="Settings preference title for cache">Clear Cache</string>
    <string name="settings_advanced_features_offline" context="Settings preference title for offline files">Clear Offline Files</string>

    <string name="settings_auto_play_label" context="description of switch ‘Open file when download is completed’">Open file when downloaded</string>
    <string name="settings_advanced_features_cancel_account" context="Settings preference title for canceling the account">Cancel your account</string>
    <string name="settings_delete_account" context="Settings preference title for delete account">Delete account</string>

    <string name="settings_advanced_features_size" context="Size of files in offline or cache folders">Currently using %s</string>
    <string name="settings_advanced_features_calculating" context="Calculating Size of files in offline or cache folders">Calculating</string>

    <string name="settings_storage_download_location" context="title of the setting to set the default download location">Default download location</string>
    <string name="settings_storage_ask_me_always" context="Whether to always ask the user each time.">Always ask for download location</string>
    <string name="settings_storage_advanced_devices" context="Whether to enable the storage in advanced devices">Display advanced devices (external SD)</string>
	<string name="add_phone_number_label" context="Label of button on account page that ask user to add their phone number">Add a phone number</string>
	<string name="verify_account_title" context="enter verification code page title">Verify your account</string>
	<string name="verify_account_helper_locked" context="Text to explain to user why to verify phone number (account suspended use case)">Your account has been locked temporarily due to potential abuse. Please verify your phone number to unlock your account.</string>
    <string name="general_country_label" context="Hint text of the country edittext for billing purposes">Country</string>
    <string name="sms_region_label" context="Hint text of the region edittext for choosing dial code.">Region</string>
	<string name="verify_account_phone_number_placeholder" context="place holder for enter mobile number field">Your phone number</string>
    <string name="general_back_button" context="Button label - go to previous page">Back</string>
	<string name="verify_account_not_now_button" context="button label - quite sms verification use case">Not now</string>
    <string name="general_confirm_button" context="Button label - confirm some action">Confirm</string>
	<string name="verify_account_invalid_country_code" context="On “add phone number” page, an error message will be shown if user click next button without select country code.">Please select a region code</string>
    <string name="verify_account_not_loading_country_code" context="On “Add phone number” page, a toast error message will be shown if the country code cannot be fetched from back end.">Region codes could not be fetched.</string>
	<string name="verify_account_invalid_phone_number" context="error message if user click next button without enter a valid phone number">Please supply a valid phone number.</string>
	<string name="verify_account_enter_txt_label" context="Label tell user to enter received txt to below input boxes">Please enter the verification code sent to</string>
	<string name="verify_account_enter_code_title" context="enter verification code page title">Verify your account</string>
	<string name="verify_account_incorrect_code" context="error message that will show to user when user entered invalid verification code">Wrong code. Please try again or resend.</string>
	<string name="verify_account_resend_label" context="text message to remind user to resend verification code">You didn’t receive a code?</string>
    <string name="general_resend_button" context="Button to resend the create account email to a new email address in case the previous email address was misspelled">Resend</string>
	<string name="verify_account_error_phone_number_register" context="error message that will show to user when host detected that the mobile number has been registered already">This number is already associated with a MEGA account.</string>
	<string name="verify_account_error_reach_limit" context="error message that will show to user when user reached the sms verification daily limit">You have reached the daily limit</string>
	<string name="verify_account_error_wrong_code" context="error message that will show to user when user reached the sms verification daily limit">The verification code doesn’t match.</string>
	<string name="verify_account_error_code_verified" context="error message that will show to user when code has been verified">The code has been verified</string>
	<string name="verify_account_error_invalid_code" context="error message that will show to user when user entered invalid verification code">Wrong code. Please try again or resend.</string>
	<string name="verify_account_successfully" context="verify phone number successfully">Your phone number has been verified successfully</string>

    <string-array name="settings_storage_download_location_array">
        <item context="if the user has an internal and an external SD card, it has to be set on the settings screen, internal storage option">Internal storage</item>
        <item context="if the user has an internal and an external SD card, it has to be set on the settings screen, external storage option">External storage</item>
    </string-array>

    <string name="internal_storage_label" context="If the user has an internal storage and an external SD card, it has to be set on the settings screen, internal storage option">Internal storage</string>
    <string name="external_storage_label" context="If the user has an internal storage and an external SD card, it has to be set on the settings screen, external storage option">External storage</string>

    <string-array name="add_contact_array">
        <item context="title of the dialog shown when sending or sharing a folder">Write the user’s email</item>
        <item context="choose the way the new user’s email is inserted, import from phone option">Import from device</item>
    </string-array>

    <string name="settings_camera_upload_on" context="settings option">Enable Camera Uploads</string>
    <string name="settings_camera_upload_turn_on" context="settings option">Turn on Camera Uploads</string>
    <string name="settings_camera_upload_off" context="settings option">Disable Camera Uploads</string>
    <string name="settings_camera_upload_how_to_upload" context="settings option. How to upload the camera images: via Wi-Fi only or via Wi-Fi and data plan">How to upload</string>

    <string name="settings_secondary_upload_on" context="The Secondary Media uploads allows to create a second Camera Folder synchronization. Enabling it would imply to choose a new local folder and then, a new destination folder in MEGA. This is the text that appears in the settings option to enable the second synchronization.">Enable Secondary Media uploads</string>
    <string name="settings_secondary_upload_off" context="The Secondary Media uploads allows to create a second Camera Folder synchronization. Disabling it would imply that the current second sync won’t be running anymore. This is the text that appears in the settings option to disable the second synchronization.">Disable Secondary Media uploads</string>

    <string name="settings_empty_folder" context="Title of shared folder explorer to choose a folder to perform an action">Choose folder</string>

    <string-array name="settings_camera_upload_how_to_entries">
        <item context="the options of how to upload, but in an array. needed for the settings, how to upload the camera images. when Wi-Fi connected and using data plan">Wi-Fi or mobile data</item>
        <item context="the options of how to upload, but in an array. needed for the settings, how to upload the camera images. only when Wi-Fi connected">Wi-Fi only</item>
    </string-array>
    <string name="settings_camera_upload_what_to_upload" context="What kind of files are going to be uploaded: images, videos or both">File Upload</string>

    <string-array name="settings_camera_upload_file_upload_entries">
        <item context="what kind of file are going to be uploaded. Needed for the settings summary">Photos only</item>
        <item context="what kind of file are going to be uploaded. Needed for the settings summary">Videos only</item>
        <item context="what kind of file are going to be uploaded. Needed for the settings summary">Photos and videos</item>
    </string-array>

    <string name="settings_camera_upload_charging" context="Option to choose that the camera sync will only be enable when the device is charging">Only when charging</string>
    <string name="settings_camera_upload_include_gps" context="Title of ‘Include location tags’ setting option. Once enabled, Camera Uploads will include the location info from pictures those are being uploaded">Include location tags</string>
    <string name="settings_camera_upload_require_plug_in" context="Option to choose that the video compression will only be enable when the device is charging">Require me to actively charge my device</string>
    <string name="settings_keep_file_names" context="Option to choose that the camera sync will maintain the local file names when uploading">Keep file names as in the device</string>

    <string name="settings_local_camera_upload_folder" context="The location of where the user photos or videos are stored in the device.">Local Camera folder</string>
    <string name="settings_mega_camera_upload_folder" context="The location of where the user photos or videos are stored in MEGA.">MEGA Camera Uploads folder</string>

    <string name="settings_local_secondary_folder" context="The location of where the user photos or videos of the secondary sync are stored in the device.">Local Secondary folder</string>
    <string name="settings_mega_secondary_folder" context="The location of where the user photos or videos of the secondary sync are stored in MEGA.">MEGA Secondary folder</string>

    <string name="settings_camera_upload_only_photos" context="what kind of file are going to be uploaded. Needed for the settings summary">Photos only</string>
    <string name="settings_camera_upload_only_videos" context="what kind of file are going to be uploaded. Needed for the settings summary">Videos only</string>
    <string name="settings_camera_upload_photos_and_videos" context="what kind of file are going to be uploaded. Needed for the settings summary">Photos and videos</string>

    <string name="settings_pin_lock_code_not_set" context="status text when no custom photo sync folder has been set">Not set</string>
    <string name="settings_pin_lock_switch" context="Settings of the Passcode">Passcode Lock</string>
    <string name="settings_change_passcode" context="Settings option to change Passcode.">Change Passcode</string>

    <string name="pin_lock_enter" context="Button after the Passcode code input field">Enter</string>
    <string name="pin_lock_alert" context="error message when not typing the Passcode code correctly">Your local files will be deleted and you will be logged out after 10 failed attempts</string>
    <string name="pin_lock_incorrect" context="error message when not typing the Passcode code correctly">Incorrect code</string>
    <plurals name="pin_lock_incorrect_alert">
        <item context="Error message when not typing the Passcode correctly and only have 1 attempt left." quantity="one">Wrong Passcode, please try again. You have 1 attempt left</item>
        <item context="Error message when not typing the Passcode correctly and have several attempts left. The placeholder is to display the number of attempts left in runtime." quantity="other">Wrong Passcode, please try again. You have %2d attempts left</item>
    </plurals>
    <string name="pin_lock_not_match" context="Error message when not typing the Passcode correctly (two times)">Passcodes don’t match</string>
    <string name="unlock_pin_title" context="Title of the screen to unlock screen with Passcode">Enter your Passcode</string>
    <string name="unlock_pin_title_2" context="Title of the screen to unlock screen with Passcode in second round">Re-Enter your Passcode</string>
    <string name="reset_pin_title" context="Title of the screen to unlock screen with Passcode">Enter your new Passcode</string>
    <string name="reset_pin_title_2" context="Title of the screen to unlock screen with Passcode in second round">Re-Enter your new Passcode</string>
    <string name="incorrect_pin_activity" context="Text of the screen after 10 attemps with a wrong Passcode" formatted="false">All your local data will be deleted and you will be logged out in %1d seconds</string>

    <string name="settings_about" context="Caption of a title, in the context of “About MEGA” or “About us”">About</string>
    <string name="settings_about_privacy_policy" context="App means “Application”">Privacy Policy</string>
    <string name="settings_about_terms_of_service" context="">Terms of Service</string>
    <string name="settings_about_gdpr" context="setting menu that links to the GDPR terms">Data Protection Regulation</string>
    <string name="settings_about_app_version" context="App means “Application”">App version</string>
    <string name="settings_about_sdk_version" context="Title of the label where the SDK version is shown">MEGA SDK Version</string>
    <string name="settings_about_karere_version" context="Title of the label where the MEGAchat SDK version is shown">MEGAchat SDK Version</string>
    <string name="settings_about_code_link_title" context="Link to the public code of the app">View source code</string>

    <string name="january">January</string>
    <string name="february">February</string>
    <string name="march">March</string>
    <string name="april">April</string>
    <string name="may">May</string>
    <string name="june">June</string>
    <string name="july">July</string>
    <string name="august">August</string>
    <string name="september">September</string>
    <string name="october">October</string>
    <string name="november">November</string>
    <string name="december">December</string>

    <string name="zip_browser_activity" context="title of the screen that shows the ZIP files">ZIP Browser</string>

    <!--
    <string name="new_account" context="in login screen to create a new account">Create account now!</string>
    -->

    <string name="my_account_title" context="title of the My Account screen">Account Type</string>
    <string name="renews_on" context="title of the Expiration Date">Renews on&#160;</string>
    <string name="expires_on" context="title of the Expiration Date">Expires on&#160;</string>
    <string name="free_account">Free</string>

    <!--
    <string name="free_storage" context="Not translate">50 GB</string>
    -->
    <!--
    <string name="free_bandwidth" context="Free bandwich account details">Limited</string>
    -->

    <string name="camera_uploads_created" context="info message shown to the user when the Camera Uploads folder has been created">Camera Uploads folder created</string>

    <!--
    <string name="ZIP_download_permission" context="A compressed file will be downloaded and decompressed.">The ZIP file will be downloaded and unzipped</string>
    -->
    <!--
    <string name="ZIP_unzip_permission" context="A compressed file will be decompressed.">The ZIP file will be unzipped </string>
    -->

    <string name="sortby_owner_mail" context="category in sort by action">Owner’s Email</string>
    <string name="sortby_name" context="category in sort by action">Name</string>
    <string name="sortby_name_ascending" context="sort files alphabetically ascending">Ascending</string>
    <string name="sortby_name_descending" context="sort files alphabetically descending">Descending</string>

    <string name="sortby_date" context="category in sort by action">Date</string>
    <string name="sortby_creation_date" context="category in sort by action">Creation Date</string>
    <string name="sortby_modification_date" context="category in sort by action">Modification Date</string>
    <string name="sortby_link_creation_date" context="category in sort by action">Link creation date</string>
    <string name="sortby_date_newest" context="sort files by date newest first">Newest</string>
    <string name="sortby_date_oldest" context="sort files by date oldest first">Oldest</string>

    <string name="sortby_size" context="category in sort by action">Size</string>
    <string name="sortby_size_largest_first" context="sort files by size largest first">Largest</string>
    <string name="sortby_size_smallest_first" context="sort files by size smallest first">Smallest</string>

    <string name="sortby_type" context="Title of sort by media type options">Media type</string>
    <string name="sortby_type_photo_first" context="sort option, sort media files by photos first">Photos</string>
    <string name="sortby_type_video_first" context="sort option, sort media files by videos first">Videos</string>

    <string name="sort_by_newest_date" context="sort files by date newest first">Newest date</string>
    <string name="sort_by_oldest_date" context="sort files by date oldest first">Oldest date</string>
    <string name="sort_by_largest_size" context="sort files by largest size">Largest size</string>
    <string name="sort_by_smallest_size" context="sort files by smallest size">Smallest size</string>

    <string name="per_month" context="in payments, for example: 4.99€ per month">per month</string>
    <string name="per_year" context="in payments, for example: 49.99€ per year">per year</string>

    <string name="billing_details" context="Contextual text in the beginning of the Credit Card Payment">Enter your billing details:</string>
    <string name="address1_cc" context="Hint text of the address1 edittext, which is the first line (of two) of the address">Address 1</string>
    <string name="address2_cc" context="Hint text of the address2 edittext, which is the second line (of two) of the address">Address 2 (optional)</string>
    <string name="city_cc" context="Hint text of the city edittext for billing purposes">City</string>
    <string name="state_cc" context="Hint text of the state or province edittext for billing purposes">State/Province</string>
    <string name="country_cc" context="Hint text of the country edittext for billing purposes">Country</string>
    <string name="postal_code_cc" context="Hint text of the postal code edittext for billing purposes">Postal code</string>

    <string name="payment_details" context="Contextual text in the beginning of the Credit Card Payment">Enter your payment details:</string>
    <string name="first_name_cc" context="Hint text of the first name of the credit card edittext for payment purposes">First name</string>
    <string name="last_name_cc" context="Hint text of the last name of the credit card edittext for payment purposes">Last name</string>
    <string name="credit_card_number_cc" context="Hint text of the credit card number edittext for payment purposes">Credit Card Number</string>
    <string name="month_cc" context="Hint text of the expiration month of the credit card for payment purposes">Month</string>
    <string name="year_cc" context="Hint text of the expiration year of the credit card for payment purposes">Year</string>
    <string name="cvv_cc" context="Hint text of the CVV edittext for payment purposes">CVV</string>

    <string name="proceed_cc" context="Text of the button which proceeds the payment">Proceed</string>

    <string name="account_successfully_upgraded" context="Message shown when the payment of an upgrade has been correct">Account successfully upgraded!</string>
    <string name="account_error_upgraded" context="Message shown when the payment of an upgrade has not been correct">The operation failed. Your credit card has not been charged</string>
    <string name="credit_card_information_error" context="Message shown when the credit card information is not correct">The credit card information was not correct. The credit card will not be charged</string>
    <!--
    <string name="not_upgrade_is_possible" context="Message shown when the user wants to upgrade an account that cannot be upgraded">Your account cannot be upgraded from the app. Please contact support@mega.nz to upgrade your account</string>
    -->

    <string name="pin_lock_type" context="Title to choose the type of Passcode">Passcode Type</string>
    <string name="four_pin_lock" context="Passcode with 4 digits">4 digit Passcode</string>
    <string name="six_pin_lock" context="Passcode with 6 digits">6 digit Passcode</string>
    <string name="AN_pin_lock" context="Passcode alphanumeric">Alphanumeric Passcode</string>

    <string name="settings_enable_logs" context="Confirmation message when enabling logs in the app">Logs are now enabled</string>
    <string name="settings_disable_logs" context="Confirmation message when disabling logs in the app">Logs are now disabled</string>
    <string name="error_unable_to_setup_cloud_folder" context="Snackbar error message triggered by host error when user is trying to setup MEGA Camera Uploads folder in settings page">Unable to setup MEGA Camera Uploads folder</string>
    <string name="logs_not_enabled_permissions" context="Message displayed when the user denies the required permissions during the logs activation">Logs have not been enabled because you denied the required permissions</string>

    <string name="search_open_location" context="Option in the sliding panel to open the folder which contains the file selected after performing a search">Open location</string>
    <string name="servers_busy" context="message when a temporary error on logging in is due to SDK is waiting for the server to complete a request due to an API lock">This process is taking longer than expected. Please wait.</string>

    <string name="my_account_free" context="Label in My Account section to show user account type">Free Account</string>
    <string name="my_account_prolite" context="Label in My Account section to show user account type">Pro Lite Account</string>
    <string name="my_account_pro1" context="Label in My Account section to show user account type">Pro I Account</string>
    <string name="my_account_pro2" context="Label in My Account section to show user account type">Pro II Account</string>
    <string name="my_account_pro3" context="Label in My Account section to show user account type">Pro III Account</string>

    <string name="my_account_prolite_feedback_email" context="Type of account info added to the feedback email sent to support">Pro Lite Account</string>

    <string name="backup_title" context="">Backup your Recovery Key</string>
    <string name="backup_subtitle" context="Subtitle of the screen to backup the master key">Your password unlocks your Recovery Key</string>

    <string name="backup_first_paragraph" context="First paragraph of the screen to backup the master key">Your data is only readable through a chain of decryption operations that begins with your master encryption key, which we store encrypted with your password. This means that if you lose your password, your Recovery Key can no longer be decrypted, and you can no longer decrypt your data.</string>
    <string name="backup_second_paragraph" context="Summary of the preference Recovery key on Settings section">Exporting the Recovery Key and keeping it in a secure location enables you to set a new password without data loss.</string>
    <string name="backup_third_paragraph" context="Third paragraph of the screen to backup the master key">An external attacker cannot gain access to your account with just your key. A password reset requires both the key and access to your email.</string>
    <string name="backup_action" context="Sentence to inform the user the available actions in the screen to backup the master key">Copy the Recovery Key to clipboard or save it as text file</string>

    <string name="save_action" context="Action of a button to save something">Save</string>
    <string name="copy_MK_confirmation" context="Alert message when the master key has been successfully copied to the ClipBoard">The Recovery Key has been successfully copied</string>

    <string name="change_pass" context="Button to change the password">Change</string>

    <string name="general_positive_button" context="Positive button to perform a general action">YES</string>
    <string name="general_negative_button" context="Negative button to perform a general action">NO</string>

    <string name="forgot_pass_menu" context="Option of the overflow menu to show the screen info to reset the password">Forgot password?</string>
    <string name="forgot_pass" context="Button in the Login screen to reset the password">Forgot your password?</string>
    <string name="forgot_pass_first_paragraph" context="First paragraph of the screen when the password has been forgotten">If you have a backup of your Recovery Key, you can reset your password by selecting YES. No data will be lost.</string>
    <string name="forgot_pass_second_paragraph" context="Second paragraph of the screen when the password has been forgotten">You can still export your Recovery Key now if you have an active MEGA session in another browser on this or any other computer. If you don’t, you can no longer decrypt your existing account, but you can start a new one under the same email address by selecting NO.</string>
    <!--
    <string name="forgot_pass_second_paragraph_logged_in" context="Second paragraph of the screen when the password has been forgotten and the user is still logged in">If you don\&apos;t, you can still export your recovery key now in this MEGA session. Please, go back and backup your recovery key.</string>
    -->

    <string name="forgot_pass_action" context="Sentence to ask to the user if he has the master key in the screen when the password has been forgotten">Do you have a backup of your Recovery Key?</string>

    <string name="title_alert_reset_with_MK" context="Title of the alert message to ask for the link to reset the pass with the MK">Great!</string>
    <string name="edit_text_insert_mail" context="Hint of the text where the user can write his e-mail">email goes here</string>
    <string name="text_alert_reset_with_MK" context="Text of the alert message to ask for the link to reset the pass with the MK">Please enter your email address below. You will receive a recovery link that will allow you to submit your Recovery Key and reset your password.</string>

    <string name="edit_text_insert_mk" context="Hint of the text when the user can write his master key">Your Recovery Key goes here</string>

    <string name="edit_text_insert_pass" context="Hint of the text where the user can write his password">password goes here</string>
    <string name="delete_account_text_last_step" context="Text shown in the last alert dialog to confirm the cancellation of an account">This is the last step to cancel your account. You will permanently lose all the data stored in the cloud. Please enter your password below.</string>

    <string name="email_verification_title" context="Title of the alert dialog to inform the user that have to check the email">Email verification</string>
    <string name="email_verification_text" context="Text of the alert dialog to inform the user that have to check the email">Please check your email to proceed.</string>
    <string name="general_text_error" context="Text to inform the user when an error occurs">An error occurred, please try again.</string>


    <string name="alert_not_logged_in" context="Alert to inform the user that have to be logged in to perform the action">You must be logged in to perform this action.</string>
    <string name="change_email_not_logged_in" context="Error message when a user attempts to change their email without an active login session.">You need to be logged in to complete your email change. Please log in again with your current email address and then click on your confirmation link again.</string>
    <string name="email_changed" context="Text displayed to inform that the email was successfully changed. Please keep the placeholder, it will be replaced with the new email address.">Congratulations, your new email address for this MEGA account is: %1$s</string>
    <string name="invalid_string" context="Error when the user leaves empty the password field">Incorrect</string>

    <string name="invalid_input" context="Text of the toast when the user enters invalid text which is neither a valid phone number nor a valid email">Invalid input</string>
    <string name="invalid_email_title" context="Title of the alert dialog when the user tries to recover the pass of a non existing account">Invalid email address</string>
    <string name="invalid_email_text" context="Title of the alert dialog when the user tries to recover the pass of a non existing account">Please check the email address and try again.</string>
    <!--
    <string name="alert_not_logged_out" context="Alert to inform the user that have to be logged out to perform the action">You must be logged out to perform this action.</string>
    -->

    <string name="title_dialog_insert_MK" context="Title of the dialog to write MK after opening the recovery link">Password reset</string>
    <string name="text_dialog_insert_MK" context="Text of the dialog to write MK after opening the recovery link">Please enter your Recovery Key below</string>

    <string name="pass_changed_alert" context="Text of the alert when the pass has been correctly changed">Password changed!</string>

    <string name="park_account_dialog_title" context="Title of the dialog to park an account">Park account</string>
    <string name="park_account_button" context="Button to park an account">Park</string>
    <string name="park_account_title" context="Title of the screen to park an account">Oops!</string>
    <string name="park_account_first_paragraph" context="First paragraph of the screen to park an account">Due to our end-to-end encryption paradigm, you will not be able to access your data without either your password or a backup of your Recovery Key.</string>
    <string name="park_account_second_paragraph" context="Second paragraph of the screen to park an account">You can park your existing account and start a fresh one under the same email address. Your data will be retained for at least 60 days. In case that you recall your parked account’s password, please contact support&#64;mega.nz</string>

    <string name="dialog_park_account" context="Text of the dialog message to ask for the link to park the account">Please enter your email address below. You will receive a recovery link that will allow you to park your account.</string>
    <string name="park_account_text_last_step" context="Text shown in the last alert dialog to park an account">This is the last step to park your account, please enter your new password. Your data will be retained for at least 60 days. If you recall your parked account’s password, please contact support&#64;mega.nz</string>

    <string name="title_enter_new_password" context="Title of the screen to write the new password after opening the recovery link">Enter new password</string>
    <string name="recovery_link_expired" context="Message when the user tries to open a recovery pass link and it has expired">This recovery link has expired, please try again.</string>

    <string name="text_reset_pass_logged_in" context="Text of the alert after opening the recovery link to reset pass being logged.">Your Recovery Key will be used to reset your password. Please enter your new password.</string>
    <string name="email_verification_text_change_pass" context="Text of the alert dialog to inform the user that have to check the email after clicking the option forgot pass">You will receive a recovery link that will allow you to reset your password.</string>

    <string name="my_account_upgrade_pro" context="Button to upgrade the account to PRO account in My Account Section">Upgrade</string>
    <string name="my_account_upgrade_pro_panel" context="Button to upgrade the account to PRO account in the panel that appears randomly">Upgrade now</string>
    <string name="get_pro_account" context="Message to promote PRO accounts">Improve your cloud capacity![A]Get more space &amp; transfer quota with a PRO account!</string>
    <string name="toast_master_key" context="success message when the MasterKey file has been downloaded">The Recovery Key has been backed up into: %1s.[A]While the file remains in this path, you will find it at the Saved for Offline Section.[A]Note: It will be deleted if you log out, please store it in a safe place.</string>

    <!--
    <string name="next_ime_action" context="Action to pass focus to the next field in a form">Next</string>
    -->

    <string name="mail_already_used" context="Error shown when the user tries to change his mail to one that is already used">Error. This email address is already in use.</string>

    <string name="mail_changed_confirm_requested" context="Error shown when the user tries to change his mail while the user has already requested a confirmation link for that email address">You have already requested a confirmation link for that email address.</string>

    <string name="mail_same_as_old" context="Error shown when the user tries to change his mail while the email is the same as the old">The new and the old email must not match</string>
    <string name="change_mail_text_last_step" context="Text shown in the last alert dialog to change the email associated to an account">This is the last step to change your email. Please enter your password below.</string>
    <string name="change_mail_title_last_step" context="Title of the alert dialog to change the email associated to an account">Change email</string>

    <!--
    <string name="success_changing_user_mail" context="Message when the user email has been changed successfully">Your email has been correctly updated.</string>
    -->

    <string name="title_new_warning_out_space" context="Iitle of the warning when the user is running out of space">You’re running out of space!</string>
    <string name="new_warning_out_space" context="Text of the warning when the user is running out of space">Take full advantage of your MEGA account by upgrading to Pro.</string>

    <string name="title_options_avatar_panel" context="Iitle of sliding panel to choose the option to edit the profile picture">Edit profile picture</string>
    <string name="take_photo_avatar_panel" context="Option of the sliding panel to change the avatar by taking a new picture">Take picture</string>
    <string name="choose_photo_avatar_panel" context="Option of the sliding panel to change the avatar by choosing an existing picture">Choose picture</string>
    <string name="delete_avatar_panel" context="Option of the sliding panel to delete the existing avatar">Delete picture</string>

    <string name="incorrect_MK" context="Alert when the user introduces his MK to reset pass incorrectly">The key you supplied does not match this account. Please make sure you use the correct Recovery Key and try again.</string>
    <string name="incorrect_MK_title" context="Title of the alert when the user introduces his MK to reset pass incorrectly">Invalid Recovery Key</string>

    <string name="option_full_link" context="Alert Dialog to get link">Link with key</string>

    <string name="recovering_info" context="Message shown meanwhile the app is waiting for a request">Getting info&#8230;</string>

    <string name="email_verification_text_change_mail" context="Text of the alert dialog to inform the user that have to check the email to validate his new email">Your new email address needs to be validated. Please check your email to proceed.</string>

    <string name="confirmation_delete_avatar" context="Confirmation before deleting the avatar of the user’s profile">Delete your profile picture?</string>
    <string name="title_edit_profile_info" context="Title of the Dialog to edit the profile attributes of the user’s account">Edit</string>

    <string name="title_set_expiry_date" context="Alert Dialog to get link">Set expiry date</string>
    <string name="title_set_password_protection" context="Title of the dialog to get link with password">Set password protection</string>
    <string name="subtitle_set_expiry_date" context="Subtitle of the dialog to get link">(PRO ONLY)</string>
    <string name="set_password_protection_dialog" context="Alert Dialog to get link with password">Set password</string>
    <string name="hint_set_password_protection_dialog" context="Hint of the dialog to get link with password">Enter password</string>
    <string name="hint_confirm_password_protection_dialog" context="Hint of the confirmation dialog to get link with password">Confirm password</string>
    <string name="link_request_status" context="Status text at the beginning of getting a link">Processing&#8230;</string>

    <string name="edit_link_option" context="Option of the sliding panel to edit the link of a node">Manage link</string>

    <string name="old_password_provided_incorrect" context="Error alert dialog shown when changing the password the user provides an incorrect password">The current password you have provided is incorrect.</string>

    <string name="number_correctly_reinvite_contact_request" context="success message when reinviting multiple contacts">%d reinvite requests sent successfully.</string>

    <string name="number_correctly_delete_contact_request" context="success message when reinviting multiple contacts">%d requests deleted successfully.</string>
    <string name="number_no_delete_contact_request" context="error message when reinviting multiple contacts">%1$d requests successfully deleted but %2$d requests were not deleted.</string>

    <string name="confirmation_delete_contact_request" context="confirmation message before removing a contact request.">Do you want to remove the invitation request to %s?</string>
    <string name="confirmation_remove_multiple_contact_request" context="confirmation message before removing mutiple contact request">Do you want to remove these %d invitation requests?</string>

    <string name="number_correctly_invitation_reply_sent" context="success message when replying to multiple received request">%d request replies sent.</string>
    <string name="number_incorrectly_invitation_reply_sent" context="error message when replying to multiple received request">%1$d request replies successfully sent but %2$d were not sent.</string>

    <plurals name="general_num_request">
        <item context="Referring to a invitation request in the Contacts section. Singular." quantity="one">1 request</item>
        <item context="Referring to a invitation request in the Contacts section. Plural. e.g. 5 requests" quantity="other">%1$d requests</item>
    </plurals>

    <plurals name="confirmation_remove_outgoing_shares">
        <item context="Confirmation before removing the outgoing shares of a folder" quantity="one">The folder is shared with %1$d contact. Remove share?</item>
        <item context="Confirmation before removing the outgoing shares of a folder" quantity="other">The folder is shared with %1$d contacts. Remove all shares?</item>
    </plurals>

    <string name="error_incorrect_email_or_password" context="Error message when the credentials to login are incorrect.">Invalid email and/or password. Please try again.</string>
    <string name="error_account_suspended" context="Error message when trying to login and the account is suspended.">Your account has been suspended due to Terms of Service violations. Please contact support&#64;mega.nz</string>
    <string name="too_many_attempts_login" context="Error message when to many attempts to login.">Too many failed attempts to log in, please wait for an hour.</string>
    <string name="account_not_validated_login" context="Error message when trying to login to an account not validated.">This account has not been validated yet. Please check your email.</string>

    <string name="general_error_folder_not_found" context="Error message shown when opening a folder link which doesn’t exist">Folder link unavailable</string>
    <string name="folder_link_unavaible_ToS_violation" context="Error message shown when opening a folder link which has been removed due to ToS/AUP violation">The folder link has been removed because of a ToS/AUP violation.</string>

    <string name="general_error_file_not_found" context="Error message shown when opening a file link which doesn’t exist">File link unavailable</string>
    <string name="file_link_unavaible_ToS_violation" context="Error message shown when opening a file link which has been removed due to ToS/AUP violation">The file link has been removed because of a ToS/AUP violation.</string>

    <string name="link_broken" context="Error message shown when opening a folder link or file link which has been corrupt or deformed">This URL is corrupt or deformed. The link you are trying to access does not exist.</string>

    <string name="confirm_email_text" context="Title of the screen after creating the account. That screen asks the user to confirm the account by checking the email">Awaiting email confirmation</string>
    <string name="confirm_email_explanation" context="Text below the title that explains the user should check the email and click the link to confirm the account">Please check your email and click the link to confirm your account.</string>

    <plurals name="general_num_items">
        <item context="Singular of items which contains a folder. Singular." quantity="one">1 item</item>
        <item context="Plural of items which contains a folder. Plural. e.g. 2 items" quantity="other">%1$d items</item>
    </plurals>

    <string name="file_link_unavaible_delete_account" context="Error message shown when opening a file or folder link which account has been removed due to ToS/AUP violation">The associated user account has been terminated due to multiple violations of our Terms of Service.</string>

    <string name="general_error_invalid_decryption_key" context="Error message shown after login into a folder link with an invalid decryption key">The provided decryption key for the folder link is invalid.</string>

    <string name="my_account_my_credentials" context="Title of the label in the my account section. It shows the credentials of the current user so it can be used to be verified by other contacts">My credentials</string>
    <string name="limited_bandwith" context="Word to indicate the limited bandwidth of the free accounts">Limited</string>

    <string name="section_chat" context="Item of the navigation title for the chat section">Chat</string>
    <string name="section_chat_with_notification" context="Item of the navigation title for the chat section when there is any unread message">Chat [A](%1$d)[/A]</string>

    <string name="tab_archive_chat" context="Confirmation button of the dialog to archive a chat">Archive</string>

    <!--
    <string name="tab_recent_chat" context="Title of the recent chats tab. Capital letters">RECENT</string>
    -->

    <!--
    <string name="archive_chat_empty" context="Message shown when the user has no archived chats">No archived conversations</string>
    -->

    <!--
    <string name="get_started_button" context="Button to start using the chat">Get started</string>
    -->

    <string name="recent_chat_empty_invite" context="Message shown when the user has no recent chats">Invite your friends to join you on Chat and enjoy our encrypted platform with privacy and security.</string>

    <!--
    <string name="videocall_title" context="Title shown in the list of main chat screen for a videocall">Video call</string>
    -->

    <string name="initial_hour" context="Initial of the word hour to show the duration of a video or audio call">h</string>
    <string name="initial_minute" context="Initial of the word minute to show the duration of a video or audio call">m</string>
    <string name="initial_second" context="Initial of the word second to show the duration of a video or audio call">s</string>

    <!--
    <string name="videocall_item" context="Info shown about the last action in a chat is a videocall">Video call</string>
    -->

    <string name="selected_items" context="Title shown when multiselection is enable in chat tabs">%d selected</string>

    <string name="remove_contact_shared_folder" context="Message to confirm if the user wants to delete a contact from a shared folder">The contact %s will be removed from the shared folder.</string>
    <string name="remove_multiple_contacts_shared_folder" context="Message to confirm if the user wants to delete a multiple contacts from a shared folder">%d contacts will be removed from the shared folder.</string>

    <string name="number_correctly_removed_from_shared" context="success message when removing a contact from a shared folder">%d contacts removed successfully from the shared folder</string>
    <string name="number_incorrectly_removed_from_shared" context="success message when removing a contact from a shared folder">%d contacts were not successfully removed</string>

	<string name="number_permission_correctly_changed_from_shared" context="success message when changing permissions of contacts for a shared folder, place holder: number of contacts effected">Successfully updated permissions for %d contacts</string>
	<string name="number_permission_incorrectly_changed_from_shared" context="success message when changing permissions of contacts for a shared folder, place holder: number of contacts effected">Failed to update permissions for %d contacts</string>

    <string name="contacts_list_empty_text_loading" context="Message shown while the contact list from the device is being read and then shown to the user">Loading contacts from the phone&#8230;</string>

    <string name="number_correctly_invite_contact_request" context="success message when reinviting multiple contacts">%d invite requests sent successfully.</string>
    <string name="number_no_invite_contact_request" context="error message when reinviting multiple contacts">%1$d invite requests successfully sent but %2$d requests were not sent.</string>

    <string name="chat_me_text_bracket" context="Word next to own user’s message in chat screen">%1s (Me)</string>
    <string name="type_message_hint" context="Hint shown in the field to write a message in the chat screen">Type a message</string>

    <string name="general_mute" context="button">Mute</string>
    <string name="general_unmute" context="button">Unmute</string>
    <string name="title_dialog_mute_chat_notifications" context="Title of the dialogue to mute the general chat notifications.">Do not disturb</string>
    <string name="subtitle_dialog_mute_chat_notifications" context="Subtitle of the dialogue to mute the general chat notifications.">Mute chat notifications for</string>

    <string name="title_dialog_mute_chatroom_notifications" context="Title of the dialogue to mute the notifications of a specific chat.">Mute notifications</string>
    <string name="mute_chat_notification_option_on" context="Label for the setting option that indicates the general notifications are enabled.">On</string>

    <string name="mute_chatroom_notification_option_off" context="Label for the dialog box option to mute a chat. This option will indicate that notifications for that chat are enabled.">Off</string>
    <string name="mute_chatroom_notification_option_until_tomorrow_morning" context="Label for the dialog box option to mute a chat. This option will indicate that chat notifications will be disabled until tomorrow at 8 a.m.">Until tomorrow morning</string>
    <string name="mute_chatroom_notification_option_until_this_morning" context="Label for the dialog box option to mute a chat. This option will indicate that chat notifications will be disabled until today at 8 a.m.">Until this morning</string>
    <string name="mute_chatroom_notification_option_forever" context="Label for the dialog box option to mute a chat. This option will indicate that chat notifications will be disabled until turn it off again.">Until I turn them back on</string>

    <string name="success_muting_a_chat_for_specific_time" context="Message when a chat has been silenced, for a specific time, successfully. For example: Chat notifications will be muted for 1 hour">Chat notifications will be muted for %s</string>
    <string name="success_muting_a_chat_until_this_morning" context="Message when a chat has been muted, until this morning, successfully. For example: “Chat notifications will be muted until 8:00”">Chat notifications will be muted until %1$s</string>
    <string name="success_muting_a_chat_until_tomorrow_morning" context="Message when a chat has been muted, until tomorrow morning, successfully. For example: Chat notifications will be muted until tomorrow at 8">Chat notifications will be muted until %1$s at %2$s</string>
    <string name="notifications_are_already_muted" context="Message when select the option Do not disturb but the notifications are already muted">Chat notifications are muted</string>

    <string name="success_unmuting_a_chat" context="Message when a chat has been unmuted successfully.">Chat notifications enabled</string>
    <string name="chat_notifications_muted_today" context="String that appears when we show the date until which a specific chat is silenced, this date is on the same day.">Mute until %1$s</string>

    <string name="title_properties_chat_contact_notifications" context="Title of the section to enable notifications in the Contact Properties screen">Notifications</string>
    <string name="title_properties_chat_contact_message_sound" context="Title of the section to choose the sound of incoming messages in the Contact Properties screen">Message sound</string>
    <string name="title_properties_chat_clear_chat" context="Title of the section to clear the chat content in the Contact Properties screen">Clear chat</string>
    <string name="title_properties_chat_share_contact" context="Title of the section to share the contact in the Contact Properties screen">Share contact</string>

    <string name="call_ringtone_title" context="Title of the screen to select the ringtone of the calls">Call ringtone</string>
    <string name="notification_sound_title" context="Title of the screen to select the sound of the notifications">Notification sound</string>

    <string name="confirmation_clear_chat" context="Text of the confirmation dialog to clear the chat history">After cleared, neither %s nor you will be able to see messages of this chat.</string>

    <string name="general_clear" context="Button to clear the chat history">Clear</string>
    <!--
    <string name="login_initializing_chat" context="After login, initializing chat">Initializing chat</string>
    -->

    <string name="clear_history_success" context="Message show when the history of a chat has been successfully deleted">Chat history has been cleared</string>
    <string name="clear_history_error" context="Message show when the history of a chat hasn’t been successfully deleted">An error has occurred. The chat history has not been successfully cleared</string>

    <string name="add_participants_menu_item" context="Menu item to add participants to a chat">Add participants</string>
    <string name="remove_participant_menu_item" context="Menu item to remove a participants from a chat">Remove participant</string>

    <string name="mega_info_empty_screen" context="Message about MEGA when there are no message in the chat screen">Protects your chat with end-to-end (user controlled) encryption, providing essential safety assurances:</string>
    <string name="mega_authenticity_empty_screen" context="Message about MEGA when there are no message in the chat screen">The system ensures that the data received is truly from the specified sender, and its content has not been manipulated during transit.</string>
    <string name="mega_confidentiality_empty_screen" context="Message about MEGA when there are no message in the chat screen">Only the author and intended recipients are able to decipher and read the content.</string>

    <string name="title_mega_info_empty_screen" context="Message about MEGA when there are no message in the chat screen">MEGA</string>
    <string name="title_mega_authenticity_empty_screen" context="Message about MEGA when there are no message in the chat screen">Authenticity</string>
    <string name="title_mega_confidentiality_empty_screen" context="Message about MEGA when there are no message in the chat screen">Confidentiality</string>

    <string name="error_not_logged_with_correct_account" context="Error message shown when opening a cancel link with an account that not corresponds to the link">This link is not related to this account. Please log in with the correct account.</string>
    <string name="cancel_link_expired" context="Message when the user tries to open a cancel link and it has expired">This cancel link has expired, please try again.</string>

    <string name="no_results_found" context="Text shown after searching and no results found">No results were found</string>

    <string name="offline_status" context="the options of what to upload in an array. Needed for the settings, the options of what to upload.">Offline</string>
    <string name="online_status" context="the options of what to upload in an array. Needed for the settings, the options of what to upload.">Online</string>
    <string name="away_status" context="the options of what to upload in an array. Needed for the settings, the options of what to upload.">Away</string>
    <string name="busy_status" context="the options of what to upload in an array. Needed for the settings, the options of what to upload.">Busy</string>
    <string name="invalid_status" context="Info label about the status of the user">No connection</string>

    <string name="text_deleted_message" context="Text shown when a message has been deleted in the chat">This message has been deleted</string>
    <string name="text_deleted_message_by" context="Text shown when a message has been deleted in the chat">[A]This message has been deleted by [/A][B]%1$s[/B]</string>

    <string name="confirmation_delete_several_messages" context="Confirmation before deleting messages">Remove messages?</string>
    <string name="confirmation_delete_one_message" context="Confirmation before deleting one message">Remove message?</string>

    <!--
    <string name="text_cleared_history" context="Text shown when a user cleared the history of a chat"><![CDATA[<font color=\'#060000\'>%1$s</font> <font color=\'#868686\'> cleared the chat history</font>]]></string>
    -->

    <string name="group_chat_label" context="Label for the sliding panel of a group chat">Group chat</string>
    <string name="group_chat_info_label" context="Label for the option of the sliding panel to show the info of a chat group">Group info</string>
    <string name="group_chat_start_conversation_label" context="Label for the option of the sliding panel to start a one to one chat">Start conversation</string>
    <string name="group_chat_edit_profile_label" context="Label for the option of the sliding panel to edit the profile">Edit profile</string>
    <string name="title_properties_chat_leave_chat" context="Title of the section to leave a group content in the Contact Properties screen">Leave Group</string>
    <string name="participants_chat_label" context="Label for participants of a group chat">Participants</string>

    <string name="confirmation_remove_chat_contact" context="Text of the confirm dialog shown when it wants to remove a contact from a chat">Remove %s from this chat?</string>

    <string name="observer_permission_label_participants_panel" context="Label to explain the read only participant permission in the options panel of the group info screen">Read-only</string>
    <!--
    <string name="member_permission_label_participants_panel" context="Label to show the participant permission in the options panel of the group info screen">Member</string>
    -->
    <string name="standard_permission_label_participants_panel" context="Label to show the participant permission in the options panel of the group info screen">Standard</string>
    <string name="administrator_permission_label_participants_panel" context="Label to show the participant permission in the options panel of the group info screen">Moderator</string>

    <string name="edited_message_text" context="Text appended to a edited message.">(edited)</string>
    <string name="change_title_option" context="Option in menu to change title of a chat group.">Change title</string>

    <string name="confirmation_leave_group_chat" context="confirmation message before leaving a group chat">If you leave, you will no longer have access to read or send messages.</string>
    <string name="title_confirmation_leave_group_chat" context="title confirmation message before leaving a group chat">Leave group chat?</string>

    <string name="confirmation_clear_group_chat" context="Text of the confirmation dialog to clear a group chat history">All messages and media in this conversation will be cleared.</string>
    <string name="title_confirmation_clear_group_chat" context="Title of the confirmation dialog to clear a group chat history">Clear history?</string>


    <string name="add_participant_error_already_exists" context="Message show when a participant hasn’t been successfully invited to a group chat">The participant is already included in this group chat</string>

    <string name="number_correctly_add_participant" context="success message when inviting multiple contacts to a group chat">%d participants were successfully invited</string>
    <string name="number_no_add_participant_request" context="error message when inviting multiple contacts to a group chat">%1$d participants were successfully invited but %2$d participants were not invited.</string>

    <string name="message_permissions_changed" context="chat message when the permissions for a user has been changed">[A]%1$s[/A][B] was changed to [/B][C]%2$s[/C][D] by [/D][E]%3$s[/E]</string>
    <string name="message_add_participant" formatted="false" context="chat message when a participant was added to a group chat">[A]%1$s[/A][B] joined the group chat by invitation from [/B][C]%2$s[/C]</string>
    <string name="message_remove_participant" context="chat message when a participant was removed from a group chat">[A]%1$s[/A][B] was removed from group chat by [/B][C]%2$s[/C]</string>

    <string name="change_title_messages" context="Message shown when a participant change the title of a group chat.">[A]%1$s[/A][B] changed the group chat name to [/B][C]“%2$s”[/C]</string>

    <string name="message_participant_left_group_chat" context="chat message when a participant left a group chat">[A]%1$s[/A][B] left the group chat[/B]</string>

    <string name="manual_retry_alert" context="chat message alert when the message have to been manually">Message not sent. Tap for options</string>
    <string name="manual_resume_alert" context="Chat alert of an attachment message when the upload is in progress but the queue of transfers is paused.">Transfers paused. Tap to resume.</string>
    <!--
    <string name="settings_chat_summary_online" context="summary of the status online in settings">You can chat, share files and make calls with your contacts.</string>
    -->
    <!--
    <string name="settings_chat_summary_invisible" context="summary of the status invisible in settings">You can interact with your contacts but you will appear offline for them.</string>
    -->
    <!--
    <string name="settings_chat_summary_offline" context="summary of the status invisible in settings">You will appear offline to your contacts and you will not be able to chat with them.</string>
    -->

    <!--
    <string name="changing_status_to_online_success" context="message shown when the status of the user successfully changed to online">You\'re now online</string>
    -->
    <!--
    <string name="changing_status_to_invisible_success" context="message shown when the status of the user successfully changed to invisible">You\'re now away</string>
    -->

    <!--
    <string name="changing_status_to_offline_success" context="message shown when the status of the user successfully changed to offline">You\'re now offline</string>
    -->
    <!--
    <string name="changing_status_to_busy_success" context="message shown when the status of the user successfully changed to offline">You\'re now busy</string>
    -->
    <string name="changing_status_error" context="message shown when the status of the user coudn’t be changed">Error. Your status has not been changed</string>
    <string name="leave_chat_error" context="message shown when a user couldn’t leave chat">An error occurred when leaving the chat</string>
    <string name="create_chat_error" context="message shown when a chat has not been created">An error occurred when creating the chat</string>

    <string name="settings_chat_vibration" context="settings of the chat to choose the status">Vibration</string>

    <!--
    <string name="list_message_deleted" context="Text show in list of chats when the last message has been deleted">Message deleted</string>
    -->
    <string name="sms_logout" context="Button text shown on SMS verification page, if the user wants to logout current suspended account and login with another account, user can press this button to logout">[A]Logout[/A] to use MEGA with another account</string>
    <string name="confirm_logout_from_sms_verification" context="On SMS verification page, if the user presses the logout button, a dialog with this text will show to ask for user’s confirmation.">Are you sure that you want to log out of the current account?</string>
    <string name="non_format_text_deleted_message_by" context="Text shown when a message has been deleted in the chat">This message has been deleted by %1$s</string>
    <string name="history_cleared_message" context="Text shown when the chat history has been successfully deleted.">Chat history has been cleared</string>
    <string name="non_format_history_cleared_by" context="Text shown when the chat history was cleared by someone">Chat history cleared by %1$s</string>

    <!--
    <string name="non_format_text_cleared_history" context="Text shown when a user cleared the history of a chat">%1$s cleared the chat history</string>
    -->
    <string name="non_format_message_permissions_changed" context="chat message when the permissions for a user has been changed">%1$s was changed to %2$s by %3$s</string>
    <string name="non_format_message_add_participant" formatted="false" context="chat message when a participant was added to a group chat">%1$s was added to this group chat by invitation from %2$s</string>
    <string name="non_format_message_remove_participant" context="chat message when a participant was removed from a group chat">%1$s was removed from group chat by %2$s</string>

    <string name="non_format_change_title_messages" context="Message shown when a participant change the title of a group chat.">%1$s changed the group chat name to “%2$s”</string>

    <string name="non_format_message_participant_left_group_chat" context="chat message when a participant left a group chat">%1$s left the group chat</string>

    <string name="messages_copied_clipboard" context="success alert when the user copy some messages to the clipboard">Copied to the clipboard</string>

    <string name="chat_error_open_title" context="Title of the error dialog when opening a chat">Chat Error!</string>
    <string name="chat_error_open_message" context="Message of the error dialog when opening a chat">The chat could not be opened successfully</string>

    <string name="menu_choose_contact" context="Menu option to add a contact to your contact list.">Choose contact</string>

    <plurals name="general_selection_num_contacts">
        <item context="referring to a contact in the contact list of the user" quantity="one">%1$d contact</item>
        <item context="Title of the contact list" quantity="other">%1$d contacts</item>
    </plurals>

    <string name="error_sharing_folder" context="Message shown when the folder sharing process fails">Error sharing the folder. Please try again.</string>

    <plurals name="confirmation_remove_contact">
        <item context="confirmation message before removing a contact, Singular" quantity="one">All data associated with the selected contact will be permanently lost.</item>
        <item context="confirmation message before removing a contact, Plural" quantity="other">All data associated with the selected contacts will be permanently lost.</item>
    </plurals>

    <plurals name="title_confirmation_remove_contact">
        <item context="title of confirmation alert before removing a contact, Singular" quantity="one">Remove contact?</item>
        <item context="title of confirmation alert before removing a contact, Plural" quantity="other">Remove contacts?</item>
    </plurals>

    <!--
    <string name="chat_connection_error" context="error shown when the connection to the chat fails">Chat connection error</string>
    -->

    <string name="message_option_retry" context="option shown when a message could not be sent">Retry</string>

    <string name="title_message_not_sent_options" context="title of the menu for a non sent message">Message not sent</string>
    <string name="title_message_uploading_options" context="title of the menu for an uploading message with attachment">Uploading attachment</string>

    <string name="no_conversation_history" context="message shown when a chat has no messages">No conversation history</string>

    <plurals name="user_typing">
        <item context="title of confirmation alert before removing a contact, Singular" quantity="one">%1$s [A]is typing&#8230;[/A]</item>
        <item context="title of confirmation alert before removing a contact, Plural" quantity="other">%1$s [A]are typing&#8230;[/A]</item>
    </plurals>


    <string name="more_users_typing" context="text that appear when there are more than 2 people writing at that time in a chat. For example User1, user2 and more are typing&#8230;">%1$s [A]and more are typing&#8230;[/A]</string>
    <string name="label_more" context="More button in contact info page">More</string>
    <string name="label_close" context="Text button">Close</string>
    <string name="tab_my_account_general" context="Title of the general tab in My Account Section">General</string>
    <string name="tab_my_account_storage" context="label of storage in upgrade/choose account page, it is being used with a variable, e.g. for LITE user it will show ‘200GB Storage’.">Storage</string>
    <string name="label_storage_upgrade_account" context="label of storage in upgrade/choose account page, it is being used with a variable, e.g. for LITE user it will show ‘200GB Storage’.">Storage</string>
    <string name="label_transfer_quota_upgrade_account" context="Title of the section about the transfer quota in the storage tab in My Account Section">Transfer quota</string>
    <string name="label_transfer_quota_achievements" context="Title of the section about the transfer quota in the storage tab in My Account Section">Transfer quota</string>

    <string name="account_plan" context="Title of the section about the plan in the storage tab in My Account Section">Plan</string>
    <string name="storage_space" context="Title of the section about the storage space in the storage tab in My Account Section">Storage space</string>
    <string name="transfer_quota" context="Title of the section about the transfer quota in the storage tab in My Account Section">Transfer quota</string>

    <string name="available_space" context="Label in section the storage tab in My Account Section">Available</string>
    <string name="not_available" context="Label in section the storage tab in My Account Section when no info info is received">not available</string>

    <string name="no_bylling_cycle" context="Label in section the storage tab when the account is Free">No billing cycle</string>

    <string name="my_account_of_string" context="String to show the transfer quota and the used space in My Account section">%1$s [A]of %2$s[/A]</string>

    <string name="confirmation_delete_from_save_for_offline" context="Confirmation message before removing something from the Offline section.">Remove from Offline?</string>

    <string name="set_status_option_label" context="Label for the option of action menu to change the chat status">Set status</string>
    <string name="general_dismiss" context="Answer for confirmation dialog.">Dismiss</string>
    <string name="general_not_available" context="Label for any ‘Not available’ button, link, text, title, etc. - (String as short as possible).">Not available</string>

    <string name="context_invitacion_reply_accepted" context="Accepted request invitacion alert">Invitation accepted</string>
    <string name="context_invitacion_reply_declined" context="Declined request invitacion alert">Invitation declined</string>
    <string name="context_invitacion_reply_ignored" context="Ignored request invitacion alert">Invitation ignored</string>

    <string name="error_message_unrecognizable" context="Content of a normal message that cannot be recognized">Message unrecognizable</string>

    <string name="settings_autoaway_title" context="Title of the settings section to configure the autoaway of chat presence">Auto-away</string>
    <string name="settings_autoaway_subtitle" context="Subtitle of the settings section to configure the autoaway of chat presence">Show me away after an inactivity of</string>
    <string name="settings_autoaway_value" context="Value in the settings section of the autoaway chat presence">%1d minutes</string>

    <string name="settings_persistence_title" context="Title of the settings section to configure the status persistence of chat presence">Status persistence</string>
    <string name="settings_persistence_subtitle" context="Subtitle of the settings section to configure the status persistence of chat presence">Maintain my chosen status appearance even when I have no connected devices</string>

    <string name="title_dialog_set_autoaway_value" context="Title of the dialog to set the value of the auto away preference">Set time limit</string>
    <string name="button_set" context="Button to set a value">Set</string>
    <string name="hint_minutes" context="Button to set a value">minutes</string>

    <!--
    <string name="autoaway_disabled" context="Word to indicated the autoaway is disabled">Disabled</string>
    -->

    <string-array name="settings_status_entries">
        <item context="the options of what to upload in an array. Needed for the settings, the options of what to upload.">Online</item>
        <item context="the options of what to upload in an array. Needed for the settings, the options of what to upload.">Away</item>
        <item context="the options of what to upload in an array. Needed for the settings, the options of what to upload.">Busy</item>
        <item context="the options of what to upload in an array. Needed for the settings, the options of what to upload.">Offline</item>
    </string-array>

    <string name="offline_empty_folder" context="Text that indicates that a the offline section is currently empty">No files Saved for Offline</string>

    <string name="general_enable" context="Positive confirmation to enable logs">Enable</string>
    <string name="general_allow" context="Positive confirmation to allow MEGA to read contacts book.">Allow</string>
    <string name="enable_log_text_dialog" context="Dialog to confirm the action of enabling logs">Logs can contain information related to your account</string>

    <string name="confirmation_to_reconnect" context="Dialog to confirm the reconnect action">Network connection recovered. Connect to MEGA?</string>
    <string name="loading_status" context="Message shown meanwhile the app is waiting for a the chat status">Loading status&#8230;</string>

    <string name="error_editing_message" context="Error when a message cannot be edited">This message cannot be edited</string>

    <plurals name="text_number_transfers">
        <item context="Label to show the number of transfers in progress, Singular" quantity="one">%1$d of %2$d file</item>
        <item context="Label to show the number of transfers in progress, Plural" quantity="other">%1$d of %2$d files</item>
    </plurals>

	<string name="label_process_finishing" contest="Progress text shown when user stop upload/download and the app is waiting for async response">Process is finishing&#8230;</string>
    <string name="option_to_transfer_manager" context="positive button on dialog to view a contact" formatted="false">View</string>
    <string name="option_to_pause_transfers" context="Label of the modal bottom sheet to pause all transfers">Pause all transfers</string>
    <string name="option_to_resume_transfers" context="Label of the modal bottom sheet to resume all transfers">Resume all transfers</string>
    <string name="option_to_clear_transfers" context="Label of the modal bottom sheet to clear completed transfers">Clear all transfers</string>
    <string name="option_to_retry_transfers" context="Label indicating action to retry failed or cancelled transfers">Retry all transfers</string>
    <string name="menu_pause_individual_transfer" context="Dialog to confirm the action of pausing one transfer">Pause transfer?</string>
    <string name="menu_resume_individual_transfer" context="Dialog to confirm the action of restarting one transfer">Resume transfer?</string>
    <string name="button_resume_individual_transfer" context="Button to confirm the action of restarting one transfer">Resume</string>

    <string name="confirmation_to_clear_completed_transfers" context="Dialog to confirm before removing completed transfers">Clear all transfers?</string>

    <string name="title_tab_in_progress_transfers" context="Title of the tab section for transfers in progress">In progress</string>
    <string name="title_tab_completed_transfers" context="Title of the tab section for completed transfers">Completed</string>

    <string name="transfer_paused" context="Text shown in playlist subtitle item when a file is reproducing but it is paused">Paused</string>
    <string name="transfer_queued" context="Possible state of a transfer">Queued</string>
    <string name="transfer_completing" context="Possible state of a transfer. When the transfer is finishing">Completing</string>
    <string name="transfer_retrying" context="Possible state of a transfer. When the transfer is retrying">Retrying</string>
    <string name="transfer_cancelled" context="Possible state of a transfer. When the transfer was cancelled">Cancelled</string>
    <!--
    <string name="transfer_canceled" context="Possible state of a transfer">Canceled</string>
    -->
    <string name="transfer_unknown" context="Possible state of a transfer">Unknown</string>

    <string name="paused_transfers_title" context="Title of the panel where the progress of the transfers is shown">Paused transfers</string>

    <string name="completed_transfers_empty" context="message shown in the screen when there are not any active transfer">No completed transfers</string>

    <!--
    <string name="message_transfers_completed" context="Message shown when the pending transfers are completed">Transfers finished</string>
    -->

    <plurals name="upload_service_notification">
        <item context="Text of the notification shown when the upload service is running, Singular" quantity="one">Uploading %1$d of %2$d file</item>
        <item context="Text of the notification shown when the upload service is running, Plural" quantity="other">Uploading %1$d of %2$d files</item>
    </plurals>

    <plurals name="upload_service_paused_notification">
        <item context="Text of the notification shown when the upload service is paused, Singular" quantity="one">Uploading %1$d of %2$d file (paused)</item>
        <item context="Text of the notification shown when the upload service is running, Plural" quantity="other">Uploading %1$d of %2$d files (paused)</item>
    </plurals>

	<plurals name="folder_upload_service_notification">
		<item context="Text of the notification shown when the folder upload service is running, Text of the notification shown when the folder upload service is running - singular e.g. Uploading 1 of 1 folder" quantity="one">Uploading %1$d of %2$d folder</item>
		<item context="Text of the notification shown when the folder upload service is running, Text of the notification shown when the folder upload service is running - plural e.g. Uploading 1 of 2 folders" quantity="other">Uploading %1$d of %2$d folders</item>
	</plurals>

    <plurals name="folder_upload_service_paused_notification">
        <item context="Text of the notification shown when the folder upload service is running, Text of the notification shown when the folder upload service is running - singular e.g. Uploading 1 of 1 folder" quantity="one">Uploading %1$d of %2$d folder (paused)</item>
        <item context="Text of the notification shown when the folder upload service is running, Text of the notification shown when the folder upload service is running - plural e.g. Uploading 1 of 2 folders" quantity="other">Uploading %1$d of %2$d folders (paused)</item>
    </plurals>

    <plurals name="upload_service_final_notification">
        <item context="Text of the notification shown when the upload service has finished, Singular" quantity="one">Uploaded %1$d file</item>
        <item context="Text of the notification shown when the upload service has finished, Plural" quantity="other">Uploaded %1$d files</item>
    </plurals>

	<plurals name="folder_upload_service_final_notification">
		<item context="Text of the notification shown when the folder upload service has finished, Text of the notification shown when the folder upload service has finished - singular e.g. Uploaded 1 folder" quantity="one">Uploaded %1$d folder</item>
		<item context="Text of the notification shown when the folder upload service has finished, Text of the notification shown when the folder upload service has finished - plural  e.g. Uploaded 2 folders" quantity="other">Uploaded %1$d folders</item>
	</plurals>

    <string name="general_total_size" context="label for the total file size of multiple files and/or folders (no need to put the colon punctuation in the translation)" formatted="false">Total size: %1$s</string>

    <plurals name="upload_service_failed">
        <item context="Text of the notification shown when the upload service has finished with any transfer error, Singular" quantity="one">%1$d file not uploaded</item>
        <item context="Text of the notification shown when the upload service has finished with any transfer error, Plural" quantity="other">%1$d files not uploaded</item>
    </plurals>

    <plurals name="copied_service_upload">
        <item context="Text of the notification shown when the upload service has finished with any copied file instead uploaded, Singular" quantity="one">%1$d file copied</item>
        <item context="Text of the notification shown when the upload service has finished with any copied file instead uploaded, Plural" quantity="other">%1$d files copied</item>
    </plurals>

    <plurals name="already_downloaded_service">
        <item context="Text of the notification shown when the download service do not download because the file is already on the device, Singular" quantity="one">%1$d file previously downloaded</item>
        <item context="Text of the notification shown when the download service do not download because the file is already on the device, Plural" quantity="other">%1$d files previously downloaded</item>
    </plurals>

    <plurals name="download_service_final_notification">
        <item context="Text of the notification shown when the download service has finished, Singular" quantity="one">Downloaded %1$d file</item>
        <item context="Text of the notification shown when the download service has finished, Plural" quantity="other">Downloaded %1$d files</item>
    </plurals>

    <plurals name="download_service_final_notification_with_details">
        <item context="Text of the notification shown when the download service has finished with any error, Singular" quantity="one">Downloaded %1$d of %2$d file</item>
        <item context="Text of the notification shown when the download service has finished with any error, Plural" quantity="other">Downloaded %1$d of %2$d files</item>
    </plurals>

    <plurals name="download_service_failed">
        <item context="Text of the notification shown when the download service has finished with any transfer error, Singular" quantity="one">%1$d file not downloaded</item>
        <item context="Text of the notification shown when the download service has finished with any transfer error, Plural" quantity="other">%1$d files not downloaded</item>
    </plurals>

    <plurals name="download_service_notification">
        <item context="Text of the notification shown when the download service is running, Singular" quantity="one">Downloading %1$d of %2$d file</item>
        <item context="Text of the notification shown when the download service is running, Plural" quantity="other">Downloading %1$d of %2$d files</item>
    </plurals>

    <plurals name="download_service_paused_notification">
        <item context="Text of the notification shown when the download service is paused, Singular" quantity="one">Downloading %1$d of %2$d file (paused)</item>
        <item context="Text of the notification shown when the download service is paused, Plural" quantity="other">Downloading %1$d of %2$d files (paused)</item>
    </plurals>

    <string name="title_depleted_transfer_overquota" context="Title of the alert when the transfer quota is exceeded.">Insufficient transfer quota</string>
    <string name="current_text_depleted_transfer_overquota" context="Text of the alert when the transfer quota is depleted. The placeholder indicates the time left for the transfer quota to be reset. For instance: 30m 45s">Your queued download exceeds the current transfer quota available for your IP address and has therefore been interrupted. Upgrade your account or wait %s to continue.</string>
    <string name="text_depleted_transfer_overquota" context="Text of the alert when the transfer quota is depleted. The placeholder indicates the time left for the transfer quota to be reset. For instance: 30m 45s">The transfer quota for this IP address has been exceeded. Upgrade your account or wait %s to continue your download.</string>
    <string name="plans_depleted_transfer_overquota" context="Button to show plans in the alert when the transfer quota is depleted">See our plans</string>
    <string name="continue_without_account_transfer_overquota" context="Button option of the alert when the transfer quota is depleted">Continue without account</string>

    <plurals name="new_general_num_files">
        <item context="this is used for example when downloading 1 file or 2 files, Singular of file. 1 file" quantity="one">%1$d file</item>
        <item context="this is used for example when downloading 1 file or 2 files, Plural of file. 2 files" quantity="other">%1$d files</item>
    </plurals>

    <string name="general_view" context="Menu option">View files</string>
    <string name="add_to_cloud" context="Menu option to choose to add file or folders to Cloud Drive">Import</string>
    <string name="save_for_offline" context="Menu option to choose save to Offline section">Save for offline</string>
    <string name="add_to_cloud_node_chat" context="Menu option to choose to add file to Cloud Drive in the chat">Add to Cloud Drive</string>

    <string name="general_view_contacts" context="Menu option">View contacts</string>

    <string name="import_success_message" context="Menu option">Succesfully added to Cloud Drive</string>
    <string name="import_success_error" context="Menu option">Error. Not added to Cloud Drive</string>

    <string name="chat_connecting" context="Label in login screen to inform about the chat initialization proccess">Connecting&#8230;</string>

    <string name="context_contact_already_invited" context="message when trying to invite a contact with a pending request">%s was already invited. Consult your pending requests.</string>

    <string name="confirm_email_misspelled" context="Hint text explaining that you can change the email and resend the create account link to the new email address">If you have misspelt your email address, correct it and click [A]Resend[A].</string>
    <string name="confirm_email_misspelled_resend" context="Button to resend the create account email to a new email address in case the previous email address was misspelled">Resend</string>
    <string name="confirm_email_misspelled_email_sent" context="Text shown after the confirmation email has been sent to the new email address">Email sent</string>

    <string name="copyright_alert_title" context="text_copyright_alert_title">Copyright warning to all users</string>
    <string name="copyright_alert_first_paragraph" context="text_copyright_alert_first_paragraph">MEGA respects the copyrights of others and requires that users of the MEGA cloud service comply with the laws of copyright.</string>
    <string name="copyright_alert_second_paragraph" context="text_copyright_alert_second_paragraph">You are strictly prohibited from using the MEGA cloud service to infringe copyrights. You may not upload, download, store, share, display, stream, distribute, email, link to, transmit or otherwise make available any files, data or content that infringes any copyright or other proprietary rights of any person or entity.</string>
    <string name="copyright_alert_agree_button" context="text of the Agree button">Agree</string>
    <string name="copyright_alert_disagree_button" context="text of the Disagree button">Disagree</string>

    <string name="download_show_info" context="Hint how to cancel the download">Show info</string>

    <plurals name="context_link_removal_error">
        <item context="Error message when removing public links of nodes. Singular." quantity="one">Link removal failed. Please try again later.</item>
        <item context="Error message when removing public links of nodes. Plural." quantity="other">Failed to remove some links. Please try again later.</item>
    </plurals>
    <plurals name="context_link_export_error">
        <item context="Error message when create public links of nodes. Singular." quantity="one">Link creation failed. Please try again later.</item>
        <item context="Error message when creating public links of nodes. Plural." quantity="other">Failed to create some links. Please try again later.</item>
    </plurals>
    <plurals name="context_link_removal_success">
        <item context="Message when a public links was removed successfully. Singular." quantity="one">Link removed successfully.</item>
        <item context="Message when some public links were removed successfully. Plural." quantity="other">Links removed successfully.</item>
    </plurals>
    <string name="context_link_action_error" context="error message">Link action failed. Please try again later.</string>

    <string name="title_write_user_email" context="title of the dialog shown when sending or sharing a folder">Write the user’s email</string>

    <string name="activity_title_files_attached" context="title of the screen to see the details of several node attachments">Files attached</string>
    <string name="activity_title_contacts_attached" context="title of the screen to see the details of several contact attachments">Contacts attached</string>

    <string name="alert_user_is_not_contact">The user is not a contact</string>

    <string name="camera_uploads_cellular_connection">Use cellular connection</string>
    <string name="camera_uploads_upload_videos">Upload Videos</string>

    <string name="success_changing_user_avatar" context="Message when an user avatar has been changed successfully">Profile picture updated</string>
    <string name="error_changing_user_avatar_image_not_available" context="Message when an error ocurred when changing an user avatar">Error. Selected image does not exist</string>
    <string name="error_changing_user_avatar" context="Message when an error ocurred when changing an user avatar">Error when changing the profile picture</string>
    <string name="success_deleting_user_avatar" context="Message when an user avatar has been deleted successfully">Profile picture deleted</string>
    <string name="error_deleting_user_avatar" context="Message when an error ocurred when deleting an user avatar">Error when deleting the profile picture</string>

    <string name="error_changing_user_attributes" context="Message when an error ocurred when changing an user attribute">An error occurred when changing the name</string>
    <string name="success_changing_user_attributes" context="Message when an user attribute has been changed successfully">Your name has been successfully updated</string>

    <string name="add_participant_success" context="Message show when a participant has been successfully invited to a group chat">Participant added</string>
    <string name="add_participant_error" context="Message show when a participant hasn’t been successfully invited to a group chat">Error. Participant not added</string>

    <string name="remove_participant_success" context="Message show when a participant has been successfully removed from a group chat">Participant removed</string>
    <string name="remove_participant_error" context="Message show when a participant hasn’t been successfully removed from a group chat">Error. Participant not removed</string>

    <string name="no_files_selected_warning">No files selected</string>

    <string name="attachment_upload_panel_from_cloud">From Cloud Drive</string>
    <string name="attachment_upload_panel_contact">Contact</string>
    <string name="attachment_upload_panel_photo">From device</string>

    <string name="delete_account" context="Button and title of dialog shown when the user wants to delete permanently his account">Cancel Account</string>
    <string name="delete_account_text" context="Text shown in the alert dialog to confirm the cancellation of an account">If you cancel your account you will not be able to access your account data, your MEGA contacts or conversations.\nYou will not be able to undo this action.</string>
    <string name="delete_button" context="menu item">Delete</string>

    <string name="file_properties_info_info_file">Info</string>
    <string name="file_properties_info_size" context="Refers to the size of a file.">Total size</string>
    <string name="file_properties_info_content" context="header of a status field for what content a user has shared to you">Contains</string>
    <string name="file_properties_shared_folder_public_link_name">Link</string>

    <string name="file_properties_shared_folder_full_access" context="Refers to access rights for a file folder.">Full access</string>
    <string name="file_properties_shared_folder_read_only" context="Label to explain the read only participant permission in the options panel of the group info screen">Read-only</string>
    <string name="file_properties_shared_folder_read_write" context="Refers to access rights for a file folder. (with the &amp; needed. Don’t use the symbol itself. Use &amp;)">Read and write</string>

    <string name="attachment_uploading_state_paused" context="State of an attachment message when the upload is in progress but the queue of transfers is paused.">Transfers paused</string>
    <string name="attachment_uploading_state_uploading">Uploading&#8230;</string>
    <string name="attachment_uploading_state_error">Error. Not sent.</string>

    <string name="already_downloaded_multiple" context="When a multiple download is started, some of the files could have already been downloaded before. This message shows the number of files that has already been downloaded and the number of files pending">%d files already downloaded.</string>
    <string name="pending_multiple" context="When a multiple download is started, some of the files could have already been downloaded before. This message shows the number of files that are pending in plural. placeholder: number of files">%d files pending.</string>

    <string name="contact_is_me">No options available, you have selected yourself</string>

    <string name="confirmation_delete_one_attachment" context="Confirmation before deleting one attachment">Remove attachment?</string>

    <string name="general_view_with_revoke" formatted="false" context="Menu option">View files (%1$d deleted)</string>

    <string name="success_attaching_node_from_cloud" context="Success message when the attachment has been sent to a chat">File sent to %1$s</string>
    <string name="success_attaching_node_from_cloud_chats" context="Success message when the attachment has been sent to a many chats">File sent to %1$d chats</string>
    <string name="error_attaching_node_from_cloud" context="Error message when the attachment cannot be sent">Error. The file has not been sent</string>
    <string name="error_attaching_node_from_cloud_chats" context="Error message when the attachment cannot be sent to any of the selected chats">Error. The file has not been sent to any of the selected chats</string>
    <string name="error_revoking_node" context="Error message when the attachment cannot be revoked">Error. The attachment has not been removed</string>

    <string name="settings_set_up_automatic_uploads" context="settings option">Set up automatic uploads</string>

    <string name="settings_chat_silent_sound_not" context="settings option for chat notification">Silent</string>

    <string name="messages_chat_notification" context="messages string in chat notification">messages</string>
    <string name="incoming_folder_notification" context="part of the string in incoming shared folder notification">from</string>
    <string name="title_incoming_folder_notification" context="title of incoming shared folder notification">New shared folder</string>
    <string name="title_contact_request_notification" context="title of the notification for a new incoming contact request">New contact request</string>

    <string name="title_properties_chat_clear" context="Title of the section to clear the chat content in the Contact Properties screen">Clear chat history</string>
    <string name="title_properties_remove_contact" context="Title of the section to remove contact in the Contact Properties screen">Remove contact</string>

    <string name="title_properties_chat_notifications_contact" context="Title of the section to enable notifications in the Contact Properties screen">Chat notifications</string>
    <string name="history_cleared_by" context="Text shown when the chat history was cleared by someone">[A]%1$s[/A][B] cleared the chat history[/B]</string>

    <string name="number_messages_chat_notification" formatted="false" context="Notification title to show the number of unread chats, unread messages">%1$d unread chats</string>

    <string name="context_permissions_changing_folder" context="Item menu option upon clicking on one or multiple files.">Changing permissions</string>
    <string name="context_removing_contact_folder" context="Item menu option upon clicking on one or multiple files.">Removing contact from shared folder</string>

    <string name="confirmation_move_to_rubbish" context="confirmation message before removing a file">Move to Rubbish Bin?</string>
    <string name="confirmation_move_cu_folder_to_rubbish" context="confirmation message before removing CU folder">Are you sure you want to move this folder to the Rubbish Bin? This will disable Camera Uploads.</string>
    <string name="confirmation_move_mu_folder_to_rubbish" context="Confirmation message before removing MU folder">Are you sure you want to move this folder to the Rubbish Bin? This will disable Secondary Media Uploads.</string>
    <string name="confirmation_move_to_rubbish_plural" context="confirmation message before removing a file">Move to Rubbish Bin?</string>
    <string name="confirmation_delete_from_mega" context="confirmation message before removing a file">Delete from MEGA?</string>
    <string name="attachment_uploading_state" context="label to indicate the state of an upload in chat">Uploading&#8230;</string>

    <string name="title_properties_contact_notifications_for_chat" context="Title of the section to enable notifications in the Contact Properties screen">Chat notifications</string>

    <string name="achievements_title" context="title of the section for achievements">Achievements</string>
    <string name="achievements_subtitle" context="subtitle of the section for achievements">Invite friends and get rewards</string>

    <string name="figures_achievements_text_referrals" context="title of the introduction for the achievements screen">Get %1$s of storage and %2$s of transfers for each referral</string>

    <string name="figures_achievements_text" context="sentence to detail the figures of storage and transfer quota related to each achievement">Get %1$s of storage and %2$s of transfers</string>

    <string name="unlocked_rewards_title" context="title of the section for unlocked rewards">Unlocked rewards</string>

    <string name="unlocked_storage_title" context="title of the section for unlocked storage quota">Storage Quota</string>

    <string name="title_referral_bonuses" context="title of the section for referral bonuses in achivements section (maximum 24 chars)">Referral Bonuses</string>
    <string name="title_install_app" context="title of the section for install a mobile app in achivements section (maximum 24 chars)">Install a mobile app</string>
    <string name="title_add_phone" context="Title of the section for add phone number in achivements section (maximum 24 chars)">Add a mobile phone</string>
    <string name="title_regitration" context="title of the section for install megasync in achivements section (maximum 24 chars)">Registration bonus</string>
    <string name="title_install_desktop" context="title of the section for install a mobile app bonuses in achivements section (maximum 24 chars)">Install MEGA desktop app</string>
    <string name="title_base_quota" context="title of the section for base quota in achivements section">Account Base Quota</string>
    <string name="camera_uploads_empty" context="Text that indicates that no pictures have been uploaded to the Camera Uploads section">No files in Camera Uploads</string>
    <string name="general_num_days_left" context="indicates the number of days left related to a achievement">%1$d d left</string>
    <string name="expired_label" context="State to indicate something has expired (achivements of business status account for instance)">Expired</string>

    <string name="setting_title_use_https_only" context="title of the advanced setting to choose the use of https">Don’t use HTTP</string>
    <string name="setting_subtitle_use_https_only" context="subtitle of the advanced setting to choose the use of https">Enable this option only if your transfers don’t start. In normal circumstances HTTP is satisfactory as all transfers are already encrypted.</string>

    <string name="title_achievement_invite_friends" context="title of screen to invite friends and get an achievement">How it works</string>
    <string name="first_paragraph_achievement_invite_friends" context="first paragraph of screen to invite friends and get an achievement">Invite your friends to create a free MEGA account and install our mobile app. For every successful signup and app install you receive bonus storage and transfer quota.</string>
    <string name="second_paragraph_achievement_invite_friends" context="second paragraph of screen to invite friends and get an achievement">You will not receive credit for inviting someone who has used MEGA previously and you will not be notified about such a rejection. Invited contacts must install the MEGA mobile app or MEGA desktop app on their devices.</string>

    <string name="card_title_invite_friends" context="explanation of screen to invite friends and get an achievement">Select contacts from your phone contact list or enter multiple email addresses.</string>

    <string name="title_confirmation_invite_friends" context="title of the dialog to confirm the contact request">Invite friends to MEGA</string>
    <string name="subtitle_confirmation_invite_friends" context="Text shown when the user sends a contact invitation">Invite Sent</string>
    <string name="paragraph_confirmation_invite_friends" context="paragraph of the dialog to confirm the contact request">Encourage your friends to register and install a MEGA app. As long as your friend uses the same email address as you’ve entered, you will receive your transfer quota reward.</string>

    <string name="invalid_email_to_invite" context="Error shown when the user writes a email with an incorrect format">Email is malformed</string>

    <string name="paragraph_info_achievement_install_desktop" context="info paragraph about the achievement install megasync">When you install MEGAsync you get %1$s of complimentary storage space plus %2$s of transfer quota, both valid for 180 days. MEGA desktop app is available for Windows, macOS and most Linux distros.</string>
    <string name="paragraph_info_achievement_install_mobile_app" context="info paragraph about the achievement install mobile app">When you install our mobile app you get %1$s of complimentary storage space plus %2$s of transfer quota, both valid for 180 days. We provide mobiles apps for iOS, Android and Windows Phone.</string>
    <string name="paragraph_info_achievement_add_phone" context="info paragraph about the achievement ‘add phone number’. Placeholder 1: bonus storage space e.g. 20GB. Placeholder 2: bonus transfer quota e.g. 50GB">When you verify your phone number you get %1$s of complimentary storage space plus %2$s of transfer quota, both valid for 180 days.</string>

    <string name="result_paragraph_info_achievement_install_desktop" context="info paragraph about the completed achievement install megasync">You have received %1$s storage space and %2$s transfer quota for installing our MEGA desktop app.</string>
    <string name="result_paragraph_info_achievement_install_mobile_app" context="info paragraph about the completed achievement install mobile app">You have received %1$s storage space and %2$s transfer quota for installing our mobile app.</string>
    <string name="result_paragraph_info_achievement_add_phone" context="info paragraph about the completed achievement of ‘add phone number’. Placeholder 1: bonus storage space e.g. 20GB. Placeholder 2: bonus transfer quota e.g. 50GB">You have received %1$s storage space and %2$s transfer quota for verifying your phone number.</string>
    <string name="result_paragraph_info_achievement_registration" context="info paragraph about the completed achievement registration">You have received %1$s storage space as your free registration bonus.</string>

    <string name="expiration_date_for_achievements" context="info paragraph about the completed achievement registration">Bonus expires in %1$d days</string>

    <plurals name="context_share_folders">
        <item context="menu item" quantity="one">Share folder</item>
        <item context="menu items" quantity="other">Share folders</item>
    </plurals>

    <plurals name="confirmation_leave_share_folder">
        <item context="Confirmation message before leaving an incoming shared folder" quantity="one">If you leave the folder, you will not be able to see it again.</item>
        <item context="confirmation message before leaving some incoming shared folders" quantity="other">If you leave these folders, you will not be able to see them again.</item>
    </plurals>

    <string name="no_folders_shared" context="Info of a contact if there is no folders shared with him">No folders shared</string>

    <string name="settings_help" context="Menu item">Help</string>
    <string name="settings_help_preference" context="Settings preference title for send feedback">Send Feedback</string>
    <string name="setting_feedback_subject" context="mail subject">Android feedback</string>
    <string name="setting_feedback_body" context="mail body">Please write your feedback here:</string>
    <string name="settings_feedback_body_device_model" context="mail body">Device model</string>
    <string name="settings_feedback_body_android_version" context="mail body">Android version</string>

    <string name="dialog_title_new_file" context="Title of the dialog to create a new file by inserting the name">New file</string>
    <string name="context_new_file_name" context="Input field description in the create file dialog.">File Name</string>

    <string name="dialog_title_new_link" context="Title of the dialog to create a new link by inserting the name">Link name</string>
    <string name="context_new_link_name" context="Input field description in the create link dialog.">Link URL</string>

    <string name="new_file_subject_when_uploading" context="Title of the field subject when a new file is created to upload">SUBJECT</string>
    <string name="new_file_content_when_uploading" context="Title of the field content when a new file is created to upload">CONTENT</string>
    <string name="new_file_email_when_uploading" context="Title of the field email when a new contact is created to upload">EMAIL</string>

    <string name="forward_menu_item" context="Item of a menu to forward a message chat to another chatroom">Forward</string>

    <string name="general_attach" context="name of the button to attach file from MEGA to another app">Attach</string>

    <string name="type_contact" context="when add or share a file with a new contact, it can type by name or mail">Contact’s name or email</string>

    <string name="max_add_contact" context="when add or share a file with a new contact, message displayed to warn that the maximum number has been reached">No more contacts can be added at this time</string>

    <string name="old_and_new_passwords_equals" context="when changing the password , the old password and new password are equals">The new password cannot be the same as the old password</string>

    <string name="action_search_by_date" context="Menu item">Search by date</string>
    <string name="general_apply" context="title of a button to apply search by date">Apply</string>ç
    <string name="general_search_month" context="title of a button to apply search by month">Last month</string>
    <string name="general_search_year" context="title of a button to apply search by year">Last year</string>

    <string name="label_set_day" context="title of a Search by date tag">Set day</string>
    <string name="snackbar_search_by_date" context="the user can’t choose this date">Date required is not valid</string>

    <string name="invalid_characters" context="Error when the user writes a character not allowed">Characters not allowed</string>

    <string name="audio_play" context="Label shown when audio file is playing">Audio File</string>

    <string name="corrupt_pdf_dialog_text" context="when open PDF Viewer, the pdf that it try to open is damaged or does not exist">Error. The pdf file is corrupted or does not exist.</string>

    <string name="user_account_feedback" context="Label to include info of the user email in the feedback form">User account</string>

    <string name="save_to_mega" context="Label shown in MEGA pdf-viewer when it open a PDF save in smartphone storage">Save to my \nCloud Drive</string>

    <string name="chat_already_exists" context="Error message when creating a chat one to one with a contact that already has a chat">The chat already exists</string>

    <string name="not_download" context="before sharing a file, has to be downloaded">The file has not been downloaded yet</string>

    <string name="not_permited_add_email_to_invite" context="Error shown when a user is starting a chat or adding new participants in a group chat and writes a contact mail that has not added">Only MEGA contacts can be added</string>

    <string name="invalid_connection_state" context="Info label about the connectivity state of the chat">Reconnecting to chat</string>

    <string name="call_error" context="Message show when a call cannot be established">Error. The call cannot be established</string>

    <string name="title_evaluate_the_app_panel" context="Title of dialog to evaluate the app">Are you happy with this app?</string>
    <string name="rate_the_app_panel" context="Label to show rate the app">Yes, rate the app</string>
    <string name="send_feedback_panel" context="Label to show send feedback">No, send feedback</string>

    <string name="link_advanced_options" context="title of the section advanced options on the get link screen">Advanced options</string>
    <string name="download_requires_permission" context="Message to show when users deny to permit the permissions to read and write on external storage on setting default download location">MEGA needs your permission to download files</string>
    <string name="old_sdcard_unavailable" context="Default download location is on old sd card, but currently the user installed a new SD card, need user to reset download location.">The old SD card is not available, please set a new download location.</string>
    <string name="title_select_download_location" context="Dialog title to ask download to internal storage or external storage.">Choose download location</string>

    <string name="no_contacts_permissions" context="Title of the section to invite contacts if the user has denied the contacts permmissions">No contact permissions granted</string>

    <string name="choose_qr_option_panel" context="Option of the sliding panel to go to QR code section">My QR code</string>
    <string name="section_qr_code" context="Title of the screen that shows the options to the QR code">QR Code</string>
    <string name="action_reset_qr" context="Option in menu of section  My QR code to reset the QR code">Reset QR code</string>
    <string name="action_delete_qr" context="Option in menu of section  My QR code to delete the QR code">Delete QR code</string>
    <string name="save_cloud_drive" context="Option shown in QR code bottom sheet dialog to save QR code in Cloud Drive">To Cloud Drive</string>
    <string name="save_file_system" context="Option shown in QR code bottom sheet dialog to save QR code in File System">To File System</string>
    <string name="section_my_code" context="Title of QR code section">My Code</string>
    <string name="section_scan_code" context="Title of QR code scan section">Scan Code</string>
    <string name="settings_qrcode_autoaccept" context="Title of QR code settings that permits or not contacts that scan my QR code will be automatically added to my contact list">Auto-Accept</string>
    <string name="setting_subtitle_qrcode_autoccept" context="Subtitle of QR code settings auto-accept">MEGA users who scan your QR code will be automatically added to your contact list.</string>
    <string name="setting_subtitle_qrcode_reset" context="Subtitle of QR code settings that reset the code">Previous QR code will no longer be valid</string>
    <string name="qrcode_link_copied" context="Text shown when it has been copied the QR code link">Link copied to the clipboard</string>
    <string name="qrcode_reset_successfully" context="Text shown when it has been reseted the QR code successfully">QR code successfully reset</string>
    <string name="qrcode_delete_successfully" context="Text shown when it has been deleted the QR code successfully">QR code successfully deleted</string>
    <string name="qrcode_reset_not_successfully" context="Text shown when it has not been reseted the QR code successfully">QR code not reset due to an error. Please try again.</string>
    <string name="qrcode_delete_not_successfully" context="Text shown when it has not been delete the QR code successfully">QR code not deleted due to an error. Please try again.</string>
    <string name="invite_sent" context="Title of dialog shown when a contact request has been sent with QR code">Invite sent</string>
    <string name="invite_sent_text" context="Text of dialog shown when a contact request has been sent with QR code">The user %s has been invited and will appear in your contact list once accepted.</string>
    <string name="invite_sent_text_multi" context="Text of dialog shown when multiple contacts request has been sent">The users have been invited and will appear in your contact list once accepted.</string>
    <string name="error_share_qr" context="Text shown when it tries to share the QR and occurs an error to process the action">An error occurred while trying to share the QR file. Perhaps the file does not exist. Please try again later.</string>
    <string name="error_upload_qr" context="Text shown when it tries to upload to Cloud Drive the QR and occurs an error to process the action">An error occurred while trying to upload the QR file. Perhaps the file does not exist. Please try again later.</string>
    <string name="error_download_qr" context="Text shown when it tries to download to File System the QR and occurs an error to process the action">An error occurred while trying to download the QR file. Perhaps the file does not exist. Please try again later.</string>
    <string name="success_download_qr" context="Text shown when it tries to download to File System the QR and the action has success">The QR Code has been downloaded successfully to %s</string>
    <string name="invite_not_sent" context="Title of dialog shown when a contact request has not been sent with QR code">Invite not sent</string>
    <string name="invite_not_sent_text" context="Text of dialog shown when a contact request has not been sent with QR code">The QR code or contact link is invalid. Please try to scan a valid code or to open a valid link.</string>
    <string name="invite_not_sent_text_already_contact" context="Text of dialog shown when a contact request has not been sent with QR code because of is already a contact">The invitation has not been sent. %s is already in your contacts list.</string>
    <string name="invite_not_sent_text_error" context="Text of dialog shown when a contact request has not been sent with QR code because of some error">The invitation has not been sent. An error occurred processing it.</string>
    <string name="generatin_qr" context="Text of alert dialog informing that the qr is generating">Generating QR Code&#8230;</string>
    <string name="menu_item_scan_code" context="Title of QR code scan menu item">Scan QR code</string>
    <string name="button_copy_link" context="get the contact link and copy it">Copy link</string>
    <string name="button_create_qr" context="Create QR code">Create QR code</string>
    <string name="qrcode_create_successfully" context="Text shown when it has been created the QR code successfully">QR code successfully created</string>
    <string name="qrcode_scan_help" context="Text shown in QR code scan fragment to help and guide the user in the action">Line up the QR code to scan it with your device’s camera</string>
    <string name="contact_view" context="positive button on dialog to view a contact">View</string>


    <string name="external_play" context="Item menu option to reproduce audio or video in external reproductors">Open with</string>

    <string name="context_share" context="to share a file using Facebook, Whatsapp, etc">Share using</string>

    <string name="error_enable_chat_before_login" context="Message shown if the user choose enable button and he is not logged in">Please log in before enabling the chat</string>

    <string name="label_set_period" context="title of a tag to search for a specific period within the search by date option in Camera upload">Set period</string>

    <string name="context_empty_chat_recent" context="Text of the empty screen when there are not chat conversations">[B]Invite friends to [/B][A]Chat[/A][B] and enjoy our encrypted platform with privacy and security.[/B]</string>

    <string name="context_empty_camera_uploads" context="Text of the empty screen when there are not elements in Camera Uploads">[B]No media on [/B][A]Camera Uploads[/A][B].[/B]</string>
    <string name="context_empty_rubbish_bin" context="Text of the empty screen when there are not elements in the Rubbish Bin">[B]Empty [/B][A]Rubbish Bin[/A][B].[/B]</string>

    <string name="context_empty_inbox" context="Text of the empty screen when there are not elements in  Inbox">[B]No files in your [/B][A]Inbox[/A][B].[/B]</string>
    <string name="context_empty_cloud_drive" context="Text of the empty screen when there are not elements in Cloud Drive">[B]No files in your [/B][A]Cloud Drive[/A][B].[/B]</string>
    <string name="context_empty_offline" context="Text of the empty screen when there are not elements in Saved for Offline">[B]No files [/B][A]Offline[/A]</string>
    <string name="context_empty_contacts" context="Text of the empty screen when there are not contacts. No dot at the end because is for an empty state. The format placeholders are to showing it in different colors.">[B]No [/B][A]Contacts[/A]</string>

    <string name="recent_chat_empty" context="Message shown when the user has no chats">[A]No[/A] [B]Conversations[/B]</string>
    <string name="recent_chat_loading_conversations" context="Message shown when the chat is section is loading the conversations">[A]Loading[/A] [B]Conversations&#8230;[/B]</string>

    <string name="context_empty_incoming" context="Text of the empty screen when there are not elements in Incoming">[B]No [/B][A]Incoming Shared folders[/A][B].[/B]</string>
    <string name="context_empty_outgoing" context="Text of the empty screen when there are not elements in Outgoing">[B]No [/B][A]Outgoing Shared folders[/A][B].[/B]</string>
    <string name="context_empty_links" context="Text of the empty screen when there are not elements in Links. Please, keep the place holders to format the string">[B]No [/B][A]Public Links[/A][B][/B]</string>

    <string name="tab_sent_requests" context="Title of the sent requests tab. Capital letters">Sent requests</string>
    <string name="tab_received_requests" context="Title of the received requests tab. Capital letters">Received requests</string>
    <string name="overquota_alert_title" context="Title dialog overquota error">Storage quota exceeded</string>

    <string name="invalid_link" context="error message shown when an account confirmation link or reset password link is invalid for unknown reasons">Invalid link, please ask for a new valid link</string>
    <string name="invalid_link_password" context="error message shown on the link password dialog if the password typed in was wrong">Invalid link password</string>

    <string name="open_link_not_valid_link" context="Error message shown when user tries to open a not valid MEGA link">The link you are trying to open is not a valid MEGA link.</string>

    <string name="processing_link" context="Message shown when a link is being processing">Processing link&#8230;</string>

    <string name="passwd_weak" context="Message shown when it is creating an acount and it is been introduced a very weak or weak password">Your password is easily guessed. Try making your password longer. Combine uppercase and lowercase letters. Add special characters. Do not use names or dictionary words.</string>
    <string name="passwd_medium" context="Message shown when it is creating an acount and it is been introduced a medium password">Your password is good enough to proceed, but it is recommended to strengthen your password further.</string>
    <string name="passwd_good" context="Message shown when it is creating an acount and it is been introduced a good password">This password will withstand most typical brute-force attacks. Please ensure that you will remember it.</string>
    <string name="passwd_strong" context="Message shown when it is creating an acount and it is been introduced a strong password">This password will withstand most sophisticated brute-force attacks. Please ensure that you will remember it.</string>
    <string name="pass_very_weak" context="Password very weak">Very weak</string>
    <string name="pass_weak" context="Password weak">Weak</string>
    <string name="pass_medium" context="Password medium">Medium</string>
    <string name="pass_good" context="Password good">Good</string>
    <string name="pass_strong" context="Password strong">Strong</string>

    <string name="title_notification_call_in_progress" context="Text displayed in several parts when there is a call in progress (notification, recent chats list, etc).">Call in progress</string>
    <string name="action_notification_call_in_progress" context="Subtitle of the notification shown on the action bar when there is a call in progress">Click to go back to the call</string>
    <string name="button_notification_call_in_progress" context="Button in the notification shown on the action bar when there is a call in progress">Return to the call</string>

    <string name="contacts_mega" context="When it lists contacts of MEGA, the title of list’s header">On MEGA</string>
    <string name="contacts_phone" context="When it lists contacts of phone, the title of list’s header">Phone contacts</string>

    <string name="account_suspended_multiple_breaches_ToS" context="Message error shown when trying to log in on an account has been suspended due to multiple breaches of Terms of Service">Your account has been suspended due to multiple breaches of MEGA’s Terms of Service. Please check your email inbox.</string>
    <string name="account_suspended_breache_ToS" context="Message error shown when trying to log in on an account has been suspended due to breach of Terms of Service">Your account was terminated due to a breach of MEGA’s Terms of Service, such as abuse of rights of others; sharing and/or importing illegal data; or system abuse.</string>

    <string name="file_storage_loading" context="In a chat conversation when you try to send device’s images but images are still loading">Loading files</string>
    <string name="file_storage_empty_folder" context="In a chat conversation when you try to send device’s images but there aren’t available images">No files</string>
    <string name="label_file_size_byte" context="Size in bytes. The placeholder is for the size value, please adjust the position based on linguistics">%s B</string>
    <string name="label_file_size_kilo_byte" context="Size in kilobytes. The placeholder is for the size value, please adjust the position based on linguistics">%s KB</string>
    <string name="label_file_size_mega_byte" context="Size in megabytes. The placeholder is for the size value, please adjust the position based on linguistics">%s MB</string>
    <string name="label_file_size_giga_byte" context="Size in gigabytes. The placeholder is for the size value, please adjust the position based on linguistics">%s GB</string>
    <string name="label_file_size_tera_byte" context="Size in terabytes. The placeholder is for the size value, please adjust the position based on linguistics">%s TB</string>
    <string name="label_file_speed_byte" context="Speed in bytes. The placeholder is for the speed value, please adjust the position based on linguistics">%s B/s</string>
    <string name="label_file_speed_kilo_byte" context="Speed in kilobytes. The placeholder is for the speed value, please adjust the position based on linguistics">%s KB/s</string>
    <string name="label_file_speed_mega_byte" context="Speed in megabytes. The placeholder is for the speed value, please adjust the position based on linguistics">%s MB/s</string>
    <string name="label_file_speed_giga_byte" context="Speed in gigabytes. The placeholder is for the speed value, please adjust the position based on linguistics">%s GB/s</string>
    <string name="label_file_speed_tera_byte" context="Speed in terabytes. The placeholder is for the speed value, please adjust the position based on linguistics">%s TB/s</string>
    <string name="label_mega_byte" context="Size in megabytes.">MB</string>

    <plurals name="number_of_versions" formatted="false">
        <item context="Number of versions of a file shown on the screen info of the file, version item" quantity="one">%1$d version</item>
        <item context="Number of versions of a file shown on the screen info of the file, version items" quantity="other">%1$d versions</item>
    </plurals>

    <string name="title_section_versions" context="Title of the section Versions for files">Versions</string>

    <string name="header_current_section_item" context="Header of the item to show the current version of a file in a list">Current version</string>
    <plurals name="header_previous_section_item">
        <item context="Header of the item to show the previous versions of a file in a list, file item" quantity="one">Previous version</item>
        <item context="" quantity="other">Previous versions</item>
    </plurals>

    <string name="general_revert" context="option menu to revert a file version">Revert</string>
    <string name="menu_item_clear_versions" context="option menu to clear all the previous versions">Clear previous versions</string>
    <plurals name="title_dialog_delete_version">
        <item context="Title of the dialog to confirm that a version os going to be deleted, version item" quantity="one">Delete version?</item>
        <item context="Title of the dialog to confirm that a version os going to be deleted, version items" quantity="other">Delete versions?</item>
    </plurals>

    <string name="content_dialog_delete_version" context="Content of the dialog to confirm that a version is going to be deleted">This version will be permanently removed.</string>
    <string name="content_dialog_delete_multiple_version" context="Content of the dialog to confirm that several versions are going to be deleted">These %d versions will be permanently removed.</string>

    <string name="chat_upload_title_notification" context="Title of the notification shown when a file is uploading to a chat">Chat uploading</string>

    <string name="settings_chat_upload_quality" context="Label for the option on setting to set up the quality of multimedia files uploaded to the chat">Chat video quality</string>
	<string name="settings_video_upload_quality" context="Label for the option on setting to set up the quality of video files to be uploaded">Video Quality</string>
    <string name="on_refuse_storage_permission" context="Text shown when the user refuses to permit the storage permission when enable camera upload">Camera Uploads needs to access your photos and other media on your device. Please go to the settings page and grant permission.</string>
    <string-array name="settings_chat_upload_quality_entries">
        <item context="the options for the option on setting to set up the quality of multimedia files uploaded to the chat, the options of origin quality multimedia file to upload.">Original quality</item>
        <item context="the options for the option on setting to set up the quality of multimedia files uploaded to the chat, the options of medium quality multimedia file to  upload.">Medium quality</item>
    </string-array>

    <string name="missed_call_notification_title" context="Title of the notification for a missed call">Missed call</string>
    <string name="file_properties_info_location" cotext="Refers to a location of file">Location</string>

    <string name="file_properties_folder_current_versions" cotext="Title of the label to show the size of the current files inside a folder">Current versions</string>
    <string name="file_properties_folder_previous_versions" cotext="Title of the label to show the size of the versioned files inside a folder">Previous versions</string>

    <plurals name="number_of_versions_inside_folder" formatted="false">
        <item context="Number of versioned files inside a folder shown on the screen info of the folder, version item" quantity="one">%1$d versioned file</item>
        <item context="Number of versioned files inside a folder shown on the screen info of the folder, version items" quantity="other">%1$d versioned files</item>
    </plurals>

    <string name="messages_forwarded_success" context="Confirmation message after forwarding one or several messages, version items">Messages forwarded</string>
    <string name="messages_forwarded_error" context="Error message after forwarding one or several messages to several chats">Error. Not correctly forwarded</string>
    <plurals name="messages_forwarded_partial_error" formatted="false">
        <item context="Error message if any of the forwarded messages fails, message item" quantity="one">Error. %1$d message not successfully forwarded</item>
        <item context="Error message if any of the forwarded messages fails, message items" quantity="other">Error. %1$d messages not successfully forwarded</item>
    </plurals>
    <plurals name="messages_forwarded_error_not_available" formatted="false">
        <item context="Error non existing resource after forwarding one or several messages to several chats, message item" quantity="one">Error. The resource is no longer available</item>
        <item context="Error non existing resource after forwarding one or several messages to several chats, message items" quantity="other">Error. The resources are no longer available</item>
    </plurals>

    <string name="turn_on_notifications_title" context="The title of fragment Turn on Notifications">Turn on Notifications</string>
    <string name="turn_on_notifications_subtitle" context="The subtitle of fragment Turn on Notifications">This way, you will see new messages\non your Android phone instantly.</string>
    <string name="turn_on_notifications_first_step" context="First step to turn on notifications">Open Android device [A]Settings[/A]</string>
    <string name="turn_on_notifications_second_step" context="Second step to turn on notifications">Open [A]Apps &amp; notifications[/A]</string>
    <string name="turn_on_notifications_third_step" context="Third step to turn on notifications">Select [A]MEGA[/A]</string>
    <string name="turn_on_notifications_fourth_step" context="Fourth step to turn on notifications">Open [A]App notifications[/A]</string>
    <string name="turn_on_notifications_fifth_step" context="Fifth step to turn on notifications">Switch to On and select your preferences</string>

    <plurals name="files_send_to_chat_success">
        <item context="Alert message after sending to chat one or several messages to several chats, version item" quantity="one">File sent</item>
        <item context="Alert message after sending to chat one or several messages to several chats, version items" quantity="other">Files sent</item>
    </plurals>
    <string name="files_send_to_chat_error" context="Error message after sending to chat one or several messages to several chats">Error. Not correctly sent</string>

    <string name="context_send_file_to_chat" context="menu option to send a file to a chat">Send to chat</string>

    <string name="remember_pwd_dialog_title" context="Title of the dialog ‘Do you remember your password?’">Do you remember your password?</string>
    <string name="remember_pwd_dialog_text_logout" context="Text of the dialog ‘Recovery Key exported’ when the user wants logout">You are about to log out, please test your password to ensure you remember it.\nIf you lose your password, you will lose access to your MEGA data.</string>
    <string name="remember_pwd_dialog_text" context="Text of the dialog ‘Do you remember your password?’">Please test your password to ensure you remember it. If you lose your password, you will lose access to your MEGA data.</string>
    <string name="general_do_not_show" context="Dialog option that permits user do not show it again">Do not show again</string>
    <string name="remember_pwd_dialog_button_test" context="Button of the dialog ‘Do you remember your password?’ that permits user test his password">Test password</string>
    <string name="test_pwd_title" context="Title of the activity that permits user test his password">Test your password</string>
    <string name="test_pwd_accepted" context="Message shown to the user when is testing her password and it is correct">Password accepted</string>
    <string name="test_pwd_wrong" context="Message shown to the user when is testing her password and it is wrong">Wrong password.\nBackup your Recovery Key as soon as possible!</string>
    <string name="recovery_key_exported_dialog_text_logout" context="Text of the dialog ‘Recovery Key exported’ when the user wants logout">You are about to log out, please test your password to ensure you remember it.\nIf you lose your password, you will lose access to your MEGA data.</string>
    <string name="option_copy_to_clipboard" context="Option that permits user copy to clipboard">Copy to clipboard</string>
    <string name="option_export_recovery_key" context="Option that permits user export his recovery key">Export Recovery Key</string>
    <string name="proceed_to_logout" context="Option that permits user logout">Proceed to logout</string>
    <string name="recovery_key_bottom_sheet" context="Title of the preference Recovery key on Settings section">Recovery Key</string>
    <string name="option_save_on_filesystem" context="Option that permits user save on File System">Save on File System</string>
    <string name="message_copied_to_clipboard" context="Message shown when something has been copied to clipboard">Copied to clipboard</string>

    <string name="message_jump_latest" context="text of the label to show that you have messages unread in the chat conversation">Jump to latest</string>
    <string name="message_new_messages" context="text of the label to show that you have new messages in the chat conversation">New messages</string>

    <string name="notification_subtitle_incoming" context="Title of the notification shown on the action bar when there is a incoming call">Incoming call</string>
    <string name="notification_incoming_action" context="Text for the notification action to launch the incoming call page">Go to the call</string>
    <string name="notification_enable_display" context="Text asking to go to system setting to enable allow display over other apps (needed for calls in Android 10)">MEGA background pop-ups are disabled.\nTap to change the settings.</string>

    <plurals name="number_unread_messages">
        <item context="Subtitle to show the number of unread messages on a chat, unread message" quantity="one">%1$s unread message</item>
        <item context="Subtitle to show the number of unread messages on a chat, unread messages" quantity="other">%1$s unread messages</item>
    </plurals>

    <plurals name="plural_number_messages_chat_notification">
        <item context="Notification title to show the number of unread chats, unread message" quantity="one">%1$d unread chat</item>
        <item context="Notification title to show the number of unread chats, unread messages" quantity="other">%1$d unread chats</item>
    </plurals>

    <string name="chat_loading_messages" context="Message shown when a chat is opened and the messages are being recovered">[A]Loading[/A] [B]Messages&#8230;[/B]</string>

    <string name="general_error_internal_node_not_found" context="Error message shown when opening a file link which doesn’t exist">File or folder not found. Are you logged in with a different account in your browser? You can only access files or folders from the account you are currently logged in with in the app</string>


    <string name="context_loop_video" context="menu option to loop video or audio file">Loop</string>

    <string name="settings_security_options_title" context="Title of the category Security options on Settings section">Security</string>
    <string name="settings_recovery_key_title" context="Title of the preference Recovery key on Settings section">Backup Recovery Key</string>
    <string name="settings_recovery_key_summary" context="Summary of the preference Recovery key on Settings section">Exporting the Recovery Key and keeping it in a secure location enables you to set a new password without data loss.</string>

    <string name="login_connectivity_issues" context="message when a temporary error on logging in is due to connectivity issues">Unable to reach MEGA. Please check your connectivity or try again later.</string>
    <string name="login_servers_busy" context="message when a temporary error on logging in is due to servers busy">Servers are too busy. Please wait.</string>
    <string name="login_API_lock" context="message when a temporary error on logging in is due to SDK is waiting for the server to complete a request due to an API lock">This process is taking longer than expected. Please wait.</string>
    <string name="login_API_rate" context="message when a temporary error on logging in is due to SDK is waiting for the server to complete a request due to a rate limit">Too many requests. Please wait.</string>
    <string name="login_in_progress" context="Message when previous login is being cancelled">Cancelling login process. Please wait&#8230;</string>

    <string name="unsupported_file_type" context="when open audio video player, the file that it try to open is not supported">Unsupported file type.</string>
    <string name="corrupt_video_dialog_text" context="when open audio video player, the file that it try to open is damaged or does not exist">Error. The file is corrupted or does not exist.</string>


    <string name="section_playlist" context="Title of the screen Playlist">Playlist</string>
    <string name="playlist_state_playing" context="Text shown in playlist subtitle item when a file is reproducing">Now playing&#8230;</string>
    <string name="playlist_state_paused" context="Text shown in playlist subtitle item when a file is reproducing but it is paused">Paused</string>

    <string name="context_option_print" context="Menu option to print the recovery key from Offline section">Print</string>

    <string name="save_MK_confirmation" context="Message when the recovery key has been successfully saved on the filesystem">The Recovery Key has been successfully saved</string>

    <string name="pending_outshare_indicator" context="label to indicate that a share is still pending on outgoing shares of a node">(Pending)</string>

    <string name="option_enable_chat_rich_preview" context="Title of the dialog to disable the rich links previews on chat">Rich URL Previews</string>

    <string name="button_always_rich_links" context="Button to allow the rich links previews on chat">Always Allow</string>
    <string name="button_not_now_rich_links" context="Button do not allow now the rich links previews on chat">Not Now</string>
    <string name="button_never_rich_links" context="Button do not allow the rich links previews on chat">Never</string>

    <string name="title_enable_rich_links" context="Title of the dialog to enable the rich links previews on chat">Enable rich URL previews</string>

    <string name="text_enable_rich_links" context="Text of the dialog to enable the rich links previews on chat">Enhance the MEGAchat experience. URL content will be retrieved without end-to-end encryption.</string>

    <string name="subtitle_mega_rich_link_no_key" context="Subtitle of a MEGA rich link without the decryption key">Tap to enter the Decryption Key</string>

    <string name="error_password" context="when the user tries to creates a MEGA account or tries to change his password and the password strength is very weak">Please enter a stronger password</string>

    <string name="title_acceptance_contact_request_notification" context="title of the notification for an acceptance of a contact request">New contact</string>
    <string name="title_storage_usage" context="title of usage storage section in Storage">Storage Usage</string>

    <plurals name="plural_number_contact_request_notification">
        <item context="Notification title to show the number of incoming contact request, contact request" quantity="one">%1$d pending contact request</item>
        <item context="Notification title to show the number of incoming contact request, contact requests" quantity="other">%1$d pending contact requests</item>
    </plurals>

    <string name="title_new_contact_request_notification" context="title of the notification for a new incoming contact request">New contact request</string>

    <string name="type_message_hint_with_title" context="Hint shown in the field to write a message in the chat screen (chat with customized title)">Write message to “%s”&#8230;</string>
    <string name="transfers_empty_new" context="message shown in the screen when there are not any active transfer">[B]No active[/B][A] Transfers[/A][B].[/B]</string>
    <string name="completed_transfers_empty_new" context="message shown in the screen when there are not any active transfer">[B]No completed[/B][A] Transfers[/A][B].[/B]</string>
    <string name="file_browser_empty_folder_new" context="Text that indicates that a folder is currently empty">[B]Empty[/B][A] Folder[/A][B].[/B]</string>

    <string name="type_message_hint_with_customized_title" context="Hint shown in the field to write a message in the chat screen (chat with customized title)">Write message to “%s”&#8230;</string>
    <string name="type_message_hint_with_default_title" context="Hint shown in the field to write a message in the chat screen (chat with default title)">Write message to %s&#8230;</string>

    <string name="settings_2fa" context="Title of setting Two-Factor Authentication">Two-Factor Authentication</string>
    <string name="setting_subtitle_2fa" context="Subtitle of setting Two-Factor Authentication when the preference is disabled">Two-Factor Authentication is a second layer of security for your account.</string>
    <string name="title_2fa" context="Title of the screen Two-Factor Authentication">Why do you need two-factor authentication?</string>
    <string name="two_factor_authentication_explain">Two-factor authentication is a second layer of security for your account. Which means that even if someone knows your password they cannot access it, without also having access to the six digit code only you have access to.</string>
    <string name="button_setup_2fa" context="Button that permits user begin with the process of enable Two-Factor Authentication">Begin Setup</string>
    <string name="explain_qr_seed_2fa_1" context="Text that explain how to do with Two-Factor Authentication QR">Scan or copy the seed to your Authenticator App.</string>
    <string name="explain_qr_seed_2fa_2" context="Text that explain how to do with Two-Factor Authentication seed">Be sure to backup this seed to a safe place in case you lose your device.</string>
    <string name="explain_confirm_2fa" context="Text that explain how to confirm Two-Factor Authentication">Please enter the 6-digit code generated by your Authenticator App.</string>
    <string name="general_verify" context="Text button">Verify</string>
    <string name="general_next" context="Text button">Next</string>
    <string name="general_previous" context="Text button">Previous</string>
    <string name="qr_seed_text_error" context="Text of the alert dialog to inform the user when an error occurs when try to enable seed or QR of Two-Factor Authentication">An error occurred generating the seed or QR code, please try again.</string>
    <string name="title_2fa_enabled" context="Title of the screen shown when the user enabled correctly Two-Factor Authentication">Two-Factor Authentication Enabled</string>
    <string name="description_2fa_enabled" context="Description of the screen shown when the user enabled correctly Two-Factor Authentication">Next time you login to your account you will be asked to enter a 6-digit code provided by your Authenticator App.</string>
    <string name="recommendation_2fa_enabled">If you lose access to your account after enabling 2FA and you have not backed up your Recovery Key, MEGA can\'t help you gain access to it again.\n<b>Backup your Recovery Key</b></string>
    <string name="pin_error_2fa" context="Error shown when a user tries to enable Two-Factor Authentication and introduce an invalid code">Invalid code</string>
    <string name="lost_your_authenticator_device" context="Title of screen Lost authenticator decive">Lost your Authenticator device?</string>
    <string name="login_verification" context="Title of screen Login verification with Two-Factor Authentication">Login Verification</string>
    <string name="change_password_verification" context="Title of screen Change password verification with Two-Factor Authentication">Two-Factor Authentication\nChange password</string>
    <string name="cancel_account_verification" context="Title of screen Cancel account verification with Two-Factor Authentication">Two-Factor Authentication\nCancel account</string>
    <string name="change_mail_verification" context="Title of screen Change mail verification with Two-Factor Authentication">Two-Factor Authentication\nChange email</string>
    <string name="disable_2fa_verification" context="Title of screen Disable Two-Factor Authentication">Disable Two-Factor Authentication</string>
    <string name="title_lost_authenticator_device" context="Title of screen Lost authenticator decive">Lost your Authenticator device?</string>
    <string name="error_disable_2fa" context="When the user tries to disable Two-Factor Authentication and some error ocurr in the process">An error occurred trying to disable Two-Factor Authentication. Please try again.</string>
    <string name="error_enable_2fa" context="When the user tries to enable Two-Factor Authentication and some error ocurr in the process">An error occurred trying to enable Two-Factor Authentication. Please try again.</string>
    <string name="title_enable_2fa" context="Title of the dialog shown when a new account is created to suggest user enable Two-Factor Authentication">Enable Two-Factor Authentication</string>
    <string name="label_2fa_disabled" context="Label shown when it disables the Two-Factor Authentication">Two-Factor Authentication Disabled</string>
    <string name="open_app_button" context="Text of the button which action is to show the authentication apps">Open in</string>
    <string name="intent_not_available_2fa" context="message when trying to open a link that contains the seed to enable Two-Factor Authentication but there isn’t any app that open it">There isn’t any available app to enable Two-Factor Authentication on your device</string>
    <string name="general_close" context="Text button">Close</string>

    <string name="backup_rk_2fa_end" context="Label shown when Two-Factor Authentication has been enabled to alert user that has to back up his Recovery Key before finish the process">Export your Recovery Key to finish</string>
    <string name="no_authentication_apps_title" context="Title of dialog shown when it tries to open an authentication app and there is no installed">Authenticator App</string>
    <string name="open_play_store_2fa" context="Message shown to ask user if wants to open Google Play to install some authenticator app">Would you want to open Google Play to install an Authenticator App?</string>
    <string name="play_store_label" context="Label Play Store">Play Store</string>
    <string name="text_2fa_help" context="Text shown in an alert explaining how to continue to enable Two-Factor Authentication">You need an authenticator app to enable 2FA on MEGA. You can download and install the Google Authenticator, Duo Mobile, Authy or Microsoft Authenticator app for your phone or tablet.</string>


    <string name="number_correctly_imported_from_chat" context="success message when importing multiple files from">%d files shared successfully</string>
    <string name="number_no_imported_from_chat" context="error message when importing multiple files from chat">%d files were not shared</string>
    <string name="preview_content" context="button’s text to open a full screen image">Preview Content</string>

    <string name="no_network_connection_on_play_file" context="message shown when the user clicks on media file chat message, there is no network connection and the file is not been downloaded">The streaming can not be executed and the file has not been downloaded</string>
    <string name="error_fail_to_open_file_general" context="message shown when the user open a file, the file is not been opened due to unknown reason">Unable to open file.</string>
    <string name="error_fail_to_open_file_no_network" context="message shown when the user open a file, there is no network connection and the file is not been downloaded">We were not able to open the file due to no network connection.</string>
    <string name="file_already_exists" context="message when trying to save for offline a file that already exists">File already exists in Saved for Offline</string>

    <plurals name="error_forwarding_messages">
        <item context="Error message if forwarding a message failed, one message" quantity="one">Message not forwarded</item>
        <item context="Error message if forwarding a message failed, many messages" quantity="other">Messages not forwarded</item>
    </plurals>

    <string name="title_confirmation_disable_rich_links" context="Title of the dialog to disable the rich links previews on chat">Rich URL Previews</string>
    <string name="text_confirmation_disable_rich_links" context="Text of the dialog to disable the rich links previews on chat">You are disabling rich URL previews permanently. You can re-enable rich URL previews in your settings. Do you want to proceed?</string>

    <string name="call_missed_messages" context="Message shown when a call ends.">[A]Missed call[/A]</string>
    <string name="call_rejected_messages" context="Message shown when a call ends.">[A]Call was rejected[/A]</string>
    <string name="call_cancelled_messages" context="Message shown when a call ends.">[A]Call was cancelled[/A]</string>
    <string name="call_failed_messages" context="Message shown when a call ends.">[A]Call failed[/A]</string>
    <string name="call_not_answered_messages" context="Message shown when a call ends.">[A]Call was not answered[/A]</string>

    <string name="contact_email" context="Indicates that can type a contact email">Contact’s email</string>
    <string name="contact_not_added" context="When it tries to add a contact in a list an is already added">You have already added this contact.</string>

    <string name="error_message_invalid_format" context="Content of a normal message that cannot be recognized">Invalid message format</string>
    <string name="error_message_invalid_signature" context="Content of a normal message that cannot be recognized">Invalid message signature</string>

    <string name="error_streaming" context="When the user tries to reproduce a file through streaming and ocurred an error creating it">An error occurred trying to create the stream</string>

    <string name="context_restore" context="Menu option to restore an item from the Rubbish bin">Restore</string>

    <string name="context_correctly_node_restored" context="success message when a node was restore from Rubbish bin">Restored to %s</string>
    <string name="context_no_restored" context="error message when a node was restore from Rubbish bin">Error. Not restored</string>

    <string name="context_send_message" context="menu item from contact section to send a message to a contact">Send Message</string>

    <plurals name="plural_contact_sent_to_chats">
        <item context="Message shown when a contact is successfully sent to several chats, one contact" quantity="one">Contact sent to chats successfully</item>
        <item context="Message shown when a contact is successfully sent to several chats, more contacts" quantity="other">Contacts sent to chats successfully</item>
    </plurals>

    <string name="error_MEGAdrop_not_supported" context="Error message on opening a MEGAdrop folder link">MEGAdrop folders are not supported yet</string>

    <string name="pre_overquota_alert_text" context="Pre overquota error dialog when trying to copy or import a file">This action cannot be completed as it would take you over your current storage limit. Would you like to upgrade your account?</string>

    <string name="archived_chats_title_section" context="Title of the section Archived chats">Archived chats</string>

    <string name="archived_chats_show_option" context="Text of the option to show the arhived chat, it shows the number of archived chats">Archived chats (%d)</string>

    <string name="archive_chat_option" context="Title of the option on the chat list to archive a chat">Archive Chat</string>
    <string name="unarchive_chat_option" context="Title of the option on the chat list to unarchive a chat">Unarchive Chat</string>

    <string name="general_archive" context="Confirmation button of the dialog to archive a chat">Archive</string>
    <string name="general_unarchive" context="Confirmation button of the dialog to unarchive a chat">Unarchive</string>

    <string name="success_archive_chat" context="Message shown when a chat is successfully archived, it shows the name of the chat">%s chat was archived.</string>
    <string name="error_archive_chat" context="Error message shown when a chat has not be archived, it shows the name of the chat">Error. %s chat was not archived.</string>

    <string name="success_unarchive_chat" context="Message shown when a chat is successfully unarchived, it shows the name of the chat">%s chat was unarchived.</string>
    <string name="error_unarchive_chat" context="Error message shown when a chat has not be unarchived, it shows the name of the chat">Error. %s chat was not able to be unarchived.</string>

    <string name="archived_chats_empty" context="Message shown when the user has no archived chats">[A]No[/A] [B]Archived Chats[/B]</string>

    <string name="inactive_chat" context="Subtitle of chat screen when the chat is inactive">Inactive chat</string>
    <string name="archived_chat" context="Subtitle of chat screen when the chat is archived">Archived chat</string>

    <string name="number_incorrectly_restored_from_rubbish" context="error message when restoring several nodes from rubbish">%d items were not restored successfully</string>
    <string name="number_correctly_restored_from_rubbish" context="success message when restoring several nodes from rubbish">%d items restored successfully</string>

    <string name="join_call_layout" context="Title of the layout to join a group call from the chat screen">Tap to join the call</string>

    <string name="invite_contacts" context="Label shown when the user wants to add contacts into his MEGA account">Invite contacts</string>
    <string name="share_with" cotext="Label shown when the user wants to share something with other contacts">Share with</string>
    <string name="contacts_list_empty_text_loading_share" context="Message shown while the contact list from the device and from MEGA is being read and then shown to the user">Loading contacts&#8230;</string>
    <string name="title_new_group" context="Title of the screen New Group">New Group</string>
    <string name="subtitle_new_group" context="Subtitle of the screen New Group">Type group name</string>
    <string name="hint_type_group" context="Hint of edittext shown when it is creating a new group to guide user to type the name of the group">Name your group</string>
    <string name="confirmation_delete_contact" context="Text of the confirm dialog shown when it wants to remove a contact from a chat">Remove %s from this chat?</string>

    <string name="settings_file_management_file_versions_title" context="Settings preference title to show file versions info of the account">File versions</string>
    <string name="settings_file_management_file_versions_subtitle" context="Settings preference subtitle to show file versions info of the account">%1$d file versions, taking a total of %2$s</string>

    <string name="settings_file_management_category" context="Title of the section File management on Settings section">File Management</string>

    <string name="settings_file_management_delete_versions" context="Option in Settings to delete all the versions of the account">Delete all older versions of my files</string>
    <string name="settings_file_management_subtitle_delete_versions" context="subtitle of the option in Settings to delete all the versions of the account">All current files will remain. Only historic versions of your files will be deleted.</string>

    <string name="text_confirmation_dialog_delete_versions" context="Text of the dialog to delete all the file versions of the account">You are about to delete the version histories of all files. Any file version shared to you from a contact will need to be deleted by them.\n\nPlease note that the current files will not be deleted.</string>

    <string name="success_delete_versions" context="success message when deleting all the versions of the account">File versions deleted successfully</string>
    <string name="error_delete_versions" context="error message when deleting all the versions of the account">An error occurred while trying to delete all previous versions of your files, please try again later.</string>

    <string name="settings_enable_file_versioning_title" context="Title of the option to enable or disable file versioning on Settings section">File Versioning</string>
    <string name="settings_enable_file_versioning_subtitle" context="Subtitle of the option to enable or disable file versioning on Settings section">Enable or disable file versioning for your entire account.\nDisabling file versioning does not prevent your contacts from creating new versions in shared folders.</string>
    <string name="choose_chat" context="section title to select a chat to send a file">Choose chat</string>

    <string name="type_mail" context="Hint shown to guide user on activity add contacts">Tap, enter name or email</string>

    <string name="confirmation_invite_contact" context="Text of the confirm dialog shown when it wants to add a contact from a QR scaned">Add %s to your contacts?</string>
    <string name="confirmation_not_invite_contact" context="Text of the confirm dialog shown when it wants to add a contact from a QR scaned and is already added before">You have already added the contact %s.</string>
    <string name="confirmation_invite_contact_already_added" context="Text of the confirm dialog shown when it wants to add a contact from a QR scaned and is already added before">You have already added the contact %s.</string>
    <string name="confirmation_share_contact" context="Text of the confirm dialog shown when it wants to add a contact from a QR scaned">Share with %s?</string>
    <string name="new_group_chat_label" context="Text button for init a group chat">New group chat</string>
    <string name="send_contacts" context="Label shown when the user wants to add contacts into a chat conversation">Send contacts</string>

    <string name="title_alert_logged_out" context="Title of the alert when the account have been logged out from another client">Logged out</string>
    <string name="account_confirmed" context="Text shown to indicate user that his account has already been confirmed">Your account has been activated. Please log in.</string>
    <string name="confirm_account" context="Text shown to indicate user that his account should be confirmed typing his password">Please enter your password to confirm your account</string>

    <string name="error_own_email_as_contact" context="Error shown if a user tries to add their own email address as a contact">There’s no need to add your own email address</string>

    <string name="invalid_code" context="Error shown when a user tries to enable Two-Factor Authentication and introduce an invalid code">Invalid code</string>

    <string name="text_almost_full_warning" context="Text of the dialog shown when the storage of a FREE account is almost full">Cloud Drive is almost full. Upgrade to Pro and get up to %1$s of storage and %2$s of transfer quota.</string>
    <string name="text_almost_full_warning_pro_account" context="Text of the dialog shown when the storage of a PRO I or II account is almost full">Cloud Drive is almost full. Upgrade now and get up to %1$s of storage and %2$s of transfer quota.</string>
    <string name="text_almost_full_warning_pro3_account" context="Text of the dialog shown when the storage of a PRO III account is almost full">Cloud Drive is almost full. If you need more storage please contact MEGA support to get a custom plan.</string>
    <string name="text_storage_full_warning" context="Text of the dialog shown when the storage of a FREE account is full">Cloud Drive is full. Upgrade to Pro and get up to %1$s of storage and %2$s of transfer quota.</string>
    <string name="text_storage_full_warning_pro_account" context="Text of the dialog shown when the storage of a PRO I or II account is full">Cloud Drive is full. Upgrade now and get up to %1$s of storage and %2$s of transfer quota.</string>
    <string name="text_storage_full_warning_pro3_account" context="Text of the dialog shown when the storage of a PRO III account is full">Cloud Drive is full. If you need more storage please contact MEGA support to get a custom plan.</string>
    <string name="button_plans_almost_full_warning" context="Button of the dialog shown when the storage is almost full to see the available PRO plans">See plans</string>
    <string name="button_custom_almost_full_warning" context="Button of the dialog shown when the storage is almost full to custom a plan">Custom plan</string>
    <string name="button_bonus_almost_full_warning" context="Button of the dialog shown when the storage is almost full to get bonus">Get Bonus</string>

    <string name="title_mail_upgrade_plan" context="Mail title to upgrade to a custom plan">Upgrade to a custom plan</string>
    <string name="subject_mail_upgrade_plan" context="Mail subject to upgrade to a custom plan">Ask us how you can upgrade to a custom plan:</string>

    <string name="word_me" context="Used in chat list screen to indicate in a chat list item that the message was sent by me, followed by the message">Me:</string>

    <string name="call_button" context="Title of the button in the contact info screen to start an audio call">Call</string>
    <string name="message_button" context="Title of the button in the contact info screen to send a message">Message</string>
    <string name="video_button" context="Title of the button in the contact info screen to start a video call">Video</string>

    <string name="title_chat_explorer" context="Title of chat explorer to send a link or file to a chat">Send to&#8230;</string>
    <string name="title_cloud_explorer" context="Title of cloud explorer to upload a link or file">Upload to&#8230;</string>

    <string name="contact_info_button_more" context="More button in contact info page">More</string>

    <plurals name="plural_select_file">
        <item context="one file" quantity="one">Choose File</item>
        <item context="Section title to select a file to perform an action, more files" quantity="other">Choose Files</item>
    </plurals>

    <string name="title_confirm_send_invitation" context="Title of confirmation dialog of sending invitation to a contact">Invite %1$s?</string>

    <string name="title_share_folder_explorer" context="Title of shared folder explorer to choose a folder to perform an action">Choose folder</string>

    <string name="login_warning_abort_transfers" context="Popup message shown if an user try to login while there is still living transfer">All transfers will be cancelled, do you want to log in?</string>
    <string name="logout_warning_abort_transfers" context="Popup message shown if an user try to login while there is still living transfer">All transfers will be cancelled, do you want to log out?</string>

    <string name="subtitle_read_only_permissions" context="Label to explain the read only participant permission in the options panel of the group info screen">Read-only</string>

    <string name="used_space" context="Label shown the total space and the used space in an account">[A]%1$s [/A][B]of %2$s used[/B]</string>

    <string name="staging_api_url_title" context="title of the alert dialog when the user is changing the API URL to staging">Change to a test server?</string>
    <string name="staging_api_url_text" context="Text of the alert dialog when the user is changing the API URL to staging">Are you sure you want to change to a test server? Your account may suffer irrecoverable problems.</string>

    <string name="title_confirmation_open_camera_on_chat" context="Title of the confirmation dialog to open the camera app and lose the relay of the local camera on the in progress call">Open camera?</string>
    <string name="confirmation_open_camera_on_chat" context="Text of the confirmation dialog to open the camera app and lose the relay of the local camera on the in progress call">If you open the camera, your video transmission will be paused in the current call.</string>

    <string name="notification_chat_undefined_title" context="Title of the notification when there is unknown activity on the Chat">Chat activity</string>
    <string name="notification_chat_undefined_content" context="Content of the notification when there is unknown activity on the Chat">You may have new messages</string>
    <string name="retrieving_message_title" context="When app is retrieving push message">Retrieving message</string>

    <string name="settings_rb_scheduler_enable_title" context="Title of Rubbish bin scheduler option in settings to enable or disable the functionality">Rubbish Bin Clearing Scheduler</string>
    <string name="settings_rb_scheduler_enable_subtitle" context="Subtitle of Rubbish bin scheduler option in settings to enable or disable the functionality in free accounts">The Rubbish Bin is cleared for you automatically.</string>

    <string name="settings_rb_scheduler_enable_period_PRO" context="Title of Rubbish bin scheduler option in settings to enable or disable the functionality in PRO accounts">The minimum period is 7 days.</string>
    <string name="settings_rb_scheduler_enable_period_FREE" context="Title of Rubbish bin scheduler option in settings to enable or disable the functionality in PRO accounts">The minimum period is 7 days and your maximum period is 30 days.</string>
	<string name="settings_compression_queue_subtitle" context="Sub title of compression queue notification option in settings indicating the size limits. Please keep the placeholders because are to show the size limits including units in runtime. For example: The minimum size is 100MB and the maximum size is 1000MB.">The minimum size is %1$s and the maximum size is %2$s.</string>

    <string name="settings_rb_scheduler_select_days_title" context="Title of Rubbish bin scheduler option in settings to set up the number of days of the rubbish bin scheduler">Remove files older than</string>
    <string name="settings_rb_scheduler_select_days_subtitle" context="Time in days (plural). The placeholder is for the time value, please adjust the position based on linguistics">%d days</string>
	<string name="settings_video_compression_queue_size_popup_title" context="Title of popup that userd to set compression queue size (in MB) in settings">Notify me when size is larger than</string>

	<string name="settings_video_compression_queue_size_title" context="Title of compression queue size option in settings">If videos to compress are larger than</string>

    <string name="settings_rb_scheduler_alert_disabling" context="Text of the alert when a FREE user tries to disable the RB scheduler">To disable the Rubbish Bin Clearing Scheduler or set a longer retention period, you need to subscribe to a PRO plan.</string>

    <string name="hint_days" context="Hint of the field to write the days of the rubbish bin scheduler">days</string>
    <string name="get_chat_link_option" context="Title of the option to generate a public chat link">Get chat link</string>
    <string name="manage_chat_link_option" context="Title of the option to manage a public chat link">Manage chat link</string>

    <string name="make_chat_private_option" context="Title of the option to make a public chat private">Enable Encryption Key Rotation</string>
    <string name="private_chat" context="Title of the view to inform that a chat is private">Encrypted Key Rotation enabled</string>
    <string name="make_chat_private_option_text" context="Text of the dialog to change a public chat to private (enable encrypted key rotation)">Key rotation is slightly more secure, but does not allow you to create a chat link and new participants will not see past messages.</string>
    <string name="make_chat_private_not_available_text" context="Text of the option to change a public chat to private (enable encrypted key rotation)">Key rotation is disabled for conversations with more than 100 participants.</string>
    <string name="warning_make_chat_private" context="Warning show to the user when tries to make private a public chat and the chat has more than 100 participants">Unable to convert this chat to private because the participants limit has been exceeded.</string>

    <string name="message_created_chat_link" context="Text shown when a moderator of a chat create a chat link. Please keep the placeholder because is to show the moderator’s name in runtime.">[A]%1$s[/A][B] created a chat link.[/B]</string>
    <string name="message_deleted_chat_link" context="Text shown when a moderator of a chat delete a chat link. Please keep the placeholder because is to show the moderator’s name in runtime.">[A]%1$s[/A][B] removed the chat link.[/B]</string>

    <string name="action_delete_link" context="Title of the option to delete a chat link">Delete chat link</string>

    <string name="title_alert_chat_link_error" context="Title of the alert when a chat link is invalid">Chat link</string>
    <string name="confirmation_close_sessions_text" context="Text of the dialog to confirm after closing all other sessions">This will log you out on all other active sessions except the current one.</string>
    <string name="confirmation_close_sessions_title" context="Title of the dialog to confirm after closing all other sessions">Do you want to close all other sessions?</string>

    <string name="number_of_participants" context="Subtitle chat screen for groups with permissions and not archived, Plural of participant. 2 participants">%d participants</string>

    <string name="action_join" context="Label of the button to join a chat by a chat link">Join</string>

    <string name="observers_chat_label" context="Label for observers of a group chat">Observers</string>

    <string name="error_chat_link" context="Message on the title of the chat screen if there were any error loading the chat link">Error loading the chat link.</string>

    <string name="error_chat_link_init_error" context="Message on the title of the chat screen if there were any error loading the chat link without logging">Error initialising chat when loading the chat link.</string>

    <string name="alert_already_participant_chat_link" context="Message on the alert to preview a chat link if the user is already a participant">You are already participating in this chat.</string>

    <string name="alert_invalid_preview" context="Message on the alert to close a chat preview if the link is invalid">This chat preview is no longer available. If you leave the preview, you won’t be able to reopen it.</string>

    <string name="message_set_chat_private" context="Text shown when a moderator changes the chat to private. Please keep the placeholder because is to show the moderator’s name in runtime.">[A]%1$s[/A][B] enabled encrypted key rotation.[/B]</string>

    <string name="invalid_chat_link" context="error message shown when a chat link is invalid">This conversation is no longer available</string>
    <string name="invalid_chat_link_args" context="error message shown when a chat link is not well formed">Invalid chat link</string>

    <string name="ekr_label" context="When it is creating a new group chat, this option permits to establish it private or public">Encryption Key Rotation</string>
    <string name="ekr_explanation" context="Text of the dialog to change a public chat to private (enable encrypted key rotation)">Key rotation is slightly more secure, but does not allow you to create a chat link and new participants will not see past messages.</string>

    <string name="subtitle_chat_message_enabled_ERK" context="Text of the dialog to change a public chat to private (enable encrypted key rotation)">Key rotation is slightly more secure, but does not allow you to create a chat link and new participants will not see past messages.</string>
    <string name="action_open_chat_link" context="Menu item">Open chat link</string>

    <string name="invite_not_sent_already_sent" context="Message shown when a contact request has not been sent because the invitation has been sent before">The invitation to contact %s has been sent before and can be consulted in the Sent Requests tab.</string>

    <string name="save_qr_cloud_drive" context="Label shown to indicate the QR is saving in Cloud Drive">Saving %s in Cloud Drive&#8230;</string>

    <string name="general_folders" context="General label for folders">Folders</string>
    <string name="general_files" context="General label for files">Files</string>
    <string name="general_save_to_device" context="Item menu option upon right click on one or multiple files">Save to device</string>

    <string name="title_upload_explorer" context="Title of cloud explorer to upload a file">Upload to MEGA</string>
    <string name="choose_destionation" context="Label choose destination">Choose destination</string>
    <string name="general_show_more" context="Label that indicates show more items">Show More</string>
    <string name="general_show_less" context="Label that indicates show less items">Show Less</string>

    <string name="notification_new_contact_request" context="Subtitle of the historic notification for a new contact request">[A]%s [/A][B]sent you a contact request.[/B]</string>
    <string name="notification_new_contact" context="Subtitle of the historic notification for a new contact">[A]%s [/A][B]is now a contact.[/B]</string>
    <string name="notification_new_shared_folder" context="Subtitle of the historic notification for a new shared folder">[B]New shared folder from [/B][A]%s.[/A]</string>

    <string name="notification_reminder_contact_request" context="Subtitle of the historic notification for a reminder new contact request">[A]Reminder: [/A][B]%s [/B][C]sent you a contact request.[/C]</string>

    <string name="title_contact_request_notification_cancelled" context="Title of the historic notification for a contact request cancelled">Contact request cancelled</string>
    <string name="subtitle_contact_request_notification_cancelled" context="Subtitle of the historic notification for contact request cancelled">[A]%s [/A][B]cancelled the contact request.[/B]</string>

    <string name="title_contact_notification_deleted" context="Title of the historic notification when an user deletes you as contact">Contact deleted</string>
    <string name="subtitle_contact_notification_deleted" context="Subtitle of the historic notification when an user deletes you as contact">[A]%s [/A][B]deleted you as a contact.[/B]</string>

    <string name="title_contact_notification_blocked" context="Title of the historic notification when an user blocks you as contact">Contact blocked</string>
    <string name="subtitle_contact_notification_blocked" context="Subtitle of the historic notification when an user blocks you as contact">[A]%s [/A][B]blocked you as a contact.[/B]</string>

    <string name="section_notification_with_unread" context="Item of the navigation title for the notification section when there is any unread">Notifications [A](%1$d)[/A]</string>
    <string name="section_notification_user_with_nickname" context="Text shown in the notifications section. When a contact has nickname, nickname (email) will be shown">[A]%1$s (%2$s)[/A]</string>

    <string name="title_account_notification_deleted" context="Title of the historic notification for an account deleted">Account deleted</string>
    <string name="subtitle_account_notification_deleted" context="Subtitle of the historic notification for an account deleted">[B]The account [/B][A]%s[/A][B] has been deleted.[/B]</string>

    <string name="subtitle_file_takedown_notification" context="Subtitle of file takedown historic notification">[A]Your publicly shared file [/A][B]%s[/B][C] has been taken down.[/C]</string>
    <string name="subtitle_folder_takedown_notification" context="Subtitle of folder takedown historic notification">[A]Your publicly shared folder [/A][B]%s[/B][C] has been taken down.[/C]</string>

    <string name="message_file_takedown_pop_out_notification" context="Popup notification text on mouse-over of taken down file.">This file has been the subject of a takedown notice.</string>
    <string name="message_folder_takedown_pop_out_notification" context="Popup notification text on mouse-over taken down folder.">This folder has been the subject of a takedown notice.</string>
    <string name="dispute_takendown_file" context="option to dispute taken down file or folder">Dispute Takedown</string>
    <string name="error_download_takendown_node" context="Error shown when download a file that has violated ToS/AUP.">Not accessible due to ToS/AUP violation</string>
    <plurals name="alert_taken_down_files">
        <item context="Alert shown when one file was not downloaded due to ToS/AUP violation, Singular of taken down file. 1 file" quantity="one">%d file was not downloaded due to ToS/AUP violation.</item>
        <item context="Alert shown when some files were not downloaded due to ToS/AUP violation, Plural of taken down files. 2 files" quantity="other">%d files were not downloaded due to ToS/AUP violation.</item>
    </plurals>

    <string name="subtitle_file_takedown_reinstated_notification" context="Subtitle of a file takedown reinstated historic notification">[A]Your publicly shared file [/A][B]%s[/B][C] has been reinstated.[/C]</string>
    <string name="subtitle_folder_takedown_reinstated_notification" context="Subtitle of a folder takedown reinstated historic notification">[A]Your publicly shared folder [/A][B]%s[/B][C] has been reinstated.[/C]</string>

    <string name="title_outgoing_contact_request" context="Title of the historic notification for outgoing contact requests">Sent request</string>
    <string name="title_incoming_contact_request" context="Title of the historic notification for incoming contact requests">Received request</string>

    <string name="subtitle_outgoing_contact_request_denied" context="Subtitle of the historic notification for contact request denied">[A]%s [/A][B]denied your contact request.[/B]</string>
    <string name="subtitle_outgoing_contact_request_accepted" context="Subtitle of the historic notification for contact request accepted">[A]%s [/A][B]accepted your contact request.[/B]</string>

    <string name="notification_deleted_shared_folder" context="Subtitle of the historic notification for deleted shared folders (one or many)">[B]Access to folders shared by [/B][A]%s[/A][B] were removed.[/B]</string>
    <string name="notification_left_shared_folder" context="Subtitle of the historic notification when a contact leaves a shared folder">[A]%s[/A][B] has left a shared folder.[/B]</string>
    <string name="notification_left_shared_folder_with_name" context="Subtitle of the historic notification when a contact leaves a shared folder and the name of the folder is known">[A]%1$s[/A][B] has left the shared folder [/B][A]%2$s.[/A]</string>

    <string name="subtitle_incoming_contact_request_ignored" context="Subtitle of the historic notification for incoming contact request ignored">[B]Contact request from [/B][A]%s [/A][B]was ignored[/B]</string>
    <string name="subtitle_incoming_contact_request_accepted" context="Subtitle of the historic notification for incoming contact request accepted">[B]Contact request from [/B][A]%s [/A][B]was accepted[/B]</string>
    <string name="subtitle_incoming_contact_request_denied" context="Subtitle of the historic notification for incoming contact request declined">[B]Contact request from [/B][A]%s [/A][B]was declined[/B]</string>

    <string name="type_of_my_account" context="Subtitle of the Upgrade account section">Your current account is [A]%s[/A]</string>
    <string name="footnote_achievements" context="Footnote to clarify the storage space is subject to the achievement program">Subject to your participation in our achievements program.</string>
    <string name="select_payment_method" context="after choosing one PRO plan, the user have to choose the payment method: credit card, fortumo, etc">Select payment method</string>

    <string name="billing_period_title" context="title of billing period">Billing period</string>
    <string name="billed_one_off_month" context="Option of one-off (month) billing. Placeholder: purchase price.">[A]One-off (month)[/A] %s</string>
    <string name="billed_one_off_year" context="Option of one-off (year) billing. Placeholder: purchase price.">[A]One-off (year)[/A] %s</string>
    <string name="billed_monthly_text" context="Option of monthly billing period. Placeholder: purchase price">[A]Monthly[/A] %s/month</string>
    <string name="billed_yearly_text" context="Option of yearly billing period. Placeholder: purchase price">[A]Yearly[/A] %s/year</string>
    <string name="button_cancel" context="dialog option cancel in alert dialog">Cancel</string>
    <string name="button_continue" context="dialog option continue in alert dialog">Continue</string>

    <string name="payment_method_google_wallet" context="one of the payment methods">[A]Google Pay[/A] (subscription)</string>
    <string name="payment_method_huawei_wallet" context="one of the payment methods">[A]HUAWEI Pay[/A] (subscription)</string>
    <string name="payment_method_credit_card" context="one of the payment methods">[A]Credit Card[/A] (subscription)</string>
    <string name="payment_method_fortumo" context="one of the payment methods">[A]Mobile Carrier[/A] (one-off)</string>
    <string name="payment_method_centili" context="one of the payment methods">[A]Mobile Carrier[/A] (one-off)</string>

    <string name="new_label_notification_item" context="Capital letters. Text of the label of a new historic notifications">NEW</string>
    <string name="label_custom_plan" context="When user is on PRO 3 plan, we will display an extra label to notify user that they can still contact support to have a customised plan.">To upgrade your current subscription, please contact support for a [A]custom plan[/A].</string>

    <string name="context_new_file_name_hint" context="Input field description in the create file dialog.">file name</string>
    <string name="option_enable_last_green_chat" context="Option in Settings section to enable the last active connection in chat">Show Last seen&#8230;</string>
    <string name="subtitle_option_enable_last_green_chat" context="Subtitle of the option in Settings section to enable the last active connection in chat">Allow your contacts to see the last time you were active on MEGA.</string>

	<string name="title_out_of_space" context="title of notification when device is out of storage during camera upload">Not enough storage space</string>
	<string name="message_out_of_space" context="message will be shown when there is not enough space to perform camera upload.">Not enough storage space to perform video compression.</string>
	<string name="title_compression_size_over_limit" context="the title of the notification that displays when compression larger than setting">Video compression size is too large</string>
	<string name="message_compression_size_over_limit" context="the content message of the notification that displays when compression larger than setting, placeholder: size in MB">The total size of the videos to compress exceeds %s, please put your device on charge to continue.</string>
	<string name="message_keep_device_name" context="Message displayed when the user changes the ‘Keep file names as in the device’ setting">This setting will take effect the next time Camera Uploads runs</string>
	<string name="message_compress_video" context="Notification message when compressing video to show the compressed percentage. Please, keep the placeholder because it is for adding the percentage value at runtime.">%s has been compressed</string>
	<string name="title_compress_video" context="notification title when compressing video">Compressing Videos %1$d/%2$d</string>
	<string name="error_invalid_folder_selected" context="error message pops up when user selected an invalid folder for camera upload">Invalid folder selected</string>

    <string name="one_folder_one_file" context="Indicates the content of a folder is 1 folder and 1 file">1 folder . 1 file</string>
    <string name="one_folder_several_files" context="Indicates the content of a folder is 1 folder and some files. The placeholder is to set the number of files. e.g. 1 folder . 7 files">1 folder . %1$d files</string>

    <plurals name="num_files_with_parameter">
        <item context="on the section notifications indicates the number of files added to a shared folder, Singular of file. 1 file" quantity="one">%d file</item>
        <item context="on the section notifications indicates the number of files added to a shared folder, Plural of file. 2 files" quantity="other">%d files</item>
    </plurals>

    <plurals name="num_folders_with_parameter">
        <item context="on the section notifications indicates the number of folder added to a shared folder, Singular of folder/directory. 1 folder" quantity="one">%d folder</item>
        <item context="on the section notifications indicates the number of folder added to a shared folder, Plural of folder/directory. 2 folders" quantity="other">%d folders</item>
    </plurals>

    <plurals name="num_folders_num_files">
        <item context="Indicates the content of a folder is some folders and 1 file. Singular of file. e.g. 7 folders . 1 file" quantity="one">%1$d folders . 1 file</item>
        <item context="Indicates the content of a folder is some folders and some files. Plural of files. e.g. 7 folders . 2 files" quantity="other">%1$d folders . %2$d files</item>
    </plurals>

    <string name="subtitle_notification_added_folders_and_files" context="Subtitle of the historic notification for new additions inside an existing shared folder. Placeholders are: email who added the folders or files, number of folders added, number of files added">[A]%1$s[/A][B] added %2$s and %3$s[/B]</string>

    <plurals name="subtitle_notification_added_files">
        <item context="Subtitle of the historic notification for new additions inside an existing shared folder, Singular of file. 1 file" quantity="one">[A]%1$s [/A][B]added %2$d file.[/B]</item>
        <item context="Subtitle of the historic notification for new additions inside an existing shared folder, Plural of file. 2 files" quantity="other">[A]%1$s [/A][B]added %2$d files.[/B]</item>
    </plurals>

    <plurals name="subtitle_notification_deleted_items">
        <item context="Subtitle of the historic notification for deletions inside an existing shared folder, Singular of item. 1 item" quantity="one">[A]%1$s [/A][B]deleted %2$d item.[/B]</item>
        <item context="Subtitle of the historic notification for deletions inside an existing shared folder, Plural of item. 2 items" quantity="other">[A]%1$s [/A][B]deleted %2$d items.[/B]</item>
    </plurals>

    <plurals name="subtitle_notification_added_folders">
        <item context="Subtitle of the historic notification for new additions inside an existing shared folder, Singular of folder. 1 folder" quantity="one">[A]%1$s [/A][B]added %2$d folder.[/B]</item>
        <item context="Subtitle of the historic notification for new additions inside an existing shared folder, Plural of folder. 2 folders" quantity="other">[A]%1$s [/A][B]added %2$d folders.[/B]</item>
    </plurals>

    <plurals name="subtitle_of_group_chat">
        <item context="Subtitle chat screen for groups with permissions and not archived, Singular of participant. 1 participant" quantity="one">%d participant</item>
        <item context="Subtitle chat screen for groups with permissions and not archived, Plural of participant. 2 participants" quantity="other">%d participants</item>
    </plurals>

    <string name="custom_subtitle_of_group_chat" context="">%1$s and %2$d more</string>

    <string name="message_error_set_title_get_link" context="Error when the user tries to get a public chat link for a chat with the default title">Before you can generate a link for this chat, you need to set a description:</string>

    <string name="chat_link_copied_clipboard" context="success alert when the user copy a chat link to the clipboard">Chat link copied to the clipboard</string>

    <string name="type_month" context="Label to show the price of each plan in the upgrade account section">[A]From[/A] %s / [A]month[/A] *</string>
    <string name="type_business_month" context="Label to show the price of business plan in the upgrade account section">[A]From[/A] %s per user/[A]month[/A] *</string>
    <string name="upgrade_comment" context="the meaning of the asterisk in monthly* and annually* payment">* Recurring subscription can be cancelled any time before the renewal date.</string>
    <string name="call_started_messages" context="Message shown when a call starts.">Call Started</string>

    <string name="ssl_error_dialog_title" context="Title of the dialog to inform about a SSL error">SSL key error</string>
    <string name="ssl_error_dialog_text" context="Text of the dialog to inform about a SSL error">MEGA is unable to connect securely through SSL. You might be on public Wi-Fi with additional requirements.</string>

    <string name="context_empty_notifications" context="Text of the empty screen for the notifications section">[B]No [/B][A]Notifications[/A][B].[/B]</string>

    <string name="general_setup_mega" context="Permissions screen title">Setup MEGA</string>
    <string name="setup_mega_explanation" context="Permissions screen explanation">MEGA needs access to your photos, media and files so you are able to share them with friends, exchange encrypted messages and make secure calls.</string>
    <string name="allow_acces_media_title" cotext="Title of the screen asking permissions for files">Allow access to photos, media and files.</string>
    <string name="allow_acces_media_subtitle" context="Subtitle of the screen asking permissions for files">To share photos, media and files MEGA needs your permission.</string>
    <string name="allow_acces_camera_title" cotext="Title of the screen asking permissions for camera">Enable camera</string>
    <string name="allow_acces_camera_subtitle" context="Subtitle of the screen asking permissions for camera">Allow access to your camera to scan documents, take pictures and make video calls.</string>
    <string name="allow_acces_calls_title" cotext="Title of the screen asking permissions for microphone and write in log calls">Enable calls</string>
    <string name="allow_acces_contact_title" cotext="Title of the screen asking permissions for contacts">Enable Access to Your Address Book</string>
    <string name="allow_acces_contact_subtitle" context="Subtitle of the screen asking permissions for contacts">Easily discover contacts from your address book on MEGA.</string>
    <string name="allow_access_contact_explanation" context="Explanation under the subtitle of asking permissions for contacts to explain that MEGA will never use the address book data for any other purpose">MEGA will not use this data for any other purpose and will never interact with your contacts without your consent.</string>
    <string name="allow_acces_calls_subtitle_microphone" context="Subtitle of the screen asking permissions for microphone">Allow access to your microphone to make encrypted calls.</string>
    <string name="general_enable_access" context="General enable access">Allow Access</string>
    <string name="title_chat_shared_files_info" context="Title of the option on chat info screen to list all the files sent to the chat">Shared Files</string>

    <string name="error_message_already_sent" context="Error mesage when trying to remove an uploading attachment that has already finished">Attachment already sent</string>

    <string name="group_call_ended_message" context="Message shown when a group call ends.">[A]Group call ended[/A][C]. Duration: [/C]</string>
    <string name="call_ended_message" context="Message to indicate a call has ended and indicate the call duration.">[A]Call ended[/A][C]. Duration: [/C]</string>
    <plurals name="plural_call_ended_messages_hours">
        <item context="Message that shows the hours of a call when it ends, one hour" quantity="one">[B]%1$s hour[/B]</item>
        <item context="Message that shows the hours of a call when it ends, more hours" quantity="other">[B]%1$s hours[/B]</item>
    </plurals>
    <plurals name="plural_call_ended_messages_minutes">
        <item context="Message that shows the minutes of a call when it ends, one minute" quantity="one">[B]%1$s minute[/B]</item>
        <item context="Message that shows the minutes of a call when it ends, more minutes" quantity="other">[B]%1$s minutes[/B]</item>
    </plurals>
    <plurals name="plural_call_ended_messages_seconds">
        <item context="Message that shows the seconds of a call when it ends, one second" quantity="one">[B]%1$d second[/B]</item>
        <item context="Message that shows the seconds of a call when it ends, more seconds" quantity="other">[B]%1$d seconds[/B]</item>
    </plurals>
    <string name="call_ended_no_duration_message" context="Message to indicate a call has ended without indicate the call duration.">[A]Call ended[/A]</string>
    <string name="group_call_ended_no_duration_message" context="Message to indicate a group call has ended without indicate the call duration.">[A]Group call ended[/A]</string>

    <string name="last_seen_today" context="String that appears when we show the last activity of a contact, when the last activity was today. For example: Last seen today 11:34a.m.">[A]Last seen [/A]today %1$s</string>
    <string name="last_seen_long_time_ago" context="String that appears when we show the last activity of a contact, but it’s been a long time ago that we don’t see any activity from that user">[A]Last seen [/A]a long time ago</string>
    <string name="last_seen_general" context="String that appears when we show the last activity of a contact, when the last activity was before today. For example: Last seen March 14th,2018 11:34a.m.">[A]Last seen [/A]%1$s %2$s</string>

    <string name="label_today" context="label today">Today</string>
    <string name="label_yesterday" context="label yesterday">Yesterday</string>
    <string name="label_tomorrow" context="label tomorrow">Tomorrow</string>

    <string name="context_empty_shared_files" context="Text of the empty screen for the chat shared files">[B]No [/B][A]Shared Files[/A][B].[/B]</string>

    <string name="contact_joined_the_call" context="Text to indicate that a contact has joined a group call">%1$s joined the call</string>
    <string name="contact_left_the_call" context="Text to indicate that a contact has left a group call">%1$s left the call</string>

    <string name="call_error_too_many_participants_start" context="Warning show when a call cannot start because there are too many participants in the group chat">You are not allowed to start a call because the participants limit has been exceeded.</string>
    <string name="call_error_too_many_participants" context="Message show when a call cannot be established because there are too many participants in the group call">You are not allowed to join this call as it has reached the maximum number of participants.</string>
    <string name="call_error_too_many_participants_join" context="Message show when a call cannot be established because there are too many participants in the group">You are not allowed to join this call as the group has reached the maximum number of participants in the chat.</string>
    <string name="call_error_too_many_video" context="Message show when a user cannot activate the video in a group call because the max number of videos has been reached">You are not allowed to enable video as this call has reached the maximum number of participants using video.</string>
    <string name="call_error_call_on_hold" context="Message show when a user cannot put the call on hold">You are not allowed to put the call on hold.</string>

    <string name="error_open_file_with" context="Error message shown when a file cannot be opened by other app using the open with option menu">Error. The file cannot be opened.</string>
    <string name="incoming_call_starting" context="Subtitle of the call screen when a incoming call is just starting">Incoming call&#8230;</string>
    <string name="outgoing_call_starting" context="Subtitle of the call screen when a outgoing call is just starting">Calling&#8230;</string>

    <string name="error_meta_message_invalid" context="Content of a invalid meta message">Message contains invalid metadata</string>

    <string name="title_activity_maps" context="Title of the activity that sends a location">Send Location</string>
    <string name="current_location_label" context="Label layout on maps activity that permits send current location">Send your current location</string>
    <string name="current_location_landscape_label" context="Label layout on maps activity that permits send current location. Placeholder is the current location">Send your current location: [A]%1$s[/A]</string>
    <string name="nearby_places_label" context="Label layout on maps activity indicating nearby places">Nearby places</string>
    <string name="explanation_send_location" context="Message shown in a dialog explaining the consequences of accesing the location">This location will be opened using a third party maps provider outside the end-to-end encrypted MEGA platform.</string>
    <string name="title_marker_maps" context="Title of the location marker set by the user">Send This Location</string>
    <string name="no_places_found" context="Label shown when after a maps search and no places were found">No places were found</string>
    <string name="gps_disabled" context="Title of the dialog shown when the location is disabled">The GPS is disabled</string>
    <string name="open_location_settings" context="Text of the dialog shown when the location is disabled for open location settings">Would you like to open the location settings?</string>

    <string name="second_row_info_item_shared_file_chat" context="Info shown in the subtitle of each row of the shared files to chat: sender name . date">%1$s . %2$s</string>

    <string name="on_permanently_denied" context="After the user ticketed ’Don’t ask again’ on permission request dialog and denied, tell the user, he/she can still grant MEGA the permission in system settings.">You still can grant MEGA permissions in your device’s settings</string>
    <string name="explanation_for_contacts_permission" context="Explain why MEGA needs the reading contacts permission when users deny to grant MEGA the permission.">If you allow MEGA to access your address book, you will be able to discover your contacts more easily. MEGA will not use this data for any other purpose and will never interact with your contacts without your consent.</string>

    <plurals name="messages_forwarded_success_plural" formatted="false">
        <item context="Confirmation message after forwarding one or several messages, version item" quantity="one">Message forwarded</item>
        <item context="Confirmation message after forwarding one or several messages, version items" quantity="other">Messages forwarded</item>
    </plurals>

    <string name="title_geolocation_message" context="Title of a chat message that contains geolocation info">Pinned Location</string>
    <string name="attachment_upload_panel_from_device" context="Text of the button to indicate an attachment upload from file system">From File System</string>

    <plurals name="num_files_not_send">
        <item context="Alert shown when a num of files have not been sent because of any error occurs, Singular of file. 1 file" quantity="one">%d file was not sent to %d chats</item>
        <item context="Alert shown when a num of files have not been sent because of any error occurs, Plural of file. 2 files" quantity="other">%d files were not sent to %d chats</item>
    </plurals>

    <plurals name="num_contacts_not_send">
        <item context="Alert shown when a num of contacts have not been sent because of any error occurs, Singular of file. 1 file" quantity="one">%d contact was not sent to %d chats</item>
        <item context="Alert shown when a num of contacts have not been sent because of any error occurs, Plural of file. 2 files" quantity="other">%d contacts were not sent to %d chats</item>
    </plurals>

    <plurals name="num_messages_not_send">
        <item context="Alert shown when a num of messages have not been sent because of any error occurs, Singular of file. 1 file" quantity="one">%d message was not sent to %d chats</item>
        <item context="Alert shown when a num of messages have not been sent because of any error occurs, Plural of file. 2 files" quantity="other">%d messages were not sent to %d chats</item>
    </plurals>

    <plurals name="quantity_of_local_contact">
        <item context="How many local contacts have been on MEGA, Singular of local contact. 1 contact" quantity="one">%d contact found on MEGA</item>
        <item context="How many local contacts have been on MEGA, Plural of local contact. 2 contacts" quantity="other">%d contacts found on MEGA</item>
    </plurals>
    <string name="no_local_contacts_on_mega" context="Label displayed on the top of the chat list if none of user’s phone contacts have a MEGA account. In other case here would appear all the user’s phone contacts that have a MEGA account.">Invite contact now?</string>
    <string name="see_local_contacts_on_mega" context="To see whom in your local contacts has been on MEGA">Discover your contacts on MEGA</string>
    <string name="grant_mega_access_contacts" context="In APP, text used to ask for access to contacts">Grant MEGA access to your address book to discover your contacts on MEGA.</string>
    <string name="get_registered_contacts" context="Getting registered contacts">Loading contacts on MEGA&#8230;</string>


    <string name="content_not_send" context="Alert shown when some content have not been sent because of any error occurs">The content was not sent to %d chats</string>

    <string name="new_group_chat_created" context="Label shown when a new group chat has been created correctly">New group chat created successfully</string>
    <string name="preparing_chats" context="Alert shown when some content is sharing with chats and they are processing">Preparing files</string>
    <string name="sent_as_message" context="Label indicating some content has been sent as message">Sent as a message.</string>
    <string name="error_sent_as_message" context="Error message when the attachment cannot be sent to any of the selected chats">Error. The file has not been sent to any of the selected chats</string>

    <string name="delete_versions" context="Action delete all file versions">Delete previous versions</string>
    <string name="title_delete_version_history" context="Title of the dialog shown when it wants to delete the version history of a file">Delete previous versions?</string>
    <string name="text_delete_version_history" context="Text of the dialog shown when it wants to delete the version history of a file">Please note that the current file will not be deleted.</string>
    <string name="version_history_deleted" context="Alert shown when the version history was deleted correctly">Previous versions deleted.</string>
    <string name="version_history_deleted_erroneously" context="Alert shown when the version history was deleted erroneously">Previous versions not deleted.</string>

    <plurals name="versions_deleted_succesfully" formatted="false">
        <item context="Confirmation message after deleted file versions, version item" quantity="one">%d version deleted successfully</item>
        <item context="Confirmation message after deleted file versions, version items" quantity="other">%d versions deleted successfully</item>
    </plurals>

    <plurals name="versions_not_deleted" formatted="false">
        <item context="Alert shown when some versions are not deleted successfully, version item" quantity="one">%d version not deleted</item>
        <item context="Alert shown when some versions are not deleted successfully, version items" quantity="other">%d versions not deleted</item>
    </plurals>

    <string name="no_contacts_invite" context="Alert shown when the user tries to realize some action in chat and has not contacts">You have no MEGA contacts. Please invite friends from the Contacts section.</string>
    <string name="invite_more" context="Invite button for chat top cell">Invite more</string>

    <string name="title_tour_one" context="Title of first tour screen">You hold the keys</string>
    <string name="content_tour_one" cotext="Content of first tour screen">Security is why we exist, your files are safe with us behind a well oiled encryption machine where only you can access your files.</string>
    <string name="title_tour_two" cotext="Title of second tour screen">Encrypted chat</string>
    <string name="content_tour_two" cotext="Content of second tour screen">Fully encrypted chat with voice and video calls, group messaging and file sharing integration with your Cloud Drive.</string>
    <string name="title_tour_three" cotext="Title of third tour screen">Create your Network</string>
    <string name="content_tour_three" cotext="Content of third tour screen">Add contacts, create a network, collaborate, and make voice and video calls without ever leaving MEGA</string>
    <string name="title_tour_four" cotext="Title of fourth tour screen">Your Photos in the Cloud</string>
    <string name="content_tour_four" cotext="Content of fourth tour screen">Camera Uploads is an essential feature for any mobile device and we have got you covered. Create your account now.</string>

    <string name="title_pdf_password" context="Title of the dialog shown when a pdf required password">Enter your password</string>
    <string name="text_pdf_password" context="Text of the dialog shown when a pdf required password">%s is a password protected PDF document. Please enter the password to open the PDF.</string>
    <string name="error_pdf_password" context="Error of the dialog shown wen a pdf required password and the user types a wrong password">You have entered the wrong password, please try again.</string>
    <string name="error_max_pdf_password" context="Error of the dialog shown wen a pdf required password and the user has been typed three times a wrong password">The password you have entered is not valid.</string>

    <string name="unknownn_file" context="Alert shown when a user tries to open a file from a zip and the file is unknown or has not been possible to unzip correctly">It is not possible to open the file. It is an unknown file type or it has not been possible to unzip the file successfully.</string>

    <string name="not_allow_play_alert" context="Alert shown when exists some call and the user tries to play an audio or video">It is not possible to play media files while there is a call in progress.</string>
    <string name="ongoing_call_messages" context="Text shown in the list of chats when there is a call in progress but I am not on it">Ongoing Call</string>
    <string name="join_call_layout_in_group_call" context="Title of the layout to join a group call from the chat screen. The placeholder indicates the user who initiated the call">%s started a group call. Tap to join.</string>
    <string name="call_in_progress_layout" context="Title of the layout to return to a call">Tap to return to call</string>
    <string name="not_allowed_to_start_call" context="message displayed when you try to start a call but it is not possible because you are already on a call">You are currently on a call</string>

    <string name="message_joined_public_chat_autoinvitation" formatted="false" context="chat message when a participant invites himself to a public chat using a chat link. Please keep the placeholder because is to show the participant’s name in runtime.">[A]%1$s[/A][B] joined the group chat.[/B]</string>

    <string name="context_remove_chat_link_warning_text" context="Warning that appears prior to remove a chat link on the group info screen.">This conversation will no longer be accessible through the chat link once it has been removed.</string>
    <string name="context_create_chat_link_warning_text" context="Description text of the dialog to generate a public chat link">Encrypted Key Rotation does not allow you to get a chat link without creating a new group chat.</string>
    <string name="context_create_chat_link_question_text" context="Question of the dialog to generate a public chat link">Do you want to create a new group chat and get a chat link?</string>

    <string name="context_make_private_chat_warning_text" context="Text of the dialog to change a public chat to private (enable encrypted key rotation)">Key rotation is slightly more secure, but does not allow you to create a chat link and new participants will not see past messages.</string>

    <string name="message_joined_successfully" context="Message shown when a user has joined to a public chat successfully">You have joined the chat successfully.</string>

    <string name="wizard_steps_indicator" context="Label that indicates the steps of a wizard">%1$d of %2$d</string>

    <string name="hint_action_search" context="Hint of the Search view">Search&#8230;</string>
    <string name="answer_call_incoming" context="The text of the notification button that is displayed when there is a call in progress, another call is received and answered.">Answer</string>
    <string name="ignore_call_incoming" context="The text of the notification button that is displayed when there is a call in progress, another call is received and ignored.">Ignore</string>
    <string name="muted_contact_micro" context="Subtitle of the call screen when a user muted the current individual call. The placeholder indicates the user who muted the call">%s muted this call</string>
    <string name="muted_own_micro" context="Subtitle of the call screen when I muted the current individual call">Muted</string>
    <string name="call_on_hold" context="Subtitle of the call screen when the call is on hold">Call on hold</string>
    <string name="session_on_hold" context="Subtitle of the call screen when a participant puts the call on hold. The placeholder indicates the user who put the call on hold">%s is on hold</string>
    <string name="hold_and_answer_call_incoming" context="The text of the notification button that is displayed when I receive a individual call and put the current one on hold and answer the other.">Hold and Answer</string>
    <string name="hold_and_join_call_incoming" context="The text of the notification button that is displayed when I receive a group call and put the current one on hold and answer the other.">Hold and Join</string>
    <string name="end_and_answer_call_incoming" context="The text of the notification button that is displayed when I receive a individual call and hang the current one and answer the other.">End and Answer</string>
    <string name="end_and_join_call_incoming" context="The text of the notification button that is displayed when I receive a group call and hand the current one and answer the other.">End and Join</string>

    <string name="copy_already_downloaded" context="when trying to download a file that is already downloaded in the device and has to copy in another path">File already downloaded. Copied to the selected path.</string>

    <string name="title_join_call" context="Title of the dialog shown when you want to join a group call">Join call</string>
    <string name="text_join_call" context="Text of the dialog shown when you want to join a group call">To join this call you have to end your current call.</string>
    <string name="text_join_another_call" context="Text of the dialog shown when you want to join a group call but you are in another active call">To join this call you have to end or hold the current call.</string>

    <string name="hint_enter_chat_link" context="Hint shown in the open chat link alert dialog">Enter chat link</string>

    <string name="hint_paste_link" context="Hint shown in the open link alert dialog">Paste link</string>
    <string name="invalid_file_folder_link" context="Error shown when it tries to open an invalid file or folder link">Invalid file or folder link</string>
    <string name="invalid_file_folder_link_empty" context="Error shown when it tries to open an invalid file or folder link and the text view is empty">Please enter a valid file or folder link</string>
    <string name="invalid_chat_link_empty" context="Error shown when it tries to open an invalid chat link and the text view is empty">Please enter a valid chat link</string>
    <string name="valid_chat_link" context="Error shown when it tries to open a chat link from the Cloud Drive section">You have pasted a chat link.</string>
    <string name="valid_contact_link" context="Error shown when it tries to open a contact link from the Cloud Drive section">You have pasted a contact link.</string>
    <string name="action_open_contact_link" context="Menu item">Open contact link</string>

    <string name="copy_link_explanation" context="Explanation of the dialog shown to share a chat link">People can join your group by using this link.</string>
    <string name="new_chat_link_label" context="Label that indicates the creation of a chat link">New chat link</string>
    <string name="enter_group_name" context="Title of the dialog shown when the user it is creating a chat link and the chat has not title">Enter group name</string>
    <string name="alert_enter_group_name" context="Alert shown when the user it is creating a chat link and the chat has not title">To create a chat link you must name the group.</string>
    <string name="invite_contacts_to_start_chat" context="Text shown when an account doesn’t have any contact added and it’s trying to start a new chat conversation">Invite contacts and start chatting securely with MEGA’s encrypted chat.</string>
    <string name="recent_chat_empty_text" context="Text of the empty screen when there are not chat conversations">Start chatting securely with your contacts using end-to-end encryption</string>

    <string name="invite_contacts_to_start_chat_text_message" context="Text sent to recipients to invite to be contact. Placeholder: contact link url.">Hi! Have secure conversations on MEGA with me and get up to 50 GB free storage. %1$s</string>

    <string name="no_chat_link_available" context="In some cases, a user may try to get the link for a chat room, but if such is not set by an operator - it would say ‘not link available’ and not auto create it.">No chat link available.</string>
    <string name="chat_link_deleted" context="Alert shown when it has been deleted successfully a chat link">Chat link deleted successfully.</string>

    <string name="contact_request_status_accepted" context="The status of pending contact request (ACCEPTED), placeholder is contact request creation time">%1$s (ACCEPTED)</string>
    <string name="contact_request_status_deleted" context="The status of pending contact request (DELETED), placeholder is contact request creation time">%1$s (DELETED)</string>
    <string name="contact_request_status_denied" context="The status of pending contact request (DENIED), placeholder is contact request creation time">%1$s (DENIED)</string>
    <string name="contact_request_status_ignored" context="The status of pending contact request (IGNORED), placeholder is contact request creation time">%1$s (IGNORED)</string>
    <string name="contact_request_status_reminded" context="The status of pending contact request (REMINDED), placeholder is contact request creation time">%1$s (REMINDED)</string>
    <string name="contact_request_status_pending" context="The status of pending contact request (PENDING), placeholder is contact request creation time">%1$s (PENDING)</string>

    <string name="version_restored" context="Message shown when it restored successfully a file version">Version restored successfully.</string>

    <string name="recording_less_than_second" context="Text to inform that to make a recording you have to keep pressed the record button more than one second">Tap and hold to record, release to send.</string>
    <string name="slide_to_cancel" context="label shown when slide to cancel a voice messages">Slide to cancel</string>
    <string name="error_message_voice_clip" context="Error message when trying to play a voice message that it is not available">This voice message is not available</string>

    <string name="invite_contact_chooser_title" context="Title of popup when user click ‘Share’ button on invite contact page">Invite a friend via</string>
    <string name="invite_contact_action_button" context="Action button label">Invite a friend via&#8230;</string>
	<plurals name="file_already_downloaded">
		<item context="When a multiple download is started, some of the files could have already been downloaded before. This message shows the number of files that has already been downloaded in singular. placeholder: number of files" quantity="one">%d file already downloaded.&#160;</item>
		<item context="When a multiple download is started, some of the files could have already been downloaded before. This message shows the number of files that has already been downloaded in plural. placeholder: number of files" quantity="other">%d files already downloaded.&#160;</item>
	</plurals>

	<plurals name="file_pending_download">
		<item context="When a multiple download is started, some of the files could have already been downloaded before. This message shows the number of files that are pending in singular. placeholder: number of files" quantity="one">%d file pending.</item>
		<item context="When a multiple download is started, some of the files could have already been downloaded before. This message shows the number of files that are pending in plural. placeholder: number of files" quantity="other">%d files pending.</item>
	</plurals>

    <string name="login_to_mega" context="Title of the login screen">Log in to MEGA</string>
    <string name="create_account_title" context="Title of the create account screen">Create your MEGA account</string>

    <string name="recents_label" context="Label to reference a recents section">Recents</string>
    <string name="chats_label" context="Label to reference a chats section">Chats</string>

    <string name="context_empty_recents" context="Text of the empty screen when there are not elements in Recents">[B]No files on your [/B][A]Recents[/A]</string>
    <string name="title_bucket" cotext="Title of a recents bucket">%1$s and %2$d more</string>
    <string name="title_media_bucket_only_images" cotext="Title of a media recents bucket that only contains some images">%d Images</string>
    <string name="title_media_bucket_only_videos" cotext="Title of a media recents bucket that only contains some videos">%d Videos</string>
    <string name="title_media_bucket_images_and_videos" cotext="Title of a media recents bucket that contains some images and some videos">%1$d Images and %2$d Videos</string>
    <string name="title_media_bucket_images_and_video" cotext="Title of a media recents bucket that contains some images and a video">%d Images and 1 Video</string>
    <string name="title_media_bucket_image_and_videos" cotext="Title of a media recents bucket that contains an image and some videos">1 Image and %d Videos</string>
    <string name="title_media_bucket_image_and_video" cotext="Title of a media recents bucket that contains an image and a video">1 Image and 1 Video</string>
    <string name="create_action_bucket" context="Label that indicates who uploaded a file into a recents bucket">[A]created by [/A]%s</string>
    <string name="update_action_bucket" context="Label that indicates who updated a file into a recents bucket">[A]updated by [/A]%s</string>
    <string name="bucket_word_me" context="Used in recents list screen to indicate an action done by me">Me</string>

    <string name="sms_add_phone_number_dialog_msg_achievement_user" context="Text to explain the benefits of adding phone number to achievement enabled users. Placeholder 1: bonus storage space e.g. 20GB">Get %1$s free when you add your phone number. This makes it easier for your contacts to find you on MEGA.</string>
    <string name="sms_add_phone_number_dialog_msg_non_achievement_user" context="Text to explain the benefits of adding phone number to non achievement users">Add your phone number to MEGA. This makes it easier for your contacts to find you on MEGA.</string>
    <string name="not_allowed_recording_voice_clip" context="Error message when trying to record a voice message while on a call in progress">It is not possible to record voice messages while there is a call in progress.</string>
    <string name="error_upload_voice_clip" context="Text shown when it tries to upload a voice message and occurs an error to process the action">An error occurred while trying to upload the voice message.</string>

    <string name="title_notification_incoming_call" context="Title of the notification shown on the action bar when there is a incoming call">Incoming call</string>
    <string name="title_notification_incoming_group_call" context="Title of the notification shown on the action bar when there is a incoming group call">Incoming group call</string>
    <string name="title_notification_incoming_individual_video_call" context="Title of the notification shown on the action bar when there is an individual incoming video call">Incoming video call</string>
    <string name="title_notification_incoming_individual_audio_call" context="Title of the notification shown on the action bar when there is an individual incoming audio call">Incoming audio call</string>

    <string name="embed_web_browser_loading_title" context="The title of progress dialog when loading web content">Loading</string>
    <string name="embed_web_browser_loading_message" context="The message of progress dialog when loading web content">Please wait&#8230;</string>

    <string name="account_label" context="Head label to show the business account type">Account type</string>
    <string name="business_label" context="Label in My Account section to show user account type">Business</string>
    <string name="admin_label" context="Business user role">Admin</string>
    <string name="user_label" context="Business user role">User</string>
    <string name="status_label" context="General label to show the status of something or someone">Status</string>
    <string name="active_label" context="State to indicate something is active (business status account for instance)">Active</string>
    <string name="payment_required_label" context="Business account status. Payment is overdue, but the account still active in grace period">Payment required</string>
    <string name="payment_overdue_label" context="Business expired account Overdue payment page header.">Payment overdue</string>
    <string name="business_management_alert" context="Alert shown to an admin user of a business account in My Account section">User management is only available from a desktop web browser.</string>
    <string name="tab_my_account_usage" context="Title of the usage tab in My Account Section">Usage</string>
    <string name="usage_storage_details_label" context="Title of usage storage details section in Storage">Storage usage details</string>
    <string name="overall_usage_label" context="Title of overall usage section in Storage">Overall usage</string>
    <string name="transfer_label" context="Title of transfer section in Storage">Transfer</string>

    <string name="error_remove_business_contact" context="Error shown when a Business account user (sub-user or admin) tries to remove a contact which is part of the same Business account. Please, keep the placeholder, it will be replaced with the name or email of the account, for example: Jane Appleseed or ja&#64;mega.nz">You cannot remove %1$s as a contact because they are part of your Business account.</string>
    <string name="grace_period_admin_alert" context="When logging in during the grace period, the administrator of the Business account will be notified that their payment is overdue, indicating that they need to access MEGA using a desktop browser for more information">There has been a problem with your last payment. Please access MEGA using a desktop browser for more information.</string>
    <string name="expired_business_title" context="A dialog title shown to users when their business account is expired.">Your business account has expired</string>
    <string name="expired_admin_business_text" context="Details shown when a Business account is expired due a payment issue. The account is opened in a view-only mode.">There has been a problem processing your payment. MEGA is limited to view only until this issue has been fixed in a desktop web browser.</string>
    <string name="expired_user_business_text" context="A message which is shown to sub-users of expired business accounts.">Your account is currently [B]suspended[/B]. You can only browse your data.</string>
    <string name="camera_uploads_business_alert" context="Message shown when users with a business account (no administrators of a business account) try to enable the Camera Uploads, to advise them that the administrator do have the ability to view their data.">While MEGA can not access to your data, your business account administrator does have the ability to control and view the Camera Uploads in your user account</string>
    <string name="general_something_went_wrong_error" context="General label to alert user that somehting went wrong">Something went wrong</string>
    <string name="expired_user_business_text_2" context="A dialog message which is shown to sub-users of expired business accounts.">Contact your business account administrator to resolve the issue and activate your account.</string>
    <string name="business_account_clarification" context="The meaning of the double asterisk in the storage and transfer quota characteristics of the business accounts.">** Will automatically increase, at no additional charge, for genuine business purposes.</string>
    <string name="storage_space_amount" context="Label to indicate amount of space. Placeholder %s is to include the amount of storage (including units). Please, keep [A] and [/A] is to format the string giving it a style, for instance bold style. Keep the ** at the end.">%s [A]Storage[/A] **</string>
    <string name="unlimited_transfer_quota" context="Label to indicate an unlimited transfer quota. Please, keep [A] and [/A] is to format the string giving it a style, for instance bold style.">Unlimited [A]Transfer quota[/A]</string>

    <string name="logout_warning_offline" context="Warning message to alert user about logout in My Account section if has offline files.">When you log out, files from your Offline section will be deleted from your device.</string>
    <string name="logout_warning_transfers" context="Warning message to alert user about logout in My Account section if has transfers in progress.">When you log out, ongoing transfers will be cancelled.</string>
    <string name="logout_warning_offline_and_transfers" context="Warning message to alert user about logout in My Account section if has offline files and transfers in progress.">When you log out, files from your Offline section will be deleted from your device and ongoing transfers will be cancelled.</string>

    <string name="unknown_name_label" context="Label to indicate that a name has not been possible to obtain for some reason">Unknown name</string>

    <string name="title_long" context="Error when renaming a chat title and it is too long">Title too long</string>
    <string name="error_creating_group_and_attaching_file" context="Alert shown to the user when they is trying to create an empty group for attach a file">Please select one or more contacts.</string>

    <string name="contacts_sent" context="Label showing the number of contacts attached in a chat conversation, placeholder is the number of contacts">Sent %s Contacts.</string>

    <string name="my_chat_files_folder" context="Name by default of the folder where the files sent to the chat are stored in the cloud">My chat files</string>
    <string name="error_creating_folder" context="Error shown when it was not possible to create a folder for any reason">Error. The folder %1$s was not created</string>

    <string name="verify_email_label" context="Title of an alert screen indicating the user has to verify their email">Verify your email address</string>
    <string name="account_temporarily_suspended" context="Text informing user that their account has been suspended">Your account has been temporarily locked for your safety.</string>
    <string name="verify_email_and_follow_steps" context="Text informing user has to follow the steps of an email to unlock their account">[A]Please verify your email address[/A] and follow the steps in MEGA’s email to unlock your account.</string>
    <string name="why_am_i_seeing_this" context="Question which takes the user to a help screen">Why am I seeing this?</string>
    <string name="resend_email_label" cotext="Label of a button which action is resend an email">Resend email</string>
    <string name="resend_email_error" cotext="Error shown when the user tries to resend the email to unblock their account before the time needed to permit send it again">Email already sent. Please wait a few minutes before trying again.</string>
    <string name="locked_accounts_label" context="Title of a helping view about locked accounts">Locked Accounts</string>
    <string name="locked_accounts_text_1" cotext="Locked accounts description text by an external data breach. This text is 1 of 2 paragraph of a description">It is possible that you are using the same password for your MEGA account as for other services, and that at least one of these other services has suffered a data breach.</string>
    <string name="locked_accounts_text_2" cotext="Locked accounts description text by bad use of user password. This text is 2 of 2 paragraph of a description">Your password leaked and is now being used by bad actors to log into your accounts, including, but not limited to, your MEGA account.</string>

    <string name="add_nickname" context="Button to add a nickname for a user">Set Nickname</string>
    <string name="edit_nickname" context="Button to update a nickname for a user">Edit Nickname</string>
    <string name="snackbar_nickname_added" context="Label showing that a nickname has been added">Nickname added</string>
    <string name="snackbar_nickname_removed" context="Label showing that a nickname has been added">Nickname removed</string>
    <string name="error_snackbar_nickname_added" context="Label showing that a nickname has not been added">An error occurred while trying to add the nickname</string>
    <string name="nickname_title" context="title of a dialog to edit or remove the nickname">Nickname</string>
    <string name="phonenumber_title" context="Text related to verified phone number. Used as title or cell description.">Phone number</string>

    <string name="reconnecting_message" context="Text shown in a call when it is trying to reconnect after lose the internet connection">Reconnecting</string>
    <string name="connected_message" context="Text shown when the Internet connection is retrieved and there is a call is in progress">You are back.</string>
    <string name="poor_internet_connection_message" context="Text shown in a call when the own internet connection is of low quality">Poor Internet connection</string>

    <string name="recording_layout" context="Text is displayed while a voice clip is being recorded">Recording&#8230;</string>
    <string name="create_new_file_action" context="Text shown for the action create new file">Create new file</string>
    <string name="permissions_error_label" context="Error title shown when you are trying to do an action with a file or folder and you don’t have the necessary permissions">Permission error</string>
    <string name="alert_not_enough_permissions_revert" context="Confirmation dialog shown to user when they try to revert a node in an incoming ReadWrite share.">You do not have the permissions required to revert this file. In order to continue, we can create a new file with the reverted data. Would you like to proceed?</string>
    <string name="version_as_new_file_created" context="Text shown when the creation of a version as a new file was successful">Version was created as a new file successfully.</string>

    <string name="general_date_label" context="Label indicating a date. Keep the placeholder, is to set the date.">on %1$s</string>

    <string name="alert_remove_several_shares" context="Confirmation before removing the outgoing shares of several folders. Please keep the placeholder is to set the number of folders">Are you sure you want to stop sharing these %1$d folders?</string>

    <string name="download_location" context="Download location label">Download location</string>
    <string name="confirmation_download_location" context="Text asking confirmation for download location">Always save to this location?</string>

    <string name="view_in_folder_label" context="Action to show any file in its location">View in folder</string>
    <string name="browse_files_label" context="Title of a screen to browse files">Browse files</string>

    <string name="file_provider_title" context="Title of the File Provider activity">Attach from&#8230;</string>

    <string name="inactive_chat_title" context="Title of an inactive chat. Placeholder is to show the creation date and time">Chat created on %s</string>
    <string name="select_message_title" context="Title of the chat when multi-selection is activated">Select messages</string>

    <string name="storage_root_label" context="Storage root label">Storage root</string>

    <string name="failed_label" context="The label that describes that a transfer failed.">Failed</string>
    <string name="warning_transfer_over_quota" context="Text warning of transfer over quota">Your transfers have been interrupted. Upgrade your account or wait %s to continue.</string>
    <string name="label_transfer_over_quota" context="Label indicating transfer over quota">Transfer over quota</string>
    <string name="label_storage_over_quota" context="Label indicating storage over quota">Storage over quota</string>
    <string name="label_get_more_transfer_quota" context="Label indicating the action ‘upgrate account’ to get more transfer quota">Get more transfer quota</string>
    <string name="warning_folder_not_exists" context="Warning show to the user when a folder does not exist">The folder does not exist.</string>

    <string name="warning_node_not_exists_in_cloud" context="Warning show to the user when a node does not exist in cloud">The file does not exist in the Cloud Drive.</string>

    <string name="over_disk_quota_paywall_header" context="Header text of the Over Disk Quota Paywall warning">Storage Full</string>
    <string name="over_disk_quota_paywall_title" context="Title of the Over Disk Quota Paywall warning">Your data is at risk!</string>
    <plurals name="over_disk_quota_paywall_text">
        <item context="Text of the Over Disk Quota Paywall warning with only one email notification. Placeholders: 1 user email, 2 email notification date, 3 number of files, 4 files size (including units) and 5 required PRO plan" quantity="one">We have contacted you by email to %1$s on %2$s, but you still have %3$s files taking up %4$s in your MEGA account, which requires you to have %5$s.</item>
        <item context="Text of the Over Disk Quota Paywall warning with multiple email notification. Placeholders: 1 user email, 2 and 3 list of email notification dates, 4 number of files, 5 files size (including units) and 6 required PRO plan" quantity="other">We have contacted you by email to %1$s on %2$s and %3$s, but you still have %4$s files taking up %5$s in your MEGA account, which requires you to have %6$s.</item>
    </plurals>
    <string name="over_disk_quota_paywall_text_no_warning_dates_info" context="Text of the Over Disk Quota Paywall warning with no email notification info. Placeholders: 1 user email, 2 number of files, 3 files size (including units) and 4 required PRO plan">We have contacted you by email to %1$s, but you still have %2$s files taking up %3$s in your MEGA account, which requires you to have %4$s.</string>
    <string name="over_disk_quota_paywall_deletion_warning" context="Text of deletion alert of the Over Disk Quota Paywall warning. Placeholder is for include the time left (including units) in MEGA red color">[B]You have [M]%s[/M] left to upgrade[/B]. After that, your data is subject to deletion.</string>
    <string name="over_disk_quota_paywall_deletion_warning_no_data" context="Text of deletion alert of the Over Disk Quota Paywall warning if no data available">[B]You have to upgrade[/B]. Your data is currently subject to deletion.</string>
    <string name="over_disk_quota_paywall_deletion_warning_no_time_left" context="Text of deletion alert of the Over Disk Quota Paywall warning if no time left. “save” here means safeguard, protect, and not write to disk.">[B]You must act immediately to save your data.[/B]</string>

    <plurals name="label_time_in_days_full">
        <item context="Time 1 day (singular). The placeholder is for the time value, please adjust the position based on linguistics" quantity="one">1 day</item>
        <item context="Time in days (plural). The placeholder is for the time value, please adjust the position based on linguistics" quantity="other">%d days</item>
    </plurals>

    <string name="label_time_in_hours" context="Time in hours. The placeholder is for the time value, please adjust the position based on linguistics">%dh</string>
    <string name="label_time_in_minutes" context="Time in minutes. The placeholder is for the time value, please adjust the position based on linguistics">%dm</string>
    <string name="label_time_in_seconds" context="Time in seconds. The placeholder is for the time value, please adjust the position based on linguistics">%ds</string>

    <string name="label_verify_credentials" context="Title for a section on the fingerprint warning dialog. Below it is a button which will allow the user to verify their contact’s fingerprint credentials.">Verify credentials</string>
    <string name="label_not_verified" context="Label to indicate that contact’s credentials are not verified.">Not verified</string>
    <string name="label_verified" context="Action indicating something was verified.">Verified</string>
    <string name="authenticity_credentials_label" context="”Verify user” dialog title">Authenticity Credentials</string>
    <string name="authenticity_credentials_explanation" context="”Verify user” dialog description">This is best done in real life by meeting face to face. If you have another already-verified channel such as verified OTR or PGP, you may also use that.</string>
    <string name="label_your_credentials" context="Label title above your fingerprint credentials.  A credential in this case is a stored piece of information representing your identity">Your Credentials</string>
    <string name="action_reset" context="Button to reset credentials">Reset</string>
    <string name="already_verifying_credentials" context="Warning shown to the user when tries to approve/reset contact credentials and another request of this type is already running.">Updating credentials. Please try again later.</string>

    <string name="joining_label" context="Info message displayed when the user is joining a chat conversation">Joining&#8230;</string>
    <string name="leaving_label" context="Info message displayed when the user is leaving a chat conversation">Leaving&#8230;</string>

    <string name="remove_phone_number" context="Text in the confirmation dialog for removing the associated phone number of current account.">Remove your phone number?</string>
    <string name="remove_phone_number_success" context="Text show in a snackbar when phone has successfully reset.">Your phone number has been removed successfully.</string>
    <string name="remove_phone_number_fail" context="Text show in a snackbar when reset phone number failed.">Your phone number removal failed.</string>

    <string name="search_hint" context="Text hint shown in the global search box which sits on the top of the Homepage screen">Search in MEGA</string>

    <string name="error_reset_account_blocked" context="Alert shown when a user tries to reset an account wich is bloqued.">The account you’re trying to reset is blocked.</string>
    <string name="error_account_blocked" context="Error message when trying to login and the account is blocked">Your account has been blocked. Please contact support&#64;mega.nz</string>
    <string name="error_business_disabled" context="Error message appears to sub-users of a business account when they try to login and they are disabled.">Your account has been disabled by your administrator. Please contact your business account administrator for further details.</string>
    <string name="error_business_removed" context="An error message which appears to sub-users of a business account when they try to login and they are deleted.">Your account has been removed by your administrator. Please contact your business account administrator for further details.</string>

    <string name="option_modify_phone_number" context="Option in bottom sheet dialog for modifying the associated phone number of current account.">Modify</string>
    <string name="title_modify_phone_number" context="Option in bottom sheet dialog for modifying the associated phone number of current account.">Modify phone number</string>
    <string name="title_remove_phone_number" context="Option in bottom sheet dialog for removing the associated phone number of current account.">Remove phone number</string>
    <string name="modify_phone_number_message" context="Message showing to explain what will happen when the operation of">This operation will remove your current phone number and start the process of associating a new phone number with your account.</string>
    <string name="remove_phone_number_message" context="Message for action to remove the registered phone number.">This will remove your associated phone number from your account. If you later choose to add a phone number you will be required to verify it.</string>

    <string name="action_see" context="Text of an action button indicating something was successful and it can checks it by pressing it">See</string>

    <string name="label_contact_credentials" context="“Verify user” dialog description. Please, keep the placeholder, is to set the name of a contact: Joana’s credentials">%s’s credentials</string>

    <string name="category_documents" context="The label under the button of opening all-documents screen">Docs</string>
    <string name="section_documents" context="The label under the button of opening all-documents screen">Documents</string>

    <string name="fab_label_new_chat" context="Label of the floating action button of opening the new chat conversation">New Chat</string>

    <string name="homepage_empty_hint_photos" context="Text that indicates that there’s no photo to show">No photos found</string>
    <string name="homepage_empty_hint_documents" context="Text that indicates that there’s no document to show">No documents found</string>
    <string name="homepage_empty_hint_audio" context="Text that indicates that there’s no audio to show">No audio files found</string>
    <string name="homepage_empty_hint_video" context="Text that indicates that there’s no video to show">No videos found</string>

    <string name="search_giphy_title" context="Title of the screen to attach GIFs">Search GIPHY</string>
    <string name="empty_search_giphy" context="Label indicating an empty search of GIFs. The format placeholders are to showing it in different colors.">No [A]GIFs[/A] found</string>
    <string name="server_down_giphy" context="Label indicating there is not available GIFs due to down server">No available GIFs. Please try again later</string>
    <string name="end_of_results_giphy" context="Label indicating the end of Giphy list. The format placeholders are to showing it in different colors.">[A]End of[/A] results</string>

    <string name="warning_resume_transfers" context="Title of a dialog to confirm the action of resume all transfers">Resume transfers?</string>
    <string name="option_resume_transfers" context="Option to  resume all transfers">Resume transfers</string>
    <string name="option_cancel_transfer" context="Option to  cancel a transfer">Cancel transfer</string>
    <string name="warning_message_resume_transfers" context="Message of a dialog to confirm the action of resume all transfers">Unpause transfers to proceed with your upload.</string>

    <string name="progress_size_indicator" context="Indicator of the progress in a download/upload. Please, don’t remove the place holders: the first one is to set the percentage, the second one is to set the size of the file. Example 33% of 33.3 MB">%1$d%% of %2$s</string>

    <string name="show_info_chat_msg_enabled" context="Message showing when enable the mode for showing the special information in the chat messages. This action is performed from the settings section, clicking 5 times on the App version option">Enabled special info for chat messages</string>
    <string name="show_info_chat_msg_disabled" context="Message showing when disable the mode for showing the special information in the chat messages.. This action is performed from the settings section, clicking 5 times on the App version option">Disabled special info for chat messages</string>
    <string name="limit_reaction_per_user" context="Shows the error when the limit of reactions per user is reached and the user tries to add one more. Keep the placeholder because is to show limit number in runtime.">You have reached the maximum limit of %d reactions.</string>
    <string name="limit_reaction_per_message" context="Shows the error when the limit of reactions per message is reached and a user tries to add one more. Keep the placeholder because is to show limit number in runtime.">This message has reached the maximum limit of %d reactions.</string>

    <string name="title_select_transfers" context="Title indicating the select mode is enabled and ready to select transfers on Transfers section, In progress tab">Select transfers</string>

    <string name="change_of_transfer_priority_failed" context="Error shown to inform the priority change of a transfer failed. Please don't remove the place holder, it's to set the name of the transfer. Example: The priority change of the transfer 'video.mp4' failed.">The priority change of the transfer \'%1$s\' failed.</string>

    <string name="option_send_decrypted_key_separately" context="Title option to send separated the link and decrypted key">Send decrypted key separately</string>
    <string name="explanation_send_decrypted_key_separately" context="Explanation option to send separated the link and decrypted key">Export link and decrypted key separately.</string>
    <string name="learn_more_option" context="Label option indicating if it is pressed, an explanation will be shown with more details">Learn more</string>
    <string name="key_label" context="Label key referring to a link decryption key">Key</string>
    <string name="button_share_key" context="Button which action is share the decryption key of a link">Share key</string>
    <string name="button_copy_key" context="Button which action is copy the decryption key of a link">Copy key</string>
    <string name="button_copy_password" context="Button which action is copy the password of a link">Copy password</string>
    <string name="link_copied_clipboard" context="Confirmation shown informing a link it’s copied to the clipboard">Link copied to the clipboard.</string>
    <string name="key_copied_clipboard" context="Confirmation shown informing a key link it’s copied to the clipboard">Key copied to the clipboard.</string>
    <string name="password_copied_clipboard" context="Confirmation shown informing a password link it’s copied to the clipboard">Password copied to the clipboard.</string>
    <string name="link_sent" context="Confirmation shown informing a link it’s copied to the clipboard">Link successfully sent.</string>
    <string name="link_and_key_sent" context="Confirmation shown informing a key link it’s copied to the clipboard">Link and key successfully sent.</string>
    <string name="link_and_password_sent" context="Confirmation shown informing a key link it’s copied to the clipboard">Link and password successfully sent.</string>
    <string name="upgrade_pro" context="Title of a warning recommending upgrade to Pro">Upgrade to Pro</string>
    <string name="link_upgrade_pro_explanation" context="Explanation of a warning recommending upgrade to Pro in relation to link available options">Mega Pro users have exclusive access to additional link safety features making your account even more secure.</string>
    <string name="decryption_key_explanation" context="Meaning of links decryption key">Our end-to-end encryption system requires a unique key automatically generated for this file.A link with this key is created by default, but you can export the decryption key separately for an added layer of security.</string>
    <string name="reset_password_label" context="Reset password label">Reset password</string>
    <string name="share_key_warning" context="Warning show to the user when has enable to send the decryption key of a link separately and tries to share the link">Share the key for this link?</string>
    <string name="share_password_warning" context="Warning show to the user when has set a password protection of a link and tries to share the link">Share the password for this link?</string>
    <string name="button_share_password" context="Button which action is share the password of a link">Share password</string>
    <string name="share_link_with_key" context="String to share a link with its decryption key separately. Please keep the place holders, are to set the link and the key. Example: Link: https://mega.nz/file/kC42xRSK#Ud2QsvpIVYmCd1a9QUhk42wXv10jCSyPSWnXEwYX2VE Key: asfAFG3345g">Link: %1$s\n\nKey: %2$s</string>
    <string name="share_link_with_password" context="String to share a link protected with password with its password.Please keep the place holders, are to set the link and the password. Example: Link: https://mega.nz/file/kC42xRSK#Ud2QsvpIVYmCd1a9QUhk42wXv10jCSyPSWnXEwYX2VE Password: asfAFG3345g">Link: %1$s\n\nPassword: %2$s</string>

    <string name="files_required_permissions_warning" context="Warning show to the user when the app needs permissions to share files and the user has denied them.">MEGA needs your permission in order to share files.</string>

    <string name="file_properties_favourite" context="Context menu item. Allows user to add file/folder to favourites">Favourite</string>
    <string name="file_properties_unfavourite" context="Context menu item. Allows user to delete file/folder from favourites">Remove favourite</string>
    <string name="file_properties_label" context="Context menu item. Allows to mark file/folder with own color label">Label&#8230;</string>
    <string name="action_remove_label" context="Information text to let’s the user know that they can remove a colour from a folder or file that was already marked.">Remove label</string>
    <string name="title_label" context="Title text to show label selector.">Label</string>
    <string name="label_red" context="A user can mark a folder or file with red colour.">Red</string>
    <string name="label_orange" context="A user can mark a folder or file with orange colour.">Orange</string>
    <string name="label_yellow" context="A user can mark a folder or file with yellow colour.">Yellow</string>
    <string name="label_green" context="A user can mark a folder or file with green colour.">Green</string>
    <string name="label_blue" context="A user can mark a folder or file with blue colour.">Blue</string>
    <string name="label_purple" context="A user can mark a folder or file with purple colour.">Purple</string>
    <string name="label_grey" context="A user can mark a folder or file with grey colour.">Grey</string>

<<<<<<< HEAD
    <string name="background_play_hint" context="Text that indicates the audio will still be played on background">Playing on the background</string>
    <string name="not_background_play_hint" context="Text that indicates the audio will not be played on background">Not playing on the background</string>
    <string name="audio_player_now_playing" context="Text that indicates the song is now playing">Now Playing</string>
    <string name="audio_player_now_playing_paused" context="Text that indicates the song is now playing, but paused">Now Playing (paused)</string>
    <string name="audio_track_info" context="Title of the song info screen">Track info</string>
=======
    <string name="settings_about_cookie_policy" context="Preferences screen item title for Cookie Policy">Cookie Policy</string>
    <string name="settings_about_cookie_settings" context="Preferences screen item title for cookie settings">Cookie Settings</string>
    <string name="dialog_cookie_alert_title" context="Cookie dialog title">Before you continue</string>
    <string name="dialog_cookie_alert_message" context="Cookie dialog message. Please, keep the placeholders to format the string.">We use local storage and similar technologies (‘Cookies’) to provide our services to you, enhance your experience with our services and customize the adverts you see, including through third parties. Accept our use of Cookies from the beginning of your visit or customise Cookies in Cookie Settings. Read more in our <a href="https://mega.nz/cookie">Cookie Policy</a>.</string>
    <string name="dialog_cookie_thirdparty_title" context="Cookie dialog third party title">Third Party Cookies</string>
    <string name="dialog_cookie_thirdparty_subtitle1" context="Cookie dialog third party first subtitle">Google Advertising Cookies</string>
    <string name="dialog_cookie_thirdparty_subtitle2" context="Cookie dialog third party second subtitle">Category: Advertising Cookies</string>
    <string name="dialog_cookie_thirdparty_message" context="Cookie dialog third party message. Please, keep the placeholders to format the string.">Used by Google to:\n• customise adverts which are shown by Google on our services and on other websites and services based on such things as your location and your actions on our services and the actions you have taken on other websites and services you have previously visited;\n• monitor how often you are displayed certain adverts;\n• provide fraud prevention; and\n• determine when you click on a particular advert and then to track the following actions you take in response to that advert.\nhttps://policies.google.com/technologies/partner-sites</string>
    <string name="preference_cookies_accept" context="Preference screen item title">Accept Cookies</string>
    <string name="preference_cookies_essential_title" context="Preference screen item title">Essential Cookies</string>
    <string name="preference_cookies_essential_summary" context="Preference screen item summary">Essential for providing you important functionality and secure access to our services. For this reason, they do not require consent.</string>
    <string name="preference_cookies_preference_title" context="Preference screen item title">Preference Cookies</string>
    <string name="preference_cookies_preference_summary" context="Preference screen item summary">Allow us to remember certain display and formatting settings you choose. Not accepting these Cookies will mean we won’t be able to remember some things for you such as your preferred screen layout.</string>
    <string name="preference_cookies_performance_title" context="Preference screen item title">Performance and Analytics Cookies</string>
    <string name="preference_cookies_performance_summary" context="Preference screen item summary">Help us to understand how you use our services and provide us data that we can use to make improvements. Not accepting these Cookies will mean we will have less data available to us to help design improvements.</string>
    <string name="preference_cookies_advertising_title" context="Preference screen item title">Advertising Cookies</string>
    <string name="preference_cookies_advertising_summary" context="Preference screen item summary">Used by us and our approved advertising partners to customise the adverts you see on our services and on other websites based on your browsing history. Not accepting these Cookies means we may show advertisements that are less relevant.</string>
    <string name="preference_cookies_thirdparty_title" context="Preference screen item title">Third Party Cookies</string>
    <string name="preference_cookies_thirdparty_summary" context="Preference screen item summary. Please, keep the placeholders to format the string.">These are Cookies which are controlled by someone other than us; we use these Cookies to provide the types of functionality described above. Not accepting these Cookies will have different implications depending on what type of Cookie each third party Cookie is. Click on ‘More Information\' below for details on all the third party Cookies we use. <b>More Information</b></string>
    <string name="preference_cookies_policies_privacy" context="Preference screen item action button">Privacy Policy</string>
    <string name="preference_cookies_policies_cookie" context="Preference screen item action button">Cookie Policy</string>
    <string name="preference_cookies_always_on" context="Preference screen item state description">Always On</string>
>>>>>>> 36dba36d

</resources><|MERGE_RESOLUTION|>--- conflicted
+++ resolved
@@ -2944,13 +2944,12 @@
     <string name="label_purple" context="A user can mark a folder or file with purple colour.">Purple</string>
     <string name="label_grey" context="A user can mark a folder or file with grey colour.">Grey</string>
 
-<<<<<<< HEAD
     <string name="background_play_hint" context="Text that indicates the audio will still be played on background">Playing on the background</string>
     <string name="not_background_play_hint" context="Text that indicates the audio will not be played on background">Not playing on the background</string>
     <string name="audio_player_now_playing" context="Text that indicates the song is now playing">Now Playing</string>
     <string name="audio_player_now_playing_paused" context="Text that indicates the song is now playing, but paused">Now Playing (paused)</string>
     <string name="audio_track_info" context="Title of the song info screen">Track info</string>
-=======
+
     <string name="settings_about_cookie_policy" context="Preferences screen item title for Cookie Policy">Cookie Policy</string>
     <string name="settings_about_cookie_settings" context="Preferences screen item title for cookie settings">Cookie Settings</string>
     <string name="dialog_cookie_alert_title" context="Cookie dialog title">Before you continue</string>
@@ -2973,6 +2972,5 @@
     <string name="preference_cookies_policies_privacy" context="Preference screen item action button">Privacy Policy</string>
     <string name="preference_cookies_policies_cookie" context="Preference screen item action button">Cookie Policy</string>
     <string name="preference_cookies_always_on" context="Preference screen item state description">Always On</string>
->>>>>>> 36dba36d
 
 </resources>