<?xml version="1.0" encoding="utf-8"?>
<resources>
    <!-- PRO Lite account -->
    <string name="prolite_account">Pro Lite</string>
    <!-- Name of the MEGA PDF Viewer. Keep uppercase. -->
    <string name="pdf_app_name">MEGA PDF Viewer</string>
    <!-- Answer for confirmation dialog. -->
    <string name="general_yes">Yes</string>
    <!-- Answer for confirmation dialog. -->
    <string name="general_no">No</string>
    <!-- dialog option cancel in alert dialog -->
    <string name="general_cancel">Cancel</string>
    <!-- When moving a file to a location in MEGA. This is the text of the button after selection the destination -->
    <string name="general_move_to">Move to</string>
    <!-- When copying a file to a location in MEGA. This is the text of the button after selection the destination -->
    <string name="general_copy_to">Copy to</string>
    <!-- Selecting a specific location in MEGA. This is the text of the button -->
    <string name="general_select">Select</string>
    <!-- Selecting a specific location in MEGA. This is the text of the button -->
    <string name="general_select_to_upload">Select files</string>
    <!-- Selecting a specific location in MEGA. This is the text of the button -->
    <string name="general_select_to_download">Select folder</string>
    <!-- This is the final button when creating a folder in the dialog where the user inserts the folder name -->
    <string name="general_create">Create</string>
    <!-- Item menu option upon right click on one or multiple files. -->
    <string name="general_download">Download</string>
    <!-- button -->
    <string name="general_add">Add</string>
    <!-- Item menu option upon right click on one or multiple files. -->
    <string name="general_move">Move</string>
    <!-- Menu option to delete one or multiple selected items. -->
    <string name="general_remove">Remove</string>
    <!-- button -->
    <string name="general_share">Share</string>
    <!-- Item menu option upon right click on one or multiple files. -->
    <string name="general_leave">Leave</string>
    <!-- button -->
    <string name="general_decryp">Decrypt</string>
    <!-- button -->
    <string name="general_export">Export</string>
    <!-- Answer for confirmation dialog. -->
    <string name="general_ok">OK</string>
    <!-- Skip a step of a configuration process. -->
    <string name="general_skip">Skip</string>
    <!-- Label for a button to stop some process. For example stop the Camera Uploads -->
    <string name="general_stop">Stop</string>
    <!-- option shown when a message could not be sent -->
    <string name="general_retry">Retry</string>
    <!-- Button to open the default web browser -->
    <string name="general_open_browser">Open browser</string>
    <!-- The title of progress dialog when loading web content -->
    <string name="general_loading">Loading</string>
    <!-- state while importing the file -->
    <string name="general_importing">Importing</string>
    <!-- state while importing the file -->
    <string name="general_forwarding">Forwarding</string>
    <!-- Menu option to choose to add file or folders to Cloud Drive -->
    <string name="general_import">Import</string>
    <!-- label of storage in upgrade/choose account page, it is being used with a variable, e.g. for LITE user it will show ‘200GB Storage’. -->
    <string name="general_storage">Storage</string>
    <!-- Text listed before the amount of bandwidth a user gets with a certain package. For example: “8TB Bandwidth”. Can also be translated as data transfer. -->
    <string name="general_bandwidth">Transfer Quota</string>
    <!-- Text placed inside the button the user clicks when upgrading to PRO. Meaning: subscribe to this plan -->
    <string name="general_subscribe">Subscribe</string>
    <!-- It will be followed by the error message -->
    <string name="general_error_word">Error</string>
    <!-- when clicking into a menu whose functionality is not yet implemented -->
    <string name="general_not_yet_implemented">Not yet implemented</string>
    <!-- when trying to download a file that is already downloaded in the device -->
    <string name="general_already_downloaded">Already downloaded</string>
    <!-- when trying to upload a file that is already uploaded in the folder -->
    <string name="general_already_uploaded">already uploaded</string>
    <!-- Label of the option menu. When clicking this button, the app shows the info of the file -->
    <string name="general_file_info">File info</string>
    <!-- Label of the option menu. When clicking this button, the app shows the info of the folder -->
    <string name="general_folder_info">Folder info</string>
    <!-- Hint how to cancel the download -->
    <string name="general_show_info">Show info</string>
    <!-- Error getting the root node -->
    <string name="error_general_nodes">Error. Please try again.</string>
    <!-- File name (without extension) of file exported with the recovery key -->
    <string name="general_rk">MEGA-RECOVERYKEY</string>
    <!-- Local folder error in Sync Service. There are two syncs for images and videos. This error appears when the secondary media local folder doesn’t exist -->
    <string name="secondary_media_service_error_local_folder">The secondary media folder does not exist, please choose a new folder</string>
    <!-- when no external card exists -->
    <string name="no_external_SD_card_detected">No external storage detected</string>
    <!-- On clicking menu item upload in a incoming shared folder read only -->
    <string name="no_permissions_upload">This folder is read-only. You do not have permission to upload</string>
    <!-- confirmation message before removing the previously downloaded MasterKey file -->
    <string name="remove_key_confirmation">You are removing the previously exported Recovery Key file</string>
    <!-- confirmation message before sending an invitation to a contact -->
    <string name="confirmation_add_contact">Do you want to send an invitation to %s?</string>
    <!-- Button where the user can sign off or logout -->
    <string name="action_logout">Log&#160;out</string>
    <!-- Item menu option upon right click on one or multiple files. -->
    <string name="action_add">Upload</string>
    <!-- Menu item -->
    <string name="action_create_folder">Create new folder</string>
    <!-- Option which allows create a new text file -->
    <string name="action_create_txt">Create new text file</string>
    <!-- Menu item -->
    <string name="action_settings">Settings</string>
    <!-- Search button -->
    <string name="action_search">Search</string>
    <!-- Select country page title -->
    <string name="action_search_country">Choose your region</string>
    <!-- Alternative text or description text for the “Play” button -->
    <string name="action_play">Play</string>
    <!-- Search button -->
    <string name="action_pause">Pause</string>
    <!-- Menu item -->
    <string name="action_refresh">Refresh</string>
    <!-- Menu item -->
    <string name="action_sort_by">Sort by</string>
    <!-- Menu item -->
    <string name="action_help">Help</string>
    <!-- Change from a free account to paying MEGA -->
    <string name="action_upgrade_account">Upgrade account</string>
    <!-- Message while proceeding to upgrade the account -->
    <string name="upgrading_account_message">Upgrading account</string>
    <!-- Menu item to select all the elements of a list -->
    <string name="action_select_all">Select all</string>
    <!-- Menu item to unselect all the elements of a list -->
    <string name="action_unselect_all">Clear selection</string>
    <!-- Menu item to change from list view to grid view -->
    <string name="action_grid">Thumbnail view</string>
    <!-- Menu item to change from grid view to list view -->
    <string name="action_list">List view</string>
    <!-- Title of the preference Recovery key on Settings section -->
    <string name="action_export_master_key">Back up Recovery Key</string>
    <!-- Menu item to let the user cancel subscriptions -->
    <string name="action_cancel_subscriptions">Cancel subscription</string>
    <!-- success message when the subscription has been canceled correctly -->
    <string name="cancel_subscription_ok">The subscription has been cancelled</string>
    <!-- error message when the subscription has not been canceled successfully -->
    <string name="cancel_subscription_error">We were unable to cancel your subscription. Please contact support&#64;mega.nz for assistance</string>
    <!-- Menu item to kill all opened sessions -->
    <string name="action_kill_all_sessions">Close other sessions</string>
    <!-- Message after kill all opened sessions -->
    <string name="success_kill_all_sessions">The remaining sessions have been closed</string>
    <!-- Message after kill all opened sessions -->
    <string name="error_kill_all_sessions">Error when closing the opened sessions</string>
    <!-- General label for files -->
    <plurals name="general_num_files">
        <item quantity="one">File</item>
        <item quantity="other">Files</item>
    </plurals>
    <!-- Indicates how many contacts a folder is shared with. Plural. e.g. Shared with 7 contacts -->
    <plurals name="general_num_shared_with">
        <item quantity="one">Shared with %1$s</item>
        <item quantity="other">Shared with %1$d contacts</item>
    </plurals>
    <!-- Alert text before download. Please do not modify the %s placeholder as it will be replaced by the size to be donwloaded -->
    <string name="alert_larger_file">%s will be downloaded.</string>
    <!-- Alert text before download -->
    <string name="alert_no_app">There is no app to open the file %s. Do you want to continue with the download?</string>
    <!-- Dialog option that permits user do not show it again -->
    <string name="checkbox_not_show_again">Do not show again</string>
    <!-- Press back while login to cancel current login process. -->
    <string name="confirm_cancel_login">Are you sure that you want to cancel the current login process?</string>
    <!-- Login button -->
    <string name="login_text">Log&#160;in</string>
    <!-- email label -->
    <string name="email_text">Email</string>
    <!-- password label -->
    <string name="password_text">Password</string>
    <!-- Hint of the confirmation dialog to get link with password -->
    <string name="confirm_password_text">Confirm password</string>
    <!-- in the password edittext the user can see the password or asterisks. ABC shows the letters of the password -->
    <string name="abc">ABC</string>
    <!-- This question applies to users that do not have an account on MEGA yet -->
    <string name="new_to_mega">New to MEGA?</string>
    <!-- button that allows the user to create an account -->
    <string name="create_account">Create account</string>
    <!-- when the user tries to log in MEGA without typing the email -->
    <string name="error_enter_email">Please enter your email address</string>
    <!-- Title of the alert dialog when the user tries to recover the pass of a non existing account -->
    <string name="error_invalid_email">Invalid email address</string>
    <!-- when the user tries to log in MEGA without typing the password -->
    <string name="error_enter_password">Please enter your password</string>
    <!-- when the user tries to log in to MEGA without a network connection -->
    <string name="error_server_connection_problem">No network connection</string>
    <!-- when the user tries to log in to MEGA without a valid session -->
    <string name="error_server_expired_session">You have been logged out on this device from another location</string>
    <!-- the first step when logging in is calculate the private and public encryption keys -->
    <string name="login_generating_key">Generating encryption keys</string>
    <!-- Message displayed while the app is connecting to a MEGA server -->
    <string name="login_connecting_to_server">Connecting to the server</string>
    <!-- Status text when updating the file manager -->
    <string name="download_updating_filelist">Updating file list</string>
    <!-- title of the screen after creating an account when the user has to confirm the password to confirm the account -->
    <string name="login_confirm_account">Confirm account</string>
    <!-- when the user clicks on the link sent by MEGA after creating the account, this message is shown -->
    <string name="login_querying_signup_link">Checking validation link</string>
    <!-- Attempting to activate a MEGA account for a user. -->
    <string name="login_confirming_account">Activating account</string>
    <!-- After login, updating the file list, the file list should be processed before showing it to the user -->
    <string name="login_preparing_filelist">Preparing file list</string>
    <!-- when the user tries to share something to MEGA without being logged -->
    <string name="login_before_share">Please log in to share with MEGA</string>
    <!-- This toast message is shown on the login page when an email confirm link is no longer valid. -->
    <string name="reg_link_expired">Your confirmation link is no longer valid. Your account may already be activated or you may have cancelled your registration.</string>
    <!--  -->
    <string name="tour_space_title">MEGA Space</string>
    <!--  -->
    <string name="tour_speed_title">MEGA Speed</string>
    <!--  -->
    <string name="tour_privacy_title">MEGA Privacy</string>
    <!--  -->
    <string name="tour_access_title">MEGA Access</string>
    <!-- Full description text of the app in the Google Play page of the app (character limit 4000) -->
    <string name="tour_space_text">Register now and get 20 GB of free storage</string>
    <!--  -->
    <string name="tour_speed_text">Uploads are fast. Quickly share files with everyone</string>
    <!--  -->
    <string name="tour_privacy_text">Keep all your files safe with MEGA’s end-to-end encryption</string>
    <!--  -->
    <string name="tour_access_text">Get fully encrypted access anywhere, anytime</string>
    <!-- button that allows the user to create an account -->
    <string name="create_account_text">Create account</string>
    <!-- category in sort by action -->
    <string name="name_text">Name</string>
    <!-- First Name of the user -->
    <string name="first_name_text">First Name</string>
    <!-- Last name of the user -->
    <string name="lastname_text">Last Name</string>
    <!-- text placed on the checkbox of acceptation of the Terms of Service -->
    <string name="tos">I agree with MEGA’s [A]Terms of Service[/A]</string>
    <!-- Text placed on the checkbox to make sure user agree that understand the danger of losing password -->
    <string name="top">I understand that [B]if I lose my password, I may lose my data[/B]. Read more about [A]MEGA’s end-to-end encryption[/A].</string>
    <!-- Does the user already have a MEGA account -->
    <string name="already_account">Already have an account?</string>
    <!-- warning dialog -->
    <string name="create_account_no_terms">You have to accept our Terms of Service</string>
    <!-- warning dialog, for user do not tick checkbox of understanding the danger of losing password -->
    <string name="create_account_no_top">You need to agree that you understand the danger of losing your password</string>
    <!-- Warning message when the first name is a required field to submit a form. For example during the create account process. -->
    <string name="error_enter_username">Please enter your first name</string>
    <!-- Warning dialog -->
    <string name="error_enter_userlastname">Please enter your last name.</string>
    <!-- when creating the account -->
    <string name="error_short_password">Password is too short</string>
    <!-- when creating the account -->
    <string name="error_passwords_dont_match">Passwords do not match</string>
    <!-- when creating the account -->
    <string name="error_email_registered">This email address has already registered an account with MEGA</string>
    <!--  -->
    <string name="create_account_creating_account">Connecting to the server: Creating account</string>
    <!--  -->
    <string name="cancel_transfer_confirmation">Cancel this transfer?</string>
    <!--  -->
    <string name="cancel_all_transfer_confirmation">Cancel all transfers?</string>
    <!-- Label for any ‘Cancel all’ button to cancel transfers - (String as short as possible). -->
    <string name="cancel_all_action">Cancel all</string>
    <!-- Warning to confirm remove selected transfers. Plural more than 1 transfer -->
    <plurals name="cancel_selected_transfers">
        <item quantity="one">The selected transfer will be cancelled.</item>
        <item quantity="other">The selected transfers will be cancelled.</item>
    </plurals>
    <!-- The name of every users root drive in the cloud of MEGA. -->
    <string name="section_cloud_drive">Cloud Drive</string>
    <!-- Label to reference a recents section -->
    <string name="section_recents">Recents</string>
    <!-- title of the screen where the secondary media images are uploaded, and name of the folder where the secondary media images are uploaded -->
    <string name="section_secondary_media_uploads">Media Uploads</string>
    <!-- Section name for the “Messages” section.Preferably one word. There is little space for this word. -->
    <string name="section_inbox">Inbox</string>
    <!-- title of the screen that shows the files saved for offline in the device -->
    <string name="section_saved_for_offline">Saved for Offline</string>
    <!-- the options of what to upload in an array. Needed for the settings, the options of what to upload. -->
    <string name="section_saved_for_offline_new">Offline</string>
    <!-- Label showing the location of a node which is not in root navigation level. The first placeholder is the name of the parent folder. The second placeholder is the name of the section in which the file is. e.g. PR reviews and tickets (Cloud Drive) -->
    <string name="location_label">%1$s (%2$s)</string>
    <!-- title of the screen that shows all the shared items -->
    <string name="title_shared_items">Shared items</string>
    <!-- title of the screen that shows all the shared items -->
    <string name="section_shared_items">Shared folders</string>
    <!-- The title of the trash bin in the tree of the file manager. -->
    <string name="section_rubbish_bin">Rubbish Bin</string>
    <!-- Section name for the “Contacts” section.Preferably one word. There is little space for this word. -->
    <string name="section_contacts">Contacts</string>
    <!-- Item of the navigation title for the contacts section when there is any pending incoming request -->
    <string name="section_contacts_with_notification">Contacts [A](%1$d)[/A]</string>
    <!-- Empty state when the user has not sent any contact request to other users -->
    <string name="sent_requests_empty">[B]No [/B][A]sent requests[/A]</string>
    <!-- Empty state when the user has not received any contact request from other users -->
    <string name="received_requests_empty">[B]No [/B][A]received requests[/A]</string>
    <!-- Title for the file transfer screen (with the up & download) -->
    <string name="section_transfers">Transfers</string>
    <!-- Section name for the “My Account” section.Preferably one or two words. There is little space for this. -->
    <string name="section_account">My Account</string>
    <!-- title of the screen where the camera images are uploaded, and name of the folder where camera images are uploaded -->
    <string name="section_photo_sync">Camera Uploads</string>
    <!-- Capital letters. Incoming shared folders. The title of a tab -->
    <string name="tab_incoming_shares">Incoming</string>
    <!-- Capital letters. Outgoing shared folders. The title of a tab -->
    <string name="tab_outgoing_shares">Outgoing</string>
    <!-- Capital letters. Files with link. The title of a tab -->
    <string name="tab_links_shares">Links</string>
    <!-- Label for any ‘Incoming shares’ button, link, text, title, etc. - (String as short as possible). -->
    <string name="title_incoming_shares_explorer">Incoming Shares</string>
    <!-- Title of the share with file explorer -->
    <string name="title_incoming_shares_with_explorer">Incoming shares with</string>
    <!-- message when there are no files in the Cloud drive -->
    <string name="file_browser_empty_cloud_drive">No files in your Cloud Drive</string>
    <!-- Text that indicates that a folder is currently empty -->
    <string name="file_browser_empty_folder">Empty Folder</string>
    <!-- Title of the fragment Choose Account -->
    <string name="choose_account_fragment">CHOOSE ACCOUNT</string>
    <!-- The file are available “offline” (without a network Wi-Fi mobile data connection) -->
    <string name="file_properties_available_offline">Available Offline</string>
    <!-- category in sort by action -->
    <string name="file_properties_info_size_file">Size</string>
    <!-- When the file/folder was last modified -->
    <string name="file_properties_info_last_modified">Last modified</string>
    <!-- Label to display the date and time when a file/folder has been added (uploaded) to MEGA. -->
    <string name="file_properties_info_added">Added</string>
    <!-- the label when a folder can be accesed by public users -->
    <string name="file_properties_shared_folder_public_link">Public link</string>
    <!-- Item menu option upon clicking on a file folder. Refers to the permissions of a file folder in the file manager. -->
    <string name="file_properties_shared_folder_permissions">Permissions</string>
    <!-- Title of the dialog to choose permissions when sharing. -->
    <string name="dialog_select_permissions">Share Permissions</string>
    <!-- menu item -->
    <string name="file_properties_shared_folder_change_permissions">Change permissions</string>
    <!-- when listing all the contacts that shares a folder -->
    <string name="file_properties_shared_folder_select_contact">Shared with</string>
    <!-- send a file to a MEGA user -->
    <string name="file_properties_send_file_select_contact">Send to</string>
    <!-- shows the owner of an incoming shared folder -->
    <string name="file_properties_owner">Owner</string>
    <!-- positive button on dialog to invite a contact -->
    <string name="contact_invite">Invite</string>
    <!-- option to reinvite a contact -->
    <string name="contact_reinvite">Reinvite</string>
    <!-- The text of the notification button that is displayed when there is a call in progress, another call is received and ignored. -->
    <string name="contact_ignore">Ignore</string>
    <!-- option to decline a contact invitation -->
    <string name="contact_decline">Decline</string>
    <!-- option to accept a contact invitation -->
    <string name="contact_accept">Accept</string>
    <!-- Label for the option of the sliding panel to show the contact info -->
    <string name="contact_properties_activity">Contact info</string>
    <!-- Adding new relationships (contacts) using the actions. -->
    <string name="contacts_list_empty_text">Add new contacts using the button below</string>
    <!-- Add new contacts before sharing. -->
    <string name="contacts_explorer_list_empty_text">Add a new contact to share</string>
    <!-- Error message -->
    <string name="error_not_enough_free_space">Not enough free space on your device</string>
    <!-- This is button text on the Get Link dialog. This lets the user get a public file/folder link without the decryption key e.g. https://mega.nz/#!Qo12lSpT. -->
    <string name="option_link_without_key">Link without key</string>
    <!-- Alert Dialog to get link -->
    <string name="option_decryption_key">Decryption key</string>
    <!-- Alert shown when some content is sharing with chats and they are processing -->
    <string name="download_preparing_files">Preparing files</string>
    <!-- Message when many downloads start. Plural more than 1 file. Placeholder is for include the number of downloads in runtime. -->
    <plurals name="download_began">
        <item quantity="one">Download has started</item>
        <item quantity="other">%1$d downloads have started</item>
    </plurals>
    <!-- Message when many downloads finish. Plural more than 1 file. Placeholder is for include the number of downloads in runtime. -->
    <plurals name="download_finish">
        <item quantity="one">Download has finished</item>
        <item quantity="other">%1$d downloads have finished</item>
    </plurals>
    <!-- Message when many uploads start. Plural more than 1 file. Placeholder is for include the number of uploads in runtime. -->
    <plurals name="upload_began">
        <item quantity="one">Upload has started</item>
        <item quantity="other">%1$d uploads have started</item>
    </plurals>
    <!-- Message when many downloads finish. Plural more than 1 file. Placeholder is for include the number of uploads in runtime. -->
    <plurals name="upload_finish">
        <item quantity="one">Upload has finished</item>
        <item quantity="other">%1$d uploads have finished</item>
    </plurals>
    <!-- Warning shown when it tries to download some empty folders. Plural -->
    <plurals name="empty_folders">
        <item quantity="one">Folder is empty.</item>
        <item quantity="other">Folders are empty.</item>
    </plurals>
    <!-- Hint how to cancel the download -->
    <string name="download_touch_to_cancel">Touch to cancel</string>
    <!-- Hint how to cancel the download -->
    <string name="download_touch_to_show">View transfers</string>
    <!-- Warning message -->
    <string name="error_file_size_greater_than_4gb">Most devices can’t download files greater than 4GB. Your download will probably fail</string>
    <!-- message when trying to open a downloaded file but there isn’t any app that open that file. Example: a user downloads a pdf but doesn’t have any app to read a pdf -->
    <string name="intent_not_available">There isn’t any available app to execute this file on your device</string>
    <!-- Message when trying to open a location message but there isn’t any app that open that location. -->
    <string name="intent_not_available_location">There are no apps available on your device to open this location</string>
    <!-- Message displayed when user tries to open a file with a 3rd party app using the option "Open with" but there isn't any app installed in the device which can open that file type, e.g. user tries to open a ".txt" but doesn’t have any installed 3rd party app which supports ".txt" files. -->
    <string name="intent_not_available_file">You may not have any apps installed which support this file type</string>
    <!-- to share an image using Facebook, Whatsapp, etc -->
    <string name="context_share_image">Share image using</string>
    <!-- create a link of a file and send it using an app from the device -->
    <string name="context_get_link">Share link</string>
    <!-- Delete a link label -->
    <string name="context_delete_link">Delete link</string>
    <!-- Item menu option upon right click on one or multiple files. -->
    <string name="context_leave_menu">Leave</string>
    <!-- Title alert before leaving a share. -->
    <string name="alert_leave_share">Leave share</string>
    <!-- Item menu option upon right click on one or multiple files. -->
    <string name="context_clean_shares_menu">Remove share</string>
    <!-- Item menu option upon right click on one or multiple files. -->
    <string name="context_remove_link_menu">Remove link</string>
    <!-- Warning that appears prior to remove a link of a file. Singular. -->
    <string name="context_remove_link_warning_text">This link will not be publicly available anymore.</string>
    <!-- Warning that appears prior to remove links of files. Plural. -->
    <plurals name="remove_links_warning_text">
        <item quantity="one">This link will not be publicly available anymore.</item>
        <item quantity="other">These links will not be publicly available anymore.</item>
    </plurals>
    <!-- Item menu option upon right click on one or multiple files. -->
    <string name="context_rename">Rename</string>
    <!-- Title of a dialog to rename a node. The place holder is to set the current name of the node. -->
    <string name="rename_dialog_title">Rename %1$s</string>
    <!-- Menu option to open a link. Also title of the dialog to open a link. -->
    <string name="context_open_link_title">Open link</string>
    <!-- Item menu option upon right click on one or multiple files. -->
    <string name="context_open_link">Open</string>
    <!-- while renaming a file or folder -->
    <string name="context_renaming">Renaming</string>
    <!-- while file provider is downloading a file -->
    <string name="context_preparing_provider">Preparing file</string>
    <!-- Item menu option upon right click on one or multiple files. -->
    <string name="context_download">Download</string>
    <!-- Item menu option upon right click on one or multiple files. -->
    <string name="context_move">Move</string>
    <!-- while moving a file or folder -->
    <string name="context_moving">Moving</string>
    <!-- Item menu option upon right click on one or multiple files. -->
    <string name="context_copy">Copy</string>
    <!-- Item menu option upon right click on one or multiple files. -->
    <string name="context_upload">Upload</string>
    <!-- while copying a file or folder -->
    <string name="context_copying">Copying</string>
    <!-- menu item -->
    <string name="context_move_to_trash">Move to Rubbish Bin</string>
    <!-- menu item -->
    <string name="context_delete_from_mega">Remove from MEGA</string>
    <!-- Input field description in the create folder dialog. -->
    <string name="context_new_folder_name">Folder Name</string>
    <!-- when adding a new contact. in the dialog -->
    <string name="context_new_contact_name">Contact email</string>
    <!-- status dialog when performing the action -->
    <string name="context_creating_folder">Creating folder</string>
    <!-- Menu item -->
    <string name="context_download_to">Save to</string>
    <!-- Menu option title -->
    <string name="context_clear_rubbish">Clear Rubbish Bin</string>
    <!-- Ask for confirmation before removing all the elements of the rubbish bin -->
    <string name="clear_rubbish_confirmation">You are about to permanently remove all items from your Rubbish Bin.</string>
    <!-- send cancel subscriptions dialog -->
    <string name="context_send">Send</string>
    <!-- send the file to inbox -->
    <string name="context_send_file_inbox">Send to contact</string>
    <!-- Menu option to delete one or multiple selected items. -->
    <string name="context_remove">Remove</string>
    <!-- Menu option to delete selected items of the offline state -->
    <string name="context_delete_offline">Remove from Offline</string>
    <!-- menu item -->
    <string name="context_share_folder">Share folder</string>
    <!-- menu item -->
    <string name="context_send_file">Send file to chat</string>
    <!-- menu item -->
    <string name="context_send_contact">Share contact to chat</string>
    <!-- open a shared folder -->
    <string name="context_view_shared_folders">View shared folders</string>
    <!-- Item menu option upon clicking on one or multiple files. -->
    <string name="context_sharing_folder">Sharing</string>
    <!-- Menu option to manage a shared folder. -->
    <string name="manage_share">Manage share</string>
    <!-- menu item -->
    <string name="context_delete">Delete</string>
    <!-- success message when removing a contact request -->
    <string name="context_contact_invitation_deleted">Request deleted</string>
    <!-- success message when reinvite a contact -->
    <string name="context_contact_invitation_resent">Request resent</string>
    <!-- success message when sending a contact request -->
    <string name="context_contact_request_sent">Request successfully sent to %s. View in Sent requests tab.</string>
    <!-- success message when removing a contact -->
    <string name="context_contact_removed">Contact removed</string>
    <!-- error message -->
    <string name="context_contact_not_removed">Error. Contact not removed</string>
    <!-- success message when chaning the permissionss -->
    <string name="context_permissions_changed">Permissions changed</string>
    <!-- error message -->
    <string name="context_permissions_not_changed">Error. Permissions not changed</string>
    <!-- message when trying to create a folder that already exists -->
    <string name="context_folder_already_exists">Folder already exists</string>
    <!-- message when trying to create a invite a contact already that is already added -->
    <string name="context_contact_already_exists">%s is already a contact</string>
    <!-- message when trying to send a file without full access -->
    <string name="context_send_no_permission">You do not have permission to send this file</string>
    <!-- success message when creating a folder -->
    <string name="context_folder_created">Folder created</string>
    <!-- error message when creating a folder -->
    <string name="context_folder_no_created">Error. Folder not created</string>
    <!-- success message when renaming a node -->
    <string name="context_correctly_renamed">Renamed successfully</string>
    <!-- error message -->
    <string name="context_no_renamed">Error. Not renamed</string>
    <!-- success message when copying a node -->
    <string name="context_correctly_copied">Copied successfully</string>
    <!-- success message when sending a node to Inbox -->
    <string name="context_correctly_sent_node">Sent to Inbox</string>
    <!-- error message when sending a node to Inbox -->
    <string name="context_no_sent_node">Error. Not sent to Inbox</string>
    <!-- error message -->
    <string name="context_no_copied">Error. Not copied</string>
    <!-- message that appears when a user tries to move/copy/upload a file but doesn’t choose a destination folder -->
    <string name="context_no_destination_folder">Please choose a destination folder</string>
    <!-- success message when moving a node -->
    <string name="context_correctly_moved">Moved successfully</string>
    <!-- success message when moving a node -->
    <string name="number_correctly_moved">%d items moved successfully.</string>
    <!-- success message when moving a node -->
    <string name="number_incorrectly_moved">%d items were not moved successfully</string>
    <!-- success message when moving a node -->
    <string name="context_correctly_moved_to_rubbish">Moved to the Rubbish Bin successfully</string>
    <!-- error message -->
    <string name="context_no_moved">Error. Not moved</string>
    <!-- success message when sharing a folder -->
    <string name="context_correctly_shared">Shared successfully</string>
    <!-- error message when sharing a folder -->
    <string name="context_no_shared_number">Error. %d shares were not completed</string>
    <!-- success message when sharing a folder -->
    <string name="context_correctly_shared_removed">Remove shares successfully</string>
    <!-- error message when sharing a folder -->
    <string name="context_no_shared_number_removed">Error. %d process of removing shares is not completed</string>
    <!-- error message -->
    <string name="context_no_shared">Error. Not shared</string>
    <!-- error message -->
    <string name="context_no_removed_shared">Error. Share failed to remove</string>
    <!-- success message when removing a sharing -->
    <string name="context_remove_sharing">Folder sharing removed</string>
    <!-- error message -->
    <string name="context_no_link">Link creation failed</string>
    <!-- success message when removing a node from MEGA -->
    <string name="context_correctly_removed">Deleted successfully</string>
    <!-- error message -->
    <string name="context_no_removed">Error. Deletion failed</string>
    <!-- success message when moving a node -->
    <string name="number_correctly_removed">%d items removed successfully from MEGA</string>
    <!-- error message when moving a node -->
    <string name="number_no_removed">%d items are not removed successfully</string>
    <!-- Success message when left shared folders -->
    <string name="number_correctly_leaved">%d folders left successfully.</string>
    <!-- Message shown when a share has been left -->
    <string name="share_left">Share left</string>
    <!-- error message when moving a node -->
    <string name="number_no_leaved">%d folders were not left successfully</string>
    <!-- success message when sending multiple files -->
    <string name="number_correctly_sent">File sent to %d contacts successfully</string>
    <!-- error message when sending multiple files -->
    <string name="number_no_sent">File was not sent to %d contacts</string>
    <!-- success message when sending multiple files -->
    <string name="number_correctly_sent_multifile">%d files sent successfully</string>
    <!-- error message when sending multiple files -->
    <string name="number_no_sent_multifile">%d files failed to send</string>
    <!-- success message when sending multiple files -->
    <string name="number_correctly_copied">%d items copied successfully</string>
    <!-- error message when sending multiple files -->
    <string name="number_no_copied">%d items were not copied</string>
    <!-- success message when removing several contacts -->
    <string name="number_contact_removed">%d contacts removed successfully</string>
    <!-- error message when removing several contacts -->
    <string name="number_contact_not_removed">%d contacts were not removed</string>
    <!-- success message when sharing a file with multiple contacts -->
    <string name="number_contact_file_shared_correctly">Folder shared with %d contacts successfully</string>
    <!-- success message when sharing multiple files -->
    <string name="number_correctly_shared">%d folders shared successfully</string>
    <!-- error message when sharing multiple files -->
    <string name="number_no_shared">%d folders were not shared</string>
    <!-- success message when sending a file to a contact -->
    <string name="context_correctly_copied_contact">Successfully sent to:</string>
    <!-- success message when removing all the contacts of a shared folder -->
    <string name="context_correctly_removed_sharing_contacts">The folder is no longer shared</string>
    <!-- error message when removing all the contacts of a shared folder -->
    <string name="context_no_removed_sharing_contacts">An error occurred. The folder is still shared with another contact</string>
    <!-- option available for just one file -->
    <string name="context_select_one_file">Select just one file</string>
    <!-- success message when emptying the RB -->
    <string name="rubbish_bin_emptied">Rubbish Bin emptied successfully</string>
    <!-- error message when emptying the RB -->
    <string name="rubbish_bin_no_emptied">An error occurred. The Rubbish Bin has not been emptied</string>
    <!-- dialog cancel subscriptions -->
    <string name="dialog_cancel_subscriptions">You are about to cancel your MEGA subscription. Please let us know if there is anything we can do to help change your mind.</string>
    <!-- hint cancel subscriptions dialog -->
    <string name="hint_cancel_subscriptions">Type feedback here</string>
    <!-- send cancel subscriptions dialog -->
    <string name="send_cancel_subscriptions">Send</string>
    <!-- confirmation cancel subscriptions dialog -->
    <string name="confirmation_cancel_subscriptions">Thank you for your feedback. Are you sure you want to cancel your MEGA subscription?</string>
    <!-- provide a reason to cancel subscriptions dialog -->
    <string name="reason_cancel_subscriptions">Your subscription has not been cancelled. Please provide a reason for your cancellation</string>
    <!-- Confirmation message of the dialog shown when a subscription has been processed successfully -->
    <string name="message_user_purchased_subscription">Thanks. Your payment is processing. Please email us at support&#64;mega.co.nz if you have not received your upgrade within 24 hours.</string>
    <!-- Pop up message shows when user purchased a lower level of subscription -->
    <string name="message_user_purchased_subscription_down_grade">Your new subscription will take effect once the current one expires, the new price will be charged at that time.</string>
    <!-- Pop up message shows when user purchased a subscription with a payment method that can not be processed in real time, e.g. voucher -->
    <string name="message_user_payment_pending">Your subscription will take effect once the payment is processed by Google.</string>
    <!--  -->
    <string name="subscription_type_monthly">Monthly</string>
    <!--  -->
    <string name="subscription_type_yearly">Yearly</string>
    <!-- success message after removing the public link of a folder -->
    <string name="context_node_private">The folder is now private</string>
    <!-- success message after removing a share of a folder. a contact has no access to the folder now -->
    <string name="context_share_correctly_removed">Share removed</string>
    <!-- Menu option to create a new folder in the file manager. -->
    <string name="menu_new_folder">New folder</string>
    <!-- Menu option to add a contact to your contact list. -->
    <string name="menu_add_contact">Add contact</string>
    <!-- Menu option to add a contact to your contact list. -->
    <string name="menu_add_contact_and_share">Add contact and share</string>
    <!-- Title of the alert to introduce the decryption key -->
    <string name="alert_decryption_key">Decryption Key</string>
    <!-- Message of the alert to introduce the decryption key -->
    <string name="message_decryption_key">Please enter the decryption key for the link</string>
    <!-- error message shown on the decryption key dialog if the key typed in was wrong -->
    <string name="invalid_decryption_key">Invalid decryption key</string>
    <!-- upload to. Then choose an Image file -->
    <string name="upload_to_image">Image</string>
    <!-- upload to. Then choose an Audio file -->
    <string name="upload_to_audio">Audio</string>
    <!-- Title of the button in the contact info screen to start a video call -->
    <string name="upload_to_video">Video</string>
    <!-- Label for the current uploaded size of a file. For example, 3 files, 50KB uploaded -->
    <string name="upload_uploaded">uploaded</string>
    <!-- Status text at the beginning of an upload, Status text at the beginning of an upload for 2 or more files -->
    <plurals name="upload_prepare">
        <item quantity="one">Processing file</item>
        <item quantity="other">Processing files</item>
    </plurals>
    <!-- error message when downloading a file -->
    <string name="error_temporary_unavaible">Resource temporarily not available, please try again later</string>
    <!-- Error message when the selected file cannot be opened -->
    <string name="upload_can_not_open">Cannot open selected file</string>
    <!-- when a zip file is downloaded and clicked, the app unzips the file. This is the status text while unzipping the file -->
    <string name="unzipping_process">Unzipping file</string>
    <!-- error message while browsing the local filesystem -->
    <string name="error_io_problem">File system problem</string>
    <!-- error message while browsing the local filesystem -->
    <string name="general_error">Error happened when executing the action</string>
    <!-- title of the image gallery -->
    <string name="full_screen_image_viewer_label">Image viewer</string>
    <!-- Headline for the amount of storage space is used -->
    <string name="my_account_used_space">Used storage space</string>
    <!-- menu item -->
    <string name="my_account_change_password">Change password</string>
    <!-- Dialog text overquota error -->
    <string name="overquota_alert_text">You have exceeded your storage limit. Would you like to upgrade your account?</string>
    <!-- when did the last session happen -->
    <string name="my_account_last_session">Last session</string>
    <!-- message displayed while the app is changing the password -->
    <string name="my_account_changing_password">Changing password</string>
    <!-- when changing the password, the first edittext is to enter the current password -->
    <string name="my_account_change_password_oldPassword">Current password</string>
    <!-- when changing the password -->
    <string name="my_account_change_password_newPassword1">New password</string>
    <!-- when changing the password -->
    <string name="my_account_change_password_newPassword2">Confirm new password</string>
    <!-- when changing the password or creating the account, the password is required twice and check that both times are the same -->
    <string name="my_account_change_password_dont_match">Passwords do not match</string>
    <!-- title of the selection of the pro account wanted -->
    <string name="upgrade_select_pricing">Select plan</string>
    <!-- the user has to decide the way of payment -->
    <string name="select_membership_1">Monthly or annually recurring</string>
    <!-- choose the payment method option when no method is available -->
    <string name="no_available_payment_method">There is no payment method set for this plan currently. Please select one.</string>
    <!-- button to decide monthly payment. The asterisk is needed -->
    <string name="upgrade_per_month">Monthly*</string>
    <!-- button to decide annually payment. The asterisk is needed -->
    <string name="upgrade_per_year">Annually*</string>
    <!-- the user can get the link and it’s copied to the clipboard -->
    <string name="file_properties_get_link">The link has been copied to the clipboard</string>
    <!-- before sharing an image, the preview has to be downloaded -->
    <string name="full_image_viewer_not_preview">The preview has not been downloaded yet. Please wait</string>
    <!-- due to device is low on memory, cannot load an image preview temporarily -->
    <string name="not_load_preview_low_memory">Not enough free memory to display preview. Please try again later.</string>
    <!-- alert when clicking a newsignup link being logged -->
    <string name="log_out_warning">Please log out before creating the account</string>
    <!-- message shown in the screen when there are not any active transfer -->
    <string name="transfers_empty">No active transfers</string>
    <!-- menu item -->
    <string name="menu_pause_transfers">Pause transfers</string>
    <!-- menu item -->
    <string name="menu_cancel_all_transfers">Cancel all transfers</string>
    <!-- Option of the sliding panel to capture a new picture to upload to Cloud Drive or to set as user avatar -->
    <string name="menu_take_picture">Capture</string>
    <!-- Dialog title, to explain why MEGA needs the ’display over other apps’ permission (Android 10) -->
    <string name="ask_for_display_over_title">Allow notifications for incoming MEGA calls</string>
    <!-- Dialog message, to explain why MEGA needs the ’display over other apps’ permission (Android 10) -->
    <string name="ask_for_display_over_msg">Please grant MEGA permission to display over other apps for calls.</string>
    <!-- Prompt text shows when the user doesn’t want to make MEGA grant the ’display over other apps’ permission for now (Android 10) -->
    <string name="ask_for_display_over_explain">You can still manually grant permissions in the device Settings.</string>
    <!-- the options of how to upload, but in an array. needed for the settings, how to upload the camera images. only when Wi-Fi connected -->
    <string name="cam_sync_wifi">Wi-Fi only</string>
    <!-- the options of how to upload, but in an array. needed for the settings, how to upload the camera images. when Wi-Fi connected and using data plan -->
    <string name="cam_sync_data">Wi-Fi or mobile data</string>
    <!-- The upload of the user’s photos or videos from their specified album is in progress. -->
    <string name="cam_sync_syncing">Camera Uploads in progress</string>
    <!-- confirmation question for cancelling the camera uploads -->
    <string name="cam_sync_cancel_sync">Do you want to stop Camera Uploads?</string>
    <!-- title of the notification when camera upload is enabled -->
    <string name="settings_camera_notif_title">Uploading files of media folders</string>
    <!-- title of the notification when camera upload is checking files -->
    <string name="settings_camera_notif_checking_title">Checking for files to be uploaded</string>
    <!-- title of the notification when camera upload is initializing -->
    <string name="settings_camera_notif_initializing_title">Initialising Camera Uploads</string>
    <!-- title of the notification when camera upload’s primary local folder is unavailable. -->
    <string name="camera_notif_primary_local_unavailable">Camera Uploads have been disabled. Your local folder is unavailable.</string>
    <!-- title of the notification when camera upload’s secondary local folder is unavailable. -->
    <string name="camera_notif_secondary_local_unavailable">Media Uploads have been disabled. Your local folder is unavailable.</string>
    <!-- notification camera uploads complete -->
    <string name="settings_camera_notif_complete">Camera uploads complete</string>
    <!-- settings of the Appearance section -->
    <string name="settings_appearance">Appearance</string>
    <!-- settings of the Features section -->
    <string name="settings_features">Features</string>
    <!-- label of storage in upgrade/choose account page, it is being used with a variable, e.g. for LITE user it will show ‘200GB Storage’. -->
    <string name="settings_storage">Storage</string>
    <!-- Settings of the Passcode -->
    <string name="settings_passcode_lock">Passcode lock</string>
    <!-- Setting to allow the user to select the preferred passcode type -->
    <string name="settings_passcode_option">Passcode options</string>
    <!-- Helper text to explain why we have this `Require me to plug in` setting, placeholder - 100 to 1000 in MB -->
    <string name="settings_camera_upload_charging_helper_label">Video compression uses considerable amounts of power. Please plug in your device to charge if the videos to be compressed are larger than %s.</string>
    <!-- Helper text to explain the things to note if enable the feature of including GPS info -->
    <string name="settings_camera_upload_include_gps_helper_label">If enabled, location information will be included with your pictures. Please be careful when sharing them.</string>
    <!-- Settings category title for cache and offline files -->
    <string name="settings_advanced_features">Advanced</string>
    <!-- Settings preference title for cache -->
    <string name="settings_advanced_features_cache">Clear Cache</string>
    <!-- Settings preference title for offline files -->
    <string name="settings_advanced_features_offline">Clear Offline Files</string>
    <!-- description of switch ‘Open file when download is completed’ -->
    <string name="settings_auto_play_label">Open file when downloaded</string>
    <!-- Settings preference title for delete account -->
    <string name="settings_delete_account">Delete account</string>
    <!-- Size of files in offline or cache folders -->
    <string name="settings_advanced_features_size">Currently using %s</string>
    <!-- Calculating Size of files in offline or cache folders -->
    <string name="settings_advanced_features_calculating">Calculating</string>
    <!-- title of the setting to set the default download location -->
    <string name="settings_storage_download_location">Default download location</string>
    <!-- Whether to always ask the user each time. -->
    <string name="settings_storage_ask_me_always">Always ask for download location</string>
    <!-- Whether to enable the storage in advanced devices -->
    <string name="settings_storage_advanced_devices">Display advanced devices (external SD)</string>
    <!-- Label of button on account page that ask user to add their phone number -->
    <string name="add_phone_number_label">Add a phone number</string>
    <!-- enter verification code page title -->
    <string name="verify_account_title">Verify your account</string>
    <!-- Text to explain to user why to verify phone number (account suspended use case) -->
    <string name="verify_account_helper_locked">Your account has been locked temporarily due to potential abuse. Please verify your phone number to unlock your account.</string>
    <!-- Hint text of the country edittext for billing purposes -->
    <string name="general_country_label">Country</string>
    <!-- Hint text of the region edittext for choosing dial code. -->
    <string name="sms_region_label">Region</string>
    <!-- place holder for enter mobile number field -->
    <string name="verify_account_phone_number_placeholder">Your phone number</string>
    <!-- Button label - go to previous page -->
    <string name="general_back_button">Back</string>
    <!-- button label - quite sms verification use case -->
    <string name="verify_account_not_now_button">Not now</string>
    <!-- Button label - confirm some action -->
    <string name="general_confirm_button">Confirm</string>
    <!-- On “add phone number” page, an error message will be shown if user click next button without select country code. -->
    <string name="verify_account_invalid_country_code">Please select a region code</string>
    <!-- On “Add phone number” page, a toast error message will be shown if the country code cannot be fetched from back end. -->
    <string name="verify_account_not_loading_country_code">Region codes could not be fetched.</string>
    <!-- error message if user click next button without enter a valid phone number -->
    <string name="verify_account_invalid_phone_number">Please supply a valid phone number.</string>
    <!-- Label tell user to enter received txt to below input boxes -->
    <string name="verify_account_enter_txt_label">Please enter the verification code sent to</string>
    <!-- enter verification code page title -->
    <string name="verify_account_enter_code_title">Verify your account</string>
    <!-- error message that will show to user when user entered invalid verification code -->
    <string name="verify_account_incorrect_code">Wrong code. Please try again or resend.</string>
    <!-- text message to remind user to resend verification code -->
    <string name="verify_account_resend_label">Didn’t receive the code?</string>
    <!-- Button to resend the create account email to a new email address in case the previous email address was misspelled -->
    <string name="general_resend_button">Resend</string>
    <!-- error message that will show to user when host detected that the mobile number has been registered already -->
    <string name="verify_account_error_phone_number_register">This number is already associated with a MEGA account.</string>
    <!-- error message that will show to user when user reached the sms verification daily limit -->
    <string name="verify_account_error_reach_limit">You have reached the daily limit</string>
    <!-- error message that will show to user when user reached the sms verification daily limit -->
    <string name="verify_account_error_wrong_code">The verification code doesn’t match.</string>
    <!-- error message that will show to user when code has been verified -->
    <string name="verify_account_error_code_verified">The code has been verified</string>
    <!-- error message that will show to user when user entered invalid verification code -->
    <string name="verify_account_error_invalid_code">Wrong code. Please try again or resend.</string>
    <!-- verify phone number successfully -->
    <string name="verify_account_successfully">Your phone number has been verified successfully</string>
    <!-- If the user has an internal storage and an external SD card, it has to be set on the settings screen, external storage option -->
    <string-array name="settings_storage_download_location_array">
        <item>Internal storage</item>
        <item>External storage</item>
    </string-array>
    <!-- If the user has an internal storage and an external SD card, it has to be set on the settings screen, internal storage option -->
    <string name="internal_storage_label">Internal storage</string>
    <!-- If the user has an internal storage and an external SD card, it has to be set on the settings screen, external storage option -->
    <string name="external_storage_label">External storage</string>
    <!-- choose the way the new user’s email is inserted, import from phone option -->
    <string-array name="add_contact_array">
        <item>Write the user’s email</item>
        <item>Import from device</item>
    </string-array>
    <!-- settings option -->
    <string name="settings_camera_upload_on">Enable Camera Uploads</string>
    <!-- settings option -->
    <string name="settings_camera_upload_turn_on">Turn on Camera Uploads</string>
    <!-- settings option -->
    <string name="settings_camera_upload_off">Disable Camera Uploads</string>
    <!-- settings option. How to upload the camera images: via Wi-Fi only or via Wi-Fi and data plan -->
    <string name="settings_camera_upload_how_to_upload">How to upload</string>
    <!-- The Secondary Media uploads allows to create a second Camera Folder synchronization. Enabling it would imply to choose a new local folder and then, a new destination folder in MEGA. This is the text that appears in the settings option to enable the second synchronization. -->
    <string name="settings_secondary_upload_on">Enable Secondary Media uploads</string>
    <!-- The Secondary Media uploads allows to create a second Camera Folder synchronization. Disabling it would imply that the current second sync won’t be running anymore. This is the text that appears in the settings option to disable the second synchronization. -->
    <string name="settings_secondary_upload_off">Disable Secondary Media uploads</string>
    <!-- Title of shared folder explorer to choose a folder to perform an action -->
    <string name="settings_empty_folder">Choose folder</string>
    <!-- the options of how to upload, but in an array. needed for the settings, how to upload the camera images. only when Wi-Fi connected -->
    <string-array name="settings_camera_upload_how_to_entries">
        <item>Wi-Fi or mobile data</item>
        <item>Wi-Fi only</item>
    </string-array>
    <!-- What kind of files are going to be uploaded: images, videos or both -->
    <string name="settings_camera_upload_what_to_upload">File Upload</string>
    <!-- what kind of file are going to be uploaded. Needed for the settings summary -->
    <string-array name="settings_camera_upload_file_upload_entries">
        <item>Photos only</item>
        <item>Videos only</item>
        <item>Photos and videos</item>
    </string-array>
    <!-- Option to choose that the camera sync will only be enable when the device is charging -->
    <string name="settings_camera_upload_charging">Only when charging</string>
    <!-- Title of ‘Include location tags’ setting option. Once enabled, Camera Uploads will include the location info from pictures those are being uploaded -->
    <string name="settings_camera_upload_include_gps">Include location tags</string>
    <!-- Option to choose that the video compression will only be enable when the device is charging -->
    <string name="settings_camera_upload_require_plug_in">Require me to actively charge my device</string>
    <!-- Option to choose that the camera sync will maintain the local file names when uploading -->
    <string name="settings_keep_file_names">Keep file names as in the device</string>
    <!-- The location of where the user photos or videos are stored in the device. -->
    <string name="settings_local_camera_upload_folder">Local Camera folder</string>
    <!-- The location of where the user photos or videos are stored in MEGA. -->
    <string name="settings_mega_camera_upload_folder">MEGA Camera Uploads folder</string>
    <!-- The location of where the user photos or videos of the secondary sync are stored in the device. -->
    <string name="settings_local_secondary_folder">Local Secondary folder</string>
    <!-- The location of where the user photos or videos of the secondary sync are stored in MEGA. -->
    <string name="settings_mega_secondary_folder">MEGA Secondary folder</string>
    <!-- what kind of file are going to be uploaded. Needed for the settings summary -->
    <string name="settings_camera_upload_only_photos">Photos only</string>
    <!-- what kind of file are going to be uploaded. Needed for the settings summary -->
    <string name="settings_camera_upload_only_videos">Videos only</string>
    <!-- what kind of file are going to be uploaded. Needed for the settings summary -->
    <string name="settings_camera_upload_photos_and_videos">Photos and videos</string>
    <!-- status text when no custom photo sync folder has been set -->
    <string name="settings_pin_lock_code_not_set">Not set</string>
    <!-- Settings of the Passcode -->
    <string name="settings_passcode_lock_switch">Passcode Lock</string>
    <!-- Settings option to change Passcode. -->
    <string name="settings_change_passcode">Change passcode</string>
    <!-- Settings option screen to change Passcode. -->
    <string name="title_change_passcode">Change passcode lock</string>
    <!-- Settings option to set the timer to ask for passcode. -->
    <string name="settings_require_passcode">Require passcode</string>
    <!-- Option available to choose in some context to make an action immediately. -->
    <string name="action_immediately">Immediately</string>
    <!-- Button after the Passcode code input field -->
    <string name="pin_lock_enter">Enter</string>
    <!-- Error message when not typing the Passcode code correctly. Plural. The placeholder indicates the number of failed attempts. E.g. 7 failed passcode attempts -->
    <plurals name="passcode_lock_alert_attempts">
        <item quantity="one">1 failed passcode attempt</item>
        <item quantity="other">%1$d failed passcode attempts</item>
    </plurals>
    <!-- Error message when not typing the Passcode code correctly -->
    <string name="pin_lock_alert">You will be logged out and your offline files will be deleted after 10 failed attempts</string>
    <!-- error message when not typing the Passcode code correctly -->
    <string name="pin_lock_incorrect">Incorrect code</string>
    <!-- Error message when not typing the Passcode correctly and have several attempts left. The placeholder is to display the number of attempts left in runtime. -->
    <plurals name="pin_lock_incorrect_alert">
        <item quantity="one">Wrong Passcode, please try again. You have 1 attempt left</item>
        <item quantity="other">Wrong Passcode, please try again. You have %2d attempts left</item>
    </plurals>
    <!-- Error message when not typing the Passcode correctly (two times) -->
    <string name="pin_lock_not_match">Passcodes did not match. Try again.</string>
    <!-- Title of the screen to unlock screen with Passcode -->
    <string name="unlock_pin_title">Enter your passcode</string>
    <!-- Title of the screen to unlock screen with Passcode in second round -->
    <string name="unlock_pin_title_2">Re-enter your passcode</string>
    <!-- Title of the screen to unlock screen with Passcode -->
    <string name="reset_pin_title">Enter your new passcode</string>
    <!-- Title of the screen to unlock screen with Passcode in second round -->
    <string name="reset_pin_title_2">Re-enter your new passcode</string>
    <!-- Text of the screen after 10 attemps with a wrong Passcode -->
    <string name="incorrect_pin_activity">All your local data will be deleted and you will be logged out in %1d seconds</string>
    <!-- Caption of a title, in the context of “About MEGA” or “About us” -->
    <string name="settings_about">About</string>
    <!-- Preference screen item action button -->
    <string name="settings_about_privacy_policy">Privacy Policy</string>
    <!--  -->
    <string name="settings_about_terms_of_service">Terms of Service</string>
    <!-- App means “Application” -->
    <string name="settings_about_app_version">App version</string>
    <!-- Title of the label where the SDK version is shown -->
    <string name="settings_about_sdk_version">MEGA SDK Version</string>
    <!-- Title of the label where the MEGAchat SDK version is shown -->
    <string name="settings_about_karere_version">MEGAchat SDK Version</string>
    <!-- Link to the public code of the app -->
    <string name="settings_about_code_link_title">View source code</string>
    <!--  -->
    <string name="january">January</string>
    <!--  -->
    <string name="february">February</string>
    <!--  -->
    <string name="march">March</string>
    <!--  -->
    <string name="april">April</string>
    <!--  -->
    <string name="may">May</string>
    <!--  -->
    <string name="june">June</string>
    <!--  -->
    <string name="july">July</string>
    <!--  -->
    <string name="august">August</string>
    <!--  -->
    <string name="september">September</string>
    <!--  -->
    <string name="october">October</string>
    <!--  -->
    <string name="november">November</string>
    <!--  -->
    <string name="december">December</string>
    <!-- title of the screen that shows the ZIP files -->
    <string name="zip_browser_activity">ZIP Browser</string>
    <!-- title of the My Account screen -->
    <string name="my_account_title">Account Type</string>
    <!-- Label to indicate the date when the current subscription renews -->
    <string name="renews_on">Renews on&#160;</string>
    <!-- title of the Expiration Date -->
    <string name="expires_on">Expires on&#160;</string>
    <!--  -->
    <string name="free_account">Free</string>
    <!-- info message shown to the user when the Camera Uploads folder has been created -->
    <string name="camera_uploads_created">Camera Uploads folder created</string>
    <!-- category in sort by action -->
    <string name="sortby_name">Name</string>
    <!-- sort files alphabetically ascending -->
    <string name="sortby_name_ascending">Ascending</string>
    <!-- sort files alphabetically descending -->
    <string name="sortby_name_descending">Descending</string>
    <!-- category in sort by action -->
    <string name="sortby_date">Date</string>
    <!-- category in sort by action -->
    <string name="sortby_creation_date">Creation Date</string>
    <!-- category in sort by action -->
    <string name="sortby_modification_date">Modification Date</string>
    <!-- category in sort by action -->
    <string name="sortby_link_creation_date">Link creation date</string>
    <!-- sort files by date newest first -->
    <string name="sortby_date_newest">Newest</string>
    <!-- sort files by date oldest first -->
    <string name="sortby_date_oldest">Oldest</string>
    <!-- category in sort by action -->
    <string name="sortby_size">Size</string>
    <!-- sort files by size largest first -->
    <string name="sortby_size_largest_first">Largest</string>
    <!-- sort files by size smallest first -->
    <string name="sortby_size_smallest_first">Smallest</string>
    <!-- Title of sort by media type options -->
    <string name="sortby_type">Media type</string>
    <!-- sort option, sort media files by photos first -->
    <string name="sortby_type_photo_first">Photos</string>
    <!-- sort option, sort media files by videos first -->
    <string name="sortby_type_video_first">Videos</string>
    <!-- Title to choose the type of Passcode -->
    <string name="pin_lock_type">Passcode Type</string>
    <!-- Passcode with 4 digits -->
    <string name="four_pin_lock">4 digits</string>
    <!-- Passcode with 6 digits -->
    <string name="six_pin_lock">6 digits</string>
    <!-- Passcode alphanumeric -->
    <string name="AN_pin_lock">Alphanumeric</string>
    <!-- Confirmation message when enabling logs in the app -->
    <string name="settings_enable_logs">Logs are now enabled</string>
    <!-- Confirmation message when disabling logs in the app -->
    <string name="settings_disable_logs">Logs are now disabled</string>
    <!-- Snackbar error message triggered by host error when user is trying to setup MEGA Camera Uploads folder in settings page -->
    <string name="error_unable_to_setup_cloud_folder">Unable to set up MEGA Camera Uploads folder</string>
    <!-- Option in the sliding panel to open the folder which contains the file selected after performing a search -->
    <string name="search_open_location">Open location</string>
    <!-- message when a temporary error on logging in is due to SDK is waiting for the server to complete a request due to an API lock -->
    <string name="servers_busy">This process is taking longer than expected. Please wait.</string>
    <!-- Label in My Account section to show user account type -->
    <string name="my_account_free">Free Account</string>
    <!-- Type of account info added to the feedback email sent to support -->
    <string name="my_account_prolite">Pro Lite Account</string>
    <!-- Label in My Account section to show user account type -->
    <string name="my_account_pro1">Pro I Account</string>
    <!-- Label in My Account section to show user account type -->
    <string name="my_account_pro2">Pro II Account</string>
    <!-- Label in My Account section to show user account type -->
    <string name="my_account_pro3">Pro III Account</string>
    <!-- Type of account info added to the feedback email sent to support -->
    <string name="my_account_prolite_feedback_email">Pro Lite Account</string>
    <!--  -->
    <string name="backup_title">Back up your Recovery Key</string>
    <!-- Subtitle of the screen to backup the master key -->
    <string name="backup_subtitle">Your password unlocks your Recovery Key</string>
    <!-- First paragraph of the screen to backup the master key -->
    <string name="backup_first_paragraph">Your data is only readable through a chain of decryption operations that begins with your master encryption key, which we store encrypted with your password. This means that if you lose your password, your Recovery Key can no longer be decrypted, and you can no longer decrypt your data.</string>
    <!-- Summary of the preference Recovery key on Settings section -->
    <string name="backup_second_paragraph">Exporting the Recovery Key and keeping it in a secure location enables you to set a new password without data loss.</string>
    <!-- Third paragraph of the screen to backup the master key -->
    <string name="backup_third_paragraph">An external attacker cannot gain access to your account with just your key. A password reset requires both the key and access to your email.</string>
    <!-- Sentence to inform the user the available actions in the screen to backup the master key -->
    <string name="backup_action">Copy the Recovery Key to the clipboard or save it as text file.</string>
    <!-- Action of a button to save something -->
    <string name="save_action">Save</string>
    <!-- Alert message when the master key has been successfully copied to the ClipBoard -->
    <string name="copy_MK_confirmation">The Recovery Key has been successfully copied</string>
    <!-- Button to change the password -->
    <string name="change_pass">Change</string>
    <!-- Positive button to perform a general action -->
    <string name="general_positive_button">YES</string>
    <!-- Negative button to perform a general action -->
    <string name="general_negative_button">NO</string>
    <!-- Option of the overflow menu to show the screen info to reset the password -->
    <string name="forgot_pass_menu">Forgot password?</string>
    <!-- Button in the Login screen to reset the password -->
    <string name="forgot_pass">Forgot your password?</string>
    <!-- First paragraph of the screen when the password has been forgotten -->
    <string name="forgot_pass_first_paragraph">If you have a backup of your Recovery Key, you can reset your password by selecting YES. No data will be lost.</string>
    <!-- Second paragraph of the screen when the password has been forgotten -->
    <string name="forgot_pass_second_paragraph">You can still export your Recovery Key now if you have an active MEGA session in another browser on this or any other computer. If you don’t, you can no longer decrypt your existing account, but you can start a new one under the same email address by selecting NO.</string>
    <!-- Sentence to ask to the user if he has the master key in the screen when the password has been forgotten -->
    <string name="forgot_pass_action">Do you have a backup of your Recovery Key?</string>
    <!-- Title of the alert message to ask for the link to reset the pass with the MK -->
    <string name="title_alert_reset_with_MK">Great!</string>
    <!-- Hint of the text where the user can write his e-mail -->
    <string name="edit_text_insert_mail">email goes here</string>
    <!-- Text of the alert message to ask for the link to reset the pass with the MK -->
    <string name="text_alert_reset_with_MK">Please enter your email address below. You will receive a recovery link that will allow you to submit your Recovery Key and reset your password.</string>
    <!-- Hint of the text when the user can write his master key -->
    <string name="edit_text_insert_mk">Your Recovery Key goes here</string>
    <!-- Hint of the text where the user can write his password -->
    <string name="edit_text_insert_pass">password goes here</string>
    <!-- Text shown in the last alert dialog to confirm delete user account -->
    <string name="delete_account_text_last_step">This is the last step to delete your account. You will permanently lose all the data stored in the cloud. Please enter your password below.</string>
    <!-- Title of the alert dialog to inform the user that have to check the email -->
    <string name="email_verification_title">Email verification</string>
    <!-- Text of the alert dialog to inform the user that have to check the email -->
    <string name="email_verification_text">Please check your email to proceed.</string>
    <!-- Text to inform the user when an error occurs -->
    <string name="general_text_error">An error occurred, please try again.</string>
    <!-- Alert to inform the user that have to be logged in to perform the action -->
    <string name="alert_not_logged_in">You must be logged in to perform this action.</string>
    <!-- Error message when a user attempts to change their email without an active login session. -->
    <string name="change_email_not_logged_in">You need to be logged in to complete your email change. Please log in again with your current email address and then tap on your confirmation link again.</string>
    <!-- Text displayed to inform that the email was successfully changed. Please keep the placeholder, it will be replaced with the new email address. -->
    <string name="email_changed">Congratulations, your new email address for this MEGA account is: %1$s</string>
    <!-- Error when the user leaves empty the password field -->
    <string name="invalid_string">Incorrect</string>
    <!-- Text of the toast when the user enters invalid text which is neither a valid phone number nor a valid email -->
    <string name="invalid_input">Invalid input</string>
    <!-- Title of the alert dialog when the user tries to recover the pass of a non existing account -->
    <string name="invalid_email_title">Invalid email address</string>
    <!-- Title of the alert dialog when the user tries to recover the pass of a non existing account -->
    <string name="invalid_email_text">Please check the email address and try again.</string>
    <!-- Title of the dialog to write the Recovery Key after opening the recovery link -->
    <string name="title_dialog_insert_MK">Password reset</string>
    <!-- Text of the dialog to write the Recovery Key after opening the recovery link -->
    <string name="text_dialog_insert_MK">Please enter your Recovery Key below</string>
    <!-- Text of the alert when the pass has been correctly changed -->
    <string name="pass_changed_alert">Your password has been changed.</string>
    <!-- Title of the dialog to park an account -->
    <string name="park_account_dialog_title">Park account</string>
    <!-- Button to park an account -->
    <string name="park_account_button">Park</string>
    <!-- Title of the screen to park an account -->
    <string name="park_account_title">Oops!</string>
    <!-- First paragraph of the screen to park an account -->
    <string name="park_account_first_paragraph">Due to our end-to-end encryption paradigm, you will not be able to access your data without either your password or a backup of your Recovery Key.</string>
    <!-- Second paragraph of the screen to park an account -->
    <string name="park_account_second_paragraph">You can park your existing account and start a fresh one under the same email address. Your data will be retained for at least 60 days. In case that you recall your parked account’s password, please contact support&#64;mega.nz</string>
    <!-- Text of the dialog message to ask for the link to park the account -->
    <string name="dialog_park_account">Please enter your email address below. You will receive a recovery link that will allow you to park your account.</string>
    <!-- Text shown in the last alert dialog to park an account -->
    <string name="park_account_text_last_step">This is the last step to park your account, please enter your new password. Your data will be retained for at least 60 days. If you recall your parked account’s password, please contact support&#64;mega.nz</string>
    <!-- Title of the screen to write the new password after opening the recovery link -->
    <string name="title_enter_new_password">Enter new password</string>
    <!-- Message when the user tries to open a recovery pass link and it has expired -->
    <string name="recovery_link_expired">This recovery link has expired, please try again.</string>
    <!-- Text of the alert after opening the recovery link to reset pass being logged. -->
    <string name="text_reset_pass_logged_in">Your Recovery Key will be used to reset your password. Please enter your new password.</string>
    <!-- Text of the alert dialog to inform the user that have to check the email after clicking the option forgot pass -->
    <string name="email_verification_text_change_pass">You will receive a recovery link that will allow you to reset your password.</string>
    <!-- Button to upgrade the account to PRO account in My Account Section -->
    <string name="my_account_upgrade_pro">Upgrade</string>
    <!-- Button to upgrade the account to PRO account in the panel that appears randomly -->
    <string name="my_account_upgrade_pro_panel">Upgrade now</string>
    <!-- Message to promote PRO accounts -->
    <string name="get_pro_account">Grow your cloud.[A]Get increased storage and transfer quotas with a Pro account.</string>
    <!-- success message when the MasterKey file has been downloaded -->
    <string name="toast_master_key">The MEGA account Recovery Key has been saved to: %1s. [A]You can find the file with your Recovery Key in the Saved for Offline section.[/A] Note: as the file with your Recovery Key will be deleted when you log out, please store it in a safe place outside your MEGA account.</string>
    <!-- Error shown when the user tries to change his mail to one that is already used -->
    <string name="mail_already_used">This email address is already in use. Please use another email address.</string>
    <!-- Error shown when the user tries to change his mail while the user has already requested a confirmation link for that email address -->
    <string name="mail_changed_confirm_requested">You have already requested a confirmation link for that email address.</string>
    <!-- Error shown when the user tries to change his mail while the email is the same as the old -->
    <string name="mail_same_as_old">This is your existing email address.</string>
    <!-- Text shown in the last alert dialog to change the email associated to an account -->
    <string name="change_mail_text_last_step">This is the last step to change your email. Please enter your password below.</string>
    <!-- Title of the alert dialog to change the email associated to an account -->
    <string name="change_mail_title_last_step">Change email</string>
    <!-- Iitle of the warning when the user is running out of space -->
    <string name="title_new_warning_out_space">You are running out of storage space.</string>
    <!-- Text of the warning when the user is running out of space -->
    <string name="new_warning_out_space">Take full advantage of your MEGA account by upgrading to Pro.</string>
    <!-- Iitle of sliding panel to choose the option to edit the profile picture -->
    <string name="title_options_avatar_panel">Edit profile picture</string>
    <!-- Option of the sliding panel to capture a new picture to upload to Cloud Drive or to set as user avatar -->
    <string name="take_photo_avatar_panel">Capture</string>
    <!-- Option of the sliding panel to change the avatar by choosing an existing picture -->
    <string name="choose_photo_avatar_panel">Choose picture</string>
    <!-- Option of the sliding panel to delete the existing avatar -->
    <string name="delete_avatar_panel">Delete picture</string>
    <!-- Alert when the user introduces his MK to reset pass incorrectly -->
    <string name="incorrect_MK">The key you supplied does not match this account. Please make sure you use the correct Recovery Key and try again.</string>
    <!-- Title of the alert when the user introduces his MK to reset pass incorrectly -->
    <string name="incorrect_MK_title">Invalid Recovery Key</string>
    <!-- Alert Dialog to get link -->
    <string name="option_full_link">Link with key</string>
    <!-- Message shown meanwhile the app is waiting for a request -->
    <string name="recovering_info">Getting info&#8230;</string>
    <!-- Text of the alert dialog to inform the user that have to check the email to validate his new email -->
    <string name="email_verification_text_change_mail">Your new email address needs to be validated. Please check your email to proceed.</string>
    <!-- Confirmation before deleting the avatar of the user’s profile -->
    <string name="confirmation_delete_avatar">Delete your profile picture?</string>
    <!-- Title of the Dialog to edit the profile attributes of the user’s account -->
    <string name="title_edit_profile_info">Edit</string>
    <!-- Alert Dialog to get link -->
    <string name="title_set_expiry_date">Set expiry date</string>
    <!-- Title of the dialog to get link with password -->
    <string name="title_set_password_protection">Set password protection</string>
    <!-- Subtitle of the dialog to get link -->
    <string name="subtitle_set_expiry_date">(PRO ONLY)</string>
    <!-- Alert Dialog to get link with password -->
    <string name="set_password_protection_dialog">Set password</string>
    <!-- Hint of the dialog to get link with password -->
    <string name="hint_set_password_protection_dialog">Enter password</string>
    <!-- Hint of the confirmation dialog to get link with password -->
    <string name="hint_confirm_password_protection_dialog">Confirm password</string>
    <!-- Status text at the beginning of getting a link -->
    <string name="link_request_status">Processing&#8230;</string>
    <!-- Option of the sliding panel to edit the link of a node -->
    <string name="edit_link_option">Manage link</string>
    <!-- Error alert dialog shown when changing the password the user provides an incorrect password -->
    <string name="old_password_provided_incorrect">The current password you have provided is incorrect.</string>
    <!-- success message when reinviting multiple contacts -->
    <string name="number_correctly_reinvite_contact_request">%d reinvite requests sent successfully.</string>
    <!-- success message when reinviting multiple contacts -->
    <string name="number_correctly_delete_contact_request">%d requests deleted successfully.</string>
    <!-- error message when reinviting multiple contacts -->
    <string name="number_no_delete_contact_request">%1$d requests successfully deleted but %2$d requests were not deleted.</string>
    <!-- confirmation message before removing a contact request. -->
    <string name="confirmation_delete_contact_request">Do you want to remove the invitation request to %s?</string>
    <!-- confirmation message before removing mutiple contact request -->
    <string name="confirmation_remove_multiple_contact_request">Do you want to remove these %d invitation requests?</string>
    <!-- success message when replying to multiple received request -->
    <string name="number_correctly_invitation_reply_sent">%d request replies sent.</string>
    <!-- error message when replying to multiple received request -->
    <string name="number_incorrectly_invitation_reply_sent">%1$d request replies successfully sent but %2$d were not sent.</string>
    <!-- Referring to a invitation request in the Contacts section. Plural. e.g. 5 requests -->
    <plurals name="general_num_request">
        <item quantity="one">1 request</item>
        <item quantity="other">%1$d requests</item>
    </plurals>
    <!-- Confirmation before removing the outgoing shares of a folder -->
    <plurals name="confirmation_remove_outgoing_shares">
        <item quantity="one">The folder is shared with %1$d contact. Remove share?</item>
        <item quantity="other">The folder is shared with %1$d contacts. Remove all shares?</item>
    </plurals>
    <!-- Error message when the credentials to login are incorrect. -->
    <string name="error_incorrect_email_or_password">Invalid email and/or password. Please try again.</string>
    <!-- Error message when trying to login and the account is suspended. -->
    <string name="error_account_suspended">Your account has been suspended due to Terms of Service violations. Please contact support&#64;mega.nz</string>
    <!-- Error message when to many attempts to login. -->
    <string name="too_many_attempts_login">Too many failed attempts to log in, please wait for an hour.</string>
    <!-- Error message when trying to login to an account not validated. -->
    <string name="account_not_validated_login">This account has not been validated yet. Please check your email.</string>
    <!-- Error message shown when opening a folder link which doesn’t exist -->
    <string name="general_error_folder_not_found">Folder link unavailable</string>
    <!-- Error message shown when opening a folder link which has been removed due to ToS/AUP violation -->
    <string name="folder_link_unavaible_ToS_violation">The folder link has been removed because of a ToS or AUP violation.</string>
    <!-- Error message shown when opening a file link which doesn’t exist -->
    <string name="general_error_file_not_found">File link unavailable</string>
    <!-- Error message shown when opening a file link which has been removed due to ToS/AUP violation -->
    <string name="file_link_unavaible_ToS_violation">The file link has been removed because of a ToS or AUP violation.</string>
    <!-- Error message shown when opening a folder link or file link which has been corrupt or deformed -->
    <string name="link_broken">This URL is corrupt or deformed. The link you are trying to access does not exist.</string>
    <!-- Title of the screen after creating the account. That screen asks the user to confirm the account by checking the email -->
    <string name="confirm_email_text">Awaiting email confirmation</string>
    <!-- Text below the title that explains the user should check the email and click the link to confirm the account -->
    <string name="confirm_email_explanation">Please check your email and tap the link to confirm your account.</string>
    <!-- Plural of items which contains a folder. 2 items -->
    <plurals name="general_num_items">
        <item quantity="one">1 item</item>
        <item quantity="other">%1$d items</item>
    </plurals>
    <!-- Error message shown when opening a file or folder link which account has been removed due to ToS/AUP violation -->
    <string name="file_link_unavaible_delete_account">The associated user account has been terminated due to multiple violations of our Terms of Service.</string>
    <!-- Error message shown after login into a folder link with an invalid decryption key -->
    <string name="general_error_invalid_decryption_key">The provided decryption key for the folder link is invalid.</string>
    <!-- Title of the label in the my account section. It shows the credentials of the current user so it can be used to be verified by other contacts -->
    <string name="my_account_my_credentials">My credentials</string>
    <!-- Word to indicate the limited bandwidth of the free accounts -->
    <string name="limited_bandwith">Limited</string>
    <!-- Item of the navigation title for the chat section -->
    <string name="section_chat">Chat</string>
    <!-- Item of the navigation title for the chat section when there is any unread message -->
    <string name="section_chat_with_notification">Chat [A](%1$d)[/A]</string>
    <!-- Confirmation button of the dialog to archive a chat -->
    <string name="tab_archive_chat">Archive</string>
    <!-- Message shown when the user has no recent chats -->
    <string name="recent_chat_empty_invite">Invite your friends to join you on Chat and enjoy our encrypted platform with privacy and security.</string>
    <!-- Initial of the word hour to show the duration of a video or audio call -->
    <string name="initial_hour">h</string>
    <!-- Initial of the word minute to show the duration of a video or audio call -->
    <string name="initial_minute">m</string>
    <!-- Initial of the word second to show the duration of a video or audio call -->
    <string name="initial_second">s</string>
    <!-- Title shown when multiselection is enable in chat tabs -->
    <string name="selected_items">%d selected</string>
    <!-- Message to confirm if the user wants to delete a contact from a shared folder -->
    <string name="remove_contact_shared_folder">The contact %s will be removed from the shared folder.</string>
    <!-- Message to confirm if the user wants to delete a multiple contacts from a shared folder -->
    <string name="remove_multiple_contacts_shared_folder">%d contacts will be removed from the shared folder.</string>
    <!-- success message when removing a contact from a shared folder -->
    <string name="number_correctly_removed_from_shared">%d contacts removed successfully from the shared folder</string>
    <!-- success message when removing a contact from a shared folder -->
    <string name="number_incorrectly_removed_from_shared">%d contacts were not successfully removed</string>
    <!-- success message when changing permissions of contacts for a shared folder, place holder: number of contacts effected -->
    <string name="number_permission_correctly_changed_from_shared">Successfully updated permissions for %d contacts</string>
    <!-- success message when changing permissions of contacts for a shared folder, place holder: number of contacts effected -->
    <string name="number_permission_incorrectly_changed_from_shared">Failed to update permissions for %d contacts</string>
    <!-- Message shown while the contact list from the device is being read and then shown to the user -->
    <string name="contacts_list_empty_text_loading">Loading contacts from the phone&#8230;</string>
    <!-- Warning message when reinviting multiple contacts -->
    <string name="number_existing_invite_contact_request">%d requests already sent.</string>
    <!-- success message when reinviting multiple contacts -->
    <string name="number_correctly_invite_contact_request">%d invite requests sent successfully.</string>
    <!-- error message when reinviting multiple contacts -->
    <string name="number_no_invite_contact_request">%1$d invite requests successfully sent but %2$d requests were not sent.</string>
    <!-- Word next to own user’s message in chat screen -->
    <string name="chat_me_text_bracket">%1s (Me)</string>
    <!-- Hint shown in the field to write a message in the chat screen -->
    <string name="type_message_hint">Type a message</string>
    <!-- button -->
    <string name="general_mute">Mute</string>
    <!-- button -->
    <string name="general_unmute">Unmute</string>
    <!-- Title of the dialogue to mute the general chat notifications. -->
    <string name="title_dialog_mute_chat_notifications">Do not disturb</string>
    <!-- Subtitle of the dialogue to mute the general chat notifications. -->
    <string name="subtitle_dialog_mute_chat_notifications">Mute chat notifications for</string>
    <!-- Title of the dialogue to mute the notifications of a specific chat. -->
    <string name="title_dialog_mute_chatroom_notifications">Mute notifications</string>
    <!-- Label for the setting option that indicates the general notifications are enabled. -->
    <string name="mute_chat_notification_option_on">On</string>
    <!-- Label for the dialog box option to mute a chat. This option will indicate that notifications for that chat are enabled. -->
    <string name="mute_chatroom_notification_option_off">Off</string>
    <!-- Label for the dialog box option to mute a chat. This option will indicate that chat notifications will be disabled until tomorrow at 8 a.m. -->
    <string name="mute_chatroom_notification_option_until_tomorrow_morning">Until tomorrow morning</string>
    <!-- Label for the dialog box option to mute a chat. This option will indicate that chat notifications will be disabled until today at 8 a.m. -->
    <string name="mute_chatroom_notification_option_until_this_morning">Until this morning</string>
    <!-- Label for the dialog box option to mute a chat. This option will indicate that chat notifications will be disabled until turn it off again. -->
    <string name="mute_chatroom_notification_option_forever">Until I turn them back on</string>
    <!-- Message when a chat has been silenced, for a specific time, successfully. For example: Chat notifications will be muted for 1 hour -->
    <string name="success_muting_a_chat_for_specific_time">Chat notifications will be muted for %s</string>
    <!-- Message to indicate the chat has been muted, until a specific time (24 hours format). Plural, used for any format different to 01:XX, e.g. 14:15 -->
    <plurals name="success_muting_chat_until_specific_time">
        <item quantity="one">Chat notifications will be muted until %1$s</item>
        <item quantity="other">Chat notifications will be muted until %1$s</item>
    </plurals>
    <!-- Message to indicate the chat has been muted, until a specific day and time (24 hours format). Plural, used for any format different to 01:XX, e.g. Chat notifications will be muted until tomorrow at 08:00 -->
    <plurals name="success_muting_chat_until_specific_date_and_time">
        <item quantity="one">Chat notifications will be muted until %1$s at %2$s</item>
        <item quantity="other">Chat notifications will be muted until %1$s at %2$s</item>
    </plurals>
    <!-- Message when select the option Do not disturb but the notifications are already muted -->
    <string name="notifications_are_already_muted">Chat notifications are muted</string>
    <!-- Message when a chat has been unmuted successfully. -->
    <string name="success_unmuting_a_chat">Chat notifications enabled</string>
    <!-- String to indicate the time in 24h format until which a specific chat is muted. Plural, used for any format different to 1:XX, e.g. 14:15 -->
    <plurals name="chat_notifications_muted_until_specific_time">
        <item quantity="one">Muted until %1$s</item>
        <item quantity="other">Muted until %1$s</item>
    </plurals>
    <!-- Title of the section to enable notifications in the Contact Properties screen -->
    <string name="title_properties_chat_contact_notifications">Notifications</string>
    <!-- Title of the section to choose the sound of incoming messages in the Contact Properties screen -->
    <string name="title_properties_chat_contact_message_sound">Message sound</string>
    <!-- Title of the section to clear the chat content in the Contact Properties screen -->
    <string name="title_properties_chat_clear_chat">Clear chat</string>
    <!-- Title of the section to share the contact in the Contact Properties screen -->
    <string name="title_properties_chat_share_contact">Share contact</string>
    <!-- Title of the screen to select the ringtone of the calls -->
    <string name="call_ringtone_title">Call ringtone</string>
    <!-- Title of the screen to select the sound of the notifications -->
    <string name="notification_sound_title">Notification sound</string>
    <!-- Button to clear the chat history -->
    <string name="general_clear">Clear</string>
    <!-- Message show when the history of a chat has been successfully deleted -->
    <string name="clear_history_success">Chat history has been cleared</string>
    <!-- Message show when the history of a chat hasn’t been successfully deleted -->
    <string name="clear_history_error">An error has occurred. The chat history has not been successfully cleared</string>
    <!-- Menu item to add participants to a chat -->
    <string name="add_participants_menu_item">Add participants</string>
    <!-- Menu item to remove a participants from a chat -->
    <string name="remove_participant_menu_item">Remove participant</string>
    <!-- Message about MEGA when there are no message in the chat screen -->
    <string name="mega_info_empty_screen">Protects your chat with end-to-end (user controlled) encryption, providing essential safety assurances:</string>
    <!-- Message about MEGA when there are no message in the chat screen -->
    <string name="mega_authenticity_empty_screen">The system ensures that the data received is truly from the specified sender, and its content has not been manipulated during transit.</string>
    <!-- Message about MEGA when there are no message in the chat screen -->
    <string name="mega_confidentiality_empty_screen">Only the author and intended recipients are able to decipher and read the content.</string>
    <!-- Message about MEGA when there are no message in the chat screen -->
    <string name="title_mega_info_empty_screen">MEGA</string>
    <!-- Message about MEGA when there are no message in the chat screen -->
    <string name="title_mega_authenticity_empty_screen">Authenticity</string>
    <!-- Message about MEGA when there are no message in the chat screen -->
    <string name="title_mega_confidentiality_empty_screen">Confidentiality</string>
    <!-- Error message shown when opening a cancel link with an account that not corresponds to the link -->
    <string name="error_not_logged_with_correct_account">This link is not related to this account. Please log in with the correct account.</string>
    <!-- Message when the user tries to open a cancel link and it has expired -->
    <string name="cancel_link_expired">This cancel link has expired, please try again.</string>
    <!-- Text shown after searching and no results found -->
    <string name="no_results_found">No results were found</string>
    <!-- the options of what to upload in an array. Needed for the settings, the options of what to upload. -->
    <string name="offline_status">Offline</string>
    <!-- the options of what to upload in an array. Needed for the settings, the options of what to upload. -->
    <string name="online_status">Online</string>
    <!-- the options of what to upload in an array. Needed for the settings, the options of what to upload. -->
    <string name="away_status">Away</string>
    <!-- the options of what to upload in an array. Needed for the settings, the options of what to upload. -->
    <string name="busy_status">Busy</string>
    <!-- Info label about the status of the user -->
    <string name="invalid_status">No connection</string>
    <!-- Text shown when a message has been deleted in the chat -->
    <string name="text_deleted_message">This message has been deleted</string>
    <!-- Text shown when a message has been deleted in the chat -->
    <string name="text_deleted_message_by">[A]This message has been deleted by [/A][B]%1$s[/B]</string>
    <!-- Confirmation before deleting messages -->
    <string name="confirmation_delete_several_messages">Remove messages?</string>
    <!-- Confirmation before deleting one message -->
    <string name="confirmation_delete_one_message">Remove message?</string>
    <!-- Label for the sliding panel of a group chat -->
    <string name="group_chat_label">Group chat</string>
    <!-- Label for the option of the sliding panel to show the info of a chat group -->
    <string name="group_chat_info_label">Group info</string>
    <!-- Label for the option of the sliding panel to start a one to one chat -->
    <string name="group_chat_start_conversation_label">Start conversation</string>
    <!-- Label for the option of the sliding panel to edit the profile -->
    <string name="group_chat_edit_profile_label">Edit profile</string>
    <!-- Title of the section to leave a group content in the Contact Properties screen -->
    <string name="title_properties_chat_leave_chat">Leave Group</string>
    <!-- Label for participants of a group chat -->
    <string name="participants_chat_label">Participants</string>
    <!-- Text of the confirm dialog shown when it wants to remove a contact from a chat -->
    <string name="confirmation_remove_chat_contact">Remove %s from this chat?</string>
    <!-- Label to explain the read only participant permission in the options panel of the group info screen -->
    <string name="observer_permission_label_participants_panel">Read-only</string>
    <!-- Label to show the participant permission in the options panel of the group info screen -->
    <string name="standard_permission_label_participants_panel">Standard</string>
    <!-- Label to show the participant permission in the options panel of the group info screen -->
    <string name="administrator_permission_label_participants_panel">Moderator</string>
    <!-- Text appended to a edited message. -->
    <string name="edited_message_text">(edited)</string>
    <!-- Option in menu to change title of a chat group. -->
    <string name="change_title_option">Change title</string>
    <!-- confirmation message before leaving a group chat -->
    <string name="confirmation_leave_group_chat">If you leave, you will no longer have access to read or send messages.</string>
    <!-- title confirmation message before leaving a group chat -->
    <string name="title_confirmation_leave_group_chat">Leave group chat?</string>
    <!-- Message show when a participant hasn’t been successfully invited to a group chat -->
    <string name="add_participant_error_already_exists">The participant is already included in this group chat</string>
    <!-- success message when inviting multiple contacts to a group chat -->
    <string name="number_correctly_add_participant">%d participants were successfully invited</string>
    <!-- error message when inviting multiple contacts to a group chat -->
    <string name="number_no_add_participant_request">%1$d participants were successfully invited but %2$d participants were not invited.</string>
    <!-- chat message when the permissions for a user has been changed -->
    <string name="message_permissions_changed">[A]%1$s[/A][B] was changed to [/B][C]%2$s[/C][D] by [/D][E]%3$s[/E]</string>
    <!-- chat message when a participant was added to a group chat -->
    <string name="message_add_participant">[A]%1$s[/A][B] joined the group chat by invitation from [/B][C]%2$s[/C]</string>
    <!-- chat message when a participant was removed from a group chat -->
    <string name="message_remove_participant">[A]%1$s[/A][B] was removed from group chat by [/B][C]%2$s[/C]</string>
    <!-- Message shown when a participant change the title of a group chat. -->
    <string name="change_title_messages">[A]%1$s[/A][B] changed the group chat name to [/B][C]“%2$s”[/C]</string>
    <!-- chat message when a participant left a group chat -->
    <string name="message_participant_left_group_chat">[A]%1$s[/A][B] left the group chat[/B]</string>
    <!-- chat message alert when the message have to been manually -->
    <string name="manual_retry_alert">Message not sent. Tap for options</string>
    <!-- Chat alert of an attachment message when the upload is in progress but the queue of transfers is paused. -->
    <string name="manual_resume_alert">Transfers paused. Tap to resume.</string>
    <!-- message shown when the status of the user coudn’t be changed -->
    <string name="changing_status_error">Error. Your status has not been changed</string>
    <!-- message shown when a user couldn’t leave chat -->
    <string name="leave_chat_error">An error occurred when leaving the chat</string>
    <!-- message shown when a chat has not been created -->
    <string name="create_chat_error">An error occurred when creating the chat</string>
    <!-- settings of the chat to choose the status -->
    <string name="settings_chat_vibration">Vibration</string>
    <!-- Button text shown on SMS verification page, if the user wants to logout current suspended account and login with another account, user can press this button to logout -->
    <string name="sms_logout">[A]Log out[/A] to switch MEGA accounts</string>
    <!-- On SMS verification page, if the user presses the logout button, a dialog with this text will show to ask for user’s confirmation. -->
    <string name="confirm_logout_from_sms_verification">Are you sure that you want to log out of the current account?</string>
    <!-- Text shown when a message has been deleted in the chat -->
    <string name="non_format_text_deleted_message_by">This message has been deleted by %1$s</string>
    <!-- Text shown when the chat history has been successfully deleted. -->
    <string name="history_cleared_message">Chat history has been cleared</string>
    <!-- Text shown when the chat history was cleared by someone -->
    <string name="non_format_history_cleared_by">Chat history cleared by %1$s</string>
    <!-- chat message when the permissions for a user has been changed -->
    <string name="non_format_message_permissions_changed">%1$s was changed to %2$s by %3$s</string>
    <!-- chat message when a participant was added to a group chat -->
    <string name="non_format_message_add_participant">%1$s was added to this group chat by invitation from %2$s</string>
    <!-- chat message when a participant was removed from a group chat -->
    <string name="non_format_message_remove_participant">%1$s was removed from group chat by %2$s</string>
    <!-- Message shown when a participant change the title of a group chat. -->
    <string name="non_format_change_title_messages">%1$s changed the group chat name to “%2$s”</string>
    <!-- chat message when a participant left a group chat -->
    <string name="non_format_message_participant_left_group_chat">%1$s left the group chat</string>
    <!-- success alert when the user copy some messages to the clipboard -->
    <string name="messages_copied_clipboard">Copied to the clipboard</string>
    <!-- Title of the error dialog when opening a chat -->
    <string name="chat_error_open_title">Chat error</string>
    <!-- Message of the error dialog when opening a chat -->
    <string name="chat_error_open_message">The chat could not be opened successfully</string>
    <!-- Menu option to add a contact to your contact list. -->
    <string name="menu_choose_contact">Choose contact</string>
    <!-- Title of the contact list -->
    <plurals name="general_selection_num_contacts">
        <item quantity="one">%1$d contact</item>
        <item quantity="other">%1$d contacts</item>
    </plurals>
    <!-- Message shown when the folder sharing process fails -->
    <string name="error_sharing_folder">Error sharing the folder. Please try again.</string>
    <!-- confirmation message before removing a contact, Plural -->
    <plurals name="confirmation_remove_contact">
        <item quantity="one">All data associated with the selected contact will be permanently lost.</item>
        <item quantity="other">All data associated with the selected contacts will be permanently lost.</item>
    </plurals>
    <!-- title of confirmation alert before removing a contact, Plural -->
    <plurals name="title_confirmation_remove_contact">
        <item quantity="one">Remove contact?</item>
        <item quantity="other">Remove contacts?</item>
    </plurals>
    <!-- option shown when a message could not be sent -->
    <string name="message_option_retry">Retry</string>
    <!-- title of the menu for a non sent message -->
    <string name="title_message_not_sent_options">Message not sent</string>
    <!-- title of the menu for an uploading message with attachment -->
    <string name="title_message_uploading_options">Uploading attachment</string>
    <!-- message shown when a chat has no messages -->
    <string name="no_conversation_history">No conversation history</string>
    <!-- Text to indicate that one participant is typing or multiple participants are typing at the same time in a chat room. The "%1$s" placeholder is to put the name(s) of the participant(s). The [A][/A] format marks are to put the text in a different color. -->
    <plurals name="user_typing">
        <item quantity="one">%1$s [A]is typing&#8230;[/A]</item>
        <item quantity="other">%1$s [A]are typing&#8230;[/A]</item>
    </plurals>
    <!-- text that appear when there are more than 2 people writing at that time in a chat. For example User1, user2 and more are typing… -->
    <string name="more_users_typing">%1$s [A]and more are typing&#8230;[/A]</string>
    <!-- More button in contact info page -->
    <string name="label_more">More</string>
    <!-- Text button -->
    <string name="label_close">Close</string>
    <!-- Title of the general tab in My Account Section -->
    <string name="tab_my_account_general">General</string>
    <!-- label of storage in upgrade/choose account page, it is being used with a variable, e.g. for LITE user it will show ‘200GB Storage’. -->
    <string name="tab_my_account_storage">Storage</string>
    <!-- label of storage in upgrade/choose account page, it is being used with a variable, e.g. for LITE user it will show ‘200GB Storage’. -->
    <string name="label_storage_upgrade_account">Storage</string>
    <!-- Title of the section about the transfer quota in the storage tab in My Account Section -->
    <string name="label_transfer_quota_upgrade_account">Transfer quota</string>
    <!-- Title of the section about the transfer quota in the storage tab in My Account Section -->
    <string name="label_transfer_quota_achievements">Transfer quota</string>
    <!-- Title of the section about the plan in the storage tab in My Account Section -->
    <string name="account_plan">Plan</string>
    <!-- Title of the section about the storage space in the storage tab in My Account Section -->
    <string name="storage_space">Storage space</string>
    <!-- Title of the section about the transfer quota in the storage tab in My Account Section -->
    <string name="transfer_quota">Transfer quota</string>
    <!-- Label in section the storage tab in My Account Section -->
    <string name="available_space">Available</string>
    <!-- Label in section the storage tab in My Account Section when no info info is received -->
    <string name="not_available">not available</string>
    <!-- Label in section the storage tab when the account is Free -->
    <string name="no_bylling_cycle">No billing cycle</string>
    <!-- String to show the transfer quota and the used space in My Account section -->
    <string name="my_account_of_string">%1$s [A]of %2$s[/A]</string>
    <!-- Confirmation message before removing something from the Offline section. -->
    <string name="confirmation_delete_from_save_for_offline">Remove from Offline?</string>
    <!-- Label for the option of action menu to change the chat status -->
    <string name="set_status_option_label">Set status</string>
    <!-- Label for the option of setting to change the colour theme -->
    <string name="set_color_theme_label">Colour theme</string>
    <!-- Answer for confirmation dialog. -->
    <string name="general_dismiss">Dismiss</string>
    <!-- Label for any ‘Not available’ button, link, text, title, etc. - (String as short as possible). -->
    <string name="general_not_available">Not available</string>
    <!-- Accepted request invitacion alert -->
    <string name="context_invitacion_reply_accepted">Invitation accepted</string>
    <!-- Declined request invitacion alert -->
    <string name="context_invitacion_reply_declined">Invitation declined</string>
    <!-- Ignored request invitacion alert -->
    <string name="context_invitacion_reply_ignored">Invitation ignored</string>
    <!-- Content of a normal message that cannot be recognized -->
    <string name="error_message_unrecognizable">Message unrecognizable</string>
    <!-- Title of the settings section to configure the autoaway of chat presence -->
    <string name="settings_autoaway_title">Auto-away</string>
    <!-- Subtitle of the settings section to configure the autoaway of chat presence -->
    <string name="settings_autoaway_subtitle">Show me away after an inactivity of</string>
    <!-- Value in the settings section of the autoaway chat presence -->
    <string name="settings_autoaway_value">%1d minutes</string>
    <!-- Title of the settings section to configure the status persistence of chat presence -->
    <string name="settings_persistence_title">Status persistence</string>
    <!-- Subtitle of the settings section to configure the status persistence of chat presence -->
    <string name="settings_persistence_subtitle">Maintain my chosen status appearance even when I have no connected devices</string>
    <!-- Title of the dialog to set the value of the auto away preference -->
    <string name="title_dialog_set_autoaway_value">Set time limit</string>
    <!-- Button to set a value -->
    <string name="button_set">Set</string>
    <!-- Button to set a value -->
    <string name="hint_minutes">minutes</string>
    <!-- the options of what to upload in an array. Needed for the settings, the options of what to upload. -->
    <string-array name="settings_status_entries">
        <item>Online</item>
        <item>Away</item>
        <item>Busy</item>
        <item>Offline</item>
    </string-array>
    <!-- Text that indicates that a the offline section is currently empty -->
    <string name="offline_empty_folder">No files Saved for Offline</string>
    <!-- Positive confirmation to enable logs -->
    <string name="general_enable">Enable</string>
    <!-- Positive confirmation to allow MEGA to read contacts book. -->
    <string name="general_allow">Allow</string>
    <!-- Dialog to confirm the action of enabling logs -->
    <string name="enable_log_text_dialog">Logs can contain information related to your account</string>
    <!-- Dialog to confirm the reconnect action -->
    <string name="confirmation_to_reconnect">Network connection recovered. Connect to MEGA?</string>
    <!-- Message shown meanwhile the app is waiting for a the chat status -->
    <string name="loading_status">Loading status&#8230;</string>
    <!-- Error when a message cannot be edited -->
    <string name="error_editing_message">This message cannot be edited</string>
    <!-- Label to show the number of transfers in progress, Plural -->
    <plurals name="text_number_transfers">
        <item quantity="one">%1$d of %2$d file</item>
        <item quantity="other">%1$d of %2$d files</item>
    </plurals>
    <!-- Progress text shown when user stop upload/download and the app is waiting for async response -->
    <string name="label_process_finishing">Process is finishing&#8230;</string>
    <!-- positive button on dialog to view a contact -->
    <string name="option_to_transfer_manager">View</string>
    <!-- Label of the modal bottom sheet to pause all transfers -->
    <string name="option_to_pause_transfers">Pause all transfers</string>
    <!-- Label of the modal bottom sheet to resume all transfers -->
    <string name="option_to_resume_transfers">Resume all transfers</string>
    <!-- Label of the modal bottom sheet to clear completed transfers -->
    <string name="option_to_clear_transfers">Clear all transfers</string>
    <!-- Label indicating action to retry failed or cancelled transfers -->
    <string name="option_to_retry_transfers">Retry all transfers</string>
    <!-- Dialog to confirm the action of pausing one transfer -->
    <string name="menu_pause_individual_transfer">Pause transfer?</string>
    <!-- Dialog to confirm the action of restarting one transfer -->
    <string name="menu_resume_individual_transfer">Resume transfer?</string>
    <!-- Button to confirm the action of restarting one transfer -->
    <string name="button_resume_individual_transfer">Resume</string>
    <!-- Dialog to confirm before removing completed transfers -->
    <string name="confirmation_to_clear_completed_transfers">Clear all transfers?</string>
    <!-- Title of the tab section for transfers in progress -->
    <string name="title_tab_in_progress_transfers">In progress</string>
    <!-- Title of the tab section for completed transfers -->
    <string name="title_tab_completed_transfers">Completed</string>
    <!-- Text shown in playlist subtitle item when a file is reproducing but it is paused -->
    <string name="transfer_paused">Paused</string>
    <!-- Possible state of a transfer -->
    <string name="transfer_queued">Queued</string>
    <!-- Possible state of a transfer. When the transfer is finishing -->
    <string name="transfer_completing">Completing</string>
    <!-- Possible state of a transfer. When the transfer is retrying -->
    <string name="transfer_retrying">Retrying</string>
    <!-- Possible state of a transfer. When the transfer was cancelled -->
    <string name="transfer_cancelled">Cancelled</string>
    <!-- Possible state of a transfer -->
    <string name="transfer_unknown">Unknown</string>
    <!-- Title of the panel where the progress of the transfers is shown -->
    <string name="paused_transfers_title">Paused transfers</string>
    <!-- message shown in the screen when there are not any active transfer -->
    <string name="completed_transfers_empty">No completed transfers</string>
    <!-- Text of the notification shown when the upload service is running: e.g. Uploading files: 1 of 10 -->
    <string name="upload_service_notification">Uploading files: %1$d of %2$d</string>
    <!-- Text of the notification shown when the upload service is paused: e.g. Uploading files: 1 of 10 (paused)-->
    <string name="upload_service_notification_paused">Uploading files: %1$d of %2$d (paused)</string>
    <!-- Text of the notification shown when the upload service has finished, Plural -->
    <plurals name="upload_service_final_notification">
        <item quantity="one">Uploaded %1$d file</item>
        <item quantity="other">Uploaded %1$d files</item>
    </plurals>
    <!-- Text of the notification shown when the upload service has finished, Plural -->
    <plurals name="upload_service_notification_already_uploaded">
        <item quantity="one">1 file already uploaded</item>
        <item quantity="other">%1$d files already uploaded</item>
    </plurals>
    <!-- label for the total file size of multiple files and/or folders (no need to put the colon punctuation in the translation) -->
    <string name="general_total_size">Total size: %1$s</string>
    <!-- Text of the notification shown when the upload service has finished with any transfer error, Plural -->
    <plurals name="upload_service_failed">
        <item quantity="one">%1$d file not uploaded</item>
        <item quantity="other">%1$d files not uploaded</item>
    </plurals>
    <!-- Text of the notification shown when the upload service has finished with any copied file instead uploaded, Plural -->
    <plurals name="copied_service_upload">
        <item quantity="one">%1$d file copied</item>
        <item quantity="other">%1$d files copied</item>
    </plurals>
    <!-- Text of the notification shown when the download service do not download because the file is already on the device, Plural -->
    <plurals name="already_downloaded_service">
        <item quantity="one">%1$d file previously downloaded</item>
        <item quantity="other">%1$d files previously downloaded</item>
    </plurals>
    <!-- Text of the notification shown when the download service has finished, Plural -->
    <plurals name="download_service_final_notification">
        <item quantity="one">Downloaded %1$d file</item>
        <item quantity="other">Downloaded %1$d files</item>
    </plurals>
    <!-- Text of the notification shown when the download service has finished with any error, Plural -->
    <plurals name="download_service_final_notification_with_details">
        <item quantity="one">Downloaded %1$d of %2$d file</item>
        <item quantity="other">Downloaded %1$d of %2$d files</item>
    </plurals>
    <!-- Text of the notification shown when the download service has finished with any transfer error, Plural -->
    <plurals name="download_service_failed">
        <item quantity="one">%1$d file not downloaded</item>
        <item quantity="other">%1$d files not downloaded</item>
    </plurals>
    <!-- Text of the notification shown when the download service is running -->
    <string name="download_service_notification">Downloading files: %1$d of %2$d</string>
    <!-- Text of the notification shown when the download service is paused -->
    <string name="download_service_notification_paused">Downloading files: %1$d of %2$d (paused)</string>
    <!-- Title of the alert when the transfer quota is exceeded. -->
    <string name="title_depleted_transfer_overquota">Insufficient transfer quota</string>
    <!-- Text of the alert when the transfer quota is depleted. The placeholder indicates the time left for the transfer quota to be reset. For instance: 30m 45s -->
    <string name="current_text_depleted_transfer_overquota">Your queued download exceeds the current transfer quota available for your IP address and has therefore been interrupted. Upgrade your account or wait %s to continue.</string>
    <!-- Text of the alert when the transfer quota is depleted. The placeholder indicates the time left for the transfer quota to be reset. For instance: 30m 45s -->
    <string name="text_depleted_transfer_overquota">The transfer quota for this IP address has been exceeded. Upgrade your account or wait %s to continue your download.</string>
    <!-- Button to show plans in the alert when the transfer quota is depleted -->
    <string name="plans_depleted_transfer_overquota">See our plans</string>
    <!-- Button option of the alert when the transfer quota is depleted -->
    <string name="continue_without_account_transfer_overquota">Continue without account</string>
    <!-- this is used for example when downloading 1 file or 2 files, Plural of file. 2 files -->
    <plurals name="new_general_num_files">
        <item quantity="one">%1$d file</item>
        <item quantity="other">%1$d files</item>
    </plurals>
    <!-- Menu option -->
    <string name="general_view">View files</string>
    <!-- Menu option to choose to add file or folders to Cloud Drive -->
    <string name="add_to_cloud">Import</string>
    <!-- Menu option to choose to add file to Cloud Drive in the chat -->
    <string name="add_to_cloud_node_chat">Add to Cloud Drive</string>
    <!-- Menu option -->
    <string name="general_view_contacts">View contacts</string>
    <!-- Message displayed when a file has been successfully imported to Cloud Drive -->
    <string name="import_success_message">Successfully added to Cloud Drive</string>
    <!-- Menu option -->
    <string name="import_success_error">Error. Not added to Cloud Drive</string>
    <!-- Label in login screen to inform about the chat initialization proccess -->
    <string name="chat_connecting">Connecting&#8230;</string>
    <!-- message when trying to invite a contact with a pending request -->
    <string name="context_contact_already_invited">%s was already invited. Consult your pending requests.</string>
    <!-- Hint text explaining that you can change the email and resend the create account link to the new email address -->
    <string name="confirm_email_misspelled">If you have misspelt your email address, correct it and tap [A]Resend[A].</string>
    <!-- Button to resend the create account email to a new email address in case the previous email address was misspelled -->
    <string name="confirm_email_misspelled_resend">Resend</string>
    <!-- Text shown after the confirmation email has been sent to the new email address -->
    <string name="confirm_email_misspelled_email_sent">Email sent</string>
    <!-- text_copyright_alert_title -->
    <string name="copyright_alert_title">Copyright warning to all users</string>
    <!-- text_copyright_alert_first_paragraph -->
    <string name="copyright_alert_first_paragraph">MEGA respects the copyrights of others and requires that users of the MEGA Cloud service comply with the laws of copyright.</string>
    <!-- text_copyright_alert_second_paragraph -->
    <string name="copyright_alert_second_paragraph">You are strictly prohibited from using the MEGA Cloud service to infringe copyrights. You may not upload, download, store, share, display, stream, distribute, email, link to, transmit or otherwise make available any files, data or content that infringes any copyright or other proprietary rights of any person or entity.</string>
    <!-- text of the Agree button -->
    <string name="copyright_alert_agree_button">Agree</string>
    <!-- text of the Disagree button -->
    <string name="copyright_alert_disagree_button">Disagree</string>
    <!-- Hint how to cancel the download -->
    <string name="download_show_info">Show info</string>
    <!-- Error message when removing public links of nodes. Plural. -->
    <plurals name="context_link_removal_error">
        <item quantity="one">Link removal failed. Please try again later.</item>
        <item quantity="other">Failed to remove some links. Please try again later.</item>
    </plurals>
    <!-- Error message when creating public links of nodes. Plural. -->
    <plurals name="context_link_export_error">
        <item quantity="one">Link creation failed. Please try again later.</item>
        <item quantity="other">Failed to create some links. Please try again later.</item>
    </plurals>
    <!-- Message when some public links were removed successfully. Plural. -->
    <plurals name="context_link_removal_success">
        <item quantity="one">Link removed successfully.</item>
        <item quantity="other">Links removed successfully.</item>
    </plurals>
    <!-- error message -->
    <string name="context_link_action_error">Link action failed. Please try again later.</string>
    <!-- title of the dialog shown when sending or sharing a folder -->
    <string name="title_write_user_email">Write the user’s email</string>
    <!-- title of the screen to see the details of several node attachments -->
    <string name="activity_title_files_attached">Files attached</string>
    <!-- title of the screen to see the details of several contact attachments -->
    <string name="activity_title_contacts_attached">Contacts attached</string>
    <!--  -->
    <string name="alert_user_is_not_contact">The user is not a contact</string>
    <!--  -->
    <string name="camera_uploads_cellular_connection">Use cellular connection</string>
    <!--  -->
    <string name="camera_uploads_upload_videos">Upload Videos</string>
    <!-- Message when an user avatar has been changed successfully -->
    <string name="success_changing_user_avatar">Profile picture updated</string>
    <!-- Message when an error ocurred when changing an user avatar -->
    <string name="error_changing_user_avatar_image_not_available">Error. Selected image does not exist</string>
    <!-- Message when an error ocurred when changing an user avatar -->
    <string name="error_changing_user_avatar">Error when changing the profile picture</string>
    <!-- Message when an user avatar has been deleted successfully -->
    <string name="success_deleting_user_avatar">Profile picture deleted</string>
    <!-- Message when an error ocurred when deleting an user avatar -->
    <string name="error_deleting_user_avatar">Error when deleting the profile picture</string>
    <!-- Message when an error ocurred when changing an user attribute -->
    <string name="error_changing_user_attributes">An error occurred when changing the name</string>
    <!-- Message when an user attribute has been changed successfully -->
    <string name="success_changing_user_attributes">Your name has been successfully updated</string>
    <!-- Message show when a participant has been successfully invited to a group chat -->
    <string name="add_participant_success">Participant added</string>
    <!-- Message show when a participant hasn’t been successfully invited to a group chat -->
    <string name="add_participant_error">Error. Participant not added</string>
    <!-- Message show when a participant has been successfully removed from a group chat -->
    <string name="remove_participant_success">Participant removed</string>
    <!-- Message show when a participant hasn’t been successfully removed from a group chat -->
    <string name="remove_participant_error">Error. Participant not removed</string>
    <!--  -->
    <string name="no_files_selected_warning">No files selected</string>
    <!--  -->
    <string name="attachment_upload_panel_from_cloud">From Cloud Drive</string>
    <!--  -->
    <string name="attachment_upload_panel_contact">Contact</string>
    <!-- Button and title of dialog shown when the user wants to delete permanently their account. -->
    <string name="delete_account">Delete account</string>
    <!-- Text shown in the alert dialog to confirm the deletion of an account -->
    <string name="delete_account_text">If you delete your account you will not be able to access your account data, your MEGA contacts or conversations.\nYou will not be able to undo this action.</string>
    <!-- menu item -->
    <string name="delete_button">Delete</string>
    <!--  -->
    <string name="file_properties_info_info_file">Info</string>
    <!-- Refers to the size of a file. -->
    <string name="file_properties_info_size">Total size</string>
    <!-- header of a status field for what content a user has shared to you -->
    <string name="file_properties_info_content">Contains</string>
    <!--  -->
    <string name="file_properties_shared_folder_public_link_name">Link</string>
    <!-- Refers to access rights for a file folder. -->
    <string name="file_properties_shared_folder_full_access">Full access</string>
    <!-- Label to explain the read only participant permission in the options panel of the group info screen -->
    <string name="file_properties_shared_folder_read_only">Read-only</string>
    <!-- Refers to access rights for a file folder. (with the & needed. Don’t use the symbol itself. Use &) -->
    <string name="file_properties_shared_folder_read_write">Read and write</string>
    <!-- State of an attachment message when the upload is in progress but the queue of transfers is paused. -->
    <string name="attachment_uploading_state_paused">Transfers paused</string>
    <!-- label to indicate the state of an upload in chat -->
    <string name="attachment_uploading_state_uploading">Uploading&#8230;</string>
    <!--  -->
    <string name="attachment_uploading_state_compressing">Compressing&#8230;</string>
    <!--  -->
    <string name="attachment_uploading_state_error">Error. Not sent.</string>
    <!-- When a multiple download is started, some of the files could have already been downloaded before. This message shows the number of files that has already been downloaded and the number of files pending -->
    <string name="already_downloaded_multiple">%d files already downloaded.</string>
    <!-- When a multiple download is started, some of the files could have already been downloaded before. This message shows the number of files that are pending in plural. placeholder: number of files -->
    <string name="pending_multiple">%d files pending.</string>
    <!--  -->
    <string name="contact_is_me">No options available, you have selected yourself</string>
    <!-- Confirmation before deleting one attachment -->
    <string name="confirmation_delete_one_attachment">Remove attachment?</string>
    <!-- Menu option -->
    <string name="general_view_with_revoke">View files (%1$d deleted)</string>
    <!-- Success message when the attachment has been sent to a chat -->
    <string name="success_attaching_node_from_cloud">File sent to %1$s</string>
    <!-- Success message when the attachment has been sent to a many chats -->
    <string name="success_attaching_node_from_cloud_chats">File sent to %1$d chats</string>
    <!-- Error message when the attachment cannot be sent -->
    <string name="error_attaching_node_from_cloud">Error. The file has not been sent</string>
    <!-- Error message when the attachment cannot be sent to any of the selected chats -->
    <string name="error_attaching_node_from_cloud_chats">Error. The file has not been sent to any of the selected chats</string>
    <!-- Error message when the attachment cannot be revoked -->
    <string name="error_revoking_node">Error. The attachment has not been removed</string>
    <!-- settings option -->
    <string name="settings_set_up_automatic_uploads">Set up automatic uploads</string>
    <!-- Message sound option when no sound has been selected for chat notifications -->
    <string name="settings_chat_silent_sound_not">Silent</string>
    <!-- messages string in chat notification -->
    <string name="messages_chat_notification">messages</string>
    <!-- part of the string in incoming shared folder notification -->
    <string name="incoming_folder_notification">from</string>
    <!-- title of incoming shared folder notification -->
    <string name="title_incoming_folder_notification">New shared folder</string>
    <!-- title of the notification for a new incoming contact request -->
    <string name="title_contact_request_notification">New contact request</string>
    <!-- Title of the section to clear the chat content in the Manage chat history screen -->
    <string name="title_properties_chat_clear">Clear chat history</string>
    <!-- Title of the section to remove contact in the Contact Properties screen -->
    <string name="title_properties_remove_contact">Remove contact</string>
    <!-- Title of the section to enable notifications in the Contact Properties screen -->
    <string name="title_properties_chat_notifications_contact">Chat notifications</string>
    <!-- Text shown when the chat history was cleared by someone -->
    <string name="history_cleared_by">[A]%1$s[/A][B] cleared the chat history[/B]</string>
    <!-- Notification title to show the number of unread chats, unread messages -->
    <string name="number_messages_chat_notification">%1$d unread chats</string>
    <!-- Item menu option upon clicking on one or multiple files. -->
    <string name="context_permissions_changing_folder">Changing permissions</string>
    <!-- Item menu option upon clicking on one or multiple files. -->
    <string name="context_removing_contact_folder">Removing contact from shared folder</string>
    <!-- confirmation message before removing a file -->
    <string name="confirmation_move_to_rubbish">Move to Rubbish Bin?</string>
    <!-- confirmation message before removing CU folder -->
    <string name="confirmation_move_cu_folder_to_rubbish">Are you sure you want to move this folder to the Rubbish Bin? This will disable Camera Uploads.</string>
    <!-- Confirmation message before removing MU folder -->
    <string name="confirmation_move_mu_folder_to_rubbish">Are you sure you want to move this folder to the Rubbish Bin? This will disable Secondary Media Uploads.</string>
    <!-- confirmation message before removing a file -->
    <string name="confirmation_move_to_rubbish_plural">Move to Rubbish Bin?</string>
    <!-- confirmation message before removing a file -->
    <string name="confirmation_delete_from_mega">Delete from MEGA?</string>
    <!-- label to indicate the state of an upload in chat -->
    <string name="attachment_uploading_state">Uploading&#8230;</string>
    <!-- Title of the section to enable notifications in the Contact Properties screen -->
    <string name="title_properties_contact_notifications_for_chat">Chat notifications</string>
    <!-- title of the section for achievements -->
    <string name="achievements_title">Achievements</string>
    <!-- subtitle of the section for achievements -->
    <string name="achievements_subtitle">Invite friends and get rewards</string>
    <!-- title of the introduction for the achievements screen -->
    <string name="figures_achievements_text_referrals">%1$s of storage for each successful invite. Valid for 365 days.</string>
    <!-- sentence to detail the figures of storage and transfer quota related to each achievement -->
    <string name="figures_achievements_text">%1$s of storage. Valid for 365 days.</string>
    <!-- title of the section for unlocked rewards -->
    <string name="unlocked_rewards_title">Unlocked rewards</string>
    <!-- title of the section for unlocked storage quota -->
    <string name="unlocked_storage_title">Storage quota</string>
    <!-- title of the section for referral bonuses in achivements section (maximum 24 chars) -->
    <string name="title_referral_bonuses">Invitation bonuses</string>
    <!-- Title of the section for install a mobile app in achivements section (maximum 31 chars) -->
    <string name="title_install_app">Install a MEGA Mobile App</string>
    <!-- Title of the section for add phone number in achivements section (maximum 30 chars) -->
    <string name="title_add_phone">Add phone number</string>
    <!-- title of the section for install megasync in achivements section (maximum 24 chars) -->
    <string name="title_regitration">Registration bonus</string>
    <!-- title of the section for install a mobile app bonuses in achivements section (maximum 24 chars) -->
    <string name="title_install_desktop">Get a MEGA Desktop App</string>
    <!-- Text that indicates that no pictures have been uploaded to the Camera Uploads section -->
    <string name="camera_uploads_empty">No files in Camera Uploads</string>
    <!-- indicates the number of days left related to a achievement -->
    <string name="general_num_days_left">%1$d d left</string>
    <!-- State to indicate an achievement has expired -->
    <string name="expired_label">Expired</string>
    <!-- title of the advanced setting to choose the use of https -->
    <string name="setting_title_use_https_only">Don’t use HTTP</string>
    <!-- subtitle of the advanced setting to choose the use of https -->
    <string name="setting_subtitle_use_https_only">Enable this option only if your transfers don’t start. In normal circumstances HTTP is satisfactory as all transfers are already encrypted.</string>
    <!-- title of screen to invite friends and get an achievement -->
    <string name="title_achievement_invite_friends">How it works</string>
    <!-- first paragraph of screen to invite friends and get an achievement -->
    <string name="first_paragraph_achievement_invite_friends">Invite your friends to create a MEGA Free account and to install a MEGA Mobile App. You will receive free storage as a bonus for every successful signup and app installation.</string>
    <!-- second paragraph of screen to invite friends and get an achievement -->
    <string name="second_paragraph_achievement_invite_friends">Free storage bonus applicable to new invitations only and where MEGA Mobile App or MEGA Desktop App is installed.</string>
    <!-- explanation of screen to invite friends and get an achievement -->
    <string name="card_title_invite_friends">Select contacts from your phone contact list or enter multiple email addresses.</string>
    <!-- title of the dialog to confirm the contact request -->
    <string name="title_confirmation_invite_friends">Invite friends to MEGA</string>
    <!-- Text shown when the user sends a contact invitation -->
    <string name="subtitle_confirmation_invite_friends">Invite sent</string>
    <!-- paragraph of the dialog to confirm the contact request -->
    <string name="paragraph_confirmation_invite_friends">Encourage your friends to register and install a MEGA app. As long as your friend uses the same email address as you’ve entered, you will receive your transfer quota reward.</string>
    <!-- Error shown when the user writes a email with an incorrect format -->
    <string name="invalid_email_to_invite">Email is malformed</string>
    <!-- info paragraph about the achievement install megasync -->
    <string name="paragraph_info_achievement_install_desktop">When you install the MEGA Desktop App you get %1$s of complimentary storage space, valid for 365 days. The MEGA Desktop App is available for Windows, macOS and most Linux distributions.</string>
    <!-- info paragraph about the achievement install mobile app -->
    <string name="paragraph_info_achievement_install_mobile_app">When you install the MEGA Mobile App you get %1$s of complimentary storage space, valid for 365 days. We provide mobile apps for iOS and Android.</string>
    <!-- info paragraph about the achievement ‘add phone number’. Placeholder 1: bonus storage space e.g. 20GB. Placeholder 2: bonus transfer quota e.g. 50GB -->
    <string name="paragraph_info_achievement_add_phone">When you verify your phone number you get %1$s of complimentary storage space, valid for 365 days.</string>
    <!-- info paragraph about the completed achievement install megasync -->
    <string name="result_paragraph_info_achievement_install_desktop">You have received %1$s storage space for installing our MEGA Desktop App.</string>
    <!-- info paragraph about the completed achievement install mobile app -->
    <string name="result_paragraph_info_achievement_install_mobile_app">You have received %1$s storage space for installing the MEGA Mobile App.</string>
    <!-- info paragraph about the completed achievement of ‘add phone number’. Placeholder 1: bonus storage space e.g. 20GB. Placeholder 2: bonus transfer quota e.g. 50GB -->
    <string name="result_paragraph_info_achievement_add_phone">You have received %1$s storage space for verifying your phone number.</string>
    <!-- info paragraph about the completed achievement registration -->
    <string name="result_paragraph_info_achievement_registration">You have received %1$s storage space as your free registration bonus.</string>
    <!-- info paragraph about the completed achievement registration -->
    <string name="expiration_date_for_achievements">Bonus expires in %1$d days</string>
    <!-- menu items -->
    <plurals name="context_share_folders">
        <item quantity="one">Share folder</item>
        <item quantity="other">Share folders</item>
    </plurals>
    <!-- confirmation message before leaving some incoming shared folders -->
    <plurals name="confirmation_leave_share_folder">
        <item quantity="one">If you leave the folder, you will not be able to see it again.</item>
        <item quantity="other">If you leave these folders, you will not be able to see them again.</item>
    </plurals>
    <!-- Info of a contact if there is no folders shared with him -->
    <string name="no_folders_shared">No folders shared</string>
    <!-- Menu item -->
    <string name="settings_help">Help</string>
    <!-- Settings preference title for help centre -->
    <string name="settings_help_centre">Help Centre</string>
    <!-- Settings preference title for send feedback -->
    <string name="settings_help_preference">Send feedback</string>
    <!-- mail subject -->
    <string name="setting_feedback_subject">Android feedback</string>
    <!-- mail body -->
    <string name="setting_feedback_body">Please provide your feedback here:</string>
    <!-- mail body -->
    <string name="settings_feedback_body_device_model">Device model</string>
    <!-- mail body -->
    <string name="settings_feedback_body_android_version">Android version</string>
    <!-- Title of the dialog to create a new text file by inserting the name -->
    <string name="dialog_title_new_text_file">New text file</string>
    <!-- Title of the dialog to create a new file by inserting the name -->
    <string name="dialog_title_new_file">New file</string>
    <!-- Input field description in the create file dialog. -->
    <string name="context_new_file_name">File Name</string>
    <!-- Title of the dialog to create a new link by inserting the name, e.g. when try to share a web link to your Cloud Drive or incoming shares. -->
    <string name="dialog_title_new_link">Link name</string>
    <!-- Input field description in the create link dialog, e.g. when try to share a web link to your Cloud Drive or incoming shares. -->
    <string name="context_new_link_name">Link URL</string>
    <!-- Title of the field subject when a new file is created to upload -->
    <string name="new_file_subject_when_uploading">SUBJECT</string>
    <!-- Title of the field content when a new file is created to upload -->
    <string name="new_file_content_when_uploading">CONTENT</string>
    <!-- Title of the field email when a new contact is created to upload -->
    <string name="new_file_email_when_uploading">EMAIL</string>
    <!-- Item of a menu to forward a message chat to another chatroom -->
    <string name="forward_menu_item">Forward</string>
    <!-- name of the button to attach file from MEGA to another app -->
    <string name="general_attach">Attach</string>
    <!-- when add or share a file with a new contact, it can type by name or mail -->
    <string name="type_contact">Contact’s name or email</string>
    <!-- when add or share a file with a new contact, message displayed to warn that the maximum number has been reached -->
    <string name="max_add_contact">No more contacts can be added at this time</string>
    <!-- when changing the password , the old password and new password are equals -->
    <string name="old_and_new_passwords_equals">The new password cannot be the same as the old password</string>
    <!-- Menu item -->
    <string name="action_search_by_date">Search by date</string>
    <!-- title of a button to apply search by date -->
    <string name="general_apply">Apply</string>
    <!-- title of a button to apply search by month -->
    <string name="general_search_month">Last month</string>
    <!-- title of a button to apply search by year -->
    <string name="general_search_year">Last year</string>
    <!-- title of a Search by date tag -->
    <string name="label_set_day">Set day</string>
    <!-- the user can’t choose this date -->
    <string name="snackbar_search_by_date">Date required is not valid</string>
    <!-- Error shown when the user left a name empty -->
    <string name="empty_name">Invalid name</string>
    <!-- Error shown when the user left names empty and names typed with not allowed characters -->
    <string name="general_incorrect_names">Please correct your filenames before proceeding</string>
    <!-- Error text for invalid characters -->
    <string name="invalid_characters">Invalid characters</string>
    <!-- Error shown when the user writes a character not allowed -->
    <string name="invalid_characters_defined">The following characters are not allowed: ” * / : &lt; &gt; ? \ |</string>
    <!-- Warning show to the user after try to import files to MEGA with empty names. Plural. When more than one file name have this error. -->
    <plurals name="empty_names">
        <item quantity="one">File name cannot be empty.</item>
        <item quantity="other">File names cannot be empty.</item>
    </plurals>
    <!-- Label shown when audio file is playing -->
    <string name="audio_play">Audio File</string>
    <!-- when open PDF Viewer, the pdf that it try to open is damaged or does not exist -->
    <string name="corrupt_pdf_dialog_text">Error. The pdf file is corrupted or does not exist.</string>
    <!-- Label to include info of the user email in the feedback form -->
    <string name="user_account_feedback">User account</string>
    <!-- Label shown in MEGA pdf-viewer when it open a PDF save in smartphone storage -->
    <string name="save_to_mega">Save to my \nCloud Drive</string>
    <!-- Error message when creating a chat one to one with a contact that already has a chat -->
    <string name="chat_already_exists">The chat already exists</string>
    <!-- before sharing a file, has to be downloaded -->
    <string name="not_download">The file has not been downloaded yet</string>
    <!-- Error shown when a user is starting a chat or adding new participants in a group chat and writes a contact mail that has not added -->
    <string name="not_permited_add_email_to_invite">Only MEGA contacts can be added</string>
    <!-- Info label about the connectivity state of the chat -->
    <string name="invalid_connection_state">Reconnecting to chat</string>
    <!-- Message show when a call cannot be established -->
    <string name="call_error">An error has occurred and the call cannot be connected.</string>
    <!-- Title of dialog to evaluate the app -->
    <string name="title_evaluate_the_app_panel">Like the MEGA Mobile App?</string>
    <!-- Label to show rate the app -->
    <string name="rate_the_app_panel">Yes, rate the app</string>
    <!-- Label to show send feedback -->
    <string name="send_feedback_panel">No, send feedback</string>
    <!-- title of the section advanced options on the get link screen -->
    <string name="link_advanced_options">Advanced options</string>
    <!-- Message to show when users deny to permit the permissions to read and write on external storage on setting default download location -->
    <string name="download_requires_permission">MEGA needs read and write permissions to your external storage to download files there.</string>
    <!-- Default download location is on old sd card, but currently the user installed a new SD card, need user to reset download location. -->
    <string name="old_sdcard_unavailable">The old SD card is not available, please set a new download location.</string>
    <!-- Dialog title to ask download to internal storage or external storage. -->
    <string name="title_select_download_location">Choose download location</string>
    <!-- Title of the section to invite contacts if the user has denied the contacts permmissions -->
    <string name="no_contacts_permissions">No contact permissions granted</string>
    <!-- Option of the sliding panel to go to QR code section -->
    <string name="choose_qr_option_panel">My QR code</string>
    <!-- Title of the screen that shows the options to the QR code -->
    <string name="section_qr_code">QR code</string>
    <!-- Option in menu of section  My QR code to reset the QR code -->
    <string name="action_reset_qr">Reset QR code</string>
    <!-- Option in menu of section  My QR code to delete the QR code -->
    <string name="action_delete_qr">Delete QR code</string>
    <!-- Option shown in QR code bottom sheet dialog to save QR code in Cloud Drive -->
    <string name="save_cloud_drive">To Cloud Drive</string>
    <!-- Option shown in QR code bottom sheet dialog to save QR code in File System -->
    <string name="save_file_system">To file system</string>
    <!-- Title of QR code section -->
    <string name="section_my_code">My code</string>
    <!-- Title of QR code scan section -->
    <string name="section_scan_code">Scan code</string>
    <!-- Title of QR code settings that permits or not contacts that scan my QR code will be automatically added to my contact list -->
    <string name="settings_qrcode_autoaccept">Auto-accept</string>
    <!-- Subtitle of QR code settings auto-accept -->
    <string name="setting_subtitle_qrcode_autoccept">MEGA users who scan your QR code will be automatically added to your contact list.</string>
    <!-- Subtitle of QR code settings that reset the code -->
    <string name="setting_subtitle_qrcode_reset">Previous QR code will no longer be valid</string>
    <!-- Text shown when it has been copied the QR code link -->
    <string name="qrcode_link_copied">Link copied to the clipboard</string>
    <!-- Text shown when it has been reseted the QR code successfully -->
    <string name="qrcode_reset_successfully">QR code successfully reset</string>
    <!-- Text shown when it has been deleted the QR code successfully -->
    <string name="qrcode_delete_successfully">QR code successfully deleted</string>
    <!-- Text shown when it has not been reseted the QR code successfully -->
    <string name="qrcode_reset_not_successfully">QR code not reset due to an error. Please try again.</string>
    <!-- Text shown when it has not been delete the QR code successfully -->
    <string name="qrcode_delete_not_successfully">QR code not deleted due to an error. Please try again.</string>
    <!-- Title of dialog shown when a contact request has been sent with QR code -->
    <string name="invite_sent">Invite sent</string>
    <!-- Text of dialog shown when a contact request has been sent. -->
    <string name="invite_sent_text">The user has been invited and will appear in your contact list once accepted.</string>
    <!-- Text of dialog shown when multiple contacts request has been sent -->
    <string name="invite_sent_text_multi">The users have been invited and will appear in your contact list once accepted.</string>
    <!-- Text shown when it tries to share the QR and occurs an error to process the action -->
    <string name="error_share_qr">An error occurred while trying to share the QR file. Perhaps the file does not exist. Please try again later.</string>
    <!-- Text shown when it tries to upload to Cloud Drive the QR and occurs an error to process the action -->
    <string name="error_upload_qr">An error occurred while trying to upload the QR file. Perhaps the file does not exist. Please try again later.</string>
    <!-- Text shown when it tries to download to File System the QR and occurs an error to process the action -->
    <string name="error_download_qr">An error occurred while trying to download the QR file. Perhaps the file does not exist. Please try again later.</string>
    <!-- Text shown when it tries to download to File System the QR and the action has success -->
    <string name="success_download_qr">The QR Code has been downloaded successfully to %s</string>
    <!-- Title of dialog shown when a contact request has not been sent with QR code -->
    <string name="invite_not_sent">Invite not sent</string>
    <!-- Text of dialog shown when a contact request has not been sent with QR code -->
    <string name="invite_not_sent_text">The QR code or contact link is invalid. Please try to scan a valid code or to open a valid link.</string>
    <!-- Text of dialog shown when a contact request has not been sent with QR code because of is already a contact -->
    <string name="invite_not_sent_text_already_contact">The invitation has not been sent. %s is already in your contacts list.</string>
    <!-- Text of dialog shown when a contact request has not been sent with QR code because of some error -->
    <string name="invite_not_sent_text_error">An error occurred and the invitation has not been sent.</string>
    <!-- Text of alert dialog informing that the qr is generating -->
    <string name="generatin_qr">Generating QR code&#8230;</string>
    <!-- Title of QR code scan menu item -->
    <string name="menu_item_scan_code">Scan QR code</string>
    <!-- get the contact link and copy it -->
    <string name="button_copy_link">Copy link</string>
    <!-- Create QR code -->
    <string name="button_create_qr">Create QR code</string>
    <!-- Text shown when it has been created the QR code successfully -->
    <string name="qrcode_create_successfully">QR code successfully created</string>
    <!-- Text shown in QR code scan fragment to help and guide the user in the action -->
    <string name="qrcode_scan_help">Line up the QR code to scan it with your device’s camera</string>
    <!-- positive button on dialog to view a contact -->
    <string name="contact_view">View</string>
    <!-- Item menu option to reproduce audio or video in external reproductors -->
    <string name="external_play">Open with</string>
    <!-- to share a file using Facebook, Whatsapp, etc -->
    <string name="context_share">Share using</string>
    <!-- Message shown if the user choose enable button and he is not logged in -->
    <string name="error_enable_chat_before_login">Please log in before enabling the chat</string>
    <!-- title of a tag to search for a specific period within the search by date option in Camera upload -->
    <string name="label_set_period">Set period</string>
    <!-- Text of the empty screen when there are not chat conversations -->
    <string name="context_empty_chat_recent">[B]Invite friends to [/B][A]Chat[/A][B] and enjoy our encrypted platform with privacy and security[/B]</string>
    <!-- Text of the empty screen when there are not elements in the Rubbish Bin -->
    <string name="context_empty_rubbish_bin">[B]Empty [/B][A]Rubbish Bin[/A]</string>
    <!-- Text of the empty screen when there are not elements in  Inbox -->
    <string name="context_empty_inbox">[B]No files in your [/B][A]Inbox[/A]</string>
    <!-- Text of the empty screen when there are not elements in Cloud Drive -->
    <string name="context_empty_cloud_drive">[B]No files in your [/B][A]Cloud Drive[/A]</string>
    <!-- Text of the empty screen when there are not elements in Saved for Offline -->
    <string name="context_empty_offline">[B]No files [/B][A]Saved for Offline[/A]</string>
    <!-- Text of the empty screen when there are not contacts. No dot at the end because is for an empty state. The format placeholders are to showing it in different colors. -->
    <string name="context_empty_contacts">[B]No [/B][A]Contacts[/A]</string>
    <!-- Message shown when the user has no chats -->
    <string name="recent_chat_empty">[A]No[/A] [B]Conversations[/B]</string>
    <!-- Message shown when the chat is section is loading the conversations -->
    <string name="recent_chat_loading_conversations">[A]Loading[/A] [B]Conversations&#8230;[/B]</string>
    <!-- Text of the empty screen when there are not elements in Incoming -->
    <string name="context_empty_incoming">[B]No [/B][A]Incoming Shared folders[/A]</string>
    <!-- Text of the empty screen when there are not elements in Outgoing -->
    <string name="context_empty_outgoing">[B]No [/B][A]Outgoing Shared folders[/A]</string>
    <!-- Text of the empty screen when there are not elements in Links. Please, keep the place holders to format the string -->
    <string name="context_empty_links">[B]No [/B][A]Public Links[/A][B][/B]</string>
    <!-- Title of the sent requests tab. Capital letters -->
    <string name="tab_sent_requests">Sent requests</string>
    <!-- Title of the received requests tab. Capital letters -->
    <string name="tab_received_requests">Received requests</string>
    <!-- Title dialog overquota error -->
    <string name="overquota_alert_title">Storage quota exceeded</string>
    <!-- error message shown when an account confirmation link or reset password link is invalid for unknown reasons -->
    <string name="invalid_link">Invalid link, please ask for a new valid link</string>
    <!-- error message shown on the link password dialog if the password typed in was wrong -->
    <string name="invalid_link_password">Invalid link password</string>
    <!-- Error message shown when user tries to open a not valid MEGA link -->
    <string name="open_link_not_valid_link">The link you are trying to open is not a valid MEGA link.</string>
    <!-- Message shown when a link is being processing -->
    <string name="processing_link">Processing link&#8230;</string>
    <!-- Message shown when it is creating an acount and it is been introduced a very weak or weak password -->
    <string name="passwd_weak">Your password is easily guessed. Try making your password longer. Combine uppercase and lowercase letters. Add special characters. Do not use names or dictionary words.</string>
    <!-- Message shown when it is creating an acount and it is been introduced a medium password -->
    <string name="passwd_medium">Your password is good enough to proceed, but it is recommended to strengthen your password further.</string>
    <!-- Message shown when it is creating an acount and it is been introduced a good password -->
    <string name="passwd_good">This password will withstand most typical brute-force attacks. Please ensure that you will remember it.</string>
    <!-- Message shown when it is creating an acount and it is been introduced a strong password -->
    <string name="passwd_strong">This password will withstand most sophisticated brute-force attacks. Please ensure that you will remember it.</string>
    <!-- Password very weak -->
    <string name="pass_very_weak">Very weak</string>
    <!-- Password weak -->
    <string name="pass_weak">Weak</string>
    <!-- Password medium -->
    <string name="pass_medium">Medium</string>
    <!-- Password good -->
    <string name="pass_good">Good</string>
    <!-- Password strong -->
    <string name="pass_strong">Strong</string>
    <!-- Text displayed in several parts when there is a call in progress (notification, recent chats list, etc). -->
    <string name="title_notification_call_in_progress">Call in progress</string>
    <!-- Subtitle of the notification shown on the action bar when there is a call in progress -->
    <string name="action_notification_call_in_progress">Tap to go back to the call</string>
    <!-- Button in the notification shown on the action bar when there is a call in progress -->
    <string name="button_notification_call_in_progress">Return to the call</string>
    <!-- When it lists contacts of MEGA, the title of list’s header -->
    <string name="contacts_mega">On MEGA</string>
    <!-- When it lists contacts of phone, the title of list’s header -->
    <string name="contacts_phone">Phone contacts</string>
    <!-- Message error shown when trying to log in on an account has been suspended due to multiple breaches of Terms of Service -->
    <string name="account_suspended_multiple_breaches_ToS">Your account has been suspended due to multiple breaches of MEGA’s Terms of Service. Please check your email inbox.</string>
    <!-- Message error shown when trying to log in on an account has been suspended due to breach of Terms of Service -->
    <string name="account_suspended_breache_ToS">Your account was terminated due to a breach of MEGA\’s Terms of Service including, but not limited to, clause 15.</string>
    <!-- In a chat conversation when you try to send device’s images but images are still loading -->
    <string name="file_storage_loading">Loading files</string>
    <!-- In a chat conversation when you try to send device’s images but there aren’t available images -->
    <string name="file_storage_empty_folder">No files</string>
    <!-- Size in bytes. The placeholder is for the size value, please adjust the position based on linguistics -->
    <string name="label_file_size_byte">%s B</string>
    <!-- Size in kilobytes. The placeholder is for the size value, please adjust the position based on linguistics -->
    <string name="label_file_size_kilo_byte">%s KB</string>
    <!-- Size in megabytes. The placeholder is for the size value, please adjust the position based on linguistics -->
    <string name="label_file_size_mega_byte">%s MB</string>
    <!-- Size in gigabytes. The placeholder is for the size value, please adjust the position based on linguistics -->
    <string name="label_file_size_giga_byte">%s GB</string>
    <!-- Size in terabytes. The placeholder is for the size value, please adjust the position based on linguistics -->
    <string name="label_file_size_tera_byte">%s TB</string>
    <!-- Speed in bytes. The placeholder is for the speed value, please adjust the position based on linguistics -->
    <string name="label_file_speed_byte">%s B/s</string>
    <!-- Speed in kilobytes. The placeholder is for the speed value, please adjust the position based on linguistics -->
    <string name="label_file_speed_kilo_byte">%s KB/s</string>
    <!-- Speed in megabytes. The placeholder is for the speed value, please adjust the position based on linguistics -->
    <string name="label_file_speed_mega_byte">%s MB/s</string>
    <!-- Speed in gigabytes. The placeholder is for the speed value, please adjust the position based on linguistics -->
    <string name="label_file_speed_giga_byte">%s GB/s</string>
    <!-- Speed in terabytes. The placeholder is for the speed value, please adjust the position based on linguistics -->
    <string name="label_file_speed_tera_byte">%s TB/s</string>
    <!-- Size in megabytes. -->
    <string name="label_mega_byte">MB</string>
    <!-- Number of versions of a file shown on the screen info of the file, version items -->
    <plurals name="number_of_versions">
        <item quantity="one">%1$d version</item>
        <item quantity="other">%1$d versions</item>
    </plurals>
    <!-- Title of the section Versions for files -->
    <string name="title_section_versions">Versions</string>
    <!-- Header of the item to show the current version of a file in a list -->
    <string name="header_current_section_item">Current version</string>
    <!--  -->
    <plurals name="header_previous_section_item">
        <item quantity="one">Previous version</item>
        <item quantity="other">Previous versions</item>
    </plurals>
    <!-- option menu to revert a file version -->
    <string name="general_revert">Revert</string>
    <!-- option menu to clear all the previous versions -->
    <string name="menu_item_clear_versions">Clear previous versions</string>
    <!-- Title of the dialog to confirm that a version os going to be deleted, version items -->
    <plurals name="title_dialog_delete_version">
        <item quantity="one">Delete version?</item>
        <item quantity="other">Delete versions?</item>
    </plurals>
    <!-- Content of the dialog to confirm that a version is going to be deleted -->
    <string name="content_dialog_delete_version">This version will be permanently removed.</string>
    <!-- Content of the dialog to confirm that several versions are going to be deleted -->
    <string name="content_dialog_delete_multiple_version">These %d versions will be permanently removed.</string>
    <!-- Title of the notification shown when a file is uploading to a chat -->
    <string name="chat_upload_title_notification">Chat uploading</string>
    <!-- Label for the option on setting to set up the quality of multimedia files uploaded to the chat -->
    <string name="settings_chat_upload_quality">Video quality</string>
    <!-- Label for the option on setting to set up the quality of video files to be uploaded -->
    <string name="settings_video_upload_quality">Video Quality</string>
    <!-- Text shown when the user refuses to permit the storage permission when enable camera upload -->
    <string name="on_refuse_storage_permission">Camera Uploads needs to access your photos and other media on your device. Please go to the settings page and grant permission.</string>
    <!-- Available options for the setting to set up the quality of multimedia files uploaded to the chat or the Camera Uploads -->
    <string-array name="settings_chat_upload_quality_entries">
        <item>Low</item>
        <item>Medium</item>
        <item>High</item>
        <item>Original</item>
    </string-array>
    <!-- Title of the notification for a missed call -->
    <string name="missed_call_notification_title">Missed call</string>
    <!-- Refers to a location of file -->
    <string name="file_properties_info_location">Location</string>
    <!-- Title of the label to show the size of the current files inside a folder -->
    <string name="file_properties_folder_current_versions">Current versions</string>
    <!-- Title of the label to show the size of the versioned files inside a folder -->
    <string name="file_properties_folder_previous_versions">Previous versions</string>
    <!-- Number of versioned files inside a folder shown on the screen info of the folder, version items -->
    <plurals name="number_of_versions_inside_folder">
        <item quantity="one">%1$d versioned file</item>
        <item quantity="other">%1$d versioned files</item>
    </plurals>
    <!-- Confirmation message after forwarding one or several messages, version items -->
    <string name="messages_forwarded_success">Messages forwarded</string>
    <!-- Error message after forwarding one or several messages to several chats -->
    <string name="messages_forwarded_error">Error. Not correctly forwarded</string>
    <!-- Error message if any of the forwarded messages fails, message items -->
    <plurals name="messages_forwarded_partial_error">
        <item quantity="one">Error. %1$d message not successfully forwarded</item>
        <item quantity="other">Error. %1$d messages not successfully forwarded</item>
    </plurals>
    <!-- Error non existing resource after forwarding one or several messages to several chats, message items -->
    <plurals name="messages_forwarded_error_not_available">
        <item quantity="one">Error. The resource is no longer available</item>
        <item quantity="other">Error. The resources are no longer available</item>
    </plurals>
    <!-- The title of fragment Turn on Notifications -->
    <string name="turn_on_notifications_title">Turn on Notifications</string>
    <!-- The subtitle of fragment Turn on Notifications -->
    <string name="turn_on_notifications_subtitle">This way, you will see new messages\non your Android phone instantly.</string>
    <!-- First step to turn on notifications -->
    <string name="turn_on_notifications_first_step">Open Android device [A]Settings[/A]</string>
    <!-- Second step to turn on notifications -->
    <string name="turn_on_notifications_second_step">Open [A]Apps &amp; notifications[/A]</string>
    <!-- Third step to turn on notifications -->
    <string name="turn_on_notifications_third_step">Select [A]MEGA[/A]</string>
    <!-- Fourth step to turn on notifications -->
    <string name="turn_on_notifications_fourth_step">Open [A]App notifications[/A]</string>
    <!-- Fifth step to turn on notifications -->
    <string name="turn_on_notifications_fifth_step">Switch to On and select your preferences</string>
    <!-- Alert message after sending to chat one or several messages to several chats, version items -->
    <plurals name="files_send_to_chat_success">
        <item quantity="one">File sent</item>
        <item quantity="other">Files sent</item>
    </plurals>
    <!-- Error message after sending to chat one or several messages to several chats -->
    <string name="files_send_to_chat_error">Error. Not correctly sent</string>
    <!-- menu option to send a file to a chat -->
    <string name="context_send_file_to_chat">Send to chat</string>
    <!-- Title of the dialog ‘Do you remember your password?’ -->
    <string name="remember_pwd_dialog_title">Do you remember your password?</string>
    <!-- Text of the dialog ‘Recovery Key exported’ when the user wants logout -->
    <string name="remember_pwd_dialog_text_logout">You are about to log out, please test your password to ensure you remember it.\nIf you lose your password, you will lose access to your MEGA data.</string>
    <!-- Text of the dialog ‘Do you remember your password?’ -->
    <string name="remember_pwd_dialog_text">Please test your password to ensure you remember it. If you lose your password, you will lose access to your MEGA data.</string>
    <!-- Dialog option that permits user do not show it again -->
    <string name="general_do_not_show">Do not show again</string>
    <!-- Button of the dialog ‘Do you remember your password?’ that permits user test his password -->
    <string name="remember_pwd_dialog_button_test">Test password</string>
    <!-- Title of the activity that permits user test his password -->
    <string name="test_pwd_title">Test your password</string>
    <!-- Message shown to the user when is testing her password and it is correct -->
    <string name="test_pwd_accepted">Password accepted</string>
    <!-- Message shown to the user when is testing her password and it is wrong -->
    <string name="test_pwd_wrong">Wrong password.\nBack up your Recovery Key as soon as possible!</string>
    <!-- Text of the dialog ‘Recovery Key exported’ when the user wants logout -->
    <string name="recovery_key_exported_dialog_text_logout">You are about to log out, please test your password to ensure you remember it.\nIf you lose your password, you will lose access to your MEGA data.</string>
    <!-- Option that permits user copy to clipboard -->
    <string name="option_copy_to_clipboard">Copy to clipboard</string>
    <!-- Option that permits user export his recovery key -->
    <string name="option_export_recovery_key">Export Recovery Key</string>
    <!-- Option that permits user logout -->
    <string name="proceed_to_logout">Proceed to log out</string>
    <!-- Title of the preference Recovery key on Settings section -->
    <string name="recovery_key_bottom_sheet">Recovery Key</string>
    <!-- Option that permits user save on File System -->
    <string name="option_save_on_filesystem">Save on File System</string>
    <!-- Message shown when something has been copied to clipboard -->
    <string name="message_copied_to_clipboard">Copied to clipboard</string>
    <!-- text of the label to show that you have messages unread in the chat conversation -->
    <string name="message_jump_latest">Jump to latest</string>
    <!-- text of the label to show that you have new messages in the chat conversation -->
    <string name="message_new_messages">New messages</string>
    <!-- Title of the notification shown on the action bar when there is a incoming call -->
    <string name="notification_subtitle_incoming">Incoming call</string>
    <!-- Text for the notification action to launch the incoming call page -->
    <string name="notification_incoming_action">Go to the call</string>
    <!-- Text asking to go to system setting to enable allow display over other apps (needed for calls in Android 10) -->
    <string name="notification_enable_display">MEGA background pop-ups are disabled.\nTap to change the settings.</string>
    <!-- Subtitle to show the number of unread messages on a chat, unread messages -->
    <plurals name="number_unread_messages">
        <item quantity="one">%1$s unread message</item>
        <item quantity="other">%1$s unread messages</item>
    </plurals>
    <!-- Notification title to show the number of unread chats, unread messages -->
    <plurals name="plural_number_messages_chat_notification">
        <item quantity="one">%1$d unread chat</item>
        <item quantity="other">%1$d unread chats</item>
    </plurals>
    <!-- Message shown when a chat is opened and the messages are being recovered -->
    <string name="chat_loading_messages">[A]Loading[/A] [B]Messages&#8230;[/B]</string>
    <!-- Error message shown when opening a file link which doesn’t exist -->
    <string name="general_error_internal_node_not_found">File or folder not found. Are you logged in with a different account in your browser? You can only access files or folders from the account you are currently logged in with in the app</string>
    <!-- menu option to loop video or audio file -->
    <string name="context_loop_video">Loop</string>
    <!-- Title of the category Security options on Settings section -->
    <string name="settings_security_options_title">Security</string>
    <!-- Title of the preference Recovery key on Settings section -->
    <string name="settings_recovery_key_title">Back up Recovery Key</string>
    <!-- Summary of the preference Recovery key on Settings section -->
    <string name="settings_recovery_key_summary">Exporting the Recovery Key and keeping it in a secure location enables you to set a new password without data loss.</string>
    <!-- message when a temporary error on logging in is due to connectivity issues -->
    <string name="login_connectivity_issues">Unable to reach MEGA. Please check your connectivity or try again later.</string>
    <!-- message when a temporary error on logging in is due to servers busy -->
    <string name="login_servers_busy">Servers are too busy. Please wait.</string>
    <!-- message when a temporary error on logging in is due to SDK is waiting for the server to complete a request due to an API lock -->
    <string name="login_API_lock">This process is taking longer than expected. Please wait.</string>
    <!-- message when a temporary error on logging in is due to SDK is waiting for the server to complete a request due to a rate limit -->
    <string name="login_API_rate">Too many requests. Please wait.</string>
    <!-- Message when previous login is being cancelled -->
    <string name="login_in_progress">Cancelling login process. Please wait&#8230;</string>
    <!-- when open audio video player, the file that it try to open is not supported -->
    <string name="unsupported_file_type">Unsupported file type.</string>
    <!-- when open audio video player, the file that it try to open is damaged or does not exist -->
    <string name="corrupt_video_dialog_text">Error. The file is corrupted or does not exist.</string>
    <!-- Title of the screen Playlist -->
    <string name="section_playlist">Playlist</string>
    <!-- Text shown in playlist subtitle item when a file is reproducing -->
    <string name="playlist_state_playing">Now playing&#8230;</string>
    <!-- Text shown in playlist subtitle item when a file is reproducing but it is paused -->
    <string name="playlist_state_paused">Paused</string>
    <!-- Menu option to print the recovery key from Offline section -->
    <string name="context_option_print">Print</string>
    <!-- Message when the recovery key has been successfully saved on the filesystem -->
    <string name="save_MK_confirmation">The Recovery Key has been successfully saved</string>
    <!-- label to indicate that a share is still pending on outgoing shares of a node -->
    <string name="pending_outshare_indicator">(Pending)</string>
    <!-- Title of the dialog to disable the rich links previews on chat -->
    <string name="option_enable_chat_rich_preview">Rich URL Previews</string>
    <!-- Button to allow the rich links previews on chat -->
    <string name="button_always_rich_links">Always Allow</string>
    <!-- Button do not allow now the rich links previews on chat -->
    <string name="button_not_now_rich_links">Not Now</string>
    <!-- Button do not allow the rich links previews on chat -->
    <string name="button_never_rich_links">Never</string>
    <!-- Title of the dialog to enable the rich links previews on chat -->
    <string name="title_enable_rich_links">Enable rich URL previews</string>
    <!-- Text of the dialog to enable the rich links previews on chat -->
    <string name="text_enable_rich_links">Enhance the MEGAchat experience. URL content will be retrieved without end-to-end encryption.</string>
    <!-- Subtitle of a MEGA rich link without the decryption key -->
    <string name="subtitle_mega_rich_link_no_key">Tap to enter the Decryption Key</string>
    <!-- when the user tries to creates a MEGA account or tries to change his password and the password strength is very weak -->
    <string name="error_password">Please enter a stronger password</string>
    <!-- title of the notification for an acceptance of a contact request -->
    <string name="title_acceptance_contact_request_notification">New contact</string>
    <!-- Notification title to show the number of incoming contact request, contact requests -->
    <plurals name="plural_number_contact_request_notification">
        <item quantity="one">%1$d pending contact request</item>
        <item quantity="other">%1$d pending contact requests</item>
    </plurals>
    <!-- title of the notification for a new incoming contact request -->
    <string name="title_new_contact_request_notification">New contact request</string>
    <!-- Hint shown in the field to write a message in the chat screen (chat with customized title) -->
    <string name="type_message_hint_with_title">Write message to “%s”&#8230;</string>
    <!-- Empty state message shown in the screen when there are not any active transfer -->
    <string name="transfers_empty_new">[B]No active[/B][A] Transfers[/A]</string>
    <!-- Empty state message shown in the screen when there are not any active transfer -->
    <string name="completed_transfers_empty_new">[B]No completed[/B][A] Transfers[/A]</string>
    <!-- Empty state text that indicates that a folder is currently empty -->
    <string name="file_browser_empty_folder_new">[B]Empty[/B][A] Folder[/A]</string>
    <!-- Hint shown in the field to write a message in the chat screen (chat with customized title) -->
    <string name="type_message_hint_with_customized_title">Write message to “%s”&#8230;</string>
    <!-- Hint shown in the field to write a message in the chat screen (chat with default title) -->
    <string name="type_message_hint_with_default_title">Write message to %s&#8230;</string>
    <!-- Title of setting Two-Factor Authentication -->
    <string name="settings_2fa">Two-Factor Authentication</string>
    <!-- Subtitle of setting Two-Factor Authentication when the preference is disabled -->
    <string name="setting_subtitle_2fa">Two-Factor Authentication is a second layer of security for your account.</string>
    <!-- Title of the screen Two-Factor Authentication -->
    <string name="title_2fa">Why do you need two-factor authentication?</string>
    <!--  -->
    <string name="two_factor_authentication_explain">Two-factor authentication is a second layer of security for your account. Which means that even if someone knows your password they cannot access it, without also having access to the six digit code only you have access to.</string>
    <!-- Button that permits user begin with the process of enable Two-Factor Authentication -->
    <string name="button_setup_2fa">Begin Setup</string>
    <!-- Text that explain how to do with Two-Factor Authentication QR -->
    <string name="explain_qr_seed_2fa_1">Scan or copy the seed to your Authenticator App.</string>
    <!-- Text that explain how to do with Two-Factor Authentication seed -->
    <string name="explain_qr_seed_2fa_2">Be sure to back up this seed to a safe place in case you lose your device.</string>
    <!-- Text that explain how to confirm Two-Factor Authentication -->
    <string name="explain_confirm_2fa">Please enter the 6-digit code generated by your Authenticator App.</string>
    <!-- Text button -->
    <string name="general_verify">Verify</string>
    <!-- Text button -->
    <string name="general_next">Next</string>
    <!-- Text button -->
    <string name="general_previous">Previous</string>
    <!-- Text of the alert dialog to inform the user when an error occurs when try to enable seed or QR of Two-Factor Authentication -->
    <string name="qr_seed_text_error">An error occurred generating the seed or QR code, please try again.</string>
    <!-- Title of the screen shown when the user enabled correctly Two-Factor Authentication -->
    <string name="title_2fa_enabled">Two-Factor Authentication Enabled</string>
    <!-- Description of the screen shown when the user enabled correctly Two-Factor Authentication -->
    <string name="description_2fa_enabled">Next time you log in to your account you will be asked to enter a 6-digit code provided by your Authenticator App.</string>
    <!-- Recommendation displayed after enable Two-Factor Authentication -->
    <string name="recommendation_2fa_enabled">Please save your <b>Recovery Key</b> in a safe location, to avoid issues in case you lose access to your app, or if you want to disable Two-Factor Authentication.</string>
    <!-- Error shown when a user tries to enable Two-Factor Authentication and introduce an invalid code -->
    <string name="pin_error_2fa">Invalid code</string>
    <!-- Title of screen Lost authenticator decive -->
    <string name="lost_your_authenticator_device">Lost your Authenticator device?</string>
    <!-- Title of screen Login verification with Two-Factor Authentication -->
    <string name="login_verification">Login Verification</string>
    <!-- Subtitle of screen verify Two-Factor Authentication for changing password -->
    <string name="verify_2fa_subtitle_change_password">Change password</string>
    <!-- Subtitle of screen verify Two-Factor Authentication for changing email -->
    <string name="verify_2fa_subtitle_change_email">Change email</string>
    <!-- Subtitle of screen verify Two-Factor Authentication for cancelling account -->
    <string name="verify_2fa_subtitle_delete_account">Delete account</string>
    <!-- Subtitle of screen verify Two-Factor Authentication for disabling Two-Factor Authentication -->
    <string name="verify_2fa_subtitle_diable_2fa">Disable</string>
    <!-- Title of screen Lost authenticator decive -->
    <string name="title_lost_authenticator_device">Lost your Authenticator device?</string>
    <!-- When the user tries to disable Two-Factor Authentication and some error ocurr in the process -->
    <string name="error_disable_2fa">An error occurred trying to disable Two-Factor Authentication. Please try again.</string>
    <!-- When the user tries to enable Two-Factor Authentication and some error ocurr in the process -->
    <string name="error_enable_2fa">An error occurred trying to enable Two-Factor Authentication. Please try again.</string>
    <!-- Title of the dialog shown when a new account is created to suggest user enable Two-Factor Authentication -->
    <string name="title_enable_2fa">Enable Two-Factor Authentication</string>
    <!-- Label shown when it disables the Two-Factor Authentication -->
    <string name="label_2fa_disabled">Two-Factor Authentication Disabled</string>
    <!-- Text of the button which action is to show the authentication apps -->
    <string name="open_app_button">Open in</string>
    <!-- message when trying to open a link that contains the seed to enable Two-Factor Authentication but there isn’t any app that open it -->
    <string name="intent_not_available_2fa">There isn’t any available app to enable Two-Factor Authentication on your device</string>
    <!-- Text button -->
    <string name="general_close">Close</string>
    <!-- Label shown when Two-Factor Authentication has been enabled to alert user that has to back up his Recovery Key before finish the process -->
    <string name="backup_rk_2fa_end">Export your Recovery Key to finish</string>
    <!-- Title of dialog shown when it tries to open an authentication app and there is no installed -->
    <string name="no_authentication_apps_title">Two-Factor Authentication App</string>
    <!-- Message shown to ask user if wants to open Google Play to install some authenticator app -->
    <string name="open_play_store_2fa">Would you like to open Google Play so you can install an Authenticator App?</string>
    <!-- Label Play Store -->
    <string name="play_store_label">Play Store</string>
    <!-- Text shown in an alert explaining how to continue to enable Two-Factor Authentication -->
    <string name="text_2fa_help">You need an authenticator app to enable 2FA on MEGA. You can download and install the Google Authenticator, Duo Mobile, Authy or Microsoft Authenticator app for your phone or tablet.</string>
    <!-- success message when importing multiple files from -->
    <string name="number_correctly_imported_from_chat">%d files shared successfully</string>
    <!-- error message when importing multiple files from chat -->
    <string name="number_no_imported_from_chat">%d files were not shared</string>
    <!-- button’s text to open a full screen image -->
    <string name="preview_content">Preview content</string>
    <!-- message shown when the user clicks on media file chat message, there is no network connection and the file is not been downloaded -->
    <string name="no_network_connection_on_play_file">No network connection. File has not been downloaded and cannot be streamed.</string>
    <!-- message shown when the user open a file, the file is not been opened due to unknown reason -->
    <string name="error_fail_to_open_file_general">Unable to open file.</string>
    <!-- message shown when the user open a file, there is no network connection and the file is not been downloaded -->
    <string name="error_fail_to_open_file_no_network">No network connection. Please reconnect to open the file.</string>
    <!-- message when trying to save for offline a file that already exists -->
    <string name="file_already_exists">File already exists in Saved for Offline</string>
    <!-- Error message if forwarding a message failed, many messages -->
    <plurals name="error_forwarding_messages">
        <item quantity="one">Message not forwarded</item>
        <item quantity="other">Messages not forwarded</item>
    </plurals>
    <!-- Title of the dialog to disable the rich links previews on chat -->
    <string name="title_confirmation_disable_rich_links">Rich URL previews</string>
    <!-- Text of the dialog to disable the rich links previews on chat -->
    <string name="text_confirmation_disable_rich_links">You are disabling rich URL previews. You can re-enable them in Settings. Do you want to continue?</string>
    <!-- Message shown when a call ends. -->
    <string name="call_missed_messages">[A]Missed call[/A]</string>
    <!-- Message shown when a call ends. -->
    <string name="call_rejected_messages">[A]Call was rejected[/A]</string>
    <!-- Message shown when a call ends. -->
    <string name="call_cancelled_messages">[A]Call was cancelled[/A]</string>
    <!-- Message shown when a call ends. -->
    <string name="call_failed_messages">[A]Call failed[/A]</string>
    <!-- Message shown when a call ends. -->
    <string name="call_not_answered_messages">[A]Call was not answered[/A]</string>
    <!-- Indicates that can type a contact email -->
    <string name="contact_email">Contact email</string>
    <!-- When it tries to add a contact in a list an is already added -->
    <string name="contact_not_added">You have already added this contact.</string>
    <!-- Content of a normal message that cannot be recognized -->
    <string name="error_message_invalid_format">Invalid message format</string>
    <!-- Content of a normal message that cannot be recognized -->
    <string name="error_message_invalid_signature">Invalid message signature</string>
    <!-- When the user tries to reproduce a file through streaming and ocurred an error creating it -->
    <string name="error_streaming">An error occurred trying to create the stream</string>
    <!-- Menu option to restore an item from the Rubbish bin -->
    <string name="context_restore">Restore</string>
    <!-- success message when a node was restore from Rubbish bin -->
    <string name="context_correctly_node_restored">Restored to %s</string>
    <!-- error message when a node was restore from Rubbish bin -->
    <string name="context_no_restored">An error occurred. Item not restored.</string>
    <!-- menu item from contact section to send a message to a contact -->
    <string name="context_send_message">Send Message</string>
    <!-- Error message on opening a MEGAdrop folder link -->
    <string name="error_MEGAdrop_not_supported">MEGAdrop folders are not supported yet</string>
    <!-- Pre overquota error dialog when trying to copy or import a file -->
    <string name="pre_overquota_alert_text">This action cannot be completed as it would take you over your current storage limit. Would you like to upgrade your account?</string>
    <!-- Title of the section Archived chats -->
    <string name="archived_chats_title_section">Archived chats</string>
    <!-- Text of the option to show the arhived chat, it shows the number of archived chats -->
    <string name="archived_chats_show_option">Archived chats (%d)</string>
    <!-- Title of the option on the chat list to archive a chat -->
    <string name="archive_chat_option">Archive chat</string>
    <!-- Title of the option on the chat list to unarchive a chat -->
    <string name="unarchive_chat_option">Unarchive chat</string>
    <!-- Confirmation button of the dialog to archive a chat -->
    <string name="general_archive">Archive</string>
    <!-- Confirmation button of the dialog to unarchive a chat -->
    <string name="general_unarchive">Unarchive</string>
    <!-- Message shown when a chat is successfully archived, it shows the name of the chat -->
    <string name="success_archive_chat">%s chat was archived.</string>
    <!-- Error message shown when a chat has not be archived, it shows the name of the chat -->
    <string name="error_archive_chat">Error. %s chat was not archived.</string>
    <!-- Message shown when a chat is successfully unarchived, it shows the name of the chat -->
    <string name="success_unarchive_chat">%s chat was unarchived.</string>
    <!-- Error message shown when a chat has not be unarchived, it shows the name of the chat -->
    <string name="error_unarchive_chat">Error. %s chat was not able to be unarchived.</string>
    <!-- Message shown when the user has no archived chats -->
    <string name="archived_chats_empty">[A]No[/A] [B]Archived Chats[/B]</string>
    <!-- Subtitle of chat screen when the chat is inactive -->
    <string name="inactive_chat">Inactive chat</string>
    <!-- Subtitle of chat screen when the chat is archived -->
    <string name="archived_chat">Archived chat</string>
    <!-- Title of the layout to join a group call from the chat screen -->
    <string name="join_call_layout">Tap to join the call</string>
    <!-- Label shown when the user wants to add contacts into his MEGA account -->
    <string name="invite_contacts">Invite contacts</string>
    <!-- Label shown when the user wants to share something with other contacts -->
    <string name="share_with">Share with</string>
    <!-- Message shown while the contact list from the device and from MEGA is being read and then shown to the user -->
    <string name="contacts_list_empty_text_loading_share">Loading contacts&#8230;</string>
    <!-- Title of the screen New Group -->
    <string name="title_new_group">New group</string>
    <!-- Subtitle of the screen New Group -->
    <string name="subtitle_new_group">Type group name</string>
    <!-- Hint of edittext shown when it is creating a new group to guide user to type the name of the group -->
    <string name="hint_type_group">Name your group</string>
    <!-- Text of the confirm dialog shown when it wants to remove a contact from a chat -->
    <string name="confirmation_delete_contact">Remove %s from this chat?</string>
    <!-- Settings preference title to show file versions info of the account -->
    <string name="settings_file_management_file_versions_title">File versions</string>
    <!-- Settings preference subtitle to show file versions info of the account -->
    <plurals name="settings_file_management_file_versions_subtitle">
        <item quantity="one">1 file version, taking a total of %2$s</item>
        <item quantity="other">%1$d file versions, taking a total of %2$s</item>
    </plurals>
    <!-- Title of the section File management on Settings section -->
    <string name="settings_file_management_category">File Management</string>
    <!-- Option in Settings to delete all the versions of the account -->
    <string name="settings_file_management_delete_versions">Delete all older versions of my files</string>
    <!-- subtitle of the option in Settings to delete all the versions of the account -->
    <string name="settings_file_management_subtitle_delete_versions">All current files will remain. Only historic versions of your files will be deleted.</string>
    <!-- Text of the dialog to delete all the file versions of the account -->
    <string name="text_confirmation_dialog_delete_versions">You are about to delete the version histories of all files. Any file version shared to you from a contact will need to be deleted by them.\n\nPlease note that the current files will not be deleted.</string>
    <!-- success message when deleting all the versions of the account -->
    <string name="success_delete_versions">File versions successfully deleted</string>
    <!-- error message when deleting all the versions of the account -->
    <string name="error_delete_versions">An error occurred while trying to delete all previous versions of your files, please try again later.</string>
    <!-- Title of the option to enable or disable file versioning on Settings section -->
    <string name="settings_enable_file_versioning_title">File Versioning</string>
    <!-- Subtitle of the option to enable or disable file versioning on Settings section -->
    <string name="settings_enable_file_versioning_subtitle">Enable or disable file versioning for your entire account.\nDisabling file versioning does not prevent your contacts from creating new versions in shared folders.</string>
    <!-- section title to select a chat to send a file -->
    <string name="choose_chat">Choose chat</string>
    <!-- Hint shown to guide user on activity add contacts -->
    <string name="type_mail">Tap, enter name or email</string>
    <!-- Text of the confirm dialog shown when it wants to add a contact from a QR scaned -->
    <string name="confirmation_invite_contact">Add %s to your contacts?</string>
    <!-- Text of the confirm dialog shown when it wants to add a contact from a QR scaned and is already added before -->
    <string name="confirmation_not_invite_contact">You have already added the contact %s.</string>
    <!-- Text of the confirm dialog shown when it wants to add a contact from a QR scaned and is already added before -->
    <string name="confirmation_invite_contact_already_added">You have already added the contact %s.</string>
    <!-- Text of the confirm dialog shown when it wants to add a contact from a QR scaned -->
    <string name="confirmation_share_contact">Share with %s?</string>
    <!-- Text button for init a group chat -->
    <string name="new_group_chat_label">New group chat</string>
    <!-- Label shown when the user wants to add contacts into a chat conversation -->
    <string name="send_contacts">Send contacts</string>
    <!-- Title of the alert when the account have been logged out from another client -->
    <string name="title_alert_logged_out">Logged out</string>
    <!-- Text shown to indicate user that his account has already been confirmed -->
    <string name="account_confirmed">Your account has been activated. Please log in.</string>
    <!-- Text shown to indicate user that his account should be confirmed typing his password -->
    <string name="confirm_account">Please enter your password to confirm your account</string>
    <!-- Error shown if a user tries to add their own email address as a contact -->
    <string name="error_own_email_as_contact">There’s no need to add your own email address</string>
    <!-- Error shown when a user tries to enable Two-Factor Authentication and introduce an invalid code -->
    <string name="invalid_code">Invalid code</string>
    <!-- Text of the dialog shown when the storage of a FREE account is almost full -->
    <string name="text_almost_full_warning">Cloud Drive is almost full. Upgrade to Pro and get up to %1$s of storage and %2$s of transfer quota.</string>
    <!-- Text of the dialog shown when the storage of a PRO I or II account is almost full -->
    <string name="text_almost_full_warning_pro_account">Cloud Drive is almost full. Upgrade now and get up to %1$s of storage and %2$s of transfer quota.</string>
    <!-- Text of the dialog shown when the storage of a PRO III account is almost full -->
    <string name="text_almost_full_warning_pro3_account">Cloud Drive is almost full. If you need more storage please contact MEGA support to get a custom plan.</string>
    <!-- Text of the dialog shown when the storage of a FREE account is full -->
    <string name="text_storage_full_warning">Cloud Drive is full. Upgrade to Pro and get up to %1$s of storage and %2$s of transfer quota.</string>
    <!-- Text of the dialog shown when the storage of a PRO I or II account is full -->
    <string name="text_storage_full_warning_pro_account">Cloud Drive is full. Upgrade now and get up to %1$s of storage and %2$s of transfer quota.</string>
    <!-- Text of the dialog shown when the storage of a PRO III account is full -->
    <string name="text_storage_full_warning_pro3_account">Cloud Drive is full. If you need more storage please contact MEGA support to get a custom plan.</string>
    <!-- Button of the dialog shown when the storage is almost full to see the available PRO plans -->
    <string name="button_plans_almost_full_warning">See plans</string>
    <!-- Button of the dialog shown when the storage is almost full to custom a plan -->
    <string name="button_custom_almost_full_warning">Custom plan</string>
    <!-- Button of the dialog shown when the storage is almost full to get bonus -->
    <string name="button_bonus_almost_full_warning">Get Bonus</string>
    <!-- Mail title to upgrade to a custom plan -->
    <string name="title_mail_upgrade_plan">Upgrade to a custom plan</string>
    <!-- Mail subject to upgrade to a custom plan -->
    <string name="subject_mail_upgrade_plan">Ask us how you can upgrade to a custom plan:</string>
    <!-- Used in chat list screen to indicate in a chat list item that the message was sent by me, followed by the message -->
    <string name="word_me">Me:</string>
    <!-- Title of the button in the contact info screen to start an audio call -->
    <string name="call_button">Call</string>
    <!-- Title of the button in the contact info screen to send a message -->
    <string name="message_button">Message</string>
    <!-- Title of the button in the contact info screen to start a video call -->
    <string name="video_button">Video</string>
    <!-- Title of file explorer to send a link -->
    <string name="title_file_explorer_send_link">Send link to&#8230;</string>
    <!-- Title of chat explorer to send a link or file to a chat -->
    <string name="title_chat_explorer">Send to&#8230;</string>
    <!-- Title of cloud explorer to upload a link or file -->
    <string name="title_cloud_explorer">Upload to&#8230;</string>
    <!-- More button in contact info page -->
    <string name="contact_info_button_more">More</string>
    <!-- Section title to select a file to perform an action, more files -->
    <plurals name="plural_select_file">
        <item quantity="one">Choose File</item>
        <item quantity="other">Choose Files</item>
    </plurals>
    <!-- Title of confirmation dialog of sending invitation to a contact -->
    <string name="title_confirm_send_invitation">Invite %1$s?</string>
    <!-- Title of shared folder explorer to choose a folder to perform an action -->
    <string name="title_share_folder_explorer">Choose folder</string>
    <!-- Popup message shown if an user try to login while there is still living transfer -->
    <string name="login_warning_abort_transfers">All transfers will be cancelled, do you want to log in?</string>
    <!-- Popup message shown if an user try to login while there is still living transfer -->
    <string name="logout_warning_abort_transfers">All transfers will be cancelled, do you want to log out?</string>
    <!-- Label to explain the read only participant permission in the options panel of the group info screen -->
    <string name="subtitle_read_only_permissions">Read-only</string>
    <!-- Label shown the total space and the used space in an account -->
    <string name="used_space">[A]%1$s [/A][B]of %2$s used[/B]</string>
    <!-- title of the alert dialog when the user is changing the API URL to staging -->
    <string name="staging_api_url_title">Change to a test server?</string>
    <!-- Text of the alert dialog when the user is changing the API URL to staging -->
    <string name="staging_api_url_text">Are you sure you want to change to a test server? Your account may suffer irrecoverable problems.</string>
    <!-- Title of the confirmation dialog to open the camera app and lose the relay of the local camera on the in progress call -->
    <string name="title_confirmation_open_camera_on_chat">Open camera?</string>
    <!-- Text of the confirmation dialog to open the camera app and lose the relay of the local camera on the in progress call -->
    <string name="confirmation_open_camera_on_chat">If you open the camera, your video transmission will be paused in the current call.</string>
    <!-- Title of the notification when there is unknown activity on the Chat -->
    <string name="notification_chat_undefined_title">Chat activity</string>
    <!-- Content of the notification when there is unknown activity on the Chat -->
    <string name="notification_chat_undefined_content">You may have new messages</string>
    <!-- When app is retrieving push message -->
    <string name="retrieving_message_title">Retrieving message</string>
    <!-- Title of Rubbish bin scheduler option in settings to enable or disable the functionality -->
    <string name="settings_rb_scheduler_enable_title">Rubbish Bin Clearing Scheduler</string>
    <!-- Subtitle of Rubbish bin scheduler option in settings to enable or disable the functionality in free accounts -->
    <string name="settings_rb_scheduler_enable_subtitle">The Rubbish Bin is cleared for you automatically.</string>
    <!-- Title of Rubbish bin scheduler option in settings to enable or disable the functionality in PRO accounts -->
    <string name="settings_rb_scheduler_enable_period_PRO">The minimum period is 7 days.</string>
    <!-- Title of Rubbish bin scheduler option in settings to enable or disable the functionality in PRO accounts -->
    <string name="settings_rb_scheduler_enable_period_FREE">The minimum period is 7 days and your maximum period is 30 days.</string>
    <!-- Sub title of compression queue notification option in settings indicating the size limits. Please keep the placeholders because are to show the size limits including units in runtime. For example: The minimum size is 100MB and the maximum size is 1000MB. -->
    <string name="settings_compression_queue_subtitle">The minimum size is %1$s and the maximum size is %2$s.</string>
    <!-- Title of Rubbish bin scheduler option in settings to set up the number of days of the rubbish bin scheduler -->
    <string name="settings_rb_scheduler_select_days_title">Remove files older than</string>
    <!-- Time in days (plural). The placeholder is for the time value, please adjust the position based on linguistics -->
    <string name="settings_rb_scheduler_select_days_subtitle">%d days</string>
    <!-- Title of popup that userd to set compression queue size (in MB) in settings -->
    <string name="settings_video_compression_queue_size_popup_title">Notify me when size is larger than</string>
    <!-- Title of compression queue size option in settings -->
    <string name="settings_video_compression_queue_size_title">If videos to compress are larger than</string>
    <!-- Text of the alert when a FREE user tries to disable the RB scheduler -->
    <string name="settings_rb_scheduler_alert_disabling">To disable the Rubbish Bin clearing scheduler or set a longer retention period, please subscribe to a Pro plan.</string>
    <!-- Picker text to choose custom retention time. This option indicates several days -->
    <string name="hint_days">days</string>
    <!-- Title of the option to generate a public chat link -->
    <string name="get_chat_link_option">Get chat link</string>
    <!-- Title of the option to manage a public chat link -->
    <string name="manage_chat_link_option">Manage chat link</string>
    <!-- Title of the option to make a public chat private -->
    <string name="make_chat_private_option">Enable Encryption Key Rotation</string>
    <!-- Title of the view to inform that a chat is private -->
    <string name="private_chat">Encryption key rotation enabled</string>
    <!-- Text of the dialog to change a public chat to private (enable encryption key rotation) -->
    <string name="make_chat_private_option_text">Encryption key rotation is slightly more secure, but does not allow you to create a chat link and new participants will not see past messages.</string>
    <!-- Text of the option to change a public chat to private (enable encrypted key rotation) -->
    <string name="make_chat_private_not_available_text">Encryption key rotation is disabled for conversations with more than 100 participants.</string>
    <!-- Warning show to the user when tries to make private a public chat and the chat has more than 100 participants -->
    <string name="warning_make_chat_private">Unable to convert this chat to private because the participants limit has been exceeded.</string>
    <!-- Text shown when a moderator of a chat create a chat link. Please keep the placeholder because is to show the moderator’s name in runtime. -->
    <string name="message_created_chat_link">[A]%1$s[/A][B] created a chat link.[/B]</string>
    <!-- Text shown when a moderator of a chat delete a chat link. Please keep the placeholder because is to show the moderator’s name in runtime. -->
    <string name="message_deleted_chat_link">[A]%1$s[/A][B] removed the chat link.[/B]</string>
    <!-- Title of the option to delete a chat link -->
    <string name="action_delete_link">Delete chat link</string>
    <!-- Title of the alert when a chat link is invalid -->
    <string name="title_alert_chat_link_error">Chat link</string>
    <!-- Text of the dialog to confirm after closing all other sessions -->
    <string name="confirmation_close_sessions_text">This will log you out on all other active sessions except the current one.</string>
    <!-- Title of the dialog to confirm after closing all other sessions -->
    <string name="confirmation_close_sessions_title">Do you want to close all other sessions?</string>
    <!-- Subtitle chat screen for groups with permissions and not archived, Plural of participant. 2 participants -->
    <string name="number_of_participants">%d participants</string>
    <!-- Label of the button to join a chat by a chat link -->
    <string name="action_join">Join</string>
    <!-- Label for observers of a group chat -->
    <string name="observers_chat_label">Observers</string>
    <!-- Message on the title of the chat screen if there were any error loading the chat link -->
    <string name="error_chat_link">Error loading the chat link.</string>
    <!-- Message on the title of the chat screen if there were any error loading the chat link without logging -->
    <string name="error_chat_link_init_error">Error initialising chat when loading the chat link.</string>
    <!-- Message on the alert to preview a chat link if the user is already a participant -->
    <string name="alert_already_participant_chat_link">You are already participating in this chat.</string>
    <!-- Message on the alert to close a chat preview if the link is invalid -->
    <string name="alert_invalid_preview">This chat preview is no longer available. If you leave the preview, you won’t be able to reopen it.</string>
    <!-- Text shown when a moderator changes the chat to private. Please keep the placeholder because is to show the moderator’s name in runtime. -->
    <string name="message_set_chat_private">[A]%1$s[/A][B] enabled encryption key rotation.[/B]</string>
    <!-- error message shown when a chat link is invalid -->
    <string name="invalid_chat_link">This conversation is no longer available</string>
    <!-- When it is creating a new group chat, this option permits to establish it private or public -->
    <string name="ekr_label">Encryption key rotation</string>
    <!-- Text of the dialog to change a public chat to private (enable encryption key rotation) -->
    <string name="ekr_explanation">Encryption key rotation is slightly more secure, but does not allow you to create a chat link and new participants will not see past messages.</string>
    <!-- Text of the dialog to change a public chat to private (enable encryption key rotation) -->
    <string name="subtitle_chat_message_enabled_ERK">Encryption key rotation is slightly more secure, but does not allow you to create a chat link and new participants will not see past messages.</string>
    <!-- Message shown when a contact request has not been sent because the invitation has been sent before -->
    <string name="invite_not_sent_already_sent">The invitation to contact %s has been sent before and can be consulted in the Sent Requests tab.</string>
    <!-- Label shown to indicate the QR is saving in Cloud Drive -->
    <string name="save_qr_cloud_drive">Saving %s in Cloud Drive&#8230;</string>
    <!-- General label for folders -->
    <string name="general_folders">Folders</string>
    <!-- General label for files -->
    <string name="general_files">Files</string>
    <!-- Item menu option upon right click on one or multiple files -->
    <string name="general_save_to_device">Save to device</string>
    <!-- Title of cloud explorer to upload a file -->
    <string name="title_upload_explorer">Upload to MEGA</string>
    <!-- Label choose destination -->
    <string name="choose_destionation">Choose destination</string>
    <!-- Label that indicates show more items -->
    <string name="general_show_more">Show More</string>
    <!-- Label that indicates show less items -->
    <string name="general_show_less">Show Less</string>
    <!-- Subtitle of the historic notification for a new contact request -->
    <string name="notification_new_contact_request">[A]%s [/A][B]sent you a contact request.[/B]</string>
    <!-- Subtitle of the historic notification for a new contact -->
    <string name="notification_new_contact">[A]%s [/A][B]is now a contact.[/B]</string>
    <!-- Subtitle of the historic notification for a new shared folder -->
    <string name="notification_new_shared_folder">[B]New shared folder from [/B][A]%s.[/A]</string>
    <!-- Subtitle of the historic notification for a reminder new contact request -->
    <string name="notification_reminder_contact_request">[A]Reminder: [/A][B]%s [/B][C]sent you a contact request.[/C]</string>
    <!-- Title of the historic notification for a contact request cancelled -->
    <string name="title_contact_request_notification_cancelled">Contact request cancelled</string>
    <!-- Subtitle of the historic notification for contact request cancelled -->
    <string name="subtitle_contact_request_notification_cancelled">[A]%s [/A][B]cancelled the contact request.[/B]</string>
    <!-- Title of the historic notification when an user deletes you as contact -->
    <string name="title_contact_notification_deleted">Contact deleted</string>
    <!-- Subtitle of the historic notification when an user deletes you as contact -->
    <string name="subtitle_contact_notification_deleted">[A]%s [/A][B]deleted you as a contact.[/B]</string>
    <!-- Title of the historic notification when an user blocks you as contact -->
    <string name="title_contact_notification_blocked">Contact blocked</string>
    <!-- Subtitle of the historic notification when an user blocks you as contact -->
    <string name="subtitle_contact_notification_blocked">[A]%s [/A][B]blocked you as a contact.[/B]</string>
    <!-- Item of the navigation title for the notification section when there is any unread -->
    <string name="section_notification_with_unread">Notifications [A](%1$d)[/A]</string>
    <!-- Text shown in the notifications section. When a contact has nickname, nickname (email) will be shown -->
    <string name="section_notification_user_with_nickname">[A]%1$s (%2$s)[/A]</string>
    <!-- Title of the historic notification for an account deleted -->
    <string name="title_account_notification_deleted">Account deleted</string>
    <!-- Subtitle of the historic notification for an account deleted -->
    <string name="subtitle_account_notification_deleted">[B]The account [/B][A]%s[/A][B] has been deleted.[/B]</string>
    <!-- Subtitle of file takedown historic notification -->
    <string name="subtitle_file_takedown_notification">[A]Your publicly shared file [/A][B]%s[/B][C] has been taken down.[/C]</string>
    <!-- Subtitle of folder takedown historic notification -->
    <string name="subtitle_folder_takedown_notification">[A]Your publicly shared folder [/A][B]%s[/B][C] has been taken down.[/C]</string>
    <!-- Popup notification text on mouse-over of taken down file. -->
    <string name="message_file_takedown_pop_out_notification">This file has been the subject of a takedown notice.</string>
    <!-- Popup notification text on mouse-over taken down folder. -->
    <string name="message_folder_takedown_pop_out_notification">This folder has been the subject of a takedown notice.</string>
    <!-- option to dispute taken down file or folder -->
    <string name="dispute_takendown_file">Dispute Takedown</string>
    <!-- Error shown when download a file that has violated ToS/AUP. -->
    <string name="error_download_takendown_node">Not accessible due to ToS or AUP violation</string>
    <!-- Alert shown when some files were not downloaded due to ToS/AUP violation, Plural of taken down files. 2 files -->
    <plurals name="alert_taken_down_files">
        <item quantity="one">%d file was not downloaded due to ToS/AUP violation.</item>
        <item quantity="other">%d files were not downloaded due to ToS/AUP violation.</item>
    </plurals>
    <!-- Subtitle of a file takedown reinstated historic notification -->
    <string name="subtitle_file_takedown_reinstated_notification">[A]Your publicly shared file [/A][B]%s[/B][C] has been reinstated.[/C]</string>
    <!-- Subtitle of a folder takedown reinstated historic notification -->
    <string name="subtitle_folder_takedown_reinstated_notification">[A]Your publicly shared folder [/A][B]%s[/B][C] has been reinstated.[/C]</string>
    <!-- Title of the historic notification for outgoing contact requests -->
    <string name="title_outgoing_contact_request">Sent request</string>
    <!-- Title of the historic notification for incoming contact requests -->
    <string name="title_incoming_contact_request">Received request</string>
    <!-- Subtitle of the historic notification for contact request denied -->
    <string name="subtitle_outgoing_contact_request_denied">[A]%s [/A][B]denied your contact request.[/B]</string>
    <!-- Subtitle of the historic notification for contact request accepted -->
    <string name="subtitle_outgoing_contact_request_accepted">[A]%s [/A][B]accepted your contact request.[/B]</string>
    <!-- Subtitle of the historic notification for deleted shared folders (one or many) -->
    <string name="notification_deleted_shared_folder">[B]Access to folders shared by [/B][A]%s[/A][B] were removed.[/B]</string>
    <!-- Subtitle of the historic notification when a contact leaves a shared folder -->
    <string name="notification_left_shared_folder">[A]%s[/A][B] has left a shared folder.[/B]</string>
    <!-- Subtitle of the historic notification when a contact leaves a shared folder and the name of the folder is known -->
    <string name="notification_left_shared_folder_with_name">[A]%1$s[/A][B] has left the shared folder [/B][A]%2$s.[/A]</string>
    <!-- Subtitle of the historic notification for incoming contact request ignored -->
    <string name="subtitle_incoming_contact_request_ignored">[B]Contact request from [/B][A]%s [/A][B]was ignored[/B]</string>
    <!-- Subtitle of the historic notification for incoming contact request accepted -->
    <string name="subtitle_incoming_contact_request_accepted">[B]Contact request from [/B][A]%s [/A][B]was accepted[/B]</string>
    <!-- Subtitle of the historic notification for incoming contact request declined -->
    <string name="subtitle_incoming_contact_request_denied">[B]Contact request from [/B][A]%s [/A][B]was declined[/B]</string>
    <!-- Subtitle of the Upgrade account section -->
    <string name="type_of_my_account">Your current account is [A]%s[/A]</string>
    <!-- Footnote to clarify the storage space is subject to the achievement program -->
    <string name="footnote_achievements">Subject to your participation in our achievements program.</string>
    <!-- Title label for the current payment method during account upgrading -->
    <string name="payment_method">Payment method</string>
    <!-- title of billing period -->
    <string name="billing_period_title">Billing period</string>
    <!-- Option of one-off (month) billing. Placeholder: purchase price. -->
    <string name="billed_one_off_month">[A]One-off (month)[/A] %s</string>
    <!-- Option of one-off (year) billing. Placeholder: purchase price. -->
    <string name="billed_one_off_year">[A]One-off (year)[/A] %s</string>
    <!-- Option of monthly billing period. Placeholder: purchase price -->
    <string name="billed_monthly_text">[A]Billed monthly[/A] %s/month</string>
    <!-- Option of yearly billing period. Placeholder: purchase price -->
    <string name="billed_yearly_text">[A]Billed yearly[/A] %s/year</string>
    <!-- dialog option cancel in alert dialog -->
    <string name="button_cancel">Cancel</string>
    <!-- dialog option continue in alert dialog -->
    <string name="button_continue">Continue</string>
    <!-- one of the payment methods -->
    <string name="payment_method_google_wallet">[A]Google Pay[/A] (subscription)</string>
    <!-- one of the payment methods -->
    <string name="payment_method_huawei_wallet">[A]HUAWEI Pay[/A] (subscription)</string>
    <!-- Capital letters. Text of the label of a new historic notifications -->
    <string name="new_label_notification_item">NEW</string>
    <!-- When user is on PRO 3 plan, we will display an extra label to notify user that they can still contact support to have a customised plan. -->
    <string name="label_custom_plan">To upgrade your current subscription, please contact our support team for a [A]custom plan[/A].</string>
    <!-- Input field description in the create file dialog. -->
    <string name="context_new_file_name_hint">file name</string>
    <!-- Option in Settings section to enable the last active connection in chat -->
    <string name="option_enable_last_green_chat">Show Last seen&#8230;</string>
    <!-- Subtitle of the option in Settings section to enable the last active connection in chat -->
    <string name="subtitle_option_enable_last_green_chat">Allow your contacts to see the last time you were active on MEGA.</string>
    <!-- title of notification when device is out of storage during camera upload -->
    <string name="title_out_of_space">Not enough storage space</string>
    <!-- message will be shown when there is not enough space to perform camera upload. -->
    <string name="message_out_of_space">Not enough storage space to perform video compression.</string>
    <!-- the title of the notification that displays when compression larger than setting -->
    <string name="title_compression_size_over_limit">Video compression size is too large</string>
    <!-- the content message of the notification that displays when compression larger than setting, placeholder: size in MB -->
    <string name="message_compression_size_over_limit">The total size of the videos to compress exceeds %s, please put your device on charge to continue.</string>
    <!-- Message displayed when the user changes the ‘Keep file names as in the device’ setting -->
    <string name="message_keep_device_name">This setting will take effect the next time Camera Uploads runs</string>
    <!-- Notification message when compressing video to show the compressed percentage. Please, keep the placeholder because it is for adding the percentage value at runtime. -->
    <string name="message_compress_video">%s has been compressed</string>
    <!-- notification title when compressing video -->
    <string name="title_compress_video">Compressing Videos %1$d/%2$d</string>
    <!-- error message pops up when user selected an invalid folder for camera upload -->
    <string name="error_invalid_folder_selected">Invalid folder selected</string>
    <!-- Indicates the content of a folder is 1 folder and 1 file. Middle height point is to separate two fragments of text and it was not to be considered a punctuation mark. -->
    <string name="one_folder_one_file">1 folder · 1 file</string>
    <!-- Indicates the content of a folder is 1 folder and some files. The placeholder is to set the number of files. e.g. 1 folder · 7 files. Middle height point is to separate two fragments of text and it was not to be considered a punctuation mark. -->
    <string name="one_folder_several_files">1 folder · %1$d files</string>
    <!-- on the section notifications indicates the number of files added to a shared folder, Plural of file. 2 files -->
    <plurals name="num_files_with_parameter">
        <item quantity="one">%d file</item>
        <item quantity="other">%d files</item>
    </plurals>
    <!-- on the section notifications indicates the number of folder added to a shared folder, Plural of folder/directory. 2 folders -->
    <plurals name="num_folders_with_parameter">
        <item quantity="one">%d folder</item>
        <item quantity="other">%d folders</item>
    </plurals>
    <!-- Indicates the content of a folder is some folders and some files. Plural of files. e.g. 7 folders · 2 files. Middle height point is to separate two fragments of text and it was not to be considered a punctuation mark. -->
    <plurals name="num_folders_num_files">
        <item quantity="one">%1$d folders · 1 file</item>
        <item quantity="other">%1$d folders · %2$d files</item>
    </plurals>
    <!-- Subtitle of the historic notification for new additions inside an existing shared folder. Placeholders are: email who added the folders or files, number of folders added, number of files added -->
    <string name="subtitle_notification_added_folders_and_files">[A]%1$s[/A][B] added %2$s and %3$s[/B]</string>
    <!-- Subtitle of the historic notification for new additions inside an existing shared folder, Plural of file. 2 files -->
    <plurals name="subtitle_notification_added_files">
        <item quantity="one">[A]%1$s [/A][B]added %2$d file.[/B]</item>
        <item quantity="other">[A]%1$s [/A][B]added %2$d files.[/B]</item>
    </plurals>
    <!-- Subtitle of the historic notification for deletions inside an existing shared folder, Plural of item. 2 items -->
    <plurals name="subtitle_notification_deleted_items">
        <item quantity="one">[A]%1$s [/A][B]deleted %2$d item.[/B]</item>
        <item quantity="other">[A]%1$s [/A][B]deleted %2$d items.[/B]</item>
    </plurals>
    <!-- Subtitle of the historic notification for new additions inside an existing shared folder, Plural of folder. 2 folders -->
    <plurals name="subtitle_notification_added_folders">
        <item quantity="one">[A]%1$s [/A][B]added %2$d folder.[/B]</item>
        <item quantity="other">[A]%1$s [/A][B]added %2$d folders.[/B]</item>
    </plurals>
    <!-- Subtitle chat screen for groups with permissions and not archived, Plural of participant. 2 participants -->
    <plurals name="subtitle_of_group_chat">
        <item quantity="one">%d participant</item>
        <item quantity="other">%d participants</item>
    </plurals>
    <!--  -->
    <string name="custom_subtitle_of_group_chat">%1$s and %2$d more</string>
    <!-- Error when the user tries to get a public chat link for a chat with the default title -->
    <string name="message_error_set_title_get_link">Before you can generate a link for this chat, you need to set a description:</string>
    <!-- success alert when the user copy a chat link to the clipboard -->
    <string name="chat_link_copied_clipboard">Chat link copied to the clipboard</string>
    <!-- Label to show the price of each plan in the upgrade account section -->
    <string name="type_month">[A]From[/A] %s / [A]month[/A] *</string>
    <!-- the meaning of the asterisk in monthly* and annually* payment -->
    <string name="upgrade_comment">* Recurring subscription can be cancelled any time before the renewal date.</string>
    <!-- Message shown when a call starts. -->
    <string name="call_started_messages">Call Started</string>
    <!-- Title of the dialog to inform about a SSL error -->
    <string name="ssl_error_dialog_title">SSL key error</string>
    <!-- Text of the dialog to inform about a SSL error -->
    <string name="ssl_error_dialog_text">MEGA is unable to establish a secure connection using SSL. You may be on a public Wi-Fi network with additional requirements.</string>
    <!-- Text of the empty screen for the notifications section -->
    <string name="context_empty_notifications">[B]No [/B][A]Notifications[/A]</string>
    <!-- Permissions screen title -->
    <string name="general_setup_mega">Set up MEGA</string>
    <!-- Permissions screen explanation -->
    <string name="setup_mega_explanation">MEGA needs your permission to access your media and files for sharing. Other access permissions may be needed for exchanging encrypted messages and to make secure calls.</string>
    <!-- Title of the screen asking permissions for files -->
    <string name="allow_acces_media_title">Allow access to photos, media and files.</string>
    <!-- Subtitle of the screen asking permissions for files -->
    <string name="allow_acces_media_subtitle">MEGA needs your permission to access files for sharing.</string>
    <!-- Title of the screen asking permissions for camera -->
    <string name="allow_acces_camera_title">Enable camera</string>
    <!-- Subtitle of the screen asking permissions for camera -->
    <string name="allow_acces_camera_subtitle">Allow access to your camera to scan documents, take pictures and make video calls.</string>
    <!-- Title of the screen asking permissions for microphone and write in log calls -->
    <string name="allow_acces_calls_title">Enable calls</string>
    <!-- Title of the screen asking permissions for contacts -->
    <string name="allow_acces_contact_title">Grant access to your address book</string>
    <!-- Subtitle of the screen asking permissions for contacts -->
    <string name="allow_acces_contact_subtitle">Easily discover contacts from your address book on MEGA.</string>
    <!-- Explanation under the subtitle of asking permissions for contacts to explain that MEGA will never use the address book data for any other purpose -->
    <string name="allow_access_contact_explanation">MEGA will not use this data for any other purpose and will never interact with your contacts without your consent.</string>
    <!-- Subtitle of the screen asking permissions for microphone -->
    <string name="allow_acces_calls_subtitle_microphone">Allow access to your microphone to make encrypted calls.</string>
    <!-- General enable access -->
    <string name="general_enable_access">Grant access</string>
    <!-- Title of the option on chat info screen to list all the files sent to the chat -->
    <string name="title_chat_shared_files_info">Shared files</string>
    <!-- Error mesage when trying to remove an uploading attachment that has already finished -->
    <string name="error_message_already_sent">Attachment already sent</string>
    <!-- Message shown when a group call ends. -->
    <string name="group_call_ended_message">[A]Group call ended[/A][C]. Duration: [/C]</string>
    <!-- Message to indicate a call has ended and indicate the call duration. -->
    <string name="call_ended_message">[A]Call ended[/A][C]. Duration: [/C]</string>
    <!-- Message that shows the hours of a call when it ends, more hours -->
    <plurals name="plural_call_ended_messages_hours">
        <item quantity="one">[B]%1$s hour[/B]</item>
        <item quantity="other">[B]%1$s hours[/B]</item>
    </plurals>
    <!-- Message that shows the minutes of a call when it ends, more minutes -->
    <plurals name="plural_call_ended_messages_minutes">
        <item quantity="one">[B]%1$s minute[/B]</item>
        <item quantity="other">[B]%1$s minutes[/B]</item>
    </plurals>
    <!-- Message that shows the seconds of a call when it ends, more seconds -->
    <plurals name="plural_call_ended_messages_seconds">
        <item quantity="one">[B]%1$d second[/B]</item>
        <item quantity="other">[B]%1$d seconds[/B]</item>
    </plurals>
    <!-- Message to indicate a call has ended without indicate the call duration. -->
    <string name="call_ended_no_duration_message">[A]Call ended[/A]</string>
    <!-- Message to indicate a group call has ended without indicate the call duration. -->
    <string name="group_call_ended_no_duration_message">[A]Group call ended[/A]</string>
    <!-- String that appears when we show the last activity of a contact, when the last activity was today. For example: Last seen today 11:34a.m. -->
    <string name="last_seen_today">[A]Last seen [/A]today %1$s</string>
    <!-- String that appears when we show the last activity of a contact, but it’s been a long time ago that we don’t see any activity from that user -->
    <string name="last_seen_long_time_ago">[A]Last seen [/A]a long time ago</string>
    <!-- String that appears when we show the last activity of a contact, when the last activity was before today. For example: Last seen March 14th,2018 11:34a.m. -->
    <string name="last_seen_general">[A]Last seen [/A]%1$s %2$s</string>
    <!-- label today -->
    <string name="label_today">Today</string>
    <!-- label yesterday -->
    <string name="label_yesterday">Yesterday</string>
    <!-- label tomorrow -->
    <string name="label_tomorrow">Tomorrow</string>
    <!-- Text of the empty screen for the chat shared files -->
    <string name="context_empty_shared_files">[B]No [/B][A]Shared Files[/A]</string>
    <!-- Text to indicate that a contact has joined a group call -->
    <string name="contact_joined_the_call">%1$s joined the call</string>
    <!-- Text to indicate that a contact has left a group call -->
    <string name="contact_left_the_call">%1$s left the call</string>
    <!-- Warning show when a call cannot start because there are too many participants in the group chat -->
    <string name="call_error_too_many_participants_start">Call cannot start because the maximum number of participants has been exceeded.</string>
    <!-- Message show when a call cannot be established because there are too many participants in the group call -->
    <string name="call_error_too_many_participants">Call cannot be joined as the maximum number of participants has been exceeded.</string>
    <!-- Message show when a call cannot be established because there are too many participants in the group -->
    <string name="call_error_too_many_participants_join">Unable to join the group call due to the maximum number of participants reached</string>
    <!-- Message show when a user cannot activate the video in a group call because the max number of videos has been reached -->
    <string name="call_error_too_many_video">Video call cannot be joined as the maximum number of participants has been exceeded.</string>
    <!-- Message show when a user cannot put the call on hold -->
    <string name="call_error_call_on_hold">Call cannot be put on hold.</string>
    <!-- Error message shown when a file cannot be opened by other app using the open with option menu -->
    <string name="error_open_file_with">An error has occurred and the file cannot be opened with this app.</string>
    <!-- Subtitle of the call screen when a incoming call is just starting -->
    <string name="incoming_call_starting">Incoming call&#8230;</string>
    <!-- Subtitle of the call screen when a outgoing call is just starting -->
    <string name="outgoing_call_starting">Calling&#8230;</string>
    <!-- Content of a invalid meta message -->
    <string name="error_meta_message_invalid">Message contains invalid metadata</string>
    <!-- Title of the activity that sends a location -->
    <string name="title_activity_maps">Send location</string>
    <!-- Label layout on maps activity that permits send current location -->
    <string name="current_location_label">Send your current location</string>
    <!-- Label layout on maps activity that permits send current location. Placeholder is the current location -->
    <string name="current_location_landscape_label">Send your current location: [A]%1$s[/A]</string>
    <!-- Label layout on maps activity indicating nearby places -->
    <string name="nearby_places_label">Nearby places</string>
    <!-- Message shown in a dialog explaining the consequences of accesing the location -->
    <string name="explanation_send_location">This location will be opened using a third party maps provider outside the end-to-end encrypted MEGA platform.</string>
    <!-- Title of the location marker set by the user -->
    <string name="title_marker_maps">Send This Location</string>
    <!-- Label shown when after a maps search and no places were found -->
    <string name="no_places_found">No places were found</string>
    <!-- Title of the dialog shown when the location is disabled -->
    <string name="gps_disabled">The GPS is disabled</string>
    <!-- Text of the dialog shown when the location is disabled for open location settings -->
    <string name="open_location_settings">Would you like to open the location settings?</string>
    <!-- Info shown in the subtitle of each row of the shared files to chat: sender name . date -->
    <string name="second_row_info_item_shared_file_chat">%1$s . %2$s</string>
    <!-- After the user ticketed ’Don’t ask again’ on permission request dialog and denied, tell the user, he/she can still grant MEGA the permission in system settings. -->
    <string name="on_permanently_denied">You still can grant MEGA permissions in your device’s settings</string>
    <!-- Explain why MEGA needs the reading contacts permission when users deny to grant MEGA the permission. -->
    <string name="explanation_for_contacts_permission">If you allow MEGA to access your address book, you will be able to discover your contacts more easily. MEGA will not use this data for any other purpose and will never interact with your contacts without your consent.</string>
    <!-- Confirmation message after forwarding one or several messages, version items -->
    <plurals name="messages_forwarded_success_plural">
        <item quantity="one">Message forwarded</item>
        <item quantity="other">Messages forwarded</item>
    </plurals>
    <!-- Title of a chat message that contains geolocation info -->
    <string name="title_geolocation_message">Pinned Location</string>
    <!-- Alert shown when a num of files have not been sent because of any error occurs, Plural of file. 2 files -->
    <plurals name="num_files_not_send">
        <item quantity="one">%d file was not sent to %d chats</item>
        <item quantity="other">%d files were not sent to %d chats</item>
    </plurals>
    <!-- Alert shown when a num of contacts have not been sent because of any error occurs, Plural of file. 2 files -->
    <plurals name="num_contacts_not_send">
        <item quantity="one">%d contact was not sent to %d chats</item>
        <item quantity="other">%d contacts were not sent to %d chats</item>
    </plurals>
    <!-- Alert shown when a num of messages have not been sent because of any error occurs, Plural of file. 2 files -->
    <plurals name="num_messages_not_send">
        <item quantity="one">%d message was not sent to %d chats</item>
        <item quantity="other">%d messages were not sent to %d chats</item>
    </plurals>
    <!-- How many local contacts have been on MEGA, Plural of local contact. 2 contacts -->
    <plurals name="quantity_of_local_contact">
        <item quantity="one">%d contact found on MEGA</item>
        <item quantity="other">%d contacts found on MEGA</item>
    </plurals>
    <!-- Label displayed on the top of the chat list if none of user’s phone contacts have a MEGA account. In other case here would appear all the user’s phone contacts that have a MEGA account. -->
    <string name="no_local_contacts_on_mega">Invite contact now?</string>
    <!-- To see whom in your local contacts has been on MEGA -->
    <string name="see_local_contacts_on_mega">Discover your contacts on MEGA</string>
    <!-- In APP, text used to ask for access to contacts -->
    <string name="grant_mega_access_contacts">Grant MEGA access to your address book to discover your contacts on MEGA.</string>
    <!-- Getting registered contacts -->
    <string name="get_registered_contacts">Loading contacts on MEGA&#8230;</string>
    <!-- Alert shown when some content have not been sent because of any error occurs -->
    <string name="content_not_send">The content was not sent to %d chats</string>
    <!-- Label shown when a new group chat has been created correctly -->
    <string name="new_group_chat_created">New group chat created successfully</string>
    <!-- Alert shown when some content is sharing with chats and they are processing -->
    <string name="preparing_chats">Preparing files</string>
    <!-- Label indicating some content has been sent as message -->
    <string name="sent_as_message">Sent as a message.</string>
    <!-- Error message when the attachment cannot be sent to any of the selected chats -->
    <string name="error_sent_as_message">Error. The file has not been sent to any of the selected chats</string>
    <!-- Action delete all file versions -->
    <string name="delete_versions">Delete previous versions</string>
    <!-- Title of the dialog shown when it wants to delete the version history of a file -->
    <string name="title_delete_version_history">Delete previous versions?</string>
    <!-- Text of the dialog shown when it wants to delete the version history of a file -->
    <string name="text_delete_version_history">Please note that the current file will not be deleted.</string>
    <!-- Alert shown when the version history was deleted correctly -->
    <string name="version_history_deleted">Previous versions deleted.</string>
    <!-- Alert shown when the version history was deleted erroneously -->
    <string name="version_history_deleted_erroneously">Previous versions not deleted.</string>
    <!-- Confirmation message after deleted file versions, version items -->
    <plurals name="versions_deleted_succesfully">
        <item quantity="one">%d version deleted successfully</item>
        <item quantity="other">%d versions deleted successfully</item>
    </plurals>
    <!-- Alert shown when several versions are not deleted successfully -->
    <plurals name="versions_not_deleted">
        <item quantity="one">%d version not deleted</item>
        <item quantity="other">%d versions not deleted</item>
    </plurals>
    <!-- Alert shown when the user tries to realize some action in chat and has not contacts -->
    <string name="no_contacts_invite">You have no MEGA contacts. Please invite friends from the Contacts section.</string>
    <!-- Invite button for chat top cell -->
    <string name="invite_more">Invite more</string>
    <!-- Title of first tour screen -->
    <string name="title_tour_one">You hold the keys</string>
    <!-- Content of first tour screen -->
    <string name="content_tour_one">Security is why we exist, your files are safe with us behind a well oiled encryption machine where only you can access your files.</string>
    <!-- Title of second tour screen -->
    <string name="title_tour_two">Encrypted chat</string>
    <!-- Content of second tour screen -->
    <string name="content_tour_two">Fully encrypted chat with voice and video calls, group messaging and file sharing integration with your Cloud Drive.</string>
    <!-- Title of third tour screen -->
    <string name="title_tour_three">Create your Network</string>
    <!-- Content of third tour screen -->
    <string name="content_tour_three">Add contacts, create a network, collaborate, and make voice and video calls without ever leaving MEGA</string>
    <!-- Title of fourth tour screen -->
    <string name="title_tour_four">Your Photos in the Cloud</string>
    <!-- Content of fourth tour screen -->
    <string name="content_tour_four">Camera Uploads is an essential feature for any mobile device and we have got you covered. Create your account now.</string>
    <!-- Title of the dialog shown when a pdf required password -->
    <string name="title_pdf_password">Enter your password</string>
    <!-- Text of the dialog shown when a pdf required password -->
    <string name="text_pdf_password">%s is a password protected PDF document. Please enter the password to open the PDF.</string>
    <!-- Error of the dialog shown wen a pdf required password and the user types a wrong password -->
    <string name="error_pdf_password">You have entered the wrong password, please try again.</string>
    <!-- Error of the dialog shown wen a pdf required password and the user has been typed three times a wrong password -->
    <string name="error_max_pdf_password">The password you have entered is not valid.</string>
    <!-- Alert shown when a user tries to open a file from a zip and the file is unknown or has not been possible to unzip correctly -->
    <string name="unknownn_file">It is not possible to open the file. It is an unknown file type or it has not been possible to unzip the file successfully.</string>
    <!-- Alert shown when exists some call and the user tries to play an audio or video -->
    <string name="not_allow_play_alert">It is not possible to play media files while there is a call in progress.</string>
    <!-- Text shown in the list of chats when there is a call in progress but I am not on it -->
    <string name="ongoing_call_messages">Ongoing Call</string>
    <!-- Title of the layout to join a group call from the chat screen. -->
    <string name="join_call_layout_in_group_call">Tap to join current group call.</string>
    <!-- Title of the layout to return to a call -->
    <string name="call_in_progress_layout">Tap to return to call</string>
    <!-- message displayed when you try to start a call but it is not possible because you are already on a call -->
    <string name="not_allowed_to_start_call">You are currently on a call</string>
    <!-- chat message when a participant invites himself to a public chat using a chat link. Please keep the placeholder because is to show the participant’s name in runtime. -->
    <string name="message_joined_public_chat_autoinvitation">[A]%1$s[/A][B] joined the group chat.[/B]</string>
    <!-- Warning that appears prior to remove a chat link on the group info screen. -->
    <string name="context_remove_chat_link_warning_text">This conversation will no longer be accessible through the chat link once it has been removed.</string>
    <!-- Description text of the dialog to generate a public chat link -->
    <string name="context_create_chat_link_warning_text">Encrypted Key Rotation does not allow you to get a chat link without creating a new group chat.</string>
    <!-- Question of the dialog to generate a public chat link -->
    <string name="context_create_chat_link_question_text">Do you want to create a new group chat and get a chat link?</string>
    <!-- Text of the dialog to change a public chat to private (enable encryption key rotation) -->
    <string name="context_make_private_chat_warning_text">Encryption key rotation is slightly more secure, but does not allow you to create a chat link and new participants will not see past messages.</string>
    <!-- Message shown when a user has joined to a public chat successfully -->
    <string name="message_joined_successfully">You have joined the chat successfully.</string>
    <!-- Label that indicates the steps of a wizard -->
    <string name="wizard_steps_indicator">%1$d of %2$d</string>
    <!-- Hint of the Search view -->
    <string name="hint_action_search">Search&#8230;</string>
    <!-- Notification button which is displayed to answer an incoming call if the call screen is not displayed for some reason. -->
    <string name="answer_call_incoming">Answer</string>
    <!-- The text of the notification button that is displayed when there is a call in progress, another call is received and ignored. -->
    <string name="ignore_call_incoming">Ignore</string>
    <!-- Subtitle of the call screen when a user muted the current individual call. The placeholder indicates the user who muted the call -->
    <string name="muted_contact_micro">%s muted this call</string>
    <!-- Subtitle of the call screen when I muted the current individual call -->
    <string name="muted_own_micro">Muted</string>
    <!-- Subtitle of the call screen when the call is on hold -->
    <string name="call_on_hold">Call on hold</string>
    <!-- Subtitle of the call screen when a participant puts the call on hold. The placeholder indicates the user who put the call on hold -->
    <string name="session_on_hold">%s is on hold</string>
    <!-- The text of the notification button that is displayed when I receive a individual call and put the current one on hold and answer the other. -->
    <string name="hold_and_answer_call_incoming">Hold and Answer</string>
    <!-- The text of the notification button that is displayed when I receive a group call and put the current one on hold and answer the other. -->
    <string name="hold_and_join_call_incoming">Hold and Join</string>
    <!-- The text of the notification button that is displayed when I receive a individual call and hang the current one and answer the other. -->
    <string name="end_and_answer_call_incoming">End and Answer</string>
    <!-- The text of the notification button that is displayed when I receive a group call and hand the current one and answer the other. -->
    <string name="end_and_join_call_incoming">End and Join</string>
    <!-- when trying to download a file that is already downloaded in the device and has to copy in another path -->
    <string name="copy_already_downloaded">File already downloaded. Copied to the selected path.</string>
    <!-- Title of the dialog shown when you want to join a group call -->
    <string name="title_join_call">Join call</string>
    <!-- Text of the dialog shown when you want to join a group call -->
    <string name="text_join_call">To join this call you have to end your current call.</string>
    <!-- Text of the dialog shown when you want to join a group call but you are in another active call -->
    <string name="text_join_another_call">To join this call you have to end or hold the current call.</string>
    <!-- Explanation of the dialog shown to share a chat link -->
    <string name="copy_link_explanation">People can join your group by using this link.</string>
    <!-- Label that indicates the creation of a chat link -->
    <string name="new_chat_link_label">New chat link</string>
    <!-- Title of the dialog shown when the user it is creating a chat link and the chat has not title -->
    <string name="enter_group_name">Enter group name</string>
    <!-- Alert shown when the user it is creating a chat link and the chat has not title -->
    <string name="alert_enter_group_name">To create a chat link you must name the group.</string>
    <!-- Text shown when an account doesn’t have any contact added and it’s trying to start a new chat conversation -->
    <string name="invite_contacts_to_start_chat">Invite contacts and start chatting securely with MEGA’s encrypted chat.</string>
    <!-- Text of the empty screen when there are not chat conversations -->
    <string name="recent_chat_empty_text">Start chatting securely with your contacts using end-to-end encryption</string>
    <!-- Text sent to recipients to invite to be contact. Placeholder: contact link url. -->
    <string name="invite_contacts_to_start_chat_text_message">Hi. Have secure conversations on MEGA with me and get 20 GB of free cloud storage. %1$s</string>
    <!-- In some cases, a user may try to get the link for a chat room, but if such is not set by an operator - it would say ‘not link available’ and not auto create it. -->
    <string name="no_chat_link_available">No chat link available.</string>
    <!-- Alert shown when it has been deleted successfully a chat link -->
    <string name="chat_link_deleted">Chat link deleted successfully.</string>
    <!-- The status of pending contact request (ACCEPTED), placeholder is contact request creation time -->
    <string name="contact_request_status_accepted">%1$s (ACCEPTED)</string>
    <!-- The status of pending contact request (DELETED), placeholder is contact request creation time -->
    <string name="contact_request_status_deleted">%1$s (DELETED)</string>
    <!-- The status of pending contact request (DENIED), placeholder is contact request creation time -->
    <string name="contact_request_status_denied">%1$s (DENIED)</string>
    <!-- The status of pending contact request (IGNORED), placeholder is contact request creation time -->
    <string name="contact_request_status_ignored">%1$s (IGNORED)</string>
    <!-- The status of pending contact request (REMINDED), placeholder is contact request creation time -->
    <string name="contact_request_status_reminded">%1$s (REMINDED)</string>
    <!-- The status of pending contact request (PENDING), placeholder is contact request creation time -->
    <string name="contact_request_status_pending">%1$s (PENDING)</string>
    <!-- Message shown when it restored successfully a file version -->
    <string name="version_restored">Version restored successfully.</string>
    <!-- Text to inform that to make a recording you have to keep pressed the record button more than one second -->
    <string name="recording_less_than_second">Tap and hold to record, release to send.</string>
    <!-- label shown when slide to cancel a voice messages -->
    <string name="slide_to_cancel">Slide to cancel</string>
    <!-- Error message when trying to play a voice message that it is not available -->
    <string name="error_message_voice_clip">This voice message is not available</string>
    <!-- Title of popup when user click ‘Share’ button on invite contact page -->
    <string name="invite_contact_chooser_title">Invite a friend via</string>
    <!-- Action button label -->
    <string name="invite_contact_action_button">Invite a friend via&#8230;</string>
    <!-- Message displayed when multiple download starts and all files has already been downloaded before. Placeholder: number of files -->
    <plurals name="file_already_downloaded">
        <item quantity="one">1 file already downloaded.</item>
        <item quantity="other">%d files already downloaded.</item>
    </plurals>
    <!-- When a multiple download is started, some of the files could have already been downloaded before. This message shows the number of files that are pending. Placeholder: number of files -->
    <plurals name="file_pending_download">
        <item quantity="one">1 file pending.</item>
        <item quantity="other">%d files pending.</item>
    </plurals>
    <!-- Title of the login screen -->
    <string name="login_to_mega">Log into MEGA</string>
    <!-- Title of the create account screen -->
    <string name="create_account_title">Create your MEGA account</string>
    <!-- Label to reference a recents section -->
    <string name="recents_label">Recents</string>
    <!-- Label to reference a chats section -->
    <string name="chats_label">Chats</string>
    <!-- Text of the empty screen when there are not elements in Recents -->
    <string name="context_empty_recents">[B]No files in [/B][A]Recents[/A]</string>
    <!-- Title of a recents bucket -->
    <string name="title_bucket">%1$s and %2$d more</string>
    <!-- Title of a media recents bucket that only contains some images -->
    <string name="title_media_bucket_only_images">%d Images</string>
    <!-- Title of a media recents bucket that only contains some videos -->
    <string name="title_media_bucket_only_videos">%d Videos</string>
    <!-- Title of a media recents bucket that contains some images and some videos -->
    <string name="title_media_bucket_images_and_videos">%1$d Images and %2$d Videos</string>
    <!-- Title of a media recents bucket that contains some images and a video -->
    <string name="title_media_bucket_images_and_video">%d Images and 1 Video</string>
    <!-- Title of a media recents bucket that contains an image and some videos -->
    <string name="title_media_bucket_image_and_videos">1 Image and %d Videos</string>
    <!-- Title of a media recents bucket that contains an image and a video -->
    <string name="title_media_bucket_image_and_video">1 Image and 1 Video</string>
    <!-- Label that indicates who uploaded a file into a recents bucket -->
    <string name="create_action_bucket">[A]created by [/A]%s</string>
    <!-- Label that indicates who updated a file into a recents bucket -->
    <string name="update_action_bucket">[A]updated by [/A]%s</string>
    <!-- Used in recents list screen to indicate an action done by me -->
    <string name="bucket_word_me">Me</string>
    <!-- Text to explain the benefits of adding phone number to achievement enabled users. Placeholder 1: bonus storage space e.g. 20GB -->
    <string name="sms_add_phone_number_dialog_msg_achievement_user">Get %1$s free when you add your phone number. This makes it easier for your contacts to find you on MEGA.</string>
    <!-- Text to explain the benefits of adding phone number to non achievement users -->
    <string name="sms_add_phone_number_dialog_msg_non_achievement_user">Add your phone number to MEGA. This makes it easier for your contacts to find you on MEGA.</string>
    <!-- Error message when trying to record a voice message while on a call in progress -->
    <string name="not_allowed_recording_voice_clip">It is not possible to record voice messages while there is a call in progress.</string>
    <!-- Text shown when it tries to upload a voice message and occurs an error to process the action -->
    <string name="error_upload_voice_clip">An error occurred while trying to upload the voice message.</string>
    <!-- Title of the notification shown on the action bar when there is a incoming call -->
    <string name="title_notification_incoming_call">Incoming call</string>
    <!-- Title of the notification shown on the action bar when there is a incoming group call -->
    <string name="title_notification_incoming_group_call">Incoming group call</string>
    <!-- Title of the notification shown on the action bar when there is an individual incoming video call -->
    <string name="title_notification_incoming_individual_video_call">Incoming video call</string>
    <!-- Title of the notification shown on the action bar when there is an individual incoming audio call -->
    <string name="title_notification_incoming_individual_audio_call">Incoming audio call</string>
    <!-- The title of progress dialog when loading web content -->
    <string name="embed_web_browser_loading_title">Loading</string>
    <!-- The message of progress dialog when loading web content -->
    <string name="embed_web_browser_loading_message">Please wait&#8230;</string>
    <!-- Head label to show the business account type -->
    <string name="account_label">Account type</string>
    <!-- Label in My Account section to show user account type -->
    <string name="business_label">Business</string>
    <!-- Business user role -->
    <string name="admin_label">Admin</string>
    <!-- Business user role -->
    <string name="user_label">User</string>
    <!-- General label to show the status of something or someone -->
    <string name="status_label">Status</string>
    <!-- State to indicate something is active (business status account for instance) -->
    <string name="active_label">Active</string>
    <!-- Business account status. Payment is overdue, but the account still active in grace period -->
    <string name="payment_required_label">Payment required</string>
    <!-- Business expired account Overdue payment page header. -->
    <string name="payment_overdue_label">Payment overdue</string>
    <!-- Alert shown to an admin user of a business account in My Account section -->
    <string name="business_management_alert">User management is only available from a desktop web browser.</string>
    <!-- Title of the usage tab in My Account Section -->
    <string name="tab_my_account_usage">Usage</string>
    <!-- Title of usage storage details section in My Account -->
    <string name="usage_storage_details_label">Storage usage breakdown</string>
    <!-- Title of overall usage section in Storage -->
    <string name="overall_usage_label">Overall usage</string>
    <!-- Title of transfer section in Storage -->
    <string name="transfer_label">Transfer</string>
    <!-- Error shown when a Business account user (sub-user or admin) tries to remove a contact which is part of the same Business account. Please, keep the placeholder, it will be replaced with the name or email of the account, for example: Jane Appleseed or ja@mega.nz -->
    <string name="error_remove_business_contact">You cannot remove %1$s as a contact because they are part of your Business account.</string>
    <!-- When logging in during the grace period, the administrator of the Business account will be notified that their payment is overdue, indicating that they need to access MEGA using a desktop browser for more information -->
    <string name="grace_period_admin_alert">A problem occurred with your last payment. Please access MEGA using a desktop browser for more information.</string>
    <!-- A dialog title shown to users when their business account is expired. -->
    <string name="expired_business_title">Your Business account has expired</string>
    <!-- Details shown when a Business account is expired due a payment issue. The account is opened in a view-only mode. -->
    <string name="expired_admin_business_text">There has been a problem processing your payment. MEGA is limited to view only until this issue has been fixed in a desktop web browser.</string>
    <!-- A message which is shown to sub-users of expired business accounts. -->
    <string name="expired_user_business_text">Your account is currently [B]suspended[/B]. You can only browse your data.</string>
    <!-- Message shown when users with a business account (no administrators of a business account) try to enable the Camera Uploads, to advise them that the administrator do have the ability to view their data. -->
    <string name="camera_uploads_business_alert">MEGA cannot access your data. However, your business account administrator can access your Camera Uploads.</string>
    <!-- General label to alert user that somehting went wrong -->
    <string name="general_something_went_wrong_error">Something went wrong</string>
    <!-- A dialog message which is shown to sub-users of expired business accounts. -->
    <string name="expired_user_business_text_2">Contact your business account administrator to resolve the issue and activate your account.</string>
    <!-- Warning message to alert user about logout in My Account section if has offline files. -->
    <string name="logout_warning_offline">When you log out, files from your Offline section will be deleted from your device.</string>
    <!-- Warning message to alert user about logout in My Account section if has transfers in progress. -->
    <string name="logout_warning_transfers">When you log out, ongoing transfers will be cancelled.</string>
    <!-- Warning message to alert user about logout in My Account section if has offline files and transfers in progress. -->
    <string name="logout_warning_offline_and_transfers">When you log out, files from your Offline section will be deleted from your device and ongoing transfers will be cancelled.</string>
    <!-- Label to indicate that a name has not been possible to obtain for some reason -->
    <string name="unknown_name_label">Unknown name</string>
    <!-- Error when renaming a chat title and it is too long -->
    <string name="title_long">Title too long</string>
    <!-- Alert shown to the user when they is trying to create an empty group for attach a file -->
    <string name="error_creating_group_and_attaching_file">Please select one or more contacts.</string>
    <!-- Label showing the number of contacts attached in a chat conversation, placeholder is the number of contacts -->
    <string name="contacts_sent">Sent %s Contacts.</string>
    <!-- Name by default of the folder where the files sent to the chat are stored in the cloud -->
    <string name="my_chat_files_folder">My chat files</string>
    <!-- Error shown when it was not possible to create a folder for any reason -->
    <string name="error_creating_folder">Error. The folder %1$s was not created</string>
    <!-- Title of an alert screen indicating the user has to verify their email -->
    <string name="verify_email_label">Verify your email address</string>
    <!-- Text informing user that their account has been suspended -->
    <string name="account_temporarily_suspended">Your account has been temporarily locked for your safety.</string>
    <!-- Text informing user has to follow the steps of an email to unlock their account -->
    <string name="verify_email_and_follow_steps">Please follow the steps in the [A]verification email[/A] to unlock your account.</string>
    <!-- Question which takes the user to a help screen -->
    <string name="why_am_i_seeing_this">Why am I seeing this?</string>
    <!-- Label of a button which action is resend an email -->
    <string name="resend_email_label">Resend email</string>
    <!-- Error shown when the user tries to resend the email to unblock their account before the time needed to permit send it again -->
    <string name="resend_email_error">Email already sent. Please wait a few minutes before trying again.</string>
    <!-- Title of a helping view about locked accounts -->
    <string name="locked_accounts_label">Locked Accounts</string>
    <!-- Locked accounts description text by an external data breach. This text is 1 of 2 paragraph of a description -->
    <string name="locked_accounts_text_1">It is possible that you are using the same password for your MEGA account as for other services, and that at least one of these other services has suffered a data breach.</string>
    <!-- Locked accounts description text by bad use of user password. This text is 2 of 2 paragraph of a description -->
    <string name="locked_accounts_text_2">Your password leaked and is now being used by bad actors to log into your accounts, including, but not limited to, your MEGA account.</string>
    <!-- Button to add a nickname for a user -->
    <string name="add_nickname">Set Nickname</string>
    <!-- Button to update a nickname for a user -->
    <string name="edit_nickname">Edit Nickname</string>
    <!-- Label showing that a nickname has been added -->
    <string name="snackbar_nickname_added">Nickname added</string>
    <!-- Label showing that a nickname has been added -->
    <string name="snackbar_nickname_removed">Nickname removed</string>
    <!-- Label showing that a nickname has not been added -->
    <string name="error_snackbar_nickname_added">An error occurred while trying to add the nickname</string>
    <!-- title of a dialog to edit or remove the nickname -->
    <string name="nickname_title">Nickname</string>
    <!-- Text related to verified phone number. Used as title or cell description. -->
    <string name="phonenumber_title">Phone number</string>
    <!-- Text shown in a call when it is trying to reconnect after lose the internet connection -->
    <string name="reconnecting_message">Reconnecting</string>
    <!-- Text shown when the Internet connection is retrieved and there is a call is in progress -->
    <string name="connected_message">You are back.</string>
    <!-- Text shown in a call when the own internet connection is of low quality -->
    <string name="poor_internet_connection_message">Poor Internet connection</string>
    <!-- Text is displayed while a voice clip is being recorded -->
    <string name="recording_layout">Recording&#8230;</string>
    <!-- Text shown for the action create new file -->
    <string name="create_new_file_action">Create new file</string>
    <!-- Error title shown when you are trying to do an action with a file or folder and you don’t have the necessary permissions -->
    <string name="permissions_error_label">Permission error</string>
    <!-- Confirmation dialog shown to user when they try to revert a node in an incoming ReadWrite share. -->
    <string name="alert_not_enough_permissions_revert">You do not have the correct permissions to amend this file. Would you like to create a new file?</string>
    <!-- Text shown when the creation of a version as a new file was successful -->
    <string name="version_as_new_file_created">Version was created as a new file successfully.</string>
    <!-- Label indicating a date. Keep the placeholder, is to set the date. -->
    <string name="general_date_label">on %1$s</string>
    <!-- Confirmation before removing the outgoing shares of several folders. Please keep the placeholder is to set the number of folders -->
    <string name="alert_remove_several_shares">Are you sure you want to stop sharing these %1$d folders?</string>
    <!-- Download location label -->
    <string name="download_location">Download location</string>
    <!-- Text asking confirmation for download location -->
    <string name="confirmation_download_location">Always save to this location?</string>
    <!-- Action to show any file in its location -->
    <string name="view_in_folder_label">View in folder</string>
    <!-- Title of a screen to browse files -->
    <string name="browse_files_label">Browse files</string>
    <!-- Title of the File Provider activity -->
    <string name="file_provider_title">Attach from&#8230;</string>
    <!-- Title of an inactive chat which was recently created (today or yesterday). Placeholder is to show the specific creation day. e.g. Chat created today -->
    <string name="inactive_chat_title_2">Chat created %s</string>
    <!-- Title of an inactive chat. Placeholder is to show the creation date and time -->
    <string name="inactive_chat_title">Chat created on %s</string>
    <!-- Title of the chat when multi-selection is activated -->
    <string name="select_message_title">Select messages</string>
    <!-- Storage root label -->
    <string name="storage_root_label">Storage root</string>
    <!-- The label that describes that a transfer failed. -->
    <string name="failed_label">Failed</string>
    <!-- Text warning of transfer over quota -->
    <string name="warning_transfer_over_quota">Your transfers have been interrupted. Upgrade your account or wait %s to continue.</string>
    <!-- Label indicating transfer over quota -->
    <string name="label_transfer_over_quota">Transfer quota exceeded</string>
    <!-- Label indicating storage over quota -->
    <string name="label_storage_over_quota">Storage quota exceeded</string>
    <!-- Label indicating the action ‘upgrate account’ to get more transfer quota -->
    <string name="label_get_more_transfer_quota">Get more transfer quota</string>
    <!-- Warning show to the user when a folder does not exist -->
    <string name="warning_folder_not_exists">The folder does not exist.</string>
    <!-- Warning show to the user when a node does not exist in cloud -->
    <string name="warning_node_not_exists_in_cloud">The file cannot be found in your Cloud Drive.</string>
    <!-- Header text of the Over Disk Quota Paywall warning -->
    <string name="over_disk_quota_paywall_header">Storage Full</string>
    <!-- Title of the Over Disk Quota Paywall warning -->
    <string name="over_disk_quota_paywall_title">Your data is at risk!</string>
    <!-- Text of the Over Disk Quota Paywall warning with multiple email notification. Placeholders: 1 user email, 2 and 3 list of email notification dates, 4 number of files, 5 files size (including units) and 6 required PRO plan -->
    <plurals name="over_disk_quota_paywall_text">
        <item quantity="one">We have contacted you by email to %1$s on %2$s, but you still have %3$s files taking up %4$s in your MEGA account, which requires you to have %5$s.</item>
        <item quantity="other">We have contacted you by email to %1$s on %2$s and %3$s, but you still have %4$s files taking up %5$s in your MEGA account, which requires you to have %6$s.</item>
    </plurals>
    <!-- Text of the Over Disk Quota Paywall warning with no email notification info. Placeholders: 1 user email, 2 number of files, 3 files size (including units) and 4 required PRO plan -->
    <string name="over_disk_quota_paywall_text_no_warning_dates_info">We have contacted you by email to %1$s, but you still have %2$s files taking up %3$s in your MEGA account, which requires you to have %4$s.</string>
    <!-- Text of deletion alert of the Over Disk Quota Paywall warning. Placeholder is for include the time left (including units) in MEGA red color -->
    <string name="over_disk_quota_paywall_deletion_warning">[B]You have [M]%s[/M] left to upgrade[/B]. After that, your data is subject to deletion.</string>
    <!-- Text of deletion alert of the Over Disk Quota Paywall warning if no data available -->
    <string name="over_disk_quota_paywall_deletion_warning_no_data">[B]You have to upgrade[/B]. Your data is currently subject to deletion.</string>
    <!-- Text of deletion alert of the Over Disk Quota Paywall warning if no time left. “save” here means safeguard, protect, and not write to disk. -->
    <string name="over_disk_quota_paywall_deletion_warning_no_time_left">[B]You must act immediately to save your data.[/B]</string>
    <!-- Time in days (plural). The placeholder is for the time value, please adjust the position based on linguistics -->
    <plurals name="label_time_in_days_full">
        <item quantity="one">1 day</item>
        <item quantity="other">%d days</item>
    </plurals>
    <!-- Time in hours. The placeholder is for the time value, please adjust the position based on linguistics -->
    <string name="label_time_in_hours">%dh</string>
    <!-- Time in minutes. The placeholder is for the time value, please adjust the position based on linguistics -->
    <string name="label_time_in_minutes">%dm</string>
    <!-- Time in seconds. The placeholder is for the time value, please adjust the position based on linguistics -->
    <string name="label_time_in_seconds">%ds</string>
    <!-- Title for a section on the fingerprint warning dialog. Below it is a button which will allow the user to verify their contact’s fingerprint credentials. -->
    <string name="label_verify_credentials">Verify credentials</string>
    <!-- Label to indicate that contact’s credentials are not verified. -->
    <string name="label_not_verified">Not verified</string>
    <!-- Label indicating the authenticity credentials of a contact have been verified -->
    <string name="label_verified">Verified</string>
    <!-- ”Verify user” dialog title -->
    <string name="authenticity_credentials_label">Authenticity Credentials</string>
    <!-- ”Verify user” dialog description -->
    <string name="authenticity_credentials_explanation">This is best done in real life by meeting face to face. If you have another already-verified channel such as verified OTR or PGP, you may also use that.</string>
    <!-- Label title above your fingerprint credentials.  A credential in this case is a stored piece of information representing your identity -->
    <string name="label_your_credentials">Your Credentials</string>
    <!-- Button to reset credentials -->
    <string name="action_reset">Reset</string>
    <!-- Warning shown to the user when tries to approve/reset contact credentials and another request of this type is already running. -->
    <string name="already_verifying_credentials">Updating credentials. Please try again later.</string>
    <!-- Info message displayed when the user is joining a chat conversation -->
    <string name="joining_label">Joining&#8230;</string>
    <!-- Info message displayed when the user is leaving a chat conversation -->
    <string name="leaving_label">Leaving&#8230;</string>
    <!-- Text in the confirmation dialog for removing the associated phone number of current account. -->
    <string name="remove_phone_number">Remove your phone number?</string>
    <!-- Text show in a snackbar when phone has successfully reset. -->
    <string name="remove_phone_number_success">Your phone number has been removed successfully.</string>
    <!-- Text show in a snackbar when reset phone number failed. -->
    <string name="remove_phone_number_fail">Failed to remove your phone number.</string>
    <!-- Text hint shown in the global search box which sits on the top of the Homepage screen -->
    <string name="search_hint">Search in MEGA</string>
    <!-- Alert shown when a user tries to reset an account wich is bloqued. -->
    <string name="error_reset_account_blocked">The account you’re trying to reset is blocked.</string>
    <!-- Error message when trying to login and the account is blocked -->
    <string name="error_account_blocked">Your account has been blocked. Please contact support&#64;mega.nz</string>
    <!-- Error message appears to sub-users of a business account when they try to login and they are disabled. -->
    <string name="error_business_disabled">Your account has been deactivated by your administrator. Please contact your business account administrator for further details.</string>
    <!-- An error message which appears to sub-users of a business account when they try to login and they are deleted. -->
    <string name="error_business_removed">Your account has been removed by your administrator. Please contact your business account administrator for further details.</string>
    <!-- Option in bottom sheet dialog for modifying the associated phone number of current account. -->
    <string name="option_modify_phone_number">Modify</string>
    <!-- Option in bottom sheet dialog for modifying the associated phone number of current account. -->
    <string name="title_modify_phone_number">Modify phone number</string>
    <!-- Option in bottom sheet dialog for removing the associated phone number of current account. -->
    <string name="title_remove_phone_number">Remove phone number</string>
    <!-- Message showing to explain what will happen when the operation of -->
    <string name="modify_phone_number_message">This operation will remove your current phone number and start the process of associating a new phone number with your account.</string>
    <!-- Message for action to remove the registered phone number. -->
    <string name="remove_phone_number_message">This will remove your associated phone number from your account. If you later choose to add a phone number you will be required to verify it.</string>
    <!-- Text of an action button indicating something was successful and it can checks it by pressing it -->
    <string name="action_see">See</string>
    <!-- “Verify user” dialog description. Please, keep the placeholder, is to set the name of a contact: Joana’s credentials -->
    <string name="label_contact_credentials">%s’s credentials</string>
    <!-- The label under the button of opening all-documents screen. The space is reduced, so please translate this string as short as possible. -->
    <string name="category_documents">Docs</string>
    <!-- The label under the button of opening all-documents screen -->
    <string name="section_documents">Documents</string>
    <!-- Label of the floating action button of opening the new chat conversation -->
    <string name="fab_label_new_chat">New chat</string>
    <!-- Text that indicates that there’s no image to show in image section -->
    <string name="homepage_empty_hint_photos">[B]No[/B] [A]Images[/A] [B]Found[/B]</string>
    <!-- Text that indicates that there’s no document to show -->
    <string name="homepage_empty_hint_documents">No documents found</string>
    <!-- Text that indicates that there’s no audio to show -->
    <string name="homepage_empty_hint_audio">No audio files found</string>
    <!-- Text that indicates that there’s no video to show -->
    <string name="homepage_empty_hint_video">No videos found</string>
    <!-- Title of the screen to attach GIFs -->
    <string name="search_giphy_title">Search GIPHY</string>
    <!-- Label indicating an empty search of GIFs. The format placeholders are to showing it in different colors. -->
    <string name="empty_search_giphy">No [A]GIFs[/A] found</string>
    <!-- Label indicating there is not available GIFs due to down server -->
    <string name="server_down_giphy">No available GIFs. Please try again later</string>
    <!-- Label indicating the end of Giphy list. The format placeholders are to showing it in different colors. -->
    <string name="end_of_results_giphy">[A]End of[/A] results</string>
    <!-- Title of a dialog to confirm the action of resume all transfers -->
    <string name="warning_resume_transfers">Resume transfers?</string>
    <!-- Option to  resume all transfers -->
    <string name="option_resume_transfers">Resume transfers</string>
    <!-- Option to  cancel a transfer -->
    <string name="option_cancel_transfer">Cancel transfer</string>
    <!-- Message of a dialog to confirm the action of resume all transfers -->
    <string name="warning_message_resume_transfers">Unpause transfers to proceed with your upload.</string>
    <!-- Indicator of the progress in a download/upload. Please, don’t remove the place holders: the first one is to set the percentage, the second one is to set the size of the file. Example 33% of 33.3 MB -->
    <string name="progress_size_indicator">%1$d%% of %2$s</string>
    <!-- Message showing when enable the mode for showing the special information in the chat messages. This action is performed from the settings section, clicking 5 times on the App version option -->
    <string name="show_info_chat_msg_enabled">Debugging info for chat messages enabled</string>
    <!-- Message showing when disable the mode for showing the special information in the chat messages.. This action is performed from the settings section, clicking 5 times on the App version option -->
    <string name="show_info_chat_msg_disabled">Debugging info for chat messages disabled</string>
    <!-- Shows the error when the limit of reactions per user is reached and the user tries to add one more. Keep the placeholder because is to show limit number in runtime. -->
    <string name="limit_reaction_per_user">You have reached the maximum limit of %d reactions.</string>
    <!-- Shows the error when the limit of reactions per message is reached and a user tries to add one more. Keep the placeholder because is to show limit number in runtime. -->
    <string name="limit_reaction_per_message">This message has reached the maximum limit of %d reactions.</string>
    <!-- System message displayed to all chat participants when one of them enables retention history -->
    <string name="retention_history_changed_by">[A]%1$s[/A][B] changed the message clearing time to [/B][A]%2$s[/A][B].[/B]</string>
    <!-- Title of the section to clear the chat content in the Manage chat history screen -->
    <string name="title_properties_clear_chat_history">Clear chat history</string>
    <!-- System message that is shown to all chat participants upon disabling the Retention history -->
    <string name="retention_history_disabled">[A]%1$s[/A][B] disabled message clearing.[/B]</string>
    <!-- Subtitle of the section to clear the chat content in the Manage chat history screen -->
    <string name="subtitle_properties_chat_clear">Delete all messages and files shared in this conversation. This action is irreversible.</string>
    <!-- Title of the history retention option -->
    <string name="title_properties_history_retention">History clearing</string>
    <!-- Subtitle of the history retention option when history retention is disabled -->
    <string name="subtitle_properties_history_retention">Automatically delete messages older than a certain amount of time.</string>
    <!-- Label for the dialog box option to configure history retention. This option will indicate that history retention option is disabled -->
    <string name="history_retention_option_disabled">Disabled</string>
    <!-- Label for the dialog box option to configure history retention. This option will indicate that automatically deleted messages older than one day -->
    <string name="history_retention_option_one_day">One day</string>
    <!-- SLabel for the dialog box option to configure history retention. This option will indicate that automatically deleted messages older than one week -->
    <string name="history_retention_option_one_week">One week</string>
    <!-- Label for the dialog box option to configure history retention. This option will indicate that automatically deleted messages older than one month -->
    <string name="history_retention_option_one_month">One month</string>
    <!-- Label for the dialog box option to configure history retention. This option will indicate that messages older than a custom date will be deleted -->
    <string name="history_retention_option_custom">Custom</string>
    <!-- Title of the Manage chat history screen -->
    <string name="title_properties_manage_chat">Manage chat history</string>
    <!-- Subtitle of the dialogue to select a retention time -->
    <string name="subtitle_properties_manage_chat">Automatically delete messages older than:</string>
    <!-- Text of the confirmation dialog to clear the chat history from Manage chat history section -->
    <string name="confirmation_clear_chat_history">Are you sure you want to clear the full message history of this conversation?</string>
    <!-- Text on the label indicating that the oldest messages of a year will be automatically deleted. -->
    <string name="subtitle_properties_manage_chat_label_year">1 year</string>
    <!-- Picker text to choose custom retention time. This option indicates several hours -->
    <plurals name="retention_time_picker_hours">
        <item quantity="one">hour</item>
        <item quantity="other">hours</item>
    </plurals>
    <!-- Picker text to choose custom retention time. This option indicates several days -->
    <plurals name="retention_time_picker_days">
        <item quantity="one">day</item>
        <item quantity="other">days</item>
    </plurals>
    <!-- Picker text to choose custom retention time. This option indicates several weeks -->
    <plurals name="retention_time_picker_weeks">
        <item quantity="one">week</item>
        <item quantity="other">weeks</item>
    </plurals>
    <!-- Picker text to choose custom retention time. This option indicates several months -->
    <plurals name="retention_time_picker_months">
        <item quantity="one">month</item>
        <item quantity="other">months</item>
    </plurals>
    <!-- Picker text to choose custom retention time. This option indicates a year -->
    <string name="retention_time_picker_year">year</string>
    <!-- Text on the label indicating that That the oldest messages of several hours will be automatically deleted. -->
    <plurals name="subtitle_properties_manage_chat_label_hours">
        <item quantity="one">1 hour</item>
        <item quantity="other">%1$d hours</item>
    </plurals>
    <!-- Text on the label indicating that That the oldest messages of several weeks will be automatically deleted. -->
    <plurals name="subtitle_properties_manage_chat_label_weeks">
        <item quantity="one">1 week</item>
        <item quantity="other">%1$d weeks</item>
    </plurals>
    <!-- Text on the label indicating that That the oldest messages of several months will be automatically deleted. -->
    <plurals name="subtitle_properties_manage_chat_label_months">
        <item quantity="one">1 month</item>
        <item quantity="other">%1$d months</item>
    </plurals>
    <!-- Title indicating the select mode is enabled and ready to select transfers on Transfers section, In progress tab -->
    <string name="title_select_transfers">Select transfers</string>
    <!-- Error shown to inform the priority change of a transfer failed. Please don’t remove the place holder, it’s to set the name of the transfer. Example: The priority change of the transfer “video.mp4” failed. -->
    <string name="change_of_transfer_priority_failed">Unable to change priority of the transfer “%1$s”</string>
    <!-- Title option to send separated the link and decryption key -->
    <string name="option_send_decryption_key_separately">Send decryption key separately</string>
    <!-- Explanation option to send separated the link and decryption key -->
    <string name="explanation_send_decryption_key_separately">Export link and decryption key separately.</string>
    <!-- Label option indicating if it is pressed, an explanation will be shown with more details -->
    <string name="learn_more_option">Learn more</string>
    <!-- Label key referring to a link decryption key -->
    <string name="key_label">Key</string>
    <!-- Button which action is share the decryption key of a link -->
    <string name="button_share_key">Share key</string>
    <!-- Button which action is copy the decryption key of a link -->
    <string name="button_copy_key">Copy key</string>
    <!-- Button which action is copy the password of a link -->
    <string name="button_copy_password">Copy password</string>
    <!-- Confirmation shown informing a key link it’s copied to the clipboard -->
    <string name="key_copied_clipboard">Key copied to the clipboard.</string>
    <!-- Confirmation shown informing a password link it’s copied to the clipboard -->
    <string name="password_copied_clipboard">Password copied to the clipboard.</string>
    <!-- Confirmation shown informing a key link it’s copied to the clipboard -->
    <string name="link_and_key_sent">Link and key successfully sent.</string>
    <!-- Confirmation shown informing a key link it’s copied to the clipboard -->
    <string name="link_and_password_sent">Link and password successfully sent.</string>
    <!-- Title of a warning recommending upgrade to Pro -->
    <string name="upgrade_pro">Upgrade to Pro</string>
    <!-- Explanation of a warning recommending upgrade to Pro in relation to link available options -->
    <string name="link_upgrade_pro_explanation">MEGA Pro users have exclusive access to additional link safety features making your account even more secure.</string>
    <!-- Meaning of links decryption key -->
    <string name="decryption_key_explanation">Our end-to-end encryption system requires a unique key automatically generated for this file or folder. A link with this key is created by default, but you can export the decryption key separately for an added layer of security.</string>
    <!-- Reset password label -->
    <string name="reset_password_label">Reset password</string>
    <!-- Warning show to the user when has enable to send the decryption key of a link separately and tries to share the link -->
    <string name="share_key_warning">Share the key for this link?</string>
    <!-- Warning show to the user when has set a password protection of a link and tries to share the link -->
    <string name="share_password_warning">Share the password for this link?</string>
    <!-- Button which action is share the password of a link -->
    <string name="button_share_password">Share password</string>
    <!-- String to share a link with its decryption key separately. Please keep the place holders, are to set the link and the key. Example: Link: https://mega.nz/file/kC42xRSK#Ud2QsvpIVYmCd1a9QUhk42wXv10jCSyPSWnXEwYX2VE Key: asfAFG3345g -->
    <string name="share_link_with_key">Link: %1$s\n\nKey: %2$s</string>
    <!-- String to share a link protected with password with its password.Please keep the place holders, are to set the link and the password. Example: Link: https://mega.nz/file/kC42xRSK#Ud2QsvpIVYmCd1a9QUhk42wXv10jCSyPSWnXEwYX2VE Password: asfAFG3345g -->
    <string name="share_link_with_password">Link: %1$s\n\nPassword: %2$s</string>
    <!-- Warning show to the user when the app needs permissions to share files and the user has denied them. -->
    <string name="files_required_permissions_warning">MEGA needs your permission to access your files for sharing.</string>
    <!-- Context menu item. Allows user to add file/folder to favourites -->
    <string name="file_properties_favourite">Favourite</string>
    <!-- Context menu item. Allows user to delete file/folder from favourites -->
    <string name="file_properties_unfavourite">Remove favourite</string>
    <!-- Context menu item. Allows to mark file/folder with own color label -->
    <string name="file_properties_label">Label</string>
    <!-- Information text to let’s the user know that they can remove a colour from a folder or file that was already marked. -->
    <string name="action_remove_label">Remove label</string>
    <!-- Title text to show label selector. -->
    <string name="title_label">Label</string>
    <!-- A user can mark a folder or file with red colour. -->
    <string name="label_red">Red</string>
    <!-- A user can mark a folder or file with orange colour. -->
    <string name="label_orange">Orange</string>
    <!-- A user can mark a folder or file with yellow colour. -->
    <string name="label_yellow">Yellow</string>
    <!-- A user can mark a folder or file with green colour. -->
    <string name="label_green">Green</string>
    <!-- A user can mark a folder or file with blue colour. -->
    <string name="label_blue">Blue</string>
    <!-- A user can mark a folder or file with purple colour. -->
    <string name="label_purple">Purple</string>
    <!-- A user can mark a folder or file with grey colour. -->
    <string name="label_grey">Grey</string>
    <!-- Text that indicates the song is now playing -->
    <string name="audio_player_now_playing">Now playing</string>
    <!-- Text that indicates the song is now playing, but paused -->
    <string name="audio_player_now_playing_paused">Now playing (paused)</string>
    <!-- Title of the song info screen -->
    <string name="audio_track_info">Track info</string>
    <!-- Action to get more information -->
    <string name="action_more_information">More Information</string>
    <!-- Preferences screen item title for Cookie Policy -->
    <string name="settings_about_cookie_policy">Cookie Policy</string>
    <!-- Preferences screen item title for cookie settings -->
    <string name="settings_about_cookie_settings">Cookie Settings</string>
    <!-- Cookie dialog title -->
    <string name="dialog_cookie_alert_title">Your privacy</string>
    <!-- Cookie dialog message. Please, keep the placeholders to format the string. -->
    <string name="dialog_cookie_alert_message">We use Cookies and similar technologies (’Cookies’) to provide and enhance your experience with our services. Accept our use of Cookies from the beginning of your visit or customise Cookies in Cookie Settings. Read more in our [A]Cookie Policy[/A].</string>
    <!-- Cookie dialog message showed when there are unsaved settings. -->
    <string name="dialog_cookie_alert_unsaved">Cookie Settings unsaved.</string>
    <!-- Snackbar message showed when there settings has been saved successfully. -->
    <string name="dialog_cookie_snackbar_saved">Cookie Settings changes have been saved</string>
    <!-- Preference screen item title -->
    <string name="preference_cookies_accept">Accept Cookies</string>
    <!-- Preference screen item title -->
    <string name="preference_cookies_essential_title">Essential Cookies</string>
    <!-- Preference screen item summary -->
    <string name="preference_cookies_essential_summary">Essential for providing you important functionality and secure access to our services. For this reason, they do not require consent.</string>
    <!-- Preference screen item title -->
    <string name="preference_cookies_performance_title">Performance and Analytics Cookies</string>
    <!-- Preference screen item summary -->
    <string name="preference_cookies_performance_summary">Help us to understand how you use our services and provide us data that we can use to make improvements. Not accepting these Cookies will mean we will have less data available to us to help design improvements.</string>
    <!-- Preference screen item state description -->
    <string name="preference_cookies_always_on">Always On</string>
    <!-- Menu option that allows the user to scan document and upload it directly to MEGA. -->
    <string name="menu_scan_document">Scan document</string>
    <!-- Message displayed when clicking on a contact attached to the chat that is not my contact -->
    <string name="user_is_not_contact">%s is not in your contact list</string>
    <!-- Option of color theme, light mode. -->
    <string name="theme_light">Light</string>
    <!-- Option of color theme, dark mode. -->
    <string name="theme_dark">Dark</string>
    <!-- Option of color theme, follow the system setting. -->
    <string name="theme_system_default">System default</string>
    <!-- Option of color theme, follow the system battery saver settings. -->
    <string name="theme_battery_saver">Set by Battery Saver</string>
    <!-- Prompt text shows when need to user select SD card root from SAF(Storage Access Framework, a system app). -->
    <string name="ask_for_select_sdcard_root">Please select SD card root.</string>
    <!-- Cloud Drive screen subtitle indicating a destination is required to be selected -->
    <string name="cloud_drive_select_destination">Select destination</string>
    <!-- Warning which alerts the user before discard changes -->
    <string name="discard_changes_warning">Discard changes and close the editor?</string>
    <!-- Action discard -->
    <string name="discard_close_action">Discard and close</string>
    <!-- Label indicating saving a file is in progress -->
    <string name="saving_file">Saving file&#8230;</string>
    <!-- Label indicating a file was created successfully -->
    <string name="file_created">File created</string>
    <!-- Warning indicating a file was not created successfully -->
    <string name="file_creation_failed">File creation failed. Please try again.</string>
    <!-- Label indicating a file was saved to some folder. e.g.: File saved to Cloud Drive. "Cloud Drive" is the only destination for the time being, thus any article isn't needed -->
    <string name="file_saved_to">File saved to %1$s</string>
    <!-- Warning indicating a file was not saved to some folder. e.g.: File not saved to Cloud Drive. Try again -->
    <string name="file_saved_to_failed">File not saved to %1$s. Try again.</string>
    <!-- Label indicating a file was updated successfully -->
    <string name="file_updated">File updated</string>
    <!-- Warning indicating a file was not updated successfully -->
    <string name="file_update_failed">File update failed. Please try again.</string>
    <!-- Warning which alerts the user a file cannot be opened -->
    <string name="error_opening_file">File is too large and can’t be opened or previewed.</string>
    <!-- Error shown when the user writes a file name without extension. The placeholder shows the file extension. e. g. File without extension (.jpg)-->
    <string name="file_without_extension">File without extension (.%1$s)</string>
    <!-- Error shown when the user writes a file name without extension -->
    <string name="file_without_extension_warning">To proceed you need to type a file extension</string>
    <!-- Title of the warning dialog indicating the renamed name file extension is not the same -->
    <string name="file_extension_change_title">File extension change</string>
    <!-- Text of the warning dialog indicating the renamed name file extension is not the same. -->
    <string name="file_extension_change_warning">You might not be able to open this file if you change its extension.</string>
    <!-- Warning which alerts the user a file cannot be created because there is already one with the same name-->
    <string name="same_file_name_warning">There is already a file with the same name</string>
    <!-- Warning which alerts the user an item cannot be created because there is already one with the same name -->
    <string name="same_item_name_warning">There is already an item with the same name</string>
    <!-- Label of the option menu. When clicking this button, the app shows the info of the related item, e.g. file, folder, contact, chat, etc. -->
    <string name="general_info">Info</string>
    <!-- settings of the Media section -->
    <string name="settings_media">Media</string>
    <!-- settings title of the Media section -->
    <string name="settings_media_audio_files">Audio files</string>
    <!-- Settings hint that indicates the audio will still be played in background if the app is backgrounded -->
    <string name="settings_background_play_hint">Playing on the background</string>
    <!-- Text of the empty screen when there are no elements in Photos -->
    <string name="photos_empty">[B]No[/B] [A]Photos[/A] [B]Found[/B]</string>
    <!-- Text to show as subtitle of Enable camera uploads screen -->
    <string name="enable_cu_subtitle">Automatically back up your photos and videos to your Cloud Drive.</string>
    <!-- Text of a button on Camera Uploads section to show all the content of the section-->
    <string name="all_view_button">All</string>
    <!-- Text of a button on Camera Uploads section to show the content of the section organized by days-->
    <string name="days_view_button">Days</string>
    <!-- Text of a button on Camera Uploads section to show the content of the section organized by months-->
    <string name="months_view_button">Months</string>
    <!-- Text of a button on Camera Uploads section to show the content of the section organized by years-->
    <string name="years_view_button">Years</string>
    <!-- Text to show as a date on Camera Uploads section. Placeholders: [B][/B] are for formatting text; %1$s is for the month; %2$s is for the year. E.g.: "June 2020". -->
    <string name="cu_month_year_date">[B]%1$s[/B] %2$s</string>
    <!-- Text to show as a date on Camera Uploads section. Placeholders: [B][/B] are for formatting text; %1$s is for the day; %2$s is for the month; %3$s is for the year. E.g.: "30 December 2020". -->
    <string name="cu_day_month_year_date">[B]%1$s %2$s[/B] %3$s</string>
    <!-- Text to show on Camera Uploads section, indicating the upload progress. The placeholder %1$d is for set the number of pending uploads. E.g.: "Upload in progress, 300 files pending". -->
    <plurals name="cu_upload_progress">
        <item quantity="one">Upload in progress, 1 file pending</item>
        <item quantity="other">Upload in progress, %1$d files pending</item>
    </plurals>
    <!-- Text to show as production api server option -->
    <string name="production_api_server">Production</string>
    <!-- Title to show in a dialog to change api server -->
    <string name="title_change_server">Change server</string>
    <!-- Show line numbers action -->
    <string name="action_show_line_numbers">Show line numbers</string>
    <!-- Hide line numbers action -->
    <string name="action_hide_line_numbers">Hide line numbers</string>
    <!-- Indicates pagination progress. E.g.: 3/49 -->
    <string name="pagination_progress">%1$s/%2$s</string>
    <!-- An error shown as transfer error when uploading something to an incoming share and the owner’s account is over its storage quota. -->
    <string name="error_share_owner_storage_quota">Share owner is over storage quota.</string>
    <!-- A message shown when uploading, copying or moving something to an incoming share and the owner’s account is over its storage quota. -->
    <string name="warning_share_owner_storage_quota">The file cannot be sent as the target user is over their storage quota.</string>
    <!-- Message displayed when multiple download starts and 1 file has already been downloaded before and 1 file is being downloaded -->
    <string name="file_already_downloaded_and_file_pending_download">1 file already downloaded. 1 file pending.</string>
    <!-- Message displayed when multiple download starts and 1 file has already been downloaded before and multiple files are being downloaded. Placeholder: number of files -->
    <string name="file_already_downloaded_and_files_pending_download">1 file already downloaded. %d files pending.</string>
    <!-- Message displayed when multiple download starts and multiple files have already been downloaded before and 1 file is being downloaded. Placeholder: number of files -->
    <string name="files_already_downloaded_and_file_pending_download">%d files already downloaded. 1 file pending.</string>
    <!-- Message displayed when multiple download starts and multiple files have already been downloaded before and multiple files are being downloaded. Placeholders: number of files -->
    <string name="files_already_downloaded_and_files_pending_download">%1$d files already downloaded. %2$d files pending.</string>
    <!-- Message displayed when 1 node (file or folder) has been successfully moved to the rubbish bin and 1 node has not been moved successfully -->
    <string name="node_correctly_and_node_incorrectly_moved_to_rubbish">1 item moved to the Rubbish Bin successfully and 1 item was not sent successfully</string>
    <!-- Message displayed when 1 node (file or folder) has been successfully moved to the rubbish bin and multiple nodes have not been moved successfully. Placeholder: number of nodes -->
    <string name="node_correctly_and_nodes_incorrectly_moved_to_rubbish">1 item moved to the Rubbish Bin successfully and %d items were not sent successfully</string>
    <!-- Message displayed when multiple nodes (files and folders) have been successfully moved to the rubbish bin and 1 node has not been moved successfully. Placeholder: number of nodes -->
    <string name="nodes_correctly_and_node_incorrectly_moved_to_rubbish">%d items moved to the Rubbish Bin successfully and 1 item was not sent successfully</string>
    <!-- Message displayed when multiple nodes (files and folders) have been successfully moved to the rubbish bin and multiple nodes have not been moved successfully. Placeholders: number of nodes -->
    <string name="nodes_correctly_and_nodes_incorrectly_moved_to_rubbish">%1$d items moved to the Rubbish Bin successfully and %2$d items were not sent successfully</string>
    <!-- Message displayed when 1 node (file or folder) has been successfully restored from the rubbish bin and 1 node has not been restored successfully -->
    <string name="node_correctly_and_node_incorrectly_restored_from_rubbish">1 item restored successfully and 1 item was not restored successfully</string>
    <!-- Message displayed when 1 node (file or folder) has been successfully restored from the rubbish bin and multiple nodes have not been restored successfully. Placeholder: number of nodes -->
    <string name="node_correctly_and_nodes_incorrectly_restored_from_rubbish">1 item restored successfully and %d items were not restored successfully</string>
    <!-- Message displayed when multiple nodes (files and folders) have been successfully restored from the rubbish bin and 1 node has not been restored successfully. Placeholder: number of nodes -->
    <string name="nodes_correctly_and_node_incorrectly_restored_from_rubbish">%d items restored successfully and 1 item was not restored successfully</string>
    <!-- Message displayed when multiple nodes (files and folders) have been successfully restored from the rubbish bin and multiple nodes have not been restored successfully. Placeholders: number of nodes -->
    <string name="nodes_correctly_and_nodes_incorrectly_restored_from_rubbish">%1$d items restored successfully and %2$d items were not restored successfully</string>
    <!-- Message displayed when nodes (files and folders) are being moved to the rubbish bin and all nodes have been successfully moved. Placeholder: number of nodes -->
    <plurals name="number_correctly_moved_to_rubbish">
        <item quantity="one">1 item moved to the Rubbish Bin successfully</item>
        <item quantity="other">%d items moved to the Rubbish Bin successfully</item>
    </plurals>
    <!-- Message displayed when nodes (files and folders) are being moved to the rubbish bin and all nodes have not been successfully moved. Placeholder: number of nodes -->
    <plurals name="number_incorrectly_moved_to_rubbish">
        <item quantity="one">1 item was not moved to the Rubbish Bin successfully</item>
        <item quantity="other">%d items were not moved to the Rubbish Bin successfully</item>
    </plurals>
    <!-- Message displayed when nodes (files and folders) are being restored from the rubbish bin and all nodes have been successfully restored. Placeholder: number of nodes -->
    <plurals name="number_correctly_restored_from_rubbish">
        <item quantity="one">1 item restored successfully</item>
        <item quantity="other">%d items restored successfully</item>
    </plurals>
    <!-- Message displayed when nodes (files and folders) are being restored from the rubbish bin and all nodes have not been successfully restored. Placeholder: number of nodes -->
    <plurals name="number_incorrectly_restored_from_rubbish">
        <item quantity="one">1 item was not restored successfully</item>
        <item quantity="other">%d items were not restored successfully</item>
    </plurals>
    <!-- Button of the warning dialog indicating the renamed name file extension is not the same to confirm the change. -->
    <string name="action_change_anyway">Change anyway</string>
    <!-- String to show the transfer quota and the used space in My Account section. E.g.: -->
    <string name="used_storage_transfer">%1$s / %2$s</string>
    <!-- String to show the transfer quota and the used space in My Account section -->
    <string name="used_storage_transfer_percentage">%1$s%%</string>
    <!-- Size in petabytes. The placeholder is for the size value, please adjust the position based on linguistics -->
    <string name="label_file_size_peta_byte">%1$s PB</string>
    <!-- Size in exabytes. The placeholder is for the size value, please adjust the position based on linguistics -->
    <string name="label_file_size_exa_byte">%1$s EB</string>
    <!-- Title of Add phone number option in My account section -->
    <string name="add_phone_label">Add your phone number</string>
    <!-- Text of the option Backup Recovery Key in My account section -->
    <string name="backup_recovery_key_subtitle">Do you remember your password?\nMEGA cannot reset your password if you forget it.</string>
    <!-- Action to change name -->
    <string name="change_name_action">Change name</string>
    <!-- Action to add photo -->
    <string name="add_photo_action">Add photo</string>
    <!-- Action to add phone number -->
    <string name="add_phone_number_action">Add phone number</string>
    <!-- Warning indicating the app needs write permissions to do any action -->
    <string name="denied_write_permissions">MEGA needs write permissions to your device storage to continue.</string>
    <!-- Date indicating is tomorrow. E.g: Tomorrow, 3 Jul 2021 -->
    <string name="tomorrow_date">Tomorrow, %1$s</string>
    <!-- Title of the confirmation dialog shown when a subscription has been processed successfully -->
    <string name="title_user_purchased_subscription">Awaiting confirmation</string>
    <!-- Number of social connections, showing the number of contacts the user has. E.g.: 37 connections -->
    <plurals name="my_account_connections">
        <item quantity="one">1 connection</item>
        <item quantity="other">%1$d connections</item>
    </plurals>
    <!-- Section name for the “Recently Added Contacts” section. Preferably one word. -->
    <string name="section_recently_added">Recently Added</string>
    <!-- Text of the empty screen when there are not groups. No dot at the end because is for an empty state. The format placeholders are to showing it in different colors. -->
    <string name="context_empty_groups">[B]No [/B][A]Groups[/A]</string>
    <!-- Section name for the “Contact Requests” section. Preferably one word. -->
    <string name="section_requests">Requests</string>
    <!-- Section name for the “Groups” section. Preferably one word. -->
    <string name="section_groups">Groups</string>
    <!-- Text informing links management is only available for single items. -->
    <string name="warning_get_links">Options such as “Send decryption key separately”, “Set expiry date” or “Set password protection” are only available for single items.</string>
    <!-- Action which allows to copy all the links showed in the list. -->
    <string name="action_copy_all">Copy all</string>
    <!-- Confirmation shown informing links have been sent to the selected chats -->
    <plurals name="links_sent">
        <item quantity="one">Link successfully sent.</item>
        <item quantity="other">Links successfully sent.</item>
    </plurals>
    <!-- Confirmation shown informing links have been copied to the clipboard -->
    <plurals name="links_copied_clipboard">
        <item quantity="one">Link copied to the clipboard.</item>
        <item quantity="other">Links copied to the clipboard.</item>
    </plurals>
    <!-- Plural string used as button label or title of the screen to get only one or several links at the same time. -->
    <plurals name="get_links">
        <item quantity="one">Get Link</item>
        <item quantity="other">Get Links</item>
    </plurals>
    <!-- Ask for confirmation before clear offline files -->
    <string name="clear_offline_confirmation">Clear all offline files?</string>
    <!-- Banner text when the call is in progress and I'm the only participant. -->
    <string name="banner_alone_on_the_call">You are the only one here</string>
    <!-- Item menu option upon right click on meeting. -->
    <string name="context_meeting">Meeting</string>
    <!-- Menu option that allows the user to start/join meeting. -->
    <string name="start_join_meeting">Start or Join meeting</string>
    <!-- Label that create a meeting -->
    <string name="new_meeting">New meeting</string>
    <!-- Label that join a meeting -->
    <string name="join_meeting">Join meeting</string>
    <!-- Button that create a meeting -->
    <string name="btn_start_meeting">Start meeting</string>
    <!-- Button that join a meeting as guest -->
    <string name="btn_join_meeting_as_guest">Join as a guest</string>
    <!-- Hint shown to guide user on meeting name -->
    <string name="type_meeting_name">%s’s meeting</string>
    <!-- General label for reject the call. -->
    <string name="general_reject">Hang up</string>
    <!-- General label for microphone -->
    <string name="general_mic">Mic</string>
    <!-- General label for microphone muted -->
    <string name="general_mic_mute">Your microphone is turned off</string>
    <!-- General label for microphone unmuted -->
    <string name="general_mic_unmute">Your microphone is turned on</string>
    <!-- Label for camera. Used only in meetings/calls to label the button to turn the video call on/off. -->
    <string name="general_camera">Camera</string>
    <!-- General label for camera enable -->
    <string name="general_camera_enable">Your camera is turned on.</string>
    <!-- General label for camera disable -->
    <string name="general_camera_disable">Your camera is turned off.</string>
    <!-- Label for hold meeting -->
    <string name="meeting_hold">Hold</string>
    <!-- General label for speaker -->
    <string name="general_speaker">Speaker</string>
    <!-- General label for headphone-->
    <string name="general_headphone">Headphones</string>
    <!-- General label for headphone on-->
    <string name="general_headphone_on">Headphones are active</string>
    <!-- General label for speaker on-->
    <string name="general_speaker_on">Your speaker is turned on</string>
    <!-- General label for speaker off-->
    <string name="general_speaker_off">Your speaker is turned off</string>
    <!-- Label for end meeting-->
    <string name="meeting_end">End</string>
    <!-- Invite contacts as participants of the meeting-->
    <string name="invite_participants">Invite participants</string>
    <!-- The number of participants in the meeting-->
    <string name="participants_number">Participants (%d)</string>
    <!-- Pin the participant to speaker view in the meeting-->
    <string name="pin_to_speaker">Display in main view</string>
    <!-- Make the participant as moderator in the meeting-->
    <string name="make_moderator">Make moderator</string>
    <!-- The title of dialog for end meeting confirmation-->
    <string name="title_end_meeting">Leave meeting now?</string>
    <!-- no moderator when the moderator leave meeting-->
    <string name="no_moderator">No moderator</string>
    <!-- assign moderator message when the moderator leave meeting-->
    <string name="assign_moderator_message">Before leaving, please assign one or more new moderators for the meeting.</string>
    <!-- assign moderator option when the moderator leave meeting-->
    <string name="assign_moderator">Make moderator</string>
    <!-- leave anyway option when the moderator leave meeting-->
    <string name="leave_anyway">Leave anyway</string>
    <!-- The message alert user to pick new moderator on assign moderator page-->
    <string name="pick_new_moderator_message">Please assign one or more new moderators.</string>
    <!-- The title of dialog for changing meeting name-->
    <string name="change_meeting_name">Change the meeting name</string>
    <!-- The number of participants in the meeting on meeting info page-->
    <string name="info_participants_number">Participants: %d</string>
    <!-- The name of moderators in the meeting on meeting info page-->
    <string name="info_moderator_name">Moderator: %s</string>
    <!-- The literal meeting link text-->
    <string name="meeting_link">Meeting link</string>
    <!-- Subtitle of the meeting screen-->
    <string name="duration_meeting">Duration</string>
    <!-- The question in on-boarding screen asking if the user is going to join meeting as guest-->
    <string name="join_meeting_as_guest">Join meeting as guest</string>
    <!-- The title of the paste meeting link dialog for guest-->
    <string name="paste_meeting_link_guest_dialog_title">You are invited to a meeting.</string>
    <!-- Tell the guest to paste the meeting link in the edit box-->
    <string name="paste_meeting_link_guest_instruction">Tap the Meeting link sent to you or paste it here</string>
    <!-- Banner text to indicate poor network quality-->
    <string name="slow_connection_meeting">Poor connection quality</string>
    <!-- the message in the alert dialog for notifying the meeting has ended-->
    <string name="meeting_has_ended">Meeting has ended</string>
    <!-- error message shown when a meeting link is not well formed-->
    <string name="invalid_meeting_link_args">Invalid meeting link</string>
    <!-- Warning show to the user when the app needs permissions to start a meeting.-->
    <string name="meeting_permission_info">Access permissions needed for MEGA</string>
    <!-- Message of a dialog to show user the permissions that needed-->
    <string name="meeting_permission_info_message">MEGA needs access to your microphone and camera for meetings.</string>
    <!-- Button to confirm the action of restarting one transfer-->
    <string name="button_permission_info">Got it</string>
    <!-- Warning show to the user when the app needs permissions to get the best meeting experience and the user has denied them.-->
    <string name="meeting_required_permissions_warning">Go to Settings to allow MEGA to access your camera and microphone.</string>
    <!-- The button text in the meeting ended alert dialog. Click the button to open the group chat screen of the meeting-->
    <string name="view_meeting_chat">View meeting chat</string>
    <!-- the content of tips when the user uses the meeting first time-->
    <string name="tip_invite_more_participants">Invite more participants to the meeting. Swipe up to invite.</string>
    <!-- the content of tips when the user enters recent chat page first time-->
    <string name="tip_create_meeting">Tap to create a new meeting</string>
    <!-- the content of tips when the user enters start conversation page first time-->
    <string name="tip_setup_meeting">Quickly set up a MEGA meeting with our new encrypted meeting feature</string>
    <!-- the content of snack bar when the user be the new moderator-->
    <string name="be_new_moderator">You are the new moderator.</string>
    <!-- the content of snack bar when copied meeting link-->
    <string name="copied_meeting_link">Copied meeting link.</string>
    <!-- Title of the layout to join a meeting from the chat screen. -->
    <string name="join_meeting_layout_in_group_call">Tap to join current meeting.</string>
    <!-- Title of fifth tour screen -->
    <string name="title_tour_five">MEGA Meeting</string>
    <!-- Content of fourth tour screen -->
    <string name="content_tour_five">End-to-end encrypted video meeting</string>
    <!-- Error shown when it tries to open an invalid meeting link and the text view is empty -->
    <string name="invalid_meeting_link_empty">Please enter a valid meeting link</string>
    <!-- Guest leave call-->
    <string name="more_than_meeting">More than just meetings</string>
    <!-- the title of join without account on left meeting page-->
    <string name="left_meeting_join_title">Your privacy matters</string>
    <!-- the content of join without account on left meeting page-->
    <string name="left_meeting_join_content">Join the largest secure cloud storage and collaboration platform in the world.</string>
    <!-- the bonus title of join without account on left meeting page-->
    <string name="left_meeting_bonus_title">Get 20 GB for free</string>
    <!-- the bonus content of join without account on left meeting page-->
    <string name="left_meeting_bonus_content">Sign up now and enjoy advanced collaboration features for free.</string>
    <!-- Content of ongoing call for MaterialAlertDialog-->
    <string name="ongoing_call_content">Another call in progress. Please end your current call before making another.</string>
    <!-- The hint text when changing meeting name-->
    <string name="new_meeting_name">New meeting name</string>
    <!-- The content of dialog when failed for creating meeting-->
    <string name="meeting_is_failed_content">Failed to create meeting.</string>
    <!-- Word next to own user’s name on participant list -->
    <string name="meeting_me_text_bracket">%1s [A](me)[/A]</string>
    <!-- Menu item to change from thumbnail view to main view in meeting-->
    <string name="main_view">Main view</string>
    <!-- Warning in Offline section alerting all the Offline files will be deleted after logout. -->
    <string name="offline_warning">Logging out deletes your offline content.</string>
    <!-- Settings category which contains all preferences related to user interface. -->
    <string name="user_interface_setting">User interface</string>
    <!-- Setting which allows to choose the start screen. -->
    <string name="start_screen_setting">Start screen</string>
    <!-- Setting which allows to hide or show the recent activity. -->
    <string name="hide_recent_setting">Hide recent activity</string>
    <!-- Context of a setting which allows to hide or show the recent activity. -->
    <string name="hide_recent_setting_context">Hide recent activity in Home section.</string>
    <!-- Title of a dialog informing the start screen can be modified. -->
    <string name="choose_start_screen_title">Choose your start screen</string>
    <!-- Test of a dialog informing the start screen can be modified. -->
    <string name="choose_start_screen_text">Change settings to choose which screen opens when you next launch the MEGA app.</string>
    <!-- Action button which allows to change a setting. -->
    <string name="change_setting_action">Change setting</string>
    <!-- Subtitle of the settings page where the start screen can be chosen. -->
    <string name="configure_start_screen">Configure default start screen</string>
    <!-- Homepage section. -->
    <string name="home_section">Home</string>
    <!-- Action button which allows to show the recent activity. -->
    <string name="show_activity_action">Show activity</string>
    <!-- Text informing the recent activity is hidden. -->
    <string name="recents_activity_hidden">[B]Recents[/B] activity hidden</string>
    <!-- Alert informing the user can choose the video quality for Camera Uploads Videos -->
    <string name="video_quality_info">You can save space by decreasing the video quality in Camera Uploads settings.</string>
    <!-- Label indicating video original quality -->
    <string name="original_quality">Original quality</string>
    <!-- Settings label which allows to enable or disable fingerprint unlock. -->
    <string name="setting_fingerprint">Fingerprint ID</string>
    <!-- Title of the dialog which allows to enable the fingerprint unlock. -->
    <string name="title_enable_fingerprint">Confirm your fingerprint to unlock</string>
    <!-- Title of the dialog which allows to unlock the app with the fingerprint. -->
    <string name="title_unlock_fingerprint">Unlock using your fingerprint</string>
    <!-- Button of the dialog which allows to unlock the app with the fingerprint. Gives the option to unlock with the passcode instead -->
    <string name="action_use_passcode">Use passcode</string>
    <!-- Message informing the fingerprint was enabled successfully -->
    <string name="confirmation_fingerprint_enabled">Your fingerprint is confirmed</string>
    <!-- Warning indicating an image (GIF) cannot be inserted in an input text. Same string than the one shown by the system when it detects this behaviour on its own. -->
    <string name="image_insertion_not_allowed">MEGA does not support image insertion here</string>
    <!-- The label under the button of viewing all images screen -->
    <string name="section_images">Images</string>
    <!-- Title of the dialog warning the user about disable file versioning. -->
    <string name="disable_versioning_label">Disable file versioning</string>
    <!-- Warning of the dialog informing the user about disable file versioning. -->
    <string name="disable_versioning_warning">Our file versioning feature ensures that we keep older copies of your files around if you replace them with newer versions. If you disable File Versioning you will no longer have this protection; the old copy will be lost when you replace it.</string>
    <!-- Warning informing the user the folder location is trying to open no longer exists. -->
    <string name="location_not_exist">This location no longer exists.</string>
    <!-- Warning shown informing the contact has been previously invited. The placeholder is to show the name of the contact. -->
    <string name="contact_already_invited">You have already invited %1$s</string>
    <!-- Warning shown informing the contact request has been sent and can be managed in sent requests section. -->
    <string name="contact_invited">Invite sent successfully. See sent requests.</string>
    <!-- Message when file available offline. -->
    <string name="file_available_offline">File available Offline</string>
    <!-- Message when file removed from offline. -->
    <string name="file_removed_offline">File removed from Offline</string>
    <!-- Menu option to open a link. Also title of the dialog to open a link. -->
    <string name="action_open_link">Open link</string>
    <!-- error message shown when a chat link is not well formed. -->
    <string name="invalid_chat_link_args">Invalid chat link</string>
    <!-- Menu option to open a chat link. -->
    <string name="action_open_chat_link">Open chat link</string>
    <!-- Hint shown in the open chat link alert dialog. -->
    <string name="hint_enter_chat_link">Enter chat link</string>
    <!-- Hint shown in the open link alert dialog. -->
    <string name="hint_paste_link">Paste link</string>
    <!-- Error shown when it tries to open an invalid file or folder link .-->
    <string name="invalid_file_folder_link">Invalid file or folder link</string>
    <!-- Error shown when it tries to open an invalid file or folder link and the text view is empty. -->
    <string name="invalid_file_folder_link_empty">Please enter a valid file or folder link</string>
    <!-- Error shown when it tries to open an invalid chat link and the text view is empty. -->
    <string name="invalid_chat_link_empty">Please enter a valid chat link</string>
    <!-- Error shown when it tries to open a chat link from the Cloud Drive section. -->
    <string name="valid_chat_link">You have pasted a chat link.</string>
    <!-- Error shown when it tries to open a contact link from the Cloud Drive section. -->
    <string name="valid_contact_link">You have pasted a contact link.</string>
    <!-- Action button to open a contact link.-->
    <string name="action_open_contact_link">Open contact link</string>
    <!-- title for the settings to enable high resolution images when on mobile data -->
    <string name="settings_mobile_data_resoluton_title">Use mobile data to preview high resolution images</string>
    <!-- summary for the settings to enable high resolution images when on mobile data -->
    <string name="settings_mobile_data_resoluton_summary">Allow the use of mobile data to load high resolution images when previewing. If disabled, the original image will only be loaded when you zoom in.</string>
    <!-- If users want to move the root backup folder, all backups underneath it are disabled. Warning dialog will show to confirm -->
    <string name="backup_move_root_folder">You are changing a default backup folder location. This may affect your ability to find your backup folder in the future. Please remember where it is located so that you can find it in the future.</string>
    <!-- If users want to move the sub backup folder, all backups underneath it are disabled. Warning dialog will show to confirm -->
    <string name="backup_move_sub_folder">Moving this folder changes the destination of one or more configured backups and may have unintended consequences. The backups will be turned off for your safety. Backups can be re-enabled with the MEGA Desktop App. Do you want to proceed?</string>
    <!-- If users want to delete the root backup folder, all backups underneath it are disabled. Warning dialog will show to confirm -->
    <string name="backup_remove_root_folder">You are deleting your backups folder. This will remove all the backups you have set. Are you sure you want to do this?</string>
    <!-- If users want to delete the sub backup folder, all backups underneath it are disabled. Warning dialog will show to confirm -->
    <string name="backup_remove_sub_folder">Are you sure you want to delete your backup folder and disable the associated backup?</string>
    <!-- The title of warning dialog for single folder moving -->
    <string name="backup_move_folder_title">Move “%1s”</string>
    <!-- The title of warning dialog for single folder deleting -->
    <string name="backup_remove_folder_title">Move “%1s” to Rubbish Bin</string>
    <!-- The title of warning dialog for multi-folder moving -->
    <string name="backup_move_multiple_folder_title">Move backup folders</string>
    <!-- The title of warning dialog for single folder deleting -->
    <string name="backup_remove_multiple_folder_title">Move backup folders to Rubbish Bin</string>
    <!-- The confirm information of warning dialog for deleting -->
    <string name="backup_disable_confirm">Disable backup</string>
    <!-- The confirm information of warning dialog for moving "My backup" -->
    <string name="backup_move_confirm">Move backup</string>
    <!-- The confirm information of warning dialog for deleting -->
    <string name="backup_action_confirm">Please type “%1s” to confirm this action</string>
    <!-- when checking the input -->
    <string name="error_backup_confirm_dont_match">Text entered does not match</string>
    <!-- The title of confirm dialog for adding item to "My backup" -->
    <string name="backup_add_confirm_title">Add item to “%1s”</string>
    <!-- The title of warning dialog for adding item to "My backup" -->
    <string name="backup_add_item_title">Set up backup</string>
    <!-- If users want to add items to the "My backup" folder, Warning dialog will show to confirm -->
    <string name="backup_add_item_to_root_text">To ensure these items added to your backup folder are automatically synchronised to the MEGA Cloud, please set them up in the MEGA Desktop App.</string>
    <!-- If users want to share items in the "My backup" folder, Warning dialog will show to confirm -->
    <string name="backup_share_permission_title">Read-only</string>
    <!-- If users want to share items in the "My backup" folder, Warning dialog will show to confirm -->
    <string name="backup_share_permission_text">This folder can only be shared as read-only; as this is a backup folder, any changes to its content could disable the backup.</string>
    <!-- If users want to add items to the "My backup" device folder, Warning dialog will show to confirm -->
    <string name="backup_add_item_text">Items in this folder are part of a configured backup and are synchronised to a local folder. Taking this action will break the synchronisation and disable the backup. The backup can be re-enabled in the MEGA Desktop App. Are you sure you want to proceed?</string>
    <!-- Share multi backup folders, show below warning message -->
    <string name="backup_multi_share_permission_text">These folders can only be shared as read-only; as they are backup folders, any changes to their content could disable the backups.</string>
    <!-- Share multi folders mix with backup and non-backup folders, show below warning message -->
    <string name="backup_share_with_root_permission_text">Some folders shared are backup folders and read-only. Do you wish to continue?</string>
    <!-- Indicates the content of the backup folder -->
    <plurals name="num_devices">
        <item quantity="one">%d device</item>
        <item quantity="other">%d devices</item>
    </plurals>
    <!-- Title of the button when you want to answer a one to one call -->
    <string name="title_join_one_to_one_call">Answer call</string>
    <!-- Title of the menu when the select tracks on playlist page-->
    <string name="title_select_tracks">Select tracks</string>
    <!-- Action button to upload files. -->
    <string name="upload_files">Upload files</string>
    <!-- Action button to upload a folder. -->
    <string name="upload_folder">Upload folder</string>
    <!-- Title of the Payments screen -->
    <string name="payment">Payment</string>
    <!-- Label indicating payment methods -->
    <string name="payment_methods">Payment methods</string>
    <!-- Button to proceed with a payment -->
    <string name="proceed">Proceed</string>
    <!-- Message informing the upgrade was processed correctly. Placeholder: type of subscription e.g: Pro Lite monthly -->
    <string name="successful_upgrade">Thank you for your %1$s subscription!</string>
    <!-- Pro Lite monthly subscription -->
    <string name="pro_lite_monthly">Pro Lite monthly</string>
    <!-- Pro Lite yearly subscription -->
    <string name="pro_lite_yearly">Pro Lite yearly</string>
    <!-- Pro I monthly subscription -->
    <string name="pro_i_monthly">Pro I monthly</string>
    <!-- Pro I yearly subscription -->
    <string name="pro_i_yearly">Pro I yearly</string>
    <!-- Pro II monthly subscription -->
    <string name="pro_ii_monthly">Pro II monthly</string>
    <!-- Pro II yearly subscription -->
    <string name="pro_ii_yearly">Pro II yearly</string>
    <!-- Pro III monthly subscription -->
    <string name="pro_iii_monthly">Pro III monthly</string>
    <!-- Pro III yearly subscription -->
    <string name="pro_iii_yearly">Pro III yearly</string>
<<<<<<< HEAD
=======
    <!-- Action button which will cancel uploads. -->
    <string name="action_cancel_upload">Cancel upload</string>
    <!-- Action button which will dismiss the dialog and will not cancel the action. -->
    <string name="action_do_not_cancel">Don’t cancel</string>
>>>>>>> 85aa8d7f
    <!-- Remove moderator permission and assign standard permission to a meeting participant-->
    <string name="remove_moderator">Remove moderator</string>
    <!-- Title of DCIM folder warning dialog -->
    <string name="title_dcim_folder_dialog">DCIM folder</string>
    <!-- Content of DCIM folder warning dialog -->
    <string name="content_dcim_folder_dialog">MEGA uploads your images from the gallery. To change the upload location please go to Camera Upload settings.</string>
<<<<<<< HEAD
    <!-- Error shown when download a file that has violated ToS/AUP. -->
    <string name="tos_aup_violation">ToS/AUP violation</string>
=======
>>>>>>> 85aa8d7f
    <!-- Title message of existing subscription dialog -->
    <string name="title_existing_subscription">Buy new subscription?</string>
    <!-- Text of buy new subscription button -->
    <string name="button_buy_new_subscription">Buy new subscription</string>
    <!-- Dialog message when the existing subscription is from Android platform (Google and Huawei)  -->
    <string name="message_subscription_from_android_platform">You already have a subscription. If you buy another one you will be charged twice. To avoid this, cancel your current subscription through %1$s. Visit our Help Centre for more information.</string>
    <!-- Dialog message when the existing subscription is from iTunes  -->
    <string name="message_subscription_from_itunes">You already have a subscription. If you buy another one you will be charged twice. To avoid this, cancel your current subscription from your iTunes account. Visit our Help Centre for more information.</string>
    <!-- Dialog message when the existing subscription is from other platform (Stripe and ECP)  -->
    <string name="message_subscription_from_other_platform">You already have a subscription. If you buy another one, you will be charged twice. To avoid this, cancel your current subscription by going to MEGA in a desktop or mobile web browser. Visit our Help Centre for more information.</string>
    <!-- Warning show to the user when the app needs bluetooth connect permissions to get the best meeting experience and the user has denied them.-->
    <string name="meeting_bluetooth_connect_required_permissions_warning">Go to Settings to grant MEGA permission to access your nearby devices using Bluetooth.</string>
    <!-- Warning indicating the billing is not available and giving some indications to continue with the upgrade. -->
    <string name="upgrade_billing_warning">We are unable to proceed with the billing. If you are using a dual app, please consider logging in to MEGA without it. If not, try to upgrade through your web browser.</string>
    <!-- Title for subscription dialog that shows before delete account -->
    <string name="title_platform_subscription">%1s subscription</string>
    <!-- Title for dialog that subscription is from other platform and shows before delete account -->
    <string name="title_active_subscription">Active subscription</string>
    <!-- Message for dialog that subscription is from android platform and shows before delete account -->
    <string name="message_android_platform_subscription">You have an active MEGA subscription with %1$s. You must cancel it separately at %2$s, as MEGA is not able to cancel it for you. Visit our Help Centre for more information.</string>
    <!-- Message for dialog that subscription is from other platform and shows before delete account  -->
    <string name="message_other_platform_subscription">You have an active MEGA subscription. It will be canceled automatically after the account is deleted. Visit our Help Centre for more information.</string>
    <!-- Message for dialog that subscription is from iTunes platform and shows before delete account  -->
    <string name="message_itunes_platform_subscription">You have an active MEGA subscription with Apple. You must cancel it separately from your iTunes account, as MEGA is not able to cancel it for you. Visit our Help Centre for more information.</string>
    <!-- Text for button of subscription dialog that shows before delete account -->
    <string name="button_visit_platform">Visit %1s</string>
    <!-- Text shown in the last alert dialog to confirm delete user account with a ECP/Stripe subscription-->
    <string name="delete_account_text_other_platform_last_step">This is the last step to delete your account. Both your account and subscription will be deleted and you will permanently lose all the data stored in the cloud. Please enter your password below.</string>
    <!-- Title of timeline tab in photos section -->
    <string name="tab_title_timeline">Timeline</string>
    <!-- Title of album tab in photos section. -->
    <string name="tab_title_album">Albums</string>
    <!-- Title of favourite album. -->
    <string name="title_favourites_album">Favourites</string>
    <!-- Text that indicates that there’s no media files to show in favourite album -->
    <string name="empty_hint_favourite_album">[B]No[/B] [A]Favourites[/A]</string>
    <!-- Action button which will remove favourites in selection mode -->
    <string name="action_remove_favourites">Remove favourites</string>
    <!-- Warning of the scanning transfers dialog. It warns about not closing the app because the transfers will be lost. -->
    <string name="warning_scanning_transfers">Please do not close the application.</string>
    <!-- Stage of the scanning transfers dialog indicating transfers are scanning. -->
    <string name="scanning_transfers">Scanning&#8230;</string>
    <!-- Label cancel transfers. -->
    <string name="cancel_transfers">Cancel transfers</string>
    <!-- Warning informing what will happen if proceed on cancelling transfers. -->
    <string name="warning_cancel_transfers">Interrupting this process may leave some of your transfers incomplete.</string>
    <!-- Button which dismisses the warning and proceeds with the cancel transfers action. -->
    <string name="button_proceed">Proceed</string>
    <!-- Warning informing transfers were cancelled. -->
    <string name="transfers_cancelled">Transfers have been cancelled.</string>
    <!-- Title of the screen where a name collision has been detected and some options to choose are shown to the user. -->
    <string name="title_duplicated_items">Duplicated items</string>
    <!-- Informs about a name collision, the file is trying to upload, move or copy already exists on the location. The placeholder is for the name of the file.-->
    <string name="file_already_exists_in_location">A file named [B]%1$s[/B] already exists in this location.</string>
    <!-- Header giving more context about a name collision, informing there are different option to choose for the file. -->
    <string name="choose_file">Select the file you want to keep</string>
    <!-- Header giving more context about a name collision, informing there are different option to choose. -->
    <string name="choose_folder">Select whether you want to merge the folders</string>
    <!-- Informs about what is expected after choose the option upload and replace for a name collision if file versioning is disabled. -->
    <string name="warning_upload_and_replace">The current version of the file will be replaced with the file you are uploading.</string>
    <!-- Upload and replace action button for a name collision. -->
    <string name="upload_and_replace">Upload and replace</string>
    <!-- Informs about what is expected after choose the option upload and update for a name collision if file versioning is enabled. -->
    <string name="warning_versioning_upload_and_update">The file will be updated with version history:</string>
    <!-- Upload and update action button for a name collision. -->
    <string name="upload_and_update">Upload and update</string>
    <!-- Don’t upload action button for a name collision. -->
    <string name="do_not_upload">Don’t upload</string>
    <!-- Informs about what is expected after choose the option upload and rename for a name collision. -->
    <string name="warning_upload_and_rename">The file you are uploading will be renamed as:</string>
    <!-- Upload and rename action button for a name collision. -->
    <string name="upload_and_rename">Upload and rename</string>
    <!-- Informs about what is expected after choose the option move and replace for a name collision if file versioning is disabled. -->
    <string name="warning_move_and_replace">Replace the file in the destination folder with the file you are moving.</string>
    <!-- Move and replace action button for a name collision. -->
    <string name="move_and_replace">Move and replace</string>
    <!-- Don’t move action button for a name collision. -->
    <string name="do_not_move">Don’t move</string>
    <!-- Informs about what is expected after choose the option move and rename for a name collision. -->
    <string name="warning_move_and_rename">The file you are moving will be renamed as:</string>
    <!-- Move and rename action button for a name collision. -->
    <string name="move_and_rename">Move and rename</string>
    <!-- Informs about what is expected after choose the option copy and replace for a name collision if file versioning is disabled. -->
    <string name="warning_copy_and_replace">Replace the file in the destination folder with the file you are copying.</string>
    <!-- Copy and replace action button for a name collision. -->
    <string name="copy_and_replace">Copy and replace</string>
    <!-- Don’t copy action button for a name collision. -->
    <string name="do_not_copy">Don’t copy</string>
    <!-- Informs about what is expected after choose the option copy and rename for a name collision. -->
    <string name="warning_copy_and_rename">The file you are copying will be renamed as:</string>
    <!-- Copy and rename action button for a name collision. -->
    <string name="copy_and_rename">Copy and rename</string>
    <!-- Option given to the user in a name collision. If is marked, then the action chosen will be applied for the rest of collisions. The placeholder is for the number of pending name collisions conflicts that remain unsolved. -->
    <string name="file_apply_for_all">Apply this option on the next %1$d conflicts</string>
    <!-- Informs about what is expected after choose the option copy and merge for a name collision. -->
    <string name="warning_copy_and_merge">Merge the folder at the destination with the folder you are copying.</string>
    <!-- Copy and merge action button for a name collision. -->
    <string name="copy_and_merge">Copy and merge</string>
    <!-- Informs about what is expected after choose the option move and merge for a name collision. -->
    <string name="warning_move_and_merge">Merge the folder at the destination with the folder you are moving.</string>
    <!-- Move and merge action button for a name collision. -->
    <string name="move_and_merge">Move and merge</string>
    <!-- Informs about what is expected after choose the option upload and merge for a name collision. -->
    <string name="warning_upload_and_merge">Merge the folder at the destination with the folder you are uploading.</string>
    <!-- Upload and merge action button for a name collision. -->
    <string name="upload_and_merge">Upload and merge</string>
    <!-- Informs about what is expected after choose the option "Don’t copy/move/upload" for file name collisions. -->
    <string name="skip_file">No files will be changed. You will keep the file below:</string>
    <!-- Informs about what is expected after choose the option "Don’t copy/move/upload" for folder name collisions. -->
    <string name="skip_folder">Skip this folder</string>
    <!-- Informs about a name collision, the folder is trying to upload, move or copy already exists on the location. The placeholder is for the name of the folder. -->
    <string name="folder_already_exists_in_location">A folder named [B]%1$s[/B] already exists in this location.</string>
</resources><|MERGE_RESOLUTION|>--- conflicted
+++ resolved
@@ -4245,24 +4245,12 @@
     <string name="pro_iii_monthly">Pro III monthly</string>
     <!-- Pro III yearly subscription -->
     <string name="pro_iii_yearly">Pro III yearly</string>
-<<<<<<< HEAD
-=======
-    <!-- Action button which will cancel uploads. -->
-    <string name="action_cancel_upload">Cancel upload</string>
-    <!-- Action button which will dismiss the dialog and will not cancel the action. -->
-    <string name="action_do_not_cancel">Don’t cancel</string>
->>>>>>> 85aa8d7f
     <!-- Remove moderator permission and assign standard permission to a meeting participant-->
     <string name="remove_moderator">Remove moderator</string>
     <!-- Title of DCIM folder warning dialog -->
     <string name="title_dcim_folder_dialog">DCIM folder</string>
     <!-- Content of DCIM folder warning dialog -->
     <string name="content_dcim_folder_dialog">MEGA uploads your images from the gallery. To change the upload location please go to Camera Upload settings.</string>
-<<<<<<< HEAD
-    <!-- Error shown when download a file that has violated ToS/AUP. -->
-    <string name="tos_aup_violation">ToS/AUP violation</string>
-=======
->>>>>>> 85aa8d7f
     <!-- Title message of existing subscription dialog -->
     <string name="title_existing_subscription">Buy new subscription?</string>
     <!-- Text of buy new subscription button -->
