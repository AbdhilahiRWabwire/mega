--- conflicted
+++ resolved
@@ -1536,13 +1536,8 @@
     <string name="title_regitration" context="title of the section for install a mobile app bonuses in achivements section">Registration bonus</string>
     <string name="title_install_desktop" context="title of the section for install a mobile app bonuses in achivements section">Install MEGA desktop app</string>
     <string name="title_base_quota" context="title of the section for base quota in achivements section">Account Base Quota</string>
-
-<<<<<<< HEAD
     <string name="camera_uploads_empty" context="Text that indicates that no pictures have been uploaded to the Camera Uploads section">No media on Camera Uploads</string>
-
-
-=======
     <string name="general_num_days_left" context="indicates the number of days left related to a achievement">%1$d d left</string>
     <string name="expired_achievement" context="state to indicate the achievement has expired">Expired</string>
->>>>>>> 1b8213da
+
 </resources>