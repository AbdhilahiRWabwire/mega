<?xml version="1.0" encoding="utf-8"?>
<resources>
    <string name="full_description_text" context="Full description text of the app in the Google Play page of the app">MEGA provides user-controlled encrypted cloud storage and chat through standard web browsers, together with dedicated apps for mobile devices. Unlike other cloud storage providers, your data is encrypted and decrypted by your client devices only and never by us.\n\nUpload your files from your smartphone or tablet then search, store, download, stream, view, share, rename or delete your files any time, from any device, anywhere. Share folders with your contacts and see their updates in real time. The encryption process means we cannot access or reset your password so you MUST remember it (unless you have your Recovery Key backed up) or you will lose access to your stored files.\n\nEnd-to-end user-encrypted MEGA video chat allows for total privacy, and has been available through the browser since 2016. It has been extended to our mobile app, with chat history accessible across multiple devices. Users can also easily add files to a chat from their MEGA Cloud Drive.\n\nMEGA offers a generous 50 GB free storage for all registered users with bonus achievements, and offers paid plans with much higher limits:\n\n\nPRO LITE subscription: 4.99 € per month or 49.99 € per year gives you 400 GB of storage space and 1 TB of transfer quota per month.\nPRO I subscription: 9.99 € per month or 99.99 € per year gives you 2 TB of storage space and 2 TB of transfer quota per month.\nPRO II subscription: 19.99 € per month or 199.99 € per year gives you 8 TB of storage space and 8 TB of transfer quota per month.\nPRO III subscription: 29.99 € per month or 299.99 € per year gives you 16 TB of storage space and 16 TB of transfer quota per month.\n\nSubscriptions are renewed automatically for successive subscription periods of the same duration and at the same price as the initial period chosen. To manage your subscriptions, simply click on the Play Store icon on your mobile device, sign in with your Google ID (if you haven’t already done so) and then click on the MEGA app. You’ll be able to manage your subscription there.\n\nApp Permissions:\nWRITE_EXTERNAL_STORAGE -&gt; Download your files from MEGA to your device and upload files from your device to MEGA\nCAMERA -&gt; Take a picture and upload your photos to MEGA\nREAD_CONTACTS -&gt; Easily add contacts from your device as MEGA contacts\nRECORD_AUDIO and CAPTURE_VIDEO_OUTPUT (mic and camera) -&gt; MEGA provides for end-to-end encrypted audio/video calls\n\n\nTo enhance users’ confidence in the MEGA system, all of the client-side code is published, so interested security researchers can evaluate the encryption process. The code of our mobile app is located on: https://github.com/meganz/android\n\nFor more info, please check our website:\nSee https://mega.nz/terms\n\n\nDesktop - https://mega.nz/</string>

    <!--
    <string name="short_description_text" context="Short description text of the app in the Google Play page of the app">MEGA is Cloud Storage with Powerful Always-On Privacy. 50GB for free</string>
    -->

    <string name="pdf_app_name" context="Name of the MEGA PDF Viewer. Keep uppercase.">MEGA PDF Viewer</string>

    <string name="general_x_of_x" context="Showing progress of elements. Example: 2 of 10.">of</string>
    <string name="general_yes" context="Answer for confirmation dialog.">Yes</string>
    <string name="general_no" context="Answer for confirmation dialog.">No</string>
    <string name="general_cancel" context="dialog option cancel in alert dialog">Cancel</string>
    <string name="general_move_to" context="When moving a file to a location in MEGA. This is the text of the button after selection the destination">Move to</string>
    <string name="general_copy_to" context="When copying a file to a location in MEGA. This is the text of the button after selection the destination">Copy to</string>
    <!--
    <string name="general_import_to" context="When importing a file to a location in MEGA. This is the text of the button after selection the destination">Import to</string>
    -->
    <string name="general_select" context="Selecting a specific location in MEGA. This is the text of the button">Select</string>
    <string name="general_select_to_upload" context="Selecting a specific location in MEGA. This is the text of the button">Select files</string>
    <string name="general_select_to_download" context="Selecting a specific location in MEGA. This is the text of the button">Select folder</string>
    <string name="general_create" context="This is the final button when creating a folder in the dialog where the user inserts the folder name">Create</string>
    <!-- This string is commented in FileStorageActivityLollipop.java
    <string name="general_upload" context="Button text when uploading a file to a previously selected location in MEGA">Upload File</string>
    -->
    <string name="general_download" context="Item menu option upon right click on one or multiple files.">Download</string>
    <string name="general_add" context="button">Add</string>
    <string name="general_move" context="Item menu option upon right click on one or multiple files.">Move</string>
    <string name="general_remove" context="Menu option to delete one or multiple selected items.">Remove</string>
    <string name="general_share" context="button">Share</string>
    <!--
    <string name="general_confirm" context="button">Confirm</string>
    -->
    <string name="general_leave" context="Item menu option upon right click on one or multiple files.">Leave</string>
    <string name="general_decryp" context="button">Decrypt</string>

    <string name="general_export" context="button">Export</string>

    <string name="general_ok" context="Answer for confirmation dialog.">OK</string>
    <string name="general_skip" context="Skip a step of a configuration process.">Skip</string>
    <string name="general_stop" context="Label for a button to stop some process. For example stop the Camera Uploads">Stop</string>

    <string name="general_retry" context="option shown when a message could not be sent">Retry</string>
    <string name="general_open_browser" context="Button to open the default web browser">Open browser</string>
    <!--
    <string name="general_empty" context="Button to delete the contents of the trashbin. Can also be translated as &quot;clear&quot;">Empty</string>
    -->
    <string name="general_loading" context="The title of progress dialog when loading web content">Loading</string>
    <string name="general_importing" context="state while importing the file">Importing</string>
    <string name="general_forwarding" context="state while importing the file">Forwarding</string>
    <string name="general_import" context="Menu option to choose to add file or folders to Cloud Drive">Import</string>
    <string name="general_storage" context="label of storage in upgrade/choose account page, it is being used with a variable, e.g. for LITE user it will show ‘200GB Storage’.">Storage</string>
    <string name="general_bandwidth" context="Text listed before the amount of bandwidth a user gets with a certain package. For example: “8TB Bandwidth”. Can also be translated as data transfer.">Transfer Quota</string>
    <string name="general_subscribe" context="Text placed inside the button the user clicks when upgrading to PRO. Meaning: subscribe to this plan">Subscribe</string>
    <!--
    <string name="general_continue" context="Text placed inside the button the user clicks when clicking into the FREE account. Meaning: Continue to the main screen">Continue</string>
    -->
    <string name="general_error_word" context="It will be followed by the error message">Error</string>
    <string name="general_not_yet_implemented" context="when clicking into a menu whose functionality is not yet implemented">Not yet implemented</string>
    <string name="error_no_selection" context="when any file or folder is selected">No file or folder selected</string>
    <string name="general_already_downloaded" context="when trying to download a file that is already downloaded in the device">Already downloaded</string>
    <string name="general_already_uploaded" context="when trying to upload a file that is already uploaded in the folder">already uploaded</string>
    <string name="general_file_info" context="Label of the option menu. When clicking this button, the app shows the info of the file">File info</string>
    <string name="general_folder_info" context="Label of the option menu. When clicking this button, the app shows the info of the folder">Folder info</string>
    <!--
    <string name="general_menu" context="Title when the left menu is opened">Menu</string>
    -->
    <string name="general_show_info" context="Hint how to cancel the download">Show info</string>

    <string name="error_general_nodes" context="Error getting the root node">Error. Please try again.</string>

    <string name="general_rk" context="File name (without extension) of file exported with the recovery key">MEGA-RECOVERYKEY</string>

    <string name="secondary_media_service_error_local_folder" context="Local folder error in Sync Service. There are two syncs for images and videos. This error appears when the secondary media local folder doesn’t exist">The secondary media folder does not exist, please choose a new folder</string>
    <string name="no_external_SD_card_detected" context="when no external card exists">No external storage detected</string>
    <string name="no_permissions_upload" context="On clicking menu item upload in a incoming shared folder read only">This folder is read only. You do not have permission to upload</string>

    <string name="remove_key_confirmation" context="confirmation message before removing the previously downloaded MasterKey file">You are removing the previously exported Recovery Key file</string>
    <!--
    <string name="export_key_confirmation" context="confirmation message before downloading to the device the MasterKey file">Security warning! This is a high risk operation. Do you want to continue?</string>
    -->

    <!--
    <string name="more_options_overflow" context="title of the menu for more options for each file (rename, share, copy, move, etc)">More options</string>
    -->
    <string name="confirmation_add_contact" context="confirmation message before sending an invitation to a contact">Do you want to send an invitation to %s?</string>
    <!--
    <string name="confirmation_remove_multiple_contacts" context="confirmation message before removing mutiple contacts">Remove these %d contacts?</string>

    <string name="confirmation_move_to_rubbish" context="confirmation message before removing a file">Move to rubbish bin?</string>
    <string name="confirmation_move_to_rubbish_plural" context="confirmation message before removing a file">Move to rubbish bin?</string>

    <string name="confirmation_delete_from_mega" context="confirmation message before removing a file">Delete from MEGA?</string>
    <string name="confirmation_leave_share_folder" context="confirmation message before leaving an incoming shared folder">If you leave the folder, you will not be able to see it again</string>

    <string name="confirmation_alert" context="confirmation message before removing a file">Please confirm</string>
    -->

    <string name="action_logout" context="Button where the user can sign off or logout">Logout</string>
    <string name="action_add" context="Item menu option upon right click on one or multiple files.">Upload</string>
    <string name="action_create_folder" context="Menu item">Create new folder</string>
    <string name="action_open_link" context="Item menu option upon right click on one or multiple files.">Open link</string>
    <!--
    <string name="action_upload" context="Button text when choosing the destination location in MEGA">Upload to</string>
    -->

    <string name="action_settings" context="Menu item">Settings</string>
    <string name="action_search" context="Search button">Search</string>
    <string name="action_search_country" context="Select country page title">Select country</string>
    <string name="action_play" context="Search button">Play</string>
    <string name="action_pause" context="Search button">Pause</string>
    <string name="action_refresh" context="Menu item">Refresh</string>
    <string name="action_sort_by" context="Menu item">Sort by</string>
    <string name="action_help" context="Menu item">Help</string>
    <string name="action_upgrade_account" context="Change from a free account to paying MEGA">Upgrade account</string>
    <string name="upgrading_account_message" context="Message while proceeding to upgrade the account">Upgrading account</string>
    <string name="action_select_all" context="Menu item to select all the elements of a list">Select all</string>
    <string name="action_unselect_all" context="Menu item to unselect all the elements of a list">Clear selection</string>
    <string name="action_grid" context="Menu item to change from list view to grid view">Thumbnail view</string>
    <string name="action_list" context="Menu item to change from grid view to list view">List view</string>
    <string name="action_export_master_key" context="Menu item to let the user export the MasterKey">Backup Recovery Key</string>
    <string name="action_cancel_subscriptions" context="Menu item to let the user cancel subscriptions">Cancel subscription</string>
    <string name="cancel_subscription_ok" context="success message when the subscription has been canceled correctly">The subscription has been cancelled</string>
    <string name="cancel_subscription_error" context="error message when the subscription has not been canceled successfully">We were unable to cancel your subscription. Please contact support&#64;mega.nz for assistance</string>
    <string name="action_kill_all_sessions" context="Menu item to kill all opened sessions">Close other sessions</string>
    <string name="success_kill_all_sessions" context="Message after kill all opened sessions">The remaining sessions have been closed</string>
    <string name="error_kill_all_sessions" context="Message after kill all opened sessions">Error when closing the opened sessions</string>

    <plurals name="general_num_files">
        <item context="this is used for example when downloading 1 file or 2 files, Singular of file. 1 file" quantity="one">file</item>
        <item context="this is used for example when downloading 1 file or 2 files, Plural of file. 2 files" quantity="other">files</item>
    </plurals>

    <plurals name="general_num_contacts">
        <item context="used for example when a folder is shared with 1 user or 2 users, used for example when a folder is shared with 1 user" quantity="one">contact</item>
        <item context="used for example when a folder is shared with 1 user or 2 users, used for example when a folder is shared with 2 or more users" quantity="other">contacts</item>
    </plurals>

    <plurals name="num_contacts_selected">
        <item context="chat invitation - tool bar subtitle, when users selected single contact. Placeholder - number of contacts selected" quantity="one">%d contact</item>
        <item context="chat invitation - tool bar subtitle, when users selected multiple contacts. Placeholder - number of contacts selected" quantity="other">%d contacts</item>
    </plurals>

    <plurals name="general_num_folders">
        <item context="Singular of folder/directory. 1 folder" quantity="one">folder</item>
        <item context="Plural of folder/directory. 2 folders" quantity="other">folders</item>
    </plurals>

    <plurals name="general_num_shared_folders">
        <item context="Title of the incoming shared folders of a user in singular" quantity="one">shared folder</item>
        <item context="Title of the incoming shared folders of a user in plural." quantity="other">shared folders</item>
    </plurals>

    <!--
    <plurals name="general_num_downloads" context="in the notification. When downloading the notification is like 3 downloads.">
        <item context="Item menu option upon clicking on one or multiple files. Singular" quantity="one">download</item>
        <item context="Item menu option upon clicking on one or multiple files. Plural" quantity="other">downloads</item>
    </plurals>
    -->

    <!--
    <plurals name="general_num_uploads">
        <item context="Transfer type description in the active file transfer panel, can either be upload or download. Singular" quantity="one">upload</item>
        <item context="Transfer type description in the active file transfer panel, can either be upload or download. Plural" quantity="other">uploads</item>
    </plurals>
    -->

    <plurals name="general_num_users">
        <item context="used for example when a folder is shared with 1 user or 2 users, used for example when a folder is shared with 1 user" quantity="one">contact</item>
        <item context="used for example when a folder is shared with 1 user or 2 users, used for example when a folder is shared with 2 or more users" quantity="other">contacts</item>
    </plurals>

    <!--
    <string name="confirmation_required" context="Alert title before download">Confirmation required</string>
    -->
    <string name="alert_larger_file" context="Alert text before download. Please do not modify the %s placeholder as it will be replaced by the size to be donwloaded">%s will be downloaded.</string>
    <string name="alert_no_app" context="Alert text before download">There is no app to open the file %s. Do you want to continue with the download?</string>
    <string name="checkbox_not_show_again" context="Alert checkbox before download">Do not show again</string>

    <string name="confirm_cancel_login" context="Press back while login to cancel current login process.">Are you sure that you want to cancel the current login process?</string>

    <string name="login_text" context="Login button">Login</string>
    <string name="email_text" context="email label">Email</string>
    <string name="password_text" context="password label">Password</string>
    <string name="confirm_password_text" context="Hint of the confirmation dialog to get link with password">Confirm password</string>
    <string name="abc" context="in the password edittext the user can see the password or asterisks. ABC shows the letters of the password">ABC</string>
    <!--
    <string name="dots" context="in the password edittext the user can see the password or asterisks. ··· shows asterisks instead of letters">···</string>
    -->
    <string name="new_to_mega" context="This question applies to users that do not have an account on MEGA yet">New to MEGA?</string>
    <string name="create_account" context="button that allows the user to create an account">Create account</string>
    <string name="error_enter_email" context="when the user tries to log in MEGA without typing the email">Please enter your email address</string>
    <string name="error_invalid_email" context="Title of the alert dialog when the user tries to recover the pass of a non existing account">Invalid email address</string>
    <string name="error_enter_password" context="when the user tries to log in MEGA without typing the password">Please enter your password</string>
    <string name="error_server_connection_problem" context="when the user tries to log in to MEGA without a network connection">No network connection</string>
    <string name="error_server_expired_session" context="when the user tries to log in to MEGA without a valid session">You have been logged out on this device from another location</string>
    <string name="login_generating_key" context="the first step when logging in is calculate the private and public encryption keys">Calculating encryption keys</string>
    <string name="login_connecting_to_server" context="Message displayed while the app is connecting to a MEGA server">Connecting to the server</string>
    <string name="download_updating_filelist" context="Status text when updating the file manager">Updating file list</string>
    <string name="login_confirm_account" context="title of the screen after creating an account when the user has to confirm the password to confirm the account">Confirm account</string>
    <string name="login_querying_signup_link" context="when the user clicks on the link sent by MEGA after creating the account, this message is shown">Checking validation link</string>
    <string name="login_confirming_account" context="Attempting to activate a MEGA account for a user.">Activating account</string>
    <string name="login_preparing_filelist" context="After login, updating the file list, the file list should be processed before showing it to the user">Preparing file list</string>
    <string name="login_before_share" context="when the user tries to share something to MEGA without being logged">Please log in to share with MEGA</string>
    <string name="reg_link_expired" context="This toast message is shown on the login page when an email confirm link is no longer valid.">Your confirmation link is no longer valid. Your account may already be activated or you may have cancelled your registration.</string>
    <!--
    <string name="session_problem" context="if a link to a folder cannot be fetched">Problem of retrieving files from the folder</string>
    -->

    <string name="tour_space_title">MEGA Space</string>
    <string name="tour_speed_title">MEGA Speed</string>
    <string name="tour_privacy_title">MEGA Privacy</string>
    <string name="tour_access_title">MEGA Access</string>
    <string name="tour_space_text">Register now and get 50 GB* of free space</string>
    <string name="tour_speed_text">Uploads are fast. Quickly share files with everyone</string>
    <string name="tour_privacy_text">Keep all your files safe with MEGA’s end-to-end encryption</string>
    <string name="tour_access_text">Get fully encrypted access anywhere, anytime</string>

    <string name="create_account_text" context="button that allows the user to create an account">Create account</string>
    <string name="name_text" context="category in sort by action">Name</string>
    <string name="first_name_text" context="First Name of the user">First Name</string>
    <string name="lastname_text" context="Last name of the user">Last Name</string>
    <string name="tos" context="text placed on the checkbox of acceptation of the Terms of Service">I agree with MEGA’s [A]Terms of Service[/A]</string>
    <string name="top" context="Text placed on the checkbox to make sure user agree that understand the danger of losing password">I understand that [B]if I lose my password, I may lose my data[/B]. Read more about [A]MEGA’s end-to-end encryption[/A].</string>
    <string name="already_account" context="Does the user already have a MEGA account">Already have an account?</string>

    <string name="create_account_no_terms" context="warning dialog">You have to accept our Terms of Service</string>

    <string name="create_account_no_top" context="warning dialog, for user do not tick checkbox of understanding the danger of losing password">You need to agree that you understand the danger of losing your password</string>
    <string name="error_enter_username" context="Warning message when the first name is a required field to submit a form. For example during the create account process.">Please enter your first name</string>
    <string name="error_enter_userlastname" context="Warning dialog">Please enter your last name.</string>
    <string name="error_short_password" context="when creating the account">Password is too short</string>
    <string name="error_passwords_dont_match" context="when creating the account">Passwords do not match</string>
    <string name="error_email_registered" contect="when creating the account">This email address has already registered an account with MEGA</string>

    <!--
    <string name="create_account_confirm_title" context="Title that is shown when e-mail confirmation is still required for the account">Confirmation required</string>
    -->
    <!--
    <string name="create_account_confirm" context="">Please check your e-mail and click the link to login and confirm your account</string>
    -->
    <string name="create_account_creating_account">Connecting to the server: Creating account</string>

    <!--<string name="cancel_transfer_title">Delete Transfer</string>
    -->
    <string name="cancel_transfer_confirmation">Delete this transfer?</string>
    <string name="cancel_all_transfer_confirmation">Delete all transfers?</string>

    <string name="section_cloud_drive" context="The name of every users root drive in the cloud of MEGA.">Cloud Drive</string>
    <string name="section_recents" context="Label to reference a recents section">Recents</string>
    <string name="section_secondary_media_uploads" context="title of the screen where the secondary media images are uploaded">Media uploads</string>
    <string name="section_inbox" context="Section name for the “Messages” section.Preferably one word. There is little space for this word.">Inbox</string>
    <string name="section_saved_for_offline" context="title of the screen that shows the files saved for offline in the device">Saved for Offline</string>
    <string name="section_saved_for_offline_new" context="the options of what to upload in an array. Needed for the settings, the options of what to upload.">Offline</string>
    <!--
    <string name="section_shared_with_me" context="title of the screen that shows all the folders that the user shares with other users and viceversa">Shared with me</string>
    -->
    <string name="section_shared_items" context="title of the screen that shows all the shared items">Shared folders</string>
    <string name="section_rubbish_bin" context="The title of the trash bin in the tree of the file manager.">Rubbish Bin</string>
    <string name="section_contacts" context="Section name for the “Contacts” section.Preferably one word. There is little space for this word.">Contacts</string>

    <string name="section_contacts_with_notification" context="Item of the navigation title for the contacts section when there is any pending incoming request">Contacts [A](%1$d)[/A]</string>
    <string name="sent_requests_empty" context="the user has not sent any contact request to other users">[B]No [/B][A]sent requests[/A][B].[/B]</string>
    <string name="received_requests_empty" context="the user has not received any contact request from other users">[B]No [/B][A]received requests[/A][B].[/B]</string>
    <string name="section_transfers" context="Title for the file transfer screen (with the up &amp; download)">Transfers</string>

    <string name="section_account" context="Section name for the &amp;ldquo;My Account&amp;rdquo; section.Preferably one or two words. There is little space for this.">My Account</string>
    <string name="section_photo_sync" context="title of the screen where the camera images are uploaded">Camera uploads</string>
    <!--
    <string name="used_space" context="Used space &quot;5MB of 100MB&quot;.">%1$s of %2$s</string>
    -->
    <string name="tab_incoming_shares" context="Capital letters. Incoming shared folders. The title of a tab">Incoming</string>
    <string name="tab_outgoing_shares" context="Capital letters. Outgoing shared folders. The title of a tab">Outgoing</string>

    <string name="title_incoming_shares_explorer" context="Label for any &amp;lsquo;Incoming shares&amp;rsquo; button, link, text, title, etc. - (String as short as possible).">Incoming Shares</string>
    <string name="title_incoming_shares_with_explorer" context="Title of the share with file explorer">Incoming shares with</string>
    <!--
    <string name="choose_folder_explorer" context="Title of the button in Incoming Shares tabs">Choose folder</string>
    -->

    <string name="file_browser_empty_cloud_drive" context="message when there are no files in the Cloud drive">No files in your Cloud Drive</string>
    <!--
    <string name="file_browser_empty_rubbish_bin" context="option to empty rubbish bin">Empty Rubbish Bin</string>
    -->
    <string name="file_browser_empty_folder" context="Text that indicates that a folder is currently empty">Empty Folder</string>

    <string name="choose_account_fragment" context="Title of the fragment Choose Account">CHOOSE ACCOUNT</string>

    <!--
    <string name="file_properties_activity" context="Menu item to show the properties dialog of files and or folders.">Properties</string>
    -->
    <string name="file_properties_available_offline" context="The file are available “offline” (without a network Wi-Fi mobile data connection)">Available offline</string>
    <!--
    <string name="file_properties_available_offline_on" context="Button state when a file can be saved for offline.(Capital letters)">ON</string>
    -->
    <!--
    <string name="file_properties_available_offline_off" context="Button state when a file is already saved for offline. (Capital letters)">OFF</string>
    -->
    <string name="file_properties_info_size_file" context="category in sort by action">Size</string>
    <string name="file_properties_info_last_modified" context="When the file/folder was last modified">Last modified</string>
    <string name="file_properties_info_added" context="when was the file added in MEGA">Added</string>
    <!--
    <string name="file_properties_shared_folder_private_folder" context="the folder is private. A public user can\'t access the folder">No public link</string>
    -->
    <string name="file_properties_shared_folder_public_link" context="the label when a folder can be accesed by public users">Public link</string>

    <string name="file_properties_shared_folder_permissions" context="Item menu option upon clicking on a file folder. Refers to the permissions of a file folder in the file manager.">Permissions</string>
    <string name="dialog_select_permissions" context="Title of the dialog to choose permissions when sharing.">Share Permissions</string>
    <string name="file_properties_shared_folder_change_permissions" context="menu item">Change permissions</string>
    <string name="file_properties_shared_folder_select_contact" context="when listing all the contacts that shares a folder">Shared with</string>
    <string name="file_properties_send_file_select_contact" context="send a file to a MEGA user">Send to</string>
    <string name="file_properties_owner" context="shows the owner of an incoming shared folder">Owner</string>
    <string name="contact_invite" context="positive button on dialog to invite a contact">Invite</string>
    <string name="contact_reinvite" context="option to reinvite a contact">Reinvite</string>
    <string name="contact_ignore" context="The text of the notification button that is displayed when there is a call in progress, another call is received and ignored.">Ignore</string>
    <string name="contact_decline" context="option to decline a contact invitation">Decline</string>
    <string name="contact_accept" context="option to accept a contact invitation">Accept</string>
    <string name="contact_properties_activity" context="title of the contact properties screen">Contact Info</string>
    <!--
    <string name="contact_file_list_activity" context="header of a status field for what content a user has shared to you">Content</string>
    -->
    <string name="contacts_list_empty_text" context="Adding new relationships (contacts) using the actions.">Add new contacts using the button below</string>
    <!--
    <string name="no_contacts" context="When an user wants to share a folder but has not any contact yet">There are not contacts in the account. Please add them on the Contacts screen</string>
	-->
    <string name="contacts_explorer_list_empty_text" context="Add new contacts before sharing.">Add a new contact to share</string>

    <string name="error_not_enough_free_space" context="Error message">Not enough free space on your device</string>

    <string name="option_link_without_key" context="This is button text on the Get Link dialog. This lets the user get a public file/folder link without the decryption key e.g. https://mega.nz/#!Qo12lSpT.">Link without key</string>
    <string name="option_decryption_key" context="Alert Dialog to get link">Decryption key</string>

    <!--
    <string name="download_failed" context="Error message">Download failed</string>
    -->
    <!--
	<string name="download_downloaded" context="notification message. Example: 1 file downloaded">downloaded</string>
    -->
    <!--
	<string name="download_downloading" context="Title header on the download page while the file is downloading.">Downloading</string>
	-->
    <!--
	<string name="text_downloading" context="Text located in each fragment when a download is in progress">Transferring</string>
	-->
    <string name="download_preparing_files" context="Alert shown when some content is sharing with chats and they are processing">Preparing files</string>

    <plurals name="download_began">
        <item context="Message when a download starts. Singular 1 file" quantity="one">Download has started</item>
        <item context="Message when many downloads start. Plural more than 1 file. Placeholder is for include the number of downloads in runtime." quantity="other">%1$d downloads have started</item>
    </plurals>

    <plurals name="download_finish">
        <item context="Message when a download finishes. Singular 1 file" quantity="one">Download has finished</item>
        <item context="Message when many downloads finish. Plural more than 1 file. Placeholder is for include the number of downloads in runtime." quantity="other">%1$d downloads have finished</item>
    </plurals>

    <plurals name="upload_began">
        <item context="Message when a upload starts. Singular 1 file" quantity="one">Upload has started</item>
        <item context="Message when many uploads start. Plural more than 1 file. Placeholder is for include the number of uploads in runtime." quantity="other">%1$d uploads have started</item>
    </plurals>

    <plurals name="upload_finish">
        <item context="Message when a download finishes. Singular 1 file" quantity="one">Upload has finished</item>
        <item context="Message when many downloads finish. Plural more than 1 file. Placeholder is for include the number of uploads in runtime." quantity="other">%1$d uploads have finished</item>
    </plurals>
    <!--
    <string name="download_cancel_downloading" context="Confirmation text when attempting to cancel the download">Do you want to cancel the download?</string>
    -->
    <string name="download_touch_to_cancel" context="Hint how to cancel the download">Touch to cancel</string>
    <string name="download_touch_to_show" context="Hint how to cancel the download">View transfers</string>
    <string name="error_file_size_greater_than_4gb" context="Warning message">Most devices can’t download files greater than 4GB. Your download will probably fail</string>
    <string name="intent_not_available" context="message when trying to open a downloaded file but there isn’t any app that open that file. Example: a user downloads a pdf but doesn’t have any app to read a pdf">There isn’t any available app to execute this file on your device</string>

    <string name="context_share_image" context="to share an image using Facebook, Whatsapp, etc">Share image using</string>
    <string name="context_get_link" context="create a link of a file and send it using an app from the device">Share link</string>
    <string name="context_get_link_menu" context="Item menu option upon right click on one or multiple files.">Get link</string>

    <!--<string name="context_manage_link_menu" context="Item menu option upon right click on one or multiple files.">Get link</string>-->

    <string name="context_leave_menu" context="Item menu option upon right click on one or multiple files.">Leave</string>
    <string name="alert_leave_share" context="Title alert before leaving a share.">Leave share</string>
    <string name="context_clean_shares_menu" context="Item menu option upon right click on one or multiple files.">Remove share</string>
    <string name="context_remove_link_menu" context="Item menu option upon right click on one or multiple files.">Remove link</string>
    <string name="context_remove_link_warning_text" context="Warning that appears prior to remove a link of a file.">This link will not be publicly available anymore.</string>
    <string name="context_rename" context="Item menu option upon right click on one or multiple files.">Rename</string>
    <string name="context_open_link_title" context="Item menu option upon right click on one or multiple files.">Open link</string>
    <string name="context_open_link" context="Item menu option upon right click on one or multiple files.">Open</string>
    <string name="context_renaming" context="while renaming a file or folder">Renaming</string>
    <string name="context_preparing_provider" context="while file provider is downloading a file">Preparing file</string>
    <string name="context_download" context="Item menu option upon right click on one or multiple files.">Download</string>

    <!--
    <string name="download_folder" context="Item menu option upon right click on one or multiple files.">Download folder</string>
    -->
    <!--
    <string name="import_folder" context="Item menu option upon right click on one or multiple files.">Import folder</string>
    -->
    <string name="context_move" context="Item menu option upon right click on one or multiple files.">Move</string>
    <string name="context_moving" context="while moving a file or folder">Moving</string>
    <!--
    <string name="context_sharing" context="while sharing a folder">Sharing folder</string>
    -->
    <string name="context_copy" context="Item menu option upon right click on one or multiple files.">Copy</string>
    <string name="context_upload" context="Item menu option upon right click on one or multiple files.">Upload</string>
    <string name="context_copying" context="while copying a file or folder">Copying</string>
    <!--
    <string name="context_creating_link" context="status text">Creating link</string>
    -->
    <!--
    <string name="context_moving_to_trash" context="status text">Moving to Rubbish Bin</string>
    -->
    <string name="context_move_to_trash" context="menu item">Move to Rubbish Bin</string>
    <string name="context_delete_from_mega" context="menu item">Remove from MEGA</string>
    <string name="context_new_folder_name" context="Input field description in the create folder dialog.">Folder Name</string>
    <string name="context_new_contact_name" context="when adding a new contact. in the dialog">Contact email</string>
    <string name="context_creating_folder" context="status dialog when performing the action">Creating folder</string>
    <!--
    <string name="context_adding_contact" context="Adding a new relationship (contact)">Adding contact</string>
    -->
    <string name="context_download_to" context="Menu item">Save to</string>
    <string name="context_clear_rubbish" context="Menu option title">Clear Rubbish Bin</string>
    <string name="clear_rubbish_confirmation" context="Ask for confirmation before removing all the elements of the rubbish bin">You are about to permanently remove all items from your Rubbish Bin.</string>

    <!--<string name="context_send_link" context="get the link and send it">Send link</string>-->

    <string name="context_send" context="send cancel subscriptions dialog">Send</string>
    <string name="context_send_file_inbox" context="send the file to inbox">Send to contact</string>
    <!--
    <string name="context_copy_link" context="get the link and copy it">Copy link</string>
    -->
    <string name="context_remove" context="Menu option to delete one or multiple selected items.">Remove</string>
    <string name="context_delete_offline" context="Menu option to delete selected items of the offline state">Remove from Offline</string>
    <string name="context_share_folder" context="menu item">Share folder</string>
    <string name="context_send_file" context="menu item">Send file to chat</string>
    <string name="context_send_contact" context="menu item">Share contact to chat</string>
    <string name="context_view_shared_folders" context="open a shared folder">View shared folders</string>
    <string name="context_sharing_folder" context="Item menu option upon clicking on one or multiple files.">Sharing</string>
    <!--
    <string name="remove_all_sharing" context="status text">Removing all sharing contacts</string>
    -->
    <!--
    <string name="leave_incoming_share" context="status text">Leaving shared folder</string>
    -->
    <!--
    <string name="context_camera_folder" context="The location of where the user has the photos/videos stored.">Camera folder</string>
    -->
    <!--
    <string name="context_mega_contacts" context="when sharing a folder, the user can choose a contact from MEGA">MEGA Contacts</string>
    -->
    <!--
    <string name="context_phone_contacts" context="when sharing a folder, the user chan choose a contact from the device">Phone Contacts</string>
    -->
    <string name="context_delete" context="menu item">Delete</string>
    <!--
    <string name="context_more" context="menu item">More</string>
    -->
    <!--
    <string name="context_contact_added" context="success message when adding a contact">Contact added</string>
    -->
    <string name="context_contact_invitation_deleted" context="success message when removing a contact request">Request deleted</string>
    <string name="context_contact_invitation_resent" context="success message when reinvite a contact">Request resent</string>
    <string name="context_contact_request_sent" context="success message when sending a contact request">Request successfully sent to %s. The status can be consulted in the Sent Requests tab.</string>

    <string name="context_contact_removed" context="success message when removing a contact">Contact removed</string>
    <string name="context_contact_not_removed" context="error message">Error. Contact not removed</string>
    <string name="context_permissions_changed" context="success message when chaning the permissionss">Permissions changed</string>
    <string name="context_permissions_not_changed" context="error message">Error. Permissions not changed</string>
    <string name="context_folder_already_exists" context="message when trying to create a folder that already exists">Folder already exists</string>
    <string name="context_contact_already_exists" context="message when trying to create a invite a contact already that is already added">%s is already a contact</string>
    <string name="context_send_no_permission" context="message when trying to send a file without full access">You do not have permission to send this file</string>
    <string name="context_folder_created" context="success message when creating a folder">Folder created</string>
    <string name="context_folder_no_created" context="error message when creating a folder">Error. Folder not created</string>
    <string name="context_correctly_renamed" context="success message when renaming a node">Renamed successfully</string>
    <string name="context_no_renamed" context="error message">Error. Not renamed</string>
    <string name="context_correctly_copied" context="success message when copying a node">Copied successfully</string>
    <!--
    <string name="context_correctly_sent" context="success message when sending a file">File sent</string>
    -->
    <!--
    <string name="context_no_sent" context="error message when sending a file">Error. File not sent</string>
    -->
    <string name="context_correctly_sent_node" context="success message when sending a node to Inbox">Sent to Inbox</string>
    <string name="context_no_sent_node" context="error message when sending a node to Inbox">Error. Not sent to Inbox</string>
    <string name="context_no_copied" context="error message">Error. Not copied</string>
    <string name="context_no_destination_folder" context="message that appears when a user tries to move/copy/upload a file but doesn’t choose a destination folder">Please choose a destination folder</string>
    <string name="context_correctly_moved" context="success message when moving a node">Moved successfully</string>
    <string name="number_correctly_moved" context="success message when moving a node">%d items moved successfully</string>
    <string name="number_incorrectly_moved" context="success message when moving a node">%d items were not moved successfully</string>
    <string name="context_correctly_moved_to_rubbish" context="success message when moving a node">Moved to the Rubbish Bin successfully</string>
    <string name="number_correctly_moved_to_rubbish" context="success message when moving a node">%d items moved to the Rubbish Bin successfully</string>
    <string name="number_incorrectly_moved_to_rubbish" context="success message when moving a node">&#160;and %d items were not sent successfully</string>
    <string name="context_no_moved" context="error message">Error. Not moved</string>
    <string name="context_correctly_shared" context="success message when sharing a folder">Shared successfully</string>
    <string name="context_no_shared_number" context="error message when sharing a folder">Error. %d shares were not completed</string>
    <string name="context_correctly_shared_removed" context="success message when sharing a folder">Remove shares successfully</string>
    <string name="context_no_shared_number_removed" context="error message when sharing a folder">Error. %d process of removing shares is not completed</string>
    <string name="context_no_shared" context="error message">Error. Not shared</string>
    <string name="context_no_removed_shared" context="error message">Error. Share failed to remove</string>
    <string name="context_remove_sharing" context="success message when removing a sharing">Folder sharing removed</string>
    <string name="context_no_link" context="error message">Link creation failed</string>
    <string name="context_correctly_removed" context="success message when removing a node from MEGA">Deleted successfully</string>
    <string name="context_no_removed" context="error message">Error. Deletion failed</string>
    <string name="number_correctly_removed" context="success message when moving a node">%d items removed successfully from MEGA</string>
    <string name="number_no_removed" context="error message when moving a node">%d items are not removed successfully</string>
    <string name="number_correctly_leaved" context="success message when moving a node">%d folders left successfully</string>
    <string name="number_no_leaved" context="error message when moving a node">%d folders were not left successfully</string>
    <string name="number_correctly_sent" context="success message when sending multiple files">File sent to %d contacts successfully</string>
    <string name="number_no_sent" context="error message when sending multiple files">File was not sent to %d contacts</string>
    <string name="number_correctly_sent_multifile" context="success message when sending multiple files">%d files sent successfully</string>
    <string name="number_no_sent_multifile" context="error message when sending multiple files">%d files failed to send</string>
    <string name="number_correctly_copied" context="success message when sending multiple files">%d items copied successfully</string>
    <string name="number_no_copied" context="error message when sending multiple files">%d items were not copied</string>
    <string name="number_contact_removed" context="success message when removing several contacts">%d contacts removed successfully</string>
    <string name="number_contact_not_removed" context="error message when removing several contacts">%d contacts were not removed</string>
    <string name="number_contact_file_shared_correctly" context="success message when sharing a file with multiple contacts">Folder shared with %d contacts successfully</string>
    <string name="number_contact_file_not_shared_" context="error message when sharing a file with multiple contacts">File can not be shared with %d contacts</string>
    <string name="number_correctly_shared" context="success message when sharing multiple files">%d folders shared successfully</string>
    <string name="number_no_shared" context="error message when sharing multiple files">%d folders were not shared</string>
    <string name="context_correctly_copied_contact" context="success message when sending a file to a contact">Successfully sent to:</string>
    <string name="context_correctly_removed_sharing_contacts" context="success message when removing all the contacts of a shared folder">The folder is no longer shared</string>
    <string name="context_no_removed_sharing_contacts" context="error message when removing all the contacts of a shared folder">Error, the folder is still shared with another contact</string>
    <string name="context_select_one_file" context="option available for just one file">Select just one file</string>
    <string name="rubbish_bin_emptied" context="success message when emptying the RB">Rubbish Bin emptied successfully</string>
    <string name="rubbish_bin_no_emptied" context="error message when emptying the RB">Error. The Rubbish Bin has not been emptied</string>

    <string name="dialog_cancel_subscriptions" context="dialog cancel subscriptions">You are about to cancel your MEGA subscription. Please let us know if there is anything we can do to help change your mind.</string>
    <string name="hint_cancel_subscriptions" context="hint cancel subscriptions dialog">Type feedback here</string>
    <string name="send_cancel_subscriptions" context="send cancel subscriptions dialog">Send</string>
    <!--
    <string name="title_cancel_subscriptions" context="title cancel subscriptions dialog">Cancel Subscription</string>
    -->
    <string name="confirmation_cancel_subscriptions" context="confirmation cancel subscriptions dialog">Thank you for your feedback! Are you sure you want to cancel your MEGA subscription?</string>
    <string name="reason_cancel_subscriptions" context="provide a reason to cancel subscriptions dialog">Your subscription has not been cancelled. Please provide a reason for your cancellation</string>
    <string name="message_user_purchased_subscription" context="welcome message after user brought subscription. placeholder 1: subscription type (Lite/Pro1 etc), placeholder 2: renewal interval (monthly/yearly)">Thank you for subscribing to %1$s %2$s!</string>
    <string name="message_user_purchased_subscription_down_grade" context="Pop up message shows when user purchased a lower level of subscription">New subscription takes effect when the old one expires, and the new price will be charged at the same time.</string>
    <string name="message_user_payment_pending" context="Pop up message shows when user purchased a subscription with a payment method that can not be processed in real time, e.g. voucher">Subscription will take effect when payment get processed by Google.</string>
    <string name="subscription_type_monthly" context="">Monthly</string>
    <string name="subscription_type_yearly" context="">Yearly</string>

    <string name="context_node_private" context="success message after removing the public link of a folder">The folder is now private</string>

    <string name="context_share_correctly_removed" context="success message after removing a share of a folder. a contact has no access to the folder now">Share removed</string>


    <string name="menu_new_folder" context="Menu option to create a new folder in the file manager.">New folder</string>
    <string name="menu_add_contact" context="Menu option to add a contact to your contact list.">Add contact</string>
    <string name="menu_add_contact_and_share" context="Menu option to add a contact to your contact list.">Add contact and share</string>
    <!--
    <string name="menu_download_from_link" context="Text that is displayed in the dialog to download a MEGA link inside the app">Download from MEGA link</string>
    -->

    <string name="alert_decryption_key" context="Title of the alert to introduce the decryption key">Decryption Key</string>
    <string name="message_decryption_key" context="Message of the alert to introduce the decryption key">Please enter the decryption key for the link</string>

    <string name="upload_to_image" context="upload to. Then choose an Image file">Image</string>
    <string name="upload_to_audio" context="upload to. Then choose an Audio file">Audio</string>
    <string name="upload_to_video" context="Title of the button in the contact info screen to start a video call">Video</string>
    <!--
    <string name="upload_to_other" context="upload to. Then choose a file which is not an Image, an Audio or a Video">Other File</string>
    -->
    <string name="upload_to_filesystem" context="upload to. Then choose to browse the file system to choose a file">Pick from File System</string>
    <string name="upload_to_filesystem_from" context="upload to. Then choose to browse the file system to choose a file">Pick from</string>
    <!--
    <string name="upload_select_file_type" context="title of the dialog for choosing if a user wants to upload an image, an audio, a video or a file from the system">Select file type</string>
    -->
    <!--
    <string name="upload_uploading" context="status text">Uploading</string>
    -->
    <!--
    <string name="upload_touch_to_cancel" context="hint to how to cancel the upload (by touching the notification)">Touch to cancel upload</string>
    -->
    <!--
    <string name="upload_failed" context="error message">Upload failed</string>
    -->
    <string name="upload_uploaded" context="Label for the current uploaded size of a file. For example, 3 files, 50KB uploaded">uploaded</string>
    <!--
    <string name="upload_cancel_uploading" context="Confirmation text for cancelling an upload">Do you want to cancel the upload?</string>
    -->
    <string name="upload_prepare" context="Status text at the beginning of an upload, Status text at the beginning of an upload for 1 file">Processing file</string>
    <plurals name="upload_prepare">
        <item context="Status text at the beginning of an upload, Status text at the beginning of an upload for 1 file" quantity="one">Processing file</item>
        <item context="Status text at the beginning of an upload, Status text at the beginning of an upload for 2 or more files" quantity="other">Processing files</item>
    </plurals>
    <string name="error_temporary_unavaible" context="error message when downloading a file">Resource temporarily not available, please try again later</string>
    <string name="upload_can_not_open" context="Error message when the selected file cannot be opened">Cannot open selected file</string>
    <string name="unzipping_process" context="when a zip file is downloaded and clicked, the app unzips the file. This is the status text while unzipping the file">Unzipping file</string>

    <string name="error_io_problem" context="error message while browsing the local filesystem">Filesystem problem</string>
    <string name="general_error" context="error message while browsing the local filesystem">Error happened when executing the action</string>

    <string name="full_screen_image_viewer_label" context="title of the image gallery">Image viewer</string>

    <!--
    <string name="manager_download_from_link_incorrect" context="Error message when the user entered an incorrect MEGA link format for importing">Incorrect link format</string>
    -->

    <!--
    <string name="my_account_activity" context="Title of the screen where the user account information is shown">Account</string>
    -->
    <!--
    <string name="my_account_total_space" context="Headline for the amount of total storage space">Storage Space</string>
    -->
    <!--
    <string name="my_account_free_space" context="Headline for the amount of storage space is remaining">Free Space</string>
    -->
    <string name="my_account_used_space" context="Headline for the amount of storage space is used">Used Space</string>
    <string name="my_account_change_password" context="menu item">Change password</string>
    <!--
    <string name="warning_out_space" context="Warning in Cloud drive when the user is runningut of space">You\'re running out of space!\n Do you want to upgrade your account?</string>
    -->
    <!--<string name="overquota_alert_title" context="Title dialog overquota error">Storage over quota</string>-->
    <string name="overquota_alert_text" context="Dialog text overquota error">You have exceeded your storage limit. Would you like to upgrade your account?</string>

    <!--
    <string name="op_not_allowed" context="Dialod text overquota error">Operation not allowed</string>
    -->
    <string name="my_account_last_session" context="when did the last session happen">Last session</string>
    <string name="my_account_connections" context="header for the social connections, showing the number of contacts the user has">Connections</string>

    <string name="my_account_changing_password" context="message displayed while the app is changing the password">Changing password</string>
    <string name="my_account_change_password_oldPassword" context="when changing the password, the first edittext is to enter the current password">Current password</string>
    <string name="my_account_change_password_newPassword1" context="when changing the password">New password</string>
    <string name="my_account_change_password_newPassword2" context="when changing the password">Confirm new password</string>
    <!--
    <string name="my_account_change_password_error" context="Error message when the user attempts to change his password (two potential reasons in one error message).">Incorrect current password or the new passwords you provided do not match. Please try again</string>
    -->
    <!--
    <string name="my_account_change_password_error_2" context="Error message when the user attempts to change his password (two potential reasons in one error message).">Incorrect current password. Please try again</string>
    -->
    <!--
    <string name="my_account_change_password_OK" context="Success text">Password changed successfully</string>
    -->
    <string name="my_account_change_password_dont_match" context="when changing the password or creating the account, the password is required twice and check that both times are the same">Password doesn’t match</string>

    <!--
    <string name="upgrade_activity" context="title of the Upgrade screen">PRO Membership</string>
    -->
    <string name="upgrade_select_pricing" context="title of the selection of the pro account wanted">Select membership</string>
    <string name="select_membership_1" context="the user has to decide the way of payment">Monthly or annually recurring</string>

    <!--<string name="select_membership_2" context="button to go to Google Play">Google Play subscription</string>-->

    <string name="no_available_payment_method" context="choose the payment method option when no method is available">At this moment, no method of payment is available for this plan</string>

    <string name="upgrade_per_month" context="button to decide monthly payment. The asterisk is needed">Monthly*</string>
    <string name="upgrade_per_year" context="button to decide annually payment. The asterisk is needed">Annually*</string>

    <string name="file_properties_get_link" context="the user can get the link and it’s copied to the clipboard">The link has been copied to the clipboard</string>
    <!--
    <string name="file_properties_remove_link" context="the user can remove the public link">The link has been removed</string>
    -->

    <string name="full_image_viewer_not_preview" context="before sharing an image, the preview has to be downloaded">The preview has not been downloaded yet. Please wait</string>
    <string name="not_load_preview_low_memory" context="due to device is low on memory, cannot load an image preview temporarily">The preview is not able to load due to insufficient memory available. Please try again later.</string>

    <string name="log_out_warning" context="alert when clicking a newsignup link being logged">Please log out before creating the account</string>

    <!--
    <string name="import_correct" context="success message after import a file">Imported successfully</string>
    -->

    <string name="transfers_empty" context="message shown in the screen when there are not any active transfer">No active transfers</string>
    <!--
    <string name="transfers_pause" context="File uploading or downloading has been paused (until the user continues at a later stage)">All transfers are paused</string>
    -->
    <string name="menu_pause_transfers" context="menu item">Pause transfers</string>
    <!--
    <string name="menu_restart_transfers" context="menu item">Restart transfers</string>
    -->
    <string name="menu_cancel_all_transfers" context="menu item">Delete all transfers</string>

    <string name="menu_take_picture" context="Option of the sliding panel to change the avatar by taking a new picture">Take picture</string>

    <string name="ask_for_display_over_title" context="Dialog title, to explain why MEGA needs the ’display over other apps’ permission (Android 10)">Allow notifications for incoming MEGA calls</string>
    <string name="ask_for_display_over_msg" context="Dialog message, to explain why MEGA needs the ’display over other apps’ permission (Android 10)">MEGA needs your authorization to allow the call interface to pop up from the background.</string>
    <string name="ask_for_display_over_explain" context="Prompt text shows when the user doesn’t want to make MEGA grant the ’display over other apps’ permission for now (Android 10)">Don’t worry, you can still manually set up on your device’s settings.</string>

    <string name="cam_sync_wifi" context="the options of how to upload, but in an array. needed for the settings, how to upload the camera images. only when Wi-Fi connected">Wi-Fi only</string>
    <string name="cam_sync_data" context="the options of how to upload, but in an array. needed for the settings, how to upload the camera images. when Wi-Fi connected and using data plan">Wi-Fi or mobile data</string>
    <string name="cam_sync_syncing" context="The upload of the user’s photos orvideos from their specified album is in progress.">Camera Uploads in progress</string>
    <string name="cam_sync_cancel_sync" context="confirmation question for cancelling the camera uploads">Do you want to stop Camera Uploads?</string>
    <!--
    <string name="settings_camera_notif_error_no_folder" context="Error message when an unavailable destination folder was selected">Destination folder is unavailable</string>
    -->
    <string name="settings_camera_notif_title" context="title of the notification when camera upload is enabled">Uploading files of media folders</string>
	<string name="settings_camera_notif_checking_title" context="title of the notification when camera upload is checking files">Checking for files to be uploaded</string>
	<string name="settings_camera_notif_initializing_title" context="title of the notification when camera upload is initializing">Initializing Camera Uploads</string>
    <!--
    <string name="settings_camera_notif_error" context="notification error">Camera Uploads problem</string>
    -->
    <string name="settings_camera_notif_complete" context="notification camera uploads complete">Camera uploads complete</string>

    <string name="settings_storage" context="label of storage in upgrade/choose account page, it is being used with a variable, e.g. for LITE user it will show ‘200GB Storage’.">Storage</string>
    <string name="settings_pin_lock" context="settings of the pin lock">PIN Lock</string>
	<string name="settings_camera_upload_charging_helper_label" context="Helper text to explain why we have this `Require me to plug in` setting, placeholder - 100 to 1000 in MB">Video compression consumes a lot of power; MEGA will require you to be actively charging your device if the videos to be compressed are larger than %s.</string>
	<string name="settings_camera_upload_include_gps_helper_label" context="Helper text to explain the things to note if enable the feature of including GPS info">If enabled, you will upload information about where your pictures were taken, so be careful when sharing them.</string>

    <string name="settings_advanced_features" context="Settings category title for cache and offline files">Advanced</string>
    <string name="settings_advanced_features_cache" context="Settings preference title for cache">Clear Cache</string>
    <string name="settings_advanced_features_offline" context="Settings preference title for offline files">Clear Offline Files</string>

    <string name="settings_auto_play_label" context="description of switch ‘Open file when download is completed’">Open file when downloaded</string>
    <string name="settings_advanced_features_cancel_account" context="Settings preference title for canceling the account">Cancel your account</string>

    <string name="settings_advanced_features_size" context="Size of files in offline or cache folders">Currently using %s</string>
    <string name="settings_advanced_features_calculating" context="Calculating Size of files in offline or cache folders">Calculating</string>

    <string name="settings_storage_download_location" context="title of the setting to set the default download location">Default download location</string>
    <string name="settings_storage_ask_me_always" context="Whether to always ask the user each time.">Always ask for download location</string>
    <string name="settings_storage_advanced_devices" context="Whether to enable the storage in advanced devices">Display advanced devices (external SD)</string>
	<string name="add_phone_number_label" context="Label of button on account page that ask user to add their phone number">Add phone number</string>
	<string name="verify_account_title" context="enter verification code page title">Verify your account</string>
	<string name="verify_account_helper_locked" context="Text to explain to user why to verify phone number (account suspended use case)">Your account has been locked temporarily due to potential abuse. Please verify your phone number to unlock your account.</string>
    <string name="general_country_label" context="Hint text of the country edittext for billing purposes">Country</string>
	<string name="verify_account_phone_number_placeholder" context="place holder for enter mobile number field">Your phone number</string>
    <string name="general_back_button" context="Button label - go to previous page">Back</string>
	<string name="verify_account_not_now_button" context="button label - quite sms verification use case">Not now</string>
    <string name="general_confirm_button" context="Button label - confirm some action">Confirm</string>
	<string name="verify_account_invalid_country_code" context="On “add phone number” page, an error message will be shown if user click next button without select country code.">Please select a country code</string>
    <string name="verify_account_not_loading_country_code" context="On “Add phone number” page, a toast error message will be shown if the country code cannot be fetched from back end.">Country codes could not be fetched.</string>
	<string name="verify_account_invalid_phone_number" context="error message if user click next button without enter a valid phone number">Please supply a valid phone number.</string>
	<string name="verify_account_enter_txt_label" context="Label tell user to enter received txt to below input boxes">Please enter the verification code sent to</string>
	<string name="verify_account_enter_code_title" context="enter verification code page title">Verify your account</string>
	<string name="verify_account_incorrect_code" context="error message that will show to user when user entered invalid verification code">Wrong code. Please try again or resend.</string>
	<string name="verify_account_resend_label" context="text message to remind user to resend verification code">You didn’t receive a code?</string>
    <string name="general_resend_button" context="Button to resend the create account email to a new email address in case the previous email address was misspelled">Resend</string>
	<string name="verify_account_error_phone_number_register" context="error message that will show to user when host detected that the mobile number has been registered already">This number is already associated with a MEGA account.</string>
	<string name="verify_account_error_reach_limit" context="error message that will show to user when user reached the sms verification daily limit">You have reached the daily limit</string>
	<string name="verify_account_error_wrong_code" context="error message that will show to user when user reached the sms verification daily limit">The verification code doesn’t match.</string>
	<string name="verify_account_error_code_verified" context="error message that will show to user when code has been verified">The code has been verified</string>
	<string name="verify_account_error_invalid_code" context="error message that will show to user when user entered invalid verification code">Wrong code. Please try again or resend.</string>
	<string name="verify_account_successfully" context="verify phone number successfully">Your phone number has been verified successfully</string>

    <string-array name="settings_storage_download_location_array">
        <item context="if the user has an internal and an external SD card, it has to be set on the settings screen, internal storage option">Internal storage</item>
        <item context="if the user has an internal and an external SD card, it has to be set on the settings screen, external storage option">External storage</item>
    </string-array>

    <string-array name="add_contact_array">
        <item context="title of the dialog shown when sending or sharing a folder">Write the user’s email</item>
        <item context="choose the way the new user’s email is inserted, import from phone option">Import from device</item>
    </string-array>

    <string name="settings_camera_upload_on" context="settings option">Enable Camera Uploads</string>
    <string name="settings_camera_upload_turn_on" context="settings option">Turn on Camera Uploads</string>
    <string name="settings_camera_upload_off" context="settings option">Disable Camera Uploads</string>
    <string name="settings_camera_upload_how_to_upload" context="settings option. How to upload the camera images: via Wi-Fi only or via Wi-Fi and data plan">How to upload</string>

    <string name="settings_secondary_upload_on" context="The Secondary Media uploads allows to create a second Camera Folder synchronization. Enabling it would imply to choose a new local folder and then, a new destination folder in MEGA. This is the text that appears in the settings option to enable the second synchronization.">Enable Secondary Media uploads</string>
    <string name="settings_secondary_upload_off" context="The Secondary Media uploads allows to create a second Camera Folder synchronization. Disabling it would imply that the current second sync won’t be running anymore. This is the text that appears in the settings option to disable the second synchronization.">Disable Secondary Media uploads</string>

    <string name="settings_empty_folder" context="Title of shared folder explorer to choose a folder to perform an action">Choose folder</string>

    <string-array name="settings_camera_upload_how_to_entries">
        <item context="the options of how to upload, but in an array. needed for the settings, how to upload the camera images. when Wi-Fi connected and using data plan">Wi-Fi or mobile data</item>
        <item context="the options of how to upload, but in an array. needed for the settings, how to upload the camera images. only when Wi-Fi connected">Wi-Fi only</item>
    </string-array>

    <string name="settings_camera_upload_what_to_upload" context="What kind of files are going to be uploaded: images, videos or both">File Upload</string>

    <string-array name="settings_camera_upload_file_upload_entries">
        <item context="what kind of file are going to be uploaded. Needed for the settings summary">Photos only</item>
        <item context="what kind of file are going to be uploaded. Needed for the settings summary">Videos only</item>
        <item context="what kind of file are going to be uploaded. Needed for the settings summary">Photos and videos</item>
    </string-array>

    <string name="settings_camera_upload_charging" context="Option to choose that the camera sync will only be enable when the device is charging">Only when charging</string>
    <string name="settings_camera_upload_include_gps" context="Title of ‘Include location tags’ setting option. Once enabled, Camera Uploads will include the location info from pictures those are being uploaded">Include location tags</string>
    <string name="settings_camera_upload_require_plug_in" context="Option to choose that the video compression will only be enable when the device is charging">Require me to actively charge my device</string>
    <string name="settings_keep_file_names" context="Option to choose that the camera sync will maintain the local file names when uploading">Keep file names as in the device</string>

    <string name="settings_local_camera_upload_folder" context="The location of where the user photos or videos are stored in the device.">Local Camera folder</string>
    <string name="settings_mega_camera_upload_folder" context="The location of where the user photos or videos are stored in MEGA.">MEGA Camera Uploads folder</string>

    <string name="settings_local_secondary_folder" context="The location of where the user photos or videos of the secondary sync are stored in the device.">Local Secondary folder</string>
    <string name="settings_mega_secondary_folder" context="The location of where the user photos or videos of the secondary sync are stored in MEGA.">MEGA Secondary folder</string>

    <string name="settings_camera_upload_only_photos" context="what kind of file are going to be uploaded. Needed for the settings summary">Photos only</string>
    <string name="settings_camera_upload_only_videos" context="what kind of file are going to be uploaded. Needed for the settings summary">Videos only</string>
    <string name="settings_camera_upload_photos_and_videos" context="what kind of file are going to be uploaded. Needed for the settings summary">Photos and videos</string>

    <!--
    <string name="settings_pin_lock_on" context="settings of the pin lock">Enable PIN Lock</string>
    -->
    <!--
    <string name="settings_pin_lock_off" context="settings of the pin lock">Disable PIN Lock</string>
    -->
    <!--
    <string name="settings_pin_lock_code" context="settings of the pin lock">PIN Code</string>
    -->
    <string name="settings_pin_lock_code_not_set" context="status text when no custom photo sync folder has been set">Not set</string>
    <string name="settings_reset_lock_code" context="settings of the pin lock">Reset PIN code</string>
    <string name="settings_pin_lock_switch" context="settings of the pin lock">PIN Lock</string>

    <string name="pin_lock_enter" context="Button after the pin code input field">Enter</string>
    <string name="pin_lock_alert" context="error message when not typing the pin code correctly">Your local files will be deleted and you will be logged out after 10 failed attempts</string>
    <string name="pin_lock_incorrect" context="error message when not typing the pin code correctly">Incorrect code</string>
    <plurals name="pin_lock_incorrect_alert">
        <item context="Error message when not typing the pin code correctly and only have 1 attempt left." quantity="one">Wrong PIN, please try again. You have 1 attempt left</item>
        <item context="Error message when not typing the pin code correctly and have several attempts left. The placeholder is to display the number of attempts left in runtime." quantity="other">Wrong PIN code, please try again. You have %2d attempts left</item>
    </plurals>
    <string name="pin_lock_not_match" context="error message when not typing the pin code correctly (two times)">PIN Codes don’t match</string>
    <string name="unlock_pin_title" context="title of the screen to unlock screen with pin code">Enter your PIN Code</string>
    <string name="unlock_pin_title_2" context="title of the screen to unlock screen with pin code in second round">Re-Enter your PIN Code</string>
    <string name="reset_pin_title" context="title of the screen to unlock screen with pin code">Enter your new PIN Code</string>
    <string name="reset_pin_title_2" context="title of the screen to unlock screen with pin code in second round">Re-Enter your new PIN Code</string>
    <string name="incorrect_pin_activity" context="text of the screen after 10 attemps with a wrong PIN" formatted="false">All your local data will be deleted and you will be logged out in %1d seconds</string>

    <string name="settings_about" context="Caption of a title, in the context of “About MEGA” or “About us”">About</string>
    <string name="settings_about_privacy_policy" context="App means “Application”">Privacy Policy</string>
    <string name="settings_about_terms_of_service" context="">Terms of Service</string>
    <string name="settings_about_gdpr" context="setting menu that links to the GDPR terms">Data Protection Regulation</string>
    <string name="settings_about_app_version" context="App means “Application”">App version</string>
    <string name="settings_about_sdk_version" context="Title of the label where the SDK version is shown">MEGA SDK version</string>
    <string name="settings_about_karere_version" context="Title of the label where the MEGAchat SDK version is shown">MEGAchat SDK version</string>
    <string name="settings_about_code_link_title" context="Link to the public code of the app">View source code</string>

    <string name="january">January</string>
    <string name="february">February</string>
    <string name="march">March</string>
    <string name="april">April</string>
    <string name="may">May</string>
    <string name="june">June</string>
    <string name="july">July</string>
    <string name="august">August</string>
    <string name="september">September</string>
    <string name="october">October</string>
    <string name="november">November</string>
    <string name="december">December</string>

    <string name="zip_browser_activity" context="title of the screen that shows the ZIP files">ZIP Browser</string>

    <!--
    <string name="new_account" context="in login screen to create a new account">Create account now!</string>
    -->

    <string name="my_account_title" context="title of the My Account screen">Account Type</string>
    <string name="renews_on" context="title of the Expiration Date">Renews on&#160;</string>
    <string name="expires_on" context="title of the Expiration Date">Expires on&#160;</string>
    <string name="free_account">Free</string>

    <!--
    <string name="free_storage" context="Not translate">50 GB</string>
    -->
    <!--
    <string name="free_bandwidth" context="Free bandwich account details">Limited</string>
    -->

    <string name="camera_uploads_created" context="info message shown to the user when the Camera Uploads folder has been created">Camera Uploads folder created</string>

    <!--
    <string name="ZIP_download_permission" context="A compressed file will be downloaded and decompressed.">The ZIP file will be downloaded and unzipped</string>
    -->
    <!--
    <string name="ZIP_unzip_permission" context="A compressed file will be decompressed.">The ZIP file will be unzipped </string>
    -->

    <string name="sortby_owner_mail" context="category in sort by action">Owner’s Email</string>
    <string name="sortby_name" context="category in sort by action">Name</string>
    <string name="sortby_name_ascending" context="sort files alphabetically ascending">Ascending</string>
    <string name="sortby_name_descending" context="sort files alphabetically descending">Descending</string>

    <string name="sortby_date" context="category in sort by action">Date</string>
    <string name="sortby_creation_date" context="category in sort by action">Creation Date</string>
    <string name="sortby_modification_date" context="category in sort by action">Modification Date</string>
    <string name="sortby_date_newest" context="sort files by date newest first">Newest</string>
    <string name="sortby_date_oldest" context="sort files by date oldest first">Oldest</string>

    <string name="sortby_size" context="category in sort by action">Size</string>
    <string name="sortby_size_largest_first" context="sort files by size largest first">Largest</string>
    <string name="sortby_size_smallest_first" context="sort files by size smallest first">Smallest</string>

    <string name="sortby_type" context="Title of sort by media type options">Media type</string>
    <string name="sortby_type_photo_first" context="sort option, sort media files by photos first">Photos</string>
    <string name="sortby_type_video_first" context="sort option, sort media files by videos first">Videos</string>

    <string name="per_month" context="in payments, for example: 4.99€ per month">per month</string>
    <string name="per_year" context="in payments, for example: 49.99€ per year">per year</string>

    <string name="billing_details" context="Contextual text in the beginning of the Credit Card Payment">Enter your billing details:</string>
    <string name="address1_cc" context="Hint text of the address1 edittext, which is the first line (of two) of the address">Address 1</string>
    <string name="address2_cc" context="Hint text of the address2 edittext, which is the second line (of two) of the address">Address 2 (optional)</string>
    <string name="city_cc" context="Hint text of the city edittext for billing purposes">City</string>
    <string name="state_cc" context="Hint text of the state or province edittext for billing purposes">State / Province</string>
    <string name="country_cc" context="Hint text of the country edittext for billing purposes">Country</string>
    <string name="postal_code_cc" context="Hint text of the postal code edittext for billing purposes">Postal code</string>

    <string name="payment_details" context="Contextual text in the beginning of the Credit Card Payment">Enter your payment details:</string>
    <string name="first_name_cc" context="Hint text of the first name of the credit card edittext for payment purposes">First name</string>
    <string name="last_name_cc" context="Hint text of the last name of the credit card edittext for payment purposes">Last name</string>
    <string name="credit_card_number_cc" context="Hint text of the credit card number edittext for payment purposes">Credit Card Number</string>
    <string name="month_cc" context="Hint text of the expiration month of the credit card for payment purposes">Month</string>
    <string name="year_cc" context="Hint text of the expiration year of the credit card for payment purposes">Year</string>
    <string name="cvv_cc" context="Hint text of the CVV edittext for payment purposes">CVV</string>

    <string name="proceed_cc" context="Text of the button which proceeds the payment">Proceed</string>

    <string name="account_successfully_upgraded" context="Message shown when the payment of an upgrade has been correct">Account successfully upgraded!</string>
    <string name="account_error_upgraded" context="Message shown when the payment of an upgrade has not been correct">The operation failed. Your credit card has not been charged</string>
    <string name="credit_card_information_error" context="Message shown when the credit card information is not correct">The credit card information was not correct. The credit card will not be charged</string>
    <!--
    <string name="not_upgrade_is_possible" context="Message shown when the user wants to upgrade an account that cannot be upgraded">Your account cannot be upgraded from the app. Please contact support@mega.nz to upgrade your account</string>
    -->

    <string name="pin_lock_type" context="title to choose the type of PIN code">PIN Code Type</string>
    <string name="four_pin_lock" context="PIN with 4 digits">4 digit PIN</string>
    <string name="six_pin_lock" context="PIN with 6 digits">6 digit PIN</string>
    <string name="AN_pin_lock" context="PIN alphanumeric">Alphanumeric PIN</string>

    <string name="settings_enable_logs" context="Confirmation message when enabling logs in the app">Logs are now enabled</string>
    <string name="settings_disable_logs" context="Confirmation message when disabling logs in the app">Logs are now disabled</string>

    <string name="search_open_location" context="Option in the sliding panel to open the folder which contains the file selected after performing a search">Open location</string>
    <string name="servers_busy" context="message when a temporary error on logging in is due to SDK is waiting for the server to complete a request due to an API lock">This process is taking longer than expected. Please wait.</string>

    <string name="my_account_free" context="Label in My Account section to show user account type">Free Account</string>
    <string name="my_account_prolite" context="Label in My Account section to show user account type">Lite Account</string>
    <string name="my_account_pro1" context="Label in My Account section to show user account type">PRO I Account</string>
    <string name="my_account_pro2" context="Label in My Account section to show user account type">PRO II Account</string>
    <string name="my_account_pro3" context="Label in My Account section to show user account type">PRO III Account</string>

    <string name="my_account_prolite_feedback_email" context="Type of account info added to the feedback email sent to support">PRO Lite Account</string>

    <string name="backup_title" context="">Backup your Recovery Key</string>
    <string name="backup_subtitle" context="Subtitle of the screen to backup the master key">Your password unlocks your Recovery Key</string>

    <string name="backup_first_paragraph" context="First paragraph of the screen to backup the master key">Your data is only readable through a chain of decryption operations that begins with your master encryption key, which we store encrypted with your password. This means that if you lose your password, your Recovery Key can no longer be decrypted, and you can no longer decrypt your data.</string>
    <string name="backup_second_paragraph" context="Summary of the preference Recovery key on Settings section">Exporting the Recovery Key and keeping it in a secure location enables you to set a new password without data loss.</string>
    <string name="backup_third_paragraph" context="Third paragraph of the screen to backup the master key">An external attacker cannot gain access to your account with just your key. A password reset requires both the key and access to your email.</string>
    <string name="backup_action" context="Sentence to inform the user the available actions in the screen to backup the master key">Copy the Recovery Key to clipboard or save it as text file</string>

    <string name="save_action" context="Action of a button to save something">Save</string>
    <string name="copy_MK_confirmation" context="Alert message when the master key has been successfully copied to the ClipBoard">The Recovery Key has been successfully copied</string>

    <string name="change_pass" context="Button to change the password">Change</string>

    <string name="general_positive_button" context="Positive button to perform a general action">YES</string>
    <string name="general_negative_button" context="Negative button to perform a general action">NO</string>

    <string name="forgot_pass_menu" context="Option of the overflow menu to show the screen info to reset the password">Forgot password?</string>
    <string name="forgot_pass" context="Button in the Login screen to reset the password">Forgot your password?</string>
    <string name="forgot_pass_first_paragraph" context="First paragraph of the screen when the password has been forgotten">If you have a backup of your Recovery Key, you can reset your password by selecting YES. No data will be lost.</string>
    <string name="forgot_pass_second_paragraph" context="Second paragraph of the screen when the password has been forgotten">You can still export your Recovery Key now if you have an active MEGA session in another browser on this or any other computer. If you don’t, you can no longer decrypt your existing account, but you can start a new one under the same email address by selecting NO.</string>
    <!--
    <string name="forgot_pass_second_paragraph_logged_in" context="Second paragraph of the screen when the password has been forgotten and the user is still logged in">If you don\&apos;t, you can still export your recovery key now in this MEGA session. Please, go back and backup your recovery key.</string>
    -->

    <string name="forgot_pass_action" context="Sentence to ask to the user if he has the master key in the screen when the password has been forgotten">Do you have a backup of your Recovery Key?</string>

    <string name="title_alert_reset_with_MK" context="Title of the alert message to ask for the link to reset the pass with the MK">Great!</string>
    <string name="edit_text_insert_mail" context="Hint of the text where the user can write his e-mail">email goes here</string>
    <string name="text_alert_reset_with_MK" context="Text of the alert message to ask for the link to reset the pass with the MK">Please enter your email address below. You will receive a recovery link that will allow you to submit your Recovery Key and reset your password.</string>

    <string name="edit_text_insert_mk" context="Hint of the text when the user can write his master key">Your Recovery Key goes here</string>

    <string name="edit_text_insert_pass" context="Hint of the text where the user can write his password">password goes here</string>
    <string name="delete_account_text_last_step" context="Text shown in the last alert dialog to confirm the cancellation of an account">This is the last step to cancel your account. You will permanently lose all the data stored in the cloud. Please enter your password below.</string>

    <string name="email_verification_title" context="Title of the alert dialog to inform the user that have to check the email">Email verification</string>
    <string name="email_verification_text" context="Text of the alert dialog to inform the user that have to check the email">Please check your email to proceed.</string>
    <string name="general_text_error" context="Text to inform the user when an error occurs">An error occurred, please try again.</string>


    <string name="alert_not_logged_in" context="Alert to inform the user that have to be logged in to perform the action">You must be logged in to perform this action.</string>
    <string name="change_email_not_logged_in" context="Error message when a user attempts to change their email without an active login session.">You need to be logged in to complete your email change. Please log in again with your current email address and then click on your confirmation link again.</string>
    <string name="email_changed" context="Text displayed to inform that the email was successfully changed. Please keep the placeholder, it will be replaced with the new email address.">Congratulations, your new email address for this MEGA account is: %1$s</string>
    <string name="invalid_string" context="Error when the user leaves empty the password field">Incorrect</string>

    <string name="invalid_input" context="Text of the toast when the user enters invalid text which is neither a valid phone number nor a valid email">Invalid input</string>
    <string name="invalid_email_title" context="Title of the alert dialog when the user tries to recover the pass of a non existing account">Invalid email address</string>
    <string name="invalid_email_text" context="Title of the alert dialog when the user tries to recover the pass of a non existing account">Please check the email address and try again.</string>
    <!--
    <string name="alert_not_logged_out" context="Alert to inform the user that have to be logged out to perform the action">You must be logged out to perform this action.</string>
    -->

    <string name="title_dialog_insert_MK" context="Title of the dialog to write MK after opening the recovery link">Password reset</string>
    <string name="text_dialog_insert_MK" context="Text of the dialog to write MK after opening the recovery link">Please enter your Recovery Key below</string>

    <string name="pass_changed_alert" context="Text of the alert when the pass has been correctly changed">Password changed!</string>

    <string name="park_account_dialog_title" context="Title of the dialog to park an account">Park account</string>
    <string name="park_account_button" context="Button to park an account">Park</string>
    <string name="park_account_title" context="Title of the screen to park an account">Oops!</string>
    <string name="park_account_first_paragraph" context="First paragraph of the screen to park an account">Due to our end-to-end encryption paradigm, you will not be able to access your data without either your password or a backup of your Recovery Key.</string>
    <string name="park_account_second_paragraph" context="Second paragraph of the screen to park an account">You can park your existing account and start a fresh one under the same email address. Your data will be retained for at least 60 days. In case that you recall your parked account’s password, please contact support&#64;mega.nz</string>

    <string name="dialog_park_account" context="Text of the dialog message to ask for the link to park the account">Please enter your email address below. You will receive a recovery link that will allow you to park your account.</string>
    <string name="park_account_text_last_step" context="Text shown in the last alert dialog to park an account">This is the last step to park your account, please enter your new password. Your data will be retained for at least 60 days. If you recall your parked account’s password, please contact support&#64;mega.nz</string>

    <string name="title_enter_new_password" context="Title of the screen to write the new password after opening the recovery link">Enter new password</string>
    <string name="recovery_link_expired" context="Message when the user tries to open a recovery pass link and it has expired">This recovery link has expired, please try again.</string>

    <string name="text_reset_pass_logged_in" context="Text of the alert after opening the recovery link to reset pass being logged.">Your Recovery Key will be used to reset your password. Please enter your new password.</string>
    <string name="email_verification_text_change_pass" context="Text of the alert dialog to inform the user that have to check the email after clicking the option forgot pass">You will receive a recovery link that will allow you to reset your password.</string>

    <string name="my_account_upgrade_pro" context="Button to upgrade the account to PRO account in My Account Section">Upgrade</string>
    <string name="my_account_upgrade_pro_panel" context="Button to upgrade the account to PRO account in the panel that appears randomly">Upgrade now</string>
    <string name="get_pro_account" context="Message to promote PRO accounts">Improve your cloud capacity![A]Get more space &amp; transfer quota with a PRO account!</string>
    <string name="toast_master_key" context="success message when the MasterKey file has been downloaded">The Recovery Key has been backed up into: %1s.[A]While the file remains in this path, you will find it at the Saved for Offline Section.[A]Note: It will be deleted if you log out, please store it in a safe place.</string>

    <!--
    <string name="next_ime_action" context="Action to pass focus to the next field in a form">Next</string>
    -->

    <string name="mail_already_used" context="Error shown when the user tries to change his mail to one that is already used">Error. This email address is already in use.</string>

    <string name="mail_changed_confirm_requested" context="Error shown when the user tries to change his mail while the user has already requested a confirmation link for that email address">You have already requested a confirmation link for that email address.</string>

    <string name="mail_same_as_old" context="Error shown when the user tries to change his mail while the email is the same as the old">The new and the old email must not match</string>
    <string name="change_mail_text_last_step" context="Text shown in the last alert dialog to change the email associated to an account">This is the last step to change your email. Please enter your password below.</string>
    <string name="change_mail_title_last_step" context="Title of the alert dialog to change the email associated to an account">Change email</string>

    <!--
    <string name="success_changing_user_mail" context="Message when the user email has been changed successfully">Your email has been correctly updated.</string>
    -->

    <string name="title_new_warning_out_space" context="Iitle of the warning when the user is running out of space">You’re running out of space!</string>
    <string name="new_warning_out_space" context="Text of the warning when the user is running out of space">Take full advantage of your MEGA account by upgrading to PRO.</string>

    <string name="title_options_avatar_panel" context="Iitle of sliding panel to choose the option to edit the profile picture">Edit profile picture</string>
    <string name="take_photo_avatar_panel" context="Option of the sliding panel to change the avatar by taking a new picture">Take picture</string>
    <string name="choose_photo_avatar_panel" context="Option of the sliding panel to change the avatar by choosing an existing picture">Choose picture</string>
    <string name="delete_avatar_panel" context="Option of the sliding panel to delete the existing avatar">Delete picture</string>

    <string name="incorrect_MK" context="Alert when the user introduces his MK to reset pass incorrectly">The key you supplied does not match this account. Please make sure you use the correct Recovery Key and try again.</string>
    <string name="incorrect_MK_title" context="Title of the alert when the user introduces his MK to reset pass incorrectly">Invalid Recovery Key</string>

    <string name="option_full_link" context="Alert Dialog to get link">Link with key</string>

    <string name="recovering_info" context="Message shown meanwhile the app is waiting for a request">Getting info&#8230;</string>

    <string name="email_verification_text_change_mail" context="Text of the alert dialog to inform the user that have to check the email to validate his new email">Your new email address needs to be validated. Please check your email to proceed.</string>

    <string name="confirmation_delete_avatar" context="Confirmation before deleting the avatar of the user’s profile">Delete your profile picture?</string>
    <string name="title_edit_profile_info" context="Title of the Dialog to edit the profile attributes of the user’s account">Edit</string>

    <string name="title_set_expiry_date" context="Alert Dialog to get link">Set expiry date</string>
    <string name="title_set_password_protection" context="Title of the dialog to get link with password">Set password protection</string>
    <string name="subtitle_set_expiry_date" context="Subtitle of the dialog to get link">(PRO ONLY)</string>
    <string name="set_password_protection_dialog" context="Alert Dialog to get link with password">Set password</string>
    <string name="hint_set_password_protection_dialog" context="Hint of the dialog to get link with password">Enter password</string>
    <string name="hint_confirm_password_protection_dialog" context="Hint of the confirmation dialog to get link with password">Confirm password</string>
    <string name="link_request_status" context="Status text at the beginning of getting a link">Processing&#8230;</string>

    <string name="edit_link_option" context="Option of the sliding panel to edit the link of a node">Manage link</string>

    <string name="old_password_provided_incorrect" context="Error alert dialog shown when changing the password the user provides an incorrect password">The current password you have provided is incorrect.</string>

    <string name="number_correctly_reinvite_contact_request" context="success message when reinviting multiple contacts">%d reinvite requests sent successfully.</string>

    <string name="number_correctly_delete_contact_request" context="success message when reinviting multiple contacts">%d requests deleted successfully.</string>
    <string name="number_no_delete_contact_request" context="error message when reinviting multiple contacts">%1$d requests successfully deleted but %2$d requests were not deleted.</string>

    <string name="confirmation_delete_contact_request" context="confirmation message before removing a contact request.">Do you want to remove the invitation request to %s?</string>
    <string name="confirmation_remove_multiple_contact_request" context="confirmation message before removing mutiple contact request">Do you want to remove these %d invitation requests?</string>

    <string name="number_correctly_invitation_reply_sent" context="success message when replying to multiple received request">%d request replies sent.</string>
    <string name="number_incorrectly_invitation_reply_sent" context="error message when replying to multiple received request">%1$d request replies successfully sent but %2$d were not sent.</string>

    <plurals name="general_num_request">
        <item context="referring to a invitation request in the Contacts section" quantity="one">request</item>
        <item context="referring to a invitation request in the Contacts section" quantity="other">requests</item>
    </plurals>

    <plurals name="confirmation_remove_outgoing_shares">
        <item context="Confirmation before removing the outgoing shares of a folder" quantity="one">The folder is shared with %1$d contact. Remove share?</item>
        <item context="Confirmation before removing the outgoing shares of a folder" quantity="other">The folder is shared with %1$d contacts. Remove all shares?</item>
    </plurals>

    <string name="error_incorrect_email_or_password" context="Error message when the credentials to login are incorrect.">Invalid email and/or password. Please try again.</string>
    <string name="error_account_suspended" context="Error message when trying to login and the account is suspended.">Your account has been suspended due to Terms of Service violations. Please contact support&#64;mega.nz</string>
    <string name="too_many_attempts_login" context="Error message when to many attempts to login.">Too many failed attempts to login, please wait for an hour.</string>
    <string name="account_not_validated_login" context="Error message when trying to login to an account not validated.">This account has not been validated yet. Please check your email.</string>

    <string name="general_error_folder_not_found" context="Error message shown when opening a folder link which doesn’t exist">Folder link unavailable</string>
    <string name="folder_link_unavaible_ToS_violation" context="Error message shown when opening a folder link which has been removed due to ToS/AUP violation">The folder link has been removed because of a ToS/AUP violation.</string>

    <string name="general_error_file_not_found" context="Error message shown when opening a file link which doesn’t exist">File link unavailable</string>
    <string name="file_link_unavaible_ToS_violation" context="Error message shown when opening a file link which has been removed due to ToS/AUP violation">The file link has been removed because of a ToS/AUP violation.</string>

    <string name="link_broken" context="Error message shown when opening a folder link or file link which has been corrupt or deformed">This URL is corrupt or deformed. The link you are trying to access does not exist.</string>

    <string name="confirm_email_text" context="Title of the screen after creating the account. That screen asks the user to confirm the account by checking the email">Awaiting email confirmation</string>
    <string name="confirm_email_explanation" context="Text below the title that explains the user should check the email and click the link to confirm the account">Please check your email and click the link to confirm your account.</string>

    <plurals name="general_num_items">
        <item context="Singular of items which contains a folder. 1 item" quantity="one">item</item>
        <item context="Plural of items which contains a folder. 2 items" quantity="other">items</item>
    </plurals>

    <string name="file_link_unavaible_delete_account" context="Error message shown when opening a file or folder link which account has been removed due to ToS/AUP violation">The associated user account has been terminated due to multiple violations of our Terms of Service.</string>

    <string name="general_error_invalid_decryption_key" context="Error message shown after login into a folder link with an invalid decryption key">The provided decryption key for the folder link is invalid.</string>

    <string name="my_account_my_credentials" context="Title of the label in the my account section. It shows the credentials of the current user so it can be used to be verified by other contacts">My credentials</string>
    <string name="limited_bandwith" context="Word to indicate the limited bandwidth of the free accounts">Limited</string>

    <string name="section_chat" context="Item of the navigation title for the chat section">Chat</string>
    <string name="section_chat_with_notification" context="Item of the navigation title for the chat section when there is any unread message">Chat [A](%1$d)[/A]</string>

    <string name="tab_archive_chat" context="Confirmation button of the dialog to archive a chat">Archive</string>
    <!--
    <string name="tab_recent_chat" context="Title of the recent chats tab. Capital letters">RECENT</string>
    -->

    <!--
    <string name="archive_chat_empty" context="Message shown when the user has no archived chats">No archived conversations</string>
    -->

    <!--
    <string name="get_started_button" context="Button to start using the chat">Get started</string>
    -->

    <string name="recent_chat_empty_invite" context="Message shown when the user has no recent chats">Invite your friends to join you on Chat and enjoy our encrypted platform with privacy and security.</string>

    <!--
    <string name="videocall_title" context="Title shown in the list of main chat screen for a videocall">Video call</string>
    -->

    <!--
    <plurals name="general_minutes">
        <item context="Singular of minutes. 1 minute" quantity="one">minute</item>
        <item context="Plural of minutes. 2 minute" quantity="other">minutes</item>
    </plurals>
    -->

    <!--
    <plurals name="general_hours">
        <item context="Singular of hours. 1 hour" quantity="one">hour</item>
        <item context="Plural of hours. 2 hours" quantity="other">hours</item>
    </plurals>
    -->

    <!--
    <plurals name="general_seconds">
        <item context="Singular of seconds. 1 second" quantity="one">second</item>
        <item context="Plural of seconds. 2 second" quantity="other">seconds</item>
    </plurals>
    -->

    <string name="initial_hour" context="Initial of the word hour to show the duration of a video or audio call">h</string>
    <string name="initial_minute" context="Initial of the word minute to show the duration of a video or audio call">m</string>
    <string name="initial_second" context="Initial of the word second to show the duration of a video or audio call">s</string>

    <!--
    <string name="videocall_item" context="Info shown about the last action in a chat is a videocall">Video call</string>
    -->

    <string name="selected_items" context="Title shown when multiselection is enable in chat tabs">%d selected</string>

    <string name="remove_contact_shared_folder" context="Message to confirm if the user wants to delete a contact from a shared folder">The contact %s will be removed from the shared folder.</string>
    <string name="remove_multiple_contacts_shared_folder" context="Message to confirm if the user wants to delete a multiple contacts from a shared folder">%d contacts will be removed from the shared folder.</string>

    <string name="number_correctly_removed_from_shared" context="success message when removing a contact from a shared folder">%d contacts removed successfully from the shared folder</string>
    <string name="number_incorrectly_removed_from_shared" context="success message when removing a contact from a shared folder">%d contacts were not successfully removed</string>

	<string name="number_permission_correctly_changed_from_shared" context="success message when changing permissions of contacts for a shared folder, place holder: number of contacts effected">Successfully updated permissions for %d contacts</string>
	<string name="number_permission_incorrectly_changed_from_shared" context="success message when changing permissions of contacts for a shared folder, place holder: number of contacts effected">Failed to update permissions for %d contacts</string>

    <string name="contacts_list_empty_text_loading" context="Message shown while the contact list from the device is being read and then shown to the user">Loading contacts from the phone&#8230;</string>

    <string name="number_correctly_invite_contact_request" context="success message when reinviting multiple contacts">%d invite requests sent successfully.</string>
    <string name="number_no_invite_contact_request" context="error message when reinviting multiple contacts">%1$d invite requests successfully sent but %2$d requests were not sent.</string>

    <string name="chat_me_text_bracket" context="Word next to own user’s message in chat screen">%1s (Me)</string>
    <string name="type_message_hint" context="Hint shown in the field to write a message in the chat screen">Type a message</string>

    <string name="general_mute" context="button">Mute</string>
    <string name="general_unmute" context="button">Unmute</string>

    <string name="title_properties_chat_contact_notifications" context="Title of the section to enable notifications in the Contact Properties screen">Notifications</string>
    <string name="title_properties_chat_contact_message_sound" context="Title of the section to choose the sound of incoming messages in the Contact Properties screen">Message sound</string>
    <string name="title_properties_chat_clear_chat" context="Title of the section to clear the chat content in the Contact Properties screen">Clear chat</string>
    <string name="title_properties_chat_share_contact" context="Title of the section to share the contact in the Contact Properties screen">Share contact</string>

    <string name="call_ringtone_title" context="Title of the screen to select the ringtone of the calls">Call ringtone</string>
    <string name="notification_sound_title" context="Title of the screen to select the sound of the notifications">Notification sound</string>

    <string name="confirmation_clear_chat" context="Text of the confirmation dialog to clear the chat history">After cleared, neither %s nor you will be able to see messages of this chat.</string>

    <string name="general_clear" context="Button to clear the chat history">Clear</string>
    <!--
    <string name="login_initializing_chat" context="After login, initializing chat">Initializing chat</string>
    -->

    <string name="clear_history_success" context="Message show when the history of a chat has been successfully deleted">The history of the chat has been cleared</string>
    <string name="clear_history_error" context="Message show when the history of a chat hasn’t been successfully deleted">Error. The history of the chat has not been cleared successfully</string>

    <string name="add_participants_menu_item" context="Menu item to add participants to a chat">Add participants</string>
    <string name="remove_participant_menu_item" context="Menu item to remove a participants from a chat">Remove participant</string>

    <string name="mega_info_empty_screen" context="Message about MEGA when there are no message in the chat screen">Protects your chat with end-to-end (user controlled) encryption, providing essential safety assurances:</string>
    <string name="mega_authenticity_empty_screen" context="Message about MEGA when there are no message in the chat screen">The system ensures that the data received is truly from the specified sender, and its content has not been manipulated during transit.</string>
    <string name="mega_confidentiality_empty_screen" context="Message about MEGA when there are no message in the chat screen">Only the author and intended recipients are able to decipher and read the content.</string>

    <string name="title_mega_info_empty_screen" context="Message about MEGA when there are no message in the chat screen">MEGA</string>
    <string name="title_mega_authenticity_empty_screen" context="Message about MEGA when there are no message in the chat screen">Authenticity</string>
    <string name="title_mega_confidentiality_empty_screen" context="Message about MEGA when there are no message in the chat screen">Confidentiality</string>

    <string name="error_not_logged_with_correct_account" context="Error message shown when opening a cancel link with an account that not corresponds to the link">This link is not related to this account. Please log in with the correct account.</string>
    <string name="cancel_link_expired" context="Message when the user tries to open a cancel link and it has expired">This cancel link has expired, please try again.</string>

    <string name="no_results_found" context="Text shown after searching and no results found">No results were found</string>

    <string name="offline_status" context="the options of what to upload in an array. Needed for the settings, the options of what to upload.">Offline</string>
    <string name="online_status" context="the options of what to upload in an array. Needed for the settings, the options of what to upload.">Online</string>
    <string name="away_status" context="the options of what to upload in an array. Needed for the settings, the options of what to upload.">Away</string>
    <string name="busy_status" context="the options of what to upload in an array. Needed for the settings, the options of what to upload.">Busy</string>
    <string name="invalid_status" context="Info label about the status of the user">No connection</string>

    <string name="text_deleted_message" context="Text shown when a message has been deleted in the chat">This message has been deleted</string>
    <string name="text_deleted_message_by" context="Text shown when a message has been deleted in the chat">[A]This message has been deleted by [/A][B]%1$s[/B]</string>

    <string name="confirmation_delete_several_messages" context="Confirmation before deleting messages">Remove messages?</string>
    <string name="confirmation_delete_one_message" context="Confirmation before deleting one message">Remove message?</string>

    <!--
    <string name="text_cleared_history" context="Text shown when a user cleared the history of a chat"><![CDATA[<font color=\'#060000\'>%1$s</font> <font color=\'#868686\'> cleared the chat history</font>]]></string>
    -->

    <string name="group_chat_label" context="Label for the sliding panel of a group chat">Group chat</string>
    <string name="group_chat_info_label" context="Label for the option of the sliding panel to show the info of a chat group">Group info</string>
    <string name="group_chat_start_conversation_label" context="Label for the option of the sliding panel to start a one to one chat">Start conversation</string>
    <string name="group_chat_edit_profile_label" context="Label for the option of the sliding panel to edit the profile">Edit profile</string>
    <string name="title_properties_chat_leave_chat" context="Title of the section to leave a group content in the Contact Properties screen">Leave Group</string>
    <string name="participants_chat_label" context="Label for participants of a group chat">Participants</string>

    <string name="confirmation_remove_chat_contact" context="Text of the confirm dialog shown when it wants to remove a contact from a chat">Remove %s from this chat?</string>

    <string name="observer_permission_label_participants_panel" context="Refers to access rights for a file folder.">Read-only</string>
    <!--
    <string name="member_permission_label_participants_panel" context="Label to show the participant permission in the options panel of the group info screen">Member</string>
    -->
    <string name="standard_permission_label_participants_panel" context="Label to show the participant permission in the options panel of the group info screen">Standard</string>
    <string name="administrator_permission_label_participants_panel" context="Label to show the participant permission in the options panel of the group info screen">Moderator</string>

    <string name="edited_message_text" context="Text appended to a edited message.">(edited)</string>
    <string name="change_title_option" context="Option in menu to change title of a chat group.">Change title</string>

    <string name="confirmation_leave_group_chat" context="confirmation message before leaving a group chat">If you leave, you will no longer have access to read or send messages.</string>
    <string name="title_confirmation_leave_group_chat" context="title confirmation message before leaving a group chat">Leave group chat?</string>

    <string name="confirmation_clear_group_chat" context="Text of the confirmation dialog to clear a group chat history">All messages and media in this conversation will be cleared.</string>
    <string name="title_confirmation_clear_group_chat" context="Title of the confirmation dialog to clear a group chat history">Clear history?</string>


    <string name="add_participant_error_already_exists" context="Message show when a participant hasn’t been successfully invited to a group chat">The participant is already included in this group chat</string>

    <string name="number_correctly_add_participant" context="success message when inviting multiple contacts to a group chat">%d participants were successfully invited</string>
    <string name="number_no_add_participant_request" context="error message when inviting multiple contacts to a group chat">%1$d participants were successfully invited but %2$d participants were not invited.</string>

    <string name="message_permissions_changed" context="chat message when the permissions for a user has been changed">[A]%1$s[/A][B] was changed to [/B][C]%2$s[/C][D] by [/D][E]%3$s[/E]</string>
    <string name="message_add_participant" formatted="false" context="chat message when a participant was added to a group chat">[A]%1$s[/A][B] joined the group chat by invitation from [/B][C]%2$s[/C]</string>
    <string name="message_remove_participant" context="chat message when a participant was removed from a group chat">[A]%1$s[/A][B] was removed from group chat by [/B][C]%2$s[/C]</string>

    <string name="change_title_messages" context="Message shown when a participant change the title of a group chat.">[A]%1$s[/A][B] changed the group chat name to [/B][C]“%2$s”[/C]</string>

    <string name="message_participant_left_group_chat" context="chat message when a participant left a group chat">[A]%1$s[/A][B] left the group chat[/B]</string>

    <string name="manual_retry_alert" context="chat message alert when the message have to been manually">Message not sent. Tap for options</string>
    <!--
    <string name="settings_chat_summary_online" context="summary of the status online in settings">You can chat, share files and make calls with your contacts.</string>
    -->
    <!--
    <string name="settings_chat_summary_invisible" context="summary of the status invisible in settings">You can interact with your contacts but you will appear offline for them.</string>
    -->
    <!--
    <string name="settings_chat_summary_offline" context="summary of the status invisible in settings">You will appear offline to your contacts and you will not be able to chat with them.</string>
    -->

    <!--
    <string name="changing_status_to_online_success" context="message shown when the status of the user successfully changed to online">You\'re now online</string>
    -->
    <!--
    <string name="changing_status_to_invisible_success" context="message shown when the status of the user successfully changed to invisible">You\'re now away</string>
    -->

    <!--
    <string name="changing_status_to_offline_success" context="message shown when the status of the user successfully changed to offline">You\'re now offline</string>
    -->
    <!--
    <string name="changing_status_to_busy_success" context="message shown when the status of the user successfully changed to offline">You\'re now busy</string>
    -->
    <string name="changing_status_error" context="message shown when the status of the user coudn’t be changed">Error. Your status has not been changed</string>
    <string name="leave_chat_error" context="message shown when a user couldn’t leave chat">An error occurred when leaving the chat</string>
    <string name="create_chat_error" context="message shown when a chat has not been created">An error occurred when creating the chat</string>

    <string name="settings_chat_vibration" context="settings of the chat to choose the status">Vibration</string>

    <!--
    <string name="list_message_deleted" context="Text show in list of chats when the last message has been deleted">Message deleted</string>
    -->
    <string name="sms_logout" context="Button text shown on SMS verification page, if the user wants to logout current suspended account and login with another account, user can press this button to logout">[A]Logout[/A] to use MEGA with another account</string>
    <string name="confirm_logout_from_sms_verification" context="On SMS verification page, if the user presses the logout button, a dialog with this text will show to ask for user’s confirmation.">Are you sure that you want to log out of the current account?</string>
    <string name="non_format_text_deleted_message_by" context="Text shown when a message has been deleted in the chat">This message has been deleted by %1$s</string>
    <string name="history_cleared_message" context="Text shown when the chat history was cleared by me">Chat history was cleared</string>
    <string name="non_format_history_cleared_by" context="Text shown when the chat history was cleared by someone">Chat history cleared by %1$s</string>

    <!--
    <string name="non_format_text_cleared_history" context="Text shown when a user cleared the history of a chat">%1$s cleared the chat history</string>
    -->
    <string name="non_format_message_permissions_changed" context="chat message when the permissions for a user has been changed">%1$s was changed to %2$s by %3$s</string>
    <string name="non_format_message_add_participant" formatted="false" context="chat message when a participant was added to a group chat">%1$s was added to this group chat by invitation from %2$s</string>
    <string name="non_format_message_remove_participant" context="chat message when a participant was removed from a group chat">%1$s was removed from group chat by %2$s</string>

    <string name="non_format_change_title_messages" context="Message shown when a participant change the title of a group chat.">%1$s changed the group chat name to “%2$s”</string>

    <string name="non_format_message_participant_left_group_chat" context="chat message when a participant left a group chat">%1$s left the group chat</string>

    <string name="messages_copied_clipboard" context="success alert when the user copy some messages to the clipboard">Copied to the clipboard</string>

    <string name="chat_error_open_title" context="Title of the error dialog when opening a chat">Chat Error!</string>
    <string name="chat_error_open_message" context="Message of the error dialog when opening a chat">The chat could not be opened successfully</string>

    <string name="menu_choose_contact" context="Menu option to add a contact to your contact list.">Choose contact</string>

    <plurals name="general_selection_num_contacts">
        <item context="referring to a contact in the contact list of the user" quantity="one">%1$d contact</item>
        <item context="Title of the contact list" quantity="other">%1$d contacts</item>
    </plurals>

    <string name="error_sharing_folder" context="Message shown when the folder sharing process fails">Error sharing the folder. Please try again.</string>

    <plurals name="confirmation_remove_contact">
        <item context="confirmation message before removing a contact, Singular" quantity="one">All data associated with the selected contact will be permanently lost.</item>
        <item context="confirmation message before removing a contact, Plural" quantity="other">All data associated with the selected contacts will be permanently lost.</item>
    </plurals>

    <plurals name="title_confirmation_remove_contact">
        <item context="title of confirmation alert before removing a contact, Singular" quantity="one">Remove contact?</item>
        <item context="title of confirmation alert before removing a contact, Plural" quantity="other">Remove contacts?</item>
    </plurals>

    <!--
    <string name="chat_connection_error" context="error shown when the connection to the chat fails">Chat connection error</string>
    -->

    <string name="message_option_retry" context="option shown when a message could not be sent">Retry</string>

    <string name="title_message_not_sent_options" context="title of the menu for a non sent message">Message not sent</string>
    <string name="title_message_uploading_options" context="title of the menu for an uploading message with attachment">Uploading attachment</string>

    <string name="no_conversation_history" context="message shown when a chat has no messages">No conversation history</string>

    <plurals name="user_typing">
        <item context="title of confirmation alert before removing a contact, Singular" quantity="one">%1$s [A]is typing&#8230;[/A]</item>
        <item context="title of confirmation alert before removing a contact, Plural" quantity="other">%1$s [A]are typing&#8230;[/A]</item>
    </plurals>


    <string name="more_users_typing" context="text that appear when there are more than 2 people writing at that time in a chat. For example User1, user2 and more are typing&#8230;">%1$s [A]and more are typing&#8230;[/A]</string>
    <string name="label_more" context="More button in contact info page">More</string>
    <string name="label_close" context="Text button">Close</string>
    <string name="tab_my_account_general" context="Title of the general tab in My Account Section">General</string>
    <string name="tab_my_account_storage" context="label of storage in upgrade/choose account page, it is being used with a variable, e.g. for LITE user it will show ‘200GB Storage’.">Storage</string>
    <string name="label_storage_upgrade_account" context="label of storage in upgrade/choose account page, it is being used with a variable, e.g. for LITE user it will show ‘200GB Storage’.">Storage</string>
    <string name="label_transfer_quota_upgrade_account" context="Title of the section about the transfer quota in the storage tab in My Account Section">Transfer quota</string>
    <string name="label_transfer_quota_achievements" context="Title of the section about the transfer quota in the storage tab in My Account Section">Transfer quota</string>

    <string name="account_plan" context="Title of the section about the plan in the storage tab in My Account Section">Plan</string>
    <string name="storage_space" context="Title of the section about the storage space in the storage tab in My Account Section">Storage space</string>
    <string name="transfer_quota" context="Title of the section about the transfer quota in the storage tab in My Account Section">Transfer quota</string>

    <string name="available_space" context="Label in section the storage tab in My Account Section">Available</string>
    <string name="not_available" context="Label in section the storage tab in My Account Section when no info info is received">not available</string>

    <string name="no_bylling_cycle" context="Label in section the storage tab when the account is Free">No billing cycle</string>

    <string name="my_account_of_string" context="String to show the transfer quota and the used space in My Account section">%1$s [A]of %2$s[/A]</string>

    <string name="confirmation_delete_from_save_for_offline" context="confirmation message before removing a something for the Save for offline section">Remove from Save for Offline?</string>

    <string name="set_status_option_label" context="Label for the option of action menu to change the chat status">Set status</string>
    <string name="general_dismiss" context="Answer for confirmation dialog.">Dismiss</string>
    <string name="general_not_available" context="Label for any ‘Not available’ button, link, text, title, etc. - (String as short as possible).">Not available</string>

    <string name="context_invitacion_reply_accepted" context="Accepted request invitacion alert">Invitation accepted</string>
    <string name="context_invitacion_reply_declined" context="Declined request invitacion alert">Invitation declined</string>
    <string name="context_invitacion_reply_ignored" context="Ignored request invitacion alert">Invitation ignored</string>

    <string name="error_message_unrecognizable" context="Content of a normal message that cannot be recognized">Message unrecognizable</string>

    <string name="settings_autoaway_title" context="Title of the settings section to configure the autoaway of chat presence">Auto-away</string>
    <string name="settings_autoaway_subtitle" context="Subtitle of the settings section to configure the autoaway of chat presence">Show me away after an inactivity of</string>
    <string name="settings_autoaway_value" context="Value in the settings section of the autoaway chat presence">%1d minutes</string>

    <string name="settings_persistence_title" context="Title of the settings section to configure the status persistence of chat presence">Status persistence</string>
    <string name="settings_persistence_subtitle" context="Subtitle of the settings section to configure the status persistence of chat presence">Maintain my chosen status appearance even when I have no connected devices</string>

    <string name="title_dialog_set_autoaway_value" context="Title of the dialog to set the value of the auto away preference">Set time limit</string>
    <string name="button_set" context="Button to set a value">Set</string>
    <string name="hint_minutes" context="Button to set a value">minutes</string>

    <!--
    <string name="autoaway_disabled" context="Word to indicated the autoaway is disabled">Disabled</string>
    -->

    <string-array name="settings_status_entries">
        <item context="the options of what to upload in an array. Needed for the settings, the options of what to upload.">Online</item>
        <item context="the options of what to upload in an array. Needed for the settings, the options of what to upload.">Away</item>
        <item context="the options of what to upload in an array. Needed for the settings, the options of what to upload.">Busy</item>
        <item context="the options of what to upload in an array. Needed for the settings, the options of what to upload.">Offline</item>
    </string-array>

    <string name="offline_empty_folder" context="Text that indicates that a the offline section is currently empty">No files Saved for Offline</string>

    <string name="general_enable" context="Positive confirmation to enable logs">Enable</string>
    <string name="general_allow" context="Positive confirmation to allow MEGA to read contacts book.">Allow</string>
    <string name="enable_log_text_dialog" context="Dialog to confirm the action of enabling logs">Logs can contain information related to your account</string>

    <string name="confirmation_to_reconnect" context="Dialog to confirm the reconnect action">Network connection recovered. Connect to MEGA?</string>
    <string name="loading_status" context="Message shown meanwhile the app is waiting for a the chat status">Loading status&#8230;</string>

    <string name="error_editing_message" context="Error when a message cannot be edited">This message cannot be edited</string>

    <plurals name="text_number_transfers">
        <item context="Label to show the number of transfers in progress, Singular" quantity="one">%1$d of %2$d file</item>
        <item context="Label to show the number of transfers in progress, Plural" quantity="other">%1$d of %2$d files</item>
    </plurals>

	<string name="label_process_finishing" contest="Progress text shown when user stop upload/download and the app is waiting for async response">Process is finishing&#8230;</string>
    <string name="option_to_transfer_manager" context="positive button on dialog to view a contact" formatted="false">View</string>
    <string name="option_to_pause_transfers" context="Label of the modal bottom sheet to pause all transfers">Pause all transfers</string>
    <string name="option_to_resume_transfers" context="Label of the modal bottom sheet to resume all transfers">Resume all transfers</string>
    <string name="option_to_clear_transfers" context="Label of the modal bottom sheet to clear completed transfers">Clear completed</string>
    <string name="menu_pause_individual_transfer" context="Dialog to confirm the action of pausing one transfer">Pause transfer?</string>
    <string name="menu_resume_individual_transfer" context="Dialog to confirm the action of restarting one transfer">Resume transfer?</string>
    <string name="button_resume_individual_transfer" context="Button to confirm the action of restarting one transfer">Resume</string>

    <string name="confirmation_to_clear_completed_transfers" context="Dialog to confirm before removing completed transfers">Clear completed transfers?</string>

    <string name="title_tab_in_progress_transfers" context="Title of the tab section for transfers in progress">In progress</string>
    <string name="title_tab_completed_transfers" context="Title of the tab section for completed transfers">Completed</string>

    <string name="transfer_paused" context="Text shown in playlist subtitle item when a file is reproducing but it is paused">Paused</string>
    <string name="transfer_queued" context="Possible state of a transfer">Queued</string>
    <!--
    <string name="transfer_canceled" context="Possible state of a transfer">Canceled</string>
    -->
    <string name="transfer_unknown" context="Possible state of a transfer">Unknown</string>

    <string name="paused_transfers_title" context="Title of the panel where the progress of the transfers is shown">Paused transfers</string>

    <string name="completed_transfers_empty" context="message shown in the screen when there are not any active transfer">No completed transfers</string>

    <!--
    <string name="message_transfers_completed" context="Message shown when the pending transfers are completed">Transfers finished</string>
    -->

    <plurals name="upload_service_notification">
        <item context="Text of the notification shown when the upload service is running, Singular" quantity="one">Uploading %1$d of %2$d file</item>
        <item context="Text of the notification shown when the upload service is running, Plural" quantity="other">Uploading %1$d of %2$d files</item>
    </plurals>

    <plurals name="upload_service_paused_notification">
        <item context="Text of the notification shown when the upload service is paused, Singular" quantity="one">Uploading %1$d of %2$d file (paused)</item>
        <item context="Text of the notification shown when the upload service is running, Plural" quantity="other">Uploading %1$d of %2$d files (paused)</item>
    </plurals>

	<plurals name="folder_upload_service_notification">
		<item context="Text of the notification shown when the folder upload service is running, Text of the notification shown when the folder upload service is running - singular e.g. Uploading 1 of 1 folder" quantity="one">Uploading %1$d of %2$d folder</item>
		<item context="Text of the notification shown when the folder upload service is running, Text of the notification shown when the folder upload service is running - plural e.g. Uploading 1 of 2 folders" quantity="other">Uploading %1$d of %2$d folders</item>
	</plurals>

    <plurals name="folder_upload_service_paused_notification">
        <item context="Text of the notification shown when the folder upload service is running, Text of the notification shown when the folder upload service is running - singular e.g. Uploading 1 of 1 folder" quantity="one">Uploading %1$d of %2$d folder (paused)</item>
        <item context="Text of the notification shown when the folder upload service is running, Text of the notification shown when the folder upload service is running - plural e.g. Uploading 1 of 2 folders" quantity="other">Uploading %1$d of %2$d folders (paused)</item>
    </plurals>

    <plurals name="upload_service_final_notification">
        <item context="Text of the notification shown when the upload service has finished, Singular" quantity="one">Uploaded %1$d file</item>
        <item context="Text of the notification shown when the upload service has finished, Plural" quantity="other">Uploaded %1$d files</item>
    </plurals>

	<plurals name="folder_upload_service_final_notification">
		<item context="Text of the notification shown when the folder upload service has finished, Text of the notification shown when the folder upload service has finished - singular e.g. Uploaded 1 folder" quantity="one">Uploaded %1$d folder</item>
		<item context="Text of the notification shown when the folder upload service has finished, Text of the notification shown when the folder upload service has finished - plural  e.g. Uploaded 2 folders" quantity="other">Uploaded %1$d folders</item>
	</plurals>

    <string name="general_total_size" context="label for the total file size of multiple files and/or folders (no need to put the colon punctuation in the translation)" formatted="false">Total size: %1$s</string>

    <plurals name="upload_service_failed">
        <item context="Text of the notification shown when the upload service has finished with any transfer error, Singular" quantity="one">%1$d file not uploaded</item>
        <item context="Text of the notification shown when the upload service has finished with any transfer error, Plural" quantity="other">%1$d files not uploaded</item>
    </plurals>

    <plurals name="copied_service_upload">
        <item context="Text of the notification shown when the upload service has finished with any copied file instead uploaded, Singular" quantity="one">%1$d file copied</item>
        <item context="Text of the notification shown when the upload service has finished with any copied file instead uploaded, Plural" quantity="other">%1$d files copied</item>
    </plurals>

    <plurals name="already_downloaded_service">
        <item context="Text of the notification shown when the download service do not download because the file is already on the device, Singular" quantity="one">%1$d file previously downloaded</item>
        <item context="Text of the notification shown when the download service do not download because the file is already on the device, Plural" quantity="other">%1$d files previously downloaded</item>
    </plurals>

    <plurals name="download_service_final_notification">
        <item context="Text of the notification shown when the download service has finished, Singular" quantity="one">Downloaded %1$d file</item>
        <item context="Text of the notification shown when the download service has finished, Plural" quantity="other">Downloaded %1$d files</item>
    </plurals>

    <plurals name="download_service_final_notification_with_details">
        <item context="Text of the notification shown when the download service has finished with any error, Singular" quantity="one">Downloaded %1$d of %2$d file</item>
        <item context="Text of the notification shown when the download service has finished with any error, Plural" quantity="other">Downloaded %1$d of %2$d files</item>
    </plurals>

    <plurals name="download_service_failed">
        <item context="Text of the notification shown when the download service has finished with any transfer error, Singular" quantity="one">%1$d file not downloaded</item>
        <item context="Text of the notification shown when the download service has finished with any transfer error, Plural" quantity="other">%1$d files not downloaded</item>
    </plurals>

    <plurals name="download_service_notification">
        <item context="Text of the notification shown when the download service is running, Singular" quantity="one">Downloading %1$d of %2$d file</item>
        <item context="Text of the notification shown when the download service is running, Plural" quantity="other">Downloading %1$d of %2$d files</item>
    </plurals>

    <plurals name="download_service_paused_notification">
        <item context="Text of the notification shown when the download service is paused, Singular" quantity="one">Downloading %1$d of %2$d file (paused)</item>
        <item context="Text of the notification shown when the download service is paused, Plural" quantity="other">Downloading %1$d of %2$d files (paused)</item>
    </plurals>

    <string name="title_depleted_transfer_overquota" context="Title of the alert when the transfer quota is exceeded.">Insufficient transfer quota</string>
    <string name="text_depleted_transfer_overquota" context="Text of the alert when the transfer quota is depleted">Your queued transfer exceeds the current transfer quota available for your IP address and may therefore be interrupted.</string>
    <string name="plans_depleted_transfer_overquota" context="Button to show plans in the alert when the transfer quota is depleted">See our plans</string>
    <string name="continue_without_account_transfer_overquota" context="Button option of the alert when the transfer quota is depleted">Continue without account</string>

    <plurals name="new_general_num_files">
        <item context="this is used for example when downloading 1 file or 2 files, Singular of file. 1 file" quantity="one">%1$d file</item>
        <item context="this is used for example when downloading 1 file or 2 files, Plural of file. 2 files" quantity="other">%1$d files</item>
    </plurals>

    <string name="general_view" context="Menu option">View files</string>
    <string name="add_to_cloud" context="Menu option to choose to add file or folders to Cloud Drive">Import</string>
    <string name="save_for_offline" context="Menu option">Save for offline</string>

    <string name="general_view_contacts" context="Menu option">View contacts</string>

    <string name="import_success_message" context="Menu option">Succesfully added to Cloud Drive</string>
    <string name="import_success_error" context="Menu option">Error. Not added to Cloud Drive</string>

    <string name="chat_connecting" context="Label in login screen to inform about the chat initialization proccess">Connecting&#8230;</string>

    <string name="context_contact_already_invited" context="message when trying to invite a contact with a pending request">%s was already invited. Consult your pending requests.</string>

    <string name="confirm_email_misspelled" context="Hint text explaining that you can change the email and resend the create account link to the new email address">If you have misspelt your email address, correct it and click [A]Resend[A].</string>
    <string name="confirm_email_misspelled_resend" context="Button to resend the create account email to a new email address in case the previous email address was misspelled">Resend</string>
    <string name="confirm_email_misspelled_email_sent" context="Text shown after the confirmation email has been sent to the new email address">Email sent</string>

    <string name="copyright_alert_title" context="text_copyright_alert_title">Copyright warning to all users</string>
    <string name="copyright_alert_first_paragraph" context="text_copyright_alert_first_paragraph">MEGA respects the copyrights of others and requires that users of the MEGA cloud service comply with the laws of copyright.</string>
    <string name="copyright_alert_second_paragraph" context="text_copyright_alert_second_paragraph">You are strictly prohibited from using the MEGA cloud service to infringe copyrights. You may not upload, download, store, share, display, stream, distribute, email, link to, transmit or otherwise make available any files, data or content that infringes any copyright or other proprietary rights of any person or entity.</string>
    <string name="copyright_alert_agree_button" context="text of the Agree button">Agree</string>
    <string name="copyright_alert_disagree_button" context="text of the Disagree button">Disagree</string>

    <string name="download_show_info" context="Hint how to cancel the download">Show info</string>

    <string name="context_link_removal_error" context="error message">Link removal failed. Please try again later.</string>
    <string name="context_link_action_error" context="error message">Link action failed. Please try again later.</string>

    <string name="title_write_user_email" context="title of the dialog shown when sending or sharing a folder">Write the user’s email</string>

    <string name="activity_title_files_attached" context="title of the screen to see the details of several node attachments">Files attached</string>
    <string name="activity_title_contacts_attached" context="title of the screen to see the details of several contact attachments">Contacts attached</string>

    <string name="alert_user_is_not_contact">The user is not a contact</string>

    <string name="camera_uploads_cellular_connection">Use cellular connection</string>
    <string name="camera_uploads_upload_videos">Upload Videos</string>

    <string name="success_changing_user_avatar" context="Message when an user avatar has been changed successfully">Profile picture updated</string>
    <string name="error_changing_user_avatar_image_not_available" context="Message when an error ocurred when changing an user avatar">Error. Selected image does not exist</string>
    <string name="error_changing_user_avatar" context="Message when an error ocurred when changing an user avatar">Error when changing the profile picture</string>
    <string name="success_deleting_user_avatar" context="Message when an user avatar has been deleted successfully">Profile picture deleted</string>
    <string name="error_deleting_user_avatar" context="Message when an error ocurred when deleting an user avatar">Error when deleting the profile picture</string>

    <string name="error_changing_user_attributes" context="Message when an error ocurred when changing an user attribute">An error occurred when changing the name</string>
    <string name="success_changing_user_attributes" context="Message when an user attribute has been changed successfully">Your name has been successfully updated</string>

    <string name="add_participant_success" context="Message show when a participant has been successfully invited to a group chat">Participant added</string>
    <string name="add_participant_error" context="Message show when a participant hasn’t been successfully invited to a group chat">Error. Participant not added</string>

    <string name="remove_participant_success" context="Message show when a participant has been successfully removed from a group chat">Participant removed</string>
    <string name="remove_participant_error" context="Message show when a participant hasn’t been successfully removed from a group chat">Error. Participant not removed</string>

    <string name="no_files_selected_warning">No files selected</string>

    <string name="attachment_upload_panel_from_cloud">From Cloud Drive</string>
    <string name="attachment_upload_panel_contact">Contact</string>
    <string name="attachment_upload_panel_photo">From device</string>

    <string name="delete_account" context="Button and title of dialog shown when the user wants to delete permanently his account">Cancel Account</string>
    <string name="delete_account_text" context="Text shown in the alert dialog to confirm the cancellation of an account">If you cancel your account you will not be able to access your account data, your MEGA contacts or conversations.\nYou will not be able to undo this action.</string>
    <string name="delete_button" context="menu item">Delete</string>

    <string name="file_properties_info_info_file">Info</string>
    <string name="file_properties_info_size" context="Refers to the size of a file.">Total size</string>
    <string name="file_properties_info_content" context="header of a status field for what content a user has shared to you">Contains</string>
    <string name="file_properties_shared_folder_public_link_name">Link</string>

    <string name="file_properties_shared_folder_full_access" context="Refers to access rights for a file folder.">Full access</string>
    <string name="file_properties_shared_folder_read_only" context="Refers to access rights for a file folder.">Read-only</string>
    <string name="file_properties_shared_folder_read_write" context="Refers to access rights for a file folder. (with the &amp; needed. Don’t use the symbol itself. Use &amp;)">Read and write</string>

    <string name="attachment_uploading_state_uploading">Uploading&#8230;</string>
    <string name="attachment_uploading_state_error">Error. Not sent.</string>

    <string name="already_downloaded_multiple" context="When a multiple download is started, some of the files could have already been downloaded before. This message shows the number of files that has already been downloaded and the number of files pending">%d files already downloaded.</string>
    <string name="pending_multiple" context="When a multiple download is started, some of the files could have already been downloaded before. This message shows the number of files that are pending in plural. placeholder: number of files">%d files pending.</string>

    <string name="contact_is_me">No options available, you have selected yourself</string>

    <string name="confirmation_delete_one_attachment" context="Confirmation before deleting one attachment">Remove attachment?</string>

    <string name="general_view_with_revoke" formatted="false" context="Menu option">View files (%1$d deleted)</string>

    <string name="success_attaching_node_from_cloud" context="Success message when the attachment has been sent to a chat">File sent to %1$s</string>
    <string name="success_attaching_node_from_cloud_chats" context="Success message when the attachment has been sent to a many chats">File sent to %1$d chats</string>
    <string name="error_attaching_node_from_cloud" context="Error message when the attachment cannot be sent">Error. The file has not been sent</string>
    <string name="error_attaching_node_from_cloud_chats" context="Error message when the attachment cannot be sent to any of the selected chats">Error. The file has not been sent to any of the selected chats</string>
    <string name="error_revoking_node" context="Error message when the attachment cannot be revoked">Error. The attachment has not been removed</string>

    <string name="settings_set_up_automatic_uploads" context="settings option">Set up automatic uploads</string>

    <string name="settings_chat_silent_sound_not" context="settings option for chat notification">Silent</string>

    <string name="messages_chat_notification" context="messages string in chat notification">messages</string>
    <string name="incoming_folder_notification" context="part of the string in incoming shared folder notification">from</string>
    <string name="title_incoming_folder_notification" context="title of incoming shared folder notification">New shared folder</string>
    <string name="title_contact_request_notification" context="title of the notification for a new incoming contact request">New contact request</string>

    <string name="title_properties_chat_clear" context="Title of the section to clear the chat content in the Contact Properties screen">Clear chat history</string>
    <string name="title_properties_remove_contact" context="Title of the section to remove contact in the Contact Properties screen">Remove contact</string>

    <string name="title_properties_chat_notifications_contact" context="Title of the section to enable notifications in the Contact Properties screen">Chat notifications</string>
    <string name="history_cleared_by" context="Text shown when the chat history was cleared by someone">[A]%1$s[/A][B] cleared the chat history[/B]</string>

    <string name="number_messages_chat_notification" formatted="false" context="Notification title to show the number of unread chats, unread messages">%1$d unread chats</string>

    <string name="context_permissions_changing_folder" context="Item menu option upon clicking on one or multiple files.">Changing permissions</string>
    <string name="context_removing_contact_folder" context="Item menu option upon clicking on one or multiple files.">Removing contact from shared folder</string>

    <string name="confirmation_move_to_rubbish" context="confirmation message before removing a file">Move to Rubbish Bin?</string>
    <string name="confirmation_move_to_rubbish_plural" context="confirmation message before removing a file">Move to Rubbish Bin?</string>
    <string name="confirmation_delete_from_mega" context="confirmation message before removing a file">Delete from MEGA?</string>
    <string name="confirmation_leave_share_folder" context="confirmation message before leaving an incoming shared folder">If you leave the folder, you will not be able to see it again.</string>
    <string name="attachment_uploading_state" context="label to indicate the state of an upload in chat">Uploading&#8230;</string>

    <string name="title_properties_contact_notifications_for_chat" context="Title of the section to enable notifications in the Contact Properties screen">Chat notifications</string>

    <string name="achievements_title" context="title of the section for achievements">Achievements</string>
    <string name="achievements_subtitle" context="subtitle of the section for achievements">Invite friends and get rewards</string>

    <string name="figures_achievements_text_referrals" context="title of the introduction for the achievements screen">Get %1$s of storage and %2$s of transfers for each referral</string>

    <string name="figures_achievements_text" context="sentence to detail the figures of storage and transfer quota related to each achievement">Get %1$s of storage and %2$s of transfers</string>

    <string name="unlocked_rewards_title" context="title of the section for unlocked rewards">Unlocked rewards</string>

    <string name="unlocked_storage_title" context="title of the section for unlocked storage quota">Storage Quota</string>

    <string name="title_referral_bonuses" context="title of the section for referral bonuses in achivements section (maximum 24 chars)">Referral Bonuses</string>
    <string name="title_install_app" context="title of the section for install a mobile app in achivements section (maximum 24 chars)">Install a mobile app</string>
    <string name="title_add_phone" context="Title of the section for add phone number in achivements section (maximum 24 chars)">Add mobile phone</string>
    <string name="title_regitration" context="title of the section for install megasync in achivements section (maximum 24 chars)">Registration bonus</string>
    <string name="title_install_desktop" context="title of the section for install a mobile app bonuses in achivements section (maximum 24 chars)">Install MEGA desktop app</string>
    <string name="title_base_quota" context="title of the section for base quota in achivements section">Account Base Quota</string>
    <string name="camera_uploads_empty" context="Text that indicates that no pictures have been uploaded to the Camera Uploads section">No files in Camera Uploads</string>
    <string name="general_num_days_left" context="indicates the number of days left related to a achievement">%1$d d left</string>
    <string name="expired_label" context="State to indicate something has expired (achivements of business status account for instance)">Expired</string>

    <string name="setting_title_use_https_only" context="title of the advanced setting to choose the use of https">Don’t use HTTP</string>
    <string name="setting_subtitle_use_https_only" context="subtitle of the advanced setting to choose the use of https">Enable this option only if your transfers don’t start. In normal circumstances HTTP is satisfactory as all transfers are already encrypted.</string>

    <string name="title_achievement_invite_friends" context="title of screen to invite friends and get an achievement">How it works</string>
    <string name="first_paragraph_achievement_invite_friends" context="first paragraph of screen to invite friends and get an achievement">Invite your friends to create a free MEGA account and install our mobile app. For every successful signup and app install you receive bonus storage and transfer quota.</string>
    <string name="second_paragraph_achievement_invite_friends" context="second paragraph of screen to invite friends and get an achievement">You will not receive credit for inviting someone who has used MEGA previously and you will not be notified about such a rejection. Invited contacts must install the MEGA mobile app or MEGA desktop app on their devices.</string>

    <string name="card_title_invite_friends" context="explanation of screen to invite friends and get an achievement">Select contacts from your phone contact list or enter multiple email addresses.</string>

    <string name="title_confirmation_invite_friends" context="title of the dialog to confirm the contact request">Invite friends to MEGA</string>
    <string name="subtitle_confirmation_invite_friends" context="Text shown when the user sends a contact invitation">Invite Sent</string>
    <string name="paragraph_confirmation_invite_friends" context="paragraph of the dialog to confirm the contact request">Encourage your friends to register and install a MEGA app. As long as your friend uses the same email address as you’ve entered, you will receive your transfer quota reward.</string>

    <string name="invalid_email_to_invite" context="Error shown when the user writes a email with an incorrect format">Email is malformed</string>

    <string name="paragraph_info_achievement_install_desktop" context="info paragraph about the achievement install megasync">When you install MEGAsync you get %1$s of complimentary storage space plus %2$s of transfer quota, both valid for 180 days. MEGA desktop app is available for Windows, macOS and most Linux distros.</string>
    <string name="paragraph_info_achievement_install_mobile_app" context="info paragraph about the achievement install mobile app">When you install our mobile app you get %1$s of complimentary storage space plus %2$s of transfer quota, both valid for 180 days. We provide mobiles apps for iOS, Android and Windows Phone.</string>
    <string name="paragraph_info_achievement_add_phone" context="info paragraph about the achievement ‘add phone number’. Placeholder 1: bonus storage space e.g. 20GB. Placeholder 2: bonus transfer quota e.g. 50GB">When you verify your phone number you get %1$s of complimentary storage space plus %2$s of transfer quota, both valid for 180 days.</string>

    <string name="result_paragraph_info_achievement_install_desktop" context="info paragraph about the completed achievement install megasync">You have received %1$s storage space and %2$s transfer quota for installing our MEGA desktop app.</string>
    <string name="result_paragraph_info_achievement_install_mobile_app" context="info paragraph about the completed achievement install mobile app">You have received %1$s storage space and %2$s transfer quota for installing our mobile app.</string>
    <string name="result_paragraph_info_achievement_add_phone" context="info paragraph about the completed achievement of ‘add phone number’. Placeholder 1: bonus storage space e.g. 20GB. Placeholder 2: bonus transfer quota e.g. 50GB">You have received %1$s storage space and %2$s transfer quota for verifying your phone number.</string>
    <string name="result_paragraph_info_achievement_registration" context="info paragraph about the completed achievement registration">You have received %1$s storage space as your free registration bonus.</string>

    <string name="expiration_date_for_achievements" context="info paragraph about the completed achievement registration">Bonus expires in %1$d days</string>

    <plurals name="context_share_folders">
        <item context="menu item" quantity="one">Share folder</item>
        <item context="menu items" quantity="other">Share folders</item>
    </plurals>

    <string name="no_folders_shared" context="Info of a contact if there is no folders shared with him">No folders shared</string>

    <string name="settings_help" context="Menu item">Help</string>
    <string name="settings_help_preference" context="Settings preference title for send feedback">Send Feedback</string>
    <string name="setting_feedback_subject" context="mail subject">Android feedback</string>
    <string name="setting_feedback_body" context="mail body">Please write your feedback here:</string>
    <string name="settings_feedback_body_device_model" context="mail body">Device model</string>
    <string name="settings_feedback_body_android_version" context="mail body">Android version</string>

    <string name="dialog_title_new_file" context="Title of the dialog to create a new file by inserting the name">New file</string>
    <string name="context_new_file_name" context="Input field description in the create file dialog.">File Name</string>

    <string name="dialog_title_new_link" context="Title of the dialog to create a new link by inserting the name">Link name</string>
    <string name="context_new_link_name" context="Input field description in the create link dialog.">Link URL</string>

    <string name="new_file_subject_when_uploading" context="Title of the field subject when a new file is created to upload">SUBJECT</string>
    <string name="new_file_content_when_uploading" context="Title of the field content when a new file is created to upload">CONTENT</string>
    <string name="new_file_email_when_uploading" context="Title of the field email when a new contact is created to upload">EMAIL</string>

    <string name="forward_menu_item" context="Item of a menu to forward a message chat to another chatroom">Forward</string>

    <string name="general_attach" context="name of the button to attach file from MEGA to another app">Attach</string>

    <string name="type_contact" context="when add or share a file with a new contact, it can type by name or mail">Contact’s name or email</string>

    <string name="max_add_contact" context="when add or share a file with a new contact, message displayed to warn that the maximum number has been reached">No more contacts can be added at this time</string>

    <string name="old_and_new_passwords_equals" context="when changing the password , the old password and new password are equals">The new password cannot be the same as the old password</string>

    <string name="action_search_by_date" context="Menu item">Search by date</string>
    <string name="general_apply" context="title of a button to apply search by date">Apply</string>ç
    <string name="general_search_month" context="title of a button to apply search by month">Last month</string>
    <string name="general_search_year" context="title of a button to apply search by year">Last year</string>

    <string name="label_set_day" context="title of a Search by date tag">Set day</string>
    <string name="snackbar_search_by_date" context="the user can’t choose this date">Date required is not valid</string>

    <string name="invalid_characters" context="Error when the user writes a character not allowed">Characters not allowed</string>

    <string name="audio_play" context="Label shown when audio file is playing">Audio File</string>

    <string name="corrupt_pdf_dialog_text" context="when open PDF Viewer, the pdf that it try to open is damaged or does not exist">Error. The pdf file is corrupted or does not exist.</string>

    <string name="user_account_feedback" context="Label to include info of the user email in the feedback form">User account</string>

    <string name="save_to_mega" context="Label shown in MEGA pdf-viewer when it open a PDF save in smartphone storage">Save to my \nCloud Drive</string>

    <string name="chat_already_exists" context="Error message when creating a chat one to one with a contact that already has a chat">The chat already exists</string>

    <string name="not_download" context="before sharing a file, has to be downloaded">The file has not been downloaded yet</string>

    <string name="not_permited_add_email_to_invite" context="Error shown when a user is starting a chat or adding new participants in a group chat and writes a contact mail that has not added">Only MEGA contacts can be added</string>

    <string name="invalid_connection_state" context="Info label about the connectivity state of the chat">Reconnecting to chat</string>

    <string name="call_error" context="Message show when a call cannot be established">Error. The call cannot be established</string>

    <string name="title_evaluate_the_app_panel" context="Title of dialog to evaluate the app">Are you happy with this app?</string>
    <string name="rate_the_app_panel" context="Label to show rate the app">Yes, rate the app</string>
    <string name="send_feedback_panel" context="Label to show send feedback">No, send feedback</string>

    <string name="link_advanced_options" context="title of the section advanced options on the get link screen">Advanced options</string>
    <string name="download_requires_permission" context="Message to show when users deny to permit the permissions to read and write on external storage on setting default download location">MEGA needs your permission to download files</string>
    <string name="old_sdcard_unavailable" context="Default download location is on old sd card, but currently the user installed a new SD card, need user to reset download location.">Old SD Card is unavailable, please set a new download location.</string>
    <string name="title_select_download_location" context="Dialog title to ask download to internal storage or external storage.">Choose download location</string>

    <string name="no_contacts_permissions" context="Title of the section to invite contacts if the user has denied the contacts permmissions">No contact permissions granted</string>

    <string name="choose_qr_option_panel" context="Option of the sliding panel to go to QR code section">My QR code</string>
    <string name="section_qr_code" context="Title of the screen that shows the options to the QR code">QR Code</string>
    <string name="action_reset_qr" context="Option in menu of section  My QR code to reset the QR code">Reset QR code</string>
    <string name="action_delete_qr" context="Option in menu of section  My QR code to delete the QR code">Delete QR code</string>
    <string name="save_cloud_drive" context="Option shown in QR code bottom sheet dialog to save QR code in Cloud Drive">To Cloud Drive</string>
    <string name="save_file_system" context="Option shown in QR code bottom sheet dialog to save QR code in File System">To File System</string>
    <string name="section_my_code" context="Title of QR code section">My Code</string>
    <string name="section_scan_code" context="Title of QR code scan section">Scan Code</string>
    <string name="settings_qrcode_autoaccept" context="Title of QR code settings that permits or not contacts that scan my QR code will be automatically added to my contact list">Auto-Accept</string>
    <string name="setting_subtitle_qrcode_autoccept" context="Subtitle of QR code settings auto-accept">MEGA users who scan your QR code will be automatically added to your contact list.</string>
    <string name="setting_subtitle_qrcode_reset" context="Subtitle of QR code settings that reset the code">Previous QR code will no longer be valid</string>
    <string name="qrcode_link_copied" context="Text shown when it has been copied the QR code link">Link copied to the clipboard</string>
    <string name="qrcode_reset_successfully" context="Text shown when it has been reseted the QR code successfully">QR code successfully reset</string>
    <string name="qrcode_delete_successfully" context="Text shown when it has been deleted the QR code successfully">QR code successfully deleted</string>
    <string name="qrcode_reset_not_successfully" context="Text shown when it has not been reseted the QR code successfully">QR code not reset due to an error. Please try again.</string>
    <string name="qrcode_delete_not_successfully" context="Text shown when it has not been delete the QR code successfully">QR code not deleted due to an error. Please try again.</string>
    <string name="invite_sent" context="Title of dialog shown when a contact request has been sent with QR code">Invite sent</string>
    <string name="invite_sent_text" context="Text of dialog shown when a contact request has been sent with QR code">The user %s has been invited and will appear in your contact list once accepted.</string>
    <string name="invite_sent_text_multi" context="Text of dialog shown when multiple contacts request has been sent">The users have been invited and will appear in your contact list once accepted.</string>
    <string name="error_share_qr" context="Text shown when it tries to share the QR and occurs an error to process the action">An error occurred while trying to share the QR file. Perhaps the file does not exist. Please try again later.</string>
    <string name="error_upload_qr" context="Text shown when it tries to upload to Cloud Drive the QR and occurs an error to process the action">An error occurred while trying to upload the QR file. Perhaps the file does not exist. Please try again later.</string>
    <string name="error_download_qr" context="Text shown when it tries to download to File System the QR and occurs an error to process the action">An error occurred while trying to download the QR file. Perhaps the file does not exist. Please try again later.</string>
    <string name="success_download_qr" context="Text shown when it tries to download to File System the QR and the action has success">The QR Code has been downloaded successfully to %s</string>
    <string name="invite_not_sent" context="Title of dialog shown when a contact request has not been sent with QR code">Invite not sent</string>
    <string name="invite_not_sent_text" context="Text of dialog shown when a contact request has not been sent with QR code">The QR code or contact link is invalid. Please try to scan a valid code or to open a valid link.</string>
    <string name="invite_not_sent_text_already_contact" context="Text of dialog shown when a contact request has not been sent with QR code because of is already a contact">The invitation has not been sent. %s is already in your contacts list.</string>
    <string name="invite_not_sent_text_error" context="Text of dialog shown when a contact request has not been sent with QR code because of some error">The invitation has not been sent. An error occurred processing it.</string>
    <string name="generatin_qr" context="Text of alert dialog informing that the qr is generating">Generating QR Code&#8230;</string>
    <string name="menu_item_scan_code" context="Title of QR code scan menu item">Scan QR code</string>
    <string name="button_copy_link" context="get the contact link and copy it">Copy link</string>
    <string name="button_create_qr" context="Create QR code">Create QR code</string>
    <string name="qrcode_create_successfully" context="Text shown when it has been created the QR code successfully">QR code successfully created</string>
    <string name="qrcode_scan_help" context="Text shown in QR code scan fragment to help and guide the user in the action">Line up the QR code to scan it with your device’s camera</string>
    <string name="contact_view" context="positive button on dialog to view a contact">View</string>


    <string name="external_play" context="Item menu option to reproduce audio or video in external reproductors">Open with</string>

    <string name="context_share" context="to share a file using Facebook, Whatsapp, etc">Share using</string>

    <string name="error_enable_chat_before_login" context="Message shown if the user choose enable button and he is not logged in">Please log in before enabling the chat</string>

    <string name="label_set_period" context="title of a tag to search for a specific period within the search by date option in Camera upload">Set period</string>

    <string name="context_empty_chat_recent" context="Text of the empty screen when there are not chat conversations">[B]Invite friends to [/B][A]Chat[/A][B] and enjoy our encrypted platform with privacy and security.[/B]</string>

    <string name="context_empty_camera_uploads" context="Text of the empty screen when there are not elements in Camera Uploads">[B]No media on [/B][A]Camera Uploads[/A][B].[/B]</string>
    <string name="context_empty_rubbish_bin" context="Text of the empty screen when there are not elements in the Rubbish Bin">[B]Empty [/B][A]Rubbish Bin[/A][B].[/B]</string>

    <string name="context_empty_inbox" context="Text of the empty screen when there are not elements in  Inbox">[B]No files in your [/B][A]Inbox[/A][B].[/B]</string>
    <string name="context_empty_cloud_drive" context="Text of the empty screen when there are not elements in Cloud Drive">[B]No files in your [/B][A]Cloud Drive[/A][B].[/B]</string>
    <string name="context_empty_offline" context="Text of the empty screen when there are not elements in Saved for Offline">[B]No files [/B][A]Offline[/A][B].[/B]</string>
    <string name="context_empty_contacts" context="Text of the empty screen when there are not contacts. No dot at the end because is for an empty state. The format placeholders are to showing it in different colors.">[B]No [/B][A]Contacts[/A]</string>

    <string name="recent_chat_empty" context="Message shown when the user has no chats">[A]No[/A] [B]Conversations[/B]</string>
    <string name="recent_chat_loading_conversations" context="Message shown when the chat is section is loading the conversations">[A]Loading[/A] [B]Conversations&#8230;[/B]</string>

    <string name="context_empty_incoming" context="Text of the empty screen when there are not elements in Incoming">[B]No [/B][A]Incoming Shared folders[/A][B].[/B]</string>
    <string name="context_empty_outgoing" context="Text of the empty screen when there are not elements in Outgoing">[B]No [/B][A]Outgoing Shared folders[/A][B].[/B]</string>

    <string name="tab_sent_requests" context="Title of the sent requests tab. Capital letters">Sent requests</string>
    <string name="tab_received_requests" context="Title of the received requests tab. Capital letters">Received requests</string>
    <string name="overquota_alert_title" context="Title dialog overquota error">Storage quota exceeded</string>

    <string name="invalid_link" context="error message shown when an account confirmation link or reset password link is invalid for unknown reasons">Invalid link, please ask for a new valid link</string>

    <string name="processing_link" context="Message shown when a link is being processing">Processing link&#8230;</string>

    <string name="passwd_weak" context="Message shown when it is creating an acount and it is been introduced a very weak or weak password">Your password is easily guessed. Try making your password longer. Combine uppercase and lowercase letters. Add special characters. Do not use names or dictionary words.</string>
    <string name="passwd_medium" context="Message shown when it is creating an acount and it is been introduced a medium password">Your password is good enough to proceed, but it is recommended to strengthen your password further.</string>
    <string name="passwd_good" context="Message shown when it is creating an acount and it is been introduced a good password">This password will withstand most typical brute-force attacks. Please ensure that you will remember it.</string>
    <string name="passwd_strong" context="Message shown when it is creating an acount and it is been introduced a strong password">This password will withstand most sophisticated brute-force attacks. Please ensure that you will remember it.</string>
    <string name="pass_very_weak" context="Password very weak">Very Weak</string>
    <string name="pass_weak" context="Password weak">Weak</string>
    <string name="pass_medium" context="Password medium">Medium</string>
    <string name="pass_good" context="Password good">Good</string>
    <string name="pass_strong" context="Password strong">Strong</string>

    <string name="title_notification_call_in_progress" context="Text displayed in several parts when there is a call in progress (notification, recent chats list, etc).">Call in progress</string>
    <string name="action_notification_call_in_progress" context="Subtitle of the notification shown on the action bar when there is a call in progress">Click to go back to the call</string>
    <string name="button_notification_call_in_progress" context="Button in the notification shown on the action bar when there is a call in progress">Return to the call</string>

    <string name="contacts_mega" context="When it lists contacts of MEGA, the title of list’s header">On MEGA</string>
    <string name="contacts_phone" context="When it lists contacts of phone, the title of list’s header">Phone contacts</string>

    <string name="account_suspended_multiple_breaches_ToS" context="Message error shown when trying to log in on an account has been suspended due to multiple breaches of Terms of Service">Your account has been suspended due to multiple breaches of MEGA’s Terms of Service. Please check your email inbox.</string>
    <string name="account_suspended_breache_ToS" context="Message error shown when trying to log in on an account has been suspended due to breach of Terms of Service">Your account was terminated due to a breach of MEGA’s Terms of Service, such as abuse of rights of others; sharing and/or importing illegal data; or system abuse.</string>

    <string name="file_storage_empty_folder" context="In a chat conversation when you try to send device’s images but there aren’t available images">No files</string>
    <string name="label_file_size_byte" context="size in byte">B</string>
    <string name="label_file_size_kilo_byte" context="size in kilobyte">KB</string>
    <string name="label_file_size_mega_byte" context="size in megabyte">MB</string>
    <string name="label_file_size_giga_byte" context="size in gigabyte">GB</string>
    <string name="label_file_size_tera_byte" context="size in terabyte">TB</string>

    <plurals name="number_of_versions" formatted="false">
        <item context="Number of versions of a file shown on the screen info of the file, version item" quantity="one">%1$d version</item>
        <item context="Number of versions of a file shown on the screen info of the file, version items" quantity="other">%1$d versions</item>
    </plurals>

    <string name="title_section_versions" context="Title of the section Versions for files">Versions</string>

    <string name="header_current_section_item" context="Header of the item to show the current version of a file in a list">Current version</string>
    <plurals name="header_previous_section_item">
        <item context="Header of the item to show the previous versions of a file in a list, file item" quantity="one">Previous version</item>
        <item context="" quantity="other">Previous versions</item>
    </plurals>

    <string name="general_revert" context="option menu to revert a file version">Revert</string>
    <string name="menu_item_clear_versions" context="option menu to clear all the previous versions">Clear previous versions</string>
    <plurals name="title_dialog_delete_version">
        <item context="Title of the dialog to confirm that a version os going to be deleted, version item" quantity="one">Delete version?</item>
        <item context="Title of the dialog to confirm that a version os going to be deleted, version items" quantity="other">Delete versions?</item>
    </plurals>

    <string name="content_dialog_delete_version" context="Content of the dialog to confirm that a version is going to be deleted">This version will be permanently removed.</string>
    <string name="content_dialog_delete_multiple_version" context="Content of the dialog to confirm that several versions are going to be deleted">These %d versions will be permanently removed.</string>

    <string name="chat_upload_title_notification" context="Title of the notification shown when a file is uploading to a chat">Chat uploading</string>

    <string name="settings_chat_upload_quality" context="Label for the option on setting to set up the quality of multimedia files uploaded to the chat">Chat video quality</string>
	<string name="settings_video_upload_quality" context="Label for the option on setting to set up the quality of video files to be uploaded">Video Quality</string>
    <string name="on_refuse_storage_permission" context="Text shown when the user refuses to permit the storage permission when enable camera upload">Camera Uploads needs to access your photos and other media on your device. Please go to the settings page and grant permission.</string>
    <string-array name="settings_chat_upload_quality_entries">
        <item context="the options for the option on setting to set up the quality of multimedia files uploaded to the chat, the options of origin quality multimedia file to upload.">Original quality</item>
        <item context="the options for the option on setting to set up the quality of multimedia files uploaded to the chat, the options of medium quality multimedia file to  upload.">Medium quality</item>
    </string-array>

    <string name="missed_call_notification_title" context="Title of the notification for a missed call">Missed call</string>
    <string name="file_properties_info_location" cotext="Refers to a location of file">Location</string>

    <string name="file_properties_folder_current_versions" cotext="Title of the label to show the size of the current files inside a folder">Current versions</string>
    <string name="file_properties_folder_previous_versions" cotext="Title of the label to show the size of the versioned files inside a folder">Previous versions</string>

    <plurals name="number_of_versions_inside_folder" formatted="false">
        <item context="Number of versioned files inside a folder shown on the screen info of the folder, version item" quantity="one">%1$d versioned file</item>
        <item context="Number of versioned files inside a folder shown on the screen info of the folder, version items" quantity="other">%1$d versioned files</item>
    </plurals>

    <string name="messages_forwarded_success" context="Confirmation message after forwarding one or several messages, version items">Messages forwarded</string>
    <string name="messages_forwarded_error" context="Error message after forwarding one or several messages to several chats">Error. Not correctly forwarded</string>
    <plurals name="messages_forwarded_partial_error" formatted="false">
        <item context="Error message if any of the forwarded messages fails, message item" quantity="one">Error. %1$d message not successfully forwarded</item>
        <item context="Error message if any of the forwarded messages fails, message items" quantity="other">Error. %1$d messages not successfully forwarded</item>
    </plurals>
    <plurals name="messages_forwarded_error_not_available" formatted="false">
        <item context="Error non existing resource after forwarding one or several messages to several chats, message item" quantity="one">Error. The resource is no longer available</item>
        <item context="Error non existing resource after forwarding one or several messages to several chats, message items" quantity="other">Error. The resources are no longer available</item>
    </plurals>

    <string name="turn_on_notifications_title" context="The title of fragment Turn on Notifications">Turn on Notifications</string>
    <string name="turn_on_notifications_subtitle" context="The subtitle of fragment Turn on Notifications">This way, you will see new messages\non your Android phone instantly.</string>
    <string name="turn_on_notifications_first_step" context="First step to turn on notifications">Open Android device [A]Settings[/A]</string>
    <string name="turn_on_notifications_second_step" context="Second step to turn on notifications">Open [A]Apps &amp; notifications[/A]</string>
    <string name="turn_on_notifications_third_step" context="Third step to turn on notifications">Select [A]MEGA[/A]</string>
    <string name="turn_on_notifications_fourth_step" context="Fourth step to turn on notifications">Open [A]App notifications[/A]</string>
    <string name="turn_on_notifications_fifth_step" context="Fifth step to turn on notifications">Switch to On and select your preferences</string>

    <plurals name="files_send_to_chat_success">
        <item context="Alert message after sending to chat one or several messages to several chats, version item" quantity="one">File sent</item>
        <item context="Alert message after sending to chat one or several messages to several chats, version items" quantity="other">Files sent</item>
    </plurals>
    <string name="files_send_to_chat_error" context="Error message after sending to chat one or several messages to several chats">Error. Not correctly sent</string>

    <string name="context_send_file_to_chat" context="menu option to send a file to a chat">Send to chat</string>

    <string name="remember_pwd_dialog_title" context="Title of the dialog ‘Do you remember your password?’">Do you remember your password?</string>
    <string name="remember_pwd_dialog_text_logout" context="Text of the dialog ‘Recovery Key exported’ when the user wants logout">You are about to logout, please test your password to ensure you remember it.\nIf you lose your password, you will lose access to your MEGA data.</string>
    <string name="remember_pwd_dialog_text" context="Text of the dialog ‘Do you remember your password?’">Please test your password to ensure you remember it. If you lose your password, you will lose access to your MEGA data.</string>
    <string name="general_do_not_show" context="Dialog option that permits user do not show it again">Don’t show me again</string>
    <string name="remember_pwd_dialog_button_test" context="Button of the dialog ‘Do you remember your password?’ that permits user test his password">Test password</string>
    <string name="test_pwd_title" context="Title of the activity that permits user test his password">Test your password</string>
    <string name="test_pwd_accepted" context="Message shown to the user when is testing her password and it is correct">Password accepted</string>
    <string name="test_pwd_wrong" context="Message shown to the user when is testing her password and it is wrong">Wrong password.\nBackup your Recovery Key as soon as possible!</string>
    <string name="recovery_key_exported_dialog_text_logout" context="Text of the dialog ‘Recovery Key exported’ when the user wants logout">You are about to logout, please test your password to ensure you remember it.\nIf you lose your password, you will lose access to your MEGA data.</string>
    <string name="option_copy_to_clipboard" context="Option that permits user copy to clipboard">Copy to clipboard</string>
    <string name="option_export_recovery_key" context="Option that permits user export his recovery key">Export Recovery Key</string>
    <string name="proceed_to_logout" context="Option that permits user logout">Proceed to logout</string>
    <string name="recovery_key_bottom_sheet" context="Title of the preference Recovery key on Settings section">Recovery Key</string>
    <string name="option_save_on_filesystem" context="Option that permits user save on File System">Save on File System</string>
    <string name="message_copied_to_clipboard" context="Message shown when something has been copied to clipboard">Copied to clipboard</string>

    <string name="message_jump_latest" context="text of the label to show that you have messages unread in the chat conversation">Jump to latest</string>
    <string name="message_new_messages" context="text of the label to show that you have new messages in the chat conversation">New messages</string>

    <string name="notification_subtitle_incoming" context="Title of the notification shown on the action bar when there is a incoming call">Incoming call</string>
    <string name="notification_incoming_action" context="Text for the notification action to launch the incoming call page">Go to the call</string>
    <string name="notification_enable_display" context="Text asking to go to system setting to enable allow display over other apps (needed for calls in Android 10)">MEGA background pop-ups are disabled.\nTap to change the settings.</string>

    <plurals name="number_unread_messages">
        <item context="Subtitle to show the number of unread messages on a chat, unread message" quantity="one">%1$s unread message</item>
        <item context="Subtitle to show the number of unread messages on a chat, unread messages" quantity="other">%1$s unread messages</item>
    </plurals>

    <plurals name="plural_number_messages_chat_notification">
        <item context="Notification title to show the number of unread chats, unread message" quantity="one">%1$d unread chat</item>
        <item context="Notification title to show the number of unread chats, unread messages" quantity="other">%1$d unread chats</item>
    </plurals>

    <string name="chat_loading_messages" context="Message shown when a chat is opened and the messages are being recovered">[A]Loading[/A] [B]Messages&#8230;[/B]</string>

    <string name="general_error_internal_node_not_found" context="Error message shown when opening a file link which doesn’t exist">File or folder not found. Are you logged in with a different account in your browser? You can only access files or folders from the account you are currently logged in with in the app</string>


    <string name="context_loop_video" context="menu option to loop video or audio file">Loop</string>

    <string name="settings_security_options_title" context="Title of the category Security options on Settings section">Security options</string>
    <string name="settings_recovery_key_title" context="Title of the preference Recovery key on Settings section">Recovery Key</string>
    <string name="settings_recovery_key_summary" context="Summary of the preference Recovery key on Settings section">Exporting the Recovery Key and keeping it in a secure location enables you to set a new password without data loss.</string>

    <string name="login_connectivity_issues" context="message when a temporary error on logging in is due to connectivity issues">Unable to reach MEGA. Please check your connectivity or try again later.</string>
    <string name="login_servers_busy" context="message when a temporary error on logging in is due to servers busy">Servers are too busy. Please wait.</string>
    <string name="login_API_lock" context="message when a temporary error on logging in is due to SDK is waiting for the server to complete a request due to an API lock">This process is taking longer than expected. Please wait.</string>
    <string name="login_API_rate" context="message when a temporary error on logging in is due to SDK is waiting for the server to complete a request due to a rate limit">Too many requests. Please wait.</string>
    <string name="login_in_progress" context="message when previous login is being canceled">Canceling login process. Please wait&#8230;</string>

    <string name="corrupt_video_dialog_text" context="when open audio video player, the file that it try to open is damaged or does not exist">Error. The file is corrupted or does not exist.</string>


    <string name="section_playlist" context="Title of the screen Playlist">Playlist</string>
    <string name="playlist_state_playing" context="Text shown in playlist subtitle item when a file is reproducing">Now playing&#8230;</string>
    <string name="playlist_state_paused" context="Text shown in playlist subtitle item when a file is reproducing but it is paused">Paused</string>

    <string name="context_option_print" context="Menu option to print the recovery key from Offline section">Print</string>

    <string name="save_MK_confirmation" context="Message when the recovery key has been successfully saved on the filesystem">The Recovery Key has been successfully saved</string>

    <string name="pending_outshare_indicator" context="label to indicate that a share is still pending on outgoing shares of a node">(Pending)</string>

    <string name="option_enable_chat_rich_preview" context="Title of the dialog to disable the rich links previews on chat">Rich URL Previews</string>

    <string name="button_always_rich_links" context="Button to allow the rich links previews on chat">Always Allow</string>
    <string name="button_not_now_rich_links" context="Button do not allow now the rich links previews on chat">Not Now</string>
    <string name="button_never_rich_links" context="Button do not allow the rich links previews on chat">Never</string>

    <string name="title_enable_rich_links" context="Title of the dialog to enable the rich links previews on chat">Enable rich URL previews</string>

    <string name="text_enable_rich_links" context="Text of the dialog to enable the rich links previews on chat">Enhance the MEGAchat experience. URL content will be retrieved without end-to-end encryption.</string>

    <string name="subtitle_mega_rich_link_no_key" context="Subtitle of a MEGA rich link without the decryption key">Tap to enter the Decryption Key</string>

    <string name="error_password" context="when the user tries to creates a MEGA account or tries to change his password and the password strength is very weak">Please enter a stronger password</string>

    <string name="title_acceptance_contact_request_notification" context="title of the notification for an acceptance of a contact request">New contact</string>
    <string name="title_storage_usage" context="title of usage storage section in Storage">Storage Usage</string>

    <plurals name="plural_number_contact_request_notification">
        <item context="Notification title to show the number of incoming contact request, contact request" quantity="one">%1$d pending contact request</item>
        <item context="Notification title to show the number of incoming contact request, contact requests" quantity="other">%1$d pending contact requests</item>
    </plurals>

    <string name="title_new_contact_request_notification" context="title of the notification for a new incoming contact request">New contact request</string>

    <string name="type_message_hint_with_title" context="Hint shown in the field to write a message in the chat screen (chat with customized title)">Write message to “%s”&#8230;</string>
    <string name="transfers_empty_new" context="message shown in the screen when there are not any active transfer">[B]No active[/B][A] Transfers[/A][B].[/B]</string>
    <string name="completed_transfers_empty_new" context="message shown in the screen when there are not any active transfer">[B]No completed[/B][A] Transfers[/A][B].[/B]</string>
    <string name="file_browser_empty_folder_new" context="Text that indicates that a folder is currently empty">[B]Empty[/B][A] Folder[/A][B].[/B]</string>

    <string name="type_message_hint_with_customized_title" context="Hint shown in the field to write a message in the chat screen (chat with customized title)">Write message to “%s”&#8230;</string>
    <string name="type_message_hint_with_default_title" context="Hint shown in the field to write a message in the chat screen (chat with default title)">Write message to %s&#8230;</string>

    <string name="settings_2fa" context="Title of setting Two-Factor Authentication">Two-Factor Authentication</string>
    <string name="setting_subtitle_2fa" context="Subtitle of setting Two-Factor Authentication when the preference is disabled">Two-Factor Authentication is a second layer of security for your account.</string>
    <string name="title_2fa" context="Title of the screen Two-Factor Authentication">Why do you need two-factor authentication?</string>
    <string name="two_factor_authentication_explain">Two-factor authentication is a second layer of security for your account. Which means that even if someone knows your password they cannot access it, without also having access to the six digit code only you have access to.</string>
    <string name="button_setup_2fa" context="Button that permits user begin with the process of enable Two-Factor Authentication">Begin Setup</string>
    <string name="explain_qr_seed_2fa_1" context="Text that explain how to do with Two-Factor Authentication QR">Scan or copy the seed to your Authenticator App.</string>
    <string name="explain_qr_seed_2fa_2" context="Text that explain how to do with Two-Factor Authentication seed">Be sure to backup this seed to a safe place in case you lose your device.</string>
    <string name="explain_confirm_2fa" context="Text that explain how to confirm Two-Factor Authentication">Please enter the 6-digit code generated by your Authenticator App.</string>
    <string name="general_verify" context="Text button">Verify</string>
    <string name="general_next" context="Text button">Next</string>
    <string name="qr_seed_text_error" context="Text of the alert dialog to inform the user when an error occurs when try to enable seed or QR of Two-Factor Authentication">An error occurred generating the seed or QR code, please try again.</string>
    <string name="title_2fa_enabled" context="Title of the screen shown when the user enabled correctly Two-Factor Authentication">Two-Factor Authentication Enabled</string>
    <string name="description_2fa_enabled" context="Description of the screen shown when the user enabled correctly Two-Factor Authentication">Next time you login to your account you will be asked to enter a 6-digit code provided by your Authenticator App.</string>
    <string name="recommendation_2fa_enabled">If you lose access to your account after enabling 2FA and you have not backed up your Recovery Key, MEGA can\'t help you gain access to it again.\n<b>Backup your Recovery Key</b></string>
    <string name="pin_error_2fa" context="Error shown when a user tries to enable Two-Factor Authentication and introduce an invalid code">Invalid code</string>
    <string name="lost_your_authenticator_device" context="Title of screen Lost authenticator decive">Lost your Authenticator device?</string>
    <string name="login_verification" context="Title of screen Login verification with Two-Factor Authentication">Login Verification</string>
    <string name="change_password_verification" context="Title of screen Change password verification with Two-Factor Authentication">Two-Factor Authentication\nChange password</string>
    <string name="cancel_account_verification" context="Title of screen Cancel account verification with Two-Factor Authentication">Two-Factor Authentication\nCancel account</string>
    <string name="change_mail_verification" context="Title of screen Change mail verification with Two-Factor Authentication">Two-Factor Authentication\nChange email</string>
    <string name="disable_2fa_verification" context="Title of screen Disable Two-Factor Authentication">Disable Two-Factor Authentication</string>
    <string name="title_lost_authenticator_device" context="Title of screen Lost authenticator decive">Lost your Authenticator device?</string>
    <string name="error_disable_2fa" context="When the user tries to disable Two-Factor Authentication and some error ocurr in the process">An error occurred trying to disable Two-Factor Authentication. Please try again.</string>
    <string name="error_enable_2fa" context="When the user tries to enable Two-Factor Authentication and some error ocurr in the process">An error occurred trying to enable Two-Factor Authentication. Please try again.</string>
    <string name="title_enable_2fa" context="Title of the dialog shown when a new account is created to suggest user enable Two-Factor Authentication">Enable Two-Factor Authentication</string>
    <string name="label_2fa_disabled" context="Label shown when it disables the Two-Factor Authentication">Two-Factor Authentication Disabled</string>
    <string name="open_app_button" context="Text of the button which action is to show the authentication apps">Open in</string>
    <string name="intent_not_available_2fa" context="message when trying to open a link that contains the seed to enable Two-Factor Authentication but there isn’t any app that open it">There isn’t any available app to enable Two-Factor Authentication on your device</string>
    <string name="general_close" context="Text button">Close</string>

    <string name="backup_rk_2fa_end" context="Label shown when Two-Factor Authentication has been enabled to alert user that has to back up his Recovery Key before finish the process">Export your Recovery Key to finish</string>
    <string name="no_authentication_apps_title" context="Title of dialog shown when it tries to open an authentication app and there is no installed">Authenticator App</string>
    <string name="open_play_store_2fa" context="Message shown to ask user if wants to open Google Play to install some authenticator app">Would you want to open Google Play to install an Authenticator App?</string>
    <string name="play_store_label" context="Label Play Store">Play Store</string>
    <string name="text_2fa_help" context="Text shown in an alert explaining how to continue to enable Two-Factor Authentication">You need an authenticator app to enable 2FA on MEGA. You can download and install the Google Authenticator, Duo Mobile, Authy or Microsoft Authenticator app for your phone or tablet.</string>


    <string name="number_correctly_imported_from_chat" context="success message when importing multiple files from">%d files shared successfully</string>
    <string name="number_no_imported_from_chat" context="error message when importing multiple files from chat">%d files were not shared</string>
    <string name="preview_content" context="button’s text to open a full screen image">Preview Content</string>

    <string name="no_network_connection_on_play_file" context="message shown when the user clicks on media file chat message, there is no network connection and the file is not been downloaded">The streaming can not be executed and the file has not been downloaded</string>
    <string name="file_already_exists" context="message when trying to save for offline a file that already exists">File already exists in Saved for Offline</string>

    <plurals name="error_forwarding_messages">
        <item context="Error message if forwarding a message failed, one message" quantity="one">Message not forwarded</item>
        <item context="Error message if forwarding a message failed, many messages" quantity="other">Messages not forwarded</item>
    </plurals>

    <string name="title_confirmation_disable_rich_links" context="Title of the dialog to disable the rich links previews on chat">Rich URL Previews</string>
    <string name="text_confirmation_disable_rich_links" context="Text of the dialog to disable the rich links previews on chat">You are disabling rich URL previews permanently. You can re-enable rich URL previews in your settings. Do you want to proceed?</string>

    <string name="call_missed_messages" context="Message shown when a call ends.">[A]Missed call[/A]</string>
    <string name="call_rejected_messages" context="Message shown when a call ends.">[A]Call was rejected[/A]</string>
    <string name="call_cancelled_messages" context="Message shown when a call ends.">[A]Call was cancelled[/A]</string>
    <string name="call_failed_messages" context="Message shown when a call ends.">[A]Call failed[/A]</string>
    <string name="call_not_answered_messages" context="Message shown when a call ends.">[A]Call was not answered[/A]</string>

    <string name="contact_email" context="Indicates that can type a contact email">Contact’s email</string>
    <string name="contact_not_added" context="When it tries to add a contact in a list an is already added">You have already added this contact.</string>

    <string name="error_message_invalid_format" context="Content of a normal message that cannot be recognized">Invalid message format</string>
    <string name="error_message_invalid_signature" context="Content of a normal message that cannot be recognized">Invalid message signature</string>

    <string name="error_streaming" context="When the user tries to reproduce a file through streaming and ocurred an error creating it">An error occurred trying to create the stream</string>

    <string name="context_restore" context="Menu option to restore an item from the Rubbish bin">Restore</string>

    <string name="context_correctly_node_restored" context="success message when a node was restore from Rubbish bin">Restored to %s</string>
    <string name="context_no_restored" context="error message when a node was restore from Rubbish bin">Error. Not restored</string>

    <string name="context_send_message" context="menu item from contact section to send a message to a contact">Send Message</string>

    <plurals name="plural_contact_sent_to_chats">
        <item context="Message shown when a contact is successfully sent to several chats, one contact" quantity="one">Contact sent to chats successfully</item>
        <item context="Message shown when a contact is successfully sent to several chats, more contacts" quantity="other">Contacts sent to chats successfully</item>
    </plurals>

    <string name="error_MEGAdrop_not_supported" context="Error message on opening a MEGAdrop folder link">MEGAdrop folders are not supported yet</string>

    <string name="pre_overquota_alert_text" context="Pre overquota error dialog when trying to copy or import a file">This action cannot be completed as it would take you over your current storage limit. Would you like to upgrade your account?</string>

    <string name="archived_chats_title_section" context="Title of the section Archived chats">Archived chats</string>

    <string name="archived_chats_show_option" context="Text of the option to show the arhived chat, it shows the number of archived chats">Archived chats (%d)</string>

    <string name="archive_chat_option" context="Title of the option on the chat list to archive a chat">Archive Chat</string>
    <string name="unarchive_chat_option" context="Title of the option on the chat list to unarchive a chat">Unarchive Chat</string>

    <string name="general_archive" context="Confirmation button of the dialog to archive a chat">Archive</string>
    <string name="general_unarchive" context="Confirmation button of the dialog to unarchive a chat">Unarchive</string>

    <string name="success_archive_chat" context="Message shown when a chat is successfully archived, it shows the name of the chat">%s chat was archived.</string>
    <string name="error_archive_chat" context="Error message shown when a chat has not be archived, it shows the name of the chat">Error. %s chat was not archived.</string>

    <string name="success_unarchive_chat" context="Message shown when a chat is successfully unarchived, it shows the name of the chat">%s chat was unarchived.</string>
    <string name="error_unarchive_chat" context="Error message shown when a chat has not be unarchived, it shows the name of the chat">Error. %s chat was not able to be unarchived.</string>

    <string name="archived_chats_empty" context="Message shown when the user has no archived chats">[A]No[/A] [B]Archived Chats[/B]</string>

    <string name="inactive_chat" context="Subtitle of chat screen when the chat is inactive">Inactive chat</string>
    <string name="archived_chat" context="Subtitle of chat screen when the chat is archived">Archived chat</string>

    <string name="number_incorrectly_restored_from_rubbish" context="error message when restoring several nodes from rubbish">%d items were not restored successfully</string>
    <string name="number_correctly_restored_from_rubbish" context="success message when restoring several nodes from rubbish">%d items restored successfully</string>

    <string name="join_call_layout" context="Title of the layout to join a group call from the chat screen">Tap to join the call</string>

    <string name="invite_contacts" context="Label shown when the user wants to add contacts into his MEGA account">Invite contacts</string>
    <string name="share_with" cotext="Label shown when the user wants to share something with other contacts">Share with</string>
    <string name="contacts_list_empty_text_loading_share" context="Message shown while the contact list from the device and from MEGA is being read and then shown to the user">Loading contacts&#8230;</string>
    <string name="title_new_group" context="Title of the screen New Group">New Group</string>
    <string name="subtitle_new_group" context="Subtitle of the screen New Group">Type group name</string>
    <string name="hint_type_group" context="Hint of edittext shown when it is creating a new group to guide user to type the name of the group">Name your group</string>
    <string name="confirmation_delete_contact" context="Text of the confirm dialog shown when it wants to remove a contact from a chat">Remove %s from this chat?</string>

    <string name="settings_file_management_file_versions_title" context="Settings preference title to show file versions info of the account">File versions</string>
    <string name="settings_file_management_file_versions_subtitle" context="Settings preference subtitle to show file versions info of the account">%1$d file versions, taking a total of %2$s</string>

    <string name="settings_file_management_category" context="Title of the section File management on Settings section">File Management</string>

    <string name="settings_file_management_delete_versions" context="Option in Settings to delete all the versions of the account">Delete all older versions of my files</string>
    <string name="settings_file_management_subtitle_delete_versions" context="subtitle of the option in Settings to delete all the versions of the account">All current files will remain. Only historic versions of your files will be deleted.</string>

    <string name="text_confirmation_dialog_delete_versions" context="Text of the dialog to delete all the file versions of the account">You are about to delete the version histories of all files. Any file version shared to you from a contact will need to be deleted by them.\n\nPlease note that the current files will not be deleted.</string>

    <string name="success_delete_versions" context="success message when deleting all the versions of the account">File versions deleted successfully</string>
    <string name="error_delete_versions" context="error message when deleting all the versions of the account">An error occurred while trying to delete all previous versions of your files, please try again later.</string>

    <string name="settings_enable_file_versioning_title" context="Title of the option to enable or disable file versioning on Settings section">File Versioning</string>
    <string name="settings_enable_file_versioning_subtitle" context="Subtitle of the option to enable or disable file versioning on Settings section">Enable or disable file versioning for your entire account.\nDisabling file versioning does not prevent your contacts from creating new versions in shared folders.</string>
    <string name="choose_chat" context="section title to select a chat to send a file">Choose chat</string>

    <string name="type_mail" context="Hint shown to guide user on activity add contacts">Tap, enter name or email</string>

    <string name="confirmation_invite_contact" context="Text of the confirm dialog shown when it wants to add a contact from a QR scaned">Add %s to your contacts?</string>
    <string name="confirmation_not_invite_contact" context="Text of the confirm dialog shown when it wants to add a contact from a QR scaned and is already added before">You have already added the contact %s.</string>
    <string name="confirmation_invite_contact_already_added" context="Text of the confirm dialog shown when it wants to add a contact from a QR scaned and is already added before">You have already added the contact %s.</string>
    <string name="confirmation_share_contact" context="Text of the confirm dialog shown when it wants to add a contact from a QR scaned">Share with %s?</string>
    <string name="new_group_chat_label" context="Text button for init a group chat">New group chat</string>
    <string name="add_contacts" context="Label shown when the user wants to add contacts into a chat conversation">Add contacts</string>

    <string name="title_alert_logged_out" context="Title of the alert when the account have been logged out from another client">Logged out</string>
    <string name="account_confirmed" context="Text shown to indicate user that his account has already been confirmed">Your account has been activated. Please log in.</string>
    <string name="confirm_account" context="Text shown to indicate user that his account should be confirmed typing his password">Please enter your password to confirm your account</string>

    <string name="error_own_email_as_contact" context="Error shown if a user tries to add their own email address as a contact">There’s no need to add your own email address</string>

    <string name="invalid_code" context="Error shown when a user tries to enable Two-Factor Authentication and introduce an invalid code">Invalid code</string>

    <string name="text_almost_full_warning" context="Text of the dialog shown when the storage of a FREE account is almost full">Cloud Drive is almost full. Upgrade to PRO and get up to %1$s of storage and %2$s of transfer quota.</string>
    <string name="text_almost_full_warning_pro_account" context="Text of the dialog shown when the storage of a PRO I or II account is almost full">Cloud Drive is almost full. Upgrade now and get up to %1$s of storage and %2$s of transfer quota.</string>
    <string name="text_almost_full_warning_pro3_account" context="Text of the dialog shown when the storage of a PRO III account is almost full">Cloud Drive is almost full. If you need more storage please contact MEGA support to get a custom plan.</string>
    <string name="text_storage_full_warning" context="Text of the dialog shown when the storage of a FREE account is full">Cloud Drive is full. Upgrade to PRO and get up to %1$s of storage and %2$s of transfer quota.</string>
    <string name="text_storage_full_warning_pro_account" context="Text of the dialog shown when the storage of a PRO I or II account is full">Cloud Drive is full. Upgrade now and get up to %1$s of storage and %2$s of transfer quota.</string>
    <string name="text_storage_full_warning_pro3_account" context="Text of the dialog shown when the storage of a PRO III account is full">Cloud Drive is full. If you need more storage please contact MEGA support to get a custom plan.</string>
    <string name="button_plans_almost_full_warning" context="Button of the dialog shown when the storage is almost full to see the available PRO plans">See plans</string>
    <string name="button_custom_almost_full_warning" context="Button of the dialog shown when the storage is almost full to custom a plan">Custom plan</string>
    <string name="button_bonus_almost_full_warning" context="Button of the dialog shown when the storage is almost full to get bonus">Get Bonus</string>

    <string name="title_mail_upgrade_plan" context="Mail title to upgrade to a custom plan">Upgrade to a custom plan</string>
    <string name="subject_mail_upgrade_plan" context="Mail subject to upgrade to a custom plan">Ask us how you can upgrade to a custom plan:</string>

    <string name="word_me" context="Used in chat list screen to indicate in a chat list item that the message was sent by me, followed by the message">Me:</string>

    <string name="call_button" context="Title of the button in the contact info screen to start an audio call">Call</string>
    <string name="message_button" context="Title of the button in the contact info screen to send a message">Message</string>
    <string name="video_button" context="Title of the button in the contact info screen to start a video call">Video</string>

    <string name="title_chat_explorer" context="Title of chat explorer to send a link or file to a chat">Send to&#8230;</string>
    <string name="title_cloud_explorer" context="Title of cloud explorer to upload a link or file">Upload to&#8230;</string>

    <string name="contact_info_button_more" context="More button in contact info page">More</string>

    <plurals name="plural_select_file">
        <item context="one file" quantity="one">Choose File</item>
        <item context="Section title to select a file to perform an action, more files" quantity="other">Choose Files</item>
    </plurals>

    <string name="title_confirm_send_invitation" context="Title of confirmation dialog of sending invitation to a contact">Invite %1$s?</string>

    <string name="title_share_folder_explorer" context="Title of shared folder explorer to choose a folder to perform an action">Choose folder</string>

    <string name="login_warning_abort_transfers" context="Popup message shown if an user try to login while there is still living transfer">All transfers will be cancelled, do you want to login?</string>
    <string name="logout_warning_abort_transfers" context="Popup message shown if an user try to login while there is still living transfer">All transfers will be cancelled, do you want to logout?</string>

    <string name="subtitle_read_only_permissions" context="Label to explain the read only participant permission in the options panel of the group info screen">Read only</string>

    <string name="used_space" context="Label shown the total space and the used space in an account">[A]%1$s [/A][B]of %2$s used[/B]</string>

    <string name="staging_api_url_title" context="title of the alert dialog when the user is changing the API URL to staging">Change to a test server?</string>
    <string name="staging_api_url_text" context="text of the alert dialog when the user is changing the API URL to staging">Are you sure you want to change to a test server? Your account may suffer irrecoverable problems</string>

    <string name="title_confirmation_open_camera_on_chat" context="Title of the confirmation dialog to open the camera app and lose the relay of the local camera on the in progress call">Open camera?</string>
    <string name="confirmation_open_camera_on_chat" context="Text of the confirmation dialog to open the camera app and lose the relay of the local camera on the in progress call">If you open the camera, your video transmission will be paused in the current call.</string>

    <string name="notification_chat_undefined_title" context="Title of the notification when there is unknown activity on the Chat">Chat activity</string>
    <string name="notification_chat_undefined_content" context="Content of the notification when there is unknown activity on the Chat">You may have new messages</string>
    <string name="retrieving_message_title" context="When app is retrieving push message">Retrieving message</string>

    <string name="settings_rb_scheduler_enable_title" context="Title of Rubbish bin scheduler option in settings to enable or disable the functionality">Rubbish Bin Clearing Scheduler</string>
    <string name="settings_rb_scheduler_enable_subtitle" context="Subtitle of Rubbish bin scheduler option in settings to enable or disable the functionality in free accounts">The Rubbish Bin is cleared for you automatically.</string>

    <string name="settings_rb_scheduler_enable_period_PRO" context="Title of Rubbish bin scheduler option in settings to enable or disable the functionality in PRO accounts">The minimum period is 7 days.</string>
    <string name="settings_rb_scheduler_enable_period_FREE" context="Title of Rubbish bin scheduler option in settings to enable or disable the functionality in PRO accounts">The minimum period is 7 days and your maximum period is 30 days.</string>
	<string name="settings_compression_queue_subtitle" context="Sub title of compression queue notification option in settings indicating the size limits. Please keep the placeholders because are to show the size limits including units in runtime. For example: The minimum size is 100MB and the maximum size is 1000MB.">The minimum size is %1$s and the maximum size is %2$s.</string>

    <string name="settings_rb_scheduler_select_days_title" context="Title of Rubbish bin scheduler option in settings to set up the number of days of the rubbish bin scheduler">Remove files older than</string>
    <string name="settings_rb_scheduler_select_days_subtitle" context="Subtitle of Rubbish bin scheduler option in settings to show the number of days set up to the rubbish bin scheduler">%d days</string>
	<string name="settings_video_compression_queue_size_popup_title" context="Title of popup that userd to set compression queue size (in MB) in settings">Notify me when size is larger than</string>

	<string name="settings_video_compression_queue_size_title" context="Title of compression queue size option in settings">If videos to compress are larger than</string>

    <string name="settings_rb_scheduler_alert_disabling" context="Text of the alert when a FREE user tries to disable the RB scheduler">To disable the Rubbish Bin Clearing Scheduler or set a longer retention period, you need to subscribe to a PRO plan.</string>

    <string name="hint_days" context="Hint of the field to write the days of the rubbish bin scheduler">days</string>
    <string name="get_chat_link_option" context="Title of the option to generate a public chat link">Get chat link</string>
    <string name="manage_chat_link_option" context="Title of the option to manage a public chat link">Manage chat link</string>

    <string name="make_chat_private_option" context="Title of the option to make a public chat private">Enable Encrypted Key Rotation</string>
    <string name="make_chat_private_option_text" context="Text of the dialog to change a public chat to private (enable encrypted key rotation)">Key rotation is slightly more secure, but does not allow you to create a chat link and new participants will not see past messages.</string>

    <string name="message_created_chat_link" context="Text shown when a moderator of a chat create a chat link. Please keep the placeholder because is to show the moderator’s name in runtime.">[A]%1$s[/A][B] created a chat link.[/B]</string>
    <string name="message_deleted_chat_link" context="Text shown when a moderator of a chat delete a chat link. Please keep the placeholder because is to show the moderator’s name in runtime.">[A]%1$s[/A][B] deleted the chat link.[/B]</string>

    <string name="action_delete_link" context="Title of the option to delete a chat link">Delete chat link</string>

    <string name="title_alert_chat_link_error" context="Title of the alert when a chat link is invalid">Chat link</string>
    <string name="confirmation_close_sessions_text" context="Text of the dialog to confirm after closing all other sessions">This will log you out on all other active sessions except the current one.</string>
    <string name="confirmation_close_sessions_title" context="Title of the dialog to confirm after closing all other sessions">Do you want to close all other sessions?</string>

    <string name="number_of_participants" context="Subtitle chat screen for groups with permissions and not archived, Plural of participant. 2 participants">%d participants</string>

    <string name="action_join" context="Label of the button to join a chat by a chat link">Join</string>

    <string name="observers_chat_label" context="Label for observers of a group chat">Observers</string>

    <string name="error_chat_link" context="Message on the title of the chat screen if there were any error loading the chat link">Error loading the chat link.</string>

    <string name="error_chat_link_init_error" context="Message on the title of the chat screen if there were any error loading the chat link without logging">Error initialising chat when loading the chat link.</string>

    <string name="confirmation_rejoin_chat_link" context="Message on the alert to join a group chat that the user previously was part of">You are trying to preview a chat that you were previously a member of. Do you want to join the chat again?</string>
    <string name="alert_already_participant_chat_link" context="Message on the alert to preview a chat link if the user is already a participant">You are already participating in this chat.</string>

    <string name="alert_invalid_preview" context="Message on the alert to close a chat preview if the link is invalid">This chat preview is no longer available. If you leave the preview, you won’t be able to reopen it.</string>

    <string name="message_set_chat_private" context="Text shown when a moderator changes the chat to private. Please keep the placeholder because is to show the moderator’s name in runtime.">[A]%1$s[/A][B] enabled encrypted key rotation.[/B]</string>

    <string name="invalid_chat_link" context="error message shown when a chat link is invalid">This conversation is no longer available</string>
    <string name="invalid_chat_link_args" context="error message shown when a chat link is not well formed">Invalid chat link</string>

    <string name="ekr_label" context="When it is creating a new group chat, this option permits to establish it private or public">Encrypted Key Rotation</string>
    <string name="ekr_explanation" context="Text of the dialog to change a public chat to private (enable encrypted key rotation)">Key rotation is slightly more secure, but does not allow you to create a chat link and new participants will not see past messages.</string>

    <string name="subtitle_chat_message_enabled_ERK" context="Text of the dialog to change a public chat to private (enable encrypted key rotation)">Key rotation is slightly more secure, but does not allow you to create a chat link and new participants will not see past messages.</string>
    <string name="action_open_chat_link" context="Menu item">Open chat link</string>

    <string name="invite_not_sent_already_sent" context="Message shown when a contact request has not been sent because the invitation has been sent before">The invitation to contact %s has been sent before and can be consulted in the Sent Requests tab.</string>

    <string name="save_qr_cloud_drive" context="Label shown to indicate the QR is saving in Cloud Drive">Saving %s in Cloud Drive&#8230;</string>

    <string name="general_folders" context="General label for folders">Folders</string>
    <string name="general_files" context="General label for files">Files</string>
    <string name="general_save_to_device" context="Item menu option upon right click on one or multiple files">Save to device</string>

    <string name="title_upload_explorer" context="Title of cloud explorer to upload a file">Upload to MEGA</string>
    <string name="choose_destionation" context="Label choose destination">Choose destination</string>
    <string name="general_show_more" context="Label that indicates show more items">Show More</string>
    <string name="general_show_less" context="Label that indicates show less items">Show Less</string>

    <string name="notification_new_contact_request" context="Subtitle of the historic notification for a new contact request">[A]%s [/A][B]sent you a contact request.[/B]</string>
    <string name="notification_new_contact" context="Subtitle of the historic notification for a new contact">[A]%s [/A][B]is now a contact.[/B]</string>
    <string name="notification_new_shared_folder" context="Subtitle of the historic notification for a new shared folder">[B]New shared folder from [/B][A]%s.[/A]</string>

    <string name="notification_reminder_contact_request" context="Subtitle of the historic notification for a reminder new contact request">[A]Reminder: [/A][B]%s [/B][C]sent you a contact request.[/C]</string>

    <string name="title_contact_request_notification_cancelled" context="Title of the historic notification for a contact request cancelled">Contact request cancelled</string>
    <string name="subtitle_contact_request_notification_cancelled" context="Subtitle of the historic notification for contact request cancelled">[A]%s [/A][B]cancelled the contact request.[/B]</string>

    <string name="title_contact_notification_deleted" context="Title of the historic notification when an user deletes you as contact">Contact deleted</string>
    <string name="subtitle_contact_notification_deleted" context="Subtitle of the historic notification when an user deletes you as contact">[A]%s [/A][B]deleted you as a contact.[/B]</string>

    <string name="title_contact_notification_blocked" context="Title of the historic notification when an user blocks you as contact">Contact blocked</string>
    <string name="subtitle_contact_notification_blocked" context="Subtitle of the historic notification when an user blocks you as contact">[A]%s [/A][B]blocked you as a contact.[/B]</string>

    <string name="section_notification_with_unread" context="Item of the navigation title for the notification section when there is any unread">Notifications [A](%1$d)[/A]</string>

    <string name="title_account_notification_deleted" context="Title of the historic notification for an account deleted">Account deleted</string>
    <string name="subtitle_account_notification_deleted" context="Subtitle of the historic notification for an account deleted">[B]The account [/B][A]%s[/A][B] has been deleted.[/B]</string>

    <string name="subtitle_file_takedown_notification" context="Subtitle of file takedown historic notification">[A]Your publicly shared file [/A][B]%s[/B][C] has been taken down.[/C]</string>
    <string name="subtitle_folder_takedown_notification" context="Subtitle of folder takedown historic notification">[A]Your publicly shared folder [/A][B]%s[/B][C] has been taken down.[/C]</string>

    <string name="message_file_takedown_pop_out_notification" context="Popup notification text on mouse-over of taken down file.">This file has been the subject of a takedown notice.</string>
    <string name="message_folder_takedown_pop_out_notification" context="Popup notification text on mouse-over taken down folder.">This folder has been the subject of a takedown notice.</string>
    <string name="dispute_takendown_file" context="option to dispute taken down file or folder">Dispute Takedown</string>
    <string name="error_download_takendown_node" context="Error shown when download a file that has violated ToS/AUP.">Not accessible due to ToS/AUP violation</string>
    <plurals name="alert_taken_down_files">
        <item context="Alert shown when one file was not downloaded due to ToS/AUP violation, Singular of taken down file. 1 file" quantity="one">%d file was not downloaded due to ToS/AUP violation.</item>
        <item context="Alert shown when some files were not downloaded due to ToS/AUP violation, Plural of taken down files. 2 files" quantity="other">%d files were not downloaded due to ToS/AUP violation.</item>
    </plurals>

    <string name="subtitle_file_takedown_reinstated_notification" context="Subtitle of a file takedown reinstated historic notification">[A]Your publicly shared file [/A][B]%s[/B][C] has been reinstated.[/C]</string>
    <string name="subtitle_folder_takedown_reinstated_notification" context="Subtitle of a folder takedown reinstated historic notification">[A]Your publicly shared folder [/A][B]%s[/B][C] has been reinstated.[/C]</string>

    <string name="title_outgoing_contact_request" context="Title of the historic notification for outgoing contact requests">Sent request</string>
    <string name="title_incoming_contact_request" context="Title of the historic notification for incoming contact requests">Received request</string>

    <string name="subtitle_outgoing_contact_request_denied" context="Subtitle of the historic notification for contact request denied">[A]%s [/A][B]denied your contact request.[/B]</string>
    <string name="subtitle_outgoing_contact_request_accepted" context="Subtitle of the historic notification for contact request accepted">[A]%s [/A][B]accepted your contact request.[/B]</string>

    <string name="notification_deleted_shared_folder" context="Subtitle of the historic notification for deleted shared folders (one or many)">[B]Access to folders shared by [/B][A]%s[/A][B] were removed.[/B]</string>
    <string name="notification_left_shared_folder" context="Subtitle of the historic notification when a contact leaves a shared folder">[A]%s[/A][B] has left a shared folder.[/B]</string>
    <string name="notification_left_shared_folder_with_name" context="Subtitle of the historic notification when a contact leaves a shared folder and the name of the folder is known">[A]%1$s[/A][B] has left the shared folder [/B][A]%2$s.[/A]</string>

    <string name="subtitle_incoming_contact_request_ignored" context="Subtitle of the historic notification for incoming contact request ignored">[B]Contact request from [/B][A]%s [/A][B]was ignored[/B]</string>
    <string name="subtitle_incoming_contact_request_accepted" context="Subtitle of the historic notification for incoming contact request accepted">[B]Contact request from [/B][A]%s [/A][B]was accepted[/B]</string>
    <string name="subtitle_incoming_contact_request_denied" context="Subtitle of the historic notification for incoming contact request declined">[B]Contact request from [/B][A]%s [/A][B]was declined[/B]</string>

    <string name="type_of_my_account" context="Subtitle of the Upgrade account section">Your current account is [A]%s[/A]</string>
    <string name="footnote_achievements" context="Footnote to clarify the storage space is subject to the achievement program">Subject to your participation in our achievements program.</string>
    <string name="select_payment_method" context="after choosing one PRO plan, the user have to choose the payment method: credit card, fortumo, etc">Select payment method</string>

    <string name="billing_period_title" context="title of billing period">Billing period</string>
    <string name="billed_one_off_month" context="Option of one-off (month) billing. Placeholder: purchase price.">[A]One-off (month)[/A] %s</string>
    <string name="billed_one_off_year" context="Option of one-off (year) billing. Placeholder: purchase price.">[A]One-off (year)[/A] %s</string>
    <string name="billed_monthly_text" context="Option of monthly billing period. Placeholder: purchase price">[A]Monthly[/A] %s/month</string>
    <string name="billed_yearly_text" context="Option of yearly billing period. Placeholder: purchase price">[A]Yearly[/A] %s/year</string>
    <string name="button_cancel" context="dialog option cancel in alert dialog">Cancel</string>
    <string name="button_continue" context="dialog option continue in alert dialog">Continue</string>

    <string name="payment_method_google_wallet" context="one of the payment methods">[A]Google Pay[/A] (subscription)</string>
    <string name="payment_method_credit_card" context="one of the payment methods">[A]Credit Card[/A] (subscription)</string>
    <string name="payment_method_fortumo" context="one of the payment methods">[A]Mobile Carrier[/A] (one-off)</string>
    <string name="payment_method_centili" context="one of the payment methods">[A]Mobile Carrier[/A] (one-off)</string>

    <string name="new_label_notification_item" context="Capital letters. Text of the label of a new historic notifications">NEW</string>
    <string name="label_custom_plan" context="When user is on PRO 3 plan, we will display an extra label to notify user that they can still contact support to have a customised plan.">To upgrade from you current subscription, please contact support for a [A]custom plan[/A].</string>

    <string name="context_new_file_name_hint" context="Input field description in the create file dialog.">file name</string>
    <string name="option_enable_last_green_chat" context="Option in Settings section to enable the last active connection in chat">Show Last seen&#8230;</string>
    <string name="subtitle_option_enable_last_green_chat" context="Subtitle of the option in Settings section to enable the last active connection in chat">Allow your contacts to see the last time you were active on MEGA.</string>

	<string name="title_out_of_space" context="title of notification when device is out of storage during camera upload">Not enough storage space</string>
	<string name="message_out_of_space" context="message will be shown when there is not enough space to perform camera upload.">Not enough storage space to perform video compression.</string>
	<string name="title_compression_size_over_limit" context="the title of the notification that displays when compression larger than setting">Video compression size is too large</string>
	<string name="message_compression_size_over_limit" context="the content message of the notification that displays when compression larger than setting, placeholder: size in MB">The total size of the videos to compress exceeds %s, please put your device on charge to continue.</string>
	<string name="message_keep_device_name" context="Message displayed when the user changes the ‘Keep file names as in the device’ setting">This setting will take effect the next time Camera Uploads runs</string>
	<string name="message_compress_video" context="Notification message when compressing video to show the compressed percentage. Please, keep the placeholder because it is for adding the percentage value at runtime.">%s has been compressed</string>
	<string name="title_compress_video" context="notification title when compressing video">Compressing Videos %1$d/%2$d</string>
	<string name="error_invalid_folder_selected" context="error message pops up when user selected an invalid folder for camera upload">Invalid folder selected</string>

    <plurals name="num_files_with_parameter">
        <item context="on the section notifications indicates the number of files added to a shared folder, Singular of file. 1 file" quantity="one">%d file</item>
        <item context="on the section notifications indicates the number of files added to a shared folder, Plural of file. 2 files" quantity="other">%d files</item>
    </plurals>

    <plurals name="num_folders_with_parameter">
        <item context="on the section notifications indicates the number of folder added to a shared folder, Singular of folder/directory. 1 folder" quantity="one">%d folder</item>
        <item context="on the section notifications indicates the number of folder added to a shared folder, Plural of folder/directory. 2 folders" quantity="other">%d folders</item>
    </plurals>

    <string name="subtitle_notification_added_folders_and_files" context="Subtitle of the historic notification for new additions inside an existing shared folder. Placeholders are: email who added the folders or files, number of folders added, number of files added">[A]%1$s[/A][B] added %2$s and %3$s[/B]</string>

    <plurals name="subtitle_notification_added_files">
        <item context="Subtitle of the historic notification for new additions inside an existing shared folder, Singular of file. 1 file" quantity="one">[A]%1$s [/A][B]added %2$d file.[/B]</item>
        <item context="Subtitle of the historic notification for new additions inside an existing shared folder, Plural of file. 2 files" quantity="other">[A]%1$s [/A][B]added %2$d files.[/B]</item>
    </plurals>

    <plurals name="subtitle_notification_deleted_items">
        <item context="Subtitle of the historic notification for deletions inside an existing shared folder, Singular of item. 1 item" quantity="one">[A]%1$s [/A][B]deleted %2$d item.[/B]</item>
        <item context="Subtitle of the historic notification for deletions inside an existing shared folder, Plural of item. 2 items" quantity="other">[A]%1$s [/A][B]deleted %2$d items.[/B]</item>
    </plurals>

    <plurals name="subtitle_notification_added_folders">
        <item context="Subtitle of the historic notification for new additions inside an existing shared folder, Singular of folder. 1 folder" quantity="one">[A]%1$s [/A][B]added %2$d folder.[/B]</item>
        <item context="Subtitle of the historic notification for new additions inside an existing shared folder, Plural of folder. 2 folders" quantity="other">[A]%1$s [/A][B]added %2$d folders.[/B]</item>
    </plurals>

    <plurals name="subtitle_of_group_chat">
        <item context="Subtitle chat screen for groups with permissions and not archived, Singular of participant. 1 participant" quantity="one">%d participant</item>
        <item context="Subtitle chat screen for groups with permissions and not archived, Plural of participant. 2 participants" quantity="other">%d participants</item>
    </plurals>

    <string name="message_error_set_title_get_link" context="Error when the user tries to get a public chat link for a chat with the default title">Before you can generate a link for this chat, you need to set a description:</string>

    <string name="chat_link_copied_clipboard" context="success alert when the user copy a chat link to the clipboard">Chat link copied to the clipboard</string>

    <string name="type_month" context="Label to show the price of each plan in the upgrade account section">[A]From[/A] %s / [A]month[/A] *</string>
    <string name="type_business_month" context="Label to show the price of business plan in the upgrade account section">[A]From[/A] %s per user / [A]month[/A] *</string>
    <string name="upgrade_comment" context="the meaning of the asterisk in monthly* and annually* payment">* Recurring subscription can be cancelled any time before the renewal date.</string>
    <string name="call_started_messages" context="Message shown when a call starts.">Call Started</string>

    <string name="ssl_error_dialog_title" context="Title of the dialog to inform about a SSL error">SSL key error</string>
    <string name="ssl_error_dialog_text" context="Text of the dialog to inform about a SSL error">MEGA is unable to connect securely through SSL. You might be on public Wi-Fi with additional requirements.</string>

    <string name="context_empty_notifications" context="Text of the empty screen for the notifications section">[B]No [/B][A]Notifications[/A][B].[/B]</string>

    <string name="general_setup_mega" context="Permissions screen title">Setup MEGA</string>
    <string name="setup_mega_explanation" context="Permissions screen explanation">MEGA needs access to your photos, media and files so you are able to share them with friends, exchange encrypted messages and make secure calls.</string>
    <string name="allow_acces_media_title" cotext="Title of the screen asking permissions for files">Allow access to photos, media and files.</string>
    <string name="allow_acces_media_subtitle" context="Subtitle of the screen asking permissions for files">To share photos, media and files MEGA needs your permission.</string>
    <string name="allow_acces_camera_title" cotext="Title of the screen asking permissions for camera">Enable camera</string>
    <string name="allow_acces_camera_subtitle" context="Subtitle of the screen asking permissions for camera">Allow access to your camera to scan documents, take pictures and make video calls.</string>
    <string name="allow_acces_calls_title" cotext="Title of the screen asking permissions for microphone and write in log calls">Enable calls</string>
    <string name="allow_acces_contact_title" cotext="Title of the screen asking permissions for contacts">Grant access to your address book</string>
    <string name="allow_acces_contact_subtitle" context="Subtitle of the screen asking permissions for contacts">Easily discover contacts from your address book on MEGA.</string>
    <string name="allow_access_contact_explanation" context="Explanation under the subtitle of asking permissions for contacts to explan that MEGA will never use the address book data for any other purpose">MEGA will not use this data for any other purpose and will never interact with your contacts without your consent.</string>
    <string name="allow_acces_calls_subtitle_microphone" context="Subtitle of the screen asking permissions for microphone">Allow access to your microphone to make encrypted calls.</string>
    <string name="general_enable_access" context="General enable access">Allow Access</string>
    <string name="title_chat_shared_files_info" context="Title of the option on chat info screen to list all the files sent to the chat">Shared Files</string>

    <string name="error_message_already_sent" context="Error mesage when trying to remove an uploading attachment that has already finished">Attachment already sent</string>

    <string name="group_call_ended_message" context="Message shown when a group call ends.">[A]Group call ended[/A][C]. Duration: [/C]</string>
    <string name="call_ended_message" context="Message to indicate a call has ended and indicate the call duration.">[A]Call ended[/A][C]. Duration: [/C]</string>
    <plurals name="plural_call_ended_messages_hours">
        <item context="Message that shows the hours of a call when it ends, one hour" quantity="one">[B]%1$s hour[/B]</item>
        <item context="Message that shows the hours of a call when it ends, more hours" quantity="other">[B]%1$s hours[/B]</item>
    </plurals>
    <plurals name="plural_call_ended_messages_minutes">
        <item context="Message that shows the minutes of a call when it ends, one minute" quantity="one">[B]%1$s minute[/B]</item>
        <item context="Message that shows the minutes of a call when it ends, more minutes" quantity="other">[B]%1$s minutes[/B]</item>
    </plurals>
    <plurals name="plural_call_ended_messages_seconds">
        <item context="Message that shows the seconds of a call when it ends, one second" quantity="one">[B]%1$d second[/B]</item>
        <item context="Message that shows the seconds of a call when it ends, more seconds" quantity="other">[B]%1$d seconds[/B]</item>
    </plurals>
    <string name="call_ended_no_duration_message" context="Message to indicate a call has ended without indicate the call duration.">[A]Call ended[/A]</string>
    <string name="group_call_ended_no_duration_message" context="Message to indicate a group call has ended without indicate the call duration.">[A]Group call ended[/A]</string>

    <string name="last_seen_today" context="String that appears when we show the last activity of a contact, when the last activity was today. For example: Last seen today 11:34a.m.">[A]Last seen [/A]today %1$s</string>
    <string name="last_seen_long_time_ago" context="String that appears when we show the last activity of a contact, but it’s been a long time ago that we don’t see any activity from that user">[A]Last seen [/A]a long time ago</string>
    <string name="last_seen_general" context="String that appears when we show the last activity of a contact, when the last activity was before today. For example: Last seen March 14th,2018 11:34a.m.">[A]Last seen [/A]%1$s %2$s</string>

    <string name="label_today" context="label today">Today</string>
    <string name="label_yesterday" context="label yesterday">Yesterday</string>

    <string name="context_empty_shared_files" context="Text of the empty screen for the chat shared files">[B]No [/B][A]Shared Files[/A][B].[/B]</string>

    <string name="contact_joined_the_call" context="Text to indicate that a contact has joined a group call">%1$s joined the call</string>
    <string name="contact_left_the_call" context="Text to indicate that a contact has left a group call">%1$s left the call</string>

    <string name="call_error_too_many_participants" context="Message show when a call cannot be established because there are too many participants in the group call">You are not allowed to join this call as it has reached the maximum number of participants.</string>
    <string name="call_error_too_many_video" context="Message show when a user cannot activate the video in a group call because the max number of videos has been reached">You are not allowed to enable video as this call has reached the maximum number of participants using video.</string>

    <string name="error_open_file_with" context="Error message shown when a file cannot be opened by other app using the open with option menu">Error. The file cannot be opened.</string>
    <string name="incoming_call_starting" context="Subtitle of the call screen when a incoming call is just starting">Incoming call&#8230;</string>
    <string name="outgoing_call_starting" context="Subtitle of the call screen when a outgoing call is just starting">Calling&#8230;</string>

    <string name="error_meta_message_invalid" context="Content of a invalid meta message">Message contains invalid metadata</string>

    <string name="title_activity_maps" context="Title of the activity that sends a location">Send Location</string>
    <string name="current_location_label" context="Label layout on maps activity that permits send current location">Send your current location</string>
    <string name="current_location_landscape_label" context="Label layout on maps activity that permits send current location. Placeholder is the current location">Send your current location: [A]%1$s[/A]</string>
    <string name="nearby_places_label" context="Label layout on maps activity indicating nearby places">Nearby places</string>
    <string name="explanation_send_location" context="Message shown in a dialog explaining the consequences of accesing the location">This location will be opened using a third party maps provider outside the end-to-end encrypted MEGA platform.</string>
    <string name="title_marker_maps" context="Title of the location marker set by the user">Send This Location</string>
    <string name="no_places_found" context="Label shown when after a maps search and no places were found">No places were found</string>
    <string name="gps_disabled" context="Title of the dialog shown when the location is disabled">The GPS is disabled</string>
    <string name="open_location_settings" context="Text of the dialog shown when the location is disabled for open location settings">Would you like to open the location settings?</string>

    <string name="second_row_info_item_shared_file_chat" context="Info shown in the subtitle of each row of the shared files to chat: sender name . date">%1$s . %2$s</string>

<<<<<<< HEAD
    <string name="on_permanently_denied" context="After the user ticketed ’Don’t ask again’ on permission request dialog and denied, tell the user, he/she can still grant MEGA the permission in system settings.">You still can grant MEGA permissions on your device’s settings</string>
    <string name="explanation_for_contacts_permission" context="Explain why MEGA needs the reading contacts permission when users deny to grant MEGA the permission.">If you allow MEGA to access your contacts, you will be able to see which of them have MEGA accounts. MEGA won’t contact them.</string>
=======
    <string name="on_permanently_denied" context="After the user ticketed \'Don\'t ask again' on permission request dialog and denied, tell the user, he/she can still grant MEGA the permission in system settings.">You still can grant MEGA permissions on your device\’s settings</string>
    <string name="explanation_for_contacts_permission" context="Explain why MEGA needs the reading contacts permission when users deny to grant MEGA the permission.">If you allow MEGA to access your address book, you will be able to discover your contacts more easily. MEGA will not use this data for any other purpose and will never interact with your contacts without your consent.</string>
>>>>>>> 952bce5b

    <plurals name="messages_forwarded_success_plural" formatted="false">
        <item context="Confirmation message after forwarding one or several messages, version item" quantity="one">Message forwarded</item>
        <item context="Confirmation message after forwarding one or several messages, version items" quantity="other">Messages forwarded</item>
    </plurals>

    <string name="title_geolocation_message" context="Title of a chat message that contains geolocation info">Pinned Location</string>
    <string name="attachment_upload_panel_from_device" context="Text of the button to indicate an attachment upload from file system">From File System</string>

    <plurals name="num_files_not_send">
        <item context="Alert shown when a num of files have not been sent because of any error occurs, Singular of file. 1 file" quantity="one">%d file was not sent to %d chats</item>
        <item context="Alert shown when a num of files have not been sent because of any error occurs, Plural of file. 2 files" quantity="other">%d files were not sent to %d chats</item>
    </plurals>

    <plurals name="num_contacts_not_send">
        <item context="Alert shown when a num of contacts have not been sent because of any error occurs, Singular of file. 1 file" quantity="one">%d contact was not sent to %d chats</item>
        <item context="Alert shown when a num of contacts have not been sent because of any error occurs, Plural of file. 2 files" quantity="other">%d contacts were not sent to %d chats</item>
    </plurals>

    <plurals name="num_messages_not_send">
        <item context="Alert shown when a num of messages have not been sent because of any error occurs, Singular of file. 1 file" quantity="one">%d message was not sent to %d chats</item>
        <item context="Alert shown when a num of messages have not been sent because of any error occurs, Plural of file. 2 files" quantity="other">%d messages were not sent to %d chats</item>
    </plurals>

    <plurals name="quantity_of_local_contact">
        <item context="How many local contacts have been on MEGA, Singular of local contact. 1 contact" quantity="one">%d contact found on MEGA</item>
        <item context="How many local contacts have been on MEGA, Plural of local contact. 2 contacts" quantity="other">%d contacts found on MEGA</item>
    </plurals>
<<<<<<< HEAD
    <string name="no_local_contacts_on_mega" context="Label displayed on the top of the chat list if none of user’s phone contacts have a MEGA account. In other case here would appear all the user’s phone contacts that have a MEGA account.">Invite contact now?</string>
    <string name="see_local_contacts_on_mega" context="To see whom in your local contacts has been on MEGA">See who is already on MEGA</string>
=======
    <string name="no_local_contacts_on_mega" context="Label displayed on the top of the chat list if none of user&#039;s phone contacts have a MEGA account. In other case here would appear all the user&#039;s phone contacts that have a MEGA account.">Invite contact now?</string>
    <string name="see_local_contacts_on_mega" context="To see whom in your local contacts has been on MEGA">Discover your contacts on MEGA</string>
    <string name="grant_mega_access_contacts" context="In APP, text used to ask for access to contacts">Grant MEGA access to your address book to discover your contacts on MEGA.</string>
>>>>>>> 952bce5b
    <string name="get_registered_contacts" context="Getting registered contacts">Loading contacts on MEGA&#8230;</string>


    <string name="content_not_send" context="Alert shown when some content have not been sent because of any error occurs">The content was not sent to %d chats</string>

    <string name="new_group_chat_created" context="Label shown when a new group chat has been created correctly">New group chat created successfully</string>
    <string name="preparing_chats" context="Alert shown when some content is sharing with chats and they are processing">Preparing files</string>
    <string name="sent_as_message" context="Label indicating some content has been sent as message">Sent as a message.</string>
    <string name="error_sent_as_message" context="Error message when the attachment cannot be sent to any of the selected chats">Error. The file has not been sent to any of the selected chats</string>
    <string name="chat_explorer_empty" context="Message shown when the user has no items to show in chat explorer">[A]No[/A] [B]Items[/B]</string>

    <string name="delete_versions" context="Action delete all file versions">Delete previous versions</string>
    <string name="title_delete_version_history" context="Title of the dialog shown when it wants to delete the version history of a file">Delete previous versions?</string>
    <string name="text_delete_version_history" context="Text of the dialog shown when it wants to delete the version history of a file">Please note that the current file will not be deleted.</string>
    <string name="version_history_deleted" context="Alert shown when the version history was deleted correctly">Previous versions deleted.</string>
    <string name="version_history_deleted_erroneously" context="Alert shown when the version history was deleted erroneously">Previous versions not deleted.</string>

    <plurals name="versions_deleted_succesfully" formatted="false">
        <item context="Confirmation message after deleted file versions, version item" quantity="one">%d version deleted successfully</item>
        <item context="Confirmation message after deleted file versions, version items" quantity="other">%d versions deleted successfully</item>
    </plurals>

    <plurals name="versions_not_deleted" formatted="false">
        <item context="Alert shown when some versions are not deleted successfully, version item" quantity="one">%d version not deleted</item>
        <item context="Alert shown when some versions are not deleted successfully, version items" quantity="other">%d versions not deleted</item>
    </plurals>

    <string name="no_contacts_invite" context="Alert shown when the user tries to realize some action in chat and has not contacts">You have no MEGA contacts. Please invite friends from the Contacts section.</string>
    <string name="invite_more" context="Invite button for chat top cell">Invite more&#8230;</string>

    <string name="title_tour_one" context="Title of first tour screen">You hold the keys</string>
    <string name="content_tour_one" cotext="Content of first tour screen">Security is why we exist, your files are safe with us behind a well oiled encryption machine where only you can access your files.</string>
    <string name="title_tour_two" cotext="Title of second tour screen">Encrypted chat</string>
    <string name="content_tour_two" cotext="Content of second tour screen">Fully encrypted chat with voice and video calls, group messaging and file sharing integration with your Cloud Drive.</string>
    <string name="title_tour_three" cotext="Title of third tour screen">Create your Network</string>
    <string name="content_tour_three" cotext="Content of third tour screen">Add contacts, create a network, collaborate, and make voice and video calls without ever leaving MEGA</string>
    <string name="title_tour_four" cotext="Title of fourth tour screen">Your Photos in the Cloud</string>
    <string name="content_tour_four" cotext="Content of fourth tour screen">Camera Uploads is an essential feature for any mobile device and we have got you covered. Create your account now.</string>

    <string name="title_pdf_password" context="Title of the dialog shown when a pdf required password">Enter your password</string>
    <string name="text_pdf_password" context="Text of the dialog shown when a pdf required password">%s is a password protected PDF document. Please enter the password to open the PDF.</string>
    <string name="error_pdf_password" context="Error of the dialog shown wen a pdf required password and the user types a wrong password">You have entered the wrong password, please try again.</string>
    <string name="error_max_pdf_password" context="Error of the dialog shown wen a pdf required password and the user has been typed three times a wrong password">The password you have entered is not valid.</string>

    <string name="unknownn_file" context="Alert shown when a user tries to open a file from a zip and the file is unknown or has not been possible to unzip correctly">It is not possible to open the file. It is an unknown file type or it has not been possible to unzip the file successfully.</string>

    <string name="not_allow_play_alert" context="Alert shown when exists some call and the user tries to play an audio or video">It is not possible to play media files while there is a call in progress.</string>
    <string name="ongoing_call_messages" context="Text shown in the list of chats when there is a call in progress but I am not on it">Ongoing Call</string>
    <string name="join_call_layout_in_group_call" context="Title of the layout to join a group call from the chat screen. The placeholder indicates the user who initiated the call">%s started a group call. Tap to join.</string>
    <string name="call_in_progress_layout" context="Title of the layout to return to a call">Tap to return to call</string>

    <string name="message_joined_public_chat_autoinvitation" formatted="false" context="chat message when a participant invites himself to a public chat using a chat link. Please keep the placeholder because is to show the participant’s name in runtime.">[A]%1$s[/A][B] joined the group chat.[/B]</string>

    <string name="context_remove_chat_link_warning_text" context="Warning that appears prior to remove a chat link on the group info screen.">This conversation will no longer be accessible through the chat link once it has been removed.</string>
    <string name="context_create_chat_link_warning_text" context="Description text of the dialog to generate a public chat link">Encrypted Key Rotation does not allow you to get a chat link without creating a new group chat.</string>
    <string name="context_create_chat_link_question_text" context="Question of the dialog to generate a public chat link">Do you want to create a new group chat and get a chat link?</string>

    <string name="context_make_private_chat_warning_text" context="Text of the dialog to change a public chat to private (enable encrypted key rotation)">Key rotation is slightly more secure, but does not allow you to create a chat link and new participants will not see past messages.</string>

    <string name="message_joined_successfully" context="Message shown when a user has joined to a public chat successfully">You have joined the chat successfully.</string>

    <string name="wizard_steps_indicator" context="Label that indicates the steps of a wizard">%1$d of %2$d</string>

    <string name="hint_action_search" context="Hint of the Search view">Search&#8230;</string>
    <string name="answer_call_incoming" context="The text of the notification button that is displayed when there is a call in progress, another call is received and answered.">Answer</string>
    <string name="ignore_call_incoming" context="The text of the notification button that is displayed when there is a call in progress, another call is received and ignored.">Ignore</string>
    <string name="muted_contact_micro" context="Subtitle of the call screen when a user muted the current individual call. The placeholder indicates the user who muted the call">%s muted this call</string>
    <string name="muted_own_micro" context="Subtitle of the call screen when I muted the current individual call">Muted</string>

    <string name="copy_already_downloaded" context="when trying to download a file that is already downloaded in the device and has to copy in another path">File already downloaded. Copied to the selected path.</string>

    <string name="title_join_call" context="Title of the dialog shown when you want to join a group call">Join call</string>
    <string name="text_join_call" context="Text of the dialog shown when you want to join a group call">To join this call you have to end your current call.</string>

    <string name="hint_enter_chat_link" context="Hint shown in the open chat link alert dialog">Enter chat link</string>

    <string name="hint_paste_link" context="Hint shown in the open link alert dialog">Paste link</string>
    <string name="invalid_file_folder_link" context="Error shown when it tries to open an invalid file or folder link">Invalid file or folder link</string>
    <string name="invalid_file_folder_link_empty" context="Error shown when it tries to open an invalid file or folder link and the text view is empty">Please enter a valid file or folder link</string>
    <string name="invalid_chat_link_empty" context="Error shown when it tries to open an invalid chat link and the text view is empty">Please enter a valid chat link</string>
    <string name="valid_chat_link" context="Error shown when it tries to open a chat link from the Cloud Drive section">You have pasted a chat link.</string>
    <string name="valid_contact_link" context="Error shown when it tries to open a contact link from the Cloud Drive section">You have pasted a contact link.</string>
    <string name="action_open_contact_link" context="Menu item">Open contact link</string>

    <string name="copy_link_explanation" context="Explanation of the dialog shown to share a chat link">People can join your group by using this link.</string>
    <string name="new_chat_link_label" context="Label that indicates the creation of a chat link">New chat link</string>
    <string name="enter_group_name" context="Title of the dialog shown when the user it is creating a chat link and the chat has not title">Enter group name</string>
    <string name="alert_enter_group_name" context="Alert shown when the user it is creating a chat link and the chat has not title">To create a chat link you must name the group.</string>
    <string name="invite_contacts_to_start_chat" context="Text shown when an account doesn’t have any contact added and it’s trying to start a new chat conversation">Invite contacts and start chatting securely with MEGA’s encrypted chat.</string>
    <string name="recent_chat_empty_text" context="Text of the empty screen when there are not chat conversations">Start chatting securely with your contacts using end-to-end encryption</string>

    <string name="invite_contacts_to_start_chat_text_message" context="Text sent to recipients to invite to be contact. Placeholder: contact link url.">Hi! Have secure conversations on MEGA with me and get up to 50 GB free storage. %1$s</string>

    <string name="no_chat_link_available" context="In some cases, a user may try to get the link for a chat room, but if such is not set by an operator - it would say ‘not link available’ and not auto create it.">No chat link available.</string>
    <string name="chat_link_deleted" context="Alert shown when it has been deleted successfully a chat link">Chat link deleted successfully.</string>

    <string name="contact_request_status_accepted" context="The status of pending contact request (ACCEPTED), placeholder is contact request creation time">%1$s (ACCEPTED)</string>
    <string name="contact_request_status_deleted" context="The status of pending contact request (DELETED), placeholder is contact request creation time">%1$s (DELETED)</string>
    <string name="contact_request_status_denied" context="The status of pending contact request (DENIED), placeholder is contact request creation time">%1$s (DENIED)</string>
    <string name="contact_request_status_ignored" context="The status of pending contact request (IGNORED), placeholder is contact request creation time">%1$s (IGNORED)</string>
    <string name="contact_request_status_reminded" context="The status of pending contact request (REMINDED), placeholder is contact request creation time">%1$s (REMINDED)</string>
    <string name="contact_request_status_pending" context="The status of pending contact request (PENDING), placeholder is contact request creation time">%1$s (PENDING)</string>

    <string name="version_restored" context="Message shown when it restored successfully a file version">Version restored successfully.</string>

    <string name="recording_less_than_second" context="Text to inform that to make a recording you have to keep pressed the record button more than one second">Tap and hold to record, release to send.</string>
    <string name="slide_to_cancel" context="label shown when slide to cancel a voice messages">Slide to cancel</string>
    <string name="error_message_voice_clip" context="Error message when trying to play a voice message that it is not available">This voice message is not available</string>

    <string name="invite_contact_chooser_title" context="Title of popup when user click ‘Share’ button on invite contact page">Invite a friend via</string>
    <string name="invite_contact_action_button" context="Action button label">Invite a friend via&#8230;</string>
	<plurals name="file_already_downloaded">
		<item context="When a multiple download is started, some of the files could have already been downloaded before. This message shows the number of files that has already been downloaded in singular. placeholder: number of files" quantity="one">%d file already downloaded.&#160;</item>
		<item context="When a multiple download is started, some of the files could have already been downloaded before. This message shows the number of files that has already been downloaded in plural. placeholder: number of files" quantity="other">%d files already downloaded.&#160;</item>
	</plurals>

	<plurals name="file_pending_download">
		<item context="When a multiple download is started, some of the files could have already been downloaded before. This message shows the number of files that are pending in singular. placeholder: number of files" quantity="one">%d file pending.</item>
		<item context="When a multiple download is started, some of the files could have already been downloaded before. This message shows the number of files that are pending in plural. placeholder: number of files" quantity="other">%d files pending.</item>
	</plurals>

    <string name="login_to_mega" context="Title of the login screen">Login to MEGA</string>
    <string name="create_account_title" context="Title of the create account screen">Create your MEGA account</string>

    <string name="recents_label" context="Label to reference a recents section">Recents</string>
    <string name="chats_label" context="Label to reference a chats section">Chats</string>

    <string name="context_empty_recents" context="Text of the empty screen when there are not elements in Recents">[B]No file activity to show in [/B][A]Recents[/A][B].[/B]</string>
    <string name="title_bucket" cotext="Title of a recents bucket">%1$s and %2$d more</string>
    <string name="title_media_bucket_only_images" cotext="Title of a media recents bucket that only contains some images">%d Images</string>
    <string name="title_media_bucket_only_videos" cotext="Title of a media recents bucket that only contains some videos">%d Videos</string>
    <string name="title_media_bucket_images_and_videos" cotext="Title of a media recents bucket that contains some images and some videos">%1$d Images and %2$d Videos</string>
    <string name="title_media_bucket_images_and_video" cotext="Title of a media recents bucket that contains some images and a video">%d Images and 1 Video</string>
    <string name="title_media_bucket_image_and_videos" cotext="Title of a media recents bucket that contains an image and some videos">1 Image and %d Videos</string>
    <string name="title_media_bucket_image_and_video" cotext="Title of a media recents bucket that contains an image and a video">1 Image and 1 Video</string>
    <string name="create_action_bucket" context="Label that indicates who uploaded a file into a recents bucket">[A]created by [/A]%s</string>
    <string name="update_action_bucket" context="Label that indicates who updated a file into a recents bucket">[A]updated by [/A]%s</string>
    <string name="bucket_word_me" context="Used in recents list screen to indicate an action done by me">Me</string>

    <string name="sms_add_phone_number_dialog_msg_achievement_user" context="Text to explain the benefits of adding phone number to achievement enabled users. Placeholder 1: bonus storage space e.g. 20GB">Get %1$s free when you add your phone number. This makes it easier for your contacts to find you on MEGA.</string>
    <string name="sms_add_phone_number_dialog_msg_non_achievement_user" context="Text to explain the benefits of adding phone number to non achievement users">Add your phone number to MEGA. This makes it easier for your contacts to find you on MEGA.</string>
    <string name="not_allowed_recording_voice_clip" context="Error message when trying to record a voice message while on a call in progress">It is not possible to record voice messages while there is a call in progress.</string>
    <string name="error_upload_voice_clip" context="Text shown when it tries to upload a voice message and occurs an error to process the action">An error occurred while trying to upload the voice message.</string>

    <string name="title_notification_incoming_call" context="Title of the notification shown on the action bar when there is a incoming call">Incoming call</string>

    <string name="embed_web_browser_loading_title" context="The title of progress dialog when loading web content">Loading</string>
    <string name="embed_web_browser_loading_message" context="The message of progress dialog when loading web content">Please wait&#8230;</string>

    <string name="account_label" context="Head label to show the business account type">Account type</string>
    <string name="business_label" context="Label in My Account section to show user account type">Business</string>
    <string name="admin_label" context="Business user role">Admin</string>
    <string name="user_label" context="Business user role">User</string>
    <string name="status_label" context="General label to show the status of something or someone">Status</string>
    <string name="active_label" context="State to indicate something is active (business status account for instance)">Active</string>
    <string name="grace_label" context="State to indicate a business account is in grace period">Grace</string>
    <string name="business_management_alert" context="Alert shown to an admin user of a business account in My Account section">User management is only available in a desktop web browser.</string>
    <string name="tab_my_account_usage" context="Title of the usage tab in My Account Section">Usage</string>
    <string name="usage_storage_details_label" context="Title of usage storage details section in Storage">Usage storage details</string>
    <string name="overall_usage_label" context="Title of overall usage section in Storage">Overall usage</string>
    <string name="transfer_label" context="Title of transfer section in Storage">Transfer</string>

    <string name="error_remove_business_contact" context="Error shown when a Business account user (sub-user or admin) tries to remove a contact which is part of the same Business account. Please, keep the placeholder, it will be replaced with the name or email of the account, for example: Jane Appleseed or ja&#64;mega.nz">You cannot remove %1$s as a contact as they are part of your Business account.</string>
    <string name="grace_period_admin_alert" context="When logging in during the grace period, the administrator of the Business account will be notified that their payment is overdue, indicating that they need to access MEGA using a desktop browser for more information">There has been a problem with your last payment. Please access MEGA in a desktop browser for more information.</string>
    <string name="expired_business_title" context="A dialog title shown to users when their business account is expired.">Your business account is expired</string>
    <string name="expired_admin_business_text" context="Details shown when a Business account is expired. Details for the administrator of the Business account">There has been a problem processing your payment. MEGA is limited to view only until this issue has been fixed in a desktop web browser.</string>
    <string name="expired_user_business_text" context="A message which is shown to sub-users of expired business accounts.">Your account is currently [B]suspended[/B]. You can only browse your data.</string>
    <string name="camera_uploads_business_alert" context="Message shown when users with a business account (no administrators of a business account) try to enable the Camera Uploads, to advise them that the administrator do have the ability to view their data.">While MEGA does not have access to your data, your organization administrators do have the ability to control and view your Camera Uploads in your user account</string>
    <string name="general_something_went_wrong_error" context="General label to alert user that somehting went wrong">Something went wrong</string>
    <string name="expired_user_business_text_2" context="A dialog message which is shown to sub-users of expired business accounts.">Contact your business account administrator to resolve the issue and activate your account.</string>
    <string name="business_account_clarification" context="">** For genuine business purposes.</string>
    <string name="unlimited_space" context="Label to indicate an unlimited space. Please, keep the placeholder is to indicate if the space is refered to storage or transfer quota. Please, keep [A] and [/A] is to format the string giving it a style, for instance bold style.">UNLIMITED [A]%1$s[/A] **</string>

    <string name="logout_warning_offline" context="Warning message to alert user about logout in My Account section if has offline files.">When you logout, files from your Offline section will be deleted from your device.</string>
    <string name="logout_warning_transfers" context="Warning message to alert user about logout in My Account section if has transfers in progress.">When you logout, ongoing transfers will be cancelled.</string>
    <string name="logout_warning_offline_and_transfers" context="Warning message to alert user about logout in My Account section if has offline files and transfers in progress.">When you logout, files from your Offline section will be deleted from your device and ongoing transfers will be cancelled.</string>

    <string name="unknown_name_label" context="Label to indicate that a name has not been possible to obtain for some reason">Unknown name</string>

    <string name="title_long" context="Error when renaming a chat title and it is too long">Title too long</string>
    <string name="error_creating_group_and_attaching_file" context="Alert shown to the user when they is trying to create an empty group for attach a file">Please select one or more contacts.</string>

    <string name="contacts_sent" context="Label showing the number of contacts attached in a chat conversation, placeholder is the number of contacts">Sent %s Contacts.</string>

    <string name="my_chat_files_folder" context="Name by default of the folder where the files sent to the chat are stored in the cloud">My chat files</string>
    <string name="error_creating_folder" context="Error shown when it was not possible to create a folder for any reason">Error. The folder %1$s was not created</string>

    <string name="verify_email_label" context="Title of an alert screen indicating the user has to verify their email">Verify your email address</string>
    <string name="account_temporarily_suspended" context="Text informing user that their account has been suspended">Your account has been temporarily locked for your safety.</string>
    <string name="verify_email_and_follow_steps" context="Text informing user has to follow the steps of an email to unlock their account">[A]Please verify your email address[/A] and follow the steps in MEGA’s email to unlock your account.</string>
    <string name="why_am_i_seeing_this" context="Question which takes the user to a help screen">Why am I seeing this?</string>
    <string name="resend_email_label" cotext="Label of a button which action is resend an email">Resend email</string>
    <string name="resend_email_error" cotext="Error shown when the user tries to resend the email to unblock their account before the time needed to permit send it again">Email already sent. Please wait a few minutes before trying again.</string>
    <string name="locked_accounts_label" context="Title of a helping view about locked accounts">Locked Accounts</string>
    <string name="locked_accounts_text_1" cotext="Locked accounts description text by an external data breach. This text is 1 of 2 paragraph of a description">It is possible that you are using the same password for your MEGA account as for other services, and that at least one of these other services has suffered a data breach.</string>
    <string name="locked_accounts_text_2" cotext="Locked accounts description text by bad use of user password. This text is 2 of 2 paragraph of a description">Your password leaked and is now being used by bad actors to log into your accounts, including, but not limited to, your MEGA account.</string>

    <string name="reconnecting_message" context="Text shown in a call when it is trying to reconnect after lose the internet connection">Reconnecting</string>
    <string name="connected_message" context="Text shown when the Internet connection is retrieved and there is a call is in progress">You are back.</string>

    <string name="recording_layout" context="Text is displayed while a voice clip is being recorded">Recording&#8230;</string>
    <string name="create_new_file_action" context="Text shown for the action create new file">Create new file</string>
    <string name="permissions_error_label" context="Error title shown when you are trying to do an action with a file or folder and you don’t have the necessary permissions">Permissions error</string>
    <string name="alert_not_enough_permissions_revert" context="Confirmation dialog shown to user when they try to revert a node in an incoming ReadWrite share.">You do not have the permissions required to revert this file. In order to continue, we can create a new file with the reverted data. Would you like to proceed?</string>
    <string name="version_as_new_file_created" context="Text shown when the creation of a version as a new file was successful">Version created as a new file successfully.</string>

    <string name="download_location" context="Download location label">Download location</string>
    <string name="confirmation_download_location" context="Text asking confirmation for download location">Always save to this location?</string>
</resources><|MERGE_RESOLUTION|>--- conflicted
+++ resolved
@@ -2493,13 +2493,8 @@
 
     <string name="second_row_info_item_shared_file_chat" context="Info shown in the subtitle of each row of the shared files to chat: sender name . date">%1$s . %2$s</string>
 
-<<<<<<< HEAD
     <string name="on_permanently_denied" context="After the user ticketed ’Don’t ask again’ on permission request dialog and denied, tell the user, he/she can still grant MEGA the permission in system settings.">You still can grant MEGA permissions on your device’s settings</string>
-    <string name="explanation_for_contacts_permission" context="Explain why MEGA needs the reading contacts permission when users deny to grant MEGA the permission.">If you allow MEGA to access your contacts, you will be able to see which of them have MEGA accounts. MEGA won’t contact them.</string>
-=======
-    <string name="on_permanently_denied" context="After the user ticketed \'Don\'t ask again' on permission request dialog and denied, tell the user, he/she can still grant MEGA the permission in system settings.">You still can grant MEGA permissions on your device\’s settings</string>
     <string name="explanation_for_contacts_permission" context="Explain why MEGA needs the reading contacts permission when users deny to grant MEGA the permission.">If you allow MEGA to access your address book, you will be able to discover your contacts more easily. MEGA will not use this data for any other purpose and will never interact with your contacts without your consent.</string>
->>>>>>> 952bce5b
 
     <plurals name="messages_forwarded_success_plural" formatted="false">
         <item context="Confirmation message after forwarding one or several messages, version item" quantity="one">Message forwarded</item>
@@ -2528,14 +2523,9 @@
         <item context="How many local contacts have been on MEGA, Singular of local contact. 1 contact" quantity="one">%d contact found on MEGA</item>
         <item context="How many local contacts have been on MEGA, Plural of local contact. 2 contacts" quantity="other">%d contacts found on MEGA</item>
     </plurals>
-<<<<<<< HEAD
     <string name="no_local_contacts_on_mega" context="Label displayed on the top of the chat list if none of user’s phone contacts have a MEGA account. In other case here would appear all the user’s phone contacts that have a MEGA account.">Invite contact now?</string>
-    <string name="see_local_contacts_on_mega" context="To see whom in your local contacts has been on MEGA">See who is already on MEGA</string>
-=======
-    <string name="no_local_contacts_on_mega" context="Label displayed on the top of the chat list if none of user&#039;s phone contacts have a MEGA account. In other case here would appear all the user&#039;s phone contacts that have a MEGA account.">Invite contact now?</string>
     <string name="see_local_contacts_on_mega" context="To see whom in your local contacts has been on MEGA">Discover your contacts on MEGA</string>
     <string name="grant_mega_access_contacts" context="In APP, text used to ask for access to contacts">Grant MEGA access to your address book to discover your contacts on MEGA.</string>
->>>>>>> 952bce5b
     <string name="get_registered_contacts" context="Getting registered contacts">Loading contacts on MEGA&#8230;</string>
 
 
