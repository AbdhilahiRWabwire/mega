--- conflicted
+++ resolved
@@ -3896,24 +3896,105 @@
     <string name="file_without_extension_warning">Afin de poursuivre, vous devez saisir une extension de fichier</string>
     <!-- Title of the warning dialog indicating the renamed name file extension is not the same -->
     <string name="file_extension_change_title">Changement de l’extension du fichier</string>
-<<<<<<< HEAD
     <!-- Text of the warning dialog indicating the renamed name file extension is not the same. -->
     <string name="file_extension_change_warning">Vous ne pourrez peut-être pas ouvrir ce fichier si vous changez l’extension.</string>
-=======
-    <!-- Text of the warning dialog indicating the renamed name file extension is not the same. The placeholders show the file extensions. e.g. You may not be able to access this file if you change it from ".jpg" to ".txt" -->
-    <string name="file_extension_change_warning">Vous ne pourrez peut-être pas accéder à ce fichier si vous changez l’extension de «&#160;.%1$s&#160;» à «&#160;%2$s&#160;»</string>
-    <!-- Text of the warning dialog indicating the renamed name file extension is not the same. The placeholder shows the file extension. e.g. You may not be able to access this file if you change it from empty to ".txt" -->
-    <string name="file_extension_change_warning_old_empty">Vous ne pourrez peut-être pas accéder à ce fichier si vous ajoutez l’extension «&#160;.%1$s&#160;»</string>
-    <!-- Text of the warning dialog indicating the renamed name file extension is not the same. The placeholder shows the file extension. e.g. You may not be able to access this file if you change it from ".jpg" to empty -->
-    <string name="file_extension_change_warning_new_empty">Vous ne pourrez peut-être pas accéder à ce fichier si vous supprimer l’extension «&#160;.%1$s&#160;»</string>
-    <!-- Button of the warning dialog indicating the renamed name file extension is not the same to use the new extension -->
-    <string name="action_use_empty_new_extension">Supprimer l’extension</string>
-    <!-- Button of the warning dialog indicating the renamed name file extension is not the same to use the new extension. The placeholder shows the file extension. e.g. Use .txt -->
-    <string name="action_use_new_extension">Utiliser .%1$s</string>
-    <!-- Button of the warning dialog indicating the renamed name file extension is not the same to keep the old extension -->
-    <string name="action_keep_empty_old_extension">Pas d’extension</string>
-    <!-- Button of the warning dialog indicating the renamed name file extension is not the same to keep the old extension. The placeholder shows the file extension. e.g. Keep .jpg -->
-    <string name="action_keep_old_extension">Conserver .%1$s</string>
+    <!-- Warning which alerts the user a file cannot be created because there is already one with the same name-->
+    <string name="same_file_name_warning">Un fichier porte déjà ce nom</string>
+    <!-- Warning which alerts the user an item cannot be created because there is already one with the same name -->
+    <string name="same_item_name_warning">Un élément porte déjà ce nom</string>
+    <!-- Label of the option menu. When clicking this button, the app shows the info of the related item, e.g. file, folder, contact, chat, etc. -->
+    <string name="general_info">Renseignements</string>
+    <!-- Item menu option upon right click on one image or video to save it to device gallery -->
+    <string name="general_save_to_gallery">Enregistrer dans la galerie</string>
+    <!-- settings of the Media section -->
+    <string name="settings_media">Médias</string>
+    <!-- settings title of the Media section -->
+    <string name="settings_media_audio_files">Fichiers son</string>
+    <!-- Settings hint that indicates the audio will still be played in background if the app is backgrounded -->
+    <string name="settings_background_play_hint">Lecture en arrière-plan</string>
+    <!-- Text of the empty screen when there are no elements in Photos -->
+    <string name="photos_empty">[B]Aucune[/B] [A]photo[/A]</string>
+    <!-- Text to show as subtitle of Enable camera uploads screen -->
+    <string name="enable_cu_subtitle">Sauvegardez automatiquement vos photos et vos vidéos dans votre Disque nuagique.</string>
+    <!-- Text of a button on Camera Uploads section to show all the content of the section-->
+    <string name="all_view_button">Tout</string>
+    <!-- Text of a button on Camera Uploads section to show the content of the section organized by days-->
+    <string name="days_view_button">Jours</string>
+    <!-- Text of a button on Camera Uploads section to show the content of the section organized by months-->
+    <string name="months_view_button">Mois</string>
+    <!-- Text of a button on Camera Uploads section to show the content of the section organized by years-->
+    <string name="years_view_button">Années</string>
+    <!-- Text to show as a date on Camera Uploads section. Placeholders: [B][/B] are for formatting text; %1$s is for the month; %2$s is for the year. E.g.: "June 2020". -->
+    <string name="cu_month_year_date">[B]%1$s[/B] %2$s</string>
+    <!-- Text to show as a date on Camera Uploads section. Placeholders: [B][/B] are for formatting text; %1$s is for the day; %2$s is for the month; %3$s is for the year. E.g.: "30 December 2020". -->
+    <string name="cu_day_month_year_date">[B]%1$s %2$s[/B] %3$s</string>
+    <!-- Text to show on Camera Uploads section, indicating the upload progress. The placeholder %1$d is for set the number of pending uploads. E.g.: "Upload in progress, 300 files pending". -->
+    <plurals name="cu_upload_progress">
+        <item quantity="one">Téléversement en cours, 1&#160;fichier en attente</item>
+        <item quantity="other">Téléversement en cours, %1$d&#160;fichiers en attente</item>
+    </plurals>
+    <!-- Text to show as production api server option -->
+    <string name="production_api_server">Production</string>
+    <!-- Title to show in a dialog to change api server -->
+    <string name="title_change_server">Changer de serveur</string>
+    <!-- Show line numbers action -->
+    <string name="action_show_line_numbers">Afficher les numéros de ligne</string>
+    <!-- Hide line numbers action -->
+    <string name="action_hide_line_numbers">Cacher les numéros de ligne</string>
+    <!-- Indicates pagination progress. E.g.: 3/49 -->
+    <string name="pagination_progress">%1$s/%2$s</string>
+    <!-- An error shown as transfer error when uploading something to an incoming share and the owner’s account is over its storage quota. -->
+    <string name="error_share_owner_storage_quota">Le propriétaire du partage a dépassé son quota d’espace de stockage.</string>
+    <!-- A message shown when uploading, copying or moving something to an incoming share and the owner’s account is over its storage quota. -->
+    <string name="warning_share_owner_storage_quota">Le fichier ne peut pas être envoyé, car l’utilisateur cible a dépassé son quota d’espace de stockage.</string>
+    <!-- Content to show in a Snackbar to tip the incompatibility-->
+    <string name="version_incompatibility">Nous mettons MEGAchat à niveau. Vos appels pourraient ne pas être connectés en raison d’incompatibilité des versions, à moins qu’appelant et appelés aient aussi mis à niveau leurs applis&#160;MEGA vers la version la plus récente.</string>
+    <!-- Message displayed when multiple download starts and 1 file has already been downloaded before and 1 file is being downloaded -->
+    <string name="file_already_downloaded_and_file_pending_download">1 fichier est déjà téléchargé, 1 fichier est en attente.</string>
+    <!-- Message displayed when multiple download starts and 1 file has already been downloaded before and multiple files are being downloaded. Placeholder: number of files -->
+    <string name="file_already_downloaded_and_files_pending_download">1 fichier est déjà téléchargé, %d fichiers sont en attente.</string>
+    <!-- Message displayed when multiple download starts and multiple files have already been downloaded before and 1 file is being downloaded. Placeholder: number of files -->
+    <string name="files_already_downloaded_and_file_pending_download">%d fichiers sont déjà téléchargés, 1 fichier est en attente.</string>
+    <!-- Message displayed when multiple download starts and multiple files have already been downloaded before and multiple files are being downloaded. Placeholders: number of files -->
+    <string name="files_already_downloaded_and_files_pending_download">%1$d fichiers sont déjà téléchargés, %2$d fichiers sont en attente.</string>
+    <!-- Message displayed when 1 node (file or folder) has been successfully moved to the rubbish bin and 1 node has not been moved successfully -->
+    <string name="node_correctly_and_node_incorrectly_moved_to_rubbish">1 élément a été déplacé vers la corbeille avec succès et 1 ne l’a pas été</string>
+    <!-- Message displayed when 1 node (file or folder) has been successfully moved to the rubbish bin and multiple nodes have not been moved successfully. Placeholder: number of nodes -->
+    <string name="node_correctly_and_nodes_incorrectly_moved_to_rubbish">1 élément a été déplacé vers la corbeille avec succès et %d ne l’ont pas été</string>
+    <!-- Message displayed when multiple nodes (files and folders) have been successfully moved to the rubbish bin and 1 node has not been moved successfully. Placeholder: number of nodes -->
+    <string name="nodes_correctly_and_node_incorrectly_moved_to_rubbish">%d éléments ont été déplacé vers la corbeille avec succès et 1 ne l’a pas été</string>
+    <!-- Message displayed when multiple nodes (files and folders) have been successfully moved to the rubbish bin and multiple nodes have not been moved successfully. Placeholders: number of nodes -->
+    <string name="nodes_correctly_and_nodes_incorrectly_moved_to_rubbish">%1$d éléments ont été déplacé vers la corbeille avec succès et %2$d ne l’ont pas été</string>
+    <!-- Message displayed when 1 node (file or folder) has been successfully restored from the rubbish bin and 1 node has not been restored successfully -->
+    <string name="node_correctly_and_node_incorrectly_restored_from_rubbish">1 élément a été restauré de la corbeille avec succès et 1 ne l’a pas été</string>
+    <!-- Message displayed when 1 node (file or folder) has been successfully restored from the rubbish bin and multiple nodes have not been restored successfully. Placeholder: number of nodes -->
+    <string name="node_correctly_and_nodes_incorrectly_restored_from_rubbish">1 élément a été restauré de la corbeille avec succès et %d ne l’ont pas été</string>
+    <!-- Message displayed when multiple nodes (files and folders) have been successfully restored from the rubbish bin and 1 node has not been restored successfully. Placeholder: number of nodes -->
+    <string name="nodes_correctly_and_node_incorrectly_restored_from_rubbish">%d éléments ont été restaurés de la corbeille avec succès et 1 ne l’a pas été</string>
+    <!-- Message displayed when multiple nodes (files and folders) have been successfully restored from the rubbish bin and multiple nodes have not been restored successfully. Placeholders: number of nodes -->
+    <string name="nodes_correctly_and_nodes_incorrectly_restored_from_rubbish">%1$d éléments ont été restaurés de la corbeille avec succès et %2$d ne l’ont pas été</string>
+    <!-- Message displayed when nodes (files and folders) are being moved to the rubbish bin and all nodes have been successfully moved. Placeholder: number of nodes -->
+    <plurals name="number_correctly_moved_to_rubbish">
+        <item quantity="one">1 élément a été déplacé vers la corbeille avec succès.</item>
+        <item quantity="other">%d éléments ont été déplacés vers la corbeille avec succès.</item>
+    </plurals>
+    <!-- Message displayed when nodes (files and folders) are being moved to the rubbish bin and all nodes have not been successfully moved. Placeholder: number of nodes -->
+    <plurals name="number_incorrectly_moved_to_rubbish">
+        <item quantity="one">1 élément n’a pas été déplacé vers la corbeille avec succès.</item>
+        <item quantity="other">%d éléments n’ont pas été déplacés vers la corbeille avec succès.</item>
+    </plurals>
+    <!-- Message displayed when nodes (files and folders) are being restored from the rubbish bin and all nodes have been successfully restored. Placeholder: number of nodes -->
+    <plurals name="number_correctly_restored_from_rubbish">
+        <item quantity="one">1 éléments a été restauré avec succès</item>
+        <item quantity="other">%d éléments ont été restaurés avec succès</item>
+    </plurals>
+    <!-- Message displayed when nodes (files and folders) are being restored from the rubbish bin and all nodes have not been successfully restored. Placeholder: number of nodes -->
+    <plurals name="number_incorrectly_restored_from_rubbish">
+        <item quantity="one">1 élément n’a pas été restaurés avec succès</item>
+        <item quantity="other">%d éléments n’ont pas été restaurés avec succès</item>
+    </plurals>
+    <!-- Button of the warning dialog indicating the renamed name file extension is not the same to confirm the change. -->
+    <string name="action_change_anyway">La changer quand même</string>
     <!-- Banner text when the call is in progress and I'm the only participant. -->
     <string name="banner_alone_on_the_call">Vous êtes la seule personne ici</string>
     <!-- Item menu option upon right click on meeting. -->
@@ -4048,102 +4129,4 @@
     <string name="meeting_me_text_bracket">%1s [A](moi)[/A]</string>
     <!-- Menu item to change from thumbnail view to main view in meeting-->
     <string name="main_view">Vue principale</string>
->>>>>>> ae3e7d03
-    <!-- Warning which alerts the user a file cannot be created because there is already one with the same name-->
-    <string name="same_file_name_warning">Un fichier porte déjà ce nom</string>
-    <!-- Warning which alerts the user an item cannot be created because there is already one with the same name -->
-    <string name="same_item_name_warning">Un élément porte déjà ce nom</string>
-    <!-- Label of the option menu. When clicking this button, the app shows the info of the related item, e.g. file, folder, contact, chat, etc. -->
-    <string name="general_info">Renseignements</string>
-    <!-- Item menu option upon right click on one image or video to save it to device gallery -->
-    <string name="general_save_to_gallery">Enregistrer dans la galerie</string>
-    <!-- settings of the Media section -->
-    <string name="settings_media">Médias</string>
-    <!-- settings title of the Media section -->
-    <string name="settings_media_audio_files">Fichiers son</string>
-    <!-- Settings hint that indicates the audio will still be played in background if the app is backgrounded -->
-    <string name="settings_background_play_hint">Lecture en arrière-plan</string>
-    <!-- Text of the empty screen when there are no elements in Photos -->
-    <string name="photos_empty">[B]Aucune[/B] [A]photo[/A]</string>
-    <!-- Text to show as subtitle of Enable camera uploads screen -->
-    <string name="enable_cu_subtitle">Sauvegardez automatiquement vos photos et vos vidéos dans votre Disque nuagique.</string>
-    <!-- Text of a button on Camera Uploads section to show all the content of the section-->
-    <string name="all_view_button">Tout</string>
-    <!-- Text of a button on Camera Uploads section to show the content of the section organized by days-->
-    <string name="days_view_button">Jours</string>
-    <!-- Text of a button on Camera Uploads section to show the content of the section organized by months-->
-    <string name="months_view_button">Mois</string>
-    <!-- Text of a button on Camera Uploads section to show the content of the section organized by years-->
-    <string name="years_view_button">Années</string>
-    <!-- Text to show as a date on Camera Uploads section. Placeholders: [B][/B] are for formatting text; %1$s is for the month; %2$s is for the year. E.g.: "June 2020". -->
-    <string name="cu_month_year_date">[B]%1$s[/B] %2$s</string>
-    <!-- Text to show as a date on Camera Uploads section. Placeholders: [B][/B] are for formatting text; %1$s is for the day; %2$s is for the month; %3$s is for the year. E.g.: "30 December 2020". -->
-    <string name="cu_day_month_year_date">[B]%1$s %2$s[/B] %3$s</string>
-    <!-- Text to show on Camera Uploads section, indicating the upload progress. The placeholder %1$d is for set the number of pending uploads. E.g.: "Upload in progress, 300 files pending". -->
-    <plurals name="cu_upload_progress">
-        <item quantity="one">Téléversement en cours, 1&#160;fichier en attente</item>
-        <item quantity="other">Téléversement en cours, %1$d&#160;fichiers en attente</item>
-    </plurals>
-    <!-- Text to show as production api server option -->
-    <string name="production_api_server">Production</string>
-    <!-- Title to show in a dialog to change api server -->
-    <string name="title_change_server">Changer de serveur</string>
-    <!-- Show line numbers action -->
-    <string name="action_show_line_numbers">Afficher les numéros de ligne</string>
-    <!-- Hide line numbers action -->
-    <string name="action_hide_line_numbers">Cacher les numéros de ligne</string>
-    <!-- Indicates pagination progress. E.g.: 3/49 -->
-    <string name="pagination_progress">%1$s/%2$s</string>
-    <!-- An error shown as transfer error when uploading something to an incoming share and the owner’s account is over its storage quota. -->
-    <string name="error_share_owner_storage_quota">Le propriétaire du partage a dépassé son quota d’espace de stockage.</string>
-    <!-- A message shown when uploading, copying or moving something to an incoming share and the owner’s account is over its storage quota. -->
-    <string name="warning_share_owner_storage_quota">Le fichier ne peut pas être envoyé, car l’utilisateur cible a dépassé son quota d’espace de stockage.</string>
-    <!-- Content to show in a Snackbar to tip the incompatibility-->
-    <string name="version_incompatibility">Nous mettons MEGAchat à niveau. Vos appels pourraient ne pas être connectés en raison d’incompatibilité des versions, à moins qu’appelant et appelés aient aussi mis à niveau leurs applis&#160;MEGA vers la version la plus récente.</string>
-    <!-- Message displayed when multiple download starts and 1 file has already been downloaded before and 1 file is being downloaded -->
-    <string name="file_already_downloaded_and_file_pending_download">1 fichier est déjà téléchargé, 1 fichier est en attente.</string>
-    <!-- Message displayed when multiple download starts and 1 file has already been downloaded before and multiple files are being downloaded. Placeholder: number of files -->
-    <string name="file_already_downloaded_and_files_pending_download">1 fichier est déjà téléchargé, %d fichiers sont en attente.</string>
-    <!-- Message displayed when multiple download starts and multiple files have already been downloaded before and 1 file is being downloaded. Placeholder: number of files -->
-    <string name="files_already_downloaded_and_file_pending_download">%d fichiers sont déjà téléchargés, 1 fichier est en attente.</string>
-    <!-- Message displayed when multiple download starts and multiple files have already been downloaded before and multiple files are being downloaded. Placeholders: number of files -->
-    <string name="files_already_downloaded_and_files_pending_download">%1$d fichiers sont déjà téléchargés, %2$d fichiers sont en attente.</string>
-    <!-- Message displayed when 1 node (file or folder) has been successfully moved to the rubbish bin and 1 node has not been moved successfully -->
-    <string name="node_correctly_and_node_incorrectly_moved_to_rubbish">1 élément a été déplacé vers la corbeille avec succès et 1 ne l’a pas été</string>
-    <!-- Message displayed when 1 node (file or folder) has been successfully moved to the rubbish bin and multiple nodes have not been moved successfully. Placeholder: number of nodes -->
-    <string name="node_correctly_and_nodes_incorrectly_moved_to_rubbish">1 élément a été déplacé vers la corbeille avec succès et %d ne l’ont pas été</string>
-    <!-- Message displayed when multiple nodes (files and folders) have been successfully moved to the rubbish bin and 1 node has not been moved successfully. Placeholder: number of nodes -->
-    <string name="nodes_correctly_and_node_incorrectly_moved_to_rubbish">%d éléments ont été déplacé vers la corbeille avec succès et 1 ne l’a pas été</string>
-    <!-- Message displayed when multiple nodes (files and folders) have been successfully moved to the rubbish bin and multiple nodes have not been moved successfully. Placeholders: number of nodes -->
-    <string name="nodes_correctly_and_nodes_incorrectly_moved_to_rubbish">%1$d éléments ont été déplacé vers la corbeille avec succès et %2$d ne l’ont pas été</string>
-    <!-- Message displayed when 1 node (file or folder) has been successfully restored from the rubbish bin and 1 node has not been restored successfully -->
-    <string name="node_correctly_and_node_incorrectly_restored_from_rubbish">1 élément a été restauré de la corbeille avec succès et 1 ne l’a pas été</string>
-    <!-- Message displayed when 1 node (file or folder) has been successfully restored from the rubbish bin and multiple nodes have not been restored successfully. Placeholder: number of nodes -->
-    <string name="node_correctly_and_nodes_incorrectly_restored_from_rubbish">1 élément a été restauré de la corbeille avec succès et %d ne l’ont pas été</string>
-    <!-- Message displayed when multiple nodes (files and folders) have been successfully restored from the rubbish bin and 1 node has not been restored successfully. Placeholder: number of nodes -->
-    <string name="nodes_correctly_and_node_incorrectly_restored_from_rubbish">%d éléments ont été restaurés de la corbeille avec succès et 1 ne l’a pas été</string>
-    <!-- Message displayed when multiple nodes (files and folders) have been successfully restored from the rubbish bin and multiple nodes have not been restored successfully. Placeholders: number of nodes -->
-    <string name="nodes_correctly_and_nodes_incorrectly_restored_from_rubbish">%1$d éléments ont été restaurés de la corbeille avec succès et %2$d ne l’ont pas été</string>
-    <!-- Message displayed when nodes (files and folders) are being moved to the rubbish bin and all nodes have been successfully moved. Placeholder: number of nodes -->
-    <plurals name="number_correctly_moved_to_rubbish">
-        <item quantity="one">1 élément a été déplacé vers la corbeille avec succès.</item>
-        <item quantity="other">%d éléments ont été déplacés vers la corbeille avec succès.</item>
-    </plurals>
-    <!-- Message displayed when nodes (files and folders) are being moved to the rubbish bin and all nodes have not been successfully moved. Placeholder: number of nodes -->
-    <plurals name="number_incorrectly_moved_to_rubbish">
-        <item quantity="one">1 élément n’a pas été déplacé vers la corbeille avec succès.</item>
-        <item quantity="other">%d éléments n’ont pas été déplacés vers la corbeille avec succès.</item>
-    </plurals>
-    <!-- Message displayed when nodes (files and folders) are being restored from the rubbish bin and all nodes have been successfully restored. Placeholder: number of nodes -->
-    <plurals name="number_correctly_restored_from_rubbish">
-        <item quantity="one">1 éléments a été restauré avec succès</item>
-        <item quantity="other">%d éléments ont été restaurés avec succès</item>
-    </plurals>
-    <!-- Message displayed when nodes (files and folders) are being restored from the rubbish bin and all nodes have not been successfully restored. Placeholder: number of nodes -->
-    <plurals name="number_incorrectly_restored_from_rubbish">
-        <item quantity="one">1 élément n’a pas été restaurés avec succès</item>
-        <item quantity="other">%d éléments n’ont pas été restaurés avec succès</item>
-    </plurals>
-    <!-- Button of the warning dialog indicating the renamed name file extension is not the same to confirm the change. -->
-    <string name="action_change_anyway">La changer quand même</string>
 </resources>