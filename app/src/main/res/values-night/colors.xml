<?xml version="1.0" encoding="utf-8"?>
<resources>
    <color name="black_white">@color/white</color>

    <!--  Same as colorOnSecondary  -->
    <color name="white_087_dark_grey">@color/dark_grey</color>

    <!-- Same as colorError -->
    <color name="red_900_red_400">@color/red_400</color>

    <!-- chat room message loading image tint  -->
    <color name="grey_005_white_008">@color/white_alpha_008</color>

    <!-- chat reaction add/own emoji background fill -->
    <color name="grey_003_white_018">@color/white_alpha_018</color>

    <!-- chat reaction add/own emoji background border -->
    <color name="grey_012_white_015">@color/white_alpha_015</color>

    <!-- chat reaction contact emoji background fill -->
    <color name="teal_300_006_teal_400_050">@color/teal_400_alpha_050</color>

    <!-- chat reaction contact emoji background border -->
    <color name="teal_300_teal_600">@color/teal_600</color>

    <!-- chat unread message background -->
    <color name="grey_020_grey_700">@color/grey_700</color>

    <!-- chat room voice clip SeekBar progressBackgroundTint -->
    <color name="white_018_white_038">@color/white_alpha_038</color>

    <!-- Drawer item disabled text color  -->
    <color name="grey_038_white_038">@color/white_alpha_038</color>

    <!-- Bottom navigation menu disabled tint color  -->
    <color name="grey_016_white_016">@color/white_alpha_016</color>

    <!-- Record voice clip audio level indicator -->
    <color name="white_045_grey_045">@color/grey_alpha_045</color>

    <!-- Chat observer layout background -->
    <color name="grey_050_white_050">@color/white_alpha_050</color>

    <!-- Chat sending location overlay -->
    <color name="white_050_grey_050">@color/grey_alpha_050</color>

    <!-- Same to textColorPrimary -->
    <color name="grey_087_white_087">@color/white_alpha_087</color>

    <!-- Recording voice clip feedback component background -->
    <color name="grey_087_white_085">@color/white_alpha_085</color>

    <!-- call in progress text color -->
    <color name="white_087_grey_087">@color/grey_alpha_087</color>

    <!-- Turn on notification title text color -->
    <color name="white_grey_087">@color/grey_alpha_087</color>

    <!-- Turn on notification subtitle text color -->
    <color name="grey_087_grey_070">@color/grey_alpha_070</color>

    <!-- Turn on notification bullet text color -->
    <color name="grey_900_grey_700">@color/grey_700</color>

    <color name="white_black">@color/black</color>

    <!-- Emoji keyboard background -->
    <color name="grey_010_grey_800">@color/grey_800</color>

    <!-- Giphy loading placeholder -->
    <color name="grey_050_grey_800">@color/grey_800</color>

    <!-- Chat message unselected icon tint -->
    <color name="grey_600_white_087">@color/white_alpha_087</color>

    <!-- Chat message forward icon tint -->
    <color name="grey_200_grey_500">@color/grey_500</color>

    <!-- Chat management message name, e.g. Tom created a chat link, "Tom" is the name -->
    <color name="grey_900_grey_100">@color/grey_100</color>

    <!-- Chat management message text, e.g. Tom created a chat link, "created a chat link" is the text -->
    <color name="grey_500_grey_400">@color/grey_400</color>

    <!-- Same to textColorSecondary -->
    <color name="grey_054_white_054">@color/white_alpha_054</color>

    <!-- The underline color of TextInputLayout when unfocused -->
    <color name="grey_012_white_012">@color/white_alpha_012</color>
    <!-- The "eye" icon -->
    <color name="grey_012_white_038">@color/white_alpha_038</color>

    <!-- Same as textColorSecondary on light and textColorPrimary on dark. -->
    <color name="grey_054_white_087">@color/white_alpha_087</color>

    <!-- Transfer completed icon tint -->
    <color name="green_500_300">@color/green_300</color>

    <!-- Notification badge -->
    <color name="white_dark_grey">@color/dark_grey</color>

    <!-- password strength -->
    <color name="yellow_600_yellow_300">@color/yellow_300</color>
    <color name="green_500_green_400">@color/green_400</color>
    <color name="lime_green_500_200">@color/lime_green_200</color>
    <color name="dark_blue_500_200">@color/dark_blue_200</color>

    <!-- Colors for empty content hint text. Use non-alpha colors, for
     <font color=""> doesn't support alpha -->
    <color name="grey_300_grey_600">@color/grey_600</color>

    <!-- Turn on camera uploads -->
    <color name="teal_300_dark_grey">@color/dark_grey</color>

    <!-- icon tint for FAB above images or scrim -->
    <color name="teal_300_black">@color/black</color>
    <!-- background tint for FAB above images or scrim -->
    <color name="white_teal_200">@color/teal_200</color>

    <!-- Primary red -->
    <color name="red_600_red_300">@color/red_300</color>

    <!-- Tint color for login page MEGA LOGO -->
    <color name="red_600_white_087">@color/white_alpha_087</color>

    <color name="red_600_red_400">@color/red_400</color>

    <color name="red_500_red_300">@color/red_300</color>

    <color name="red_900_080_red_400_080">@color/red_400_alpha_080</color>

    <!-- Solid color. e.g. Grid item background -->
    <color name="white_white_005">@color/white_alpha_005</color>

    <color name="new_multiselect_color">@android:color/transparent</color>

    <color name="grey_010_white_087">@color/white_alpha_087</color>
    <color name="teal_300_grey_087">@color/grey_alpha_087</color>

    <!-- transfer over quota progress -->
    <color name="amber_700_amber_300">@color/amber_300</color>

    <color name="homepage_background">@color/dark_grey</color>

    <color name="grey_700_grey_300">@color/grey_300</color>

    <!-- homepage upload FAB tint -->
    <color name="grey_900_grey_050">@color/grey_050</color>

    <!-- Available offline disabled text color -->
    <color name="grey_700_026_grey_300_026">@color/grey_300_alpha_026</color>

    <color name="salmon_700_salmon_300">@color/salmon_300</color>
    <color name="orange_400_orange_300">@color/orange_300</color>
    <color name="lime_green_500_300">@color/lime_green_300</color>

    <!-- Chat contact text message text color -->
    <color name="grey_087_white">@color/white</color>

    <!-- Chat contact file info color -->
    <color name="grey_054_white">@color/white</color>

    <!-- Chat contact reaction emoji count text color -->
    <color name="teal_300_white">@color/white</color>

    <!-- Chat reaction add icon tint color -->
    <color name="grey_026_white_038">@color/white_alpha_038</color>

    <!-- chat own text message background -->
    <color name="teal_500_teal_400_090">@color/teal_400_alpha_090</color>
    <!-- chat own text message background, sending -->
    <color name="teal_500_040_teal_400_036">@color/teal_400_alpha_036</color>

    <!-- chat contact text message background -->
    <color name="grey_100_060_white_023">@color/white_alpha_023</color>

    <!-- Business account management container-->
    <color name="grey_020_white_012">@color/white_alpha_012</color>

    <!-- Background color of Achievements screen -->
    <color name="grey_020_dark_grey">@color/dark_grey</color>

    <!--Info Achievements title background -->
    <color name="white_transparent">@android:color/transparent</color>

    <!-- SMSVerificationActivity background and status bar -->
    <color name="blue_400_blue_200">@color/dark_blue_200</color>

    <!-- Same to colorSecondary -->
    <color name="teal_300_teal_200">@color/teal_200</color>

    <!-- Error text highlight color (selection background) -->
    <color name="teal_100_teal_050">@color/teal_050</color>

    <!-- Turn on notification screen background -->
    <color name="teal_500_teal_400">@color/teal_400</color>

    <!-- "Contact" title in Notifications Screen -->
    <color name="jade_600_jade_300">@color/jade_300</color>

    <!-- Homepage scrim -->
    <color name="grey_600_085_dark_grey_070">@color/dark_grey_alpha_070</color>

    <!--    Mask color for current plan-->
    <color name="white_054_dark_grey_054">@color/dark_grey_alpha_054</color>

    <color name="white_050_dark_grey_050">@color/dark_grey_alpha_050</color>

    <!--  Upgrade account mask color  -->
    <color name="grey_020_white_020">@color/white_alpha_020</color>

    <!-- Two factor authentication credentials background -->
    <color name="grey_020_grey_800">@color/grey_800</color>

    <!-- Date picker background color -->
    <color name="white_grey_800">@color/grey_800</color>

    <!-- My QR code fragment background color -->
    <color name="white_grey_700">@color/grey_700</color>

    <!--    For disabled alert dialog borderless button-->
    <color name="teal_300_038_teal_200_038">@color/teal_200_alpha_038</color>

    <!-- Label red -->
    <color name="salmon_400_salmon_300">@color/salmon_300</color>
    <!-- Label green -->
    <color name="green_400_green_300">@color/green_300</color>
    <!-- Label blue -->
    <color name="blue_300_blue_200">@color/blue_200</color>
    <!-- Label purple -->
    <color name="purple_300_purple_200">@color/purple_200</color>
    <!-- Storage progress bar warning -->
    <color name="amber_600_amber_300">@color/amber_300</color>
    <!-- Same as progress bar trackColor -->
    <color name="grey_012_white_023">@color/white_alpha_023</color>
    <!-- For drawing QR code -->
    <color name="dark_grey_white">@color/white</color>

<<<<<<< HEAD
    <!-- Contact voice clip progress bar indicator color-->
    <color name="white_018_026">@color/white_alpha_026</color>
=======
    <!-- Error text highlight color (selection background), import to MEGA screen-->
    <color name="teal_100_teal_500">@color/teal_500</color>
>>>>>>> 76498269
</resources><|MERGE_RESOLUTION|>--- conflicted
+++ resolved
@@ -236,11 +236,9 @@
     <!-- For drawing QR code -->
     <color name="dark_grey_white">@color/white</color>
 
-<<<<<<< HEAD
     <!-- Contact voice clip progress bar indicator color-->
     <color name="white_018_026">@color/white_alpha_026</color>
-=======
+
     <!-- Error text highlight color (selection background), import to MEGA screen-->
     <color name="teal_100_teal_500">@color/teal_500</color>
->>>>>>> 76498269
 </resources>