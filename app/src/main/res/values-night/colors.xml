--- conflicted
+++ resolved
@@ -269,11 +269,9 @@
     <!--  ExoPlayer Time Bar Unplayed  -->
     <color name="grey_alpha_012_white_alpha_023">@color/white_alpha_023</color>
 
-<<<<<<< HEAD
-    <color name="grey_010_teal_100">@color/teal_100</color>
-=======
     <color name="grey_054_white_060">@color/white_alpha_060</color>
     <color name="grey_012_white_020">@color/white_alpha_020</color>
->>>>>>> e1af0b51
+
+    <color name="grey_010_teal_100">@color/teal_100</color>
 
 </resources>