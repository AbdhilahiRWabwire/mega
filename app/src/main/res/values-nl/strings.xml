--- conflicted
+++ resolved
@@ -517,11 +517,7 @@
     <string name="upload_to_other" context="upload to. Then choose a file which is not an Image, an Audio or a Video">Other File</string>
     -->
     <string name="upload_to_filesystem" context="upload to. Then choose to browse the file system to choose a file">Kies van Bestandssysteem</string>
-<<<<<<< HEAD
     <string name="upload_to_filesystem_from" context="upload to. Then choose to browse the file system to choose a file">Kies uit</string>
-=======
-    <string name="upload_to_filesystem_from" context="upload to. Then choose to browse the file system to choose a file">Pick from</string>
->>>>>>> edcd1d18
     <!--
     <string name="upload_select_file_type" context="title of the dialog for choosing if a user wants to upload an image, an audio, a video or a file from the system">Select file type</string>
     -->
@@ -656,13 +652,8 @@
 	<string name="settings_auto_play_label" context="description of switch 'Open file when download is completed'">Open bestand wanneer het gedownload is</string>
 
 
-<<<<<<< HEAD
 
 	<string name="settings_advanced_features_cancel_account" context="Settings preference title for canceling the account">Annuleer uw account</string>
-=======
-	<string name="settings_auto_play_label" context="description of switch 'Open file when download is completed'">Open file when downloaded</string>
-    <string name="settings_advanced_features_cancel_account" context="Settings preference title for canceling the account">Annuleer uw account</string>
->>>>>>> edcd1d18
 
     <string name="settings_advanced_features_size" context="Size of files in offline or cache folders">Momenteel %s in gebruik</string>
     <string name="settings_advanced_features_calculating" context="Calculating Size of files in offline or cache folders">Berekenen</string>
@@ -861,11 +852,7 @@
     <string name="backup_action" context="Sentence to inform the user the available actions in the screen to backup the master key">Kopieer de Herstelsleutel naar het klembord om het op te slaan als tekstbestand</string>
 
     <string name="save_action" context="Action of the button to save the master key as a text file">Opslaan</string>
-<<<<<<< HEAD
-    <string name="copy_MK_confirmation" context="Alert message when the master key has been successfully copied to the ClipBoard">The Recovery Key has been successfully copied</string>
-=======
     <string name="copy_MK_confirmation" context="Alert message when the master key has been successfully copied to the ClipBoard">De Herstel Sleutel was succesvol gekopieerd naar het klembord</string>
->>>>>>> edcd1d18
 
     <string name="change_pass" context="Button to change the password">Wijzig</string>
 
@@ -1380,13 +1367,8 @@
     </plurals>
 
 	<plurals name="folder_upload_service_notification" context="Text of the notification shown when the folder upload service is running">
-<<<<<<< HEAD
 		<item context="Text of the notification shown when the folder upload service is running - singular e.g. Uploading 1 of 1 folder" quantity="one">%1$d Uploaden van %2$d map</item>
 		<item context="Text of the notification shown when the folder upload service is running - plural e.g. Uploading 1 of 2 folders" quantity="other">%1$d Uploaden van %2$d mappen</item>
-=======
-		<item context="Text of the notification shown when the folder upload service is running - singular e.g. Uploading 1 of 1 folder" quantity="one">Uploading %1$d of %2$d folder</item>
-		<item context="Text of the notification shown when the folder upload service is running - plural e.g. Uploading 1 of 2 folders" quantity="other">Uploading %1$d of %2$d folders</item>
->>>>>>> edcd1d18
 	</plurals>
 
     <plurals name="upload_service_final_notification" context="Text of the notification shown when the upload service has finished">
@@ -1395,13 +1377,8 @@
     </plurals>
 
 	<plurals name="folder_upload_service_final_notification" context="Text of the notification shown when the folder upload service has finished">
-<<<<<<< HEAD
 		<item context="Text of the notification shown when the folder upload service has finished - singular e.g. Uploaded 1 folder" quantity="one">%1$d map geüpload</item>
 		<item context="Text of the notification shown when the folder upload service has finished - plural  e.g. Uploaded 2 folders" quantity="other">%1$d mappen geüpload</item>
-=======
-		<item context="Text of the notification shown when the folder upload service has finished - singular e.g. Uploaded 1 folder" quantity="one">Uploaded %1$d folder</item>
-		<item context="Text of the notification shown when the folder upload service has finished - plural  e.g. Uploaded 2 folders" quantity="other">Uploaded %1$d folders</item>
->>>>>>> edcd1d18
 	</plurals>
 
     <string name="general_total_size" context="label for the total file size of multiple files and/or folders (no need to put the colon punctuation in the translation)" formatted="false">Totale grootte: %1$s</string>
@@ -1476,13 +1453,8 @@
 
     <string name="download_show_info" context="Hint how to cancel the download">Informatie weergeven</string>
 
-<<<<<<< HEAD
-    <string name="context_link_removal_error" context="error message">Link removal failed. Try again later.</string>
-    <string name="context_link_action_error" context="error message">Link action failed. Try again later.</string>
-=======
     <string name="context_link_removal_error" context="error message">Link verwijdering mislukt. Probeer later nogmaals.</string>
     <string name="context_link_action_error" context="error message">Link actie mislukt. Probeer later nogmaals.</string>
->>>>>>> edcd1d18
 
     <string name="title_write_user_email" context="title of the dialog shown when sending or sharing a folder">Schrijf de gebruiker een e-mail</string>
 
@@ -1713,11 +1685,7 @@
     <string name="error_download_qr" context="Text shown when it tries to download to File System the QR and occurs an error to process the action">Een fout heeft plaatsgevonden tijdens het proberen te downloaden van het QR bestand. Misschien bestaat het bestand niet. Probeer later nogmaals.</string>
     <string name="success_download_qr" context="Text shown when it tries to download to File System the QR and the action has success">De QR Code was succesvol gedownload naar %s</string>
     <string name="invite_not_sent" context="Title of dialog shown when a contact request has not been sent with QR code">Uitnodiging niet verzonden</string>
-<<<<<<< HEAD
-    <string name="invite_not_sent_text" context="Text of dialog shown when a contact request has not been sent with QR code">The QR code or contact link is invalid. Try to scan a valid code or to open a valid link.</string>
-=======
     <string name="invite_not_sent_text" context="Text of dialog shown when a contact request has not been sent with QR code">DE QR code of contact koppeling is ongeldig. Probeer een geldige code te scannen of een geldige link te openen.</string>
->>>>>>> edcd1d18
     <string name="invite_not_sent_text_already_contact" context="Text of dialog shown when a contact request has not been sent with QR code because of is already a contact">De uitnodiging was niet verstuurd. %s is al in uw contactlijst.</string>
     <string name="invite_not_sent_text_error" context="Text of dialog shown when a contact request has not been sent with QR code because of some error">De uitnodiging was niet verzonden. Een fout heeft opgetreden tijdens de verwerking ervan.</string>
     <string name="generatin_qr" context="Text of alert dialog informing that the qr is generating">QR Code genereren&#8230;</string>
@@ -2152,12 +2120,7 @@
 
     <string name="notification_chat_undefined_title" context="Title of the notification when there is unknown activity on the Chat">Gesprekactiviteit</string>
     <string name="notification_chat_undefined_content" context="Content of the notification when there is unknown activity on the Chat">U kunt nieuwe berichten hebben</string>
-<<<<<<< HEAD
 	<string name="retrieving_message_title" context="When app is retrieving push message">Bericht binnenhalen</string>
-=======
-	<string name="retrieving_message_title" context="When app is retrieving push message">Retrieving message</string>
-
->>>>>>> edcd1d18
     <string name="settings_rb_scheduler_enable_title" context="Title of Rubbish bin scheduler option in settings to enable or disable the functionality">Prullenbak Legen Rooster</string>
     <string name="settings_rb_scheduler_enable_subtitle" context="Subtitle of Rubbish bin scheduler option in settings to enable or disable the functionality in free accounts">De Prulenbak wordt automatisch voor u gewist.</string>
 
@@ -2198,11 +2161,7 @@
     <string name="confirmation_rejoin_chat_link" context="Message on the alert to join a group chat that the user previously was part of">U probeert een voorbeeld weer te geven van een gesprek waarvan u eerder lid was. Wilt u opnieuw deelnemen aan het gesprek?</string>
     <string name="alert_already_participant_chat_link" context="Message on the alert to preview a chat link if the user is already a participant">U neemt al deel aan dit gesprek.</string>
 
-<<<<<<< HEAD
-    <string name="alert_invalid_preview" context="Message on the alert to close a chat preview if the link is invalid">This chat preview is not longer available. If you leave the preview, you won’t be able to reopen it.</string>
-=======
     <string name="alert_invalid_preview" context="Message on the alert to close a chat preview if the link is invalid">Deze chat weergave is niet langer beschikbaar. Als u deze weergave verlaat, bent u niet in staat het te heropenen.</string>
->>>>>>> edcd1d18
 
     <string name="message_set_chat_private" context="Text shown when a moderator changes the chat to private. Please keep the placeholder because is to show the moderator's name in runtime.">[A]%1$s [/A][B] ingeschakeld gecodeerde sleutelrotatie.[/B]</string>
 
@@ -2342,17 +2301,10 @@
     <string name="allow_acces_media_title" cotext="Title of the screen asking permissions for files">Toegang tot foto\'s, media en bestanden toestaan.</string>
     <string name="allow_acces_media_subtitle" context="Subtitle of the screen asking permissions for files">Voor het delen van foto\'s, video\'s en bestanden heeft MEGA uw toestemming nodig.</string>
     <string name="allow_acces_camera_title" cotext="Title of the screen asking permissions for camera">Camera inschakelen</string>
-<<<<<<< HEAD
-    <string name="allow_acces_camera_subtitle" context="Subtitle of the screen asking permissions for camera">To scan documents, take pictures and make video calls allow access to your camera.</string>
-    <string name="allow_acces_calls_title" cotext="Title of the screen asking permissions for microphone and write in log calls">Oproepen inschakelen</string>
-    <string name="allow_acces_calls_subtitle" context="Subtitle of the screen asking permissions for microphone and write in log calls">To make encrypted calls allow access to your microphone and call log.</string>
-    <string name="allow_acces_calls_subtitle_microphone" context="Subtitle of the screen asking permissions for microphone">To make encrypted calls allow access to your microphone.</string>
-=======
     <string name="allow_acces_camera_subtitle" context="Subtitle of the screen asking permissions for camera">Bied toegang tot uw camera om documenten te scannen, foto\'s te nemen en video-oproepen te maken.</string>
     <string name="allow_acces_calls_title" cotext="Title of the screen asking permissions for microphone and write in log calls">Oproepen inschakelen</string>
     <string name="allow_acces_calls_subtitle" context="Subtitle of the screen asking permissions for microphone and write in log calls">To make encrypted calls allow access to your microphone and call log.</string>
     <string name="allow_acces_calls_subtitle_microphone" context="Subtitle of the screen asking permissions for microphone">Bied toegang tot uw microfoon om gecodeerde oproepen te maken.</string>
->>>>>>> edcd1d18
     <string name="general_enable_access" context="General enable access">Toegang inschakelen</string>
     <string name="title_chat_shared_files_info" context="Title of the option on chat info screen to list all the files sent to the chat">Gedeelde Bestanden</string>
 
@@ -2464,15 +2416,9 @@
 
     <string name="message_joined_public_chat_autoinvitation" formatted="false" context="chat message when a participant invites himself to a public chat using a chat link. Please keep the placeholder because is to show the participant's name in runtime.">[A]%1$s[/A][B] is lid geworden van het groepsgesprek.[/B]</string>
 
-<<<<<<< HEAD
-    <string name="context_remove_chat_link_warning_text" context="Warning that appears prior to remove a chat link on the group info screen.">This conversation will no longer be accessible through the Chat Link you are about to delete.</string>
-    <string name="context_create_chat_link_warning_text" context="Description text of the dialog to generate a public chat link">Encrypted Key Rotation does not allow you to get a Chat Link without creating a new group chat.</string>
-    <string name="context_create_chat_link_question_text" context="Question of the dialog to generate a public chat link">Do you want to create a new group chat and get a Chat Link?</string>
-=======
     <string name="context_remove_chat_link_warning_text" context="Warning that appears prior to remove a chat link on the group info screen.">Deze conversatie blijft niet langer toegankelijk via de gesprekslink zodra het is verwijderd.</string>
     <string name="context_create_chat_link_warning_text" context="Description text of the dialog to generate a public chat link">Met Gecodeerde Sleutelrotatie kunt u geen Gesprekskoppeling krijgen zonder een nieuwe groepgesprek te maken.</string>
     <string name="context_create_chat_link_question_text" context="Question of the dialog to generate a public chat link">Wilt u een nieuwe groepsgesprek maken en een Gesprekskoppeling krijgen?</string>
->>>>>>> edcd1d18
 
     <string name="context_make_private_chat_warning_text" context="Text of the dialog to change a public chat to private (enable encrypted key rotation)">Sleutel rotatie is iets veiliger, maar u kunt geen koppeling naar het gesprek creëren en nieuwe deelnemers kunnen geen berichten uit het verleden zien.</string>
 
@@ -2499,7 +2445,6 @@
     <string name="new_chat_link_label" context="Label that indicates the creation of a chat link">Nieuwe Gesprek Link</string>
     <string name="enter_group_name" context="Title of the dialog shown when the user it is creating a chat link and the chat has not title">Voer groep naam in</string>
     <string name="alert_enter_group_name" context="Alert shown when the user it is creating a chat link and the chat has not title">Om een gespreklink te creëren moet u de groep een naam geven.</string>
-<<<<<<< HEAD
     <string name="invite_contacts_to_start_chat" context="Text shown when an account doesn't have any contact added and it's trying to start a new chat conversation">Nodig contacten uit en begin een veilig gesprek met MEGA\'s gecodeerde chat.</string>
 
     <string name="no_chat_link_available" context="In some cases, a user may try to get the link for a chat room, but if such is not set by an operator - it would say 'not link available' and not auto create it.">Geen Gesprekslink beschikbaar.</string>
@@ -2519,27 +2464,6 @@
 
 	<plurals name="file_pending_download">
 		<item context="When a multiple download is started, some of the files could have already been downloaded before. This message shows the number of files that are pending in singular. placeholder: number of files" quantity="one">%d bestand in afwachting.</item>
-=======
-    <string name="invite_contacts_to_start_chat" context="Text shown when an account doesn't have any contact added and it's trying to start a new chat conversation">Invite contacts and start chatting securely with MEGA’s encrypted chat.</string>
-
-    <string name="no_chat_link_available" context="In some cases, a user may try to get the link for a chat room, but if such is not set by an operator - it would say 'not link available' and not auto create it.">Geen Gesprekslink beschikbaar.</string>
-    <string name="chat_link_deleted" context="Alert shown when it has been deleted successfully a chat link">Chat link deleted successfully.</string>
-
-    <string name="contact_request_status_accepted" context="The status of pending contact request (ACCEPTED), placeholder is contact request creation time">%1$s (ACCEPTED)</string>
-    <string name="contact_request_status_deleted" context="The status of pending contact request (DELETED), placeholder is contact request creation time">%1$s (DELETED)</string>
-    <string name="contact_request_status_denied" context="The status of pending contact request (DENIED), placeholder is contact request creation time">%1$s (DENIED)</string>
-    <string name="contact_request_status_ignored" context="The status of pending contact request (IGNORED), placeholder is contact request creation time">%1$s (IGNORED)</string>
-    <string name="contact_request_status_reminded" context="The status of pending contact request (REMINDED), placeholder is contact request creation time">%1$s (REMINDED)</string>
-    <string name="contact_request_status_pending" context="The status of pending contact request (PENDING), placeholder is contact request creation time">%1$s (PENDING)</string>
-
-	<plurals name="file_already_downloaded">
-		<item context="When a multiple download is started, some of the files could have already been downloaded before. This message shows the number of files that has already been downloaded in singular. placeholder: number of files" quantity="one">%d file already downloaded.&#160;</item>
-		<item context="When a multiple download is started, some of the files could have already been downloaded before. This message shows the number of files that has already been downloaded in plural. placeholder: number of files" quantity="other">%d files already downloaded.&#160;</item>
-	</plurals>
-
-	<plurals name="file_pending_download">
-		<item context="When a multiple download is started, some of the files could have already been downloaded before. This message shows the number of files that are pending in singular. placeholder: number of files" quantity="one">%d file pending.</item>
->>>>>>> edcd1d18
 		<item context="When a multiple download is started, some of the files could have already been downloaded before. This message shows the number of files that are pending in plural. placeholder: number of files" quantity="other">%d bestanden in afwachting.</item>
 	</plurals>
 </resources>