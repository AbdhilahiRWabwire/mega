<?xml version="1.0" encoding="utf-8"?>
<resources>
    <!-- Full description text of the app in the Google Play page of the app (character limit 4000) -->
    <string name="full_description_text">MEGA通过网络浏览器以及移动客户端App提供用户控制的加密云存储服务。不同于其他云存储供应商，您的数据仅由用户客户端设备进行加密与解密，而不通过MEGA进行。\n\n您可以通过手机或平板电脑上传您的文件，随时随地从任何设备上进行搜索，存储，下载，流式传输，查看，分享，重命名或删除文件。您还可以轻松与您的联系人分享文件夹并随时查看其更新。此加密方式意味着我们无法访问或重置您的密码，因此您务必要牢记您的密码（除非已备份恢复密钥），否则您将无法访问您的数据。\n\n自2016年起，我们一直在网络浏览器提供端到端用户加密的MEGA视频聊天，为用户提供了完全的隐私保护。它已扩展至我们的MEGA手机App并可通过多个设备访问您的聊天记录。您还可以轻松地将云盘中的文件添加至聊天会话中。\n\n注册用户只要参与成就奖励即可获得20GB免费存储空间，也可付费获得更多配额：\n\n\nPro Lite订阅：每月€4.99或每年€49.99，可享有每月400GB的存储空间和1TB的传输流量。\nPro I订阅：每月€9.99或每年€99.99，可享有每月2TB的存储空间和2TB的传输流量。\nPro II订阅：每月€19.99或每年€199.99，可享有每月8TB的存储空间和8TB的传输流量。\nPro III订阅：每月€29.99或每年€299.99，可享有每月16TB的存储空间和16TB的传输流量。\n\n此订阅将自动更新续订，续订内容将与您初始订阅时间与价格一致。如需管理您的订阅，请点击您手机上的Play商店图标，登录您的Google帐户（如果您还尚未登录），然后点击MEGA App，您可以在那里管理您的订阅。\n\n应用程序权限：\nWRITE_EXTERNAL_STORAGE -&gt;将文件从MEGA下载至您的设备，并将文件从您的设备上传至MEGA\nCAMERA -&gt;拍照并将照片上传至MEGA\nREAD_CONTACTS -&gt;从您的设备中添加联系人作为MEGA联系人\nRECORD_AUDIO和CAPTURE_VIDEO_OUTPUT（麦克风和摄像头）-&gt;MEGA提供端到端加密语音/视频通话\n\n\n为增强用户对MEGA系统的信赖，所有的客户端代码均已发布，若您对此感兴趣，您可以评估我们的加密过程。我们的手机App代码位于：https://github.com/meganz/android \n\n若了解更多内容，请在我们的网站中查看：\nhttps://mega.nz/terms \n\n\n网页客户端 - https://mega.nz/</string>
    <!-- Short description text of the app in the Google Play page of the app (character limit 80) -->
    <string name="short_description_text">MEGA是全面专注隐私保护的安全云存储平台。</string>
    <!-- PRO Lite account -->
    <string name="prolite_account">Pro Lite</string>
    <!-- Name of the MEGA PDF Viewer. Keep uppercase. -->
    <string name="pdf_app_name">MEGA PDF 查看器</string>
    <!-- Showing progress of elements. Example: 2 of 10. -->
    <string name="general_x_of_x">的</string>
    <!-- Answer for confirmation dialog. -->
    <string name="general_yes">是</string>
    <!-- Answer for confirmation dialog. -->
    <string name="general_no">否</string>
    <!-- dialog option cancel in alert dialog -->
    <string name="general_cancel">取消</string>
    <!-- When moving a file to a location in MEGA. This is the text of the button after selection the destination -->
    <string name="general_move_to">移动到</string>
    <!-- When copying a file to a location in MEGA. This is the text of the button after selection the destination -->
    <string name="general_copy_to">复制到</string>
    <!-- Selecting a specific location in MEGA. This is the text of the button -->
    <string name="general_select">选择</string>
    <!-- Selecting a specific location in MEGA. This is the text of the button -->
    <string name="general_select_to_upload">选择文件</string>
    <!-- Selecting a specific location in MEGA. This is the text of the button -->
    <string name="general_select_to_download">选择文件夹</string>
    <!-- This is the final button when creating a folder in the dialog where the user inserts the folder name -->
    <string name="general_create">创建</string>
    <!-- Item menu option upon right click on one or multiple files. -->
    <string name="general_download">下载</string>
    <!-- button -->
    <string name="general_add">新增</string>
    <!-- Item menu option upon right click on one or multiple files. -->
    <string name="general_move">移动</string>
    <!-- Menu option to delete one or multiple selected items. -->
    <string name="general_remove">删除</string>
    <!-- button -->
    <string name="general_share">共享</string>
    <!-- Item menu option upon right click on one or multiple files. -->
    <string name="general_leave">离开</string>
    <!-- button -->
    <string name="general_decryp">解密</string>
    <!-- button -->
    <string name="general_export">导出</string>
    <!-- Answer for confirmation dialog. -->
    <string name="general_ok">好的</string>
    <!-- Skip a step of a configuration process. -->
    <string name="general_skip">跳过</string>
    <!-- Label for a button to stop some process. For example stop the Camera Uploads -->
    <string name="general_stop">停止</string>
    <!-- option shown when a message could not be sent -->
    <string name="general_retry">重试</string>
    <!-- Button to open the default web browser -->
    <string name="general_open_browser">打开浏览器</string>
    <!-- The title of progress dialog when loading web content -->
    <string name="general_loading">正在加载中</string>
    <!-- state while importing the file -->
    <string name="general_importing">正在导入</string>
    <!-- state while importing the file -->
    <string name="general_forwarding">转发中</string>
    <!-- Menu option to choose to add file or folders to Cloud Drive -->
    <string name="general_import">导入</string>
    <!-- label of storage in upgrade/choose account page, it is being used with a variable, e.g. for LITE user it will show ‘200GB Storage’. -->
    <string name="general_storage">存储空间</string>
    <!-- Text listed before the amount of bandwidth a user gets with a certain package. For example: “8TB Bandwidth”. Can also be translated as data transfer. -->
    <string name="general_bandwidth">传输流量</string>
    <!-- Text placed inside the button the user clicks when upgrading to PRO. Meaning: subscribe to this plan -->
    <string name="general_subscribe">订阅</string>
    <!-- It will be followed by the error message -->
    <string name="general_error_word">错误</string>
    <!-- when clicking into a menu whose functionality is not yet implemented -->
    <string name="general_not_yet_implemented">功能尚未完善</string>
    <!-- when any file or folder is selected -->
    <string name="error_no_selection">未选中任何文件或文件夹</string>
    <!-- when trying to download a file that is already downloaded in the device -->
    <string name="general_already_downloaded">已下载</string>
    <!-- when trying to upload a file that is already uploaded in the folder -->
    <string name="general_already_uploaded">已上传</string>
    <!-- Label of the option menu. When clicking this button, the app shows the info of the file -->
    <string name="general_file_info">文件信息</string>
    <!-- Label of the option menu. When clicking this button, the app shows the info of the folder -->
    <string name="general_folder_info">文件夹信息</string>
    <!-- Hint how to cancel the download -->
    <string name="general_show_info">显示信息</string>
    <!-- Error getting the root node -->
    <string name="error_general_nodes">错误。请重试。</string>
    <!-- File name (without extension) of file exported with the recovery key -->
    <string name="general_rk">MEGA-恢复密钥</string>
    <!-- Local folder error in Sync Service. There are two syncs for images and videos. This error appears when the secondary media local folder doesn’t exist -->
    <string name="secondary_media_service_error_local_folder">次级媒体文件夹不存在，请选择一个新文件夹</string>
    <!-- when no external card exists -->
    <string name="no_external_SD_card_detected">未检测到任何外接存储</string>
    <!-- On clicking menu item upload in a incoming shared folder read only -->
    <string name="no_permissions_upload">此文件夹为只读，您没有上传权限</string>
    <!-- confirmation message before removing the previously downloaded MasterKey file -->
    <string name="remove_key_confirmation">您即将删除已保存的恢复密钥。</string>
    <!-- confirmation message before sending an invitation to a contact -->
    <string name="confirmation_add_contact">您想寄发邀请给%s吗？</string>
    <!-- Button where the user can sign off or logout -->
    <string name="action_logout">登出</string>
    <!-- Item menu option upon right click on one or multiple files. -->
    <string name="action_add">上传</string>
    <!-- Menu item -->
    <string name="action_create_folder">新建文件夹</string>
    <!-- Option which allows create a new text file -->
    <string name="action_create_txt">新建文本文档</string>
    <!-- Menu option to open a link. Also title of the dialog to open a link. -->
    <string name="action_open_link">打开链接</string>
    <!-- Menu item -->
    <string name="action_settings">设置</string>
    <!-- Search button -->
    <string name="action_search">搜索</string>
    <!-- Select country page title -->
    <string name="action_search_country">选择您的国家</string>
    <!-- Alternative text or description text for the “Play” button -->
    <string name="action_play">播放</string>
    <!-- Search button -->
    <string name="action_pause">暂停</string>
    <!-- Menu item -->
    <string name="action_refresh">刷新</string>
    <!-- Menu item -->
    <string name="action_sort_by">排序</string>
    <!-- Menu item -->
    <string name="action_help">帮助</string>
    <!-- Change from a free account to paying MEGA -->
    <string name="action_upgrade_account">升级帐户</string>
    <!-- Message while proceeding to upgrade the account -->
    <string name="upgrading_account_message">正在升级账户</string>
    <!-- Menu item to select all the elements of a list -->
    <string name="action_select_all">全选</string>
    <!-- Menu item to unselect all the elements of a list -->
    <string name="action_unselect_all">取消已选</string>
    <!-- Menu item to change from list view to grid view -->
    <string name="action_grid">缩略图视图</string>
    <!-- Menu item to change from grid view to list view -->
    <string name="action_list">列表视图</string>
    <!-- Title of the preference Recovery key on Settings section -->
    <string name="action_export_master_key">备份恢复密钥</string>
    <!-- Menu item to let the user cancel subscriptions -->
    <string name="action_cancel_subscriptions">取消订阅</string>
    <!-- success message when the subscription has been canceled correctly -->
    <string name="cancel_subscription_ok">订阅已取消</string>
    <!-- error message when the subscription has not been canceled successfully -->
    <string name="cancel_subscription_error">无法取消您的订阅。请联系支持support&#64;mega.nz获取帮助</string>
    <!-- Menu item to kill all opened sessions -->
    <string name="action_kill_all_sessions">关闭其他会话</string>
    <!-- Message after kill all opened sessions -->
    <string name="success_kill_all_sessions">剩余项目已成功关闭</string>
    <!-- Message after kill all opened sessions -->
    <string name="error_kill_all_sessions">关闭已打开的会话时出错</string>
    <!-- General label for files -->
    <plurals name="general_num_files">
        <item quantity="other">文件</item>
    </plurals>
    <!-- Indicates how many contacts a folder is shared with. Plural. e.g. Shared with 7 contacts -->
    <plurals name="general_num_shared_with">
        <item quantity="other">已与%1$d个联系人共享</item>
    </plurals>
    <!-- Alert text before download. Please do not modify the %s placeholder as it will be replaced by the size to be donwloaded -->
    <string name="alert_larger_file">即将下载%s</string>
    <!-- Alert text before download -->
    <string name="alert_no_app">没有可以打开%s的应用程序。你要继续下载吗？</string>
    <!-- Dialog option that permits user do not show it again -->
    <string name="checkbox_not_show_again">不再显示</string>
    <!-- Press back while login to cancel current login process. -->
    <string name="confirm_cancel_login">您确定要取消当前的登录进程吗？</string>
    <!-- Login button -->
    <string name="login_text">登录</string>
    <!-- email label -->
    <string name="email_text">电子邮件</string>
    <!-- password label -->
    <string name="password_text">密码</string>
    <!-- Hint of the confirmation dialog to get link with password -->
    <string name="confirm_password_text">确认密码</string>
    <!-- in the password edittext the user can see the password or asterisks. ABC shows the letters of the password -->
    <string name="abc">ABC</string>
    <!-- This question applies to users that do not have an account on MEGA yet -->
    <string name="new_to_mega">还没有MEGA帐户？</string>
    <!-- button that allows the user to create an account -->
    <string name="create_account">创建帐户</string>
    <!-- when the user tries to log in MEGA without typing the email -->
    <string name="error_enter_email">请输入您的电子邮件地址</string>
    <!-- Title of the alert dialog when the user tries to recover the pass of a non existing account -->
    <string name="error_invalid_email">电子邮件地址无效</string>
    <!-- when the user tries to log in MEGA without typing the password -->
    <string name="error_enter_password">请输入您的密码</string>
    <!-- when the user tries to log in to MEGA without a network connection -->
    <string name="error_server_connection_problem">无网络连接</string>
    <!-- when the user tries to log in to MEGA without a valid session -->
    <string name="error_server_expired_session">您已从另一地点注销此设备</string>
    <!-- the first step when logging in is calculate the private and public encryption keys -->
    <string name="login_generating_key">正在生成加密密钥</string>
    <!-- Message displayed while the app is connecting to a MEGA server -->
    <string name="login_connecting_to_server">正在连接到服务器</string>
    <!-- Status text when updating the file manager -->
    <string name="download_updating_filelist">正在更新文件列表</string>
    <!-- title of the screen after creating an account when the user has to confirm the password to confirm the account -->
    <string name="login_confirm_account">确认账户</string>
    <!-- when the user clicks on the link sent by MEGA after creating the account, this message is shown -->
    <string name="login_querying_signup_link">正在检查验证链接</string>
    <!-- Attempting to activate a MEGA account for a user. -->
    <string name="login_confirming_account">正在激活帐户</string>
    <!-- After login, updating the file list, the file list should be processed before showing it to the user -->
    <string name="login_preparing_filelist">正在准备文件列表</string>
    <!-- when the user tries to share something to MEGA without being logged -->
    <string name="login_before_share">请先登录MEGA进行共享</string>
    <!-- This toast message is shown on the login page when an email confirm link is no longer valid. -->
    <string name="reg_link_expired">您的确认链接已失效。您的帐户可能已被激活或者您可能已取消注册。</string>
    <!--  -->
    <string name="tour_space_title">MEGA 云端</string>
    <!--  -->
    <string name="tour_speed_title">MEGA 传输速度</string>
    <!--  -->
    <string name="tour_privacy_title">MEGA 隐私保护</string>
    <!--  -->
    <string name="tour_access_title">随时随地访问 MEGA</string>
    <!-- Full description text of the app in the Google Play page of the app (character limit 4000) -->
    <string name="tour_space_text">立即注册即可获得20GB免费存储空间</string>
    <!--  -->
    <string name="tour_speed_text">享受高速上传。立即分享给身边的朋友吧</string>
    <!--  -->
    <string name="tour_privacy_text">使用MEGA的终端至终端加密技术来保存您的文件</string>
    <!--  -->
    <string name="tour_access_text">随时随地获得完全加密访问</string>
    <!-- button that allows the user to create an account -->
    <string name="create_account_text">创建帐户</string>
    <!-- category in sort by action -->
    <string name="name_text">名称</string>
    <!-- First Name of the user -->
    <string name="first_name_text">名</string>
    <!-- Last name of the user -->
    <string name="lastname_text">姓</string>
    <!-- text placed on the checkbox of acceptation of the Terms of Service -->
    <string name="tos">我同意MEGA的[A]服务条款[/A]</string>
    <!-- Text placed on the checkbox to make sure user agree that understand the danger of losing password -->
    <string name="top">我了解[B]如果我丢失密码，则可能失去所有数据[/B]。了解更多[A]MEGA的终端至终端加密技术[/A]。</string>
    <!-- Does the user already have a MEGA account -->
    <string name="already_account">已经有账号了？</string>
    <!-- warning dialog -->
    <string name="create_account_no_terms">您需要接受服务条款</string>
    <!-- warning dialog, for user do not tick checkbox of understanding the danger of losing password -->
    <string name="create_account_no_top">您需要同意您已了解丢失密码的风险</string>
    <!-- Warning message when the first name is a required field to submit a form. For example during the create account process. -->
    <string name="error_enter_username">请输入您的名字</string>
    <!-- Warning dialog -->
    <string name="error_enter_userlastname">请输入您的姓</string>
    <!-- when creating the account -->
    <string name="error_short_password">密码太短</string>
    <!-- when creating the account -->
    <string name="error_passwords_dont_match">密码不匹配</string>
    <!-- when creating the account -->
    <string name="error_email_registered">此邮箱已在MEGA注册过</string>
    <!--  -->
    <string name="create_account_creating_account">正在连接到服务器：正在创建账号</string>
    <!--  -->
    <string name="cancel_transfer_confirmation">您确定要取消传输吗？</string>
    <!--  -->
    <string name="cancel_all_transfer_confirmation">您确定要取消所有传输吗？</string>
    <!-- Label for any ‘Cancel all’ button to cancel transfers - (String as short as possible). -->
    <string name="cancel_all_action">全部取消</string>
    <!-- Warning to confirm remove selected transfers. Plural more than 1 transfer -->
    <plurals name="cancel_selected_transfers">
        <item quantity="other">所选传输将被取消。</item>
    </plurals>
    <!-- The name of every users root drive in the cloud of MEGA. -->
    <string name="section_cloud_drive">云盘</string>
    <!-- Label to reference a recents section -->
    <string name="section_recents">近期</string>
    <!-- title of the screen where the secondary media images are uploaded, and name of the folder where the secondary media images are uploaded -->
    <string name="section_secondary_media_uploads">媒体上传</string>
    <!-- Section name for the “Messages” section.Preferably one word. There is little space for this word. -->
    <string name="section_inbox">收件箱</string>
    <!-- title of the screen that shows the files saved for offline in the device -->
    <string name="section_saved_for_offline">保存为离线</string>
    <!-- the options of what to upload in an array. Needed for the settings, the options of what to upload. -->
    <string name="section_saved_for_offline_new">离线</string>
    <!-- Label showing the location of a node which is not in root navigation level. The first placeholder is the name of the parent folder. The second placeholder is the name of the section in which the file is. e.g. PR reviews and tickets (Cloud Drive) -->
    <string name="location_label">%1$s（%2$s）</string>
    <!-- title of the screen that shows all the shared items -->
    <string name="title_shared_items">共享文件</string>
    <!-- title of the screen that shows all the shared items -->
    <string name="section_shared_items">已分享的文件夹</string>
    <!-- The title of the trash bin in the tree of the file manager. -->
    <string name="section_rubbish_bin">垃圾桶</string>
    <!-- Section name for the “Contacts” section.Preferably one word. There is little space for this word. -->
    <string name="section_contacts">联系人</string>
    <!-- Item of the navigation title for the contacts section when there is any pending incoming request -->
    <string name="section_contacts_with_notification">联系人[A](%1$d)[/A]</string>
    <!-- Empty state when the user has not sent any contact request to other users -->
    <string name="sent_requests_empty">[B]无 [/B][A]发送请求[/A]</string>
    <!-- Empty state when the user has not received any contact request from other users -->
    <string name="received_requests_empty">[B]无 [/B][A]接收请求[/A]</string>
    <!-- Title for the file transfer screen (with the up & download) -->
    <string name="section_transfers">传输</string>
    <!-- Section name for the “My Account” section.Preferably one or two words. There is little space for this. -->
    <string name="section_account">我的账号</string>
    <!-- title of the screen where the camera images are uploaded, and name of the folder where camera images are uploaded -->
    <string name="section_photo_sync">相机上传</string>
    <!-- Capital letters. Incoming shared folders. The title of a tab -->
    <string name="tab_incoming_shares">传入</string>
    <!-- Capital letters. Outgoing shared folders. The title of a tab -->
    <string name="tab_outgoing_shares">传出</string>
    <!-- Capital letters. Files with link. The title of a tab -->
    <string name="tab_links_shares">链接</string>
    <!-- Label for any ‘Incoming shares’ button, link, text, title, etc. - (String as short as possible). -->
    <string name="title_incoming_shares_explorer">传入的分享</string>
    <!-- Title of the share with file explorer -->
    <string name="title_incoming_shares_with_explorer">传入的共享文件夹</string>
    <!-- message when there are no files in the Cloud drive -->
    <string name="file_browser_empty_cloud_drive">您的云盘中没有文件</string>
    <!-- Text that indicates that a folder is currently empty -->
    <string name="file_browser_empty_folder">空的文件夹</string>
    <!-- Title of the fragment Choose Account -->
    <string name="choose_account_fragment">选择帐户</string>
    <!-- The file are available “offline” (without a network Wi-Fi mobile data connection) -->
    <string name="file_properties_available_offline">离线可用</string>
    <!-- category in sort by action -->
    <string name="file_properties_info_size_file">大小</string>
    <!-- When the file/folder was last modified -->
    <string name="file_properties_info_last_modified">上次修改</string>
    <!-- Label to display the date and time when a file/folder has been added (uploaded) to MEGA. -->
    <string name="file_properties_info_added">上传时间</string>
    <!-- the label when a folder can be accesed by public users -->
    <string name="file_properties_shared_folder_public_link">公开链接</string>
    <!-- Item menu option upon clicking on a file folder. Refers to the permissions of a file folder in the file manager. -->
    <string name="file_properties_shared_folder_permissions">允许</string>
    <!-- Title of the dialog to choose permissions when sharing. -->
    <string name="dialog_select_permissions">共享权限</string>
    <!-- menu item -->
    <string name="file_properties_shared_folder_change_permissions">更改权限</string>
    <!-- when listing all the contacts that shares a folder -->
    <string name="file_properties_shared_folder_select_contact">共享者</string>
    <!-- send a file to a MEGA user -->
    <string name="file_properties_send_file_select_contact">发送到</string>
    <!-- shows the owner of an incoming shared folder -->
    <string name="file_properties_owner">所有者</string>
    <!-- positive button on dialog to invite a contact -->
    <string name="contact_invite">邀请</string>
    <!-- option to reinvite a contact -->
    <string name="contact_reinvite">重新邀请</string>
    <!-- The text of the notification button that is displayed when there is a call in progress, another call is received and ignored. -->
    <string name="contact_ignore">忽略</string>
    <!-- option to decline a contact invitation -->
    <string name="contact_decline">拒绝</string>
    <!-- option to accept a contact invitation -->
    <string name="contact_accept">接受</string>
    <!-- Label for the option of the sliding panel to show the contact info -->
    <string name="contact_properties_activity">联系人信息</string>
    <!-- Adding new relationships (contacts) using the actions. -->
    <string name="contacts_list_empty_text">请使用下面的按钮添加联系人</string>
    <!-- Add new contacts before sharing. -->
    <string name="contacts_explorer_list_empty_text">新增共享联系人</string>
    <!-- Error message -->
    <string name="error_not_enough_free_space">设备上没有足够的可用空间</string>
    <!-- This is button text on the Get Link dialog. This lets the user get a public file/folder link without the decryption key e.g. https://mega.nz/#!Qo12lSpT. -->
    <string name="option_link_without_key">使用无密钥方式进入(公开文件)</string>
    <!-- Alert Dialog to get link -->
    <string name="option_decryption_key">解密密钥</string>
    <!-- Alert shown when some content is sharing with chats and they are processing -->
    <string name="download_preparing_files">正在准备文件</string>
    <!-- Message when many downloads start. Plural more than 1 file. Placeholder is for include the number of downloads in runtime. -->
    <plurals name="download_began">
        <item quantity="other">%1$d个下载已开始</item>
    </plurals>
    <!-- Message when many downloads finish. Plural more than 1 file. Placeholder is for include the number of downloads in runtime. -->
    <plurals name="download_finish">
        <item quantity="other">%1$d个下载已完成</item>
    </plurals>
    <!-- Message when many uploads start. Plural more than 1 file. Placeholder is for include the number of uploads in runtime. -->
    <plurals name="upload_began">
        <item quantity="other">%1$d个上传已开始</item>
    </plurals>
    <!-- Message when many downloads finish. Plural more than 1 file. Placeholder is for include the number of uploads in runtime. -->
    <plurals name="upload_finish">
        <item quantity="other">%1$d个上传已完成</item>
    </plurals>
    <!-- Warning shown when it tries to download some empty folders. Plural -->
    <plurals name="empty_folders">
        <item quantity="other">文件夹为空</item>
    </plurals>
    <!-- Hint how to cancel the download -->
    <string name="download_touch_to_cancel">点击取消</string>
    <!-- Hint how to cancel the download -->
    <string name="download_touch_to_show">查看传输</string>
    <!-- Warning message -->
    <string name="error_file_size_greater_than_4gb">大多数设备无法下载超过4GB 的文件。您的下载可能会失败。</string>
    <!-- message when trying to open a downloaded file but there isn’t any app that open that file. Example: a user downloads a pdf but doesn’t have any app to read a pdf -->
    <string name="intent_not_available">您的设备上没有可用的应用程序执行此文件</string>
    <!-- Message when trying to open a location message but there isn’t any app that open that location. -->
    <string name="intent_not_available_location">您的设备上没有可用应用程序打开此位置</string>
    <!-- Message displayed when user tries to open a file with a 3rd party app using the option "Open with" but there isn't any app installed in the device which can open that file type, e.g. user tries to open a ".txt" but doesn’t have any installed 3rd party app which supports ".txt" files. -->
    <string name="intent_not_available_file">您似乎未安装任何支持此文件类型的应用程序</string>
    <!-- to share an image using Facebook, Whatsapp, etc -->
    <string name="context_share_image">图片分享自</string>
    <!-- create a link of a file and send it using an app from the device -->
    <string name="context_get_link">分享链接</string>
    <!-- Delete a link label -->
    <string name="context_delete_link">删除链接</string>
    <!-- Item menu option upon right click on one or multiple files. -->
    <string name="context_get_link_menu">获取链接</string>
    <!-- Item menu option upon right click on one or multiple files. -->
    <string name="context_leave_menu">离开</string>
    <!-- Title alert before leaving a share. -->
    <string name="alert_leave_share">离开共享</string>
    <!-- Item menu option upon right click on one or multiple files. -->
    <string name="context_clean_shares_menu">删除分享</string>
    <!-- Item menu option upon right click on one or multiple files. -->
    <string name="context_remove_link_menu">删除链接</string>
    <!-- Warning that appears prior to remove a link of a file. Singular. -->
    <string name="context_remove_link_warning_text">该共享链接即将失效。</string>
    <!-- Warning that appears prior to remove links of files. Plural. -->
    <plurals name="remove_links_warning_text">
        <item quantity="other">这些链接将失效。</item>
    </plurals>
    <!-- Item menu option upon right click on one or multiple files. -->
    <string name="context_rename">重命名</string>
    <!-- Title of a dialog to rename a node. The place holder is to set the current name of the node. -->
    <string name="rename_dialog_title">重命名%1$s</string>
    <!-- Menu option to open a link. Also title of the dialog to open a link. -->
    <string name="context_open_link_title">打开链接</string>
    <!-- Item menu option upon right click on one or multiple files. -->
    <string name="context_open_link">打开</string>
    <!-- while renaming a file or folder -->
    <string name="context_renaming">重新命名中</string>
    <!-- while file provider is downloading a file -->
    <string name="context_preparing_provider">正在读取文件</string>
    <!-- Item menu option upon right click on one or multiple files. -->
    <string name="context_download">下载</string>
    <!-- Item menu option upon right click on one or multiple files. -->
    <string name="context_move">移动</string>
    <!-- while moving a file or folder -->
    <string name="context_moving">正在移动</string>
    <!-- Item menu option upon right click on one or multiple files. -->
    <string name="context_copy">复制</string>
    <!-- Item menu option upon right click on one or multiple files. -->
    <string name="context_upload">上传</string>
    <!-- while copying a file or folder -->
    <string name="context_copying">正在复制</string>
    <!-- menu item -->
    <string name="context_move_to_trash">移至垃圾桶</string>
    <!-- menu item -->
    <string name="context_delete_from_mega">从MEGA中删除</string>
    <!-- Input field description in the create folder dialog. -->
    <string name="context_new_folder_name">文件夹名称</string>
    <!-- when adding a new contact. in the dialog -->
    <string name="context_new_contact_name">联系人邮箱</string>
    <!-- status dialog when performing the action -->
    <string name="context_creating_folder">正在创建文件夹</string>
    <!-- Menu item -->
    <string name="context_download_to">保存到</string>
    <!-- Menu option title -->
    <string name="context_clear_rubbish">清空垃圾桶</string>
    <!-- Ask for confirmation before removing all the elements of the rubbish bin -->
    <string name="clear_rubbish_confirmation">您将永久清除垃圾桶中的所有文件。</string>
    <!-- send cancel subscriptions dialog -->
    <string name="context_send">发送</string>
    <!-- send the file to inbox -->
    <string name="context_send_file_inbox">发送至联系人</string>
    <!-- Menu option to delete one or multiple selected items. -->
    <string name="context_remove">删除</string>
    <!-- Menu option to delete selected items of the offline state -->
    <string name="context_delete_offline">自离线状态下移除</string>
    <!-- menu item -->
    <string name="context_share_folder">共享文件夹</string>
    <!-- menu item -->
    <string name="context_send_file">发送文件至聊天</string>
    <!-- menu item -->
    <string name="context_send_contact">共享联系人至聊天</string>
    <!-- open a shared folder -->
    <string name="context_view_shared_folders">查看共享文件夹</string>
    <!-- Item menu option upon clicking on one or multiple files. -->
    <string name="context_sharing_folder">分享</string>
    <!-- Menu option to manage a shared folder. -->
    <string name="manage_share">管理共享</string>
    <!-- menu item -->
    <string name="context_delete">删除</string>
    <!-- success message when removing a contact request -->
    <string name="context_contact_invitation_deleted">已删除联系人邀请</string>
    <!-- success message when reinvite a contact -->
    <string name="context_contact_invitation_resent">重新发送邀请</string>
    <!-- success message when sending a contact request -->
    <string name="context_contact_request_sent">请求已成功发送给%s。请在发送请求中查看。</string>
    <!-- success message when removing a contact -->
    <string name="context_contact_removed">联系人已移除</string>
    <!-- error message -->
    <string name="context_contact_not_removed">错误。联系人未移除</string>
    <!-- success message when chaning the permissionss -->
    <string name="context_permissions_changed">权限已更改</string>
    <!-- error message -->
    <string name="context_permissions_not_changed">错误。权限未更改</string>
    <!-- message when trying to create a folder that already exists -->
    <string name="context_folder_already_exists">文件夹已存在</string>
    <!-- message when trying to create a invite a contact already that is already added -->
    <string name="context_contact_already_exists">%s 已经是您的联系人</string>
    <!-- message when trying to send a file without full access -->
    <string name="context_send_no_permission">您未获得权限，无法发送文件</string>
    <!-- success message when creating a folder -->
    <string name="context_folder_created">文件夹已创建</string>
    <!-- error message when creating a folder -->
    <string name="context_folder_no_created">错误。未创建文件夹</string>
    <!-- success message when renaming a node -->
    <string name="context_correctly_renamed">重命名成功</string>
    <!-- error message -->
    <string name="context_no_renamed">错误。未重命名</string>
    <!-- success message when copying a node -->
    <string name="context_correctly_copied">复制成功</string>
    <!-- success message when sending a node to Inbox -->
    <string name="context_correctly_sent_node">已寄至收件匣</string>
    <!-- error message when sending a node to Inbox -->
    <string name="context_no_sent_node">错误。未发送至收件箱</string>
    <!-- error message -->
    <string name="context_no_copied">错误。未复制</string>
    <!-- message that appears when a user tries to move/copy/upload a file but doesn’t choose a destination folder -->
    <string name="context_no_destination_folder">请选择目标文件夹</string>
    <!-- success message when moving a node -->
    <string name="context_correctly_moved">移动成功</string>
    <!-- success message when moving a node -->
    <string name="number_correctly_moved">已移动%d个项目。</string>
    <!-- success message when moving a node -->
    <string name="number_incorrectly_moved">%d 个项目移动不成功</string>
    <!-- success message when moving a node -->
    <string name="context_correctly_moved_to_rubbish">已移至垃圾箱</string>
    <!-- error message -->
    <string name="context_no_moved">错误。未移动</string>
    <!-- success message when sharing a folder -->
    <string name="context_correctly_shared">已分享</string>
    <!-- error message when sharing a folder -->
    <string name="context_no_shared_number">错误。 %d分享未完成</string>
    <!-- success message when sharing a folder -->
    <string name="context_correctly_shared_removed">成功移除分享文件夹</string>
    <!-- error message when sharing a folder -->
    <string name="context_no_shared_number_removed">错误。 %d分享未完成</string>
    <!-- error message -->
    <string name="context_no_shared">错误。未分享</string>
    <!-- error message -->
    <string name="context_no_removed_shared">发送错误了，删除共享失败。</string>
    <!-- success message when removing a sharing -->
    <string name="context_remove_sharing">共享文件夹已被删除</string>
    <!-- error message -->
    <string name="context_no_link">生成链接失败</string>
    <!-- success message when removing a node from MEGA -->
    <string name="context_correctly_removed">删除成功</string>
    <!-- error message -->
    <string name="context_no_removed">错误。删除失败</string>
    <!-- success message when moving a node -->
    <string name="number_correctly_removed">已成功从MEGA云盘删除%d个项目</string>
    <!-- error message when moving a node -->
    <string name="number_no_removed">%d文件未成功删除</string>
    <!-- Success message when left shared folders -->
    <string name="number_correctly_leaved">已离开%d文件夹。</string>
    <!-- Message shown when a share has been left -->
    <string name="share_left">已离开该共享</string>
    <!-- error message when moving a node -->
    <string name="number_no_leaved">离开共享文件夹%d失败</string>
    <!-- success message when sending multiple files -->
    <string name="number_correctly_sent">文件已成功发送到%d联系人</string>
    <!-- error message when sending multiple files -->
    <string name="number_no_sent">文件未发送到%d联系人</string>
    <!-- success message when sending multiple files -->
    <string name="number_correctly_sent_multifile">成功发送%d个文件</string>
    <!-- error message when sending multiple files -->
    <string name="number_no_sent_multifile">%d个文件发送不成功</string>
    <!-- success message when sending multiple files -->
    <string name="number_correctly_copied">成功复制%d个项目</string>
    <!-- error message when sending multiple files -->
    <string name="number_no_copied">%d个项目复制失败</string>
    <!-- success message when removing several contacts -->
    <string name="number_contact_removed">已成功删除%d联系人</string>
    <!-- error message when removing several contacts -->
    <string name="number_contact_not_removed">%d联系人尚未删除</string>
    <!-- success message when sharing a file with multiple contacts -->
    <string name="number_contact_file_shared_correctly">已成功与%d 联系人分享文件夹</string>
    <!-- error message when sharing a file with multiple contacts -->
    <string name="number_contact_file_not_shared_">无法与%d位联系人共享文件</string>
    <!-- success message when sharing multiple files -->
    <string name="number_correctly_shared">%d文件夹共享成功</string>
    <!-- error message when sharing multiple files -->
    <string name="number_no_shared">%d个文件夹未共享</string>
    <!-- success message when sending a file to a contact -->
    <string name="context_correctly_copied_contact">已成功发送至：</string>
    <!-- success message when removing all the contacts of a shared folder -->
    <string name="context_correctly_removed_sharing_contacts">此文件夹已无共享者</string>
    <!-- error message when removing all the contacts of a shared folder -->
    <string name="context_no_removed_sharing_contacts">错误。该文件夹正在与其他联系人共享</string>
    <!-- option available for just one file -->
    <string name="context_select_one_file">只选一个文件</string>
    <!-- success message when emptying the RB -->
    <string name="rubbish_bin_emptied">已成功清空垃圾桶</string>
    <!-- error message when emptying the RB -->
    <string name="rubbish_bin_no_emptied">错误。垃圾桶尚未清空</string>
    <!-- dialog cancel subscriptions -->
    <string name="dialog_cancel_subscriptions">您将取消订阅MEGA。如果我们可以做些什么以改变您的心意，请让我们知道。</string>
    <!-- hint cancel subscriptions dialog -->
    <string name="hint_cancel_subscriptions">在这里输入反馈意见</string>
    <!-- send cancel subscriptions dialog -->
    <string name="send_cancel_subscriptions">发送</string>
    <!-- confirmation cancel subscriptions dialog -->
    <string name="confirmation_cancel_subscriptions">感谢您的反馈。您确定要取消MEGA订阅吗？</string>
    <!-- provide a reason to cancel subscriptions dialog -->
    <string name="reason_cancel_subscriptions">您的签约未取消。请告诉我们您要取消签约的原因。</string>
    <!-- welcome message after user brought subscription. placeholder 1: subscription type (Lite/Pro1 etc), placeholder 2: renewal interval (monthly/yearly) -->
    <string name="message_user_purchased_subscription">感谢您订阅%1$s %2$s!</string>
    <!-- Pop up message shows when user purchased a lower level of subscription -->
    <string name="message_user_purchased_subscription_down_grade">您的新订阅将在当前订阅到期后生效，届时将收取新套餐价格。</string>
    <!-- Pop up message shows when user purchased a subscription with a payment method that can not be processed in real time, e.g. voucher -->
    <string name="message_user_payment_pending">您的订阅将在Google处理付款后生效。</string>
    <!--  -->
    <string name="subscription_type_monthly">每月</string>
    <!--  -->
    <string name="subscription_type_yearly">每年</string>
    <!-- success message after removing the public link of a folder -->
    <string name="context_node_private">此文件夹现在是私人文件夹</string>
    <!-- success message after removing a share of a folder. a contact has no access to the folder now -->
    <string name="context_share_correctly_removed">共享已移除</string>
    <!-- Menu option to create a new folder in the file manager. -->
    <string name="menu_new_folder">新文件夹</string>
    <!-- Menu option to add a contact to your contact list. -->
    <string name="menu_add_contact">新增联系人</string>
    <!-- Menu option to add a contact to your contact list. -->
    <string name="menu_add_contact_and_share">增加联系人与分享</string>
    <!-- Title of the alert to introduce the decryption key -->
    <string name="alert_decryption_key">解密密钥</string>
    <!-- Message of the alert to introduce the decryption key -->
    <string name="message_decryption_key">请输入链接的解密密钥</string>
    <!-- error message shown on the decryption key dialog if the key typed in was wrong -->
    <string name="invalid_decryption_key">无效的密钥</string>
    <!-- upload to. Then choose an Image file -->
    <string name="upload_to_image">图片</string>
    <!-- upload to. Then choose an Audio file -->
    <string name="upload_to_audio">语音</string>
    <!-- Title of the button in the contact info screen to start a video call -->
    <string name="upload_to_video">视频</string>
    <!-- upload to. Then choose to browse the file system to choose a file -->
    <string name="upload_to_filesystem">从文件系统中挑选</string>
    <!-- upload to. Then choose to browse the file system to choose a file -->
    <string name="upload_to_filesystem_from">选择从</string>
    <!-- Label for the current uploaded size of a file. For example, 3 files, 50KB uploaded -->
    <string name="upload_uploaded">已上传</string>
    <!-- Status text at the beginning of an upload, Status text at the beginning of an upload for 2 or more files -->
    <plurals name="upload_prepare">
        <item quantity="other">文件处理中</item>
    </plurals>
    <!-- error message when downloading a file -->
    <string name="error_temporary_unavaible">资源暂时不可用，请稍后再试。</string>
    <!-- Error message when the selected file cannot be opened -->
    <string name="upload_can_not_open">无法打开已选文件</string>
    <!-- when a zip file is downloaded and clicked, the app unzips the file. This is the status text while unzipping the file -->
    <string name="unzipping_process">正在解压文件</string>
    <!-- error message while browsing the local filesystem -->
    <string name="error_io_problem">文件系统问题</string>
    <!-- error message while browsing the local filesystem -->
    <string name="general_error">浏览本地文件时发生错误。</string>
    <!-- title of the image gallery -->
    <string name="full_screen_image_viewer_label">图像浏览器</string>
    <!-- Headline for the amount of storage space is used -->
    <string name="my_account_used_space">已使用存储空间</string>
    <!-- menu item -->
    <string name="my_account_change_password">更改密码</string>
    <!-- Dialog text overquota error -->
    <string name="overquota_alert_text">您已经超出了您的容量上限。您需要升级账户吗？</string>
    <!-- when did the last session happen -->
    <string name="my_account_last_session">上次使用</string>
    <!-- header for the social connections, showing the number of contacts the user has -->
    <string name="my_account_connections">联系人</string>
    <!-- message displayed while the app is changing the password -->
    <string name="my_account_changing_password">正在更改密码</string>
    <!-- when changing the password, the first edittext is to enter the current password -->
    <string name="my_account_change_password_oldPassword">现有密码</string>
    <!-- when changing the password -->
    <string name="my_account_change_password_newPassword1">新密码</string>
    <!-- when changing the password -->
    <string name="my_account_change_password_newPassword2">确认新密码</string>
    <!-- when changing the password or creating the account, the password is required twice and check that both times are the same -->
    <string name="my_account_change_password_dont_match">密码不匹配</string>
    <!-- title of the selection of the pro account wanted -->
    <string name="upgrade_select_pricing">选择会员方案</string>
    <!-- the user has to decide the way of payment -->
    <string name="select_membership_1">按月或按年度订阅</string>
    <!-- choose the payment method option when no method is available -->
    <string name="no_available_payment_method">您尚未为此Pro方案设置付款方式。请选择一项。</string>
    <!-- button to decide monthly payment. The asterisk is needed -->
    <string name="upgrade_per_month">每月*</string>
    <!-- button to decide annually payment. The asterisk is needed -->
    <string name="upgrade_per_year">每年*</string>
    <!-- the user can get the link and it’s copied to the clipboard -->
    <string name="file_properties_get_link">此链接已复制到剪贴板</string>
    <!-- before sharing an image, the preview has to be downloaded -->
    <string name="full_image_viewer_not_preview">预览尚未载入，请稍等</string>
    <!-- due to device is low on memory, cannot load an image preview temporarily -->
    <string name="not_load_preview_low_memory">无可用内存显示预览。请稍后再试。</string>
    <!-- alert when clicking a newsignup link being logged -->
    <string name="log_out_warning">请在创建帐户前登出</string>
    <!-- message shown in the screen when there are not any active transfer -->
    <string name="transfers_empty">没有活跃传输</string>
    <!-- menu item -->
    <string name="menu_pause_transfers">暂停传输</string>
    <!-- menu item -->
    <string name="menu_cancel_all_transfers">取消所有传输</string>
    <!-- Option of the sliding panel to capture a new picture to upload to Cloud Drive or to set as user avatar -->
    <string name="menu_take_picture">拍摄</string>
    <!-- Dialog title, to explain why MEGA needs the ’display over other apps’ permission (Android 10) -->
    <string name="ask_for_display_over_title">允许接收MEGA来电通知</string>
    <!-- Dialog message, to explain why MEGA needs the ’display over other apps’ permission (Android 10) -->
    <string name="ask_for_display_over_msg">请允许MEGA在其他应用程序上显示通话的权限。</string>
    <!-- Prompt text shows when the user doesn’t want to make MEGA grant the ’display over other apps’ permission for now (Android 10) -->
    <string name="ask_for_display_over_explain">您仍然可以在设备设置中手动授予权限。</string>
    <!-- the options of how to upload, but in an array. needed for the settings, how to upload the camera images. only when Wi-Fi connected -->
    <string name="cam_sync_wifi">仅限Wi-Fi</string>
    <!-- the options of how to upload, but in an array. needed for the settings, how to upload the camera images. when Wi-Fi connected and using data plan -->
    <string name="cam_sync_data">Wi-Fi或移动数据</string>
    <!-- The upload of the user’s photos orvideos from their specified album is in progress. -->
    <string name="cam_sync_syncing">正在进行相机上传</string>
    <!-- confirmation question for cancelling the camera uploads -->
    <string name="cam_sync_cancel_sync">您是否要停止相机上传？</string>
    <!-- title of the notification when camera upload is enabled -->
    <string name="settings_camera_notif_title">正在上传媒体文件夹中的文件</string>
    <!-- title of the notification when camera upload is checking files -->
    <string name="settings_camera_notif_checking_title">检查待上传的文件</string>
    <!-- title of the notification when camera upload is initializing -->
    <string name="settings_camera_notif_initializing_title">正在初始化相机上传</string>
    <!-- title of the notification when camera upload’s primary local folder is unavailable. -->
    <string name="camera_notif_primary_local_unavailable">已禁用相机上传。您的本地文件夹不可用。</string>
    <!-- title of the notification when camera upload’s secondary local folder is unavailable. -->
    <string name="camera_notif_secondary_local_unavailable">媒体上传已禁用。您的本地文件夹不可用。</string>
    <!-- notification camera uploads complete -->
    <string name="settings_camera_notif_complete">相机上传完成</string>
    <!-- settings of the Appearance section -->
    <string name="settings_appearance">外观</string>
    <!-- settings of the Features section -->
    <string name="settings_features">功能</string>
    <!-- label of storage in upgrade/choose account page, it is being used with a variable, e.g. for LITE user it will show ‘200GB Storage’. -->
    <string name="settings_storage">储存空间</string>
    <!-- Settings of the Passcode -->
    <string name="settings_passcode_lock">密码锁</string>
    <!-- Setting to allow the user to select the preferred passcode type -->
    <string name="settings_passcode_option">密码锁选项</string>
    <!-- Helper text to explain why we have this `Require me to plug in` setting, placeholder - 100 to 1000 in MB -->
    <string name="settings_camera_upload_charging_helper_label">视频压缩需要消耗电池电量，若压缩的视频大于%s时，请为您的设备充电。</string>
    <!-- Helper text to explain the things to note if enable the feature of including GPS info -->
    <string name="settings_camera_upload_include_gps_helper_label">开启后，您的位置信息将包含在您的图片中。请谨慎选择。</string>
    <!-- Settings category title for cache and offline files -->
    <string name="settings_advanced_features">高级</string>
    <!-- Settings preference title for cache -->
    <string name="settings_advanced_features_cache">清除缓存</string>
    <!-- Settings preference title for offline files -->
    <string name="settings_advanced_features_offline">清除离线文件</string>
    <!-- description of switch ‘Open file when download is completed’ -->
    <string name="settings_auto_play_label">下载完成后打开文件</string>
    <!-- Settings preference title for delete account -->
    <string name="settings_delete_account">删除账户</string>
    <!-- Size of files in offline or cache folders -->
    <string name="settings_advanced_features_size">目前已使用%s</string>
    <!-- Calculating Size of files in offline or cache folders -->
    <string name="settings_advanced_features_calculating">正在计算</string>
    <!-- title of the setting to set the default download location -->
    <string name="settings_storage_download_location">默认下载位置</string>
    <!-- Whether to always ask the user each time. -->
    <string name="settings_storage_ask_me_always">总是询问下载地址</string>
    <!-- Whether to enable the storage in advanced devices -->
    <string name="settings_storage_advanced_devices">显示高级设备（外置SD）</string>
    <!-- Label of button on account page that ask user to add their phone number -->
    <string name="add_phone_number_label">添加手机号</string>
    <!-- enter verification code page title -->
    <string name="verify_account_title">验证您的帐户</string>
    <!-- Text to explain to user why to verify phone number (account suspended use case) -->
    <string name="verify_account_helper_locked">由于滥用行为，您的帐户已被暂时锁定。请通过验证手机号解锁帐户。</string>
    <!-- Hint text of the country edittext for billing purposes -->
    <string name="general_country_label">国家</string>
    <!-- Hint text of the region edittext for choosing dial code. -->
    <string name="sms_region_label">地区</string>
    <!-- place holder for enter mobile number field -->
    <string name="verify_account_phone_number_placeholder">您的手机号码</string>
    <!-- Button label - go to previous page -->
    <string name="general_back_button">返回</string>
    <!-- button label - quite sms verification use case -->
    <string name="verify_account_not_now_button">不用了</string>
    <!-- Button label - confirm some action -->
    <string name="general_confirm_button">确认</string>
    <!-- On “add phone number” page, an error message will be shown if user click next button without select country code. -->
    <string name="verify_account_invalid_country_code">请选择一个国家区号</string>
    <!-- On “Add phone number” page, a toast error message will be shown if the country code cannot be fetched from back end. -->
    <string name="verify_account_not_loading_country_code">无法获取国家区号</string>
    <!-- error message if user click next button without enter a valid phone number -->
    <string name="verify_account_invalid_phone_number">请填写正确的电话号码。</string>
    <!-- Label tell user to enter received txt to below input boxes -->
    <string name="verify_account_enter_txt_label">请输入验证码，已发送至</string>
    <!-- enter verification code page title -->
    <string name="verify_account_enter_code_title">验证您的帐户</string>
    <!-- error message that will show to user when user entered invalid verification code -->
    <string name="verify_account_incorrect_code">验证码错误。请再试一次或重新发送。</string>
    <!-- text message to remind user to resend verification code -->
    <string name="verify_account_resend_label">没有收到验证码？</string>
    <!-- Button to resend the create account email to a new email address in case the previous email address was misspelled -->
    <string name="general_resend_button">重新发送</string>
    <!-- error message that will show to user when host detected that the mobile number has been registered already -->
    <string name="verify_account_error_phone_number_register">该手机号已关联了一个MEGA帐户</string>
    <!-- error message that will show to user when user reached the sms verification daily limit -->
    <string name="verify_account_error_reach_limit">您已达到每日限额</string>
    <!-- error message that will show to user when user reached the sms verification daily limit -->
    <string name="verify_account_error_wrong_code">验证码不匹配</string>
    <!-- error message that will show to user when code has been verified -->
    <string name="verify_account_error_code_verified">该验证码已通过验证</string>
    <!-- error message that will show to user when user entered invalid verification code -->
    <string name="verify_account_error_invalid_code">验证码错误。请再试一次或重新发送。</string>
    <!-- verify phone number successfully -->
    <string name="verify_account_successfully">您的手机号已成功验证</string>
    <!-- If the user has an internal storage and an external SD card, it has to be set on the settings screen, external storage option -->
    <string-array name="settings_storage_download_location_array">
        <item>内部存储</item>
        <item>外置储存</item>
    </string-array>
    <!-- If the user has an internal storage and an external SD card, it has to be set on the settings screen, internal storage option -->
    <string name="internal_storage_label">内部存储</string>
    <!-- If the user has an internal storage and an external SD card, it has to be set on the settings screen, external storage option -->
    <string name="external_storage_label">外置储存</string>
    <!-- choose the way the new user’s email is inserted, import from phone option -->
    <string-array name="add_contact_array">
        <item>写下使用者电子信箱</item>
        <item>从设备导入</item>
    </string-array>
    <!-- settings option -->
    <string name="settings_camera_upload_on">启用相机上传</string>
    <!-- settings option -->
    <string name="settings_camera_upload_turn_on">启用从相机上传</string>
    <!-- settings option -->
    <string name="settings_camera_upload_off">禁用相机上传</string>
    <!-- settings option. How to upload the camera images: via Wi-Fi only or via Wi-Fi and data plan -->
    <string name="settings_camera_upload_how_to_upload">如何上传</string>
    <!-- The Secondary Media uploads allows to create a second Camera Folder synchronization. Enabling it would imply to choose a new local folder and then, a new destination folder in MEGA. This is the text that appears in the settings option to enable the second synchronization. -->
    <string name="settings_secondary_upload_on">开启辅助媒体上传</string>
    <!-- The Secondary Media uploads allows to create a second Camera Folder synchronization. Disabling it would imply that the current second sync won’t be running anymore. This is the text that appears in the settings option to disable the second synchronization. -->
    <string name="settings_secondary_upload_off">关闭辅助媒体上传</string>
    <!-- Title of shared folder explorer to choose a folder to perform an action -->
    <string name="settings_empty_folder">选择文件夹</string>
    <!-- the options of how to upload, but in an array. needed for the settings, how to upload the camera images. only when Wi-Fi connected -->
    <string-array name="settings_camera_upload_how_to_entries">
        <item>Wi-Fi或移动数据</item>
        <item>仅限Wi-Fi</item>
    </string-array>
    <!-- What kind of files are going to be uploaded: images, videos or both -->
    <string name="settings_camera_upload_what_to_upload">文件上传</string>
    <!-- what kind of file are going to be uploaded. Needed for the settings summary -->
    <string-array name="settings_camera_upload_file_upload_entries">
        <item>仅照片</item>
        <item>仅视频</item>
        <item>照片和视频</item>
    </string-array>
    <!-- Option to choose that the camera sync will only be enable when the device is charging -->
    <string name="settings_camera_upload_charging">只在充电状态下</string>
    <!-- Title of ‘Include location tags’ setting option. Once enabled, Camera Uploads will include the location info from pictures those are being uploaded -->
    <string name="settings_camera_upload_include_gps">分享位置标签</string>
    <!-- Option to choose that the video compression will only be enable when the device is charging -->
    <string name="settings_camera_upload_require_plug_in">仅在设备充电时进行视频压缩</string>
    <!-- Option to choose that the camera sync will maintain the local file names when uploading -->
    <string name="settings_keep_file_names">以设备中文件的名称保存</string>
    <!-- The location of where the user photos or videos are stored in the device. -->
    <string name="settings_local_camera_upload_folder">本地相机文件夹</string>
    <!-- The location of where the user photos or videos are stored in MEGA. -->
    <string name="settings_mega_camera_upload_folder">MEGA媒体文件夹</string>
    <!-- The location of where the user photos or videos of the secondary sync are stored in the device. -->
    <string name="settings_local_secondary_folder">本地辅助文件夹</string>
    <!-- The location of where the user photos or videos of the secondary sync are stored in MEGA. -->
    <string name="settings_mega_secondary_folder">MEGA次级媒体文件夹</string>
    <!-- what kind of file are going to be uploaded. Needed for the settings summary -->
    <string name="settings_camera_upload_only_photos">仅照片</string>
    <!-- what kind of file are going to be uploaded. Needed for the settings summary -->
    <string name="settings_camera_upload_only_videos">仅视频</string>
    <!-- what kind of file are going to be uploaded. Needed for the settings summary -->
    <string name="settings_camera_upload_photos_and_videos">照片和视频</string>
    <!-- status text when no custom photo sync folder has been set -->
    <string name="settings_pin_lock_code_not_set">未设定</string>
    <!-- Settings of the Passcode -->
    <string name="settings_passcode_lock_switch">密码锁</string>
    <!-- Settings option to change Passcode. -->
    <string name="settings_change_passcode">更改验证码</string>
    <!-- Settings option screen to change Passcode. -->
    <string name="title_change_passcode">更改密码锁</string>
    <!-- Settings option to set the timer to ask for passcode. -->
    <string name="settings_require_passcode">密码请求</string>
    <!-- Option available to choose in some context to make an action immediately. -->
    <string name="action_immediately">立即</string>
    <!-- Button after the Passcode code input field -->
    <string name="pin_lock_enter">输入</string>
    <!-- Error message when not typing the Passcode code correctly. Plural. The placeholder indicates the number of failed attempts. E.g. 7 failed passcode attempts -->
    <plurals name="passcode_lock_alert_attempts">
        <item quantity="other">密码尝试失败%1$d次</item>
    </plurals>
    <!-- Error message when not typing the Passcode code correctly -->
    <string name="pin_lock_alert">尝试10次失败后，您的帐户将被登出，您的离线文件将被删除。</string>
    <!-- error message when not typing the Passcode code correctly -->
    <string name="pin_lock_incorrect">代码错误</string>
    <!-- Error message when not typing the Passcode correctly and have several attempts left. The placeholder is to display the number of attempts left in runtime. -->
    <plurals name="pin_lock_incorrect_alert">
        <item quantity="other">应用锁密码错误。请重试。您还剩余%2d次尝试</item>
    </plurals>
    <!-- Error message when not typing the Passcode correctly (two times) -->
    <string name="pin_lock_not_match">密码不正确,请重试!</string>
    <!-- Title of the screen to unlock screen with Passcode -->
    <string name="unlock_pin_title">输入你的密码</string>
    <!-- Title of the screen to unlock screen with Passcode in second round -->
    <string name="unlock_pin_title_2">重新输入你的密码</string>
    <!-- Title of the screen to unlock screen with Passcode -->
    <string name="reset_pin_title">输入你的新密码</string>
    <!-- Title of the screen to unlock screen with Passcode in second round -->
    <string name="reset_pin_title_2">重新输入你的新密码</string>
    <!-- Text of the screen after 10 attemps with a wrong Passcode -->
    <string name="incorrect_pin_activity">您的所有本地数据将被删除，您将以％1d秒后注销</string>
    <!-- Caption of a title, in the context of “About MEGA” or “About us” -->
    <string name="settings_about">关于</string>
    <!-- Preference screen item action button -->
    <string name="settings_about_privacy_policy">隐私政策</string>
    <!--  -->
    <string name="settings_about_terms_of_service">服务条款</string>
    <!-- App means “Application” -->
    <string name="settings_about_app_version">App 版本</string>
    <!-- Title of the label where the SDK version is shown -->
    <string name="settings_about_sdk_version">MEGA SDK版本</string>
    <!-- Title of the label where the MEGAchat SDK version is shown -->
    <string name="settings_about_karere_version">MEGAchat SDK版本</string>
    <!-- Link to the public code of the app -->
    <string name="settings_about_code_link_title">检视来源码</string>
    <!--  -->
    <string name="january">一月</string>
    <!--  -->
    <string name="february">二月</string>
    <!--  -->
    <string name="march">三月</string>
    <!--  -->
    <string name="april">四月</string>
    <!--  -->
    <string name="may">五月</string>
    <!--  -->
    <string name="june">六月</string>
    <!--  -->
    <string name="july">七月</string>
    <!--  -->
    <string name="august">八月</string>
    <!--  -->
    <string name="september">九月</string>
    <!--  -->
    <string name="october">十月</string>
    <!--  -->
    <string name="november">十一月</string>
    <!--  -->
    <string name="december">十二月</string>
    <!-- title of the screen that shows the ZIP files -->
    <string name="zip_browser_activity">ZIP浏览器</string>
    <!-- title of the My Account screen -->
    <string name="my_account_title">账户类型</string>
    <!-- Label to indicate the date when the current subscription renews -->
    <string name="renews_on">将于&#160;更新</string>
    <!-- title of the Expiration Date -->
    <string name="expires_on">将于&#160;到期</string>
    <!--  -->
    <string name="free_account">免费</string>
    <!-- info message shown to the user when the Camera Uploads folder has been created -->
    <string name="camera_uploads_created">已创建相机上传文件夹</string>
    <!-- category in sort by action -->
    <string name="sortby_name">名称</string>
    <!-- sort files alphabetically ascending -->
    <string name="sortby_name_ascending">升序</string>
    <!-- sort files alphabetically descending -->
    <string name="sortby_name_descending">降序</string>
    <!-- category in sort by action -->
    <string name="sortby_date">日期</string>
    <!-- category in sort by action -->
    <string name="sortby_creation_date">创建日期</string>
    <!-- category in sort by action -->
    <string name="sortby_modification_date">修改日期</string>
    <!-- category in sort by action -->
    <string name="sortby_link_creation_date">链接创建日期</string>
    <!-- sort files by date newest first -->
    <string name="sortby_date_newest">从新到旧</string>
    <!-- sort files by date oldest first -->
    <string name="sortby_date_oldest">从旧到新</string>
    <!-- category in sort by action -->
    <string name="sortby_size">大小</string>
    <!-- sort files by size largest first -->
    <string name="sortby_size_largest_first">从大到小</string>
    <!-- sort files by size smallest first -->
    <string name="sortby_size_smallest_first">从小到大</string>
    <!-- Title of sort by media type options -->
    <string name="sortby_type">媒体类型</string>
    <!-- sort option, sort media files by photos first -->
    <string name="sortby_type_photo_first">照片</string>
    <!-- sort option, sort media files by videos first -->
    <string name="sortby_type_video_first">视频</string>
    <!-- Title to choose the type of Passcode -->
    <string name="pin_lock_type">应用锁密码类型</string>
    <!-- Passcode with 4 digits -->
    <string name="four_pin_lock">4位数字密码</string>
    <!-- Passcode with 6 digits -->
    <string name="six_pin_lock">6位数字密码</string>
    <!-- Passcode alphanumeric -->
    <string name="AN_pin_lock">字母数字密码</string>
    <!-- Confirmation message when enabling logs in the app -->
    <string name="settings_enable_logs">日志已启用</string>
    <!-- Confirmation message when disabling logs in the app -->
    <string name="settings_disable_logs">日志已关闭</string>
    <!-- Snackbar error message triggered by host error when user is trying to setup MEGA Camera Uploads folder in settings page -->
    <string name="error_unable_to_setup_cloud_folder">无法设置MEGA相机上传文件夹</string>
    <!-- Message displayed when the user denies the required permissions during the logs activation -->
    <string name="logs_not_enabled_permissions">日志尚未启用，由于您未开启所需的权限</string>
    <!-- Option in the sliding panel to open the folder which contains the file selected after performing a search -->
    <string name="search_open_location">开启位置</string>
    <!-- message when a temporary error on logging in is due to SDK is waiting for the server to complete a request due to an API lock -->
    <string name="servers_busy">处理花费的时间比预期的要长。请稍候。</string>
    <!-- Label in My Account section to show user account type -->
    <string name="my_account_free">免费账户</string>
    <!-- Type of account info added to the feedback email sent to support -->
    <string name="my_account_prolite">Pro Lite 帐户</string>
    <!-- Label in My Account section to show user account type -->
    <string name="my_account_pro1">Pro I 帐户</string>
    <!-- Label in My Account section to show user account type -->
    <string name="my_account_pro2">Pro II 帐户</string>
    <!-- Label in My Account section to show user account type -->
    <string name="my_account_pro3">Pro III 帐户</string>
    <!-- Type of account info added to the feedback email sent to support -->
    <string name="my_account_prolite_feedback_email">Pro Lite 帐户</string>
    <!--  -->
    <string name="backup_title">备份您的恢复密钥</string>
    <!-- Subtitle of the screen to backup the master key -->
    <string name="backup_subtitle">您的密码可以解锁恢复密钥</string>
    <!-- First paragraph of the screen to backup the master key -->
    <string name="backup_first_paragraph">您的数据只能通过您的主加密密钥开始读取、解密，并存储。这意味着如果您丢失密码，您的主密钥将无法被解密，从而无法解密数据。</string>
    <!-- Summary of the preference Recovery key on Settings section -->
    <string name="backup_second_paragraph">导出恢复密钥并将其保存在安全位置，使您可以设置新密码并不会丢失数据信息。</string>
    <!-- Third paragraph of the screen to backup the master key -->
    <string name="backup_third_paragraph">外来攻击者如持有您的密钥仍将无法获取您的资料。密码重置将会需要密钥以及需可存取您的电子邮件。</string>
    <!-- Sentence to inform the user the available actions in the screen to backup the master key -->
    <string name="backup_action">将恢复密钥复制到剪贴板或存为文本文件保存</string>
    <!-- Action of a button to save something -->
    <string name="save_action">保存</string>
    <!-- Alert message when the master key has been successfully copied to the ClipBoard -->
    <string name="copy_MK_confirmation">已成功复制恢复密钥</string>
    <!-- Button to change the password -->
    <string name="change_pass">更改</string>
    <!-- Positive button to perform a general action -->
    <string name="general_positive_button">是</string>
    <!-- Negative button to perform a general action -->
    <string name="general_negative_button">无</string>
    <!-- Option of the overflow menu to show the screen info to reset the password -->
    <string name="forgot_pass_menu">忘记密码了？</string>
    <!-- Button in the Login screen to reset the password -->
    <string name="forgot_pass">忘记密码?</string>
    <!-- First paragraph of the screen when the password has been forgotten -->
    <string name="forgot_pass_first_paragraph">如果您备份了恢复密钥，则可以通过选择是重置密码。没有数据将丢失。</string>
    <!-- Second paragraph of the screen when the password has been forgotten -->
    <string name="forgot_pass_second_paragraph">如果您在此或任何其他计算机上的其他浏览器中有未过期的MEGA页面，您仍然可以导出恢复密钥。如没有，您将无法再解密现有帐户，但您可以通过选择NO，在同一个电子邮件地址下启动新帐户。</string>
    <!-- Sentence to ask to the user if he has the master key in the screen when the password has been forgotten -->
    <string name="forgot_pass_action">您是否备份了恢复密钥？</string>
    <!-- Title of the alert message to ask for the link to reset the pass with the MK -->
    <string name="title_alert_reset_with_MK">很好!</string>
    <!-- Hint of the text where the user can write his e-mail -->
    <string name="edit_text_insert_mail">请在此处写下电子信箱</string>
    <!-- Text of the alert message to ask for the link to reset the pass with the MK -->
    <string name="text_alert_reset_with_MK">请在下面输入您的邮箱地址。您将收到一个恢复链接，您可通过此链接提交您的恢复密钥并重置密码。</string>
    <!-- Hint of the text when the user can write his master key -->
    <string name="edit_text_insert_mk">在这里输入您的恢复密钥</string>
    <!-- Hint of the text where the user can write his password -->
    <string name="edit_text_insert_pass">请在此处写下密码</string>
    <!-- Text shown in the last alert dialog to confirm delete user account -->
    <string name="delete_account_text_last_step">这是删除帐户的最后一步。您将永久丢失保存在云盘中的所有数据。请在下方输入您的密码。</string>
    <!-- Title of the alert dialog to inform the user that have to check the email -->
    <string name="email_verification_title">电子邮件验证</string>
    <!-- Text of the alert dialog to inform the user that have to check the email -->
    <string name="email_verification_text">请确认您的电子信箱以继续</string>
    <!-- Text to inform the user when an error occurs -->
    <string name="general_text_error">发生错误，请再试一次。</string>
    <!-- Alert to inform the user that have to be logged in to perform the action -->
    <string name="alert_not_logged_in">您必须登录才能执行此操作。</string>
    <!-- Error message when a user attempts to change their email without an active login session. -->
    <string name="change_email_not_logged_in">您必须登录才能完成您的电子邮件地址更改。请使用您当前的电子邮件地址重新登录，然后再次点击您的确认链接。</string>
    <!-- Text displayed to inform that the email was successfully changed. Please keep the placeholder, it will be replaced with the new email address. -->
    <string name="email_changed">更改已完成，您当前MEGA帐户的新电子邮件地址为：%1$s</string>
    <!-- Error when the user leaves empty the password field -->
    <string name="invalid_string">不正确</string>
    <!-- Text of the toast when the user enters invalid text which is neither a valid phone number nor a valid email -->
    <string name="invalid_input">无效的输入</string>
    <!-- Title of the alert dialog when the user tries to recover the pass of a non existing account -->
    <string name="invalid_email_title">无效的邮箱地址</string>
    <!-- Title of the alert dialog when the user tries to recover the pass of a non existing account -->
    <string name="invalid_email_text">请核对您的邮箱地址然后再试一次。</string>
    <!-- Title of the dialog to write the Recovery Key after opening the recovery link -->
    <string name="title_dialog_insert_MK">密码重置</string>
    <!-- Text of the dialog to write the Recovery Key after opening the recovery link -->
    <string name="text_dialog_insert_MK">请在下面输入您的恢复密钥</string>
    <!-- Text of the alert when the pass has been correctly changed -->
    <string name="pass_changed_alert">您的密码已被更改。</string>
    <!-- Title of the dialog to park an account -->
    <string name="park_account_dialog_title">封存账户</string>
    <!-- Button to park an account -->
    <string name="park_account_button">封存</string>
    <!-- Title of the screen to park an account -->
    <string name="park_account_title">噢！</string>
    <!-- First paragraph of the screen to park an account -->
    <string name="park_account_first_paragraph">由于我们的终端至终端加密，没有您的密码或恢复密钥的备份，您将无法访问您的数据。</string>
    <!-- Second paragraph of the screen to park an account -->
    <string name="park_account_second_paragraph">您可以先封存现有的账户，再以同一个电子信箱重新注册。您的资料将会被保存至少60天。在这之间，如果您回想起您此一封存账号的密码，请联系support&#64;mega.nz以寻求恢复协助。</string>
    <!-- Text of the dialog message to ask for the link to park the account -->
    <string name="dialog_park_account">请于下方输入您的电子邮件地址。您将收到还原金钥链接，让您可以封存您的账户。</string>
    <!-- Text shown in the last alert dialog to park an account -->
    <string name="park_account_text_last_step">这是封存您的帐户的最后一步，请输入您的新密码。您的数据将保留至少60天。如果您记住您的封存帐户密码，请联系support&#64;mega.nz</string>
    <!-- Title of the screen to write the new password after opening the recovery link -->
    <string name="title_enter_new_password">请输入新密码</string>
    <!-- Message when the user tries to open a recovery pass link and it has expired -->
    <string name="recovery_link_expired">这个恢复链接已过期，请再试一次。</string>
    <!-- Text of the alert after opening the recovery link to reset pass being logged. -->
    <string name="text_reset_pass_logged_in">您的恢复密钥将用于重置您的密码。请输入您的新密码。</string>
    <!-- Text of the alert dialog to inform the user that have to check the email after clicking the option forgot pass -->
    <string name="email_verification_text_change_pass">您将收到一个允许您重置密码的恢复链接..</string>
    <!-- Button to upgrade the account to PRO account in My Account Section -->
    <string name="my_account_upgrade_pro">升级</string>
    <!-- Button to upgrade the account to PRO account in the panel that appears randomly -->
    <string name="my_account_upgrade_pro_panel">现在就去升级账户</string>
    <!-- Message to promote PRO accounts -->
    <string name="get_pro_account">升级您的云盘。[A]购买Pro会员帐户获得更多存储空间和传输流量。</string>
    <!-- success message when the MasterKey file has been downloaded -->
    <string name="toast_master_key">MEGA帐户的恢复密钥已保存到：%1s。[A]您可以在离线里找到您的恢复密钥文件。[A]请注意：当您登出帐户时，您的恢复密钥文件将被删除，因此请将其保存在您MEGA帐户以外的安全位置。</string>
    <!-- Error shown when the user tries to change his mail to one that is already used -->
    <string name="mail_already_used">该电子邮件地址已被占用。请使用另一个电子邮件地址。</string>
    <!-- Error shown when the user tries to change his mail while the user has already requested a confirmation link for that email address -->
    <string name="mail_changed_confirm_requested">你已经为此电子邮件地址申请了确认信。</string>
    <!-- Error shown when the user tries to change his mail while the email is the same as the old -->
    <string name="mail_same_as_old">这是您当前的电子邮件地址。</string>
    <!-- Text shown in the last alert dialog to change the email associated to an account -->
    <string name="change_mail_text_last_step">这是变更您电子信箱的最后一步了。请在下方输入您的密码。</string>
    <!-- Title of the alert dialog to change the email associated to an account -->
    <string name="change_mail_title_last_step">更改电子信箱</string>
    <!-- Iitle of the warning when the user is running out of space -->
    <string name="title_new_warning_out_space">您的存储空间不足。</string>
    <!-- Text of the warning when the user is running out of space -->
    <string name="new_warning_out_space">升级至Pro帐户，尊享MEGA会员服务。</string>
    <!-- Iitle of sliding panel to choose the option to edit the profile picture -->
    <string name="title_options_avatar_panel">编辑个人照片</string>
    <!-- Option of the sliding panel to capture a new picture to upload to Cloud Drive or to set as user avatar -->
    <string name="take_photo_avatar_panel">拍摄</string>
    <!-- Option of the sliding panel to change the avatar by choosing an existing picture -->
    <string name="choose_photo_avatar_panel">选择照片</string>
    <!-- Option of the sliding panel to delete the existing avatar -->
    <string name="delete_avatar_panel">删除照片</string>
    <!-- Alert when the user introduces his MK to reset pass incorrectly -->
    <string name="incorrect_MK">您提供的密钥与此账户不匹配。请确保您使用正确的恢复密钥，然后重试。</string>
    <!-- Title of the alert when the user introduces his MK to reset pass incorrectly -->
    <string name="incorrect_MK_title">恢复密钥无效</string>
    <!-- Alert Dialog to get link -->
    <string name="option_full_link">链接包含密钥</string>
    <!-- Message shown meanwhile the app is waiting for a request -->
    <string name="recovering_info">获取信息中&#8230;</string>
    <!-- Text of the alert dialog to inform the user that have to check the email to validate his new email -->
    <string name="email_verification_text_change_mail">您的新电子邮件地址需要验证确认。请至您的电子信箱收信并进行验证。</string>
    <!-- Confirmation before deleting the avatar of the user’s profile -->
    <string name="confirmation_delete_avatar">是否删除您的头像？</string>
    <!-- Title of the Dialog to edit the profile attributes of the user’s account -->
    <string name="title_edit_profile_info">编辑</string>
    <!-- Alert Dialog to get link -->
    <string name="title_set_expiry_date">设定到期日</string>
    <!-- Title of the dialog to get link with password -->
    <string name="title_set_password_protection">密码保护设定</string>
    <!-- Subtitle of the dialog to get link -->
    <string name="subtitle_set_expiry_date">（仅限Pro会员）</string>
    <!-- Alert Dialog to get link with password -->
    <string name="set_password_protection_dialog">设置密码</string>
    <!-- Hint of the dialog to get link with password -->
    <string name="hint_set_password_protection_dialog">输入密码</string>
    <!-- Hint of the confirmation dialog to get link with password -->
    <string name="hint_confirm_password_protection_dialog">确认密码</string>
    <!-- Status text at the beginning of getting a link -->
    <string name="link_request_status">处理中&#8230;</string>
    <!-- Option of the sliding panel to edit the link of a node -->
    <string name="edit_link_option">管理链接</string>
    <!-- Error alert dialog shown when changing the password the user provides an incorrect password -->
    <string name="old_password_provided_incorrect">您提供的当前密码不正确</string>
    <!-- success message when reinviting multiple contacts -->
    <string name="number_correctly_reinvite_contact_request">重新发送%d 邀请成功。</string>
    <!-- success message when reinviting multiple contacts -->
    <string name="number_correctly_delete_contact_request">已成功删除%d 邀请。</string>
    <!-- error message when reinviting multiple contacts -->
    <string name="number_no_delete_contact_request">已成功删除%1$d个邀请，但有%2$d个未被删除。</string>
    <!-- confirmation message before removing a contact request. -->
    <string name="confirmation_delete_contact_request">您是否要删除%s的邀请请求？</string>
    <!-- confirmation message before removing mutiple contact request -->
    <string name="confirmation_remove_multiple_contact_request">您是否要删除这些%d个邀请请求？</string>
    <!-- success message when replying to multiple received request -->
    <string name="number_correctly_invitation_reply_sent">%d请求回复已发送。</string>
    <!-- error message when replying to multiple received request -->
    <string name="number_incorrectly_invitation_reply_sent">%1$d请求回复成功发送，但%2$d未发送。</string>
    <!-- Referring to a invitation request in the Contacts section. Plural. e.g. 5 requests -->
    <plurals name="general_num_request">
        <item quantity="other">%1$d个请求</item>
    </plurals>
    <!-- Confirmation before removing the outgoing shares of a folder -->
    <plurals name="confirmation_remove_outgoing_shares">
        <item quantity="other">这个文件夹与%1$d个联系人共享。确定要删除分享吗？</item>
    </plurals>
    <!-- Error message when the credentials to login are incorrect. -->
    <string name="error_incorrect_email_or_password">电子邮件和/或密码无效。请再试一次。</string>
    <!-- Error message when trying to login and the account is suspended. -->
    <string name="error_account_suspended">您的帐号由于违反服务协议已被暂停。如有疑问，请联系 support&#64;mega.nz</string>
    <!-- Error message when to many attempts to login. -->
    <string name="too_many_attempts_login">尝试登录次数过多，请一小时后再试。</string>
    <!-- Error message when trying to login to an account not validated. -->
    <string name="account_not_validated_login">该帐户还不是一个有效帐户，请前往您的邮箱进行验证。</string>
    <!-- Error message shown when opening a folder link which doesn’t exist -->
    <string name="general_error_folder_not_found">文件夹链接无法使用</string>
    <!-- Error message shown when opening a folder link which has been removed due to ToS/AUP violation -->
    <string name="folder_link_unavaible_ToS_violation">该文件夹链接因违反ToS/AUP使用条款已被移除。</string>
    <!-- Error message shown when opening a file link which doesn’t exist -->
    <string name="general_error_file_not_found">这不是有效的文件链接</string>
    <!-- Error message shown when opening a file link which has been removed due to ToS/AUP violation -->
    <string name="file_link_unavaible_ToS_violation">该链接由于违反服务协议或AUP违规已被删除。</string>
    <!-- Error message shown when opening a folder link or file link which has been corrupt or deformed -->
    <string name="link_broken">该网址不可用。您尝试访问的链接不存在。</string>
    <!-- Title of the screen after creating the account. That screen asks the user to confirm the account by checking the email -->
    <string name="confirm_email_text">等待电子邮件确认</string>
    <!-- Text below the title that explains the user should check the email and click the link to confirm the account -->
    <string name="confirm_email_explanation">请检查您的电子邮件并点击链接以确认您的帐户。</string>
    <!-- Plural of items which contains a folder. 2 items -->
    <plurals name="general_num_items">
        <item quantity="other">%1$d个项目</item>
    </plurals>
    <!-- Error message shown when opening a file or folder link which account has been removed due to ToS/AUP violation -->
    <string name="file_link_unavaible_delete_account">分享该资料的帐号由于多次违反服务协议已经被删除。</string>
    <!-- Error message shown after login into a folder link with an invalid decryption key -->
    <string name="general_error_invalid_decryption_key">您提供的解密密钥不对。</string>
    <!-- Title of the label in the my account section. It shows the credentials of the current user so it can be used to be verified by other contacts -->
    <string name="my_account_my_credentials">我的验证码</string>
    <!-- Word to indicate the limited bandwidth of the free accounts -->
    <string name="limited_bandwith">限制</string>
    <!-- Item of the navigation title for the chat section -->
    <string name="section_chat">聊天</string>
    <!-- Item of the navigation title for the chat section when there is any unread message -->
    <string name="section_chat_with_notification">聊天[A](%1$d)[/A]</string>
    <!-- Confirmation button of the dialog to archive a chat -->
    <string name="tab_archive_chat">存档</string>
    <!-- Message shown when the user has no recent chats -->
    <string name="recent_chat_empty_invite">邀请您的朋友加入 MEGAchat， 一起使用安全可靠同时保护隐私的加密平台。</string>
    <!-- Initial of the word hour to show the duration of a video or audio call -->
    <string name="initial_hour">小时</string>
    <!-- Initial of the word minute to show the duration of a video or audio call -->
    <string name="initial_minute">分钟</string>
    <!-- Initial of the word second to show the duration of a video or audio call -->
    <string name="initial_second">秒</string>
    <!-- Title shown when multiselection is enable in chat tabs -->
    <string name="selected_items">已选%d个项目</string>
    <!-- Message to confirm if the user wants to delete a contact from a shared folder -->
    <string name="remove_contact_shared_folder">即将从共享文件夹中删除%s</string>
    <!-- Message to confirm if the user wants to delete a multiple contacts from a shared folder -->
    <string name="remove_multiple_contacts_shared_folder">即将从共享文件夹删除%d个联系人</string>
    <!-- success message when removing a contact from a shared folder -->
    <string name="number_correctly_removed_from_shared">%d个联系人已从共享文件夹中删除</string>
    <!-- success message when removing a contact from a shared folder -->
    <string name="number_incorrectly_removed_from_shared">%d个联系人未成功删除</string>
    <!-- success message when changing permissions of contacts for a shared folder, place holder: number of contacts effected -->
    <string name="number_permission_correctly_changed_from_shared">已成功更新%d个联系人的权限</string>
    <!-- success message when changing permissions of contacts for a shared folder, place holder: number of contacts effected -->
    <string name="number_permission_incorrectly_changed_from_shared">无法更新%d个联系人的权限</string>
    <!-- Message shown while the contact list from the device is being read and then shown to the user -->
    <string name="contacts_list_empty_text_loading">正在载入手机联系薄&#8230;</string>
    <!-- Warning message when reinviting multiple contacts -->
    <string name="number_existing_invite_contact_request">已发送%d个请求。</string>
    <!-- success message when reinviting multiple contacts -->
    <string name="number_correctly_invite_contact_request">已发送%d个联系人请求</string>
    <!-- error message when reinviting multiple contacts -->
    <string name="number_no_invite_contact_request">%1$d个联系人邀请发送成功，%2$d个邀请发送失败</string>
    <!-- Word next to own user’s message in chat screen -->
    <string name="chat_me_text_bracket">%1s (我)</string>
    <!-- Hint shown in the field to write a message in the chat screen -->
    <string name="type_message_hint">发信息</string>
    <!-- button -->
    <string name="general_mute">静音</string>
    <!-- button -->
    <string name="general_unmute">取消静音</string>
    <!-- Title of the dialogue to mute the general chat notifications. -->
    <string name="title_dialog_mute_chat_notifications">勿扰模式</string>
    <!-- Subtitle of the dialogue to mute the general chat notifications. -->
    <string name="subtitle_dialog_mute_chat_notifications">静音聊天通知</string>
    <!-- Title of the dialogue to mute the notifications of a specific chat. -->
    <string name="title_dialog_mute_chatroom_notifications">静音通知</string>
    <!-- Label for the setting option that indicates the general notifications are enabled. -->
    <string name="mute_chat_notification_option_on">开启</string>
    <!-- Label for the dialog box option to mute a chat. This option will indicate that notifications for that chat are enabled. -->
    <string name="mute_chatroom_notification_option_off">关闭</string>
    <!-- Label for the dialog box option to mute a chat. This option will indicate that chat notifications will be disabled until tomorrow at 8 a.m. -->
    <string name="mute_chatroom_notification_option_until_tomorrow_morning">直至明天上午</string>
    <!-- Label for the dialog box option to mute a chat. This option will indicate that chat notifications will be disabled until today at 8 a.m. -->
    <string name="mute_chatroom_notification_option_until_this_morning">直至上午</string>
    <!-- Label for the dialog box option to mute a chat. This option will indicate that chat notifications will be disabled until turn it off again. -->
    <string name="mute_chatroom_notification_option_forever">直到打开前</string>
    <!-- Message when a chat has been silenced, for a specific time, successfully. For example: Chat notifications will be muted for 1 hour -->
    <string name="success_muting_a_chat_for_specific_time">聊天通知将静音%s</string>
    <!-- Message to indicate the chat has been muted, until a specific time (24 hours format). Plural, used for any format different to 01:XX, e.g. 14:15 -->
    <plurals name="success_muting_chat_until_specific_time">
        <item quantity="other">聊天通知将静音至%1$s</item>
    </plurals>
    <!-- Message to indicate the chat has been muted, until a specific day and time (24 hours format). Plural, used for any format different to 01:XX, e.g. Chat notifications will be muted until tomorrow at 08:00 -->
    <plurals name="success_muting_chat_until_specific_date_and_time">
        <item quantity="other">聊天通知将静音至%1$s %2$s</item>
    </plurals>
    <!-- Message when select the option Do not disturb but the notifications are already muted -->
    <string name="notifications_are_already_muted">聊天通知已静音</string>
    <!-- Message when a chat has been unmuted successfully. -->
    <string name="success_unmuting_a_chat">聊天通知已开启</string>
    <!-- String to indicate the time in 24h format until which a specific chat is muted. Plural, used for any format different to 1:XX, e.g. 14:15 -->
    <plurals name="chat_notifications_muted_until_specific_time">
        <item quantity="other">静音至%1$s</item>
    </plurals>
    <!-- Title of the section to enable notifications in the Contact Properties screen -->
    <string name="title_properties_chat_contact_notifications">通知</string>
    <!-- Title of the section to choose the sound of incoming messages in the Contact Properties screen -->
    <string name="title_properties_chat_contact_message_sound">信息提示音</string>
    <!-- Title of the section to clear the chat content in the Contact Properties screen -->
    <string name="title_properties_chat_clear_chat">清除聊天记录</string>
    <!-- Title of the section to share the contact in the Contact Properties screen -->
    <string name="title_properties_chat_share_contact">推荐联系人</string>
    <!-- Title of the screen to select the ringtone of the calls -->
    <string name="call_ringtone_title">通话提示音</string>
    <!-- Title of the screen to select the sound of the notifications -->
    <string name="notification_sound_title">通知提示音</string>
    <!-- Button to clear the chat history -->
    <string name="general_clear">清除</string>
    <!-- Message show when the history of a chat has been successfully deleted -->
    <string name="clear_history_success">聊天记录已删除</string>
    <!-- Message show when the history of a chat hasn’t been successfully deleted -->
    <string name="clear_history_error">错误，聊天记录未成功清除</string>
    <!-- Menu item to add participants to a chat -->
    <string name="add_participants_menu_item">添加与会者</string>
    <!-- Menu item to remove a participants from a chat -->
    <string name="remove_participant_menu_item">删除与会者</string>
    <!-- Message about MEGA when there are no message in the chat screen -->
    <string name="mega_info_empty_screen">使用端到端（由用户控制）加密，保护您的聊天内容，为您的聊天提供基本安全保障：</string>
    <!-- Message about MEGA when there are no message in the chat screen -->
    <string name="mega_authenticity_empty_screen">我们的系统能确保接收到的资料是由真实的发件人所发送的，且其内容在传输过程中不会被篡改。</string>
    <!-- Message about MEGA when there are no message in the chat screen -->
    <string name="mega_confidentiality_empty_screen">只有发送人和收件人能够解译和阅读会话的内容。</string>
    <!-- Message about MEGA when there are no message in the chat screen -->
    <string name="title_mega_info_empty_screen">MEGA</string>
    <!-- Message about MEGA when there are no message in the chat screen -->
    <string name="title_mega_authenticity_empty_screen">真实性</string>
    <!-- Message about MEGA when there are no message in the chat screen -->
    <string name="title_mega_confidentiality_empty_screen">保密性</string>
    <!-- Error message shown when opening a cancel link with an account that not corresponds to the link -->
    <string name="error_not_logged_with_correct_account">此链接未关联该帐户。请登录正确的MEGA帐户。</string>
    <!-- Message when the user tries to open a cancel link and it has expired -->
    <string name="cancel_link_expired">链接已失效，请重新操作一遍。</string>
    <!-- Text shown after searching and no results found -->
    <string name="no_results_found">无结果</string>
    <!-- the options of what to upload in an array. Needed for the settings, the options of what to upload. -->
    <string name="offline_status">离线</string>
    <!-- the options of what to upload in an array. Needed for the settings, the options of what to upload. -->
    <string name="online_status">在线</string>
    <!-- the options of what to upload in an array. Needed for the settings, the options of what to upload. -->
    <string name="away_status">离开</string>
    <!-- the options of what to upload in an array. Needed for the settings, the options of what to upload. -->
    <string name="busy_status">忙碌</string>
    <!-- Info label about the status of the user -->
    <string name="invalid_status">未连接</string>
    <!-- Text shown when a message has been deleted in the chat -->
    <string name="text_deleted_message">已删除此信息</string>
    <!-- Text shown when a message has been deleted in the chat -->
    <string name="text_deleted_message_by">[B]%1$s[/B][A]已删除该条信息 [/A]</string>
    <!-- Confirmation before deleting messages -->
    <string name="confirmation_delete_several_messages">删除信息吗？</string>
    <!-- Confirmation before deleting one message -->
    <string name="confirmation_delete_one_message">删除信息吗？</string>
    <!-- Label for the sliding panel of a group chat -->
    <string name="group_chat_label">聊天群</string>
    <!-- Label for the option of the sliding panel to show the info of a chat group -->
    <string name="group_chat_info_label">群资料</string>
    <!-- Label for the option of the sliding panel to start a one to one chat -->
    <string name="group_chat_start_conversation_label">开始会话</string>
    <!-- Label for the option of the sliding panel to edit the profile -->
    <string name="group_chat_edit_profile_label">修改资料</string>
    <!-- Title of the section to leave a group content in the Contact Properties screen -->
    <string name="title_properties_chat_leave_chat">离开群组</string>
    <!-- Label for participants of a group chat -->
    <string name="participants_chat_label">成员</string>
    <!-- Text of the confirm dialog shown when it wants to remove a contact from a chat -->
    <string name="confirmation_remove_chat_contact">要将%s从会话中删除吗？</string>
    <!-- Label to explain the read only participant permission in the options panel of the group info screen -->
    <string name="observer_permission_label_participants_panel">只读</string>
    <!-- Label to show the participant permission in the options panel of the group info screen -->
    <string name="standard_permission_label_participants_panel">标准模式</string>
    <!-- Label to show the participant permission in the options panel of the group info screen -->
    <string name="administrator_permission_label_participants_panel">共同管理</string>
    <!-- Text appended to a edited message. -->
    <string name="edited_message_text">(已编辑)</string>
    <!-- Option in menu to change title of a chat group. -->
    <string name="change_title_option">修改群聊名称</string>
    <!-- confirmation message before leaving a group chat -->
    <string name="confirmation_leave_group_chat">退出聊天后，您将无法再查看或者发送信息。</string>
    <!-- title confirmation message before leaving a group chat -->
    <string name="title_confirmation_leave_group_chat">确定离开群聊吗？</string>
    <!-- Message show when a participant hasn’t been successfully invited to a group chat -->
    <string name="add_participant_error_already_exists">联系人已添加至该群聊</string>
    <!-- success message when inviting multiple contacts to a group chat -->
    <string name="number_correctly_add_participant">%d个参与者已被邀请</string>
    <!-- error message when inviting multiple contacts to a group chat -->
    <string name="number_no_add_participant_request">%1$d个邀请成功，%2$d个邀请失败</string>
    <!-- chat message when the permissions for a user has been changed -->
    <string name="message_permissions_changed">[E]%3$s[/E] [D]将[/D] [A]%1$s[/A]的[B]权限更改为[/B][C]%2$s[/C]</string>
    <!-- chat message when a participant was added to a group chat -->
    <string name="message_add_participant">[A]%1$s[/A]由[C]%2$s[/C] [B] 邀请加入群聊 [/B]</string>
    <!-- chat message when a participant was removed from a group chat -->
    <string name="message_remove_participant">[A]%1$s[/A]已由[C]%2$s[/C] [B] 从群聊中删除 [/B]</string>
    <!-- Message shown when a participant change the title of a group chat. -->
    <string name="change_title_messages">[A]%1$s[/A][B] 已将群聊名称更改为[/B][C]“%2$s”[/C]</string>
    <!-- chat message when a participant left a group chat -->
    <string name="message_participant_left_group_chat">[A]%1$s[/A][B]已离开群聊[/B]</string>
    <!-- chat message alert when the message have to been manually -->
    <string name="manual_retry_alert">信息未发送。点击查看选项。</string>
    <!-- Chat alert of an attachment message when the upload is in progress but the queue of transfers is paused. -->
    <string name="manual_resume_alert">传输已暂停。点击继续。</string>
    <!-- message shown when the status of the user coudn’t be changed -->
    <string name="changing_status_error">错误。您的状态未更改。</string>
    <!-- message shown when a user couldn’t leave chat -->
    <string name="leave_chat_error">退出聊天时出错</string>
    <!-- message shown when a chat has not been created -->
    <string name="create_chat_error">建立聊天时发送错误。</string>
    <!-- settings of the chat to choose the status -->
    <string name="settings_chat_vibration">振动</string>
    <!-- Button text shown on SMS verification page, if the user wants to logout current suspended account and login with another account, user can press this button to logout -->
    <string name="sms_logout">[A]登出[/A]，使用其他帐户登录</string>
    <!-- On SMS verification page, if the user presses the logout button, a dialog with this text will show to ask for user’s confirmation. -->
    <string name="confirm_logout_from_sms_verification">确定要退出当前帐户吗？</string>
    <!-- Text shown when a message has been deleted in the chat -->
    <string name="non_format_text_deleted_message_by">%1$s 删除了信息</string>
    <!-- Text shown when the chat history has been successfully deleted. -->
    <string name="history_cleared_message">聊天记录已清除</string>
    <!-- Text shown when the chat history was cleared by someone -->
    <string name="non_format_history_cleared_by">%1$s 清空了聊天记录</string>
    <!-- chat message when the permissions for a user has been changed -->
    <string name="non_format_message_permissions_changed">%1$s 将 %3$s 更改为 %2$s</string>
    <!-- chat message when a participant was added to a group chat -->
    <string name="non_format_message_add_participant">%2$s 邀请 %1$s 加入群聊</string>
    <!-- chat message when a participant was removed from a group chat -->
    <string name="non_format_message_remove_participant">%2$s将%1$s从群聊中删除</string>
    <!-- Message shown when a participant change the title of a group chat. -->
    <string name="non_format_change_title_messages">%1$s已将群聊名称更改为“%2$s”</string>
    <!-- chat message when a participant left a group chat -->
    <string name="non_format_message_participant_left_group_chat">%1$s已退出群聊</string>
    <!-- success alert when the user copy some messages to the clipboard -->
    <string name="messages_copied_clipboard">已复制至粘贴板</string>
    <!-- Title of the error dialog when opening a chat -->
    <string name="chat_error_open_title">聊天出错！</string>
    <!-- Message of the error dialog when opening a chat -->
    <string name="chat_error_open_message">聊天无法正常打开</string>
    <!-- Menu option to add a contact to your contact list. -->
    <string name="menu_choose_contact">选择联系人</string>
    <!-- Title of the contact list -->
    <plurals name="general_selection_num_contacts">
        <item quantity="other">%1$d 个联系人</item>
    </plurals>
    <!-- Message shown when the folder sharing process fails -->
    <string name="error_sharing_folder">共享文件夹错误。请重试。</string>
    <!-- confirmation message before removing a contact, Plural -->
    <plurals name="confirmation_remove_contact">
        <item quantity="other">与这些联系人有关的资料将被永久删除。</item>
    </plurals>
    <!-- title of confirmation alert before removing a contact, Plural -->
    <plurals name="title_confirmation_remove_contact">
        <item quantity="other">移除联系人？</item>
    </plurals>
    <!-- option shown when a message could not be sent -->
    <string name="message_option_retry">重试</string>
    <!-- title of the menu for a non sent message -->
    <string name="title_message_not_sent_options">信息未送出</string>
    <!-- title of the menu for an uploading message with attachment -->
    <string name="title_message_uploading_options">正在上传附件</string>
    <!-- message shown when a chat has no messages -->
    <string name="no_conversation_history">没有对话历史记录</string>
    <!-- title of confirmation alert before removing a contact, Plural -->
    <plurals name="user_typing">
        <item quantity="other">%1$s [A]正在输入&#8230;[/A]</item>
    </plurals>
    <!-- text that appear when there are more than 2 people writing at that time in a chat. For example User1, user2 and more are typing… -->
    <string name="more_users_typing">%1$s [A]和其他人正在输入&#8230;[/A]</string>
    <!-- More button in contact info page -->
    <string name="label_more">更多</string>
    <!-- Text button -->
    <string name="label_close">关闭</string>
    <!-- Title of the general tab in My Account Section -->
    <string name="tab_my_account_general">概述</string>
    <!-- label of storage in upgrade/choose account page, it is being used with a variable, e.g. for LITE user it will show ‘200GB Storage’. -->
    <string name="tab_my_account_storage">储存空间</string>
    <!-- label of storage in upgrade/choose account page, it is being used with a variable, e.g. for LITE user it will show ‘200GB Storage’. -->
    <string name="label_storage_upgrade_account">储存空间</string>
    <!-- Title of the section about the transfer quota in the storage tab in My Account Section -->
    <string name="label_transfer_quota_upgrade_account">传输流量</string>
    <!-- Title of the section about the transfer quota in the storage tab in My Account Section -->
    <string name="label_transfer_quota_achievements">传输流量</string>
    <!-- Title of the section about the plan in the storage tab in My Account Section -->
    <string name="account_plan">会员方案</string>
    <!-- Title of the section about the storage space in the storage tab in My Account Section -->
    <string name="storage_space">存储空间</string>
    <!-- Title of the section about the transfer quota in the storage tab in My Account Section -->
    <string name="transfer_quota">传输流量</string>
    <!-- Label in section the storage tab in My Account Section -->
    <string name="available_space">可用</string>
    <!-- Label in section the storage tab in My Account Section when no info info is received -->
    <string name="not_available">暂无详情</string>
    <!-- Label in section the storage tab when the account is Free -->
    <string name="no_bylling_cycle">无结算周期</string>
    <!-- String to show the transfer quota and the used space in My Account section -->
    <string name="my_account_of_string">[A]%2$s[/A]中的%1$s</string>
    <!-- Confirmation message before removing something from the Offline section. -->
    <string name="confirmation_delete_from_save_for_offline">从离线中删除？</string>
    <!-- Label for the option of action menu to change the chat status -->
    <string name="set_status_option_label">设定状态</string>
    <!-- Label for the option of setting to change the colour theme -->
    <string name="set_color_theme_label">主题颜色</string>
    <!-- Answer for confirmation dialog. -->
    <string name="general_dismiss">解除</string>
    <!-- Label for any ‘Not available’ button, link, text, title, etc. - (String as short as possible). -->
    <string name="general_not_available">无法使用</string>
    <!-- Accepted request invitacion alert -->
    <string name="context_invitacion_reply_accepted">已接受的邀请</string>
    <!-- Declined request invitacion alert -->
    <string name="context_invitacion_reply_declined">已拒绝的邀请</string>
    <!-- Ignored request invitacion alert -->
    <string name="context_invitacion_reply_ignored">已忽略的邀请</string>
    <!-- Content of a normal message that cannot be recognized -->
    <string name="error_message_unrecognizable">无法识别信息内容</string>
    <!-- Title of the settings section to configure the autoaway of chat presence -->
    <string name="settings_autoaway_title">自动显示为离开</string>
    <!-- Subtitle of the settings section to configure the autoaway of chat presence -->
    <string name="settings_autoaway_subtitle">非活跃则显示为离开状态：</string>
    <!-- Value in the settings section of the autoaway chat presence -->
    <string name="settings_autoaway_value">%1d 分钟</string>
    <!-- Title of the settings section to configure the status persistence of chat presence -->
    <string name="settings_persistence_title">保持设定</string>
    <!-- Subtitle of the settings section to configure the status persistence of chat presence -->
    <string name="settings_persistence_subtitle">即使没有在设备上登录帐户仍显示我已选择的在线状态</string>
    <!-- Title of the dialog to set the value of the auto away preference -->
    <string name="title_dialog_set_autoaway_value">设定非活跃时限</string>
    <!-- Button to set a value -->
    <string name="button_set">确定</string>
    <!-- Button to set a value -->
    <string name="hint_minutes">分钟</string>
    <!-- the options of what to upload in an array. Needed for the settings, the options of what to upload. -->
    <string-array name="settings_status_entries">
        <item>在线</item>
        <item>离开</item>
        <item>忙碌</item>
        <item>离线</item>
    </string-array>
    <!-- Text that indicates that a the offline section is currently empty -->
    <string name="offline_empty_folder">离线模式中没有储存文件</string>
    <!-- Positive confirmation to enable logs -->
    <string name="general_enable">启用</string>
    <!-- Positive confirmation to allow MEGA to read contacts book. -->
    <string name="general_allow">允许</string>
    <!-- Dialog to confirm the action of enabling logs -->
    <string name="enable_log_text_dialog">日志文件可能会包含一些您帐户的信息。</string>
    <!-- Dialog to confirm the reconnect action -->
    <string name="confirmation_to_reconnect">网络已恢复。马上连接 MEGA 吗？</string>
    <!-- Message shown meanwhile the app is waiting for a the chat status -->
    <string name="loading_status">正在加载&#8230;</string>
    <!-- Error when a message cannot be edited -->
    <string name="error_editing_message">无法修改该信息</string>
    <!-- Label to show the number of transfers in progress, Plural -->
    <plurals name="text_number_transfers">
        <item quantity="other">%2$d 个文件中的 %1$d 个文件</item>
    </plurals>
    <!-- Progress text shown when user stop upload/download and the app is waiting for async response -->
    <string name="label_process_finishing">即将结束&#8230;&#8230;</string>
    <!-- positive button on dialog to view a contact -->
    <string name="option_to_transfer_manager">查看</string>
    <!-- Label of the modal bottom sheet to pause all transfers -->
    <string name="option_to_pause_transfers">暂停所有传输</string>
    <!-- Label of the modal bottom sheet to resume all transfers -->
    <string name="option_to_resume_transfers">恢复所有传输</string>
    <!-- Label of the modal bottom sheet to clear completed transfers -->
    <string name="option_to_clear_transfers">清空所有传输</string>
    <!-- Label indicating action to retry failed or cancelled transfers -->
    <string name="option_to_retry_transfers">重试所有传输</string>
    <!-- Dialog to confirm the action of pausing one transfer -->
    <string name="menu_pause_individual_transfer">中止传输</string>
    <!-- Dialog to confirm the action of restarting one transfer -->
    <string name="menu_resume_individual_transfer">要恢复传输吗？</string>
    <!-- Button to confirm the action of restarting one transfer -->
    <string name="button_resume_individual_transfer">恢复</string>
    <!-- Dialog to confirm before removing completed transfers -->
    <string name="confirmation_to_clear_completed_transfers">是否清除所有传输？</string>
    <!-- Title of the tab section for transfers in progress -->
    <string name="title_tab_in_progress_transfers">正在进行中的传输</string>
    <!-- Title of the tab section for completed transfers -->
    <string name="title_tab_completed_transfers">完成</string>
    <!-- Text shown in playlist subtitle item when a file is reproducing but it is paused -->
    <string name="transfer_paused">已暂停</string>
    <!-- Possible state of a transfer -->
    <string name="transfer_queued">已入进程</string>
    <!-- Possible state of a transfer. When the transfer is finishing -->
    <string name="transfer_completing">完成中</string>
    <!-- Possible state of a transfer. When the transfer is retrying -->
    <string name="transfer_retrying">重试中</string>
    <!-- Possible state of a transfer. When the transfer was cancelled -->
    <string name="transfer_cancelled">已取消</string>
    <!-- Possible state of a transfer -->
    <string name="transfer_unknown">未知</string>
    <!-- Title of the panel where the progress of the transfers is shown -->
    <string name="paused_transfers_title">已暂停的传输</string>
    <!-- message shown in the screen when there are not any active transfer -->
    <string name="completed_transfers_empty">没有已完成的传输</string>
    <!-- Text of the notification shown when the upload service is running, Plural -->
    <plurals name="upload_service_notification">
        <item quantity="other">正在上传 %1$d 个文件，共%2$d个文件中。</item>
    </plurals>
    <!-- Text of the notification shown when the upload service is running, Plural -->
    <plurals name="upload_service_paused_notification">
        <item quantity="other">正在上传%2$d个文件中的%1$d（已暂停）</item>
    </plurals>
    <!-- Text of the notification shown when the folder upload service is running, Text of the notification shown when the folder upload service is running - plural e.g. Uploading 1 of 2 folders -->
    <plurals name="folder_upload_service_notification">
        <item quantity="other">正在上传%2$d个文件夹中的%1$d</item>
    </plurals>
    <!-- Text of the notification shown when the folder upload service is running, Text of the notification shown when the folder upload service is running - plural e.g. Uploading 1 of 2 folders -->
    <plurals name="folder_upload_service_paused_notification">
        <item quantity="other">正在上传%2$d文件夹中的%1$d（已暂停）</item>
    </plurals>
    <!-- Text of the notification shown when the upload service has finished, Plural -->
    <plurals name="upload_service_final_notification">
        <item quantity="other">已上传%1$d个文件</item>
    </plurals>
    <!-- Text of the notification shown when the upload service has finished, Plural -->
    <plurals name="upload_service_notification_already_uploaded">
        <item quantity="other">已上传%1$d个文件</item>
    </plurals>
    <!-- Text of the notification shown when the folder upload service has finished, Text of the notification shown when the folder upload service has finished - plural  e.g. Uploaded 2 folders -->
    <plurals name="folder_upload_service_final_notification">
        <item quantity="other">%1$d个文件夹已上传</item>
    </plurals>
    <!-- label for the total file size of multiple files and/or folders (no need to put the colon punctuation in the translation) -->
    <string name="general_total_size">共 %1$s</string>
    <!-- Text of the notification shown when the upload service has finished with any transfer error, Plural -->
    <plurals name="upload_service_failed">
        <item quantity="other">%1$d个文件未上传</item>
    </plurals>
    <!-- Text of the notification shown when the upload service has finished with any copied file instead uploaded, Plural -->
    <plurals name="copied_service_upload">
        <item quantity="other">已复制%1$d个文件</item>
    </plurals>
    <!-- Text of the notification shown when the download service do not download because the file is already on the device, Plural -->
    <plurals name="already_downloaded_service">
        <item quantity="other">%1$d以前下载的文件</item>
    </plurals>
    <!-- Text of the notification shown when the download service has finished, Plural -->
    <plurals name="download_service_final_notification">
        <item quantity="other">已下载%1$d个文件</item>
    </plurals>
    <!-- Text of the notification shown when the download service has finished with any error, Plural -->
    <plurals name="download_service_final_notification_with_details">
        <item quantity="other">已下载%1$d%2$d文件</item>
    </plurals>
    <!-- Text of the notification shown when the download service has finished with any transfer error, Plural -->
    <plurals name="download_service_failed">
        <item quantity="other">%1$d 个文件未下载</item>
    </plurals>
    <!-- Text of the notification shown when the download service is running, Plural -->
    <plurals name="download_service_notification">
        <item quantity="other">正在下载 %2$d个文件中的%1$d个</item>
    </plurals>
    <!-- Text of the notification shown when the download service is paused, Plural -->
    <plurals name="download_service_paused_notification">
        <item quantity="other">正在下载%2$d个文件中的%1$d（已暂停）</item>
    </plurals>
    <!-- Title of the alert when the transfer quota is exceeded. -->
    <string name="title_depleted_transfer_overquota">传输流量不足</string>
    <!-- Text of the alert when the transfer quota is depleted. The placeholder indicates the time left for the transfer quota to be reset. For instance: 30m 45s -->
    <string name="current_text_depleted_transfer_overquota">您正在排队的下载由于超出了您当前IP地址可用传输流量而中止。您可以选择升级帐户或等待%s后继续。</string>
    <!-- Text of the alert when the transfer quota is depleted. The placeholder indicates the time left for the transfer quota to be reset. For instance: 30m 45s -->
    <string name="text_depleted_transfer_overquota">您已超出当前IP地址的可用传输流量。升级您的帐户或等待%s后继续下载。</string>
    <!-- Button to show plans in the alert when the transfer quota is depleted -->
    <string name="plans_depleted_transfer_overquota">参考我们的方案</string>
    <!-- Button option of the alert when the transfer quota is depleted -->
    <string name="continue_without_account_transfer_overquota">在未登录账户下继续使用</string>
    <!-- this is used for example when downloading 1 file or 2 files, Plural of file. 2 files -->
    <plurals name="new_general_num_files">
        <item quantity="other">%1$d 个文件</item>
    </plurals>
    <!-- Menu option -->
    <string name="general_view">查看文件</string>
    <!-- Menu option to choose to add file or folders to Cloud Drive -->
    <string name="add_to_cloud">输入</string>
    <!-- Menu option to choose to add file to Cloud Drive in the chat -->
    <string name="add_to_cloud_node_chat">增加至云盘</string>
    <!-- Menu option -->
    <string name="general_view_contacts">查看联系人</string>
    <!-- Message displayed when a file has been successfully imported to Cloud Drive -->
    <string name="import_success_message">已成功添加到云盘</string>
    <!-- Menu option -->
    <string name="import_success_error">错误。添加至云端失败。</string>
    <!-- Label in login screen to inform about the chat initialization proccess -->
    <string name="chat_connecting">正在连接&#8230;</string>
    <!-- message when trying to invite a contact with a pending request -->
    <string name="context_contact_already_invited">已经邀请过%s，请查看待处理的请求</string>
    <!-- Hint text explaining that you can change the email and resend the create account link to the new email address -->
    <string name="confirm_email_misspelled">如果您的电子邮件地址存在拼写错误，请更正后点击[A]重新发送[A]。</string>
    <!-- Button to resend the create account email to a new email address in case the previous email address was misspelled -->
    <string name="confirm_email_misspelled_resend">重新发送</string>
    <!-- Text shown after the confirmation email has been sent to the new email address -->
    <string name="confirm_email_misspelled_email_sent">邮件已发送</string>
    <!-- text_copyright_alert_title -->
    <string name="copyright_alert_title">致所有使用者的版权提醒</string>
    <!-- text_copyright_alert_first_paragraph -->
    <string name="copyright_alert_first_paragraph">MEGA尊重他人之著作权，且要求MEGA的云端服务使用者遵守著作权法。</string>
    <!-- text_copyright_alert_second_paragraph -->
    <string name="copyright_alert_second_paragraph">严禁使用MEGA云端服务侵犯知识产权。您不得上传、下载、储存、分享、显示、串流、分发、寄送电子邮件、提供链接、传输或以其他方式提供任何侵犯任何个人或单位的知识产权或其他产权的文件、资料或内容。</string>
    <!-- text of the Agree button -->
    <string name="copyright_alert_agree_button">同意</string>
    <!-- text of the Disagree button -->
    <string name="copyright_alert_disagree_button">反对</string>
    <!-- Hint how to cancel the download -->
    <string name="download_show_info">显示内容</string>
    <!-- Error message when removing public links of nodes. Plural. -->
    <plurals name="context_link_removal_error">
        <item quantity="other">链接删除失败。请稍后再试。</item>
    </plurals>
    <!-- Error message when creating public links of nodes. Plural. -->
    <plurals name="context_link_export_error">
        <item quantity="other">创建链接失败。请稍后再试。</item>
    </plurals>
    <!-- Message when some public links were removed successfully. Plural. -->
    <plurals name="context_link_removal_success">
        <item quantity="other">已成功删除链接。</item>
    </plurals>
    <!-- error message -->
    <string name="context_link_action_error">链接操作失败。请稍后再试。</string>
    <!-- title of the dialog shown when sending or sharing a folder -->
    <string name="title_write_user_email">写下使用者电子信箱</string>
    <!-- title of the screen to see the details of several node attachments -->
    <string name="activity_title_files_attached">已添加的附件</string>
    <!-- title of the screen to see the details of several contact attachments -->
    <string name="activity_title_contacts_attached">已附联系人</string>
    <!--  -->
    <string name="alert_user_is_not_contact">用户不是联系人</string>
    <!--  -->
    <string name="camera_uploads_cellular_connection">使用蜂窝连接</string>
    <!--  -->
    <string name="camera_uploads_upload_videos">上传视频</string>
    <!-- Message when an user avatar has been changed successfully -->
    <string name="success_changing_user_avatar">头像已更新</string>
    <!-- Message when an error ocurred when changing an user avatar -->
    <string name="error_changing_user_avatar_image_not_available">错误。所选图片不存在</string>
    <!-- Message when an error ocurred when changing an user avatar -->
    <string name="error_changing_user_avatar">更改头像时出错</string>
    <!-- Message when an user avatar has been deleted successfully -->
    <string name="success_deleting_user_avatar">头像已删除</string>
    <!-- Message when an error ocurred when deleting an user avatar -->
    <string name="error_deleting_user_avatar">删除头像时出错</string>
    <!-- Message when an error ocurred when changing an user attribute -->
    <string name="error_changing_user_attributes">更改名字时出错</string>
    <!-- Message when an user attribute has been changed successfully -->
    <string name="success_changing_user_attributes">您的名字已更新成功</string>
    <!-- Message show when a participant has been successfully invited to a group chat -->
    <string name="add_participant_success">参与者已添加</string>
    <!-- Message show when a participant hasn’t been successfully invited to a group chat -->
    <string name="add_participant_error">错误！参与者未添加</string>
    <!-- Message show when a participant has been successfully removed from a group chat -->
    <string name="remove_participant_success">已删除与会者</string>
    <!-- Message show when a participant hasn’t been successfully removed from a group chat -->
    <string name="remove_participant_error">发送错误了，与会者未删除。</string>
    <!--  -->
    <string name="no_files_selected_warning">未选择任何文件</string>
    <!--  -->
    <string name="attachment_upload_panel_from_cloud">从云盘</string>
    <!--  -->
    <string name="attachment_upload_panel_contact">联系人</string>
    <!--  -->
    <string name="attachment_upload_panel_photo">从设备</string>
    <!-- Button and title of dialog shown when the user wants to delete permanently their account. -->
    <string name="delete_account">删除帐户</string>
    <!-- Text shown in the alert dialog to confirm the deletion of an account -->
    <string name="delete_account_text">如果删除帐户，则将无法访问您的帐户数据，MEGA联系人以及聊天对话。\n您将无法撤消此操作。</string>
    <!-- menu item -->
    <string name="delete_button">删除</string>
    <!--  -->
    <string name="file_properties_info_info_file">信息</string>
    <!-- Refers to the size of a file. -->
    <string name="file_properties_info_size">大小总计</string>
    <!-- header of a status field for what content a user has shared to you -->
    <string name="file_properties_info_content">包括</string>
    <!--  -->
    <string name="file_properties_shared_folder_public_link_name">链接</string>
    <!-- Refers to access rights for a file folder. -->
    <string name="file_properties_shared_folder_full_access">完全访问权限</string>
    <!-- Label to explain the read only participant permission in the options panel of the group info screen -->
    <string name="file_properties_shared_folder_read_only">只读</string>
    <!-- Refers to access rights for a file folder. (with the & needed. Don’t use the symbol itself. Use &) -->
    <string name="file_properties_shared_folder_read_write">可读写</string>
    <!-- State of an attachment message when the upload is in progress but the queue of transfers is paused. -->
    <string name="attachment_uploading_state_paused">传输已暂停！</string>
    <!-- label to indicate the state of an upload in chat -->
    <string name="attachment_uploading_state_uploading">正在上传&#8230;</string>
    <!--  -->
    <string name="attachment_uploading_state_compressing">正在压缩&#8230;</string>
    <!--  -->
    <string name="attachment_uploading_state_error">错误！未发送</string>
    <!-- When a multiple download is started, some of the files could have already been downloaded before. This message shows the number of files that has already been downloaded and the number of files pending -->
    <string name="already_downloaded_multiple">已下载%d的文件。</string>
    <!-- When a multiple download is started, some of the files could have already been downloaded before. This message shows the number of files that are pending in plural. placeholder: number of files -->
    <string name="pending_multiple">%d的文件待处理</string>
    <!--  -->
    <string name="contact_is_me">没有可用选项，您选了自己。</string>
    <!-- Confirmation before deleting one attachment -->
    <string name="confirmation_delete_one_attachment">删除附件？</string>
    <!-- Menu option -->
    <string name="general_view_with_revoke">查看文件 (已删除%1$d个)</string>
    <!-- Success message when the attachment has been sent to a chat -->
    <string name="success_attaching_node_from_cloud">文件发送到%1$s</string>
    <!-- Success message when the attachment has been sent to a many chats -->
    <string name="success_attaching_node_from_cloud_chats">文件发送到%1$d个对话</string>
    <!-- Error message when the attachment cannot be sent -->
    <string name="error_attaching_node_from_cloud">错误。该文件尚未发送</string>
    <!-- Error message when the attachment cannot be sent to any of the selected chats -->
    <string name="error_attaching_node_from_cloud_chats">错误。 该文件尚未发送到任何选定的对话</string>
    <!-- Error message when the attachment cannot be revoked -->
    <string name="error_revoking_node">错误。附件尚未删除</string>
    <!-- settings option -->
    <string name="settings_set_up_automatic_uploads">设置自动上传</string>
    <!-- Message sound option when no sound has been selected for chat notifications -->
    <string name="settings_chat_silent_sound_not">静音</string>
    <!-- messages string in chat notification -->
    <string name="messages_chat_notification">信息</string>
    <!-- part of the string in incoming shared folder notification -->
    <string name="incoming_folder_notification">从</string>
    <!-- title of incoming shared folder notification -->
    <string name="title_incoming_folder_notification">新的分享文件夹</string>
    <!-- title of the notification for a new incoming contact request -->
    <string name="title_contact_request_notification">新的联系人请求</string>
    <!-- Title of the section to clear the chat content in the Manage chat history screen -->
    <string name="title_properties_chat_clear">清除聊天记录</string>
    <!-- Title of the section to remove contact in the Contact Properties screen -->
    <string name="title_properties_remove_contact">删除联系人</string>
    <!-- Title of the section to enable notifications in the Contact Properties screen -->
    <string name="title_properties_chat_notifications_contact">Chat信息通知</string>
    <!-- Text shown when the chat history was cleared by someone -->
    <string name="history_cleared_by">[A]%1$s[/A][B]清除了聊天记录[/B]</string>
    <!-- Notification title to show the number of unread chats, unread messages -->
    <string name="number_messages_chat_notification">%1$d条未读信息</string>
    <!-- Item menu option upon clicking on one or multiple files. -->
    <string name="context_permissions_changing_folder">正在更改权限</string>
    <!-- Item menu option upon clicking on one or multiple files. -->
    <string name="context_removing_contact_folder">正删除该文件夹的共享联系人</string>
    <!-- confirmation message before removing a file -->
    <string name="confirmation_move_to_rubbish">要移至垃圾桶吗？</string>
    <!-- confirmation message before removing CU folder -->
    <string name="confirmation_move_cu_folder_to_rubbish">您确定要将此文件夹移到“垃圾桶”吗？这将禁用相机上传功能。</string>
    <!-- Confirmation message before removing MU folder -->
    <string name="confirmation_move_mu_folder_to_rubbish">您确定要将此文件夹移至垃圾桶吗？这将禁用辅助媒体上传。</string>
    <!-- confirmation message before removing a file -->
    <string name="confirmation_move_to_rubbish_plural">要移至垃圾桶吗？</string>
    <!-- confirmation message before removing a file -->
    <string name="confirmation_delete_from_mega">确定从MEGA删除吗？</string>
    <!-- label to indicate the state of an upload in chat -->
    <string name="attachment_uploading_state">正在上传&#8230;</string>
    <!-- Title of the section to enable notifications in the Contact Properties screen -->
    <string name="title_properties_contact_notifications_for_chat">Chat信息通知</string>
    <!-- title of the section for achievements -->
    <string name="achievements_title">成就</string>
    <!-- subtitle of the section for achievements -->
    <string name="achievements_subtitle">邀请朋友，并获得奖励</string>
    <!-- title of the introduction for the achievements screen -->
    <string name="figures_achievements_text_referrals">单次成功邀请可获得%1$s存储空间。有效期为365天。</string>
    <!-- sentence to detail the figures of storage and transfer quota related to each achievement -->
    <string name="figures_achievements_text">%1$s存储空间。有效期为365天。</string>
    <!-- title of the section for unlocked rewards -->
    <string name="unlocked_rewards_title">解锁奖励</string>
    <!-- title of the section for unlocked storage quota -->
    <string name="unlocked_storage_title">存储空间</string>
    <!-- title of the section for referral bonuses in achivements section (maximum 24 chars) -->
    <string name="title_referral_bonuses">邀请奖励</string>
    <!-- Title of the section for install a mobile app in achivements section (maximum 31 chars) -->
    <string name="title_install_app">安装手机App</string>
    <!-- Title of the section for add phone number in achivements section (maximum 30 chars) -->
    <string name="title_add_phone">添加手机号</string>
    <!-- title of the section for install megasync in achivements section (maximum 24 chars) -->
    <string name="title_regitration">注册奖励</string>
    <!-- title of the section for install a mobile app bonuses in achivements section (maximum 24 chars) -->
    <string name="title_install_desktop">安装MEGA桌面App</string>
    <!-- title of the section for base quota in achivements section -->
    <string name="title_base_quota">帐户基础配额</string>
    <!-- Text that indicates that no pictures have been uploaded to the Camera Uploads section -->
    <string name="camera_uploads_empty">相机上传中无文件</string>
    <!-- indicates the number of days left related to a achievement -->
    <string name="general_num_days_left">剩余%1$d d</string>
    <!-- State to indicate something has expired (achivements of business status account for instance) -->
    <string name="expired_label">已过期</string>
    <!-- title of the advanced setting to choose the use of https -->
    <string name="setting_title_use_https_only">不使用HTTP</string>
    <!-- subtitle of the advanced setting to choose the use of https -->
    <string name="setting_subtitle_use_https_only">若传输不能正常启动，请尝试启用这个选项。所有传输都已被加密，所以一般情况下HTTP已经足够安全。</string>
    <!-- title of screen to invite friends and get an achievement -->
    <string name="title_achievement_invite_friends">如何使用</string>
    <!-- first paragraph of screen to invite friends and get an achievement -->
    <string name="first_paragraph_achievement_invite_friends">邀请您的好友创建一个MEGA免费帐户并安装MEGA手机App。每次成功完成注册并安装应用程序后，您都将获得免费存储空间作为奖励。</string>
    <!-- second paragraph of screen to invite friends and get an achievement -->
    <string name="second_paragraph_achievement_invite_friends">免费存储空间奖励仅适用于安装了MEGA手机App或MEGA桌面App的新邀请用户。</string>
    <!-- explanation of screen to invite friends and get an achievement -->
    <string name="card_title_invite_friends">从手机联系人列表中选择联系人，或输入多个电子邮件地址。</string>
    <!-- title of the dialog to confirm the contact request -->
    <string name="title_confirmation_invite_friends">邀请好友加入MEGA</string>
    <!-- Text shown when the user sends a contact invitation -->
    <string name="subtitle_confirmation_invite_friends">邀请已发送</string>
    <!-- paragraph of the dialog to confirm the contact request -->
    <string name="paragraph_confirmation_invite_friends">鼓励您的朋友注册并安装MEGA应用程序。只要您的朋友使用的电子邮件地址与您输入的电子邮件地址相同，您就会收到您的传输配额奖励。</string>
    <!-- Error shown when the user writes a email with an incorrect format -->
    <string name="invalid_email_to_invite">电子邮件格式错误</string>
    <!-- info paragraph about the achievement install megasync -->
    <string name="paragraph_info_achievement_install_desktop">安装MEGA桌面App后，您会获得%1$s免费存储空间，有效期为365天。MEGA桌面App适用于Windows，macOS和大多数Linux发行版。</string>
    <!-- info paragraph about the achievement install mobile app -->
    <string name="paragraph_info_achievement_install_mobile_app">安装MEGA手机App后，您会获得%1$s免费存储空间，有效期为365天。MEGA手机App适用于iOS和Android平台。</string>
    <!-- info paragraph about the achievement ‘add phone number’. Placeholder 1: bonus storage space e.g. 20GB. Placeholder 2: bonus transfer quota e.g. 50GB -->
    <string name="paragraph_info_achievement_add_phone">验证手机号后，您会获得%1$s免费存储空间，有效期为365天。</string>
    <!-- info paragraph about the completed achievement install megasync -->
    <string name="result_paragraph_info_achievement_install_desktop">您已通过安装MEGA桌面App获得了%1$s存储空间。</string>
    <!-- info paragraph about the completed achievement install mobile app -->
    <string name="result_paragraph_info_achievement_install_mobile_app">您已通过安装MEGA手机App获得了%1$s的存储空间。</string>
    <!-- info paragraph about the completed achievement of ‘add phone number’. Placeholder 1: bonus storage space e.g. 20GB. Placeholder 2: bonus transfer quota e.g. 50GB -->
    <string name="result_paragraph_info_achievement_add_phone">您已通过验证手机号获得了%1$s存储空间。</string>
    <!-- info paragraph about the completed achievement registration -->
    <string name="result_paragraph_info_achievement_registration">您已经收到%1$s的存储空间作为免费注册奖励。</string>
    <!-- info paragraph about the completed achievement registration -->
    <string name="expiration_date_for_achievements">奖励还有%1$d天到期</string>
    <!-- menu items -->
    <plurals name="context_share_folders">
        <item quantity="other">分享文件夹</item>
    </plurals>
    <!-- confirmation message before leaving some incoming shared folders -->
    <plurals name="confirmation_leave_share_folder">
        <item quantity="other">离开此共享文件夹后将无法再次查看</item>
    </plurals>
    <!-- Info of a contact if there is no folders shared with him -->
    <string name="no_folders_shared">没有分享的文件夹</string>
    <!-- Menu item -->
    <string name="settings_help">帮助</string>
    <!-- Settings preference title for help centre -->
    <string name="settings_help_centre">帮助中心</string>
    <!-- Settings preference title for send feedback -->
    <string name="settings_help_preference">发送反馈</string>
    <!-- mail subject -->
    <string name="setting_feedback_subject">安卓反馈</string>
    <!-- mail body -->
    <string name="setting_feedback_body">请在此处提供您的反馈：</string>
    <!-- mail body -->
    <string name="settings_feedback_body_device_model">设备型号</string>
    <!-- mail body -->
    <string name="settings_feedback_body_android_version">安卓版本</string>
    <!-- Title of the dialog to create a new text file by inserting the name -->
    <string name="dialog_title_new_text_file">新文本文档</string>
    <!-- Title of the dialog to create a new file by inserting the name -->
    <string name="dialog_title_new_file">新文件</string>
    <!-- Input field description in the create file dialog. -->
    <string name="context_new_file_name">文件名</string>
    <!-- Title of the dialog to create a new link by inserting the name, e.g. when try to share a web link to your Cloud Drive or incoming shares. -->
    <string name="dialog_title_new_link">链接名称</string>
    <!-- Input field description in the create link dialog, e.g. when try to share a web link to your Cloud Drive or incoming shares. -->
    <string name="context_new_link_name">链接URL</string>
    <!-- Title of the field subject when a new file is created to upload -->
    <string name="new_file_subject_when_uploading">主题</string>
    <!-- Title of the field content when a new file is created to upload -->
    <string name="new_file_content_when_uploading">内容</string>
    <!-- Title of the field email when a new contact is created to upload -->
    <string name="new_file_email_when_uploading">电子邮箱</string>
    <!-- Item of a menu to forward a message chat to another chatroom -->
    <string name="forward_menu_item">转发</string>
    <!-- name of the button to attach file from MEGA to another app -->
    <string name="general_attach">附加文件</string>
    <!-- when add or share a file with a new contact, it can type by name or mail -->
    <string name="type_contact">联系人的姓名或电子邮件</string>
    <!-- when add or share a file with a new contact, message displayed to warn that the maximum number has been reached -->
    <string name="max_add_contact">目前没有更多的联系人可以添加</string>
    <!-- when changing the password , the old password and new password are equals -->
    <string name="old_and_new_passwords_equals">新密码不能与旧密码相同</string>
    <!-- Menu item -->
    <string name="action_search_by_date">按日期搜索</string>
    <!-- title of a button to apply search by date -->
    <string name="general_apply">应用</string>
    <!-- title of a button to apply search by month -->
    <string name="general_search_month">上个月</string>
    <!-- title of a button to apply search by year -->
    <string name="general_search_year">上一年</string>
    <!-- title of a Search by date tag -->
    <string name="label_set_day">设定日期</string>
    <!-- the user can’t choose this date -->
    <string name="snackbar_search_by_date">选定日期无效</string>
    <!-- Error shown when the user left a name empty -->
    <string name="empty_name">文件名无效</string>
    <!-- Error shown when the user left names empty and names typed with not allowed characters -->
    <string name="general_incorrect_names">请先更改您的文件名</string>
    <!-- Error text for invalid characters -->
    <string name="invalid_characters">无效的字符</string>
    <!-- Error shown when the user writes a character not allowed -->
    <string name="invalid_characters_defined">不允许使用这些字符：” * / : &lt; &gt; ? \ |</string>
    <!-- Warning show to the user after try to import files to MEGA with empty names. Plural. When more than one file name have this error. -->
    <plurals name="empty_names">
        <item quantity="other">文件名不能为空。</item>
    </plurals>
    <!-- Label shown when audio file is playing -->
    <string name="audio_play">音频文件</string>
    <!-- when open PDF Viewer, the pdf that it try to open is damaged or does not exist -->
    <string name="corrupt_pdf_dialog_text">错误。PDF文件已损坏或不存在。</string>
    <!-- Label to include info of the user email in the feedback form -->
    <string name="user_account_feedback">用户账号</string>
    <!-- Label shown in MEGA pdf-viewer when it open a PDF save in smartphone storage -->
    <string name="save_to_mega">保存到我的\n云端硬盘</string>
    <!-- Error message when creating a chat one to one with a contact that already has a chat -->
    <string name="chat_already_exists">聊天已存在</string>
    <!-- before sharing a file, has to be downloaded -->
    <string name="not_download">该文件尚未下载</string>
    <!-- Error shown when a user is starting a chat or adding new participants in a group chat and writes a contact mail that has not added -->
    <string name="not_permited_add_email_to_invite">只能添加MEGA联系人</string>
    <!-- Info label about the connectivity state of the chat -->
    <string name="invalid_connection_state">正在重连到聊天</string>
    <!-- Message show when a call cannot be established -->
    <string name="call_error">发送错误，通话无法连接。</string>
    <!-- Title of dialog to evaluate the app -->
    <string name="title_evaluate_the_app_panel">喜欢我们的MEGA手机App？</string>
    <!-- Label to show rate the app -->
    <string name="rate_the_app_panel">是的，评价应用程序</string>
    <!-- Label to show send feedback -->
    <string name="send_feedback_panel">无发送反馈</string>
    <!-- title of the section advanced options on the get link screen -->
    <string name="link_advanced_options">高级选项</string>
    <!-- Message to show when users deny to permit the permissions to read and write on external storage on setting default download location -->
    <string name="download_requires_permission">MEGA需要开启对外部存储的读写权限才能下载文件。</string>
    <!-- Default download location is on old sd card, but currently the user installed a new SD card, need user to reset download location. -->
    <string name="old_sdcard_unavailable">无法使用旧版SD卡，请设置新的下载位置。</string>
    <!-- Dialog title to ask download to internal storage or external storage. -->
    <string name="title_select_download_location">选择下载位置</string>
    <!-- Title of the section to invite contacts if the user has denied the contacts permmissions -->
    <string name="no_contacts_permissions">未通过联系人的允许</string>
    <!-- Option of the sliding panel to go to QR code section -->
    <string name="choose_qr_option_panel">我的二维码</string>
    <!-- Title of the screen that shows the options to the QR code -->
    <string name="section_qr_code">二维码</string>
    <!-- Option in menu of section  My QR code to reset the QR code -->
    <string name="action_reset_qr">重置二维码</string>
    <!-- Option in menu of section  My QR code to delete the QR code -->
    <string name="action_delete_qr">删除二维码</string>
    <!-- Option shown in QR code bottom sheet dialog to save QR code in Cloud Drive -->
    <string name="save_cloud_drive">存至云盘</string>
    <!-- Option shown in QR code bottom sheet dialog to save QR code in File System -->
    <string name="save_file_system">到文件系统</string>
    <!-- Title of QR code section -->
    <string name="section_my_code">我的二维码</string>
    <!-- Title of QR code scan section -->
    <string name="section_scan_code">扫描二维码</string>
    <!-- Title of QR code settings that permits or not contacts that scan my QR code will be automatically added to my contact list -->
    <string name="settings_qrcode_autoaccept">自动接受</string>
    <!-- Subtitle of QR code settings auto-accept -->
    <string name="setting_subtitle_qrcode_autoccept">通过扫描二维码添加的用户会自动添加到您的联系人列表</string>
    <!-- Subtitle of QR code settings that reset the code -->
    <string name="setting_subtitle_qrcode_reset">之前的QR码将失效</string>
    <!-- Text shown when it has been copied the QR code link -->
    <string name="qrcode_link_copied">链接已复制到剪贴板</string>
    <!-- Text shown when it has been reseted the QR code successfully -->
    <string name="qrcode_reset_successfully">二维码重置成功</string>
    <!-- Text shown when it has been deleted the QR code successfully -->
    <string name="qrcode_delete_successfully">二维码删除成功</string>
    <!-- Text shown when it has not been reseted the QR code successfully -->
    <string name="qrcode_reset_not_successfully">重置二维码时出错。请重试。</string>
    <!-- Text shown when it has not been delete the QR code successfully -->
    <string name="qrcode_delete_not_successfully">删除二维码时出错。请重试。</string>
    <!-- Title of dialog shown when a contact request has been sent with QR code -->
    <string name="invite_sent">邀请已发送</string>
    <!-- Text of dialog shown when a contact request has been sent. -->
    <string name="invite_sent_text">用户已被邀请，对方接受邀请后，将会出现在您的联系人列表中。</string>
    <!-- Text of dialog shown when multiple contacts request has been sent -->
    <string name="invite_sent_text_multi">该用户已被邀请。该邀请被接受后，他将会出现在您的联系人列表中。</string>
    <!-- Text shown when it tries to share the QR and occurs an error to process the action -->
    <string name="error_share_qr">分享二维码文件时出错，可能由于该文件不存在。请稍后再试。</string>
    <!-- Text shown when it tries to upload to Cloud Drive the QR and occurs an error to process the action -->
    <string name="error_upload_qr">上传二维码文件时出错，可能该文件不存在。请稍后再试。</string>
    <!-- Text shown when it tries to download to File System the QR and occurs an error to process the action -->
    <string name="error_download_qr">下载二维码文件时出错，可能该文件不存在。请稍后再试。</string>
    <!-- Text shown when it tries to download to File System the QR and the action has success -->
    <string name="success_download_qr">二维码已成功下载到%s</string>
    <!-- Title of dialog shown when a contact request has not been sent with QR code -->
    <string name="invite_not_sent">邀请未发送</string>
    <!-- Text of dialog shown when a contact request has not been sent with QR code -->
    <string name="invite_not_sent_text">QR码或联系人链接无效。请尝试扫描有效码或打开有效链接。</string>
    <!-- Text of dialog shown when a contact request has not been sent with QR code because of is already a contact -->
    <string name="invite_not_sent_text_already_contact">邀请尚未发送。%s已在您的联系人列表中。</string>
    <!-- Text of dialog shown when a contact request has not been sent with QR code because of some error -->
    <string name="invite_not_sent_text_error">发生错误，邀请未发送。</string>
    <!-- Text of alert dialog informing that the qr is generating -->
    <string name="generatin_qr">正在生成二维码&#8230;&#8230;</string>
    <!-- Title of QR code scan menu item -->
    <string name="menu_item_scan_code">扫描二维码</string>
    <!-- get the contact link and copy it -->
    <string name="button_copy_link">复制链接</string>
    <!-- Create QR code -->
    <string name="button_create_qr">创建二维码</string>
    <!-- Text shown when it has been created the QR code successfully -->
    <string name="qrcode_create_successfully">二维码创建成功</string>
    <!-- Text shown in QR code scan fragment to help and guide the user in the action -->
    <string name="qrcode_scan_help">使用此设备上的相机对准二维码内并扫描</string>
    <!-- positive button on dialog to view a contact -->
    <string name="contact_view">查看</string>
    <!-- Item menu option to reproduce audio or video in external reproductors -->
    <string name="external_play">打开使用</string>
    <!-- to share a file using Facebook, Whatsapp, etc -->
    <string name="context_share">分享使用</string>
    <!-- Message shown if the user choose enable button and he is not logged in -->
    <string name="error_enable_chat_before_login">请在开启聊天前登录帐户</string>
    <!-- title of a tag to search for a specific period within the search by date option in Camera upload -->
    <string name="label_set_period">设定期限</string>
    <!-- Text of the empty screen when there are not chat conversations -->
    <string name="context_empty_chat_recent">[B]邀请朋友加入[/B][A]聊天[/A][B]享受我们私密安全的加密服务[/B]</string>
    <!-- Text of the empty screen when there are not elements in the Rubbish Bin -->
    <string name="context_empty_rubbish_bin">[A]垃圾桶[/A]中[B]无文件[/B]</string>
    <!-- Text of the empty screen when there are not elements in  Inbox -->
    <string name="context_empty_inbox">[A]收件箱[/A]中[B]无文件[/B]</string>
    <!-- Text of the empty screen when there are not elements in Cloud Drive -->
    <string name="context_empty_cloud_drive">[A]云盘[/A]中[B]无文件[/B]</string>
    <!-- Text of the empty screen when there are not elements in Saved for Offline -->
    <string name="context_empty_offline">[A]离线[/A]中[B]无文件[/B]</string>
    <!-- Text of the empty screen when there are not contacts. No dot at the end because is for an empty state. The format placeholders are to showing it in different colors. -->
    <string name="context_empty_contacts">[B]无[/B][A]联系人[/A]</string>
    <!-- Message shown when the user has no chats -->
    <string name="recent_chat_empty">[A]无[/A] [B]对话[/B]</string>
    <!-- Message shown when the chat is section is loading the conversations -->
    <string name="recent_chat_loading_conversations">[A]加载[/A] [B]对话&#8230; [/B]</string>
    <!-- Text of the empty screen when there are not elements in Incoming -->
    <string name="context_empty_incoming">[B]无 [/B][A]传入的共享文件夹[/A]</string>
    <!-- Text of the empty screen when there are not elements in Outgoing -->
    <string name="context_empty_outgoing">[B]无 [/B][A]传出的共享文件夹[/A]</string>
    <!-- Text of the empty screen when there are not elements in Links. Please, keep the place holders to format the string -->
    <string name="context_empty_links">[B]无[/B][A]公共链接[/A][B][/B]</string>
    <!-- Title of the sent requests tab. Capital letters -->
    <string name="tab_sent_requests">送出邀请</string>
    <!-- Title of the received requests tab. Capital letters -->
    <string name="tab_received_requests">接受邀请</string>
    <!-- Title dialog overquota error -->
    <string name="overquota_alert_title">超出配额</string>
    <!-- error message shown when an account confirmation link or reset password link is invalid for unknown reasons -->
    <string name="invalid_link">无效的链接，请获取一个新的有效链接</string>
    <!-- error message shown on the link password dialog if the password typed in was wrong -->
    <string name="invalid_link_password">链接密码无效</string>
    <!-- Error message shown when user tries to open a not valid MEGA link -->
    <string name="open_link_not_valid_link">此链接不是一个有效的MEGA链接。</string>
    <!-- Message shown when a link is being processing -->
    <string name="processing_link">正在处理链接&#8230;</string>
    <!-- Message shown when it is creating an acount and it is been introduced a very weak or weak password -->
    <string name="passwd_weak">您的密码过于简单。请尝试增加密码长度。结合字母大小写。添加特殊字符。切勿使用名字或单词。</string>
    <!-- Message shown when it is creating an acount and it is been introduced a medium password -->
    <string name="passwd_medium">您可使用此密码，但建议您增加密码强度。</string>
    <!-- Message shown when it is creating an acount and it is been introduced a good password -->
    <string name="passwd_good">该密码不容易被攻破。请确保您会将它牢记。</string>
    <!-- Message shown when it is creating an acount and it is been introduced a strong password -->
    <string name="passwd_strong">该密码不容易被攻破。请确保您会将它牢记。</string>
    <!-- Password very weak -->
    <string name="pass_very_weak">非常弱</string>
    <!-- Password weak -->
    <string name="pass_weak">弱</string>
    <!-- Password medium -->
    <string name="pass_medium">中等</string>
    <!-- Password good -->
    <string name="pass_good">很好</string>
    <!-- Password strong -->
    <string name="pass_strong">强</string>
    <!-- Text displayed in several parts when there is a call in progress (notification, recent chats list, etc). -->
    <string name="title_notification_call_in_progress">通话进行中</string>
    <!-- Subtitle of the notification shown on the action bar when there is a call in progress -->
    <string name="action_notification_call_in_progress">点击返回通话</string>
    <!-- Button in the notification shown on the action bar when there is a call in progress -->
    <string name="button_notification_call_in_progress">返回到通话</string>
    <!-- When it lists contacts of MEGA, the title of list’s header -->
    <string name="contacts_mega">于MEGA上</string>
    <!-- When it lists contacts of phone, the title of list’s header -->
    <string name="contacts_phone">手机通讯薄</string>
    <!-- Message error shown when trying to log in on an account has been suspended due to multiple breaches of Terms of Service -->
    <string name="account_suspended_multiple_breaches_ToS">由于多次违反MEGA的服务条款，您的账户已被暂停。请检查您的电子邮件收件箱。</string>
    <!-- Message error shown when trying to log in on an account has been suspended due to breach of Terms of Service -->
    <string name="account_suspended_breache_ToS">您的帐户因违反《MEGA服务条款》而被终止，包括但不限于第15条。</string>
    <!-- In a chat conversation when you try to send device’s images but images are still loading -->
    <string name="file_storage_loading">正在加载文件</string>
    <!-- In a chat conversation when you try to send device’s images but there aren’t available images -->
    <string name="file_storage_empty_folder">尚无文件</string>
    <!-- Size in bytes. The placeholder is for the size value, please adjust the position based on linguistics -->
    <string name="label_file_size_byte">%s B</string>
    <!-- Size in kilobytes. The placeholder is for the size value, please adjust the position based on linguistics -->
    <string name="label_file_size_kilo_byte">%s KB</string>
    <!-- Size in megabytes. The placeholder is for the size value, please adjust the position based on linguistics -->
    <string name="label_file_size_mega_byte">%s MB</string>
    <!-- Size in gigabytes. The placeholder is for the size value, please adjust the position based on linguistics -->
    <string name="label_file_size_giga_byte">%s GB</string>
    <!-- Size in terabytes. The placeholder is for the size value, please adjust the position based on linguistics -->
    <string name="label_file_size_tera_byte">%s TB</string>
    <!-- Speed in bytes. The placeholder is for the speed value, please adjust the position based on linguistics -->
    <string name="label_file_speed_byte">%s B/s</string>
    <!-- Speed in kilobytes. The placeholder is for the speed value, please adjust the position based on linguistics -->
    <string name="label_file_speed_kilo_byte">%s KB/s</string>
    <!-- Speed in megabytes. The placeholder is for the speed value, please adjust the position based on linguistics -->
    <string name="label_file_speed_mega_byte">%s MB/s</string>
    <!-- Speed in gigabytes. The placeholder is for the speed value, please adjust the position based on linguistics -->
    <string name="label_file_speed_giga_byte">%s GB/s</string>
    <!-- Speed in terabytes. The placeholder is for the speed value, please adjust the position based on linguistics -->
    <string name="label_file_speed_tera_byte">%s TB/s</string>
    <!-- Size in megabytes. -->
    <string name="label_mega_byte">MB</string>
    <!-- Number of versions of a file shown on the screen info of the file, version items -->
    <plurals name="number_of_versions">
        <item quantity="other">%1$d 个版本</item>
    </plurals>
    <!-- Title of the section Versions for files -->
    <string name="title_section_versions">历史版本</string>
    <!-- Header of the item to show the current version of a file in a list -->
    <string name="header_current_section_item">当前版本</string>
    <!--  -->
    <plurals name="header_previous_section_item">
        <item quantity="other">以前的版本</item>
    </plurals>
    <!-- option menu to revert a file version -->
    <string name="general_revert">还原为此版本</string>
    <!-- option menu to clear all the previous versions -->
    <string name="menu_item_clear_versions">清除以前的版本</string>
    <!-- Title of the dialog to confirm that a version os going to be deleted, version items -->
    <plurals name="title_dialog_delete_version">
        <item quantity="other">是否删除这些版本？</item>
    </plurals>
    <!-- Content of the dialog to confirm that a version is going to be deleted -->
    <string name="content_dialog_delete_version">该版本将被永久删除。</string>
    <!-- Content of the dialog to confirm that several versions are going to be deleted -->
    <string name="content_dialog_delete_multiple_version">这些 %d 版本将被永久删除。</string>
    <!-- Title of the notification shown when a file is uploading to a chat -->
    <string name="chat_upload_title_notification">上传至聊天</string>
    <!-- Label for the option on setting to set up the quality of multimedia files uploaded to the chat -->
    <string name="settings_chat_upload_quality">视频质量</string>
    <!-- Label for the option on setting to set up the quality of video files to be uploaded -->
    <string name="settings_video_upload_quality">视频画质</string>
    <!-- Text shown when the user refuses to permit the storage permission when enable camera upload -->
    <string name="on_refuse_storage_permission">相机上传需要访问您设备上的照片和其他媒体内容。请转至设置页面开启权限。</string>
    <!-- the options for the option on setting to set up the quality of multimedia files uploaded to the chat, the options of medium quality multimedia file to  upload. -->
    <string-array name="settings_chat_upload_quality_entries">
        <item>原始画质</item>
        <item>中等画质</item>
    </string-array>
    <!-- Title of the notification for a missed call -->
    <string name="missed_call_notification_title">未接来电</string>
    <!-- Refers to a location of file -->
    <string name="file_properties_info_location">位置</string>
    <!-- Title of the label to show the size of the current files inside a folder -->
    <string name="file_properties_folder_current_versions">当前版本</string>
    <!-- Title of the label to show the size of the versioned files inside a folder -->
    <string name="file_properties_folder_previous_versions">以前的版本</string>
    <!-- Number of versioned files inside a folder shown on the screen info of the folder, version items -->
    <plurals name="number_of_versions_inside_folder">
        <item quantity="other">%1$d 版本文件</item>
    </plurals>
    <!-- Confirmation message after forwarding one or several messages, version items -->
    <string name="messages_forwarded_success">消息已转发</string>
    <!-- Error message after forwarding one or several messages to several chats -->
    <string name="messages_forwarded_error">出错了。转发不成功</string>
    <!-- Error message if any of the forwarded messages fails, message items -->
    <plurals name="messages_forwarded_partial_error">
        <item quantity="other">错误。%1$d信息未成功转发</item>
    </plurals>
    <!-- Error non existing resource after forwarding one or several messages to several chats, message items -->
    <plurals name="messages_forwarded_error_not_available">
        <item quantity="other">错误。资源不可用</item>
    </plurals>
    <!-- The title of fragment Turn on Notifications -->
    <string name="turn_on_notifications_title">开启通知</string>
    <!-- The subtitle of fragment Turn on Notifications -->
    <string name="turn_on_notifications_subtitle">新的消息通知将及时显示\n在您的手机屏幕上。</string>
    <!-- First step to turn on notifications -->
    <string name="turn_on_notifications_first_step">打开安卓设备的[A]设置[/A]</string>
    <!-- Second step to turn on notifications -->
    <string name="turn_on_notifications_second_step">打开[A]应用程序与通知[/A]</string>
    <!-- Third step to turn on notifications -->
    <string name="turn_on_notifications_third_step">选择[A]MEGA[/A]</string>
    <!-- Fourth step to turn on notifications -->
    <string name="turn_on_notifications_fourth_step">打开[A]应用程序通知[/A]</string>
    <!-- Fifth step to turn on notifications -->
    <string name="turn_on_notifications_fifth_step">开启并选择偏好</string>
    <!-- Alert message after sending to chat one or several messages to several chats, version items -->
    <plurals name="files_send_to_chat_success">
        <item quantity="other">发送的文件</item>
    </plurals>
    <!-- Error message after sending to chat one or several messages to several chats -->
    <string name="files_send_to_chat_error">出错了。发送失败</string>
    <!-- menu option to send a file to a chat -->
    <string name="context_send_file_to_chat">发送至聊天</string>
    <!-- Title of the dialog ‘Do you remember your password?’ -->
    <string name="remember_pwd_dialog_title">你还记得本帐号的密码吗？</string>
    <!-- Text of the dialog ‘Recovery Key exported’ when the user wants logout -->
    <string name="remember_pwd_dialog_text_logout">登出帐户前，请确认您是否记住了您的密码。\n如果您忘记了密码，则无法访问存储在MEGA中的数据。</string>
    <!-- Text of the dialog ‘Do you remember your password?’ -->
    <string name="remember_pwd_dialog_text">请测试密码是否正确。若您忘记密码了，您有可能因此而丢失储存的数据。</string>
    <!-- Dialog option that permits user do not show it again -->
    <string name="general_do_not_show">不再显示</string>
    <!-- Button of the dialog ‘Do you remember your password?’ that permits user test his password -->
    <string name="remember_pwd_dialog_button_test">测试密码</string>
    <!-- Title of the activity that permits user test his password -->
    <string name="test_pwd_title">检验您的密码</string>
    <!-- Message shown to the user when is testing her password and it is correct -->
    <string name="test_pwd_accepted">密码已确认</string>
    <!-- Message shown to the user when is testing her password and it is wrong -->
    <string name="test_pwd_wrong">密码错误。\n请尽快备份您的恢复密钥！</string>
    <!-- Text of the dialog ‘Recovery Key exported’ when the user wants logout -->
    <string name="recovery_key_exported_dialog_text_logout">登出帐户前，请确认您是否记住了您的密码。\n如果您忘记了密码，则无法访问存储在MEGA中的数据。</string>
    <!-- Option that permits user copy to clipboard -->
    <string name="option_copy_to_clipboard">复制到粘贴板</string>
    <!-- Option that permits user export his recovery key -->
    <string name="option_export_recovery_key">导出恢复密钥</string>
    <!-- Option that permits user logout -->
    <string name="proceed_to_logout">继续登出</string>
    <!-- Title of the preference Recovery key on Settings section -->
    <string name="recovery_key_bottom_sheet">恢复密钥</string>
    <!-- Option that permits user save on File System -->
    <string name="option_save_on_filesystem">保存至文件系统</string>
    <!-- Message shown when something has been copied to clipboard -->
    <string name="message_copied_to_clipboard">已复制到剪贴板</string>
    <!-- text of the label to show that you have messages unread in the chat conversation -->
    <string name="message_jump_latest">跳转到最新</string>
    <!-- text of the label to show that you have new messages in the chat conversation -->
    <string name="message_new_messages">新消息</string>
    <!-- Title of the notification shown on the action bar when there is a incoming call -->
    <string name="notification_subtitle_incoming">来电</string>
    <!-- Text for the notification action to launch the incoming call page -->
    <string name="notification_incoming_action">接听电话</string>
    <!-- Text asking to go to system setting to enable allow display over other apps (needed for calls in Android 10) -->
    <string name="notification_enable_display">MEGA后台弹出窗口已禁用。\n点击更改设置。</string>
    <!-- Subtitle to show the number of unread messages on a chat, unread messages -->
    <plurals name="number_unread_messages">
        <item quantity="other">%1$s 条未读信息</item>
    </plurals>
    <!-- Notification title to show the number of unread chats, unread messages -->
    <plurals name="plural_number_messages_chat_notification">
        <item quantity="other">%1$d条未读信息</item>
    </plurals>
    <!-- Message shown when a chat is opened and the messages are being recovered -->
    <string name="chat_loading_messages">[A]正在载入[/A] [B]信息&#8230;[/B]</string>
    <!-- Error message shown when opening a file link which doesn’t exist -->
    <string name="general_error_internal_node_not_found">未找到文件或文件夹。您是否在浏览器中登录了不同的帐号？您只能访问与MEGA应用程序中相同帐号的文件或文件夹</string>
    <!-- menu option to loop video or audio file -->
    <string name="context_loop_video">循环</string>
    <!-- Title of the category Security options on Settings section -->
    <string name="settings_security_options_title">安全性</string>
    <!-- Title of the preference Recovery key on Settings section -->
    <string name="settings_recovery_key_title">备份恢复密钥</string>
    <!-- Summary of the preference Recovery key on Settings section -->
    <string name="settings_recovery_key_summary">导出恢复密钥并将其保存在安全位置，使您可以设置新密码并不会丢失数据信息。</string>
    <!-- message when a temporary error on logging in is due to connectivity issues -->
    <string name="login_connectivity_issues">无法连接MEGA。请检查您的连接或稍后再试。</string>
    <!-- message when a temporary error on logging in is due to servers busy -->
    <string name="login_servers_busy">服务器正忙，请稍等。</string>
    <!-- message when a temporary error on logging in is due to SDK is waiting for the server to complete a request due to an API lock -->
    <string name="login_API_lock">处理花费的时间比预期的要长。请稍候。</string>
    <!-- message when a temporary error on logging in is due to SDK is waiting for the server to complete a request due to a rate limit -->
    <string name="login_API_rate">请求太多。请稍候。</string>
    <!-- Message when previous login is being cancelled -->
    <string name="login_in_progress">正在取消登录。请稍后&#8230;</string>
    <!-- when open audio video player, the file that it try to open is not supported -->
    <string name="unsupported_file_type">不支持的文件类型</string>
    <!-- when open audio video player, the file that it try to open is damaged or does not exist -->
    <string name="corrupt_video_dialog_text">出错了。文件损坏或不存在。</string>
    <!-- Title of the screen Playlist -->
    <string name="section_playlist">播放列表</string>
    <!-- Text shown in playlist subtitle item when a file is reproducing -->
    <string name="playlist_state_playing">正在播放&#8230;</string>
    <!-- Text shown in playlist subtitle item when a file is reproducing but it is paused -->
    <string name="playlist_state_paused">已暂停</string>
    <!-- Menu option to print the recovery key from Offline section -->
    <string name="context_option_print">打印</string>
    <!-- Message when the recovery key has been successfully saved on the filesystem -->
    <string name="save_MK_confirmation">恢复密钥已成功保存</string>
    <!-- label to indicate that a share is still pending on outgoing shares of a node -->
    <string name="pending_outshare_indicator">(等待中)</string>
    <!-- Title of the dialog to disable the rich links previews on chat -->
    <string name="option_enable_chat_rich_preview">丰富的网址预览</string>
    <!-- Button to allow the rich links previews on chat -->
    <string name="button_always_rich_links">始终允许</string>
    <!-- Button do not allow now the rich links previews on chat -->
    <string name="button_not_now_rich_links">现在不用</string>
    <!-- Button do not allow the rich links previews on chat -->
    <string name="button_never_rich_links">从不</string>
    <!-- Title of the dialog to enable the rich links previews on chat -->
    <string name="title_enable_rich_links">启用扩展网址预览</string>
    <!-- Text of the dialog to enable the rich links previews on chat -->
    <string name="text_enable_rich_links">增强MEGAchat体验。 URL内容将在没有端对端加密的情况下被检索。</string>
    <!-- Subtitle of a MEGA rich link without the decryption key -->
    <string name="subtitle_mega_rich_link_no_key">点击输入解密密钥</string>
    <!-- when the user tries to creates a MEGA account or tries to change his password and the password strength is very weak -->
    <string name="error_password">请输入一个更安全的密码</string>
    <!-- title of the notification for an acceptance of a contact request -->
    <string name="title_acceptance_contact_request_notification">新联系人</string>
    <!-- Notification title to show the number of incoming contact request, contact requests -->
    <plurals name="plural_number_contact_request_notification">
        <item quantity="other">%1$d 个待接受请求</item>
    </plurals>
    <!-- title of the notification for a new incoming contact request -->
    <string name="title_new_contact_request_notification">新的联系人请求</string>
    <!-- Hint shown in the field to write a message in the chat screen (chat with customized title) -->
    <string name="type_message_hint_with_title">写信息给 “%s”&#8230;</string>
    <!-- Empty state message shown in the screen when there are not any active transfer -->
    <string name="transfers_empty_new">[B]无[/B][A]正在传输[/A]的文件</string>
    <!-- Empty state message shown in the screen when there are not any active transfer -->
    <string name="completed_transfers_empty_new">[B]无已完成的[/B][A]传输[/A]</string>
    <!-- Empty state text that indicates that a folder is currently empty -->
    <string name="file_browser_empty_folder_new">[A]文件夹[/A]当前为[B]空[/B]</string>
    <!-- Hint shown in the field to write a message in the chat screen (chat with customized title) -->
    <string name="type_message_hint_with_customized_title">写信息给 “%s”&#8230;</string>
    <!-- Hint shown in the field to write a message in the chat screen (chat with default title) -->
    <string name="type_message_hint_with_default_title">写信息给 “%s”&#8230;</string>
    <!-- Title of setting Two-Factor Authentication -->
    <string name="settings_2fa">双重验证</string>
    <!-- Subtitle of setting Two-Factor Authentication when the preference is disabled -->
    <string name="setting_subtitle_2fa">双重验证是您账户的第二层安全保护。</string>
    <!-- Title of the screen Two-Factor Authentication -->
    <string name="title_2fa">为什么你需要双重验证？</string>
    <!--  -->
    <string name="two_factor_authentication_explain">双重验证是您账户的第二层安全保护。即使他人得知您的密码，无6位验证码也无权对其访问，因此只有您拥有访问权限。</string>
    <!-- Button that permits user begin with the process of enable Two-Factor Authentication -->
    <string name="button_setup_2fa">开始安装</string>
    <!-- Text that explain how to do with Two-Factor Authentication QR -->
    <string name="explain_qr_seed_2fa_1">扫描或复制种子至您的验证程序中。</string>
    <!-- Text that explain how to do with Two-Factor Authentication seed -->
    <string name="explain_qr_seed_2fa_2">请务必将此种子备份到安全的地方，以防丢失设备。</string>
    <!-- Text that explain how to confirm Two-Factor Authentication -->
    <string name="explain_confirm_2fa">请输入验证程序中生成的6位验证码。</string>
    <!-- Text button -->
    <string name="general_verify">确认</string>
    <!-- Text button -->
    <string name="general_next">下一步</string>
    <!-- Text button -->
    <string name="general_previous">上一个</string>
    <!-- Text of the alert dialog to inform the user when an error occurs when try to enable seed or QR of Two-Factor Authentication -->
    <string name="qr_seed_text_error">生成种子或QR码时出错，请再试一次。</string>
    <!-- Title of the screen shown when the user enabled correctly Two-Factor Authentication -->
    <string name="title_2fa_enabled">双重验证已启用</string>
    <!-- Description of the screen shown when the user enabled correctly Two-Factor Authentication -->
    <string name="description_2fa_enabled">您在下次登录账户时，系统会要求您输入验证程序中提供的6位验证码。</string>
    <!-- Recommendation displayed after enable Two-Factor Authentication -->
    <string name="recommendation_2fa_enabled">为避免您忘记密码或想要禁用双重验证时出现问题，请将您的<b>恢复密钥</b>保存到安全位置。</string>
    <!-- Error shown when a user tries to enable Two-Factor Authentication and introduce an invalid code -->
    <string name="pin_error_2fa">该码无效</string>
    <!-- Title of screen Lost authenticator decive -->
    <string name="lost_your_authenticator_device">丢失了您的验证设备？</string>
    <!-- Title of screen Login verification with Two-Factor Authentication -->
    <string name="login_verification">登录验证</string>
    <!-- Subtitle of screen verify Two-Factor Authentication for changing password -->
    <string name="verify_2fa_subtitle_change_password">更改密码</string>
    <!-- Subtitle of screen verify Two-Factor Authentication for changing email -->
    <string name="verify_2fa_subtitle_change_email">更改电子信箱</string>
    <!-- Subtitle of screen verify Two-Factor Authentication for cancelling account -->
    <string name="verify_2fa_subtitle_delete_account">删除帐户</string>
    <!-- Subtitle of screen verify Two-Factor Authentication for disabling Two-Factor Authentication -->
    <string name="verify_2fa_subtitle_diable_2fa">禁用</string>
    <!-- Title of screen Lost authenticator decive -->
    <string name="title_lost_authenticator_device">丢失了您的验证设备？</string>
    <!-- When the user tries to disable Two-Factor Authentication and some error ocurr in the process -->
    <string name="error_disable_2fa">尝试禁用双重验证时出错。请再试一次。</string>
    <!-- When the user tries to enable Two-Factor Authentication and some error ocurr in the process -->
    <string name="error_enable_2fa">尝试启用双重验证时出错。 请再试一次。</string>
    <!-- Title of the dialog shown when a new account is created to suggest user enable Two-Factor Authentication -->
    <string name="title_enable_2fa">启用双重验证</string>
    <!-- Label shown when it disables the Two-Factor Authentication -->
    <string name="label_2fa_disabled">双重验证已禁用</string>
    <!-- Text of the button which action is to show the authentication apps -->
    <string name="open_app_button">打开</string>
    <!-- message when trying to open a link that contains the seed to enable Two-Factor Authentication but there isn’t any app that open it -->
    <string name="intent_not_available_2fa">您的设备上没有任何可用的应用程序可以启用双重验证</string>
    <!-- Text button -->
    <string name="general_close">关闭</string>
    <!-- Label shown when Two-Factor Authentication has been enabled to alert user that has to back up his Recovery Key before finish the process -->
    <string name="backup_rk_2fa_end">导出恢复密钥已完成操作</string>
    <!-- Title of dialog shown when it tries to open an authentication app and there is no installed -->
    <string name="no_authentication_apps_title">双重验证应用程序</string>
    <!-- Message shown to ask user if wants to open Google Play to install some authenticator app -->
    <string name="open_play_store_2fa">您想打开Google Play来安装验证应用程序吗？</string>
    <!-- Label Play Store -->
    <string name="play_store_label">Play商店</string>
    <!-- Text shown in an alert explaining how to continue to enable Two-Factor Authentication -->
    <string name="text_2fa_help">您需要一个验证应用程序才能在MEGA上启用双重验证。 您可以为您的手机或平板电脑下载并安装Google验证，Duo Mobile，Authy或Microsoft验证程序。</string>
    <!-- success message when importing multiple files from -->
    <string name="number_correctly_imported_from_chat">已分享%d 个文件</string>
    <!-- error message when importing multiple files from chat -->
    <string name="number_no_imported_from_chat">%d 个文件未分享</string>
    <!-- button’s text to open a full screen image -->
    <string name="preview_content">预览内容</string>
    <!-- message shown when the user clicks on media file chat message, there is no network connection and the file is not been downloaded -->
    <string name="no_network_connection_on_play_file">无网络连接。文件未下载且无法进行流式传输。</string>
    <!-- message shown when the user open a file, the file is not been opened due to unknown reason -->
    <string name="error_fail_to_open_file_general">无法打开此文件。</string>
    <!-- message shown when the user open a file, there is no network connection and the file is not been downloaded -->
    <string name="error_fail_to_open_file_no_network">无网络连接。请重新连接后再打开文件。</string>
    <!-- message when trying to save for offline a file that already exists -->
    <string name="file_already_exists">文件已存于离线储存</string>
    <!-- Error message if forwarding a message failed, many messages -->
    <plurals name="error_forwarding_messages">
        <item quantity="other">信息未转发</item>
    </plurals>
    <!-- Title of the dialog to disable the rich links previews on chat -->
    <string name="title_confirmation_disable_rich_links">扩展网址预览</string>
    <!-- Text of the dialog to disable the rich links previews on chat -->
    <string name="text_confirmation_disable_rich_links">扩展网址预览已禁用。您可以在“设置”中重新开启。您想继续吗？</string>
    <!-- Message shown when a call ends. -->
    <string name="call_missed_messages">[A]未接来电[/A]</string>
    <!-- Message shown when a call ends. -->
    <string name="call_rejected_messages">[A]通话被拒绝[/A]</string>
    <!-- Message shown when a call ends. -->
    <string name="call_cancelled_messages">[A]通话被取消[/A]</string>
    <!-- Message shown when a call ends. -->
    <string name="call_failed_messages">[A]通话失败[/A]</string>
    <!-- Message shown when a call ends. -->
    <string name="call_not_answered_messages">[A]通话无应答[/A]</string>
    <!-- Indicates that can type a contact email -->
    <string name="contact_email">联系人邮箱</string>
    <!-- When it tries to add a contact in a list an is already added -->
    <string name="contact_not_added">您已添加此联系人。</string>
    <!-- Content of a normal message that cannot be recognized -->
    <string name="error_message_invalid_format">信息格式无效</string>
    <!-- Content of a normal message that cannot be recognized -->
    <string name="error_message_invalid_signature">信息签名无效</string>
    <!-- When the user tries to reproduce a file through streaming and ocurred an error creating it -->
    <string name="error_streaming">尝试创建流时出错</string>
    <!-- Menu option to restore an item from the Rubbish bin -->
    <string name="context_restore">恢复</string>
    <!-- success message when a node was restore from Rubbish bin -->
    <string name="context_correctly_node_restored">还原至%s</string>
    <!-- error message when a node was restore from Rubbish bin -->
    <string name="context_no_restored">发生错误。项目未还原。</string>
    <!-- menu item from contact section to send a message to a contact -->
    <string name="context_send_message">发送信息</string>
    <!-- Message shown when a contact is successfully sent to several chats, more contacts -->
    <plurals name="plural_contact_sent_to_chats">
        <item quantity="other">联系人已成功发送至聊天</item>
    </plurals>
    <!-- Error message on opening a MEGAdrop folder link -->
    <string name="error_MEGAdrop_not_supported">尚不支持MEGAdrop文件夹</string>
    <!-- Pre overquota error dialog when trying to copy or import a file -->
    <string name="pre_overquota_alert_text">无法完成此操作，因为会超出您当前的存储限制。 您要升级您的帐户吗？</string>
    <!-- Title of the section Archived chats -->
    <string name="archived_chats_title_section">归档聊天</string>
    <!-- Text of the option to show the arhived chat, it shows the number of archived chats -->
    <string name="archived_chats_show_option">归档聊天(%d)</string>
    <!-- Title of the option on the chat list to archive a chat -->
    <string name="archive_chat_option">归档聊天</string>
    <!-- Title of the option on the chat list to unarchive a chat -->
    <string name="unarchive_chat_option">取消归档聊天</string>
    <!-- Confirmation button of the dialog to archive a chat -->
    <string name="general_archive">存档</string>
    <!-- Confirmation button of the dialog to unarchive a chat -->
    <string name="general_unarchive">取消归档</string>
    <!-- Message shown when a chat is successfully archived, it shows the name of the chat -->
    <string name="success_archive_chat">%s 聊天已归档。</string>
    <!-- Error message shown when a chat has not be archived, it shows the name of the chat -->
    <string name="error_archive_chat">错误。%s 聊天未归档。</string>
    <!-- Message shown when a chat is successfully unarchived, it shows the name of the chat -->
    <string name="success_unarchive_chat">%s 聊天未归档。</string>
    <!-- Error message shown when a chat has not be unarchived, it shows the name of the chat -->
    <string name="error_unarchive_chat">错误。 %s聊天无法被取消归档。</string>
    <!-- Message shown when the user has no archived chats -->
    <string name="archived_chats_empty">[A]无[/A] [B]归档聊天[/B]</string>
    <!-- Subtitle of chat screen when the chat is inactive -->
    <string name="inactive_chat">非活跃聊天</string>
    <!-- Subtitle of chat screen when the chat is archived -->
    <string name="archived_chat">归档聊天</string>
    <!-- Title of the layout to join a group call from the chat screen -->
    <string name="join_call_layout">点击加入通话</string>
    <!-- Label shown when the user wants to add contacts into his MEGA account -->
    <string name="invite_contacts">邀请联系人</string>
    <!-- Label shown when the user wants to share something with other contacts -->
    <string name="share_with">分享</string>
    <!-- Message shown while the contact list from the device and from MEGA is being read and then shown to the user -->
    <string name="contacts_list_empty_text_loading_share">正在加载联系人&#8230;&#8230;</string>
    <!-- Title of the screen New Group -->
    <string name="title_new_group">新群组</string>
    <!-- Subtitle of the screen New Group -->
    <string name="subtitle_new_group">输入分组名称</string>
    <!-- Hint of edittext shown when it is creating a new group to guide user to type the name of the group -->
    <string name="hint_type_group">命名您的分组</string>
    <!-- Text of the confirm dialog shown when it wants to remove a contact from a chat -->
    <string name="confirmation_delete_contact">要将%s从会话中删除吗？</string>
    <!-- Settings preference title to show file versions info of the account -->
    <string name="settings_file_management_file_versions_title">文件版本</string>
    <!-- Settings preference subtitle to show file versions info of the account -->
    <string name="settings_file_management_file_versions_subtitle">%1$d 文件版本，总计 %2$s</string>
    <!-- Title of the section File management on Settings section -->
    <string name="settings_file_management_category">文件管理</string>
    <!-- Option in Settings to delete all the versions of the account -->
    <string name="settings_file_management_delete_versions">删除所有旧版本的文件</string>
    <!-- subtitle of the option in Settings to delete all the versions of the account -->
    <string name="settings_file_management_subtitle_delete_versions">当前所有文件将被保留。仅删除文件的历史版本。</string>
    <!-- Text of the dialog to delete all the file versions of the account -->
    <string name="text_confirmation_dialog_delete_versions">您将删除所有文件的历史版本。 联系人与您共享的任何文件版本都需要由他们自行删除。\n \n请注意，当前文件不会被删除。</string>
    <!-- success message when deleting all the versions of the account -->
    <string name="success_delete_versions">文件版本已成功删除</string>
    <!-- error message when deleting all the versions of the account -->
    <string name="error_delete_versions">尝试删除文件的所有历史版本时出错，请稍后再试。</string>
    <!-- Title of the option to enable or disable file versioning on Settings section -->
    <string name="settings_enable_file_versioning_title">文件版本</string>
    <!-- Subtitle of the option to enable or disable file versioning on Settings section -->
    <string name="settings_enable_file_versioning_subtitle">为整个帐户启用或禁用文件版本功能。\n禁用文件版本功能不会阻止您的联系人在共享文件夹中创建新版本。</string>
    <!-- section title to select a chat to send a file -->
    <string name="choose_chat">选择聊天</string>
    <!-- Hint shown to guide user on activity add contacts -->
    <string name="type_mail">点击，输入姓名或邮箱</string>
    <!-- Text of the confirm dialog shown when it wants to add a contact from a QR scaned -->
    <string name="confirmation_invite_contact">添加 %s 至您的联系人？</string>
    <!-- Text of the confirm dialog shown when it wants to add a contact from a QR scaned and is already added before -->
    <string name="confirmation_not_invite_contact">您已添加联系人%s。</string>
    <!-- Text of the confirm dialog shown when it wants to add a contact from a QR scaned and is already added before -->
    <string name="confirmation_invite_contact_already_added">您已添加联系人%s。</string>
    <!-- Text of the confirm dialog shown when it wants to add a contact from a QR scaned -->
    <string name="confirmation_share_contact">与%s分享？</string>
    <!-- Text button for init a group chat -->
    <string name="new_group_chat_label">新分组聊天</string>
    <!-- Label shown when the user wants to add contacts into a chat conversation -->
    <string name="send_contacts">发送联系人</string>
    <!-- Title of the alert when the account have been logged out from another client -->
    <string name="title_alert_logged_out">已注销</string>
    <!-- Text shown to indicate user that his account has already been confirmed -->
    <string name="account_confirmed">您的账号已被激活。请登录。</string>
    <!-- Text shown to indicate user that his account should be confirmed typing his password -->
    <string name="confirm_account">请输入您的密码来确认账户</string>
    <!-- Error shown if a user tries to add their own email address as a contact -->
    <string name="error_own_email_as_contact">您无须增加个人的电子邮件</string>
    <!-- Error shown when a user tries to enable Two-Factor Authentication and introduce an invalid code -->
    <string name="invalid_code">该码无效</string>
    <!-- Text of the dialog shown when the storage of a FREE account is almost full -->
    <string name="text_almost_full_warning">云盘空间几乎已满。升级至Pro会员并获得最高%1$s的存储空间和%2$s的传输流量。</string>
    <!-- Text of the dialog shown when the storage of a PRO I or II account is almost full -->
    <string name="text_almost_full_warning_pro_account">云盘空间几乎已满。立即升级并获得高达%1$s的存储空间和%2$s的传输流量。</string>
    <!-- Text of the dialog shown when the storage of a PRO III account is almost full -->
    <string name="text_almost_full_warning_pro3_account">云端空间几乎已满。如果您需要更多存储空间，请联系MEGA技术支持获取定制计划。</string>
    <!-- Text of the dialog shown when the storage of a FREE account is full -->
    <string name="text_storage_full_warning">云盘空间已满。升级至Pro帐户并获得最高%1$s的存储空间和%2$s的传输流量。</string>
    <!-- Text of the dialog shown when the storage of a PRO I or II account is full -->
    <string name="text_storage_full_warning_pro_account">云盘空间已满。立即升级并获得高达%1$s的存储空间和%2$s的传输流量。</string>
    <!-- Text of the dialog shown when the storage of a PRO III account is full -->
    <string name="text_storage_full_warning_pro3_account">云盘空间已满。如果您需要更多存储空间，请联系MEGA技术支持获取定制计划。</string>
    <!-- Button of the dialog shown when the storage is almost full to see the available PRO plans -->
    <string name="button_plans_almost_full_warning">参看方案</string>
    <!-- Button of the dialog shown when the storage is almost full to custom a plan -->
    <string name="button_custom_almost_full_warning">定制专属方案</string>
    <!-- Button of the dialog shown when the storage is almost full to get bonus -->
    <string name="button_bonus_almost_full_warning">获得奖励</string>
    <!-- Mail title to upgrade to a custom plan -->
    <string name="title_mail_upgrade_plan">升级至定制专属方案</string>
    <!-- Mail subject to upgrade to a custom plan -->
    <string name="subject_mail_upgrade_plan">询问我们如何升级至定制专属方案：</string>
    <!-- Used in chat list screen to indicate in a chat list item that the message was sent by me, followed by the message -->
    <string name="word_me">我：</string>
    <!-- Title of the button in the contact info screen to start an audio call -->
    <string name="call_button">通话</string>
    <!-- Title of the button in the contact info screen to send a message -->
    <string name="message_button">信息</string>
    <!-- Title of the button in the contact info screen to start a video call -->
    <string name="video_button">视频</string>
    <!-- Title of file explorer to send a link -->
    <string name="title_file_explorer_send_link">发送链接给&#8230;</string>
    <!-- Title of chat explorer to send a link or file to a chat -->
    <string name="title_chat_explorer">发送至&#8230;&#8230;</string>
    <!-- Title of cloud explorer to upload a link or file -->
    <string name="title_cloud_explorer">上传至&#8230;&#8230;</string>
    <!-- More button in contact info page -->
    <string name="contact_info_button_more">更多</string>
    <!-- Section title to select a file to perform an action, more files -->
    <plurals name="plural_select_file">
        <item quantity="other">选择文件</item>
    </plurals>
    <!-- Title of confirmation dialog of sending invitation to a contact -->
    <string name="title_confirm_send_invitation">是否确定邀请%1$s？</string>
    <!-- Title of shared folder explorer to choose a folder to perform an action -->
    <string name="title_share_folder_explorer">选择文件夹</string>
    <!-- Popup message shown if an user try to login while there is still living transfer -->
    <string name="login_warning_abort_transfers">所有传输将被取消，您确定要登录吗？</string>
    <!-- Popup message shown if an user try to login while there is still living transfer -->
    <string name="logout_warning_abort_transfers">所有传输将被取消，您确定要登出吗？</string>
    <!-- Label to explain the read only participant permission in the options panel of the group info screen -->
    <string name="subtitle_read_only_permissions">只读</string>
    <!-- Label shown the total space and the used space in an account -->
    <string name="used_space">[A]%1$s [/A][B]的 %2$s已使用[/B]</string>
    <!-- title of the alert dialog when the user is changing the API URL to staging -->
    <string name="staging_api_url_title">更改为测试服务器？</string>
    <!-- Text of the alert dialog when the user is changing the API URL to staging -->
    <string name="staging_api_url_text">您确定要更改为测试服务器吗？您的帐户可能会遇到一些问题。</string>
    <!-- Title of the confirmation dialog to open the camera app and lose the relay of the local camera on the in progress call -->
    <string name="title_confirmation_open_camera_on_chat">打开相机吗？</string>
    <!-- Text of the confirmation dialog to open the camera app and lose the relay of the local camera on the in progress call -->
    <string name="confirmation_open_camera_on_chat">如果您打开相机，您的视频将在当前通话中暂停。</string>
    <!-- Title of the notification when there is unknown activity on the Chat -->
    <string name="notification_chat_undefined_title">聊天活动</string>
    <!-- Content of the notification when there is unknown activity on the Chat -->
    <string name="notification_chat_undefined_content">您有一条新消息</string>
    <!-- When app is retrieving push message -->
    <string name="retrieving_message_title">正在检索信息</string>
    <!-- Title of Rubbish bin scheduler option in settings to enable or disable the functionality -->
    <string name="settings_rb_scheduler_enable_title">垃圾桶定时清理</string>
    <!-- Subtitle of Rubbish bin scheduler option in settings to enable or disable the functionality in free accounts -->
    <string name="settings_rb_scheduler_enable_subtitle">垃圾桶会为您自动清理</string>
    <!-- Title of Rubbish bin scheduler option in settings to enable or disable the functionality in PRO accounts -->
    <string name="settings_rb_scheduler_enable_period_PRO">最短期限为7天。</string>
    <!-- Title of Rubbish bin scheduler option in settings to enable or disable the functionality in PRO accounts -->
    <string name="settings_rb_scheduler_enable_period_FREE">最短期限为7天，最长期限为30天。</string>
    <!-- Sub title of compression queue notification option in settings indicating the size limits. Please keep the placeholders because are to show the size limits including units in runtime. For example: The minimum size is 100MB and the maximum size is 1000MB. -->
    <string name="settings_compression_queue_subtitle">最小为%1$s，最大为%2$s。</string>
    <!-- Title of Rubbish bin scheduler option in settings to set up the number of days of the rubbish bin scheduler -->
    <string name="settings_rb_scheduler_select_days_title">删除垃圾桶中的文件，时间早于</string>
    <!-- Time in days (plural). The placeholder is for the time value, please adjust the position based on linguistics -->
    <string name="settings_rb_scheduler_select_days_subtitle">%d 天</string>
    <!-- Title of popup that userd to set compression queue size (in MB) in settings -->
    <string name="settings_video_compression_queue_size_popup_title">当大小超过以下MB时通知我</string>
    <!-- Title of compression queue size option in settings -->
    <string name="settings_video_compression_queue_size_title">当解压的视频大于</string>
    <!-- Text of the alert when a FREE user tries to disable the RB scheduler -->
    <string name="settings_rb_scheduler_alert_disabling">若需禁用垃圾桶定时清理或设置延长保留期限，请升级至 Pro 会员帐户。</string>
    <!-- Picker text to choose custom retention time. This option indicates several days -->
    <string name="hint_days">天</string>
    <!-- Title of the option to generate a public chat link -->
    <string name="get_chat_link_option">获得聊天链接</string>
    <!-- Title of the option to manage a public chat link -->
    <string name="manage_chat_link_option">管理聊天链接</string>
    <!-- Title of the option to make a public chat private -->
    <string name="make_chat_private_option">启用加密密钥轮换</string>
    <!-- Title of the view to inform that a chat is private -->
    <string name="private_chat">已启用加密密钥轮换</string>
    <!-- Text of the dialog to change a public chat to private (enable encryption key rotation) -->
    <string name="make_chat_private_option_text">加密密钥轮换更为安全，然而您将无法创建聊天链接，同时新参与者也不会看到历史消息。</string>
    <!-- Text of the option to change a public chat to private (enable encrypted key rotation) -->
    <string name="make_chat_private_not_available_text">当参与者人数超过100人时，加密密钥轮换将禁用。</string>
    <!-- Warning show to the user when tries to make private a public chat and the chat has more than 100 participants -->
    <string name="warning_make_chat_private">由于参与人数已达上限，无法将此聊天转换为私密聊天。</string>
    <!-- Text shown when a moderator of a chat create a chat link. Please keep the placeholder because is to show the moderator’s name in runtime. -->
    <string name="message_created_chat_link">[A]%1$s[/A][B]创建一个聊天链接[/B]</string>
    <!-- Text shown when a moderator of a chat delete a chat link. Please keep the placeholder because is to show the moderator’s name in runtime. -->
    <string name="message_deleted_chat_link">[A]%1$s[/A][B]已删除该聊天链接。[/B]</string>
    <!-- Title of the option to delete a chat link -->
    <string name="action_delete_link">删除聊天链接</string>
    <!-- Title of the alert when a chat link is invalid -->
    <string name="title_alert_chat_link_error">聊天链接</string>
    <!-- Text of the dialog to confirm after closing all other sessions -->
    <string name="confirmation_close_sessions_text">您将退出除当前活动以外的所有其他活动会话。</string>
    <!-- Title of the dialog to confirm after closing all other sessions -->
    <string name="confirmation_close_sessions_title">您想要关闭所有会话吗？</string>
    <!-- Subtitle chat screen for groups with permissions and not archived, Plural of participant. 2 participants -->
    <string name="number_of_participants">%d 人参与</string>
    <!-- Label of the button to join a chat by a chat link -->
    <string name="action_join">加入</string>
    <!-- Label for observers of a group chat -->
    <string name="observers_chat_label">预览者</string>
    <!-- Message on the title of the chat screen if there were any error loading the chat link -->
    <string name="error_chat_link">加载聊天链接时出错。</string>
    <!-- Message on the title of the chat screen if there were any error loading the chat link without logging -->
    <string name="error_chat_link_init_error">加载聊天链接时初始化聊天出错。</string>
    <!-- Message on the alert to preview a chat link if the user is already a participant -->
    <string name="alert_already_participant_chat_link">您已加入此聊天。</string>
    <!-- Message on the alert to close a chat preview if the link is invalid -->
    <string name="alert_invalid_preview">该聊天预览已不可用。退出预览后您无法再次打开。</string>
    <!-- Text shown when a moderator changes the chat to private. Please keep the placeholder because is to show the moderator’s name in runtime. -->
    <string name="message_set_chat_private">[A]%1$s[/A][B]已启用密钥轮换[/B]</string>
    <!-- error message shown when a chat link is invalid -->
    <string name="invalid_chat_link">该对话不再可用</string>
    <!-- error message shown when a chat link is not well formed -->
    <string name="invalid_chat_link_args">无效聊天链接</string>
    <!-- When it is creating a new group chat, this option permits to establish it private or public -->
    <string name="ekr_label">加密密钥轮换</string>
    <!-- Text of the dialog to change a public chat to private (enable encryption key rotation) -->
    <string name="ekr_explanation">加密密钥轮换更为安全，然而您将无法创建聊天链接，同时新参与者也不会看到历史消息。</string>
    <!-- Text of the dialog to change a public chat to private (enable encryption key rotation) -->
    <string name="subtitle_chat_message_enabled_ERK">加密密钥轮换更为安全，然而您将无法创建聊天链接，同时新参与者也不会看到历史消息。</string>
    <!-- Menu item -->
    <string name="action_open_chat_link">打开聊天链接</string>
    <!-- Message shown when a contact request has not been sent because the invitation has been sent before -->
    <string name="invite_not_sent_already_sent">邀请已发送至联系人%s，可在‘发送请求’选项卡中查阅。</string>
    <!-- Label shown to indicate the QR is saving in Cloud Drive -->
    <string name="save_qr_cloud_drive">正在保存%s至云盘&#8230;&#8230;</string>
    <!-- General label for folders -->
    <string name="general_folders">文件夹</string>
    <!-- General label for files -->
    <string name="general_files">文件</string>
    <!-- Item menu option upon right click on one or multiple files -->
    <string name="general_save_to_device">保存至设备</string>
    <!-- Title of cloud explorer to upload a file -->
    <string name="title_upload_explorer">上传至MEGA</string>
    <!-- Label choose destination -->
    <string name="choose_destionation">选择目标位置</string>
    <!-- Label that indicates show more items -->
    <string name="general_show_more">显示更多</string>
    <!-- Label that indicates show less items -->
    <string name="general_show_less">显示较少</string>
    <!-- Subtitle of the historic notification for a new contact request -->
    <string name="notification_new_contact_request">[A]%s [/A][B]发送给您一个联系请求。[/B]</string>
    <!-- Subtitle of the historic notification for a new contact -->
    <string name="notification_new_contact">[A]%s [/A][B]现已是您的联系人。[/B]</string>
    <!-- Subtitle of the historic notification for a new shared folder -->
    <string name="notification_new_shared_folder">[B]新共享文件夹来自[/B][A]%s.[/A]</string>
    <!-- Subtitle of the historic notification for a reminder new contact request -->
    <string name="notification_reminder_contact_request">[A]提醒：[/A][B]%s [/B][C]向您发送了一个联系人请求[/C]</string>
    <!-- Title of the historic notification for a contact request cancelled -->
    <string name="title_contact_request_notification_cancelled">联系人请求已取消</string>
    <!-- Subtitle of the historic notification for contact request cancelled -->
    <string name="subtitle_contact_request_notification_cancelled">[A]%s [/A][B]已取消联系人请求。[/B]</string>
    <!-- Title of the historic notification when an user deletes you as contact -->
    <string name="title_contact_notification_deleted">联系人已删除</string>
    <!-- Subtitle of the historic notification when an user deletes you as contact -->
    <string name="subtitle_contact_notification_deleted">[A]%s [/A][B]从联系人中删除了你。[/B]</string>
    <!-- Title of the historic notification when an user blocks you as contact -->
    <string name="title_contact_notification_blocked">联系人已阻止</string>
    <!-- Subtitle of the historic notification when an user blocks you as contact -->
    <string name="subtitle_contact_notification_blocked">[A]%s [/A][B]阻止您成为联系人。[/B]</string>
    <!-- Item of the navigation title for the notification section when there is any unread -->
    <string name="section_notification_with_unread">通知[A](%1$d)[/A]</string>
    <!-- Text shown in the notifications section. When a contact has nickname, nickname (email) will be shown -->
    <string name="section_notification_user_with_nickname">[A]%1$s (%2$s)[/A]</string>
    <!-- Title of the historic notification for an account deleted -->
    <string name="title_account_notification_deleted">帐户已删除</string>
    <!-- Subtitle of the historic notification for an account deleted -->
    <string name="subtitle_account_notification_deleted">[B]该帐户[/B][A]%s[/A][B]已被删除。[/B]</string>
    <!-- Subtitle of file takedown historic notification -->
    <string name="subtitle_file_takedown_notification">[A]您的公开共享文件[/A][B]%s[/B][C]已被删除。[/C]</string>
    <!-- Subtitle of folder takedown historic notification -->
    <string name="subtitle_folder_takedown_notification">[A]您的公开共享文件夹[/A][B]%s[/B][C]已被删除。[/C]</string>
    <!-- Popup notification text on mouse-over of taken down file. -->
    <string name="message_file_takedown_pop_out_notification">此文件接获下架通知且已被移除</string>
    <!-- Popup notification text on mouse-over taken down folder. -->
    <string name="message_folder_takedown_pop_out_notification">此文件夹接获下架通知且已被移除</string>
    <!-- option to dispute taken down file or folder -->
    <string name="dispute_takendown_file">解除争议</string>
    <!-- Error shown when download a file that has violated ToS/AUP. -->
    <string name="error_download_takendown_node">由于违反ToS服务条款或AUP可接受的使用政策而无法访问</string>
    <!-- Alert shown when some files were not downloaded due to ToS/AUP violation, Plural of taken down files. 2 files -->
    <plurals name="alert_taken_down_files">
        <item quantity="other">由于违反ToS/AUP，%d个文件未下载。</item>
    </plurals>
    <!-- Subtitle of a file takedown reinstated historic notification -->
    <string name="subtitle_file_takedown_reinstated_notification">[A]您的公开共享文件[/A][B]%s[/B][C]已恢复。[/C]</string>
    <!-- Subtitle of a folder takedown reinstated historic notification -->
    <string name="subtitle_folder_takedown_reinstated_notification">[A]您的公开共享文件夹[/A][B]%s[/B][C]已恢复。[/C]</string>
    <!-- Title of the historic notification for outgoing contact requests -->
    <string name="title_outgoing_contact_request">发送请求</string>
    <!-- Title of the historic notification for incoming contact requests -->
    <string name="title_incoming_contact_request">收到请求</string>
    <!-- Subtitle of the historic notification for contact request denied -->
    <string name="subtitle_outgoing_contact_request_denied">[A]%s [/A][B]拒绝了您的联系请求。.[/B]</string>
    <!-- Subtitle of the historic notification for contact request accepted -->
    <string name="subtitle_outgoing_contact_request_accepted">[A]%s [/A][B]接受了您的联系请求。.[/B]</string>
    <!-- Subtitle of the historic notification for deleted shared folders (one or many) -->
    <string name="notification_deleted_shared_folder">由[A]%s[/A][B]共享的文件夹的访问权限[/B][B]已删除[/B]</string>
    <!-- Subtitle of the historic notification when a contact leaves a shared folder -->
    <string name="notification_left_shared_folder">[A]%s[/A][B]已离开一个共享文件夹。[/B]</string>
    <!-- Subtitle of the historic notification when a contact leaves a shared folder and the name of the folder is known -->
    <string name="notification_left_shared_folder_with_name">[A]%1$s[/A][B]已离开此共享文件夹[/B][A]%2$s.[/A]</string>
    <!-- Subtitle of the historic notification for incoming contact request ignored -->
    <string name="subtitle_incoming_contact_request_ignored">[B]来自[/B][A]%s [/A][B]的联系请求已忽略[/B]</string>
    <!-- Subtitle of the historic notification for incoming contact request accepted -->
    <string name="subtitle_incoming_contact_request_accepted">[B]来自[/B][A]%s [/A][B]的联系请求已接受[/B]</string>
    <!-- Subtitle of the historic notification for incoming contact request declined -->
    <string name="subtitle_incoming_contact_request_denied">[B]来自[/B][A]%s [/A][B]的联系请求已拒绝[/B]</string>
    <!-- Subtitle of the Upgrade account section -->
    <string name="type_of_my_account">您的当前帐户是[A]%s[/A]</string>
    <!-- Footnote to clarify the storage space is subject to the achievement program -->
    <string name="footnote_achievements">取决于您所达成的奖励挑战。</string>
    <!-- Title label for the current payment method during account upgrading -->
    <string name="payment_method">付款方式</string>
    <!-- title of billing period -->
    <string name="billing_period_title">结算周期</string>
    <!-- Option of one-off (month) billing. Placeholder: purchase price. -->
    <string name="billed_one_off_month">[A]一次性付款(月)[/A] %s</string>
    <!-- Option of one-off (year) billing. Placeholder: purchase price. -->
    <string name="billed_one_off_year">[A]一次性付款(年)[/A] %s</string>
    <!-- Option of monthly billing period. Placeholder: purchase price -->
    <string name="billed_monthly_text">[A]每月[/A] %s/月</string>
    <!-- Option of yearly billing period. Placeholder: purchase price -->
    <string name="billed_yearly_text">[A]每年[/A] %s/年</string>
    <!-- dialog option cancel in alert dialog -->
    <string name="button_cancel">取消</string>
    <!-- dialog option continue in alert dialog -->
    <string name="button_continue">继续</string>
    <!-- one of the payment methods -->
    <string name="payment_method_google_wallet">[A]Google Pay[/A] （订阅）</string>
    <!-- one of the payment methods -->
    <string name="payment_method_huawei_wallet">[A]HUAWEI Pay[/A]（订阅）</string>
    <!-- Capital letters. Text of the label of a new historic notifications -->
    <string name="new_label_notification_item">新</string>
    <!-- When user is on PRO 3 plan, we will display an extra label to notify user that they can still contact support to have a customised plan. -->
    <string name="label_custom_plan">如需升级您的当前订阅，请联系支持团队了解[A]自定义方案[/A]。</string>
    <!-- Input field description in the create file dialog. -->
    <string name="context_new_file_name_hint">文件名</string>
    <!-- Option in Settings section to enable the last active connection in chat -->
    <string name="option_enable_last_green_chat">显示上一次活动</string>
    <!-- Subtitle of the option in Settings section to enable the last active connection in chat -->
    <string name="subtitle_option_enable_last_green_chat">允许您的联系人查看您上次在MEGA的活跃时间。</string>
    <!-- title of notification when device is out of storage during camera upload -->
    <string name="title_out_of_space">存储空间不足</string>
    <!-- message will be shown when there is not enough space to perform camera upload. -->
    <string name="message_out_of_space">存储空间不足无法进行视频压缩</string>
    <!-- the title of the notification that displays when compression larger than setting -->
    <string name="title_compression_size_over_limit">视频压缩大小过大</string>
    <!-- the content message of the notification that displays when compression larger than setting, placeholder: size in MB -->
    <string name="message_compression_size_over_limit">当需要压缩的视频总大小超过%s，请为您的设备充电以继续压缩。</string>
    <!-- Message displayed when the user changes the ‘Keep file names as in the device’ setting -->
    <string name="message_keep_device_name">此设置将于下次运行相机上传时生效</string>
    <!-- Notification message when compressing video to show the compressed percentage. Please, keep the placeholder because it is for adding the percentage value at runtime. -->
    <string name="message_compress_video">%s已被压缩</string>
    <!-- notification title when compressing video -->
    <string name="title_compress_video">正在压缩视频 %1$d/%2$d</string>
    <!-- error message pops up when user selected an invalid folder for camera upload -->
    <string name="error_invalid_folder_selected">选择的文件夹无效</string>
    <!-- Indicates the content of a folder is 1 folder and 1 file. Middle height point is to separate two fragments of text and it was not to be considered a punctuation mark. -->
    <string name="one_folder_one_file">1个文件夹 · 1个文件</string>
    <!-- Indicates the content of a folder is 1 folder and some files. The placeholder is to set the number of files. e.g. 1 folder · 7 files. Middle height point is to separate two fragments of text and it was not to be considered a punctuation mark. -->
    <string name="one_folder_several_files">1个文件夹 · %1$d个文件</string>
    <!-- on the section notifications indicates the number of files added to a shared folder, Plural of file. 2 files -->
    <plurals name="num_files_with_parameter">
        <item quantity="other">%d 个文件</item>
    </plurals>
    <!-- on the section notifications indicates the number of folder added to a shared folder, Plural of folder/directory. 2 folders -->
    <plurals name="num_folders_with_parameter">
        <item quantity="other">%d 个文件夹</item>
    </plurals>
    <!-- Indicates the content of a folder is some folders and some files. Plural of files. e.g. 7 folders · 2 files. Middle height point is to separate two fragments of text and it was not to be considered a punctuation mark. -->
    <plurals name="num_folders_num_files">
        <item quantity="other">%1$d个文件夹 · %2$d个文件</item>
    </plurals>
    <!-- Subtitle of the historic notification for new additions inside an existing shared folder. Placeholders are: email who added the folders or files, number of folders added, number of files added -->
    <string name="subtitle_notification_added_folders_and_files">[A]%1$s[/A][B]添加了%2$s和%3$s[/B]</string>
    <!-- Subtitle of the historic notification for new additions inside an existing shared folder, Plural of file. 2 files -->
    <plurals name="subtitle_notification_added_files">
        <item quantity="other">[A]%1$s [/A][B]添加了%2$d个文件。[/B]</item>
    </plurals>
    <!-- Subtitle of the historic notification for deletions inside an existing shared folder, Plural of item. 2 items -->
    <plurals name="subtitle_notification_deleted_items">
        <item quantity="other">[A]%1$s [/A][B]删除了%2$d个项目。[/B]</item>
    </plurals>
    <!-- Subtitle of the historic notification for new additions inside an existing shared folder, Plural of folder. 2 folders -->
    <plurals name="subtitle_notification_added_folders">
        <item quantity="other">[A]%1$s [/A][B]添加了%2$d个文件夹。[/B]</item>
    </plurals>
    <!-- Subtitle chat screen for groups with permissions and not archived, Plural of participant. 2 participants -->
    <plurals name="subtitle_of_group_chat">
        <item quantity="other">%d 人参与</item>
    </plurals>
    <!--  -->
    <string name="custom_subtitle_of_group_chat">%1$s和%2$d及更多</string>
    <!-- Error when the user tries to get a public chat link for a chat with the default title -->
    <string name="message_error_set_title_get_link">您可以为聊天生成一个链接，但在此之前您需要先设置话题：</string>
    <!-- success alert when the user copy a chat link to the clipboard -->
    <string name="chat_link_copied_clipboard">聊天链接已复制到剪贴板</string>
    <!-- Label to show the price of each plan in the upgrade account section -->
    <string name="type_month">[A]从[/A] %s / [A]月[/A] *</string>
    <!-- the meaning of the asterisk in monthly* and annually* payment -->
    <string name="upgrade_comment">*续订日期到期前随时可取消续订服务。</string>
    <!-- Message shown when a call starts. -->
    <string name="call_started_messages">通话已开始</string>
    <!-- Title of the dialog to inform about a SSL error -->
    <string name="ssl_error_dialog_title">SSL密钥错误</string>
    <!-- Text of the dialog to inform about a SSL error -->
    <string name="ssl_error_dialog_text">MEGA无法使用SSL建立安全连接。您可能正在使用受限制的公共无线网络。</string>
    <!-- Text of the empty screen for the notifications section -->
    <string name="context_empty_notifications">[B]无 [/B][A]通知[/A]</string>
    <!-- Permissions screen title -->
    <string name="general_setup_mega">设置MEGA</string>
    <!-- Permissions screen explanation -->
    <string name="setup_mega_explanation">MEGA需要开启权限才能访问并共享您的媒体和文件。收发加密消息和安全通话可能需要开启其他访问权限。</string>
    <!-- Title of the screen asking permissions for files -->
    <string name="allow_acces_media_title">允许访问照片、媒体内容和文件。</string>
    <!-- Subtitle of the screen asking permissions for files -->
    <string name="allow_acces_media_subtitle">MEGA需要开启权限才能共享文件。</string>
    <!-- Title of the screen asking permissions for camera -->
    <string name="allow_acces_camera_title">开启相机功能</string>
    <!-- Subtitle of the screen asking permissions for camera -->
    <string name="allow_acces_camera_subtitle">允许访问您的相机以扫描文档、拍摄照片和视频通话。</string>
    <!-- Title of the screen asking permissions for microphone and write in log calls -->
    <string name="allow_acces_calls_title">开启通话功能</string>
    <!-- Title of the screen asking permissions for contacts -->
    <string name="allow_acces_contact_title">授予访问您的通讯录的权限</string>
    <!-- Subtitle of the screen asking permissions for contacts -->
    <string name="allow_acces_contact_subtitle">在您的MEGA通讯录中轻松找到联系人。</string>
    <!-- Explanation under the subtitle of asking permissions for contacts to explain that MEGA will never use the address book data for any other purpose -->
    <string name="allow_access_contact_explanation">MEGA不会将这些数据用于任何其他目的，并且未经您的允许绝不会与您的联系人互动。</string>
    <!-- Subtitle of the screen asking permissions for microphone -->
    <string name="allow_acces_calls_subtitle_microphone">允许访问您的麦克风以进行加密通话</string>
    <!-- General enable access -->
    <string name="general_enable_access">授予权限</string>
    <!-- Title of the option on chat info screen to list all the files sent to the chat -->
    <string name="title_chat_shared_files_info">已分享文件</string>
    <!-- Error mesage when trying to remove an uploading attachment that has already finished -->
    <string name="error_message_already_sent">附件已发送</string>
    <!-- Message shown when a group call ends. -->
    <string name="group_call_ended_message">[A]群组通话结束[/A][C]。时长：[/C]</string>
    <!-- Message to indicate a call has ended and indicate the call duration. -->
    <string name="call_ended_message">[A]通话结束[/A][C]. 时长:[/C]</string>
    <!-- Message that shows the hours of a call when it ends, more hours -->
    <plurals name="plural_call_ended_messages_hours">
        <item quantity="other">[B]%1$s 小时[/B]</item>
    </plurals>
    <!-- Message that shows the minutes of a call when it ends, more minutes -->
    <plurals name="plural_call_ended_messages_minutes">
        <item quantity="other">[B]%1$s 分钟[/B]</item>
    </plurals>
    <!-- Message that shows the seconds of a call when it ends, more seconds -->
    <plurals name="plural_call_ended_messages_seconds">
        <item quantity="other">[B]%1$d 秒[/B]</item>
    </plurals>
    <!-- Message to indicate a call has ended without indicate the call duration. -->
    <string name="call_ended_no_duration_message">[A]通话结束[/A]</string>
    <!-- Message to indicate a group call has ended without indicate the call duration. -->
    <string name="group_call_ended_no_duration_message">[A]群组通话结束[/A]</string>
    <!-- String that appears when we show the last activity of a contact, when the last activity was today. For example: Last seen today 11:34a.m. -->
    <string name="last_seen_today">[A]上次在线[/A]于今天 %1$s</string>
    <!-- String that appears when we show the last activity of a contact, but it’s been a long time ago that we don’t see any activity from that user -->
    <string name="last_seen_long_time_ago">[A]上次在线[/A]很久之前</string>
    <!-- String that appears when we show the last activity of a contact, when the last activity was before today. For example: Last seen March 14th,2018 11:34a.m. -->
    <string name="last_seen_general">[A]上次在线[/A]%1$s %2$s</string>
    <!-- label today -->
    <string name="label_today">今天</string>
    <!-- label yesterday -->
    <string name="label_yesterday">昨天</string>
    <!-- label tomorrow -->
    <string name="label_tomorrow">明天</string>
    <!-- Text of the empty screen for the chat shared files -->
    <string name="context_empty_shared_files">[B]无 [/B][A]共享文件[/A]</string>
    <!-- Text to indicate that a contact has joined a group call -->
    <string name="contact_joined_the_call">%1$s已加入通话</string>
    <!-- Text to indicate that a contact has left a group call -->
    <string name="contact_left_the_call">%1$s已离开通话</string>
    <!-- Warning show when a call cannot start because there are too many participants in the group chat -->
    <string name="call_error_too_many_participants_start">由于参与者人数已达上限，无法开始通话。</string>
    <!-- Message show when a call cannot be established because there are too many participants in the group call -->
    <string name="call_error_too_many_participants">由于参与者人数已达上限，无法加入通话。</string>
    <!-- Message show when a call cannot be established because there are too many participants in the group -->
    <string name="call_error_too_many_participants_join">由于已达到参会人数上限，您无法加入群组通话</string>
    <!-- Message show when a user cannot activate the video in a group call because the max number of videos has been reached -->
    <string name="call_error_too_many_video">由于参与者人数已达上限，无法加入视频通话。</string>
    <!-- Message show when a user cannot put the call on hold -->
    <string name="call_error_call_on_hold">通话无法保留。</string>
    <!-- Error message shown when a file cannot be opened by other app using the open with option menu -->
    <string name="error_open_file_with">发生错误，无法使用该应用程序打开此文件。</string>
    <!-- Subtitle of the call screen when a incoming call is just starting -->
    <string name="incoming_call_starting">来电&#8230;&#8230;</string>
    <!-- Subtitle of the call screen when a outgoing call is just starting -->
    <string name="outgoing_call_starting">正在通话中&#8230;</string>
    <!-- Content of a invalid meta message -->
    <string name="error_meta_message_invalid">信息包含无效元数据</string>
    <!-- Title of the activity that sends a location -->
    <string name="title_activity_maps">发送位置</string>
    <!-- Label layout on maps activity that permits send current location -->
    <string name="current_location_label">发送实时位置</string>
    <!-- Label layout on maps activity that permits send current location. Placeholder is the current location -->
    <string name="current_location_landscape_label">发送实时位置：[A]%1$s[/A]</string>
    <!-- Label layout on maps activity indicating nearby places -->
    <string name="nearby_places_label">周边附近</string>
    <!-- Message shown in a dialog explaining the consequences of accesing the location -->
    <string name="explanation_send_location">此位置将使用MEGA平台外的第三方地图提供商打开。</string>
    <!-- Title of the location marker set by the user -->
    <string name="title_marker_maps">发送此位置</string>
    <!-- Label shown when after a maps search and no places were found -->
    <string name="no_places_found">找不到任何地点</string>
    <!-- Title of the dialog shown when the location is disabled -->
    <string name="gps_disabled">GPS已禁用</string>
    <!-- Text of the dialog shown when the location is disabled for open location settings -->
    <string name="open_location_settings">您想打开定位设置吗？</string>
    <!-- Info shown in the subtitle of each row of the shared files to chat: sender name . date -->
    <string name="second_row_info_item_shared_file_chat">%1$s . %2$s</string>
    <!-- After the user ticketed ’Don’t ask again’ on permission request dialog and denied, tell the user, he/she can still grant MEGA the permission in system settings. -->
    <string name="on_permanently_denied">您仍然可以在设备的设置中授予MEGA权限</string>
    <!-- Explain why MEGA needs the reading contacts permission when users deny to grant MEGA the permission. -->
    <string name="explanation_for_contacts_permission">如果您允许MEGA访问您的通讯录，则可以轻松地发现您的联系人。MEGA不会将这些数据用于任何其他目的，并且未经您的允许绝不会与您的联系人互动。</string>
    <!-- Confirmation message after forwarding one or several messages, version items -->
    <plurals name="messages_forwarded_success_plural">
        <item quantity="other">消息已转发</item>
    </plurals>
    <!-- Title of a chat message that contains geolocation info -->
    <string name="title_geolocation_message">置顶位置</string>
    <!-- Text of the button to indicate an attachment upload from file system -->
    <string name="attachment_upload_panel_from_device">从文件系统</string>
    <!-- Alert shown when a num of files have not been sent because of any error occurs, Plural of file. 2 files -->
    <plurals name="num_files_not_send">
        <item quantity="other">%d个文件未发送至%d个聊天</item>
    </plurals>
    <!-- Alert shown when a num of contacts have not been sent because of any error occurs, Plural of file. 2 files -->
    <plurals name="num_contacts_not_send">
        <item quantity="other">%d个联系人未发送至%d个聊天</item>
    </plurals>
    <!-- Alert shown when a num of messages have not been sent because of any error occurs, Plural of file. 2 files -->
    <plurals name="num_messages_not_send">
        <item quantity="other">%d条信息未发送至%d个聊天</item>
    </plurals>
    <!-- How many local contacts have been on MEGA, Plural of local contact. 2 contacts -->
    <plurals name="quantity_of_local_contact">
        <item quantity="other">已找到%d个联系人</item>
    </plurals>
    <!-- Label displayed on the top of the chat list if none of user’s phone contacts have a MEGA account. In other case here would appear all the user’s phone contacts that have a MEGA account. -->
    <string name="no_local_contacts_on_mega">立即邀请联系人？</string>
    <!-- To see whom in your local contacts has been on MEGA -->
    <string name="see_local_contacts_on_mega">发现联系人</string>
    <!-- In APP, text used to ask for access to contacts -->
    <string name="grant_mega_access_contacts">授予MEGA访问您的通讯录的权限，即可发现您在MEGA上的联系人。</string>
    <!-- Getting registered contacts -->
    <string name="get_registered_contacts">正在加载MEGA联系人&#8230;&#8230;</string>
    <!-- Alert shown when some content have not been sent because of any error occurs -->
    <string name="content_not_send">该内容未发送至%d个聊天</string>
    <!-- Label shown when a new group chat has been created correctly -->
    <string name="new_group_chat_created">新群组聊天已成功创建</string>
    <!-- Alert shown when some content is sharing with chats and they are processing -->
    <string name="preparing_chats">正在准备文件</string>
    <!-- Label indicating some content has been sent as message -->
    <string name="sent_as_message">以信息方式发送</string>
    <!-- Error message when the attachment cannot be sent to any of the selected chats -->
    <string name="error_sent_as_message">错误。 该文件尚未发送到任何选定的对话</string>
    <!-- Action delete all file versions -->
    <string name="delete_versions">删除历史版本</string>
    <!-- Title of the dialog shown when it wants to delete the version history of a file -->
    <string name="title_delete_version_history">确定删除之前的版本吗？</string>
    <!-- Text of the dialog shown when it wants to delete the version history of a file -->
    <string name="text_delete_version_history">请注意，当前文件不会被删除。</string>
    <!-- Alert shown when the version history was deleted correctly -->
    <string name="version_history_deleted">已删除之前的版本。</string>
    <!-- Alert shown when the version history was deleted erroneously -->
    <string name="version_history_deleted_erroneously">之前的版本未被删除。</string>
    <!-- Confirmation message after deleted file versions, version items -->
    <plurals name="versions_deleted_succesfully">
        <item quantity="other">已成功删除%d个版本</item>
    </plurals>
    <!-- Alert shown when several versions are not deleted successfully -->
    <plurals name="versions_not_deleted">
        <item quantity="other">%d个版本未被删除</item>
    </plurals>
    <!-- Alert shown when the user tries to realize some action in chat and has not contacts -->
    <string name="no_contacts_invite">您还没有MEGA联系人。请在“联系人”选项中邀请好友。</string>
    <!-- Invite button for chat top cell -->
    <string name="invite_more">邀请更多</string>
    <!-- Title of first tour screen -->
    <string name="title_tour_one">您持有这把密钥</string>
    <!-- Content of first tour screen -->
    <string name="content_tour_one">安全即是我们存在的意义。您的文件会在我们的加密机器下受到安全保护，并且只有您可以访问您的文件。</string>
    <!-- Title of second tour screen -->
    <string name="title_tour_two">已加密聊天</string>
    <!-- Content of second tour screen -->
    <string name="content_tour_two">使用您的云盘即可享有完全加密的语音与视频通话、群发信息以及文件共享整合。</string>
    <!-- Title of third tour screen -->
    <string name="title_tour_three">创建您的网络</string>
    <!-- Content of third tour screen -->
    <string name="content_tour_three">添加联系人、创建关系网、协同合作以及进行语音与视频通话，一切皆可在MEGA内进行</string>
    <!-- Title of fourth tour screen -->
    <string name="title_tour_four">云备份您的照片</string>
    <!-- Content of fourth tour screen -->
    <string name="content_tour_four">相机上传是任何移动设备的基本功能，我们已为您开启。 立即创建您的帐户。</string>
    <!-- Title of the dialog shown when a pdf required password -->
    <string name="title_pdf_password">请输入您的密码</string>
    <!-- Text of the dialog shown when a pdf required password -->
    <string name="text_pdf_password">%s是受密码保护的PDF文档。 请输入密码打开PDF。</string>
    <!-- Error of the dialog shown wen a pdf required password and the user types a wrong password -->
    <string name="error_pdf_password">您输入的密码错误，请再试一次。</string>
    <!-- Error of the dialog shown wen a pdf required password and the user has been typed three times a wrong password -->
    <string name="error_max_pdf_password">您输入的密码无效。</string>
    <!-- Alert shown when a user tries to open a file from a zip and the file is unknown or has not been possible to unzip correctly -->
    <string name="unknownn_file">无法打开该文件。未知文件格式或文件无法被解压缩。</string>
    <!-- Alert shown when exists some call and the user tries to play an audio or video -->
    <string name="not_allow_play_alert">无法在通话进行时播放媒体文件。</string>
    <!-- Text shown in the list of chats when there is a call in progress but I am not on it -->
    <string name="ongoing_call_messages">正在进行通话</string>
    <!-- Title of the layout to join a group call from the chat screen. The placeholder indicates the user who initiated the call -->
    <string name="join_call_layout_in_group_call">%s已开始群组通话。点击加入。</string>
    <!-- Title of the layout to return to a call -->
    <string name="call_in_progress_layout">点击返回通话</string>
    <!-- message displayed when you try to start a call but it is not possible because you are already on a call -->
    <string name="not_allowed_to_start_call">您目前正在通话</string>
    <!-- chat message when a participant invites himself to a public chat using a chat link. Please keep the placeholder because is to show the participant’s name in runtime. -->
    <string name="message_joined_public_chat_autoinvitation">[A]%1$s[/A][B]已加入群组聊天。[/B]</string>
    <!-- Warning that appears prior to remove a chat link on the group info screen. -->
    <string name="context_remove_chat_link_warning_text">此会话被删除后将无法再次通过聊天链接访问。</string>
    <!-- Description text of the dialog to generate a public chat link -->
    <string name="context_create_chat_link_warning_text">启用加密密钥轮换后，您无法在未创建新群聊的情况下获取聊天链接</string>
    <!-- Question of the dialog to generate a public chat link -->
    <string name="context_create_chat_link_question_text">您想要创建一个新的群组聊天并获取聊天链接吗？</string>
    <!-- Text of the dialog to change a public chat to private (enable encryption key rotation) -->
    <string name="context_make_private_chat_warning_text">加密密钥轮换更为安全，然而您将无法创建聊天链接，同时新参与者也不会看到历史消息。</string>
    <!-- Message shown when a user has joined to a public chat successfully -->
    <string name="message_joined_successfully">您已成功加入该聊天。</string>
    <!-- Label that indicates the steps of a wizard -->
    <string name="wizard_steps_indicator">%2$d的%1$d</string>
    <!-- Hint of the Search view -->
    <string name="hint_action_search">搜索&#8230;&#8230;</string>
    <!-- Notification button which is displayed to answer an incoming call if the call screen is not displayed for some reason. -->
    <string name="answer_call_incoming">应答</string>
    <!-- The text of the notification button that is displayed when there is a call in progress, another call is received and ignored. -->
    <string name="ignore_call_incoming">忽略</string>
    <!-- Subtitle of the call screen when a user muted the current individual call. The placeholder indicates the user who muted the call -->
    <string name="muted_contact_micro">%s 该通话已静音</string>
    <!-- Subtitle of the call screen when I muted the current individual call -->
    <string name="muted_own_micro">已静音</string>
    <!-- Subtitle of the call screen when the call is on hold -->
    <string name="call_on_hold">通话保持</string>
    <!-- Subtitle of the call screen when a participant puts the call on hold. The placeholder indicates the user who put the call on hold -->
    <string name="session_on_hold">%s正在保留通话</string>
    <!-- The text of the notification button that is displayed when I receive a individual call and put the current one on hold and answer the other. -->
    <string name="hold_and_answer_call_incoming">保留通话并应答</string>
    <!-- The text of the notification button that is displayed when I receive a group call and put the current one on hold and answer the other. -->
    <string name="hold_and_join_call_incoming">保留通话并加入</string>
    <!-- The text of the notification button that is displayed when I receive a individual call and hang the current one and answer the other. -->
    <string name="end_and_answer_call_incoming">结束通话并应答</string>
    <!-- The text of the notification button that is displayed when I receive a group call and hand the current one and answer the other. -->
    <string name="end_and_join_call_incoming">结束通话并加入</string>
    <!-- when trying to download a file that is already downloaded in the device and has to copy in another path -->
    <string name="copy_already_downloaded">文件已下载。已复制到所选路径。</string>
    <!-- Title of the dialog shown when you want to join a group call -->
    <string name="title_join_call">加入通话</string>
    <!-- Text of the dialog shown when you want to join a group call -->
    <string name="text_join_call">加入该通话需结束您的当前通话。</string>
    <!-- Text of the dialog shown when you want to join a group call but you are in another active call -->
    <string name="text_join_another_call">加入该通话需结束或保留当前通话。</string>
    <!-- Hint shown in the open chat link alert dialog -->
    <string name="hint_enter_chat_link">输入聊天链接</string>
    <!-- Hint shown in the open link alert dialog -->
    <string name="hint_paste_link">粘贴链接</string>
    <!-- Error shown when it tries to open an invalid file or folder link -->
    <string name="invalid_file_folder_link">无效文件或文件夹链接</string>
    <!-- Error shown when it tries to open an invalid file or folder link and the text view is empty -->
    <string name="invalid_file_folder_link_empty">请输入一个有效的文件或文件夹链接</string>
    <!-- Error shown when it tries to open an invalid chat link and the text view is empty -->
    <string name="invalid_chat_link_empty">请输入一个有效的聊天链接</string>
    <!-- Error shown when it tries to open a chat link from the Cloud Drive section -->
    <string name="valid_chat_link">您已粘贴聊天链接。</string>
    <!-- Error shown when it tries to open a contact link from the Cloud Drive section -->
    <string name="valid_contact_link">您已粘贴联系人链接。</string>
    <!-- Menu item -->
    <string name="action_open_contact_link">打开联系人链接</string>
    <!-- Explanation of the dialog shown to share a chat link -->
    <string name="copy_link_explanation">参与者可通过此链接加入您的群组。</string>
    <!-- Label that indicates the creation of a chat link -->
    <string name="new_chat_link_label">新聊天链接</string>
    <!-- Title of the dialog shown when the user it is creating a chat link and the chat has not title -->
    <string name="enter_group_name">输入群名称</string>
    <!-- Alert shown when the user it is creating a chat link and the chat has not title -->
    <string name="alert_enter_group_name">创建聊天链接前请先为群组命名。</string>
    <!-- Text shown when an account doesn’t have any contact added and it’s trying to start a new chat conversation -->
    <string name="invite_contacts_to_start_chat">邀请联系人并开始加密聊天。</string>
    <!-- Text of the empty screen when there are not chat conversations -->
    <string name="recent_chat_empty_text">开始使用端到端加密安全的与您的联系人进行聊天</string>
    <!-- Text sent to recipients to invite to be contact. Placeholder: contact link url. -->
    <string name="invite_contacts_to_start_chat_text_message">你好。和我一起在MEGA上加密聊天，并获得20GB免费存储空间。%1$s</string>
    <!-- In some cases, a user may try to get the link for a chat room, but if such is not set by an operator - it would say ‘not link available’ and not auto create it. -->
    <string name="no_chat_link_available">无聊天链接可用。</string>
    <!-- Alert shown when it has been deleted successfully a chat link -->
    <string name="chat_link_deleted">聊天链接已成功删除</string>
    <!-- The status of pending contact request (ACCEPTED), placeholder is contact request creation time -->
    <string name="contact_request_status_accepted">%1$s（已接受）</string>
    <!-- The status of pending contact request (DELETED), placeholder is contact request creation time -->
    <string name="contact_request_status_deleted">%1$s（已删除）</string>
    <!-- The status of pending contact request (DENIED), placeholder is contact request creation time -->
    <string name="contact_request_status_denied">%1$s（已拒绝）</string>
    <!-- The status of pending contact request (IGNORED), placeholder is contact request creation time -->
    <string name="contact_request_status_ignored">%1$s（已忽略）</string>
    <!-- The status of pending contact request (REMINDED), placeholder is contact request creation time -->
    <string name="contact_request_status_reminded">%1$s（已提醒）</string>
    <!-- The status of pending contact request (PENDING), placeholder is contact request creation time -->
    <string name="contact_request_status_pending">%1$s（待处理）</string>
    <!-- Message shown when it restored successfully a file version -->
    <string name="version_restored">版本已成功恢复</string>
    <!-- Text to inform that to make a recording you have to keep pressed the record button more than one second -->
    <string name="recording_less_than_second">按住说话，松开发送</string>
    <!-- label shown when slide to cancel a voice messages -->
    <string name="slide_to_cancel">滑动以取消</string>
    <!-- Error message when trying to play a voice message that it is not available -->
    <string name="error_message_voice_clip">语音信息不可用</string>
    <!-- Title of popup when user click ‘Share’ button on invite contact page -->
    <string name="invite_contact_chooser_title">邀请好友通过</string>
    <!-- Action button label -->
    <string name="invite_contact_action_button">邀请好友通过&#8230;&#8230;</string>
    <!-- Message displayed when multiple download starts and all files has already been downloaded before. Placeholder: number of files -->
    <plurals name="file_already_downloaded">
        <item quantity="other">已下载%d个文件。</item>
    </plurals>
    <!-- When a multiple download is started, some of the files could have already been downloaded before. This message shows the number of files that are pending. Placeholder: number of files -->
    <plurals name="file_pending_download">
        <item quantity="other">%d个文件待处理。</item>
    </plurals>
    <!-- Title of the login screen -->
    <string name="login_to_mega">登录MEGA</string>
    <!-- Title of the create account screen -->
    <string name="create_account_title">创建您的MEGA账号</string>
    <!-- Label to reference a recents section -->
    <string name="recents_label">近期</string>
    <!-- Label to reference a chats section -->
    <string name="chats_label">聊天</string>
    <!-- Text of the empty screen when there are not elements in Recents -->
    <string name="context_empty_recents">[A]最近[/A][B]无文件[/B]</string>
    <!-- Title of a recents bucket -->
    <string name="title_bucket">%1$s和%2$d及更多</string>
    <!-- Title of a media recents bucket that only contains some images -->
    <string name="title_media_bucket_only_images">%d个图片</string>
    <!-- Title of a media recents bucket that only contains some videos -->
    <string name="title_media_bucket_only_videos">%d个视频</string>
    <!-- Title of a media recents bucket that contains some images and some videos -->
    <string name="title_media_bucket_images_and_videos">%1$d个图片和%2$d个视频</string>
    <!-- Title of a media recents bucket that contains some images and a video -->
    <string name="title_media_bucket_images_and_video">%d个图片和1个视频</string>
    <!-- Title of a media recents bucket that contains an image and some videos -->
    <string name="title_media_bucket_image_and_videos">1个图片和%d个视频</string>
    <!-- Title of a media recents bucket that contains an image and a video -->
    <string name="title_media_bucket_image_and_video">1张照片和1个视频</string>
    <!-- Label that indicates who uploaded a file into a recents bucket -->
    <string name="create_action_bucket">由%s[A]创建[/A]</string>
    <!-- Label that indicates who updated a file into a recents bucket -->
    <string name="update_action_bucket">由%s[A]更新[/A]</string>
    <!-- Used in recents list screen to indicate an action done by me -->
    <string name="bucket_word_me">我</string>
    <!-- Text to explain the benefits of adding phone number to achievement enabled users. Placeholder 1: bonus storage space e.g. 20GB -->
    <string name="sms_add_phone_number_dialog_msg_achievement_user">添加手机号后即可免费获得%1$s，您的联系人也可轻松在MEGA上找到您。</string>
    <!-- Text to explain the benefits of adding phone number to non achievement users -->
    <string name="sms_add_phone_number_dialog_msg_non_achievement_user">添加手机号到您的MEGA帐户，您的联系人即可轻松在MEGA上找到您。</string>
    <!-- Error message when trying to record a voice message while on a call in progress -->
    <string name="not_allowed_recording_voice_clip">正在进行通话时，无法录制语音留言。</string>
    <!-- Text shown when it tries to upload a voice message and occurs an error to process the action -->
    <string name="error_upload_voice_clip">上传语音信息时出错。</string>
    <!-- Title of the notification shown on the action bar when there is a incoming call -->
    <string name="title_notification_incoming_call">来电</string>
    <!-- Title of the notification shown on the action bar when there is a incoming group call -->
    <string name="title_notification_incoming_group_call">群组通话来电</string>
    <!-- Title of the notification shown on the action bar when there is an individual incoming video call -->
    <string name="title_notification_incoming_individual_video_call">视频通话来电</string>
    <!-- Title of the notification shown on the action bar when there is an individual incoming audio call -->
    <string name="title_notification_incoming_individual_audio_call">语音通话来电</string>
    <!-- The title of progress dialog when loading web content -->
    <string name="embed_web_browser_loading_title">读取中</string>
    <!-- The message of progress dialog when loading web content -->
    <string name="embed_web_browser_loading_message">请等待&#8230;</string>
    <!-- Head label to show the business account type -->
    <string name="account_label">帐户类型</string>
    <!-- Label in My Account section to show user account type -->
    <string name="business_label">企业</string>
    <!-- Business user role -->
    <string name="admin_label">管理员</string>
    <!-- Business user role -->
    <string name="user_label">用户</string>
    <!-- General label to show the status of something or someone -->
    <string name="status_label">状态</string>
    <!-- State to indicate something is active (business status account for instance) -->
    <string name="active_label">已登录</string>
    <!-- Business account status. Payment is overdue, but the account still active in grace period -->
    <string name="payment_required_label">需支付</string>
    <!-- Business expired account Overdue payment page header. -->
    <string name="payment_overdue_label">逾期支付</string>
    <!-- Alert shown to an admin user of a business account in My Account section -->
    <string name="business_management_alert">用户管理仅可通过桌面网络浏览器进行。</string>
    <!-- Title of the usage tab in My Account Section -->
    <string name="tab_my_account_usage">用量</string>
    <!-- Title of usage storage details section in Storage -->
    <string name="usage_storage_details_label">存储空间使用详情</string>
    <!-- Title of overall usage section in Storage -->
    <string name="overall_usage_label">使用情况总览</string>
    <!-- Title of transfer section in Storage -->
    <string name="transfer_label">传输</string>
    <!-- Error shown when a Business account user (sub-user or admin) tries to remove a contact which is part of the same Business account. Please, keep the placeholder, it will be replaced with the name or email of the account, for example: Jane Appleseed or ja@mega.nz -->
    <string name="error_remove_business_contact">您无法删除联系人%1$s，因为它们是您的企业帐户的一部分。</string>
    <!-- When logging in during the grace period, the administrator of the Business account will be notified that their payment is overdue, indicating that they need to access MEGA using a desktop browser for more information -->
    <string name="grace_period_admin_alert">您的上一笔付款未成功。请使用网络浏览器登录MEGA后获取详情。</string>
    <!-- A dialog title shown to users when their business account is expired. -->
    <string name="expired_business_title">您的企业帐户已到期</string>
    <!-- Details shown when a Business account is expired due a payment issue. The account is opened in a view-only mode. -->
    <string name="expired_admin_business_text">处理您的付款时出现问题。在桌面浏览器中修复此问题前，MEGA仅限于查看。</string>
    <!-- A message which is shown to sub-users of expired business accounts. -->
    <string name="expired_user_business_text">当前您的帐户已被[B]禁用[/B]。您只能浏览数据。</string>
    <!-- Message shown when users with a business account (no administrators of a business account) try to enable the Camera Uploads, to advise them that the administrator do have the ability to view their data. -->
    <string name="camera_uploads_business_alert">MEGA无法访问您的数据，而您的企业帐户管理员可以查看并删除您的相机上传文件。</string>
    <!-- General label to alert user that somehting went wrong -->
    <string name="general_something_went_wrong_error">出错了</string>
    <!-- A dialog message which is shown to sub-users of expired business accounts. -->
    <string name="expired_user_business_text_2">请联系您的企业帐户管理员解决此问题并激活帐户。</string>
    <!-- Warning message to alert user about logout in My Account section if has offline files. -->
    <string name="logout_warning_offline">登出帐户后，保存在“离线”中的文件将从您的设备中删除。</string>
    <!-- Warning message to alert user about logout in My Account section if has transfers in progress. -->
    <string name="logout_warning_transfers">登出帐户后，正在进行的传输将被取消。</string>
    <!-- Warning message to alert user about logout in My Account section if has offline files and transfers in progress. -->
    <string name="logout_warning_offline_and_transfers">登出帐户后，离线中的文件将从您的设备中删除，传输中的文件将取消。</string>
    <!-- Label to indicate that a name has not been possible to obtain for some reason -->
    <string name="unknown_name_label">未知名称</string>
    <!-- Error when renaming a chat title and it is too long -->
    <string name="title_long">标题过长</string>
    <!-- Alert shown to the user when they is trying to create an empty group for attach a file -->
    <string name="error_creating_group_and_attaching_file">请选择一个或多个联系人</string>
    <!-- Label showing the number of contacts attached in a chat conversation, placeholder is the number of contacts -->
    <string name="contacts_sent">已传给%s 位联系人。</string>
    <!-- Name by default of the folder where the files sent to the chat are stored in the cloud -->
    <string name="my_chat_files_folder">我的聊天文件</string>
    <!-- Error shown when it was not possible to create a folder for any reason -->
    <string name="error_creating_folder">错误。未创建此文件夹%1$s</string>
    <!-- Title of an alert screen indicating the user has to verify their email -->
    <string name="verify_email_label">验证您的电子邮件地址</string>
    <!-- Text informing user that their account has been suspended -->
    <string name="account_temporarily_suspended">为了确保安全，您的帐户已被暂时锁定。</string>
    <!-- Text informing user has to follow the steps of an email to unlock their account -->
    <string name="verify_email_and_follow_steps">[A]请验证您的电子邮箱[/A]并按照MEGA邮件中的步骤解锁您的帐户。</string>
    <!-- Question which takes the user to a help screen -->
    <string name="why_am_i_seeing_this">为什么我的帐户被停用？</string>
    <!-- Label of a button which action is resend an email -->
    <string name="resend_email_label">重新发送邮件</string>
    <!-- Error shown when the user tries to resend the email to unblock their account before the time needed to permit send it again -->
    <string name="resend_email_error">邮件已发送。请等待几分钟后再试。</string>
    <!-- Title of a helping view about locked accounts -->
    <string name="locked_accounts_label">帐户已锁</string>
    <!-- Locked accounts description text by an external data breach. This text is 1 of 2 paragraph of a description -->
    <string name="locked_accounts_text_1">您的MEGA帐户使用的密码可能与其他服务使用的密码相同，并且这些其他服务中至少有一项服务的数据已遭泄露。</string>
    <!-- Locked accounts description text by bad use of user password. This text is 2 of 2 paragraph of a description -->
    <string name="locked_accounts_text_2">您的密码遭到泄露（包括且不限于MEGA帐户），您的帐户正在被他人登录和使用。</string>
    <!-- Button to add a nickname for a user -->
    <string name="add_nickname">设置昵称</string>
    <!-- Button to update a nickname for a user -->
    <string name="edit_nickname">编辑昵称</string>
    <!-- Label showing that a nickname has been added -->
    <string name="snackbar_nickname_added">已添加昵称</string>
    <!-- Label showing that a nickname has been added -->
    <string name="snackbar_nickname_removed">已删除昵称</string>
    <!-- Label showing that a nickname has not been added -->
    <string name="error_snackbar_nickname_added">添加昵称时出错</string>
    <!-- title of a dialog to edit or remove the nickname -->
    <string name="nickname_title">昵称</string>
    <!-- Text related to verified phone number. Used as title or cell description. -->
    <string name="phonenumber_title">电话号码</string>
    <!-- Text shown in a call when it is trying to reconnect after lose the internet connection -->
    <string name="reconnecting_message">正在重新连接</string>
    <!-- Text shown when the Internet connection is retrieved and there is a call is in progress -->
    <string name="connected_message">已重连。</string>
    <!-- Text shown in a call when the own internet connection is of low quality -->
    <string name="poor_internet_connection_message">当前网络连接不佳</string>
    <!-- Text is displayed while a voice clip is being recorded -->
    <string name="recording_layout">正在录音&#8230;&#8230;</string>
    <!-- Text shown for the action create new file -->
    <string name="create_new_file_action">创建新文档</string>
    <!-- Error title shown when you are trying to do an action with a file or folder and you don’t have the necessary permissions -->
    <string name="permissions_error_label">权限错误</string>
    <!-- Confirmation dialog shown to user when they try to revert a node in an incoming ReadWrite share. -->
    <string name="alert_not_enough_permissions_revert">您没有修改此文件的权限。是否想创建一个新文件？</string>
    <!-- Text shown when the creation of a version as a new file was successful -->
    <string name="version_as_new_file_created">版本已成功创建为新文件。</string>
    <!-- Label indicating a date. Keep the placeholder, is to set the date. -->
    <string name="general_date_label">于%1$s</string>
    <!-- Confirmation before removing the outgoing shares of several folders. Please keep the placeholder is to set the number of folders -->
    <string name="alert_remove_several_shares">您确定要停止分享这%1$d个文件夹吗？</string>
    <!-- Download location label -->
    <string name="download_location">下载地址</string>
    <!-- Text asking confirmation for download location -->
    <string name="confirmation_download_location">总是保存到此位置？</string>
    <!-- Action to show any file in its location -->
    <string name="view_in_folder_label">在文件夹中查看</string>
    <!-- Title of a screen to browse files -->
    <string name="browse_files_label">浏览文件</string>
    <!-- Title of the File Provider activity -->
    <string name="file_provider_title">添加附件&#8230;&#8230;</string>
    <!-- Title of an inactive chat which was recently created (today or yesterday). Placeholder is to show the specific creation day. e.g. Chat created today -->
    <string name="inactive_chat_title_2">聊天创建于%s</string>
    <!-- Title of an inactive chat. Placeholder is to show the creation date and time -->
    <string name="inactive_chat_title">聊天创建于%s</string>
    <!-- Title of the chat when multi-selection is activated -->
    <string name="select_message_title">选择消息</string>
    <!-- Storage root label -->
    <string name="storage_root_label">存储根目录</string>
    <!-- The label that describes that a transfer failed. -->
    <string name="failed_label">传输失败</string>
    <!-- Text warning of transfer over quota -->
    <string name="warning_transfer_over_quota">您的传输已中止。升级您的帐户或等待%s后继续。</string>
    <!-- Label indicating transfer over quota -->
    <string name="label_transfer_over_quota">传输配额超标</string>
    <!-- Label indicating storage over quota -->
    <string name="label_storage_over_quota">超出配额</string>
    <!-- Label indicating the action ‘upgrate account’ to get more transfer quota -->
    <string name="label_get_more_transfer_quota">获取更多流量</string>
    <!-- Warning show to the user when a folder does not exist -->
    <string name="warning_folder_not_exists">文件不存在。</string>
    <!-- Warning show to the user when a node does not exist in cloud -->
    <string name="warning_node_not_exists_in_cloud">文件在云盘中不存在。</string>
    <!-- Header text of the Over Disk Quota Paywall warning -->
    <string name="over_disk_quota_paywall_header">空间已满</string>
    <!-- Title of the Over Disk Quota Paywall warning -->
    <string name="over_disk_quota_paywall_title">您的数据存在风险！</string>
    <!-- Text of the Over Disk Quota Paywall warning with multiple email notification. Placeholders: 1 user email, 2 and 3 list of email notification dates, 4 number of files, 5 files size (including units) and 6 required PRO plan -->
    <plurals name="over_disk_quota_paywall_text">
        <item quantity="other">我们已经分别在%2$s和%3$s向您的邮箱%1$s发送了邮件，您的MEGA帐户中仍然存在%4$s个文件并占有%5$s的存储空间，请尽快升级您的帐户到%6$s以保留您的数据。</item>
    </plurals>
    <!-- Text of the Over Disk Quota Paywall warning with no email notification info. Placeholders: 1 user email, 2 number of files, 3 files size (including units) and 4 required PRO plan -->
    <string name="over_disk_quota_paywall_text_no_warning_dates_info">我们已经向您的邮箱%1$s发送了邮件，您的MEGA帐户中仍然存在%2$s个文件并占有%3$s的存储空间，请尽快升级您的帐户到%4$s以保留您的数据。</string>
    <!-- Text of deletion alert of the Over Disk Quota Paywall warning. Placeholder is for include the time left (including units) in MEGA red color -->
    <string name="over_disk_quota_paywall_deletion_warning">[B]您还有[M]%s[/M]天时间升级您的帐户[/B]。否则，您的数据将会被删除。</string>
    <!-- Text of deletion alert of the Over Disk Quota Paywall warning if no data available -->
    <string name="over_disk_quota_paywall_deletion_warning_no_data">[B]请立即升级您的帐户[/B]。您的数据将被删除。</string>
    <!-- Text of deletion alert of the Over Disk Quota Paywall warning if no time left. “save” here means safeguard, protect, and not write to disk. -->
    <string name="over_disk_quota_paywall_deletion_warning_no_time_left">[B]您必须立即采取行动以保存您的数据。[/B]</string>
    <!-- Time in days (plural). The placeholder is for the time value, please adjust the position based on linguistics -->
    <plurals name="label_time_in_days_full">
        <item quantity="other">%d 天</item>
    </plurals>
    <!-- Time in hours. The placeholder is for the time value, please adjust the position based on linguistics -->
    <string name="label_time_in_hours">%d小时</string>
    <!-- Time in minutes. The placeholder is for the time value, please adjust the position based on linguistics -->
    <string name="label_time_in_minutes">%d分钟</string>
    <!-- Time in seconds. The placeholder is for the time value, please adjust the position based on linguistics -->
    <string name="label_time_in_seconds">%d秒</string>
    <!-- Title for a section on the fingerprint warning dialog. Below it is a button which will allow the user to verify their contact’s fingerprint credentials. -->
    <string name="label_verify_credentials">验证凭证</string>
    <!-- Label to indicate that contact’s credentials are not verified. -->
    <string name="label_not_verified">未验证</string>
    <!-- Action indicating something was verified. -->
    <string name="label_verified">已验证</string>
    <!-- ”Verify user” dialog title -->
    <string name="authenticity_credentials_label">授权认证</string>
    <!-- ”Verify user” dialog description -->
    <string name="authenticity_credentials_explanation">这最好由实际面对面来完成。如您有其他已验证管道，如已验证的OTR或PGP，也可以使采用。</string>
    <!-- Label title above your fingerprint credentials.  A credential in this case is a stored piece of information representing your identity -->
    <string name="label_your_credentials">您的凭证</string>
    <!-- Button to reset credentials -->
    <string name="action_reset">重置密码</string>
    <!-- Warning shown to the user when tries to approve/reset contact credentials and another request of this type is already running. -->
    <string name="already_verifying_credentials">正在更新凭证，请稍后再试</string>
    <!-- Info message displayed when the user is joining a chat conversation -->
    <string name="joining_label">正在加入&#8230;</string>
    <!-- Info message displayed when the user is leaving a chat conversation -->
    <string name="leaving_label">正在离开&#8230;</string>
    <!-- Text in the confirmation dialog for removing the associated phone number of current account. -->
    <string name="remove_phone_number">您是否要移除手机号码？</string>
    <!-- Text show in a snackbar when phone has successfully reset. -->
    <string name="remove_phone_number_success">您的手机号已成功解除绑定。</string>
    <!-- Text show in a snackbar when reset phone number failed. -->
    <string name="remove_phone_number_fail">无法删除您的手机号。</string>
    <!-- Text hint shown in the global search box which sits on the top of the Homepage screen -->
    <string name="search_hint">在MEGA中搜索</string>
    <!-- Alert shown when a user tries to reset an account wich is bloqued. -->
    <string name="error_reset_account_blocked">您要重置的账号已被封锁。</string>
    <!-- Error message when trying to login and the account is blocked -->
    <string name="error_account_blocked">您的账号已被锁定。请连系support&#64;mega.nz</string>
    <!-- Error message appears to sub-users of a business account when they try to login and they are disabled. -->
    <string name="error_business_disabled">您的帐户已被管理员禁用。请联系您的企业帐户管理员了解详情。</string>
    <!-- An error message which appears to sub-users of a business account when they try to login and they are deleted. -->
    <string name="error_business_removed">您的帐户已被管理员移除。请联系您的企业帐户管理员了解详情。</string>
    <!-- Option in bottom sheet dialog for modifying the associated phone number of current account. -->
    <string name="option_modify_phone_number">修改</string>
    <!-- Option in bottom sheet dialog for modifying the associated phone number of current account. -->
    <string name="title_modify_phone_number">修改手机号码</string>
    <!-- Option in bottom sheet dialog for removing the associated phone number of current account. -->
    <string name="title_remove_phone_number">解除手机号码绑定</string>
    <!-- Message showing to explain what will happen when the operation of -->
    <string name="modify_phone_number_message">此操作将解除与您当前手机号的绑定状态，并将您的新手机号与您的帐户关联。</string>
    <!-- Message for action to remove the registered phone number. -->
    <string name="remove_phone_number_message">这将从您的帐户中删除您当前所关联的手机号。如需再次添加手机号，则需要进行验证。</string>
    <!-- Text of an action button indicating something was successful and it can checks it by pressing it -->
    <string name="action_see">查看</string>
    <!-- “Verify user” dialog description. Please, keep the placeholder, is to set the name of a contact: Joana’s credentials -->
    <string name="label_contact_credentials">%s的凭证</string>
    <!-- The label under the button of opening all-documents screen. The space is reduced, so please translate this string as short as possible. -->
    <string name="category_documents">文档</string>
    <!-- The label under the button of opening all-documents screen -->
    <string name="section_documents">文档</string>
    <!-- Label of the floating action button of opening the new chat conversation -->
    <string name="fab_label_new_chat">创建新的聊天对话</string>
    <!-- Text that indicates that there’s no photo to show -->
    <string name="homepage_empty_hint_photos">无照片</string>
    <!-- Text that indicates that there’s no document to show -->
    <string name="homepage_empty_hint_documents">无文档</string>
    <!-- Text that indicates that there’s no audio to show -->
    <string name="homepage_empty_hint_audio">无语音文件</string>
    <!-- Text that indicates that there’s no video to show -->
    <string name="homepage_empty_hint_video">无视频</string>
    <!-- Title of the screen to attach GIFs -->
    <string name="search_giphy_title">搜索GIPHY</string>
    <!-- Label indicating an empty search of GIFs. The format placeholders are to showing it in different colors. -->
    <string name="empty_search_giphy">无[A]GIFs[/A]动图</string>
    <!-- Label indicating there is not available GIFs due to down server -->
    <string name="server_down_giphy">无可用GIF动图，请稍后再试</string>
    <!-- Label indicating the end of Giphy list. The format placeholders are to showing it in different colors. -->
    <string name="end_of_results_giphy">这是搜索结果的[A]结尾[/A]</string>
    <!-- Title of a dialog to confirm the action of resume all transfers -->
    <string name="warning_resume_transfers">恢复传输？</string>
    <!-- Option to  resume all transfers -->
    <string name="option_resume_transfers">恢复传输</string>
    <!-- Option to  cancel a transfer -->
    <string name="option_cancel_transfer">取消传输</string>
    <!-- Message of a dialog to confirm the action of resume all transfers -->
    <string name="warning_message_resume_transfers">取消暂停传输即可继续上传。</string>
    <!-- Indicator of the progress in a download/upload. Please, don’t remove the place holders: the first one is to set the percentage, the second one is to set the size of the file. Example 33% of 33.3 MB -->
    <string name="progress_size_indicator">已下载%1$d%%，共计%2$s</string>
    <!-- Message showing when enable the mode for showing the special information in the chat messages. This action is performed from the settings section, clicking 5 times on the App version option -->
    <string name="show_info_chat_msg_enabled">聊天消息的调试信息已启用</string>
    <!-- Message showing when disable the mode for showing the special information in the chat messages.. This action is performed from the settings section, clicking 5 times on the App version option -->
    <string name="show_info_chat_msg_disabled">聊天消息的调试信息已禁用</string>
    <!-- Shows the error when the limit of reactions per user is reached and the user tries to add one more. Keep the placeholder because is to show limit number in runtime. -->
    <string name="limit_reaction_per_user">您已达到%d个态度的最大上限。</string>
    <!-- Shows the error when the limit of reactions per message is reached and a user tries to add one more. Keep the placeholder because is to show limit number in runtime. -->
    <string name="limit_reaction_per_message">此消息已达到%d个态度的最大上限。</string>
    <!-- System message displayed to all chat participants when one of them enables retention history -->
    <string name="retention_history_changed_by">[A]%1$s[/A][B]将消息清除时间更改为[/B][A] %2$s[/A][B]。[/B]</string>
    <!-- Title of the section to clear the chat content in the Manage chat history screen -->
    <string name="title_properties_clear_chat_history">清除聊天记录</string>
    <!-- System message that is shown to all chat participants upon disabling the Retention history -->
    <string name="retention_history_disabled">[A]%1$s[/A][B]已禁用消息清除。[/B]</string>
    <!-- Subtitle of the section to clear the chat content in the Manage chat history screen -->
    <string name="subtitle_properties_chat_clear">删除此对话中的所有消息和文件。此操作无法撤回。</string>
    <!-- Title of the history retention option -->
    <string name="title_properties_history_retention">清除聊天记录</string>
    <!-- Subtitle of the history retention option when history retention is disabled -->
    <string name="subtitle_properties_history_retention">自动删除超过一定时间的聊天记录。</string>
    <!-- Label for the dialog box option to configure history retention. This option will indicate that history retention option is disabled -->
    <string name="history_retention_option_disabled">停用</string>
    <!-- Label for the dialog box option to configure history retention. This option will indicate that automatically deleted messages older than one day -->
    <string name="history_retention_option_one_day">一天</string>
    <!-- SLabel for the dialog box option to configure history retention. This option will indicate that automatically deleted messages older than one week -->
    <string name="history_retention_option_one_week">一周</string>
    <!-- Label for the dialog box option to configure history retention. This option will indicate that automatically deleted messages older than one month -->
    <string name="history_retention_option_one_month">一个月</string>
    <!-- Label for the dialog box option to configure history retention. This option will indicate that messages older than a custom date will be deleted -->
    <string name="history_retention_option_custom">自定义</string>
    <!-- Title of the Manage chat history screen -->
    <string name="title_properties_manage_chat">管理聊天记录</string>
    <!-- Subtitle of the dialogue to select a retention time -->
    <string name="subtitle_properties_manage_chat">自动删除早于以下时间的信息：</string>
    <!-- Text of the confirmation dialog to clear the chat history from Manage chat history section -->
    <string name="confirmation_clear_chat_history">您确定要清除此对话的全部历史记录吗？</string>
    <!-- Text on the label indicating that the oldest messages of a year will be automatically deleted. -->
    <string name="subtitle_properties_manage_chat_label_year">一年</string>
    <!-- Picker text to choose custom retention time. This option indicates several hours -->
    <plurals name="retention_time_picker_hours">
        <item quantity="other">小时</item>
    </plurals>
    <!-- Picker text to choose custom retention time. This option indicates several days -->
    <plurals name="retention_time_picker_days">
        <item quantity="other">天</item>
    </plurals>
    <!-- Picker text to choose custom retention time. This option indicates several weeks -->
    <plurals name="retention_time_picker_weeks">
        <item quantity="other">周</item>
    </plurals>
    <!-- Picker text to choose custom retention time. This option indicates several months -->
    <plurals name="retention_time_picker_months">
        <item quantity="other">个月</item>
    </plurals>
    <!-- Picker text to choose custom retention time. This option indicates a year -->
    <string name="retention_time_picker_year">年</string>
    <!-- Text on the label indicating that That the oldest messages of several hours will be automatically deleted. -->
    <plurals name="subtitle_properties_manage_chat_label_hours">
        <item quantity="other">%1$d小时</item>
    </plurals>
    <!-- Text on the label indicating that That the oldest messages of several weeks will be automatically deleted. -->
    <plurals name="subtitle_properties_manage_chat_label_weeks">
        <item quantity="other">%1$d周</item>
    </plurals>
    <!-- Text on the label indicating that That the oldest messages of several months will be automatically deleted. -->
    <plurals name="subtitle_properties_manage_chat_label_months">
        <item quantity="other">%1$d个月</item>
    </plurals>
    <!-- Title indicating the select mode is enabled and ready to select transfers on Transfers section, In progress tab -->
    <string name="title_select_transfers">选择传输</string>
    <!-- Error shown to inform the priority change of a transfer failed. Please don’t remove the place holder, it’s to set the name of the transfer. Example: The priority change of the transfer “video.mp4” failed. -->
    <string name="change_of_transfer_priority_failed">传输”%1$s”的优先级更改失败。</string>
    <!-- Title option to send separated the link and decryption key -->
    <string name="option_send_decryption_key_separately">单独发送解密密钥</string>
    <!-- Explanation option to send separated the link and decryption key -->
    <string name="explanation_send_decryption_key_separately">分别导出链接和解密密钥</string>
    <!-- Label option indicating if it is pressed, an explanation will be shown with more details -->
    <string name="learn_more_option">了解更多</string>
    <!-- Label key referring to a link decryption key -->
    <string name="key_label">密钥</string>
    <!-- Button which action is share the decryption key of a link -->
    <string name="button_share_key">分享密钥</string>
    <!-- Button which action is copy the decryption key of a link -->
    <string name="button_copy_key">复制密钥</string>
    <!-- Button which action is copy the password of a link -->
    <string name="button_copy_password">复制密码</string>
    <!-- Confirmation shown informing a link it’s copied to the clipboard -->
    <string name="link_copied_clipboard">链接已复制到剪贴板</string>
    <!-- Confirmation shown informing a key link it’s copied to the clipboard -->
    <string name="key_copied_clipboard">密钥已复制到剪贴板</string>
    <!-- Confirmation shown informing a password link it’s copied to the clipboard -->
    <string name="password_copied_clipboard">密码已复制到剪贴板</string>
    <!-- Confirmation shown informing a link it’s copied to the clipboard -->
    <string name="link_sent">链接发送成功</string>
    <!-- Confirmation shown informing a key link it’s copied to the clipboard -->
    <string name="link_and_key_sent">链接和密钥发送成功</string>
    <!-- Confirmation shown informing a key link it’s copied to the clipboard -->
    <string name="link_and_password_sent">链接和密码发送成功</string>
    <!-- Title of a warning recommending upgrade to Pro -->
    <string name="upgrade_pro">升级到Pro会员</string>
    <!-- Explanation of a warning recommending upgrade to Pro in relation to link available options -->
    <string name="link_upgrade_pro_explanation">MEGA Pro会员用户可以独享链接额外安全保护，从而使您的帐户更加安全。</string>
    <!-- Meaning of links decryption key -->
    <string name="decryption_key_explanation">我们的端到端加密系统需要为此文件自动生成唯一密钥。 默认情况下会创建带有此密钥的链接，您也可以单独导出解密密钥以增加链接安全性。</string>
    <!-- Reset password label -->
    <string name="reset_password_label">重置密码</string>
    <!-- Warning show to the user when has enable to send the decryption key of a link separately and tries to share the link -->
    <string name="share_key_warning">是否分享链接密钥？</string>
    <!-- Warning show to the user when has set a password protection of a link and tries to share the link -->
    <string name="share_password_warning">是否分享链接密码？</string>
    <!-- Button which action is share the password of a link -->
    <string name="button_share_password">分享密码</string>
    <!-- String to share a link with its decryption key separately. Please keep the place holders, are to set the link and the key. Example: Link: https://mega.nz/file/kC42xRSK#Ud2QsvpIVYmCd1a9QUhk42wXv10jCSyPSWnXEwYX2VE Key: asfAFG3345g -->
    <string name="share_link_with_key">链接：%1$s\n\n密钥：%2$s</string>
    <!-- String to share a link protected with password with its password.Please keep the place holders, are to set the link and the password. Example: Link: https://mega.nz/file/kC42xRSK#Ud2QsvpIVYmCd1a9QUhk42wXv10jCSyPSWnXEwYX2VE Password: asfAFG3345g -->
    <string name="share_link_with_password">链接：%1$s\n\n密码：%2$s</string>
    <!-- Warning show to the user when the app needs permissions to share files and the user has denied them. -->
    <string name="files_required_permissions_warning">MEGA需要开启权限才能共享文件。</string>
    <!-- Context menu item. Allows user to add file/folder to favourites -->
    <string name="file_properties_favourite">收藏</string>
    <!-- Context menu item. Allows user to delete file/folder from favourites -->
    <string name="file_properties_unfavourite">删除收藏</string>
    <!-- Context menu item. Allows to mark file/folder with own color label -->
    <string name="file_properties_label">标签&#8230;</string>
    <!-- Information text to let’s the user know that they can remove a colour from a folder or file that was already marked. -->
    <string name="action_remove_label">删除标签</string>
    <!-- Title text to show label selector. -->
    <string name="title_label">标签</string>
    <!-- A user can mark a folder or file with red colour. -->
    <string name="label_red">玫红</string>
    <!-- A user can mark a folder or file with orange colour. -->
    <string name="label_orange">橘橙</string>
    <!-- A user can mark a folder or file with yellow colour. -->
    <string name="label_yellow">金黄</string>
    <!-- A user can mark a folder or file with green colour. -->
    <string name="label_green">草绿</string>
    <!-- A user can mark a folder or file with blue colour. -->
    <string name="label_blue">天蓝</string>
    <!-- A user can mark a folder or file with purple colour. -->
    <string name="label_purple">兰紫</string>
    <!-- A user can mark a folder or file with grey colour. -->
    <string name="label_grey">银灰</string>
    <!-- Text that indicates the song is now playing -->
    <string name="audio_player_now_playing">正在播放</string>
    <!-- Text that indicates the song is now playing, but paused -->
    <string name="audio_player_now_playing_paused">正在播放（已暂停）</string>
    <!-- Title of the song info screen -->
    <string name="audio_track_info">曲目信息</string>
    <!-- Action to get more information -->
    <string name="action_more_information">更多信息</string>
    <!-- Preferences screen item title for Cookie Policy -->
    <string name="settings_about_cookie_policy">Cookie政策</string>
    <!-- Preferences screen item title for cookie settings -->
    <string name="settings_about_cookie_settings">Cookie设置</string>
    <!-- Cookie dialog title -->
    <string name="dialog_cookie_alert_title">我们的Cookie政策</string>
    <!-- Cookie dialog message. Please, keep the placeholders to format the string. -->
    <string name="dialog_cookie_alert_message">我们使用本地存储和类似技术（“ Cookies”）为您提供服务，通过我们的服务增强您的体验，并定制您所看到的广告，包括第三方广告。从访问开始就接受我们对Cookie的使用，或在Cookie设置中自定义Cookie。您可以在我们的[A]Cookie政策[/A]中了解更多信息。</string>
    <!-- Cookie dialog message showed when there are unsaved settings. -->
    <string name="dialog_cookie_alert_unsaved">Cookie设置未保存。</string>
    <!-- Snackbar message showed when there settings has been saved successfully. -->
    <string name="dialog_cookie_snackbar_saved">Cookie设置更改已保存。</string>
    <!-- Cookie dialog third party first subtitle -->
    <string name="dialog_cookie_thirdparty_subtitle1">Google广告Cookie</string>
    <!-- Cookie dialog third party second subtitle -->
    <string name="dialog_cookie_thirdparty_subtitle2">分类：广告Cookie</string>
    <!-- Cookie dialog third party message. Please, keep the placeholders to format the string. -->
    <string name="dialog_cookie_thirdparty_message">Google用于：\n•根据您的位置和您以前访问过的其他网站，自定义Google在我们的服务和其他服务及网站上显示的广告；\n•监控某些广告的出现频率 ; \n•提供欺诈预防；并\n•确定何时点击特定广告，然后跟踪您针对该广告采取的以下操作。\nhttps://policies.google.com/technologies/partner-sites</string>
    <!-- Preference screen item title -->
    <string name="preference_cookies_accept">接受Cookie</string>
    <!-- Preference screen item title -->
    <string name="preference_cookies_essential_title">基本Cookie</string>
    <!-- Preference screen item summary -->
    <string name="preference_cookies_essential_summary">为您提供重要功能和安全访问我们服务的必要条件。 因此，无需进行设置。</string>
    <!-- Preference screen item title -->
    <string name="preference_cookies_preference_title">偏好Cookie</string>
    <!-- Preference screen item summary -->
    <string name="preference_cookies_preference_summary">我们将记住您选择的某些显示与格式设置。不接受这些Cookies意味着我们无法记住您的偏好，例如您偏好的屏幕布局。</string>
    <!-- Preference screen item title -->
    <string name="preference_cookies_performance_title">性能与分析Cookies</string>
    <!-- Preference screen item summary -->
    <string name="preference_cookies_performance_summary">帮助我们了解您如何使用我们的服务，并向我们提供可用于改进的数据。不接受这些Cookies意味着我们无法获得较多的数据以帮助改进设计。</string>
    <!-- Preference screen item title -->
    <string name="preference_cookies_advertising_title">广告Cookies</string>
    <!-- Preference screen item summary -->
    <string name="preference_cookies_advertising_summary">我们和我们认可的广告合作商将根据您的浏览历史记录来自定义您在我们的服务和其他网站上显示的广告。不接受这些Cookies意味着我们可能会显示不相关的广告。</string>
    <!-- Preference screen item title -->
    <string name="preference_cookies_thirdparty_title">第三方Cookies</string>
    <!-- Preference screen item summary. Please, keep the placeholders to format the string. -->
    <string name="preference_cookies_thirdparty_summary">这些Cookies并非由我们控制，我们使用它来提供上述功能类别。根据每个第三方Cookie的类别，不接受这些Cookies会产生不同含义。请点击下方的“更多信息”获取我们使用的所有第三方Cookie详细信息。</string>
    <!-- Preference screen item state description -->
    <string name="preference_cookies_always_on">始终开启</string>
    <!-- Menu option that allows the user to scan document and upload it directly to MEGA. -->
    <string name="menu_scan_document">扫描文件</string>
    <!-- Message displayed when clicking on a contact attached to the chat that is not my contact -->
    <string name="user_is_not_contact">%s不在您的联系人列表中</string>
    <!-- Option of color theme, light mode. -->
    <string name="theme_light">轻度</string>
    <!-- Option of color theme, dark mode. -->
    <string name="theme_dark">深色</string>
    <!-- Option of color theme, follow the system setting. -->
    <string name="theme_system_default">跟随系统</string>
    <!-- Option of color theme, follow the system battery saver settings. -->
    <string name="theme_battery_saver">跟随省电模式设置</string>
    <!-- Prompt text shows when need to user select SD card root from SAF(Storage Access Framework, a system app). -->
    <string name="ask_for_select_sdcard_root">请选择SD卡根目录。</string>
    <!-- Cloud Drive screen subtitle indicating a destination is required to be selected -->
    <string name="cloud_drive_select_destination">选择目的地</string>
    <!-- Warning which alerts the user before discard changes -->
    <string name="discard_changes_warning">是否要放弃更改并关闭编辑器？</string>
    <!-- Action discard -->
    <string name="discard_close_action">放弃并关闭</string>
    <!-- Label indicating saving a file is in progress -->
    <string name="saving_file">正在保存文件&#8230;&#8230;</string>
    <!-- Label indicating a file was created successfully -->
    <string name="file_created">文件已创建</string>
    <!-- Warning indicating a file was not created successfully -->
    <string name="file_creation_failed">创建文件失败。请重试。</string>
    <!-- Label indicating a file was saved to some folder. e.g.: File saved to Cloud Drive -->
    <string name="file_saved_to">文件已保存到%1$s</string>
    <!-- Warning indicating a file was not saved to some folder. e.g.: File not saved to Cloud Drive. Try again -->
    <string name="file_saved_to_failed">文件未保存到%1$s。请重试。</string>
    <!-- Label indicating a file was updated successfully -->
    <string name="file_updated">文件已更新</string>
    <!-- Warning indicating a file was not updated successfully -->
    <string name="file_update_failed">文件更新失败。请再试一次。</string>
    <!-- Warning which alerts the user a file cannot be opened -->
    <string name="error_opening_file">文件太大，无法打开或预览。</string>
    <!-- Error shown when the user writes a file name without extension. The placeholder shows the file extension. e. g. File without extension (.jpg)-->
    <string name="file_without_extension">文件缺少扩展名（.%1$s）</string>
    <!-- Error shown when the user writes a file name without extension -->
    <string name="file_without_extension_warning">请输入一个文件扩展名</string>
    <!-- Title of the warning dialog indicating the renamed name file extension is not the same -->
    <string name="file_extension_change_title">更改文件扩展名</string>
<<<<<<< HEAD
    <!-- Text of the warning dialog indicating the renamed name file extension is not the same. -->
    <string name="file_extension_change_warning">如果更改扩展名，您可能无法打开此文件。</string>
=======
    <!-- Text of the warning dialog indicating the renamed name file extension is not the same. The placeholders show the file extensions. e.g. You may not be able to access this file if you change it from ".jpg" to ".txt" -->
    <string name="file_extension_change_warning">如果将扩展名由“.%1$s”更改为“.%2$s”，则可能无法访问此文件</string>
    <!-- Text of the warning dialog indicating the renamed name file extension is not the same. The placeholder shows the file extension. e.g. You may not be able to access this file if you change it from empty to ".txt" -->
    <string name="file_extension_change_warning_old_empty">添加扩展名“.%1$s”后，您可能无法访问此文件</string>
    <!-- Text of the warning dialog indicating the renamed name file extension is not the same. The placeholder shows the file extension. e.g. You may not be able to access this file if you change it from ".jpg" to empty -->
    <string name="file_extension_change_warning_new_empty">删除扩展名“.%1$s”后，您可能无法访问此文件</string>
    <!-- Button of the warning dialog indicating the renamed name file extension is not the same to use the new extension -->
    <string name="action_use_empty_new_extension">删除扩展名</string>
    <!-- Button of the warning dialog indicating the renamed name file extension is not the same to use the new extension. The placeholder shows the file extension. e.g. Use .txt -->
    <string name="action_use_new_extension">使用.%1$s</string>
    <!-- Button of the warning dialog indicating the renamed name file extension is not the same to keep the old extension -->
    <string name="action_keep_empty_old_extension">无扩展名</string>
    <!-- Button of the warning dialog indicating the renamed name file extension is not the same to keep the old extension. The placeholder shows the file extension. e.g. Keep .jpg -->
    <string name="action_keep_old_extension">保留.%1$s</string>
    <!-- Banner text when the call is in progress and I'm the only participant. -->
    <string name="banner_alone_on_the_call">只有您一人</string>
    <!-- Item menu option upon right click on meeting. -->
    <string name="context_meeting">会议</string>
    <!-- Menu option that allows the user to start/join meeting. -->
    <string name="start_join_meeting">开始/加入会议</string>
    <!-- Label that create a meeting -->
    <string name="new_meeting">新建会议</string>
    <!-- Label that join a meeting -->
    <string name="join_meeting">加入会议</string>
    <!-- Button that create a meeting -->
    <string name="btn_start_meeting">开始会议</string>
    <!-- Button that join a meeting as guest -->
    <string name="btn_join_meeting_as_guest">以游客身份加入</string>
    <!-- Hint shown to guide user on meeting name -->
    <string name="type_meeting_name">%s的会议</string>
    <!-- General label for reject the call. -->
    <string name="general_reject">通话结束</string>
    <!-- General label for microphone -->
    <string name="general_mic">麦克风</string>
    <!-- General label for microphone muted -->
    <string name="general_mic_mute">您的麦克风已静音</string>
    <!-- General label for microphone unmuted -->
    <string name="general_mic_unmute">您的麦克风已取消静音</string>
    <!-- General label for camera -->
    <string name="general_camera">相机</string>
    <!-- General label for camera enable -->
    <string name="general_camera_enable">您的摄像头已开启。</string>
    <!-- General label for camera disable -->
    <string name="general_camera_disable">您的摄像头已关闭。</string>
    <!-- Label for hold meeting -->
    <string name="meeting_hold">通话保持</string>
    <!-- General label for speaker -->
    <string name="general_speaker">扬声器</string>
    <!-- General label for headphone-->
    <string name="general_headphone">听筒</string>
    <!-- General label for headphone on-->
    <string name="general_headphone_on">听筒已开启</string>
    <!-- General label for speaker on-->
    <string name="general_speaker_on">扬声器已开启</string>
    <!-- General label for speaker off-->
    <string name="general_speaker_off">扬声器已关闭</string>
    <!-- Label for end meeting-->
    <string name="meeting_end">结束</string>
    <!-- Invite contacts as participants of the meeting-->
    <string name="invite_participants">邀请参会者</string>
    <!-- The number of participants in the meeting-->
    <string name="participants_number">参会者（%d）</string>
    <!-- Pin the participant to speaker view in the meeting-->
    <string name="pin_to_speaker">在主视图中显示</string>
    <!-- Make the participant as moderator in the meeting-->
    <string name="make_moderator">成为发起人</string>
    <!-- The title of dialog for end meeting confirmation-->
    <string name="title_end_meeting">现在离开会议吗？</string>
    <!-- no moderator when the moderator leave meeting-->
    <string name="no_moderator">无主持人</string>
    <!-- assign moderator message when the moderator leave meeting-->
    <string name="assign_moderator_message">请在离开前为会议指定一位或多位新主持人。</string>
    <!-- assign moderator option when the moderator leave meeting-->
    <string name="assign_moderator">成为发起人</string>
    <!-- leave anyway option when the moderator leave meeting-->
    <string name="leave_anyway">离开</string>
    <!-- The message alert user to pick new moderator on assign moderator page-->
    <string name="pick_new_moderator_message">请指定一位或多位新主持人。</string>
    <!-- The title of dialog for changing meeting name-->
    <string name="change_meeting_name">更改会议名称</string>
    <!-- The number of participants in the meeting on meeting info page-->
    <string name="info_participants_number">参会者：%d人</string>
    <!-- The name of moderators in the meeting on meeting info page-->
    <string name="info_moderator_name">主持人：%s</string>
    <!-- The literal meeting link text-->
    <string name="meeting_link">会议链接</string>
    <!-- Subtitle of the meeting screen-->
    <string name="duration_meeting">时长</string>
    <!-- The question in on-boarding screen asking if the user is going to join meeting as guest-->
    <string name="join_meeting_as_guest">以游客身份加入会议</string>
    <!-- The title of the paste meeting link dialog for guest-->
    <string name="paste_meeting_link_guest_dialog_title">您被邀请加入一场会议。</string>
    <!-- Tell the guest to paste the meeting link in the edit box-->
    <string name="paste_meeting_link_guest_instruction">点击发送给您的会议链接或将其粘贴到此处</string>
    <!-- Banner text to indicate poor network quality-->
    <string name="slow_connection_meeting">连接质量不佳</string>
    <!-- the message in the alert dialog for notifying the meeting has ended-->
    <string name="meeting_has_ended">会议已结束</string>
    <!-- error message shown when a meeting link is not well formed-->
    <string name="invalid_meeting_link_args">会议链接无效</string>
    <!-- Warning show to the user when the app needs permissions to start a meeting.-->
    <string name="meeting_permission_info">MEGA请求访问权限</string>
    <!-- Message of a dialog to show user the permissions that needed-->
    <string name="meeting_permission_info_message">MEGA需要访问您的麦克风和摄像头以进行会议。</string>
    <!-- Button to confirm the action of restarting one transfer-->
    <string name="button_permission_info">知道了</string>
    <!-- Warning show to the user when the app needs permissions to get the best meeting experience and the user has denied them.-->
    <string name="meeting_required_permissions_warning">转到“设置”并允许MEGA访问您的相机和麦克风。</string>
    <!-- The button text in the meeting ended alert dialog. Click the button to open the group chat screen of the meeting-->
    <string name="view_meeting_chat">查看会议聊天</string>
    <!-- the content of tips when the user uses the meeting first time-->
    <string name="tip_invite_more_participants">邀请更多参会者加入会议。向上滑动邀请。</string>
    <!-- the content of tips when the user enters recent chat page first time-->
    <string name="tip_create_meeting">点击创建一场新会议</string>
    <!-- the content of tips when the user enters start conversation page first time-->
    <string name="tip_setup_meeting">通过全新的加密会议功能快速设置MEGA会议</string>
    <!-- the content of snack bar when the user be the new moderator-->
    <string name="be_new_moderator">您是新的主持人。</string>
    <!-- the content of snack bar when copied meeting link-->
    <string name="copied_meeting_link">会议链接已复制。</string>
    <!-- Title of the layout to join a meeting from the chat screen. The placeholder indicates the user who initiated the meeting -->
    <string name="join_meeting_layout_in_group_call">%s已开始一场会议。点击加入。</string>
    <!-- Title of fifth tour screen -->
    <string name="title_tour_five">MEGA会议</string>
    <!-- Content of fourth tour screen -->
    <string name="content_tour_five">端到端加密视频会议</string>
    <!-- Error shown when it tries to open an invalid meeting link and the text view is empty -->
    <string name="invalid_meeting_link_empty">请输入一个有效的会议链接</string>
    <!-- Guest leave call-->
    <string name="more_than_meeting">不仅仅是会议</string>
    <!-- the title of join without account on left meeting page-->
    <string name="left_meeting_join_title">您的隐私非常重要</string>
    <!-- the content of join without account on left meeting page-->
    <string name="left_meeting_join_content">加入全球最大的安全云存储和协作平台。</string>
    <!-- the bonus title of join without account on left meeting page-->
    <string name="left_meeting_bonus_title">获得20GB免费存储空间</string>
    <!-- the bonus content of join without account on left meeting page-->
    <string name="left_meeting_bonus_content">立即注册并免费享受全球领先的协作平台。</string>
    <!-- Content of ongoing call for MaterialAlertDialog-->
    <string name="ongoing_call_content">正在进行另一个通话。请先结束您的当前通话。</string>
    <!-- The hint text when changing meeting name-->
    <string name="new_meeting_name">新会议</string>
    <!-- The content of dialog when failed for creating meeting-->
    <string name="meeting_is_failed_content">创建会议失败。</string>
    <!-- Word next to own user’s name on participant list -->
    <string name="meeting_me_text_bracket">%1s[A](我)[/A]</string>
    <!-- Menu item to change from thumbnail view to main view in meeting-->
    <string name="main_view">主视图</string>
>>>>>>> ae3e7d03
    <!-- Warning which alerts the user a file cannot be created because there is already one with the same name-->
    <string name="same_file_name_warning">已有一个相同的文件名</string>
    <!-- Warning which alerts the user an item cannot be created because there is already one with the same name -->
    <string name="same_item_name_warning">已有一个相同的项目名</string>
    <!-- Label of the option menu. When clicking this button, the app shows the info of the related item, e.g. file, folder, contact, chat, etc. -->
    <string name="general_info">信息</string>
    <!-- Item menu option upon right click on one image or video to save it to device gallery -->
    <string name="general_save_to_gallery">保存到图库</string>
    <!-- settings of the Media section -->
    <string name="settings_media">媒体</string>
    <!-- settings title of the Media section -->
    <string name="settings_media_audio_files">音频文件</string>
    <!-- Settings hint that indicates the audio will still be played in background if the app is backgrounded -->
    <string name="settings_background_play_hint">后台播放</string>
    <!-- Text of the empty screen when there are no elements in Photos -->
    <string name="photos_empty">[B]无[/B][A]照片[/A]</string>
    <!-- Text to show as subtitle of Enable camera uploads screen -->
    <string name="enable_cu_subtitle">自动备份您的照片和视频到您的云盘。</string>
    <!-- Text of a button on Camera Uploads section to show all the content of the section-->
    <string name="all_view_button">全部</string>
    <!-- Text of a button on Camera Uploads section to show the content of the section organized by days-->
    <string name="days_view_button">天</string>
    <!-- Text of a button on Camera Uploads section to show the content of the section organized by months-->
    <string name="months_view_button">月</string>
    <!-- Text of a button on Camera Uploads section to show the content of the section organized by years-->
    <string name="years_view_button">年</string>
    <!-- Text to show as a date on Camera Uploads section. Placeholders: [B][/B] are for formatting text; %1$s is for the month; %2$s is for the year. E.g.: "June 2020". -->
    <string name="cu_month_year_date">[B]%1$s[/B]%2$s</string>
    <!-- Text to show as a date on Camera Uploads section. Placeholders: [B][/B] are for formatting text; %1$s is for the day; %2$s is for the month; %3$s is for the year. E.g.: "30 December 2020". -->
    <string name="cu_day_month_year_date">[B]%1$s%2$s[/B]%3$s</string>
    <!-- Text to show on Camera Uploads section, indicating the upload progress. The placeholder %1$d is for set the number of pending uploads. E.g.: "Upload in progress, 300 files pending". -->
    <plurals name="cu_upload_progress">
        <item quantity="other">正在上传，%1$d个文件待上传</item>
    </plurals>
    <!-- Text to show as production api server option -->
    <string name="production_api_server">Production</string>
    <!-- Title to show in a dialog to change api server -->
    <string name="title_change_server">更改服务器</string>
    <!-- Show line numbers action -->
    <string name="action_show_line_numbers">显示行数</string>
    <!-- Hide line numbers action -->
    <string name="action_hide_line_numbers">隐藏行数</string>
    <!-- Indicates pagination progress. E.g.: 3/49 -->
    <string name="pagination_progress">%1$s/%2$s</string>
    <!-- An error shown as transfer error when uploading something to an incoming share and the owner’s account is over its storage quota. -->
    <string name="error_share_owner_storage_quota">共享所有者帐户已超出存储空间。</string>
    <!-- A message shown when uploading, copying or moving something to an incoming share and the owner’s account is over its storage quota. -->
    <string name="warning_share_owner_storage_quota">由于目标用户帐户已超出其存储空间，无法发送此文件。</string>
    <!-- Content to show in a Snackbar to tip the incompatibility-->
    <string name="version_incompatibility">我们正在升级MEGAchat。请所有参会者将MEGA App更新至最新版本，否则您的通话可能无法连接。</string>
    <!-- Message displayed when multiple download starts and 1 file has already been downloaded before and 1 file is being downloaded -->
    <string name="file_already_downloaded_and_file_pending_download">已下载1个文件。1个文件待处理。</string>
    <!-- Message displayed when multiple download starts and 1 file has already been downloaded before and multiple files are being downloaded. Placeholder: number of files -->
    <string name="file_already_downloaded_and_files_pending_download">已下载1个文件。%d个文件待处理。</string>
    <!-- Message displayed when multiple download starts and multiple files have already been downloaded before and 1 file is being downloaded. Placeholder: number of files -->
    <string name="files_already_downloaded_and_file_pending_download">已下载%d个文件。1个文件待处理。</string>
    <!-- Message displayed when multiple download starts and multiple files have already been downloaded before and multiple files are being downloaded. Placeholders: number of files -->
    <string name="files_already_downloaded_and_files_pending_download">已下载%1$d个文件。%2$d个文件待处理。</string>
    <!-- Message displayed when 1 node (file or folder) has been successfully moved to the rubbish bin and 1 node has not been moved successfully -->
    <string name="node_correctly_and_node_incorrectly_moved_to_rubbish">1个项目已成功移至垃圾桶，1个项目未发送成功</string>
    <!-- Message displayed when 1 node (file or folder) has been successfully moved to the rubbish bin and multiple nodes have not been moved successfully. Placeholder: number of nodes -->
    <string name="node_correctly_and_nodes_incorrectly_moved_to_rubbish">1个项目已成功移至垃圾桶，%d个项目未发送成功</string>
    <!-- Message displayed when multiple nodes (files and folders) have been successfully moved to the rubbish bin and 1 node has not been moved successfully. Placeholder: number of nodes -->
    <string name="nodes_correctly_and_node_incorrectly_moved_to_rubbish">%d个项目已成功移至垃圾桶，1个项目未发送成功</string>
    <!-- Message displayed when multiple nodes (files and folders) have been successfully moved to the rubbish bin and multiple nodes have not been moved successfully. Placeholders: number of nodes -->
    <string name="nodes_correctly_and_nodes_incorrectly_moved_to_rubbish">%1$d个项目已成功移至垃圾桶，%2$d个项目未发送成功</string>
    <!-- Message displayed when 1 node (file or folder) has been successfully restored from the rubbish bin and 1 node has not been restored successfully -->
    <string name="node_correctly_and_node_incorrectly_restored_from_rubbish">1个项目已还原成功，1个项目未还原成功</string>
    <!-- Message displayed when 1 node (file or folder) has been successfully restored from the rubbish bin and multiple nodes have not been restored successfully. Placeholder: number of nodes -->
    <string name="node_correctly_and_nodes_incorrectly_restored_from_rubbish">1个项目已还原成功,%d个项目未还原成功</string>
    <!-- Message displayed when multiple nodes (files and folders) have been successfully restored from the rubbish bin and 1 node has not been restored successfully. Placeholder: number of nodes -->
    <string name="nodes_correctly_and_node_incorrectly_restored_from_rubbish">%d个项目已还原成功，1个项目未还原成功</string>
    <!-- Message displayed when multiple nodes (files and folders) have been successfully restored from the rubbish bin and multiple nodes have not been restored successfully. Placeholders: number of nodes -->
    <string name="nodes_correctly_and_nodes_incorrectly_restored_from_rubbish">%1$d个项目已还原成功，%2$d个项目未还原成功</string>
    <!-- Message displayed when nodes (files and folders) are being moved to the rubbish bin and all nodes have been successfully moved. Placeholder: number of nodes -->
    <plurals name="number_correctly_moved_to_rubbish">
        <item quantity="other">%d个项目已成功移至垃圾桶</item>
    </plurals>
    <!-- Message displayed when nodes (files and folders) are being moved to the rubbish bin and all nodes have not been successfully moved. Placeholder: number of nodes -->
    <plurals name="number_incorrectly_moved_to_rubbish">
        <item quantity="other">%d个项目未成功移至垃圾桶</item>
    </plurals>
    <!-- Message displayed when nodes (files and folders) are being restored from the rubbish bin and all nodes have been successfully restored. Placeholder: number of nodes -->
    <plurals name="number_correctly_restored_from_rubbish">
        <item quantity="other">%d个项目已还原成功</item>
    </plurals>
    <!-- Message displayed when nodes (files and folders) are being restored from the rubbish bin and all nodes have not been successfully restored. Placeholder: number of nodes -->
    <plurals name="number_incorrectly_restored_from_rubbish">
        <item quantity="other">%d个项目未还原成功</item>
    </plurals>
    <!-- Button of the warning dialog indicating the renamed name file extension is not the same to confirm the change. -->
    <string name="action_change_anyway">仍要更改</string>
</resources><|MERGE_RESOLUTION|>--- conflicted
+++ resolved
@@ -3809,24 +3809,100 @@
     <string name="file_without_extension_warning">请输入一个文件扩展名</string>
     <!-- Title of the warning dialog indicating the renamed name file extension is not the same -->
     <string name="file_extension_change_title">更改文件扩展名</string>
-<<<<<<< HEAD
     <!-- Text of the warning dialog indicating the renamed name file extension is not the same. -->
     <string name="file_extension_change_warning">如果更改扩展名，您可能无法打开此文件。</string>
-=======
-    <!-- Text of the warning dialog indicating the renamed name file extension is not the same. The placeholders show the file extensions. e.g. You may not be able to access this file if you change it from ".jpg" to ".txt" -->
-    <string name="file_extension_change_warning">如果将扩展名由“.%1$s”更改为“.%2$s”，则可能无法访问此文件</string>
-    <!-- Text of the warning dialog indicating the renamed name file extension is not the same. The placeholder shows the file extension. e.g. You may not be able to access this file if you change it from empty to ".txt" -->
-    <string name="file_extension_change_warning_old_empty">添加扩展名“.%1$s”后，您可能无法访问此文件</string>
-    <!-- Text of the warning dialog indicating the renamed name file extension is not the same. The placeholder shows the file extension. e.g. You may not be able to access this file if you change it from ".jpg" to empty -->
-    <string name="file_extension_change_warning_new_empty">删除扩展名“.%1$s”后，您可能无法访问此文件</string>
-    <!-- Button of the warning dialog indicating the renamed name file extension is not the same to use the new extension -->
-    <string name="action_use_empty_new_extension">删除扩展名</string>
-    <!-- Button of the warning dialog indicating the renamed name file extension is not the same to use the new extension. The placeholder shows the file extension. e.g. Use .txt -->
-    <string name="action_use_new_extension">使用.%1$s</string>
-    <!-- Button of the warning dialog indicating the renamed name file extension is not the same to keep the old extension -->
-    <string name="action_keep_empty_old_extension">无扩展名</string>
-    <!-- Button of the warning dialog indicating the renamed name file extension is not the same to keep the old extension. The placeholder shows the file extension. e.g. Keep .jpg -->
-    <string name="action_keep_old_extension">保留.%1$s</string>
+    <!-- Warning which alerts the user a file cannot be created because there is already one with the same name-->
+    <string name="same_file_name_warning">已有一个相同的文件名</string>
+    <!-- Warning which alerts the user an item cannot be created because there is already one with the same name -->
+    <string name="same_item_name_warning">已有一个相同的项目名</string>
+    <!-- Label of the option menu. When clicking this button, the app shows the info of the related item, e.g. file, folder, contact, chat, etc. -->
+    <string name="general_info">信息</string>
+    <!-- Item menu option upon right click on one image or video to save it to device gallery -->
+    <string name="general_save_to_gallery">保存到图库</string>
+    <!-- settings of the Media section -->
+    <string name="settings_media">媒体</string>
+    <!-- settings title of the Media section -->
+    <string name="settings_media_audio_files">音频文件</string>
+    <!-- Settings hint that indicates the audio will still be played in background if the app is backgrounded -->
+    <string name="settings_background_play_hint">后台播放</string>
+    <!-- Text of the empty screen when there are no elements in Photos -->
+    <string name="photos_empty">[B]无[/B][A]照片[/A]</string>
+    <!-- Text to show as subtitle of Enable camera uploads screen -->
+    <string name="enable_cu_subtitle">自动备份您的照片和视频到您的云盘。</string>
+    <!-- Text of a button on Camera Uploads section to show all the content of the section-->
+    <string name="all_view_button">全部</string>
+    <!-- Text of a button on Camera Uploads section to show the content of the section organized by days-->
+    <string name="days_view_button">天</string>
+    <!-- Text of a button on Camera Uploads section to show the content of the section organized by months-->
+    <string name="months_view_button">月</string>
+    <!-- Text of a button on Camera Uploads section to show the content of the section organized by years-->
+    <string name="years_view_button">年</string>
+    <!-- Text to show as a date on Camera Uploads section. Placeholders: [B][/B] are for formatting text; %1$s is for the month; %2$s is for the year. E.g.: "June 2020". -->
+    <string name="cu_month_year_date">[B]%1$s[/B]%2$s</string>
+    <!-- Text to show as a date on Camera Uploads section. Placeholders: [B][/B] are for formatting text; %1$s is for the day; %2$s is for the month; %3$s is for the year. E.g.: "30 December 2020". -->
+    <string name="cu_day_month_year_date">[B]%1$s%2$s[/B]%3$s</string>
+    <!-- Text to show on Camera Uploads section, indicating the upload progress. The placeholder %1$d is for set the number of pending uploads. E.g.: "Upload in progress, 300 files pending". -->
+    <plurals name="cu_upload_progress">
+        <item quantity="other">正在上传，%1$d个文件待上传</item>
+    </plurals>
+    <!-- Text to show as production api server option -->
+    <string name="production_api_server">Production</string>
+    <!-- Title to show in a dialog to change api server -->
+    <string name="title_change_server">更改服务器</string>
+    <!-- Show line numbers action -->
+    <string name="action_show_line_numbers">显示行数</string>
+    <!-- Hide line numbers action -->
+    <string name="action_hide_line_numbers">隐藏行数</string>
+    <!-- Indicates pagination progress. E.g.: 3/49 -->
+    <string name="pagination_progress">%1$s/%2$s</string>
+    <!-- An error shown as transfer error when uploading something to an incoming share and the owner’s account is over its storage quota. -->
+    <string name="error_share_owner_storage_quota">共享所有者帐户已超出存储空间。</string>
+    <!-- A message shown when uploading, copying or moving something to an incoming share and the owner’s account is over its storage quota. -->
+    <string name="warning_share_owner_storage_quota">由于目标用户帐户已超出其存储空间，无法发送此文件。</string>
+    <!-- Content to show in a Snackbar to tip the incompatibility-->
+    <string name="version_incompatibility">我们正在升级MEGAchat。请所有参会者将MEGA App更新至最新版本，否则您的通话可能无法连接。</string>
+    <!-- Message displayed when multiple download starts and 1 file has already been downloaded before and 1 file is being downloaded -->
+    <string name="file_already_downloaded_and_file_pending_download">已下载1个文件。1个文件待处理。</string>
+    <!-- Message displayed when multiple download starts and 1 file has already been downloaded before and multiple files are being downloaded. Placeholder: number of files -->
+    <string name="file_already_downloaded_and_files_pending_download">已下载1个文件。%d个文件待处理。</string>
+    <!-- Message displayed when multiple download starts and multiple files have already been downloaded before and 1 file is being downloaded. Placeholder: number of files -->
+    <string name="files_already_downloaded_and_file_pending_download">已下载%d个文件。1个文件待处理。</string>
+    <!-- Message displayed when multiple download starts and multiple files have already been downloaded before and multiple files are being downloaded. Placeholders: number of files -->
+    <string name="files_already_downloaded_and_files_pending_download">已下载%1$d个文件。%2$d个文件待处理。</string>
+    <!-- Message displayed when 1 node (file or folder) has been successfully moved to the rubbish bin and 1 node has not been moved successfully -->
+    <string name="node_correctly_and_node_incorrectly_moved_to_rubbish">1个项目已成功移至垃圾桶，1个项目未发送成功</string>
+    <!-- Message displayed when 1 node (file or folder) has been successfully moved to the rubbish bin and multiple nodes have not been moved successfully. Placeholder: number of nodes -->
+    <string name="node_correctly_and_nodes_incorrectly_moved_to_rubbish">1个项目已成功移至垃圾桶，%d个项目未发送成功</string>
+    <!-- Message displayed when multiple nodes (files and folders) have been successfully moved to the rubbish bin and 1 node has not been moved successfully. Placeholder: number of nodes -->
+    <string name="nodes_correctly_and_node_incorrectly_moved_to_rubbish">%d个项目已成功移至垃圾桶，1个项目未发送成功</string>
+    <!-- Message displayed when multiple nodes (files and folders) have been successfully moved to the rubbish bin and multiple nodes have not been moved successfully. Placeholders: number of nodes -->
+    <string name="nodes_correctly_and_nodes_incorrectly_moved_to_rubbish">%1$d个项目已成功移至垃圾桶，%2$d个项目未发送成功</string>
+    <!-- Message displayed when 1 node (file or folder) has been successfully restored from the rubbish bin and 1 node has not been restored successfully -->
+    <string name="node_correctly_and_node_incorrectly_restored_from_rubbish">1个项目已还原成功，1个项目未还原成功</string>
+    <!-- Message displayed when 1 node (file or folder) has been successfully restored from the rubbish bin and multiple nodes have not been restored successfully. Placeholder: number of nodes -->
+    <string name="node_correctly_and_nodes_incorrectly_restored_from_rubbish">1个项目已还原成功,%d个项目未还原成功</string>
+    <!-- Message displayed when multiple nodes (files and folders) have been successfully restored from the rubbish bin and 1 node has not been restored successfully. Placeholder: number of nodes -->
+    <string name="nodes_correctly_and_node_incorrectly_restored_from_rubbish">%d个项目已还原成功，1个项目未还原成功</string>
+    <!-- Message displayed when multiple nodes (files and folders) have been successfully restored from the rubbish bin and multiple nodes have not been restored successfully. Placeholders: number of nodes -->
+    <string name="nodes_correctly_and_nodes_incorrectly_restored_from_rubbish">%1$d个项目已还原成功，%2$d个项目未还原成功</string>
+    <!-- Message displayed when nodes (files and folders) are being moved to the rubbish bin and all nodes have been successfully moved. Placeholder: number of nodes -->
+    <plurals name="number_correctly_moved_to_rubbish">
+        <item quantity="other">%d个项目已成功移至垃圾桶</item>
+    </plurals>
+    <!-- Message displayed when nodes (files and folders) are being moved to the rubbish bin and all nodes have not been successfully moved. Placeholder: number of nodes -->
+    <plurals name="number_incorrectly_moved_to_rubbish">
+        <item quantity="other">%d个项目未成功移至垃圾桶</item>
+    </plurals>
+    <!-- Message displayed when nodes (files and folders) are being restored from the rubbish bin and all nodes have been successfully restored. Placeholder: number of nodes -->
+    <plurals name="number_correctly_restored_from_rubbish">
+        <item quantity="other">%d个项目已还原成功</item>
+    </plurals>
+    <!-- Message displayed when nodes (files and folders) are being restored from the rubbish bin and all nodes have not been successfully restored. Placeholder: number of nodes -->
+    <plurals name="number_incorrectly_restored_from_rubbish">
+        <item quantity="other">%d个项目未还原成功</item>
+    </plurals>
+    <!-- Button of the warning dialog indicating the renamed name file extension is not the same to confirm the change. -->
+    <string name="action_change_anyway">仍要更改</string>
     <!-- Banner text when the call is in progress and I'm the only participant. -->
     <string name="banner_alone_on_the_call">只有您一人</string>
     <!-- Item menu option upon right click on meeting. -->
@@ -3961,97 +4037,4 @@
     <string name="meeting_me_text_bracket">%1s[A](我)[/A]</string>
     <!-- Menu item to change from thumbnail view to main view in meeting-->
     <string name="main_view">主视图</string>
->>>>>>> ae3e7d03
-    <!-- Warning which alerts the user a file cannot be created because there is already one with the same name-->
-    <string name="same_file_name_warning">已有一个相同的文件名</string>
-    <!-- Warning which alerts the user an item cannot be created because there is already one with the same name -->
-    <string name="same_item_name_warning">已有一个相同的项目名</string>
-    <!-- Label of the option menu. When clicking this button, the app shows the info of the related item, e.g. file, folder, contact, chat, etc. -->
-    <string name="general_info">信息</string>
-    <!-- Item menu option upon right click on one image or video to save it to device gallery -->
-    <string name="general_save_to_gallery">保存到图库</string>
-    <!-- settings of the Media section -->
-    <string name="settings_media">媒体</string>
-    <!-- settings title of the Media section -->
-    <string name="settings_media_audio_files">音频文件</string>
-    <!-- Settings hint that indicates the audio will still be played in background if the app is backgrounded -->
-    <string name="settings_background_play_hint">后台播放</string>
-    <!-- Text of the empty screen when there are no elements in Photos -->
-    <string name="photos_empty">[B]无[/B][A]照片[/A]</string>
-    <!-- Text to show as subtitle of Enable camera uploads screen -->
-    <string name="enable_cu_subtitle">自动备份您的照片和视频到您的云盘。</string>
-    <!-- Text of a button on Camera Uploads section to show all the content of the section-->
-    <string name="all_view_button">全部</string>
-    <!-- Text of a button on Camera Uploads section to show the content of the section organized by days-->
-    <string name="days_view_button">天</string>
-    <!-- Text of a button on Camera Uploads section to show the content of the section organized by months-->
-    <string name="months_view_button">月</string>
-    <!-- Text of a button on Camera Uploads section to show the content of the section organized by years-->
-    <string name="years_view_button">年</string>
-    <!-- Text to show as a date on Camera Uploads section. Placeholders: [B][/B] are for formatting text; %1$s is for the month; %2$s is for the year. E.g.: "June 2020". -->
-    <string name="cu_month_year_date">[B]%1$s[/B]%2$s</string>
-    <!-- Text to show as a date on Camera Uploads section. Placeholders: [B][/B] are for formatting text; %1$s is for the day; %2$s is for the month; %3$s is for the year. E.g.: "30 December 2020". -->
-    <string name="cu_day_month_year_date">[B]%1$s%2$s[/B]%3$s</string>
-    <!-- Text to show on Camera Uploads section, indicating the upload progress. The placeholder %1$d is for set the number of pending uploads. E.g.: "Upload in progress, 300 files pending". -->
-    <plurals name="cu_upload_progress">
-        <item quantity="other">正在上传，%1$d个文件待上传</item>
-    </plurals>
-    <!-- Text to show as production api server option -->
-    <string name="production_api_server">Production</string>
-    <!-- Title to show in a dialog to change api server -->
-    <string name="title_change_server">更改服务器</string>
-    <!-- Show line numbers action -->
-    <string name="action_show_line_numbers">显示行数</string>
-    <!-- Hide line numbers action -->
-    <string name="action_hide_line_numbers">隐藏行数</string>
-    <!-- Indicates pagination progress. E.g.: 3/49 -->
-    <string name="pagination_progress">%1$s/%2$s</string>
-    <!-- An error shown as transfer error when uploading something to an incoming share and the owner’s account is over its storage quota. -->
-    <string name="error_share_owner_storage_quota">共享所有者帐户已超出存储空间。</string>
-    <!-- A message shown when uploading, copying or moving something to an incoming share and the owner’s account is over its storage quota. -->
-    <string name="warning_share_owner_storage_quota">由于目标用户帐户已超出其存储空间，无法发送此文件。</string>
-    <!-- Content to show in a Snackbar to tip the incompatibility-->
-    <string name="version_incompatibility">我们正在升级MEGAchat。请所有参会者将MEGA App更新至最新版本，否则您的通话可能无法连接。</string>
-    <!-- Message displayed when multiple download starts and 1 file has already been downloaded before and 1 file is being downloaded -->
-    <string name="file_already_downloaded_and_file_pending_download">已下载1个文件。1个文件待处理。</string>
-    <!-- Message displayed when multiple download starts and 1 file has already been downloaded before and multiple files are being downloaded. Placeholder: number of files -->
-    <string name="file_already_downloaded_and_files_pending_download">已下载1个文件。%d个文件待处理。</string>
-    <!-- Message displayed when multiple download starts and multiple files have already been downloaded before and 1 file is being downloaded. Placeholder: number of files -->
-    <string name="files_already_downloaded_and_file_pending_download">已下载%d个文件。1个文件待处理。</string>
-    <!-- Message displayed when multiple download starts and multiple files have already been downloaded before and multiple files are being downloaded. Placeholders: number of files -->
-    <string name="files_already_downloaded_and_files_pending_download">已下载%1$d个文件。%2$d个文件待处理。</string>
-    <!-- Message displayed when 1 node (file or folder) has been successfully moved to the rubbish bin and 1 node has not been moved successfully -->
-    <string name="node_correctly_and_node_incorrectly_moved_to_rubbish">1个项目已成功移至垃圾桶，1个项目未发送成功</string>
-    <!-- Message displayed when 1 node (file or folder) has been successfully moved to the rubbish bin and multiple nodes have not been moved successfully. Placeholder: number of nodes -->
-    <string name="node_correctly_and_nodes_incorrectly_moved_to_rubbish">1个项目已成功移至垃圾桶，%d个项目未发送成功</string>
-    <!-- Message displayed when multiple nodes (files and folders) have been successfully moved to the rubbish bin and 1 node has not been moved successfully. Placeholder: number of nodes -->
-    <string name="nodes_correctly_and_node_incorrectly_moved_to_rubbish">%d个项目已成功移至垃圾桶，1个项目未发送成功</string>
-    <!-- Message displayed when multiple nodes (files and folders) have been successfully moved to the rubbish bin and multiple nodes have not been moved successfully. Placeholders: number of nodes -->
-    <string name="nodes_correctly_and_nodes_incorrectly_moved_to_rubbish">%1$d个项目已成功移至垃圾桶，%2$d个项目未发送成功</string>
-    <!-- Message displayed when 1 node (file or folder) has been successfully restored from the rubbish bin and 1 node has not been restored successfully -->
-    <string name="node_correctly_and_node_incorrectly_restored_from_rubbish">1个项目已还原成功，1个项目未还原成功</string>
-    <!-- Message displayed when 1 node (file or folder) has been successfully restored from the rubbish bin and multiple nodes have not been restored successfully. Placeholder: number of nodes -->
-    <string name="node_correctly_and_nodes_incorrectly_restored_from_rubbish">1个项目已还原成功,%d个项目未还原成功</string>
-    <!-- Message displayed when multiple nodes (files and folders) have been successfully restored from the rubbish bin and 1 node has not been restored successfully. Placeholder: number of nodes -->
-    <string name="nodes_correctly_and_node_incorrectly_restored_from_rubbish">%d个项目已还原成功，1个项目未还原成功</string>
-    <!-- Message displayed when multiple nodes (files and folders) have been successfully restored from the rubbish bin and multiple nodes have not been restored successfully. Placeholders: number of nodes -->
-    <string name="nodes_correctly_and_nodes_incorrectly_restored_from_rubbish">%1$d个项目已还原成功，%2$d个项目未还原成功</string>
-    <!-- Message displayed when nodes (files and folders) are being moved to the rubbish bin and all nodes have been successfully moved. Placeholder: number of nodes -->
-    <plurals name="number_correctly_moved_to_rubbish">
-        <item quantity="other">%d个项目已成功移至垃圾桶</item>
-    </plurals>
-    <!-- Message displayed when nodes (files and folders) are being moved to the rubbish bin and all nodes have not been successfully moved. Placeholder: number of nodes -->
-    <plurals name="number_incorrectly_moved_to_rubbish">
-        <item quantity="other">%d个项目未成功移至垃圾桶</item>
-    </plurals>
-    <!-- Message displayed when nodes (files and folders) are being restored from the rubbish bin and all nodes have been successfully restored. Placeholder: number of nodes -->
-    <plurals name="number_correctly_restored_from_rubbish">
-        <item quantity="other">%d个项目已还原成功</item>
-    </plurals>
-    <!-- Message displayed when nodes (files and folders) are being restored from the rubbish bin and all nodes have not been successfully restored. Placeholder: number of nodes -->
-    <plurals name="number_incorrectly_restored_from_rubbish">
-        <item quantity="other">%d个项目未还原成功</item>
-    </plurals>
-    <!-- Button of the warning dialog indicating the renamed name file extension is not the same to confirm the change. -->
-    <string name="action_change_anyway">仍要更改</string>
 </resources>