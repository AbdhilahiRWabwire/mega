--- conflicted
+++ resolved
@@ -4070,24 +4070,115 @@
     <string name="file_without_extension_warning">Чтобы продолжить, нужно ввести расширение файла</string>
     <!-- Title of the warning dialog indicating the renamed name file extension is not the same -->
     <string name="file_extension_change_title">Изменение расширения файла</string>
-<<<<<<< HEAD
     <!-- Text of the warning dialog indicating the renamed name file extension is not the same. -->
     <string name="file_extension_change_warning">Возможно, вы не сможете открыть этот файл, если измените его расширение.</string>
-=======
-    <!-- Text of the warning dialog indicating the renamed name file extension is not the same. The placeholders show the file extensions. e.g. You may not be able to access this file if you change it from ".jpg" to ".txt" -->
-    <string name="file_extension_change_warning">Возможно, вы не сможете открыть этот файл, если измените расширение с “.%1$s” на “.%2$s”</string>
-    <!-- Text of the warning dialog indicating the renamed name file extension is not the same. The placeholder shows the file extension. e.g. You may not be able to access this file if you change it from empty to ".txt" -->
-    <string name="file_extension_change_warning_old_empty">Возможно, вы не сможете открыть этот файл, если добавите расширение “.%1$s”</string>
-    <!-- Text of the warning dialog indicating the renamed name file extension is not the same. The placeholder shows the file extension. e.g. You may not be able to access this file if you change it from ".jpg" to empty -->
-    <string name="file_extension_change_warning_new_empty">Возможно, вы не сможете открыть этот файл, если удалите расширение “.%1$s”</string>
-    <!-- Button of the warning dialog indicating the renamed name file extension is not the same to use the new extension -->
-    <string name="action_use_empty_new_extension">Удалить расширение</string>
-    <!-- Button of the warning dialog indicating the renamed name file extension is not the same to use the new extension. The placeholder shows the file extension. e.g. Use .txt -->
-    <string name="action_use_new_extension">Использовать .%1$s</string>
-    <!-- Button of the warning dialog indicating the renamed name file extension is not the same to keep the old extension -->
-    <string name="action_keep_empty_old_extension">Без расширения</string>
-    <!-- Button of the warning dialog indicating the renamed name file extension is not the same to keep the old extension. The placeholder shows the file extension. e.g. Keep .jpg -->
-    <string name="action_keep_old_extension">Оставить .%1$s</string>
+    <!-- Warning which alerts the user a file cannot be created because there is already one with the same name-->
+    <string name="same_file_name_warning">Уже есть файл с таким именем</string>
+    <!-- Warning which alerts the user an item cannot be created because there is already one with the same name -->
+    <string name="same_item_name_warning">Уже есть элемент с таким именем</string>
+    <!-- Label of the option menu. When clicking this button, the app shows the info of the related item, e.g. file, folder, contact, chat, etc. -->
+    <string name="general_info">Информация</string>
+    <!-- Item menu option upon right click on one image or video to save it to device gallery -->
+    <string name="general_save_to_gallery">Сохранить в галерее</string>
+    <!-- settings of the Media section -->
+    <string name="settings_media">Медиа</string>
+    <!-- settings title of the Media section -->
+    <string name="settings_media_audio_files">Аудиофайлы</string>
+    <!-- Settings hint that indicates the audio will still be played in background if the app is backgrounded -->
+    <string name="settings_background_play_hint">Воспроизведение в фоновом режиме</string>
+    <!-- Text of the empty screen when there are no elements in Photos -->
+    <string name="photos_empty">[B]Нет[/B] [A]фотографий[/A]</string>
+    <!-- Text to show as subtitle of Enable camera uploads screen -->
+    <string name="enable_cu_subtitle">Автоматически загружать фото и видео на облачный диск.</string>
+    <!-- Text of a button on Camera Uploads section to show all the content of the section-->
+    <string name="all_view_button">Все</string>
+    <!-- Text of a button on Camera Uploads section to show the content of the section organized by days-->
+    <string name="days_view_button">Дни</string>
+    <!-- Text of a button on Camera Uploads section to show the content of the section organized by months-->
+    <string name="months_view_button">Месяцы</string>
+    <!-- Text of a button on Camera Uploads section to show the content of the section organized by years-->
+    <string name="years_view_button">Годы</string>
+    <!-- Text to show as a date on Camera Uploads section. Placeholders: [B][/B] are for formatting text; %1$s is for the month; %2$s is for the year. E.g.: "June 2020". -->
+    <string name="cu_month_year_date">[B]%1$s[/B] %2$s</string>
+    <!-- Text to show as a date on Camera Uploads section. Placeholders: [B][/B] are for formatting text; %1$s is for the day; %2$s is for the month; %3$s is for the year. E.g.: "30 December 2020". -->
+    <string name="cu_day_month_year_date">[B]%1$s %2$s[/B] %3$s</string>
+    <!-- Text to show on Camera Uploads section, indicating the upload progress. The placeholder %1$d is for set the number of pending uploads. E.g.: "Upload in progress, 300 files pending". -->
+    <plurals name="cu_upload_progress">
+        <item quantity="one">Загрузка, 1 файл ожидает обработки</item>
+        <item quantity="few">Загрузка, %1$d файла ожидает обработки</item>
+        <item quantity="many">Загрузка, %1$d файлов ожидает обработки</item>
+        <item quantity="other">Загрузка, %1$d файла ожидает обработки</item>
+    </plurals>
+    <!-- Text to show as production api server option -->
+    <string name="production_api_server">Производство</string>
+    <!-- Title to show in a dialog to change api server -->
+    <string name="title_change_server">Изменение сервера</string>
+    <!-- Show line numbers action -->
+    <string name="action_show_line_numbers">Показывать номера строк</string>
+    <!-- Hide line numbers action -->
+    <string name="action_hide_line_numbers">Скрывать номера строк</string>
+    <!-- Indicates pagination progress. E.g.: 3/49 -->
+    <string name="pagination_progress">%1$s/%2$s</string>
+    <!-- An error shown as transfer error when uploading something to an incoming share and the owner’s account is over its storage quota. -->
+    <string name="error_share_owner_storage_quota">Владелец общего ресурса превысил квоту на хранение.</string>
+    <!-- A message shown when uploading, copying or moving something to an incoming share and the owner’s account is over its storage quota. -->
+    <string name="warning_share_owner_storage_quota">Файл не может быть отправлен, поскольку получатель превысил квоту на хранение.</string>
+    <!-- Content to show in a Snackbar to tip the incompatibility-->
+    <string name="version_incompatibility">Мы обновляем MEGAchat. Ваши звонки могут не быть соединены из-за несовместимости версий, пока все участники не обновят свои приложения MEGA до последней версии.</string>
+    <!-- Message displayed when multiple download starts and 1 file has already been downloaded before and 1 file is being downloaded -->
+    <string name="file_already_downloaded_and_file_pending_download">1 файл уже скачан. 1 файл в ожидании.</string>
+    <!-- Message displayed when multiple download starts and 1 file has already been downloaded before and multiple files are being downloaded. Placeholder: number of files -->
+    <string name="file_already_downloaded_and_files_pending_download">1 файл уже скачан. Файлы в ожидании: %d.</string>
+    <!-- Message displayed when multiple download starts and multiple files have already been downloaded before and 1 file is being downloaded. Placeholder: number of files -->
+    <string name="files_already_downloaded_and_file_pending_download">Файлы уже скачаны: %d. 1 файл в ожидании.</string>
+    <!-- Message displayed when multiple download starts and multiple files have already been downloaded before and multiple files are being downloaded. Placeholders: number of files -->
+    <string name="files_already_downloaded_and_files_pending_download">Файлы уже скачаны: %1$d. Файлы в ожидании: %2$d.</string>
+    <!-- Message displayed when 1 node (file or folder) has been successfully moved to the rubbish bin and 1 node has not been moved successfully -->
+    <string name="node_correctly_and_node_incorrectly_moved_to_rubbish">1 элемент успешно перемещён в корзину и 1 не удалось переместить</string>
+    <!-- Message displayed when 1 node (file or folder) has been successfully moved to the rubbish bin and multiple nodes have not been moved successfully. Placeholder: number of nodes -->
+    <string name="node_correctly_and_nodes_incorrectly_moved_to_rubbish">1 элемент успешно перемещён в корзину и %d не удалось переместить</string>
+    <!-- Message displayed when multiple nodes (files and folders) have been successfully moved to the rubbish bin and 1 node has not been moved successfully. Placeholder: number of nodes -->
+    <string name="nodes_correctly_and_node_incorrectly_moved_to_rubbish">Элементы (%d) успешно перемещены в корзину и 1 не удалось переместить</string>
+    <!-- Message displayed when multiple nodes (files and folders) have been successfully moved to the rubbish bin and multiple nodes have not been moved successfully. Placeholders: number of nodes -->
+    <string name="nodes_correctly_and_nodes_incorrectly_moved_to_rubbish">Элементы (%1$d) успешно перемещены в корзину и %2$d не удалось переместить</string>
+    <!-- Message displayed when 1 node (file or folder) has been successfully restored from the rubbish bin and 1 node has not been restored successfully -->
+    <string name="node_correctly_and_node_incorrectly_restored_from_rubbish">1 элемент успешно восстановлен и 1 не удалось восстановить</string>
+    <!-- Message displayed when 1 node (file or folder) has been successfully restored from the rubbish bin and multiple nodes have not been restored successfully. Placeholder: number of nodes -->
+    <string name="node_correctly_and_nodes_incorrectly_restored_from_rubbish">1 элемент успешно восстановлен и %d не удалось восстановить</string>
+    <!-- Message displayed when multiple nodes (files and folders) have been successfully restored from the rubbish bin and 1 node has not been restored successfully. Placeholder: number of nodes -->
+    <string name="nodes_correctly_and_node_incorrectly_restored_from_rubbish">Элементы успешно восстановлены (%d) и 1 не удалось восстановить</string>
+    <!-- Message displayed when multiple nodes (files and folders) have been successfully restored from the rubbish bin and multiple nodes have not been restored successfully. Placeholders: number of nodes -->
+    <string name="nodes_correctly_and_nodes_incorrectly_restored_from_rubbish">Элементы успешно восстановлены (%1$d) и %2$d не удалось восстановить</string>
+    <!-- Message displayed when nodes (files and folders) are being moved to the rubbish bin and all nodes have been successfully moved. Placeholder: number of nodes -->
+    <plurals name="number_correctly_moved_to_rubbish">
+        <item quantity="one">1 элемент успешно перемещён в корзину</item>
+        <item quantity="few">%d элемента успешно перемещено в корзину</item>
+        <item quantity="many">%d элементов успешно перемещено в корзину</item>
+        <item quantity="other">%d элемента успешно перемещено в корзину</item>
+    </plurals>
+    <!-- Message displayed when nodes (files and folders) are being moved to the rubbish bin and all nodes have not been successfully moved. Placeholder: number of nodes -->
+    <plurals name="number_incorrectly_moved_to_rubbish">
+        <item quantity="one">1 элемент не был перемещён в корзину</item>
+        <item quantity="few">%d элемента не были перемещены в корзину</item>
+        <item quantity="many">%d элементов не были перемещены в корзину</item>
+        <item quantity="other">%d элемента не были перемещены в корзину</item>
+    </plurals>
+    <!-- Message displayed when nodes (files and folders) are being restored from the rubbish bin and all nodes have been successfully restored. Placeholder: number of nodes -->
+    <plurals name="number_correctly_restored_from_rubbish">
+        <item quantity="one">1 элемент успешно восстановлен</item>
+        <item quantity="few">%d элемента успешно восстановлено</item>
+        <item quantity="many">%d элементов успешно восстановлено</item>
+        <item quantity="other">%d элемента успешно восстановлено</item>
+    </plurals>
+    <!-- Message displayed when nodes (files and folders) are being restored from the rubbish bin and all nodes have not been successfully restored. Placeholder: number of nodes -->
+    <plurals name="number_incorrectly_restored_from_rubbish">
+        <item quantity="one">1 элемент не был восстановлен</item>
+        <item quantity="few">%d элемента не было восстановлено</item>
+        <item quantity="many">%d элементов не было восстановлено</item>
+        <item quantity="other">%d элемента не было восстановлено</item>
+    </plurals>
+    <!-- Button of the warning dialog indicating the renamed name file extension is not the same to confirm the change. -->
+    <string name="action_change_anyway">Всё равно изменить</string>
     <!-- Banner text when the call is in progress and I'm the only participant. -->
     <string name="banner_alone_on_the_call">Здесь только вы</string>
     <!-- Item menu option upon right click on meeting. -->
@@ -4222,112 +4313,4 @@
     <string name="meeting_me_text_bracket">%1s [A](я)[/A]</string>
     <!-- Menu item to change from thumbnail view to main view in meeting-->
     <string name="main_view">Общий вид</string>
->>>>>>> ae3e7d03
-    <!-- Warning which alerts the user a file cannot be created because there is already one with the same name-->
-    <string name="same_file_name_warning">Уже есть файл с таким именем</string>
-    <!-- Warning which alerts the user an item cannot be created because there is already one with the same name -->
-    <string name="same_item_name_warning">Уже есть элемент с таким именем</string>
-    <!-- Label of the option menu. When clicking this button, the app shows the info of the related item, e.g. file, folder, contact, chat, etc. -->
-    <string name="general_info">Информация</string>
-    <!-- Item menu option upon right click on one image or video to save it to device gallery -->
-    <string name="general_save_to_gallery">Сохранить в галерее</string>
-    <!-- settings of the Media section -->
-    <string name="settings_media">Медиа</string>
-    <!-- settings title of the Media section -->
-    <string name="settings_media_audio_files">Аудиофайлы</string>
-    <!-- Settings hint that indicates the audio will still be played in background if the app is backgrounded -->
-    <string name="settings_background_play_hint">Воспроизведение в фоновом режиме</string>
-    <!-- Text of the empty screen when there are no elements in Photos -->
-    <string name="photos_empty">[B]Нет[/B] [A]фотографий[/A]</string>
-    <!-- Text to show as subtitle of Enable camera uploads screen -->
-    <string name="enable_cu_subtitle">Автоматически загружать фото и видео на облачный диск.</string>
-    <!-- Text of a button on Camera Uploads section to show all the content of the section-->
-    <string name="all_view_button">Все</string>
-    <!-- Text of a button on Camera Uploads section to show the content of the section organized by days-->
-    <string name="days_view_button">Дни</string>
-    <!-- Text of a button on Camera Uploads section to show the content of the section organized by months-->
-    <string name="months_view_button">Месяцы</string>
-    <!-- Text of a button on Camera Uploads section to show the content of the section organized by years-->
-    <string name="years_view_button">Годы</string>
-    <!-- Text to show as a date on Camera Uploads section. Placeholders: [B][/B] are for formatting text; %1$s is for the month; %2$s is for the year. E.g.: "June 2020". -->
-    <string name="cu_month_year_date">[B]%1$s[/B] %2$s</string>
-    <!-- Text to show as a date on Camera Uploads section. Placeholders: [B][/B] are for formatting text; %1$s is for the day; %2$s is for the month; %3$s is for the year. E.g.: "30 December 2020". -->
-    <string name="cu_day_month_year_date">[B]%1$s %2$s[/B] %3$s</string>
-    <!-- Text to show on Camera Uploads section, indicating the upload progress. The placeholder %1$d is for set the number of pending uploads. E.g.: "Upload in progress, 300 files pending". -->
-    <plurals name="cu_upload_progress">
-        <item quantity="one">Загрузка, 1 файл ожидает обработки</item>
-        <item quantity="few">Загрузка, %1$d файла ожидает обработки</item>
-        <item quantity="many">Загрузка, %1$d файлов ожидает обработки</item>
-        <item quantity="other">Загрузка, %1$d файла ожидает обработки</item>
-    </plurals>
-    <!-- Text to show as production api server option -->
-    <string name="production_api_server">Производство</string>
-    <!-- Title to show in a dialog to change api server -->
-    <string name="title_change_server">Изменение сервера</string>
-    <!-- Show line numbers action -->
-    <string name="action_show_line_numbers">Показывать номера строк</string>
-    <!-- Hide line numbers action -->
-    <string name="action_hide_line_numbers">Скрывать номера строк</string>
-    <!-- Indicates pagination progress. E.g.: 3/49 -->
-    <string name="pagination_progress">%1$s/%2$s</string>
-    <!-- An error shown as transfer error when uploading something to an incoming share and the owner’s account is over its storage quota. -->
-    <string name="error_share_owner_storage_quota">Владелец общего ресурса превысил квоту на хранение.</string>
-    <!-- A message shown when uploading, copying or moving something to an incoming share and the owner’s account is over its storage quota. -->
-    <string name="warning_share_owner_storage_quota">Файл не может быть отправлен, поскольку получатель превысил квоту на хранение.</string>
-    <!-- Content to show in a Snackbar to tip the incompatibility-->
-    <string name="version_incompatibility">Мы обновляем MEGAchat. Ваши звонки могут не быть соединены из-за несовместимости версий, пока все участники не обновят свои приложения MEGA до последней версии.</string>
-    <!-- Message displayed when multiple download starts and 1 file has already been downloaded before and 1 file is being downloaded -->
-    <string name="file_already_downloaded_and_file_pending_download">1 файл уже скачан. 1 файл в ожидании.</string>
-    <!-- Message displayed when multiple download starts and 1 file has already been downloaded before and multiple files are being downloaded. Placeholder: number of files -->
-    <string name="file_already_downloaded_and_files_pending_download">1 файл уже скачан. Файлы в ожидании: %d.</string>
-    <!-- Message displayed when multiple download starts and multiple files have already been downloaded before and 1 file is being downloaded. Placeholder: number of files -->
-    <string name="files_already_downloaded_and_file_pending_download">Файлы уже скачаны: %d. 1 файл в ожидании.</string>
-    <!-- Message displayed when multiple download starts and multiple files have already been downloaded before and multiple files are being downloaded. Placeholders: number of files -->
-    <string name="files_already_downloaded_and_files_pending_download">Файлы уже скачаны: %1$d. Файлы в ожидании: %2$d.</string>
-    <!-- Message displayed when 1 node (file or folder) has been successfully moved to the rubbish bin and 1 node has not been moved successfully -->
-    <string name="node_correctly_and_node_incorrectly_moved_to_rubbish">1 элемент успешно перемещён в корзину и 1 не удалось переместить</string>
-    <!-- Message displayed when 1 node (file or folder) has been successfully moved to the rubbish bin and multiple nodes have not been moved successfully. Placeholder: number of nodes -->
-    <string name="node_correctly_and_nodes_incorrectly_moved_to_rubbish">1 элемент успешно перемещён в корзину и %d не удалось переместить</string>
-    <!-- Message displayed when multiple nodes (files and folders) have been successfully moved to the rubbish bin and 1 node has not been moved successfully. Placeholder: number of nodes -->
-    <string name="nodes_correctly_and_node_incorrectly_moved_to_rubbish">Элементы (%d) успешно перемещены в корзину и 1 не удалось переместить</string>
-    <!-- Message displayed when multiple nodes (files and folders) have been successfully moved to the rubbish bin and multiple nodes have not been moved successfully. Placeholders: number of nodes -->
-    <string name="nodes_correctly_and_nodes_incorrectly_moved_to_rubbish">Элементы (%1$d) успешно перемещены в корзину и %2$d не удалось переместить</string>
-    <!-- Message displayed when 1 node (file or folder) has been successfully restored from the rubbish bin and 1 node has not been restored successfully -->
-    <string name="node_correctly_and_node_incorrectly_restored_from_rubbish">1 элемент успешно восстановлен и 1 не удалось восстановить</string>
-    <!-- Message displayed when 1 node (file or folder) has been successfully restored from the rubbish bin and multiple nodes have not been restored successfully. Placeholder: number of nodes -->
-    <string name="node_correctly_and_nodes_incorrectly_restored_from_rubbish">1 элемент успешно восстановлен и %d не удалось восстановить</string>
-    <!-- Message displayed when multiple nodes (files and folders) have been successfully restored from the rubbish bin and 1 node has not been restored successfully. Placeholder: number of nodes -->
-    <string name="nodes_correctly_and_node_incorrectly_restored_from_rubbish">Элементы успешно восстановлены (%d) и 1 не удалось восстановить</string>
-    <!-- Message displayed when multiple nodes (files and folders) have been successfully restored from the rubbish bin and multiple nodes have not been restored successfully. Placeholders: number of nodes -->
-    <string name="nodes_correctly_and_nodes_incorrectly_restored_from_rubbish">Элементы успешно восстановлены (%1$d) и %2$d не удалось восстановить</string>
-    <!-- Message displayed when nodes (files and folders) are being moved to the rubbish bin and all nodes have been successfully moved. Placeholder: number of nodes -->
-    <plurals name="number_correctly_moved_to_rubbish">
-        <item quantity="one">1 элемент успешно перемещён в корзину</item>
-        <item quantity="few">%d элемента успешно перемещено в корзину</item>
-        <item quantity="many">%d элементов успешно перемещено в корзину</item>
-        <item quantity="other">%d элемента успешно перемещено в корзину</item>
-    </plurals>
-    <!-- Message displayed when nodes (files and folders) are being moved to the rubbish bin and all nodes have not been successfully moved. Placeholder: number of nodes -->
-    <plurals name="number_incorrectly_moved_to_rubbish">
-        <item quantity="one">1 элемент не был перемещён в корзину</item>
-        <item quantity="few">%d элемента не были перемещены в корзину</item>
-        <item quantity="many">%d элементов не были перемещены в корзину</item>
-        <item quantity="other">%d элемента не были перемещены в корзину</item>
-    </plurals>
-    <!-- Message displayed when nodes (files and folders) are being restored from the rubbish bin and all nodes have been successfully restored. Placeholder: number of nodes -->
-    <plurals name="number_correctly_restored_from_rubbish">
-        <item quantity="one">1 элемент успешно восстановлен</item>
-        <item quantity="few">%d элемента успешно восстановлено</item>
-        <item quantity="many">%d элементов успешно восстановлено</item>
-        <item quantity="other">%d элемента успешно восстановлено</item>
-    </plurals>
-    <!-- Message displayed when nodes (files and folders) are being restored from the rubbish bin and all nodes have not been successfully restored. Placeholder: number of nodes -->
-    <plurals name="number_incorrectly_restored_from_rubbish">
-        <item quantity="one">1 элемент не был восстановлен</item>
-        <item quantity="few">%d элемента не было восстановлено</item>
-        <item quantity="many">%d элементов не было восстановлено</item>
-        <item quantity="other">%d элемента не было восстановлено</item>
-    </plurals>
-    <!-- Button of the warning dialog indicating the renamed name file extension is not the same to confirm the change. -->
-    <string name="action_change_anyway">Всё равно изменить</string>
 </resources>