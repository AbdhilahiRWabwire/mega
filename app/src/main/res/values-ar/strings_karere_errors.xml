--- conflicted
+++ resolved
@@ -1,21 +1,6 @@
 <?xml version="1.0" encoding="utf-8"?>
 <resources>
   <!-- Label to show that an SDK operation has been complete successfully. -->
-<<<<<<< HEAD
-  <string name="error_ok" context="Label to show that an SDK operation has been complete successfully.">لا يوجد خطأ</string>
-  <!-- Label to show that an error of Invalid argument occurs during a SDK operation. -->
-  <string name="error_args" context="Label to show that an error of Invalid argument occurs during a SDK operation.">محادثة غير صالحة</string>
-  <!-- Label to show that an error related with an denied access occurs during a SDK operation. -->
-  <string name="error_access" context="Label to show that an error related with an denied access occurs during a SDK operation.">غير مسموح بالدخول</string>
-  <!-- Label to show that an error related to a non-existent resource occurs during a Mega Chat operation. -->
-  <string name="error_noent" context="Label to show that an error related to a non-existent resource occurs during a Mega Chat operation.">المصدر غير موجود.</string>
-  <!-- Label to show that an error related to an already existing resource occurs during a Mega Chat operation. -->
-  <string name="error_exist" context="Label to show that an error related to an already existing resource occurs during a Mega Chat operation.">المصدر موجود بالفعل.</string>
-  <!-- Label to show that an error related with an unknown error occurs during a SDK operation. -->
-  <string name="error_unknown" context="Label to show that an error related with an unknown error occurs during a SDK operation.">خطأ غير معروف</string>
-  <!-- Label to show that an error related to too many uses for a resource occurs during a Mega Chat operation. -->
-  <string name="error_toomany" context="Label to show that an error related to too many uses for a resource occurs during a Mega Chat operation.">استخدامات كثيرة جداً لهذا المورد.</string>
-=======
   <string name="error_ok">لا يوجد خطأ</string>
   <!-- Label to show that an error of Invalid argument occurs during a SDK operation. -->
   <string name="error_args">محادثة غير صالحة</string>
@@ -29,5 +14,4 @@
   <string name="error_unknown">خطأ غير معروف</string>
   <!-- Label to show that an error related to too many uses for a resource occurs during a Mega Chat operation. -->
   <string name="error_toomany">استخدامات كثيرة جداً لهذا المورد.</string>
->>>>>>> f6467ab3
 </resources>