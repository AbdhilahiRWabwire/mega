--- conflicted
+++ resolved
@@ -4244,24 +4244,125 @@
     <string name="file_without_extension_warning">للمتابعة تحتاج إلى إدخال لاحقة الملف</string>
     <!-- Title of the warning dialog indicating the renamed name file extension is not the same -->
     <string name="file_extension_change_title">تغيير لاحقة الملف</string>
-<<<<<<< HEAD
     <!-- Text of the warning dialog indicating the renamed name file extension is not the same. -->
     <string name="file_extension_change_warning">قد لا تتمكن من فتح هذا الملف إذا قمت بتغيير لاحقته.</string>
-=======
-    <!-- Text of the warning dialog indicating the renamed name file extension is not the same. The placeholders show the file extensions. e.g. You may not be able to access this file if you change it from ".jpg" to ".txt" -->
-    <string name="file_extension_change_warning">قد لا تتمكن من الوصول إلى هذا الملف إذا قمت بتغيير اللاحقة من  “.%1$s” إلى “.%2$s”</string>
-    <!-- Text of the warning dialog indicating the renamed name file extension is not the same. The placeholder shows the file extension. e.g. You may not be able to access this file if you change it from empty to ".txt" -->
-    <string name="file_extension_change_warning_old_empty">قد لا تتمكن من الوصول إلى هذا الملف إذا قمت بإضافة اللاحقة “.%1$s”</string>
-    <!-- Text of the warning dialog indicating the renamed name file extension is not the same. The placeholder shows the file extension. e.g. You may not be able to access this file if you change it from ".jpg" to empty -->
-    <string name="file_extension_change_warning_new_empty">قد لا تتمكن من الوصول إلى هذا الملف إذا قمت بإزالة اللاحقة “.%1$s”</string>
-    <!-- Button of the warning dialog indicating the renamed name file extension is not the same to use the new extension -->
-    <string name="action_use_empty_new_extension">إزالة لاحقة الملف</string>
-    <!-- Button of the warning dialog indicating the renamed name file extension is not the same to use the new extension. The placeholder shows the file extension. e.g. Use .txt -->
-    <string name="action_use_new_extension">استخدم .%1$s</string>
-    <!-- Button of the warning dialog indicating the renamed name file extension is not the same to keep the old extension -->
-    <string name="action_keep_empty_old_extension">اللاحقة غير موجودة</string>
-    <!-- Button of the warning dialog indicating the renamed name file extension is not the same to keep the old extension. The placeholder shows the file extension. e.g. Keep .jpg -->
-    <string name="action_keep_old_extension">احتفظ .%1$s</string>
+    <!-- Warning which alerts the user a file cannot be created because there is already one with the same name-->
+    <string name="same_file_name_warning">يوجد ملف بنفس الاسم</string>
+    <!-- Warning which alerts the user an item cannot be created because there is already one with the same name -->
+    <string name="same_item_name_warning">يوجد عنصر بنفس الاسم</string>
+    <!-- Label of the option menu. When clicking this button, the app shows the info of the related item, e.g. file, folder, contact, chat, etc. -->
+    <string name="general_info">معلومات</string>
+    <!-- Item menu option upon right click on one image or video to save it to device gallery -->
+    <string name="general_save_to_gallery">حفظ في المعرض</string>
+    <!-- settings of the Media section -->
+    <string name="settings_media">وسائط متعددة</string>
+    <!-- settings title of the Media section -->
+    <string name="settings_media_audio_files">ملفات صوتية</string>
+    <!-- Settings hint that indicates the audio will still be played in background if the app is backgrounded -->
+    <string name="settings_background_play_hint">جاري التشغيل في خلفية التطبيق</string>
+    <!-- Text of the empty screen when there are no elements in Photos -->
+    <string name="photos_empty">[B]لا يوجد[/B] [A]صور[/A]</string>
+    <!-- Text to show as subtitle of Enable camera uploads screen -->
+    <string name="enable_cu_subtitle">عمل نسخ احتياطية من الصور ومقاطع الفيديو تلقائياً إلى السواقة السحابية.</string>
+    <!-- Text of a button on Camera Uploads section to show all the content of the section-->
+    <string name="all_view_button">الكل</string>
+    <!-- Text of a button on Camera Uploads section to show the content of the section organized by days-->
+    <string name="days_view_button">أيام</string>
+    <!-- Text of a button on Camera Uploads section to show the content of the section organized by months-->
+    <string name="months_view_button">أشهر</string>
+    <!-- Text of a button on Camera Uploads section to show the content of the section organized by years-->
+    <string name="years_view_button">سنين</string>
+    <!-- Text to show as a date on Camera Uploads section. Placeholders: [B][/B] are for formatting text; %1$s is for the month; %2$s is for the year. E.g.: "June 2020". -->
+    <string name="cu_month_year_date">[B]%1$s[/B] %2$s</string>
+    <!-- Text to show as a date on Camera Uploads section. Placeholders: [B][/B] are for formatting text; %1$s is for the day; %2$s is for the month; %3$s is for the year. E.g.: "30 December 2020". -->
+    <string name="cu_day_month_year_date">[B]%1$s %2$s[/B] %3$s</string>
+    <!-- Text to show on Camera Uploads section, indicating the upload progress. The placeholder %1$d is for set the number of pending uploads. E.g.: "Upload in progress, 300 files pending". -->
+    <plurals name="cu_upload_progress">
+        <item quantity="zero">جاري الترفيع، %1$d ملف معلق</item>
+        <item quantity="one">جاري الترفيع، 1 ملف معلق</item>
+        <item quantity="two">جاري الترفيع، %1$d ملفان معلقان</item>
+        <item quantity="few">جاري الترفيع، %1$d ملفات معلقة</item>
+        <item quantity="many">جاري الترفيع، %1$d ملف معلق</item>
+        <item quantity="other">جاري الترفيع، %1$d ملف معلق</item>
+    </plurals>
+    <!-- Text to show as production api server option -->
+    <string name="production_api_server">Production</string>
+    <!-- Title to show in a dialog to change api server -->
+    <string name="title_change_server">تغيير المخدم</string>
+    <!-- Show line numbers action -->
+    <string name="action_show_line_numbers">إظهار أرقام الأسطر</string>
+    <!-- Hide line numbers action -->
+    <string name="action_hide_line_numbers">إخفاء أرقام الأسطر</string>
+    <!-- Indicates pagination progress. E.g.: 3/49 -->
+    <string name="pagination_progress">%1$s/%2$s</string>
+    <!-- An error shown as transfer error when uploading something to an incoming share and the owner’s account is over its storage quota. -->
+    <string name="error_share_owner_storage_quota">صاحب المشاركة تجاوز مساحة التخزين المتاحة له.</string>
+    <!-- A message shown when uploading, copying or moving something to an incoming share and the owner’s account is over its storage quota. -->
+    <string name="warning_share_owner_storage_quota">لا يمكن إرسال الملف لأن المستخدم المستهدف قد تجاوز حصة التخزين المتاحة له.</string>
+    <!-- Content to show in a Snackbar to tip the incompatibility-->
+    <string name="version_incompatibility">نحن بصدد ترقية محادثات ميغا MEGAchat. قد لا تكون مكالماتك متصلة بسبب عدم توافق الإصدار ما لم تقم جميع الأطراف بتحديث تطبيقات ميغا MEGA الخاصة بهم إلى أحدث إصدار.</string>
+    <!-- Message displayed when multiple download starts and 1 file has already been downloaded before and 1 file is being downloaded -->
+    <string name="file_already_downloaded_and_file_pending_download">تم تنزيل 1 ملف بالفعل. 1 ملف قيد الانتظار.</string>
+    <!-- Message displayed when multiple download starts and 1 file has already been downloaded before and multiple files are being downloaded. Placeholder: number of files -->
+    <string name="file_already_downloaded_and_files_pending_download">قد تم تنزيل 1 ملف. %d ملف قيد الانتظار.</string>
+    <!-- Message displayed when multiple download starts and multiple files have already been downloaded before and 1 file is being downloaded. Placeholder: number of files -->
+    <string name="files_already_downloaded_and_file_pending_download">قد تم تنزيل %d ملف. 1 ملف قيد الانتظار.</string>
+    <!-- Message displayed when multiple download starts and multiple files have already been downloaded before and multiple files are being downloaded. Placeholders: number of files -->
+    <string name="files_already_downloaded_and_files_pending_download">تم تنزيل %1$d ملف بالفعل. %2$d ملف قيد الانتظار.</string>
+    <!-- Message displayed when 1 node (file or folder) has been successfully moved to the rubbish bin and 1 node has not been moved successfully -->
+    <string name="node_correctly_and_node_incorrectly_moved_to_rubbish">تم نقل 1 عنصر إلى سلة المحذوفات بنجاح ولم يتم إرسال 1 عنصر بنجاح</string>
+    <!-- Message displayed when 1 node (file or folder) has been successfully moved to the rubbish bin and multiple nodes have not been moved successfully. Placeholder: number of nodes -->
+    <string name="node_correctly_and_nodes_incorrectly_moved_to_rubbish">تم نقل 1 عنصر إلى سلة المحذوفات بنجاح ولم يتم إرسال %d عنصر بنجاح</string>
+    <!-- Message displayed when multiple nodes (files and folders) have been successfully moved to the rubbish bin and 1 node has not been moved successfully. Placeholder: number of nodes -->
+    <string name="nodes_correctly_and_node_incorrectly_moved_to_rubbish">تم نقل %d عنصر إلى سلة المحذوفات بنجاح ولم يتم إرسال 1 عنصر بنجاح</string>
+    <!-- Message displayed when multiple nodes (files and folders) have been successfully moved to the rubbish bin and multiple nodes have not been moved successfully. Placeholders: number of nodes -->
+    <string name="nodes_correctly_and_nodes_incorrectly_moved_to_rubbish">تم نقل %1$d عنصر إلى سلة المحذوفات بنجاح ولم يتم إرسال %2$d عنصر بنجاح</string>
+    <!-- Message displayed when 1 node (file or folder) has been successfully restored from the rubbish bin and 1 node has not been restored successfully -->
+    <string name="node_correctly_and_node_incorrectly_restored_from_rubbish">تمت استعادة 1 عنصر بنجاح ولم تتم استعادة 1 عنصر بنجاح</string>
+    <!-- Message displayed when 1 node (file or folder) has been successfully restored from the rubbish bin and multiple nodes have not been restored successfully. Placeholder: number of nodes -->
+    <string name="node_correctly_and_nodes_incorrectly_restored_from_rubbish">تمت استعادة 1 عنصر بنجاح ولم تتم استعادة %d عنصر بنجاح</string>
+    <!-- Message displayed when multiple nodes (files and folders) have been successfully restored from the rubbish bin and 1 node has not been restored successfully. Placeholder: number of nodes -->
+    <string name="nodes_correctly_and_node_incorrectly_restored_from_rubbish">تمت استعادة %d عنصر بنجاح ولم تتم استعادة 1 عنصر بنجاح</string>
+    <!-- Message displayed when multiple nodes (files and folders) have been successfully restored from the rubbish bin and multiple nodes have not been restored successfully. Placeholders: number of nodes -->
+    <string name="nodes_correctly_and_nodes_incorrectly_restored_from_rubbish">تمت استعادة %1$d عنصر بنجاح ولم تتم استعادة %2$d عنصر بنجاح</string>
+    <!-- Message displayed when nodes (files and folders) are being moved to the rubbish bin and all nodes have been successfully moved. Placeholder: number of nodes -->
+    <plurals name="number_correctly_moved_to_rubbish">
+        <item quantity="zero">تم نقل %d عنصر إلى سلة المحذوفات بنجاح</item>
+        <item quantity="one">تم نقل 1 عنصر إلى سلة المحذوفات بنجاح</item>
+        <item quantity="two">تم نقل %d عنصرين إلى سلة المحذوفات بنجاح</item>
+        <item quantity="few">تم نقل %d عناصر إلى سلة المحذوفات بنجاح</item>
+        <item quantity="many">تم نقل %d عنصراً إلى سلة المحذوفات بنجاح</item>
+        <item quantity="other">تم نقل %d عنصر إلى سلة المحذوفات بنجاح</item>
+    </plurals>
+    <!-- Message displayed when nodes (files and folders) are being moved to the rubbish bin and all nodes have not been successfully moved. Placeholder: number of nodes -->
+    <plurals name="number_incorrectly_moved_to_rubbish">
+        <item quantity="zero">لم يتم نقل %d عنصر إلى سلة المحذوفات بنجاح</item>
+        <item quantity="one">لم يتم نقل 1 عنصر إلى سلة المحذوفات بنجاح</item>
+        <item quantity="two">لم يتم نقل %d عنصرين إلى سلة المحذوفات بنجاح</item>
+        <item quantity="few">لم يتم نقل %d عناصر إلى سلة المحذوفات بنجاح</item>
+        <item quantity="many">لم يتم نقل %dعنصراً إلى سلة المحذوفات بنجاح</item>
+        <item quantity="other">لم يتم نقل %d عنصر إلى سلة المحذوفات بنجاح</item>
+    </plurals>
+    <!-- Message displayed when nodes (files and folders) are being restored from the rubbish bin and all nodes have been successfully restored. Placeholder: number of nodes -->
+    <plurals name="number_correctly_restored_from_rubbish">
+        <item quantity="zero">تم استرجاع %d عنصر بنجاح</item>
+        <item quantity="one">تم استرجاع 1 عنصر بنجاح</item>
+        <item quantity="two">تم استرجاع %d عنصرين بنجاح</item>
+        <item quantity="few">تم استرجاع %d عناصر بنجاح</item>
+        <item quantity="many">تم استرجاع %d عنصراً بنجاح</item>
+        <item quantity="other">تم استرجاع %d عنصر بنجاح</item>
+    </plurals>
+    <!-- Message displayed when nodes (files and folders) are being restored from the rubbish bin and all nodes have not been successfully restored. Placeholder: number of nodes -->
+    <plurals name="number_incorrectly_restored_from_rubbish">
+        <item quantity="zero">لم يتم استرجاع %d عنصر بنجاح</item>
+        <item quantity="one">لم يتم استرجاع 1 عنصر بنجاح</item>
+        <item quantity="two">لم يتم استرجاع %d عنصرين بنجاح</item>
+        <item quantity="few">لم يتم استرجاع %d عناصر بنجاح</item>
+        <item quantity="many">لم يتم استرجاع %d عنصراً بنجاح</item>
+        <item quantity="other">لم يتم استرجاع %d عنصر بنجاح</item>
+    </plurals>
+    <!-- Button of the warning dialog indicating the renamed name file extension is not the same to confirm the change. -->
+    <string name="action_change_anyway">تغيير على أي حال</string>
     <!-- Banner text when the call is in progress and I'm the only participant. -->
     <string name="banner_alone_on_the_call">انت الوحيد هنا</string>
     <!-- Item menu option upon right click on meeting. -->
@@ -4396,122 +4497,4 @@
     <string name="meeting_me_text_bracket">%1s [A](أنا)[/A]</string>
     <!-- Menu item to change from thumbnail view to main view in meeting-->
     <string name="main_view">عرض كقائمة</string>
->>>>>>> ae3e7d03
-    <!-- Warning which alerts the user a file cannot be created because there is already one with the same name-->
-    <string name="same_file_name_warning">يوجد ملف بنفس الاسم</string>
-    <!-- Warning which alerts the user an item cannot be created because there is already one with the same name -->
-    <string name="same_item_name_warning">يوجد عنصر بنفس الاسم</string>
-    <!-- Label of the option menu. When clicking this button, the app shows the info of the related item, e.g. file, folder, contact, chat, etc. -->
-    <string name="general_info">معلومات</string>
-    <!-- Item menu option upon right click on one image or video to save it to device gallery -->
-    <string name="general_save_to_gallery">حفظ في المعرض</string>
-    <!-- settings of the Media section -->
-    <string name="settings_media">وسائط متعددة</string>
-    <!-- settings title of the Media section -->
-    <string name="settings_media_audio_files">ملفات صوتية</string>
-    <!-- Settings hint that indicates the audio will still be played in background if the app is backgrounded -->
-    <string name="settings_background_play_hint">جاري التشغيل في خلفية التطبيق</string>
-    <!-- Text of the empty screen when there are no elements in Photos -->
-    <string name="photos_empty">[B]لا يوجد[/B] [A]صور[/A]</string>
-    <!-- Text to show as subtitle of Enable camera uploads screen -->
-    <string name="enable_cu_subtitle">عمل نسخ احتياطية من الصور ومقاطع الفيديو تلقائياً إلى السواقة السحابية.</string>
-    <!-- Text of a button on Camera Uploads section to show all the content of the section-->
-    <string name="all_view_button">الكل</string>
-    <!-- Text of a button on Camera Uploads section to show the content of the section organized by days-->
-    <string name="days_view_button">أيام</string>
-    <!-- Text of a button on Camera Uploads section to show the content of the section organized by months-->
-    <string name="months_view_button">أشهر</string>
-    <!-- Text of a button on Camera Uploads section to show the content of the section organized by years-->
-    <string name="years_view_button">سنين</string>
-    <!-- Text to show as a date on Camera Uploads section. Placeholders: [B][/B] are for formatting text; %1$s is for the month; %2$s is for the year. E.g.: "June 2020". -->
-    <string name="cu_month_year_date">[B]%1$s[/B] %2$s</string>
-    <!-- Text to show as a date on Camera Uploads section. Placeholders: [B][/B] are for formatting text; %1$s is for the day; %2$s is for the month; %3$s is for the year. E.g.: "30 December 2020". -->
-    <string name="cu_day_month_year_date">[B]%1$s %2$s[/B] %3$s</string>
-    <!-- Text to show on Camera Uploads section, indicating the upload progress. The placeholder %1$d is for set the number of pending uploads. E.g.: "Upload in progress, 300 files pending". -->
-    <plurals name="cu_upload_progress">
-        <item quantity="zero">جاري الترفيع، %1$d ملف معلق</item>
-        <item quantity="one">جاري الترفيع، 1 ملف معلق</item>
-        <item quantity="two">جاري الترفيع، %1$d ملفان معلقان</item>
-        <item quantity="few">جاري الترفيع، %1$d ملفات معلقة</item>
-        <item quantity="many">جاري الترفيع، %1$d ملف معلق</item>
-        <item quantity="other">جاري الترفيع، %1$d ملف معلق</item>
-    </plurals>
-    <!-- Text to show as production api server option -->
-    <string name="production_api_server">Production</string>
-    <!-- Title to show in a dialog to change api server -->
-    <string name="title_change_server">تغيير المخدم</string>
-    <!-- Show line numbers action -->
-    <string name="action_show_line_numbers">إظهار أرقام الأسطر</string>
-    <!-- Hide line numbers action -->
-    <string name="action_hide_line_numbers">إخفاء أرقام الأسطر</string>
-    <!-- Indicates pagination progress. E.g.: 3/49 -->
-    <string name="pagination_progress">%1$s/%2$s</string>
-    <!-- An error shown as transfer error when uploading something to an incoming share and the owner’s account is over its storage quota. -->
-    <string name="error_share_owner_storage_quota">صاحب المشاركة تجاوز مساحة التخزين المتاحة له.</string>
-    <!-- A message shown when uploading, copying or moving something to an incoming share and the owner’s account is over its storage quota. -->
-    <string name="warning_share_owner_storage_quota">لا يمكن إرسال الملف لأن المستخدم المستهدف قد تجاوز حصة التخزين المتاحة له.</string>
-    <!-- Content to show in a Snackbar to tip the incompatibility-->
-    <string name="version_incompatibility">نحن بصدد ترقية محادثات ميغا MEGAchat. قد لا تكون مكالماتك متصلة بسبب عدم توافق الإصدار ما لم تقم جميع الأطراف بتحديث تطبيقات ميغا MEGA الخاصة بهم إلى أحدث إصدار.</string>
-    <!-- Message displayed when multiple download starts and 1 file has already been downloaded before and 1 file is being downloaded -->
-    <string name="file_already_downloaded_and_file_pending_download">تم تنزيل 1 ملف بالفعل. 1 ملف قيد الانتظار.</string>
-    <!-- Message displayed when multiple download starts and 1 file has already been downloaded before and multiple files are being downloaded. Placeholder: number of files -->
-    <string name="file_already_downloaded_and_files_pending_download">قد تم تنزيل 1 ملف. %d ملف قيد الانتظار.</string>
-    <!-- Message displayed when multiple download starts and multiple files have already been downloaded before and 1 file is being downloaded. Placeholder: number of files -->
-    <string name="files_already_downloaded_and_file_pending_download">قد تم تنزيل %d ملف. 1 ملف قيد الانتظار.</string>
-    <!-- Message displayed when multiple download starts and multiple files have already been downloaded before and multiple files are being downloaded. Placeholders: number of files -->
-    <string name="files_already_downloaded_and_files_pending_download">تم تنزيل %1$d ملف بالفعل. %2$d ملف قيد الانتظار.</string>
-    <!-- Message displayed when 1 node (file or folder) has been successfully moved to the rubbish bin and 1 node has not been moved successfully -->
-    <string name="node_correctly_and_node_incorrectly_moved_to_rubbish">تم نقل 1 عنصر إلى سلة المحذوفات بنجاح ولم يتم إرسال 1 عنصر بنجاح</string>
-    <!-- Message displayed when 1 node (file or folder) has been successfully moved to the rubbish bin and multiple nodes have not been moved successfully. Placeholder: number of nodes -->
-    <string name="node_correctly_and_nodes_incorrectly_moved_to_rubbish">تم نقل 1 عنصر إلى سلة المحذوفات بنجاح ولم يتم إرسال %d عنصر بنجاح</string>
-    <!-- Message displayed when multiple nodes (files and folders) have been successfully moved to the rubbish bin and 1 node has not been moved successfully. Placeholder: number of nodes -->
-    <string name="nodes_correctly_and_node_incorrectly_moved_to_rubbish">تم نقل %d عنصر إلى سلة المحذوفات بنجاح ولم يتم إرسال 1 عنصر بنجاح</string>
-    <!-- Message displayed when multiple nodes (files and folders) have been successfully moved to the rubbish bin and multiple nodes have not been moved successfully. Placeholders: number of nodes -->
-    <string name="nodes_correctly_and_nodes_incorrectly_moved_to_rubbish">تم نقل %1$d عنصر إلى سلة المحذوفات بنجاح ولم يتم إرسال %2$d عنصر بنجاح</string>
-    <!-- Message displayed when 1 node (file or folder) has been successfully restored from the rubbish bin and 1 node has not been restored successfully -->
-    <string name="node_correctly_and_node_incorrectly_restored_from_rubbish">تمت استعادة 1 عنصر بنجاح ولم تتم استعادة 1 عنصر بنجاح</string>
-    <!-- Message displayed when 1 node (file or folder) has been successfully restored from the rubbish bin and multiple nodes have not been restored successfully. Placeholder: number of nodes -->
-    <string name="node_correctly_and_nodes_incorrectly_restored_from_rubbish">تمت استعادة 1 عنصر بنجاح ولم تتم استعادة %d عنصر بنجاح</string>
-    <!-- Message displayed when multiple nodes (files and folders) have been successfully restored from the rubbish bin and 1 node has not been restored successfully. Placeholder: number of nodes -->
-    <string name="nodes_correctly_and_node_incorrectly_restored_from_rubbish">تمت استعادة %d عنصر بنجاح ولم تتم استعادة 1 عنصر بنجاح</string>
-    <!-- Message displayed when multiple nodes (files and folders) have been successfully restored from the rubbish bin and multiple nodes have not been restored successfully. Placeholders: number of nodes -->
-    <string name="nodes_correctly_and_nodes_incorrectly_restored_from_rubbish">تمت استعادة %1$d عنصر بنجاح ولم تتم استعادة %2$d عنصر بنجاح</string>
-    <!-- Message displayed when nodes (files and folders) are being moved to the rubbish bin and all nodes have been successfully moved. Placeholder: number of nodes -->
-    <plurals name="number_correctly_moved_to_rubbish">
-        <item quantity="zero">تم نقل %d عنصر إلى سلة المحذوفات بنجاح</item>
-        <item quantity="one">تم نقل 1 عنصر إلى سلة المحذوفات بنجاح</item>
-        <item quantity="two">تم نقل %d عنصرين إلى سلة المحذوفات بنجاح</item>
-        <item quantity="few">تم نقل %d عناصر إلى سلة المحذوفات بنجاح</item>
-        <item quantity="many">تم نقل %d عنصراً إلى سلة المحذوفات بنجاح</item>
-        <item quantity="other">تم نقل %d عنصر إلى سلة المحذوفات بنجاح</item>
-    </plurals>
-    <!-- Message displayed when nodes (files and folders) are being moved to the rubbish bin and all nodes have not been successfully moved. Placeholder: number of nodes -->
-    <plurals name="number_incorrectly_moved_to_rubbish">
-        <item quantity="zero">لم يتم نقل %d عنصر إلى سلة المحذوفات بنجاح</item>
-        <item quantity="one">لم يتم نقل 1 عنصر إلى سلة المحذوفات بنجاح</item>
-        <item quantity="two">لم يتم نقل %d عنصرين إلى سلة المحذوفات بنجاح</item>
-        <item quantity="few">لم يتم نقل %d عناصر إلى سلة المحذوفات بنجاح</item>
-        <item quantity="many">لم يتم نقل %dعنصراً إلى سلة المحذوفات بنجاح</item>
-        <item quantity="other">لم يتم نقل %d عنصر إلى سلة المحذوفات بنجاح</item>
-    </plurals>
-    <!-- Message displayed when nodes (files and folders) are being restored from the rubbish bin and all nodes have been successfully restored. Placeholder: number of nodes -->
-    <plurals name="number_correctly_restored_from_rubbish">
-        <item quantity="zero">تم استرجاع %d عنصر بنجاح</item>
-        <item quantity="one">تم استرجاع 1 عنصر بنجاح</item>
-        <item quantity="two">تم استرجاع %d عنصرين بنجاح</item>
-        <item quantity="few">تم استرجاع %d عناصر بنجاح</item>
-        <item quantity="many">تم استرجاع %d عنصراً بنجاح</item>
-        <item quantity="other">تم استرجاع %d عنصر بنجاح</item>
-    </plurals>
-    <!-- Message displayed when nodes (files and folders) are being restored from the rubbish bin and all nodes have not been successfully restored. Placeholder: number of nodes -->
-    <plurals name="number_incorrectly_restored_from_rubbish">
-        <item quantity="zero">لم يتم استرجاع %d عنصر بنجاح</item>
-        <item quantity="one">لم يتم استرجاع 1 عنصر بنجاح</item>
-        <item quantity="two">لم يتم استرجاع %d عنصرين بنجاح</item>
-        <item quantity="few">لم يتم استرجاع %d عناصر بنجاح</item>
-        <item quantity="many">لم يتم استرجاع %d عنصراً بنجاح</item>
-        <item quantity="other">لم يتم استرجاع %d عنصر بنجاح</item>
-    </plurals>
-    <!-- Button of the warning dialog indicating the renamed name file extension is not the same to confirm the change. -->
-    <string name="action_change_anyway">تغيير على أي حال</string>
 </resources>