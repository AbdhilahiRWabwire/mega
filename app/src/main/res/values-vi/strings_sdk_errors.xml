--- conflicted
+++ resolved
@@ -1,83 +1,6 @@
 <?xml version="1.0" encoding="utf-8"?>
 <resources>
   <!-- Label to show that an SDK operation has been complete successfully. -->
-<<<<<<< HEAD
-  <string name="api_ok" context="Label to show that an SDK operation has been complete successfully.">Không có lỗi</string>
-  <!-- Label to show that an Internal error occurs during a SDK operation. -->
-  <string name="api_einternal" context="Label to show that an Internal error occurs during a SDK operation.">Nỗi nội bộ</string>
-  <!-- Label to show that an error of Invalid argument occurs during a SDK operation. -->
-  <string name="api_eargs" context="Label to show that an error of Invalid argument occurs during a SDK operation.">Hàm số không hợp lệ</string>
-  <!-- Label to show that a request error occurs during a SDK operation. -->
-  <string name="api_eagain" context="Label to show that a request error occurs during a SDK operation.">Yêu cầu thất bại, đang thử lại</string>
-  <!-- Label to show that the rate limit has been reached during a SDK operation. -->
-  <string name="api_eratelimit" context="Label to show that the rate limit has been reached during a SDK operation.">Đã vượt quá giới hạn</string>
-  <!-- Label to show that a SDK operation has failed permanently. -->
-  <string name="api_efailed" context="Label to show that a SDK operation has failed permanently.">Thất bại hoàn toàn</string>
-  <!-- Error shown when terms of service are breached during download. -->
-  <string name="api_etoomany_ec_download" context="Error shown when terms of service are breached during download.">Phát hiện vi phạm Điều Khoản Dịch Vụ</string>
-  <!-- Label to show that an error for multiple concurrent connections or transfers occurs during a SDK operation. -->
-  <string name="api_etoomay" context="Label to show that an error for multiple concurrent connections or transfers occurs during a SDK operation.">Quá nhiều kết nối/truyền tải cùng lúc</string>
-  <!-- Label to show that an error of Out of range occurs during a SDK operation. -->
-  <string name="api_erange" context="Label to show that an error of Out of range occurs during a SDK operation.">Quá phạm vi</string>
-  <!-- State to indicate something has expired (achivements of business status account for instance) -->
-  <string name="api_eexpired" context="State to indicate something has expired (achivements of business status account for instance)">Hết</string>
-  <!-- Label to show that an error related with a resource Not found occurs during a SDK operation. -->
-  <string name="api_enoent" context="Label to show that an error related with a resource Not found occurs during a SDK operation.">Không tìm thấy</string>
-  <!-- Label to show that an error related with a circular linkage occurs during a SDK operation. -->
-  <string name="api_ecircular" context="Label to show that an error related with a circular linkage occurs during a SDK operation.">Phát hiện lỗi liên kết vòng lặp</string>
-  <!-- Label to show that an error related with an denied access occurs during a SDK operation. -->
-  <string name="api_eaccess" context="Label to show that an error related with an denied access occurs during a SDK operation.">Truy cập bị từ chối</string>
-  <!-- Label to show that an error related with an existent resource occurs during a SDK operation. -->
-  <string name="api_eexist" context="Label to show that an error related with an existent resource occurs during a SDK operation.">Đã tồn tại sẵn</string>
-  <!-- Label to show that an error related with an Incomplete SDK operation. -->
-  <string name="api_eincomplete" context="Label to show that an error related with an Incomplete SDK operation.">Chưa hoàn thoành</string>
-  <!-- Label to show that an error related with the decryption process of a node occurs during a SDK operation. -->
-  <string name="api_ekey" context="Label to show that an error related with the decryption process of a node occurs during a SDK operation.">Khóa không hợp lệ/Lỗi giải mã</string>
-  <!-- Label to show that an error related with a bad session ID occurs during a SDK operation. -->
-  <string name="api_esid" context="Label to show that an error related with a bad session ID occurs during a SDK operation.">Bad session ID</string>
-  <!-- Error shown when download a file that has violated ToS/AUP. -->
-  <string name="api_eblocked_ec_import_ec_download" context="Error shown when download a file that has violated ToS/AUP.">Không truy cập được do vi phạm ĐKDV/CSSD</string>
-  <!-- Label to show that an error related with a blocked account occurs during a SDK operation. -->
-  <string name="api_eblocked" context="Label to show that an error related with a blocked account occurs during a SDK operation.">Bị chặn</string>
-  <!-- Label to show that an error related with an over quota occurs during a SDK operation. -->
-  <string name="api_eoverquota" context="Label to show that an error related with an over quota occurs during a SDK operation.">Quá giới hạn</string>
-  <!-- Label to show that an error related with a temporary problem occurs during a SDK operation. -->
-  <string name="api_etempunavail" context="Label to show that an error related with a temporary problem occurs during a SDK operation.">Tạm thời không khả dụng</string>
-  <!-- Label to show that an error related with too many connections occurs during a SDK operation. -->
-  <string name="api_etoomanyconnections" context="Label to show that an error related with too many connections occurs during a SDK operation.">Quá tải số lượng kết nối</string>
-  <!-- Label to show that an error related with an write error occurs during a SDK operation. -->
-  <string name="api_ewrite" context="Label to show that an error related with an write error occurs during a SDK operation.">Lỗi ghi tệp</string>
-  <!-- Label to show that an error related with an read error occurs during a SDK operation. -->
-  <string name="api_eread" context="Label to show that an error related with an read error occurs during a SDK operation.">Lỗi đọc tệp tin</string>
-  <!-- Label to show that an error related with an invalid or missing application key occurs during a SDK operation. -->
-  <string name="api_eappkey" context="Label to show that an error related with an invalid or missing application key occurs during a SDK operation.">Application key không hợp lệ</string>
-  <!-- Error shown when SSL check has failed -->
-  <string name="api_essl" context="Error shown when SSL check has failed">Xác thực SSL bị thất bại</string>
-  <!-- Label shown when current account does not have enough quota to complete the operation -->
-  <string name="api_egoingoverquota" context="Label shown when current account does not have enough quota to complete the operation">Không đủ băng thông</string>
-  <!-- Label to show that an error of Multi-factor authentication required occurs during a SDK operation. -->
-  <string name="api_emfarequired" context="Label to show that an error of Multi-factor authentication required occurs during a SDK operation.">Cần sử dụng Xác Thực 2-Bước.</string>
-  <!-- Label to show that an error of Access denied for users occurs during a SDK operation. -->
-  <string name="api_emasteronly" context="Label to show that an error of Access denied for users occurs during a SDK operation.">Truy cập bị từ chối cho tất cả thành viên dưới hạng admin</string>
-  <!-- A dialog title shown to users when their business account is expired. -->
-  <string name="api_ebusinesspastdue" context="A dialog title shown to users when their business account is expired.">Tài khoản Doanh Nghiệp đã hết hạn</string>
-  <!-- Label to show that an error of Credit card rejected occurs during a SDK operation. -->
-  <string name="payment_ecard" context="Label to show that an error of Credit card rejected occurs during a SDK operation.">Thẻ bị từ chối</string>
-  <!-- Label to show that an error of Billing failed occurs during a SDK operation. -->
-  <string name="payment_ebilling" context="Label to show that an error of Billing failed occurs during a SDK operation.">Thanh toán thất bại</string>
-  <!-- Label to show that an error of Rejected by fraud protection occurs during a SDK operation. -->
-  <string name="payment_efraud" context="Label to show that an error of Rejected by fraud protection occurs during a SDK operation.">Bị từ chối bởi phòng chống gian lận</string>
-  <!-- Message shown when the SDK is waiting for the server to complete a request due to a rate limit (API error -4) - (String as short as possible). -->
-  <string name="payment_etoomay" context="Message shown when the SDK is waiting for the server to complete a request due to a rate limit (API error -4) - (String as short as possible).">Quá nhiều yêu cầu</string>
-  <!-- Label to show that an error of Balance occurs during a SDK operation. -->
-  <string name="payment_ebalance" context="Label to show that an error of Balance occurs during a SDK operation.">Số dư tài khoản bị lỗi</string>
-  <!-- Label to show that an error related with an unknown error occurs during a SDK operation. -->
-  <string name="payment_egeneric_api_error_unknown" context="Label to show that an error related with an unknown error occurs during a SDK operation.">Lỗi không xác định được</string>
-  <!-- Label to show that an error related with an HTTP error occurs during a SDK operation. -->
-  <string name="api_error_http" context="Label to show that an error related with an HTTP error occurs during a SDK operation.">Lỗi HTTP</string>
-  <!-- Label to show that an error related with a circular upload procedures occurs recursivity during a SDK operation -->
-  <string name="api_ecircular_ec_upload" context="Label to show that an error related with a circular upload procedures occurs recursivity during a SDK operation">Phiên truyền tải bị thất bại do cấu trúc thư mục đệ quy</string>
-=======
   <string name="api_ok">Không có lỗi</string>
   <!-- Label to show that an Internal error occurs during a SDK operation. -->
   <string name="api_einternal">Nỗi nội bộ</string>
@@ -153,5 +76,4 @@
   <string name="api_error_http">Lỗi HTTP</string>
   <!-- Label to show that an error related with a circular upload procedures occurs recursivity during a SDK operation -->
   <string name="api_ecircular_ec_upload">Phiên truyền tải bị thất bại do cấu trúc thư mục đệ quy</string>
->>>>>>> f6467ab3
 </resources>