<?xml version="1.0" encoding="utf-8"?>
<resources>
    <!-- Full description text of the app in the Google Play page of the app (character limit 4000) -->
    <string name="full_description_text">MEGA zapewnia kontrolowane przez użytkownika szyfrowane przechowywanie w chmurze i czat za pośrednictwem standardowych przeglądarek internetowych, wraz z dedykowanymi aplikacjami na urządzenia mobilne. W przeciwieństwie do innych dostawców usług w chmurze, Twoje dane są szyfrowane i odszyfrowywane tylko przez urządzenia klienckie, a nigdy przez nas.\n\nPrześlij swoje pliki ze smartfona lub tabletu, a następnie wyszukuj, przechowuj, pobieraj, przesyłaj strumieniowo, przeglądaj, udostępniaj, zmieniaj nazwę lub usuwaj swoje pliki w dowolnym momencie, z dowolnego urządzenia, w dowolnym miejscu. Udostępniaj foldery swoim kontaktom i przeglądaj ich aktualizacje w czasie rzeczywistym. Proces szyfrowania oznacza, że ​​nie możemy uzyskać dostępu do Twojego hasła ani zresetować go, więc MUSISZ je zapamiętać (chyba że masz kopię zapasową klucza odzyskiwania), w przeciwnym razie utracisz dostęp do przechowywanych plików.\n\nMEGA zaszyfrowana przez użytkownika końcowego. Czat wideo zapewnia całkowitą prywatność i jest dostępny przez przeglądarkę od 2016 roku. Został rozszerzony na naszą aplikację mobilną, a historia czatów jest dostępna na wielu urządzeniach. Użytkownicy mogą również łatwo dodawać pliki do czatu ze swojego MEGA Cloud Drive.\n\nMEGA oferuje hojne 50 GB bezpłatnej przestrzeni dyskowej dla wszystkich zarejestrowanych użytkowników z dodatkowymi osiągnięciami i oferuje płatne plany ze znacznie wyższymi limitami:\n\n\nSubskrypcja Pro Lite: 4,99 EUR miesięcznie lub 49,99 EUR rocznie zapewnia 400 GB miejsca na dane i 1 TB limitu transferu miesięcznie.\nSubskrypcja Pro I: 9,99 EUR miesięcznie lub 99,99 EUR rocznie zapewnia 2 TB przestrzeni dyskowej i 2 TB limitu transferu miesięcznie.\nSubskrypcja Pro II: 19,99 EUR miesięcznie lub 199,99 EUR rocznie zapewnia 8 TB przestrzeni dyskowej i 8 TB limitu transferu miesięcznie. \nSubskrypcja Pro III: 29,99 € miesięcznie lub 299,99 € rocznie daje 16 TB przestrzeni dyskowej i 16 TB limitu transferu miesięcznie.\n\nSubskrypcje są odnawiane automatycznie na kolejne okresy subskrypcji o tej samej długości io taka sama cena jak w wybranym początkowym okresie. Aby zarządzać swoimi subskrypcjami, po prostu kliknij ikonę Sklepu Play na swoim urządzeniu mobilnym, zaloguj się za pomocą swojego identyfikatora Google (jeśli jeszcze tego nie zrobiłeś), a następnie kliknij aplikację MEGA. Będziesz mógł tam zarządzać swoją subskrypcją.\n\nUprawnienia aplikacji:\nWRITE_EXTERNAL_STORAGE -&gt; Pobierz swoje pliki z MEGA na swoje urządzenie i prześlij pliki z urządzenia do MEGA\nCAMERA -&gt; Weź zrób zdjęcie i prześlij swoje zdjęcia do MEGA\nREAD_CONTACTS -&gt; Z łatwością dodawaj kontakty z urządzenia jako kontakty MEGA\nRECORD_AUDIO i CAPTURE_VIDEO_OUTPUT (mikrofon i kamera) -&gt; MEGA zapewnia kompleksowe szyfrowane połączenia audio / wideo\n\n\nAby zwiększyć zaufanie użytkowników do systemu MEGA, publikowany jest cały kod po stronie klienta, aby zainteresowani badacze bezpieczeństwa mogli ocenić proces szyfrowania. Kod naszej aplikacji mobilnej znajduje się pod adresem: https://github.com/meganz/android\n\nAby uzyskać więcej informacji, odwiedź naszą witrynę:\nZobacz https://mega.nz/terms \n \n\nDesktop - https://mega.nz/</string>
    <!-- Short description text of the app in the Google Play page of the app (character limit 80) -->
    <string name="short_description_text">MEGA jest Cloud Storage z potężną, pełną prywatnością.</string>
    <!-- PRO Lite account -->
    <string name="prolite_account">Pro Lite</string>
    <!-- Name of the MEGA PDF Viewer. Keep uppercase. -->
    <string name="pdf_app_name">MEGA Podgląd plików PDF</string>
    <!-- Showing progress of elements. Example: 2 of 10. -->
    <string name="general_x_of_x">z</string>
    <!-- Answer for confirmation dialog. -->
    <string name="general_yes">Tak</string>
    <!-- Answer for confirmation dialog. -->
    <string name="general_no">Nie</string>
    <!-- dialog option cancel in alert dialog -->
    <string name="general_cancel">Anuluj</string>
    <!-- When moving a file to a location in MEGA. This is the text of the button after selection the destination -->
    <string name="general_move_to">Przenieś do</string>
    <!-- When copying a file to a location in MEGA. This is the text of the button after selection the destination -->
    <string name="general_copy_to">Skopiuj do</string>
    <!-- Selecting a specific location in MEGA. This is the text of the button -->
    <string name="general_select">Wybierz</string>
    <!-- Selecting a specific location in MEGA. This is the text of the button -->
    <string name="general_select_to_upload">Wybierz pliki</string>
    <!-- Selecting a specific location in MEGA. This is the text of the button -->
    <string name="general_select_to_download">Wybierz katalog</string>
    <!-- This is the final button when creating a folder in the dialog where the user inserts the folder name -->
    <string name="general_create">Utwórz</string>
    <!-- Item menu option upon right click on one or multiple files. -->
    <string name="general_download">Pobierz</string>
    <!-- button -->
    <string name="general_add">Dodaj</string>
    <!-- Item menu option upon right click on one or multiple files. -->
    <string name="general_move">Przenieś</string>
    <!-- Menu option to delete one or multiple selected items. -->
    <string name="general_remove">Usuń</string>
    <!-- button -->
    <string name="general_share">Udostępnij</string>
    <!-- Item menu option upon right click on one or multiple files. -->
    <string name="general_leave">Anuluj</string>
    <!-- button -->
    <string name="general_decryp">Odszyfruj</string>
    <!-- button -->
    <string name="general_export">Eksportuj</string>
    <!-- Answer for confirmation dialog. -->
    <string name="general_ok">OK</string>
    <!-- Skip a step of a configuration process. -->
    <string name="general_skip">Pomiń</string>
    <!-- Label for a button to stop some process. For example stop the Camera Uploads -->
    <string name="general_stop">Wstrzymaj</string>
    <!-- option shown when a message could not be sent -->
    <string name="general_retry">Ponów</string>
    <!-- Button to open the default web browser -->
    <string name="general_open_browser">Otwórz przeglądarkę</string>
    <!-- The title of progress dialog when loading web content -->
    <string name="general_loading">Trwa ładowanie</string>
    <!-- state while importing the file -->
    <string name="general_importing">Importowanie</string>
    <!-- state while importing the file -->
    <string name="general_forwarding">Przekierowanie</string>
    <!-- Menu option to choose to add file or folders to Cloud Drive -->
    <string name="general_import">Importuj</string>
    <!-- label of storage in upgrade/choose account page, it is being used with a variable, e.g. for LITE user it will show ‘200GB Storage’. -->
    <string name="general_storage">Pojemności</string>
    <!-- Text listed before the amount of bandwidth a user gets with a certain package. For example: “8TB Bandwidth”. Can also be translated as data transfer. -->
    <string name="general_bandwidth">Limit transferu</string>
    <!-- Text placed inside the button the user clicks when upgrading to PRO. Meaning: subscribe to this plan -->
    <string name="general_subscribe">Subskrybuj</string>
    <!-- It will be followed by the error message -->
    <string name="general_error_word">Błąd</string>
    <!-- when clicking into a menu whose functionality is not yet implemented -->
    <string name="general_not_yet_implemented">W przygotowaniu</string>
    <!-- when any file or folder is selected -->
    <string name="error_no_selection">Nie wybrano żadnego pliku lub katalogu</string>
    <!-- when trying to download a file that is already downloaded in the device -->
    <string name="general_already_downloaded">Plik został już pobrany</string>
    <!-- when trying to upload a file that is already uploaded in the folder -->
    <string name="general_already_uploaded">zostały już wgrane</string>
    <!-- Label of the option menu. When clicking this button, the app shows the info of the file -->
    <string name="general_file_info">Informacje</string>
    <!-- Label of the option menu. When clicking this button, the app shows the info of the folder -->
    <string name="general_folder_info">Informacje</string>
    <!-- Hint how to cancel the download -->
    <string name="general_show_info">Pokaż info</string>
    <!-- Error getting the root node -->
    <string name="error_general_nodes">Błąd. Proszę spróbuj ponownie.</string>
    <!-- File name (without extension) of file exported with the recovery key -->
    <string name="general_rk">MEGA-RECOVERYKEY</string>
    <!-- Local folder error in Sync Service. There are two syncs for images and videos. This error appears when the secondary media local folder doesn’t exist -->
    <string name="secondary_media_service_error_local_folder">Kopia zapasowa katalogu nie istnieje, wybierz nowy katalog</string>
    <!-- when no external card exists -->
    <string name="no_external_SD_card_detected">Nie wykryto zewnętrznego dysku</string>
    <!-- On clicking menu item upload in a incoming shared folder read only -->
    <string name="no_permissions_upload">Ten folder jest tylko do odczytu. Nie masz uprawnień do wgrwania plików</string>
    <!-- confirmation message before removing the previously downloaded MasterKey file -->
    <string name="remove_key_confirmation">Chcesz usunąć zapisany klucz</string>
    <!-- confirmation message before sending an invitation to a contact -->
    <string name="confirmation_add_contact">Czy chcesz wysłać zaproszenie do %s?</string>
    <!-- Button where the user can sign off or logout -->
    <string name="action_logout">Wyloguj się</string>
    <!-- Item menu option upon right click on one or multiple files. -->
    <string name="action_add">Wgrywane</string>
    <!-- Menu item -->
    <string name="action_create_folder">Utwórz nowy katalog</string>
    <!-- Option which allows create a new text file -->
    <string name="action_create_txt">Tworzenie nowego pliku tekstowego</string>
    <!-- Menu option to open a link. Also title of the dialog to open a link. -->
    <string name="action_open_link">Otwórz link</string>
    <!-- Menu item -->
    <string name="action_settings">Ustawienia</string>
    <!-- Search button -->
    <string name="action_search">Szukaj</string>
    <!-- Select country page title -->
    <string name="action_search_country">Wybierz swój region</string>
    <!-- Alternative text or description text for the “Play” button -->
    <string name="action_play">Play</string>
    <!-- Search button -->
    <string name="action_pause">Wstrzymaj</string>
    <!-- Menu item -->
    <string name="action_refresh">Odśwież</string>
    <!-- Menu item -->
    <string name="action_sort_by">SORTUJ</string>
    <!-- Menu item -->
    <string name="action_help">Pomoc</string>
    <!-- Change from a free account to paying MEGA -->
    <string name="action_upgrade_account">Zmień konto</string>
    <!-- Message while proceeding to upgrade the account -->
    <string name="upgrading_account_message">Aktualizacja konta</string>
    <!-- Menu item to select all the elements of a list -->
    <string name="action_select_all">Zaznacz wszystkie</string>
    <!-- Menu item to unselect all the elements of a list -->
    <string name="action_unselect_all">Wyczyść</string>
    <!-- Menu item to change from list view to grid view -->
    <string name="action_grid">Podgląd zdjęcia</string>
    <!-- Menu item to change from grid view to list view -->
    <string name="action_list">Widok listy</string>
    <!-- Title of the preference Recovery key on Settings section -->
    <string name="action_export_master_key">Kopia klucza</string>
    <!-- Menu item to let the user cancel subscriptions -->
    <string name="action_cancel_subscriptions">Anuluj subskrypcję</string>
    <!-- success message when the subscription has been canceled correctly -->
    <string name="cancel_subscription_ok">Subskrypcja została anulowana</string>
    <!-- error message when the subscription has not been canceled successfully -->
    <string name="cancel_subscription_error">Anulowanie Twojej subksrypcji nie powiodło się. Skontaktuj się z nami support&#64;mega.nz</string>
    <!-- Menu item to kill all opened sessions -->
    <string name="action_kill_all_sessions">Zamknij pozostałe sesje</string>
    <!-- Message after kill all opened sessions -->
    <string name="success_kill_all_sessions">Pozostałe sesje zostały zamnięte</string>
    <!-- Message after kill all opened sessions -->
    <string name="error_kill_all_sessions">Błąd podczas zamykania sesji</string>
    <!-- General label for files -->
    <plurals name="general_num_files">
        <item quantity="one">Plik</item>
        <item quantity="few">empty</item>
        <item quantity="many">empty</item>
        <item quantity="other">Pliki</item>
    </plurals>
    <!-- Indicates how many contacts a folder is shared with. Plural. e.g. Shared with 7 contacts -->
    <plurals name="general_num_shared_with">
        <item quantity="one">Współdzielone z %1$s</item>
        <item quantity="few">empty</item>
        <item quantity="many">empty</item>
        <item quantity="other">Shared with %1$d contacts</item>
    </plurals>
    <!-- Alert text before download. Please do not modify the %s placeholder as it will be replaced by the size to be donwloaded -->
    <string name="alert_larger_file">%s zostanie pobrane.</string>
    <!-- Alert text before download -->
    <string name="alert_no_app">Nie masz aplikacji do otwarcia pliku %s. Czy chcesz kontynuować pobieranie?</string>
    <!-- Dialog option that permits user do not show it again -->
    <string name="checkbox_not_show_again">Nie pokazuj więcej</string>
    <!-- Press back while login to cancel current login process. -->
    <string name="confirm_cancel_login">Czy na pewno chcesz anulować bieżący proces logowania?</string>
    <!-- Login button -->
    <string name="login_text">Login</string>
    <!-- email label -->
    <string name="email_text">Email</string>
    <!-- password label -->
    <string name="password_text">Hasło</string>
    <!-- Hint of the confirmation dialog to get link with password -->
    <string name="confirm_password_text">Potwierdź hasło</string>
    <!-- in the password edittext the user can see the password or asterisks. ABC shows the letters of the password -->
    <string name="abc">ABC</string>
    <!-- This question applies to users that do not have an account on MEGA yet -->
    <string name="new_to_mega">Pierwszy raz na MEGA?</string>
    <!-- button that allows the user to create an account -->
    <string name="create_account">Utwórz konto</string>
    <!-- when the user tries to log in MEGA without typing the email -->
    <string name="error_enter_email">Wprowadź swój adres email</string>
    <!-- Title of the alert dialog when the user tries to recover the pass of a non existing account -->
    <string name="error_invalid_email">Niepoprawny adres email</string>
    <!-- when the user tries to log in MEGA without typing the password -->
    <string name="error_enter_password">Wprowadź hasło</string>
    <!-- when the user tries to log in to MEGA without a network connection -->
    <string name="error_server_connection_problem">Brak połączenia</string>
    <!-- when the user tries to log in to MEGA without a valid session -->
    <string name="error_server_expired_session">Zostałeś wylogowany z serwisu z innej lokalizacji</string>
    <!-- the first step when logging in is calculate the private and public encryption keys -->
    <string name="login_generating_key">Obliczanie kluczy szyfrowania</string>
    <!-- Message displayed while the app is connecting to a MEGA server -->
    <string name="login_connecting_to_server">Trwa łączenie z serwerem</string>
    <!-- Status text when updating the file manager -->
    <string name="download_updating_filelist">Aktualizuję listę plików</string>
    <!-- title of the screen after creating an account when the user has to confirm the password to confirm the account -->
    <string name="login_confirm_account">Potwierdź konto</string>
    <!-- when the user clicks on the link sent by MEGA after creating the account, this message is shown -->
    <string name="login_querying_signup_link">Sprawdzanie poprawności linka</string>
    <!-- Attempting to activate a MEGA account for a user. -->
    <string name="login_confirming_account">Aktywacja konta</string>
    <!-- After login, updating the file list, the file list should be processed before showing it to the user -->
    <string name="login_preparing_filelist">Przygotowywanie listy plików</string>
    <!-- when the user tries to share something to MEGA without being logged -->
    <string name="login_before_share">Zaloguj się aby móc udostępnić</string>
    <!-- This toast message is shown on the login page when an email confirm link is no longer valid. -->
    <string name="reg_link_expired">Twój link potwierdzający nie jest już ważny. Twoje konto może już być aktywne lub możesz anulować rejestrację.</string>
    <!--  -->
    <string name="tour_space_title">MEGA Powierzchnia</string>
    <!--  -->
    <string name="tour_speed_title">MEGA Szybkość</string>
    <!--  -->
    <string name="tour_privacy_title">MEGA Prywatność</string>
    <!--  -->
    <string name="tour_access_title">MEGA Dostępność</string>
    <!--  -->
    <string name="tour_space_text">Zarejestruj się teraz i uzyskaj 50 GB* wolnego miejsca</string>
    <!--  -->
    <string name="tour_speed_text">Wgrywanie jest szybkie. Udostępniaj pliki z każdym</string>
    <!--  -->
    <string name="tour_privacy_text">Przechowuj swoje pliki bezpiecznie z MEGA</string>
    <!--  -->
    <string name="tour_access_text">Uzyskaj szyfrowany dostęp z każdego miejsca, o każdym czasie</string>
    <!-- button that allows the user to create an account -->
    <string name="create_account_text">Utwórz konto</string>
    <!-- category in sort by action -->
    <string name="name_text">Nazwa</string>
    <!-- First Name of the user -->
    <string name="first_name_text">Imię</string>
    <!-- Last name of the user -->
    <string name="lastname_text">Nazwisko</string>
    <!-- text placed on the checkbox of acceptation of the Terms of Service -->
    <string name="tos">Akcpetuję [A]Regulamin[/A] MEGA</string>
    <!-- Text placed on the checkbox to make sure user agree that understand the danger of losing password -->
    <string name="top">Rozumiem, że [B]jeśli utracę hasło, mogę utracić dane[/B]. Przeczytaj więcej o kompleksowym szyfrowaniu [A]MEGA[/A].</string>
    <!-- Does the user already have a MEGA account -->
    <string name="already_account">Masz już konto?</string>
    <!-- warning dialog -->
    <string name="create_account_no_terms">Musisz zaakceptować regulamin</string>
    <!-- warning dialog, for user do not tick checkbox of understanding the danger of losing password -->
    <string name="create_account_no_top">Musisz zgodzić się, że rozumiesz niebezpieczeństwo utraty hasła</string>
    <!-- Warning message when the first name is a required field to submit a form. For example during the create account process. -->
    <string name="error_enter_username">Proszę podaj swoje imię</string>
    <!-- Warning dialog -->
    <string name="error_enter_userlastname">Proszę podać swoje nazwisko.</string>
    <!-- when creating the account -->
    <string name="error_short_password">Hasło jest za krótkie</string>
    <!-- when creating the account -->
    <string name="error_passwords_dont_match">Hasła do siebie nie pasują</string>
    <!-- when creating the account -->
    <string name="error_email_registered">Podany adres e-mail został już użyty podczas rejestracji.</string>
    <!--  -->
    <string name="create_account_creating_account">Łączenie z serwerem: tworzenie konta</string>
    <!--  -->
    <string name="cancel_transfer_confirmation">Anulować ten transfer?</string>
    <!--  -->
    <string name="cancel_all_transfer_confirmation">Anulować wszystkie tranfsery?</string>
    <!-- Label for any ‘Cancel all’ button to cancel transfers - (String as short as possible). -->
    <string name="cancel_all_action">Anulować całość</string>
    <!-- Warning to confirm remove selected transfers. Plural more than 1 transfer -->
    <plurals name="cancel_selected_transfers">
        <item quantity="one">Wybrany transfer zostanie anulowany.</item>
        <item quantity="few">empty</item>
        <item quantity="many">empty</item>
        <item quantity="other">Wybrane transfery zostaną anulowane.</item>
    </plurals>
    <!-- The name of every users root drive in the cloud of MEGA. -->
    <string name="section_cloud_drive">Dysk</string>
    <!-- Label to reference a recents section -->
    <string name="section_recents">Niedawne</string>
    <!-- title of the screen where the secondary media images are uploaded, and name of the folder where the secondary media images are uploaded -->
    <string name="section_secondary_media_uploads">Wgrywanie plików</string>
    <!-- Section name for the “Messages” section.Preferably one word. There is little space for this word. -->
    <string name="section_inbox">Skrzynka</string>
    <!-- title of the screen that shows the files saved for offline in the device -->
    <string name="section_saved_for_offline">Zapisane offline</string>
    <!-- the options of what to upload in an array. Needed for the settings, the options of what to upload. -->
    <string name="section_saved_for_offline_new">Niedostępny</string>
    <!-- Label showing the location of a node which is not in root navigation level. The first placeholder is the name of the parent folder. The second placeholder is the name of the section in which the file is. e.g. PR reviews and tickets (Cloud Drive) -->
    <string name="location_label">%1$s (%2$s)</string>
    <!-- title of the screen that shows all the shared items -->
    <string name="title_shared_items">Udostępnione elementy</string>
    <!-- title of the screen that shows all the shared items -->
    <string name="section_shared_items">Udostępnione katalogi</string>
    <!-- The title of the trash bin in the tree of the file manager. -->
    <string name="section_rubbish_bin">Kosz</string>
    <!-- Section name for the “Contacts” section.Preferably one word. There is little space for this word. -->
    <string name="section_contacts">Kontakty</string>
    <!-- Item of the navigation title for the contacts section when there is any pending incoming request -->
    <string name="section_contacts_with_notification">Kontakty [A](%1$d)[/A]</string>
    <!-- Empty state when the user has not sent any contact request to other users -->
    <string name="sent_requests_empty">[B]Brak [/B][A]zgłoszeń[/A]</string>
    <!-- Empty state when the user has not received any contact request from other users -->
    <string name="received_requests_empty">[B]Brak [/B][A]zgłoszeń[/A]</string>
    <!-- Title for the file transfer screen (with the up &amp; download) -->
    <string name="section_transfers">Ruch</string>
    <!-- Section name for the &amp;ldquo;My Account&amp;rdquo; section.Preferably one or two words. There is little space for this. -->
    <string name="section_account">Moje konto</string>
    <!-- title of the screen where the camera images are uploaded, and name of the folder where camera images are uploaded -->
    <string name="section_photo_sync">Wgrywanie zdjęć</string>
    <!-- Capital letters. Incoming shared folders. The title of a tab -->
    <string name="tab_incoming_shares">Nadchodzące</string>
    <!-- Capital letters. Outgoing shared folders. The title of a tab -->
    <string name="tab_outgoing_shares">Wychodzące</string>
    <!-- Capital letters. Files with link. The title of a tab -->
    <string name="tab_links_shares">Linki</string>
    <!-- Label for any &amp;lsquo;Incoming shares&amp;rsquo; button, link, text, title, etc. - (String as short as possible). -->
    <string name="title_incoming_shares_explorer">Udostępnienia</string>
    <!-- Title of the share with file explorer -->
    <string name="title_incoming_shares_with_explorer">Udostępnione z</string>
    <!-- message when there are no files in the Cloud drive -->
    <string name="file_browser_empty_cloud_drive">Brak plików na dysku</string>
    <!-- Text that indicates that a folder is currently empty -->
    <string name="file_browser_empty_folder">Brak plików</string>
    <!-- Title of the fragment Choose Account -->
    <string name="choose_account_fragment">WYBIERZ KONTO</string>
    <!-- The file are available “offline” (without a network Wi-Fi mobile data connection) -->
    <string name="file_properties_available_offline">Dostępne offline</string>
    <!-- category in sort by action -->
    <string name="file_properties_info_size_file">Rozmiar</string>
    <!-- When the file/folder was last modified -->
    <string name="file_properties_info_last_modified">Ostatnia zmiana</string>
    <!-- Label to display the date and time when a file/folder has been added (uploaded) to MEGA. -->
    <string name="file_properties_info_added">Dodano</string>
    <!-- the label when a folder can be accesed by public users -->
    <string name="file_properties_shared_folder_public_link">Link publiczny</string>
    <!-- Item menu option upon clicking on a file folder. Refers to the permissions of a file folder in the file manager. -->
    <string name="file_properties_shared_folder_permissions">Prawa dostępu</string>
    <!-- Title of the dialog to choose permissions when sharing. -->
    <string name="dialog_select_permissions">Uprawnienia</string>
    <!-- menu item -->
    <string name="file_properties_shared_folder_change_permissions">Zmień uprawnienia</string>
    <!-- when listing all the contacts that shares a folder -->
    <string name="file_properties_shared_folder_select_contact">Udostępnione do</string>
    <!-- send a file to a MEGA user -->
    <string name="file_properties_send_file_select_contact">Wyślij do</string>
    <!-- shows the owner of an incoming shared folder -->
    <string name="file_properties_owner">Właściciel</string>
    <!-- positive button on dialog to invite a contact -->
    <string name="contact_invite">Zaproszenie</string>
    <!-- option to reinvite a contact -->
    <string name="contact_reinvite">Zaproś ponownie</string>
    <!-- The text of the notification button that is displayed when there is a call in progress, another call is received and ignored. -->
    <string name="contact_ignore">Zignorowane</string>
    <!-- option to decline a contact invitation -->
    <string name="contact_decline">Odmowa</string>
    <!-- option to accept a contact invitation -->
    <string name="contact_accept">Zaakceptuj</string>
    <!-- Label for the option of the sliding panel to show the contact info -->
    <string name="contact_properties_activity">Informacje kontaktowe</string>
    <!-- Adding new relationships (contacts) using the actions. -->
    <string name="contacts_list_empty_text">Dodaj nowe kontakty klikając w przycisk poniżej</string>
    <!-- Add new contacts before sharing. -->
    <string name="contacts_explorer_list_empty_text">Dodaj nowy kontakt</string>
    <!-- Error message -->
    <string name="error_not_enough_free_space">Brak wystarczającej pamięci na urządzeniu</string>
    <!-- This is button text on the Get Link dialog. This lets the user get a public file/folder link without the decryption key e.g. https://mega.nz/#!Qo12lSpT. -->
    <string name="option_link_without_key">Link bez klucza</string>
    <!-- Alert Dialog to get link -->
    <string name="option_decryption_key">Klucz deszyfrowania</string>
    <!-- Alert shown when some content is sharing with chats and they are processing -->
    <string name="download_preparing_files">Przygotowywanie plików</string>
    <!-- Message when many downloads start. Plural more than 1 file. Placeholder is for include the number of downloads in runtime. -->
    <plurals name="download_began">
        <item quantity="one">Pobieranie rozpoczęte</item>
        <item quantity="few">empty</item>
        <item quantity="many">empty</item>
        <item quantity="other">Rozpoczęto pobieranie %1$d</item>
    </plurals>
    <!-- Message when many downloads finish. Plural more than 1 file. Placeholder is for include the number of downloads in runtime. -->
    <plurals name="download_finish">
        <item quantity="one">Pobieranie zostało zakończone</item>
        <item quantity="few">empty</item>
        <item quantity="many">empty</item>
        <item quantity="other">Pobieranie %1$d zostało zakończone</item>
    </plurals>
    <!-- Message when many uploads start. Plural more than 1 file. Placeholder is for include the number of uploads in runtime. -->
    <plurals name="upload_began">
        <item quantity="one">Wgrywanie rozpoczęte</item>
        <item quantity="few">empty</item>
        <item quantity="many">empty</item>
        <item quantity="other">Rozpoczęło się przesyłanie %1$d</item>
    </plurals>
    <!-- Message when many downloads finish. Plural more than 1 file. Placeholder is for include the number of uploads in runtime. -->
    <plurals name="upload_finish">
        <item quantity="one">Przesyłanie zostało zakończone</item>
        <item quantity="few">empty</item>
        <item quantity="many">empty</item>
        <item quantity="other">Przesyłanie %1$d zostało zakończone</item>
    </plurals>
    <!-- Warning shown when it tries to download some empty folders. Plural -->
    <plurals name="empty_folders">
        <item quantity="one">Folder jest pusty.</item>
        <item quantity="few">empty</item>
        <item quantity="many">empty</item>
        <item quantity="other">Foldery są puste.</item>
    </plurals>
    <!-- Hint how to cancel the download -->
    <string name="download_touch_to_cancel">Kliknij aby anulować</string>
    <!-- Hint how to cancel the download -->
    <string name="download_touch_to_show">Pokaż transfery</string>
    <!-- Warning message -->
    <string name="error_file_size_greater_than_4gb">Większość urządzeń nie jest wstanie pobierać plików większych niż 4GB. Twoj pobieranie prawdopodobnie nie powiedzie się</string>
    <!-- message when trying to open a downloaded file but there isn’t any app that open that file. Example: a user downloads a pdf but doesn’t have any app to read a pdf -->
    <string name="intent_not_available">Nie znaleziono aplikacji do otworzenia tego pliku na Twoim urządzeniu</string>
    <!-- Message when trying to open a location message but there isn’t any app that open that location. -->
    <string name="intent_not_available_location">W urządzeniu nie ma dostępnych aplikacji do otwierania tej lokalizacji</string>
    <!-- message when trying to open file but there isn’t any app that open that file. Example: a user try to open a txt but doesn’t have any app to open txt -->
    <string name="intent_not_available_file">Być może nie masz zainstalowanych żadnych aplikacji obsługujących ten typ pliku.</string>
    <!-- to share an image using Facebook, Whatsapp, etc -->
    <string name="context_share_image">Udostępnij zdjęcie przez</string>
    <!-- create a link of a file and send it using an app from the device -->
    <string name="context_get_link">Udostępnij link</string>
    <!-- Delete a link label -->
    <string name="context_delete_link">Usuń link</string>
    <!-- Item menu option upon right click on one or multiple files. -->
    <string name="context_get_link_menu">Pobierz link</string>
    <!-- Item menu option upon right click on one or multiple files. -->
    <string name="context_leave_menu">Anuluj</string>
    <!-- Title alert before leaving a share. -->
    <string name="alert_leave_share">Pozostaw</string>
    <!-- Item menu option upon right click on one or multiple files. -->
    <string name="context_clean_shares_menu">Usuń udostępnienie</string>
    <!-- Item menu option upon right click on one or multiple files. -->
    <string name="context_remove_link_menu">Usuń link</string>
    <!-- Warning that appears prior to remove a link of a file. Singular. -->
    <string name="context_remove_link_warning_text">Ten link nie będzie już dostępny publicznie.</string>
    <!-- Warning that appears prior to remove links of files. Plural. -->
    <plurals name="remove_links_warning_text">
        <item quantity="one">Ten link nie będzie już dostępny publicznie.</item>
        <item quantity="few">empty</item>
        <item quantity="many">empty</item>
        <item quantity="other">Te linki nie będą już publicznie dostępne.</item>
    </plurals>
    <!-- Item menu option upon right click on one or multiple files. -->
    <string name="context_rename">Zmień nazwę</string>
    <!-- Title of a dialog to rename a node. The place holder is to set the current name of the node. -->
    <string name="rename_dialog_title">Zmień nazwę %1$s</string>
    <!-- Menu option to open a link. Also title of the dialog to open a link. -->
    <string name="context_open_link_title">Otwórz link</string>
    <!-- Item menu option upon right click on one or multiple files. -->
    <string name="context_open_link">Otwórz</string>
    <!-- while renaming a file or folder -->
    <string name="context_renaming">Zmiana nazwy</string>
    <!-- while file provider is downloading a file -->
    <string name="context_preparing_provider">Przygotowywanie pliku</string>
    <!-- Item menu option upon right click on one or multiple files. -->
    <string name="context_download">Pobierz</string>
    <!-- Item menu option upon right click on one or multiple files. -->
    <string name="context_move">Przenieś</string>
    <!-- while moving a file or folder -->
    <string name="context_moving">Przenoszenie</string>
    <!-- Item menu option upon right click on one or multiple files. -->
    <string name="context_copy">Skopiuj</string>
    <!-- Item menu option upon right click on one or multiple files. -->
    <string name="context_upload">Wgrywane</string>
    <!-- while copying a file or folder -->
    <string name="context_copying">Kopiowanie</string>
    <!-- menu item -->
    <string name="context_move_to_trash">Przenieś do kosza</string>
    <!-- menu item -->
    <string name="context_delete_from_mega">Usuń z MEGA</string>
    <!-- Input field description in the create folder dialog. -->
    <string name="context_new_folder_name">Nazwa katalogu</string>
    <!-- when adding a new contact. in the dialog -->
    <string name="context_new_contact_name">E-mail</string>
    <!-- status dialog when performing the action -->
    <string name="context_creating_folder">Tworzenie katalogu</string>
    <!-- Menu item -->
    <string name="context_download_to">Zapisz do</string>
    <!-- Menu option title -->
    <string name="context_clear_rubbish">Wyczyść kosz</string>
    <!-- Ask for confirmation before removing all the elements of the rubbish bin -->
    <string name="clear_rubbish_confirmation">Za chwilę usuniesz na stałe wszystkie przedmioty ze swojego kosza na śmieci.</string>
    <!-- send cancel subscriptions dialog -->
    <string name="context_send">Wyślij</string>
    <!-- send the file to inbox -->
    <string name="context_send_file_inbox">Wyślij do</string>
    <!-- Menu option to delete one or multiple selected items. -->
    <string name="context_remove">Usuń</string>
    <!-- Menu option to delete selected items of the offline state -->
    <string name="context_delete_offline">Usuń z Offline</string>
    <!-- menu item -->
    <string name="context_share_folder">Udostępnij katalog</string>
    <!-- menu item -->
    <string name="context_send_file">Wyślij plik na czat</string>
    <!-- menu item -->
    <string name="context_send_contact">Udostępnij kontakt na czacie</string>
    <!-- open a shared folder -->
    <string name="context_view_shared_folders">Pokaż udostępnione katalogi</string>
    <!-- Item menu option upon clicking on one or multiple files. -->
    <string name="context_sharing_folder">Udostępnij</string>
    <!-- Menu option to manage a shared folder. -->
    <string name="manage_share">Zarządzaj udostępnianiem</string>
    <!-- menu item -->
    <string name="context_delete">Usuń</string>
    <!-- success message when removing a contact request -->
    <string name="context_contact_invitation_deleted">Zgłoszenie usunięte</string>
    <!-- success message when reinvite a contact -->
    <string name="context_contact_invitation_resent">Zgłoszenie wysłane</string>
    <!-- success message when sending a contact request -->
    <string name="context_contact_request_sent">Zgłoszenie prawidłowo wysłane do %s. Status może być zweryfikowany w zakładce Wysłane zgłoszenia.</string>
    <!-- success message when removing a contact -->
    <string name="context_contact_removed">Kontakt został usunięty</string>
    <!-- error message -->
    <string name="context_contact_not_removed">Błąd. Kontakt nie został usunięty</string>
    <!-- success message when chaning the permissionss -->
    <string name="context_permissions_changed">Uprawnienia zostały zmienione</string>
    <!-- error message -->
    <string name="context_permissions_not_changed">Błąd. Nie zmieniono uprawnień</string>
    <!-- message when trying to create a folder that already exists -->
    <string name="context_folder_already_exists">Katalog już istnieje</string>
    <!-- message when trying to create a invite a contact already that is already added -->
    <string name="context_contact_already_exists">%s jest już dodany jako kontakt</string>
    <!-- message when trying to send a file without full access -->
    <string name="context_send_no_permission">Nie masz uprawnień do wysłania tego pliku</string>
    <!-- success message when creating a folder -->
    <string name="context_folder_created">Katalog został utworzony</string>
    <!-- error message when creating a folder -->
    <string name="context_folder_no_created">Błąd. Katalog nie został utworzony</string>
    <!-- success message when renaming a node -->
    <string name="context_correctly_renamed">Zmieniono nazwę poprawnie</string>
    <!-- error message -->
    <string name="context_no_renamed">Błąd. Nie zmieniono nazwy</string>
    <!-- success message when copying a node -->
    <string name="context_correctly_copied">Skopiowano poprawnie</string>
    <!-- success message when sending a node to Inbox -->
    <string name="context_correctly_sent_node">Wysłane do skrzynki odbiorczej</string>
    <!-- error message when sending a node to Inbox -->
    <string name="context_no_sent_node">Błąd. Nie wysłane do skrzynki</string>
    <!-- error message -->
    <string name="context_no_copied">Błąd. Nie skopiowano</string>
    <!-- message that appears when a user tries to move/copy/upload a file but doesn’t choose a destination folder -->
    <string name="context_no_destination_folder">Wybierz katalog docelowy</string>
    <!-- success message when moving a node -->
    <string name="context_correctly_moved">Prznieniono poprawnie</string>
    <!-- success message when moving a node -->
    <string name="number_correctly_moved">%d elementów zostało przeniesionych pomyślnie.</string>
    <!-- success message when moving a node -->
    <string name="number_incorrectly_moved">%d elementów nie zostało przeniesione</string>
    <!-- success message when moving a node -->
    <string name="context_correctly_moved_to_rubbish">Przeniesiono do kosza</string>
    <!-- success message when moving a node -->
    <string name="number_correctly_moved_to_rubbish">%d elementów przeniesiono do kosza</string>
    <!-- success message when moving a node -->
    <string name="number_incorrectly_moved_to_rubbish">&#160;and %d elementów nie zostało wysłanych</string>
    <!-- error message -->
    <string name="context_no_moved">Błąd. Nie przeniesiono</string>
    <!-- success message when sharing a folder -->
    <string name="context_correctly_shared">Poprawnie udostępniono</string>
    <!-- error message when sharing a folder -->
    <string name="context_no_shared_number">Błąd. %d udostępnień nie zostało zakończone</string>
    <!-- success message when sharing a folder -->
    <string name="context_correctly_shared_removed">Usunięto udostępnienie katalogu</string>
    <!-- error message when sharing a folder -->
    <string name="context_no_shared_number_removed">Błąd. %d operacja usuwania udostępnień nie zostało zakończona</string>
    <!-- error message -->
    <string name="context_no_shared">Błąd. Nie udostępniono</string>
    <!-- error message -->
    <string name="context_no_removed_shared">Błąd. Nie usunięte udostępnienia</string>
    <!-- success message when removing a sharing -->
    <string name="context_remove_sharing">Udostępnienie katalogu zostało usunięte</string>
    <!-- error message -->
    <string name="context_no_link">Pobieranie linku nie powiodło się</string>
    <!-- success message when removing a node from MEGA -->
    <string name="context_correctly_removed">Usunięte prawidłowo z MEGA</string>
    <!-- error message -->
    <string name="context_no_removed">Błąd. Nie usunięto z MEGA</string>
    <!-- success message when moving a node -->
    <string name="number_correctly_removed">%d elementów usunięto z MEGA</string>
    <!-- error message when moving a node -->
    <string name="number_no_removed">%d elementów nie zostało usuniętych</string>
    <!-- Success message when left shared folders -->
    <string name="number_correctly_leaved">%d folderów zostało pomyślnie opuszczonych.</string>
    <!-- Message shown when a share has been left -->
    <string name="share_left">Pozostawione</string>
    <!-- error message when moving a node -->
    <string name="number_no_leaved">%d katalogów wciąż jesteś dodany</string>
    <!-- success message when sending multiple files -->
    <string name="number_correctly_sent">Pliki zostały wysłane do %d kontaktów</string>
    <!-- error message when sending multiple files -->
    <string name="number_no_sent">Plik został wysłany do %d kontaktów</string>
    <!-- success message when sending multiple files -->
    <string name="number_correctly_sent_multifile">%d plików zostało wysłane</string>
    <!-- error message when sending multiple files -->
    <string name="number_no_sent_multifile">%d plików nie zostało wysłane</string>
    <!-- success message when sending multiple files -->
    <string name="number_correctly_copied">%d elementów zostało skopiowane</string>
    <!-- error message when sending multiple files -->
    <string name="number_no_copied">%d elementów nie zostało skopiowane</string>
    <!-- success message when removing several contacts -->
    <string name="number_contact_removed">%d kontaktów zostało usunięte</string>
    <!-- error message when removing several contacts -->
    <string name="number_contact_not_removed">%d kontaktów nie zostało usunięte</string>
    <!-- success message when sharing a file with multiple contacts -->
    <string name="number_contact_file_shared_correctly">Katalog został udostępniony z %d kontaktami</string>
    <!-- error message when sharing a file with multiple contacts -->
    <string name="number_contact_file_not_shared_">Plik nie może być udostępniony %d kontaktom.</string>
    <!-- success message when sharing multiple files -->
    <string name="number_correctly_shared">%d katalogów zostało udostępnione</string>
    <!-- error message when sharing multiple files -->
    <string name="number_no_shared">%d katalogów nie zostało udostępnione</string>
    <!-- success message when sending a file to a contact -->
    <string name="context_correctly_copied_contact">Poprawnie wysłane do:</string>
    <!-- success message when removing all the contacts of a shared folder -->
    <string name="context_correctly_removed_sharing_contacts">Ten katalog nie jest już dostępny</string>
    <!-- error message when removing all the contacts of a shared folder -->
    <string name="context_no_removed_sharing_contacts">Błąd, ten katalog jest wciąż udostępniony z innym kontaktem</string>
    <!-- option available for just one file -->
    <string name="context_select_one_file">Wybierz tylko jeden plik</string>
    <!-- success message when emptying the RB -->
    <string name="rubbish_bin_emptied">Koszt został wyczyszczony</string>
    <!-- error message when emptying the RB -->
    <string name="rubbish_bin_no_emptied">Błąd. Kosz nie został opróżniony</string>
    <!-- dialog cancel subscriptions -->
    <string name="dialog_cancel_subscriptions">Mass zamiar anulować swoją subskrypcję MEGA. Prosimy o poinformowanie nas, czy możemy jakoś pomóc i wpłynąć na zmianę Twojej decyzji.</string>
    <!-- hint cancel subscriptions dialog -->
    <string name="hint_cancel_subscriptions">Wpisz swoją opinię</string>
    <!-- send cancel subscriptions dialog -->
    <string name="send_cancel_subscriptions">Wyślij</string>
    <!-- confirmation cancel subscriptions dialog -->
    <string name="confirmation_cancel_subscriptions">Dziękujemy za opinię! Czy na pewno chcesz anulować swoja subskrypcję MEGA?</string>
    <!-- provide a reason to cancel subscriptions dialog -->
    <string name="reason_cancel_subscriptions">Twoja subskrypcja nie została anulowane. Prosimy o podane powodu anulowania</string>
    <!-- welcome message after user brought subscription. placeholder 1: subscription type (Lite/Pro1 etc), placeholder 2: renewal interval (monthly/yearly) -->
    <string name="message_user_purchased_subscription">Dziękujemy za subskrypcję %1$s %2$s!</string>
    <!-- Pop up message shows when user purchased a lower level of subscription -->
    <string name="message_user_purchased_subscription_down_grade">Twoja nowa subskrypcja wejdzie w życie po wygaśnięciu obecnej, nowa cena zostanie naliczona w tym czasie.</string>
    <!-- Pop up message shows when user purchased a subscription with a payment method that can not be processed in real time, e.g. voucher -->
    <string name="message_user_payment_pending">Subskrypcja wejdzie w życie po przetworzeniu płatności przez Google.</string>
    <!--  -->
    <string name="subscription_type_monthly">Miesięcznie</string>
    <!--  -->
    <string name="subscription_type_yearly">Rocznie</string>
    <!-- success message after removing the public link of a folder -->
    <string name="context_node_private">Then katalog jest teraz prywatny</string>
    <!-- success message after removing a share of a folder. a contact has no access to the folder now -->
    <string name="context_share_correctly_removed">Udostępnienie zostało usunięte</string>
    <!-- Menu option to create a new folder in the file manager. -->
    <string name="menu_new_folder">Nowy katalog</string>
    <!-- Menu option to add a contact to your contact list. -->
    <string name="menu_add_contact">Dodaj kontakt</string>
    <!-- Menu option to add a contact to your contact list. -->
    <string name="menu_add_contact_and_share">Dodaj kontakt i udostępnij</string>
    <!-- Title of the alert to introduce the decryption key -->
    <string name="alert_decryption_key">Klucz deszyfrujący</string>
    <!-- Message of the alert to introduce the decryption key -->
    <string name="message_decryption_key">Wprowadź swój klucz do tego linka</string>
    <!-- error message shown on the decryption key dialog if the key typed in was wrong -->
    <string name="invalid_decryption_key">Nieprawidłowy klucz</string>
    <!-- upload to. Then choose an Image file -->
    <string name="upload_to_image">Zdjęcie</string>
    <!-- upload to. Then choose an Audio file -->
    <string name="upload_to_audio">Dzwięk</string>
    <!-- Title of the button in the contact info screen to start a video call -->
    <string name="upload_to_video">Film</string>
    <!-- upload to. Then choose to browse the file system to choose a file -->
    <string name="upload_to_filesystem">Wybierz z systemu plików</string>
    <!-- upload to. Then choose to browse the file system to choose a file -->
    <string name="upload_to_filesystem_from">Wybierz z</string>
    <!-- Label for the current uploaded size of a file. For example, 3 files, 50KB uploaded -->
    <string name="upload_uploaded">wgrany</string>
    <!-- Status text at the beginning of an upload, Status text at the beginning of an upload for 1 file -->
    <string name="upload_prepare">Przetwarzanie pliku</string>
    <!-- Status text at the beginning of an upload, Status text at the beginning of an upload for 2 or more files -->
    <plurals name="upload_prepare">
        <item quantity="one">Przetwarzanie pliku</item>
        <item quantity="few">empty</item>
        <item quantity="many">empty</item>
        <item quantity="other">Przetwarzanie plików</item>
    </plurals>
    <!-- error message when downloading a file -->
    <string name="error_temporary_unavaible">Źródło chwilowo jest niedostępne, spróbuj ponownie</string>
    <!-- Error message when the selected file cannot be opened -->
    <string name="upload_can_not_open">Nie można otworzyć wybranego pliku</string>
    <!-- when a zip file is downloaded and clicked, the app unzips the file. This is the status text while unzipping the file -->
    <string name="unzipping_process">Pakowanie pliku</string>
    <!-- error message while browsing the local filesystem -->
    <string name="error_io_problem">Problem z systemem plików</string>
    <!-- error message while browsing the local filesystem -->
    <string name="general_error">Wystąpił błąd podczas wykonywania operacji</string>
    <!-- title of the image gallery -->
    <string name="full_screen_image_viewer_label">Podgląd zdjęcia</string>
    <!-- Headline for the amount of storage space is used -->
    <string name="my_account_used_space">Użyta pamięć</string>
    <!-- menu item -->
    <string name="my_account_change_password">Zmień hasło</string>
    <!-- Dialog text overquota error -->
    <string name="overquota_alert_text">Przekroczyłeś dostępny limit na pliki. Czy chcesz zmienić rodzaj swojego konta?</string>
    <!-- when did the last session happen -->
    <string name="my_account_last_session">Ostatnia sesja</string>
    <!-- header for the social connections, showing the number of contacts the user has -->
    <string name="my_account_connections">Połączenia</string>
    <!-- message displayed while the app is changing the password -->
    <string name="my_account_changing_password">Zmiana hasła</string>
    <!-- when changing the password, the first edittext is to enter the current password -->
    <string name="my_account_change_password_oldPassword">Aktualne hasło</string>
    <!-- when changing the password -->
    <string name="my_account_change_password_newPassword1">Nowe hasło</string>
    <!-- when changing the password -->
    <string name="my_account_change_password_newPassword2">Potwierdź hasło</string>
    <!-- when changing the password or creating the account, the password is required twice and check that both times are the same -->
    <string name="my_account_change_password_dont_match">Hasło nie pasuje</string>
    <!-- title of the selection of the pro account wanted -->
    <string name="upgrade_select_pricing">Wybierz konto</string>
    <!-- the user has to decide the way of payment -->
    <string name="select_membership_1">Płatność miesięczna lub roczna</string>
<<<<<<< HEAD
    <!--<string name="select_membership_2" context="button to go to Google Play">Google Play subscription</string>-->
=======
>>>>>>> f6467ab3
    <!-- choose the payment method option when no method is available -->
    <string name="no_available_payment_method">Na chwilę obecną, brak form płatności dla tego planu</string>
    <!-- button to decide monthly payment. The asterisk is needed -->
    <string name="upgrade_per_month">Miesięcznie*</string>
    <!-- button to decide annually payment. The asterisk is needed -->
    <string name="upgrade_per_year">Rocznie*</string>
    <!-- the user can get the link and it’s copied to the clipboard -->
    <string name="file_properties_get_link">Link został skopiowany do schowka</string>
    <!-- before sharing an image, the preview has to be downloaded -->
    <string name="full_image_viewer_not_preview">Podgląd nie został jeszcze pobrany. Prosimy czekać</string>
    <!-- due to device is low on memory, cannot load an image preview temporarily -->
    <string name="not_load_preview_low_memory">Nie można załadować podglądu z powodu niewystarczającej ilości dostępnej pamięci. Spróbuj ponownie później.</string>
    <!-- alert when clicking a newsignup link being logged -->
    <string name="log_out_warning">Wyloguj się przed utworzeniem konta</string>
    <!-- message shown in the screen when there are not any active transfer -->
    <string name="transfers_empty">Brak aktywnych połączeń</string>
    <!-- menu item -->
    <string name="menu_pause_transfers">Zatrzymasz połączonia</string>
    <!-- menu item -->
    <string name="menu_cancel_all_transfers">Usuń wszystkie transfery</string>
    <!-- Option of the sliding panel to capture a new picture to upload to Cloud Drive or to set as user avatar -->
    <string name="menu_take_picture">Zrób zdjęcie</string>
    <!-- Dialog title, to explain why MEGA needs the ’display over other apps’ permission (Android 10) -->
    <string name="ask_for_display_over_title">Zezwalaj na powiadomienia o przychodzących połączeniach MEGA</string>
    <!-- Dialog message, to explain why MEGA needs the ’display over other apps’ permission (Android 10) -->
    <string name="ask_for_display_over_msg">MEGA potrzebuje Twojej autoryzacji, aby interfejs wyskakiwał z tła.</string>
    <!-- Prompt text shows when the user doesn’t want to make MEGA grant the ’display over other apps’ permission for now (Android 10) -->
    <string name="ask_for_display_over_explain">Nie martw się, nadal możesz ręcznie przyznawać uprawnienia w ustawieniach urządzenia.</string>
    <!-- the options of how to upload, but in an array. needed for the settings, how to upload the camera images. only when Wi-Fi connected -->
    <string name="cam_sync_wifi">Tylko Wi-Fi</string>
    <!-- the options of how to upload, but in an array. needed for the settings, how to upload the camera images. when Wi-Fi connected and using data plan -->
    <string name="cam_sync_data">Wi-Fi lub komórkowa transmisja danych</string>
    <!-- The upload of the user’s photos orvideos from their specified album is in progress. -->
    <string name="cam_sync_syncing">Przesyłanie z kamery w toku</string>
    <!-- confirmation question for cancelling the camera uploads -->
    <string name="cam_sync_cancel_sync">Czy chcesz zatrzymać wysyłanie z aparatu?</string>
    <!-- title of the notification when camera upload is enabled -->
    <string name="settings_camera_notif_title">Wgrywanie plików</string>
    <!-- title of the notification when camera upload is checking files -->
    <string name="settings_camera_notif_checking_title">Sprawdzanie plików do przesłania</string>
    <!-- title of the notification when camera upload is initializing -->
    <string name="settings_camera_notif_initializing_title">Inicjowanie przesyłania z kamery</string>
    <!-- title of the notification when camera upload’s primary local folder is unavailable. -->
    <string name="camera_notif_primary_local_unavailable">Przesyłanie z kamery zostało wyłączone. Twój folder lokalny jest niedostępny.</string>
    <!-- title of the notification when camera upload’s secondary local folder is unavailable. -->
    <string name="camera_notif_secondary_local_unavailable">Przesyłanie multimediów zostało wyłączone. Twój folder lokalny jest niedostępny.</string>
    <!-- notification camera uploads complete -->
    <string name="settings_camera_notif_complete">Wgrywanie plików z kamery zakończone</string>
    <!-- settings of the Appearance section -->
    <string name="settings_appearance">Wygląd</string>
    <!-- settings of the Features section -->
    <string name="settings_features">Możliwości</string>
    <!-- label of storage in upgrade/choose account page, it is being used with a variable, e.g. for LITE user it will show ‘200GB Storage’. -->
    <string name="settings_storage">Pojemności</string>
    <!-- Settings of the Passcode -->
    <string name="settings_passcode_lock">Blokada kodem dostępu</string>
    <!-- Setting to allow the user to select the preferred passcode type -->
    <string name="settings_passcode_option">Opcje kodu dostępu</string>
    <!-- Helper text to explain why we have this `Require me to plug in` setting, placeholder - 100 to 1000 in MB -->
    <string name="settings_camera_upload_charging_helper_label">Kompresja wideo zużywa dużo energii; MEGA będzie wymagać aktywnego ładowania urządzenia, jeśli filmy do skompresowania są większe niż %s.</string>
    <!-- Helper text to explain the things to note if enable the feature of including GPS info -->
    <string name="settings_camera_upload_include_gps_helper_label">Jeśli ta opcja jest włączona, prześlesz informacje o tym, gdzie zostały zrobione Twoje zdjęcia, więc zachowaj ostrożność, udostępniając je.</string>
    <!-- Settings category title for cache and offline files -->
    <string name="settings_advanced_features">Zaawansowane</string>
    <!-- Settings preference title for cache -->
    <string name="settings_advanced_features_cache">Wyczyść pamięć podręczną</string>
    <!-- Settings preference title for offline files -->
    <string name="settings_advanced_features_offline">Usuń pliki offline</string>
    <!-- description of switch ‘Open file when download is completed’ -->
    <string name="settings_auto_play_label">Otwórz plik po pobraniu</string>
    <!-- Settings preference title for delete account -->
    <string name="settings_delete_account">Usuń konto</string>
    <!-- Size of files in offline or cache folders -->
    <string name="settings_advanced_features_size">Obecnie używane %s</string>
    <!-- Calculating Size of files in offline or cache folders -->
    <string name="settings_advanced_features_calculating">Obliczanie</string>
    <!-- title of the setting to set the default download location -->
    <string name="settings_storage_download_location">Domyślna lokalizacja dla plików</string>
    <!-- Whether to always ask the user each time. -->
    <string name="settings_storage_ask_me_always">Zawsze pytaj o lokalizację do zapisania pliku</string>
    <!-- Whether to enable the storage in advanced devices -->
    <string name="settings_storage_advanced_devices">Wyświetl pozostałe urządzenia (zewnętrzny dysk SD)</string>
    <!-- Label of button on account page that ask user to add their phone number -->
    <string name="add_phone_number_label">Dodaj numer telefonu</string>
    <!-- enter verification code page title -->
    <string name="verify_account_title">Zweryfikuj swoje konto</string>
    <!-- Text to explain to user why to verify phone number (account suspended use case) -->
    <string name="verify_account_helper_locked">Twoje konto zostało tymczasowo zablokowane z powodu potencjalnego nadużycia. Sprawdź swój numer telefonu, aby odblokować konto.</string>
    <!-- Hint text of the country edittext for billing purposes -->
    <string name="general_country_label">Kraj</string>
    <!-- Hint text of the region edittext for choosing dial code. -->
    <string name="sms_region_label">Region</string>
    <!-- place holder for enter mobile number field -->
    <string name="verify_account_phone_number_placeholder">Twój numer telefonu</string>
    <!-- Button label - go to previous page -->
    <string name="general_back_button">Powrót</string>
    <!-- button label - quite sms verification use case -->
    <string name="verify_account_not_now_button">Nie teraz</string>
    <!-- Button label - confirm some action -->
    <string name="general_confirm_button">Potwierdź</string>
    <!-- On “add phone number” page, an error message will be shown if user click next button without select country code. -->
    <string name="verify_account_invalid_country_code">Wybierz kod regionu</string>
    <!-- On “Add phone number” page, a toast error message will be shown if the country code cannot be fetched from back end. -->
    <string name="verify_account_not_loading_country_code">Nie udało się pobrać kodów regionów.</string>
    <!-- error message if user click next button without enter a valid phone number -->
    <string name="verify_account_invalid_phone_number">Podaj poprawny numer telefonu.</string>
    <!-- Label tell user to enter received txt to below input boxes -->
    <string name="verify_account_enter_txt_label">Wprowadź kod weryfikacyjny wysłany na adres</string>
    <!-- enter verification code page title -->
    <string name="verify_account_enter_code_title">Zweryfikuj swoje konto</string>
    <!-- error message that will show to user when user entered invalid verification code -->
    <string name="verify_account_incorrect_code">Niepoprawny kod. Spróbuj ponownie lub wyślij ponownie.</string>
    <!-- text message to remind user to resend verification code -->
    <string name="verify_account_resend_label">Nie otrzymałeś kodu?</string>
    <!-- Button to resend the create account email to a new email address in case the previous email address was misspelled -->
    <string name="general_resend_button">Wyślin ponownie</string>
    <!-- error message that will show to user when host detected that the mobile number has been registered already -->
    <string name="verify_account_error_phone_number_register">Ten numer jest już powiązany z kontem MEGA.</string>
    <!-- error message that will show to user when user reached the sms verification daily limit -->
    <string name="verify_account_error_reach_limit">Osiągnąłeś dzienny limit</string>
    <!-- error message that will show to user when user reached the sms verification daily limit -->
    <string name="verify_account_error_wrong_code">Kod weryfikacyjny nie pasuje.</string>
    <!-- error message that will show to user when code has been verified -->
    <string name="verify_account_error_code_verified">Kod został zweryfikowany</string>
    <!-- error message that will show to user when user entered invalid verification code -->
    <string name="verify_account_error_invalid_code">Niepoprawny kod. Spróbuj ponownie lub wyślij ponownie.</string>
    <!-- verify phone number successfully -->
    <string name="verify_account_successfully">Twój numer telefonu został pomyślnie zweryfikowany</string>
    <!-- If the user has an internal storage and an external SD card, it has to be set on the settings screen, external storage option -->
    <string-array name="settings_storage_download_location_array">
        <item>Wewnętrzna pamięć</item>
        <item>Zwenętrzna pamięć</item>
    </string-array>
    <!-- If the user has an internal storage and an external SD card, it has to be set on the settings screen, internal storage option -->
    <string name="internal_storage_label">Wewnętrzna pamięć</string>
    <!-- If the user has an internal storage and an external SD card, it has to be set on the settings screen, external storage option -->
    <string name="external_storage_label">Zwenętrzna pamięć</string>
    <!-- choose the way the new user’s email is inserted, import from phone option -->
    <string-array name="add_contact_array">
        <item>Wpisz adres e-mail użytkownika</item>
        <item>Importuj z urządzenia</item>
    </string-array>
    <!-- settings option -->
    <string name="settings_camera_upload_on">Włącz wgrwyanie plików z kamery</string>
    <!-- settings option -->
    <string name="settings_camera_upload_turn_on">Włącz wgrywanie plików z kamery</string>
    <!-- settings option -->
    <string name="settings_camera_upload_off">Wyłącz wgrywanie plików z kamery</string>
    <!-- settings option. How to upload the camera images: via Wi-Fi only or via Wi-Fi and data plan -->
    <string name="settings_camera_upload_how_to_upload">Jak wgrywać zdjęcia</string>
    <!-- The Secondary Media uploads allows to create a second Camera Folder synchronization. Enabling it would imply to choose a new local folder and then, a new destination folder in MEGA. This is the text that appears in the settings option to enable the second synchronization. -->
    <string name="settings_secondary_upload_on">Włącz kopię zapasową zdjęc i filmów</string>
    <!-- The Secondary Media uploads allows to create a second Camera Folder synchronization. Disabling it would imply that the current second sync won’t be running anymore. This is the text that appears in the settings option to disable the second synchronization. -->
    <string name="settings_secondary_upload_off">Wyłącz kopię zapasową zdjęc i filmów</string>
    <!-- Title of shared folder explorer to choose a folder to perform an action -->
    <string name="settings_empty_folder">Wybierz katalog</string>
    <!-- the options of how to upload, but in an array. needed for the settings, how to upload the camera images. only when Wi-Fi connected -->
    <string-array name="settings_camera_upload_how_to_entries">
        <item>Wi-Fi lub komórkowa transmisja danych</item>
        <item>Tylko Wi-Fi</item>
    </string-array>
    <!-- What kind of files are going to be uploaded: images, videos or both -->
    <string name="settings_camera_upload_what_to_upload">Wgraj plik</string>
    <!-- what kind of file are going to be uploaded. Needed for the settings summary -->
    <string-array name="settings_camera_upload_file_upload_entries">
        <item>Tylko zdjęcia</item>
        <item>Tylko filmy</item>
        <item>Zdjęcia i filmy</item>
    </string-array>
    <!-- Option to choose that the camera sync will only be enable when the device is charging -->
    <string name="settings_camera_upload_charging">Tylko gdy podłączone zasilanie</string>
    <!-- Title of ‘Include location tags’ setting option. Once enabled, Camera Uploads will include the location info from pictures those are being uploaded -->
    <string name="settings_camera_upload_include_gps">Dołącz tagi lokalizacji</string>
    <!-- Option to choose that the video compression will only be enable when the device is charging -->
    <string name="settings_camera_upload_require_plug_in">Wymagaj ode mnie aktywnego ładowania mojego urządzenia</string>
    <!-- Option to choose that the camera sync will maintain the local file names when uploading -->
    <string name="settings_keep_file_names">Zachowaj nazwy plików tak jak na urządzeniu</string>
    <!-- The location of where the user photos or videos are stored in the device. -->
    <string name="settings_local_camera_upload_folder">Lokalny katalog zdjęć</string>
    <!-- The location of where the user photos or videos are stored in MEGA. -->
    <string name="settings_mega_camera_upload_folder">Katalog na pliki z kamery</string>
    <!-- The location of where the user photos or videos of the secondary sync are stored in the device. -->
    <string name="settings_local_secondary_folder">Lokalny katalog zapasowy</string>
    <!-- The location of where the user photos or videos of the secondary sync are stored in MEGA. -->
    <string name="settings_mega_secondary_folder">Katalog na kopię zapasową plików z kamery</string>
    <!-- what kind of file are going to be uploaded. Needed for the settings summary -->
    <string name="settings_camera_upload_only_photos">Tylko zdjęcia</string>
    <!-- what kind of file are going to be uploaded. Needed for the settings summary -->
    <string name="settings_camera_upload_only_videos">Tylko filmy</string>
    <!-- what kind of file are going to be uploaded. Needed for the settings summary -->
    <string name="settings_camera_upload_photos_and_videos">Zdjęcia i filmy</string>
    <!-- status text when no custom photo sync folder has been set -->
    <string name="settings_pin_lock_code_not_set">Nie ustawiono</string>
    <!-- Settings of the Passcode -->
    <string name="settings_passcode_lock_switch">Blokada PIN</string>
    <!-- Settings option to change Passcode. -->
    <string name="settings_change_passcode">Zmień kod</string>
    <!-- Settings option screen to change Passcode. -->
    <string name="title_change_passcode">Zmiana blokady kodem dostępu</string>
    <!-- Settings option to set the timer to ask for passcode. -->
    <string name="settings_require_passcode">Wymagany kod</string>
    <!-- Option available to choose in some context to make an action immediately. -->
    <string name="action_immediately">Natychmiast</string>
    <!-- Button after the Passcode code input field -->
    <string name="pin_lock_enter">Dalej</string>
    <!-- Error message when not typing the Passcode code correctly. Plural. The placeholder indicates the number of failed attempts. E.g. 7 failed passcode attempts -->
    <plurals name="passcode_lock_alert_attempts">
        <item quantity="one">1 nieudana próba podania hasła</item>
        <item quantity="few">empty</item>
        <item quantity="many">empty</item>
        <item quantity="other">%1$d nieudanych prób wprowadzenia kodu</item>
    </plurals>
    <!-- Error message when not typing the Passcode code correctly -->
    <string name="pin_lock_alert">Zostaniesz wylogowany, a Twoje pliki offline zostaną usunięte po 10 nieudanych próbach.</string>
    <!-- error message when not typing the Passcode code correctly -->
    <string name="pin_lock_incorrect">Niepoprawny kod</string>
    <!-- Error message when not typing the Passcode correctly and have several attempts left. The placeholder is to display the number of attempts left in runtime. -->
    <plurals name="pin_lock_incorrect_alert">
        <item quantity="one">Błędny kod dostępu, spróbuj ponownie. Pozostała Ci 1 próba</item>
        <item quantity="few">empty</item>
        <item quantity="many">empty</item>
        <item quantity="other">Błędny kod dostępu, spróbuj ponownie. Pozostało Ci %2d prób</item>
    </plurals>
    <!-- Error message when not typing the Passcode correctly (two times) -->
    <string name="pin_lock_not_match">Pin jest nie poprawny. Spróbuj ponownie.</string>
    <!-- Title of the screen to unlock screen with Passcode -->
    <string name="unlock_pin_title">Wprowadź pin</string>
    <!-- Title of the screen to unlock screen with Passcode in second round -->
    <string name="unlock_pin_title_2">Wprowadź ponownie pin</string>
    <!-- Title of the screen to unlock screen with Passcode -->
    <string name="reset_pin_title">Wprowadź nowy pin</string>
    <!-- Title of the screen to unlock screen with Passcode in second round -->
    <string name="reset_pin_title_2">Wprowadź ponownie pin</string>
    <!-- Text of the screen after 10 attemps with a wrong Passcode -->
    <string name="incorrect_pin_activity">Wszystkie dane zostaną usunięte i zostaniesz wylogowany za %1d sekund.</string>
    <!-- Caption of a title, in the context of “About MEGA” or “About us” -->
    <string name="settings_about">O Nas</string>
    <!-- Preference screen item action button -->
    <string name="settings_about_privacy_policy">Polityka Prywatności</string>
    <!--  -->
    <string name="settings_about_terms_of_service">Regulamin serwisu</string>
    <!-- App means “Application” -->
    <string name="settings_about_app_version">Wersja aplikacji</string>
    <!-- Title of the label where the SDK version is shown -->
    <string name="settings_about_sdk_version">Wersja MEGA SDK</string>
    <!-- Title of the label where the MEGAchat SDK version is shown -->
    <string name="settings_about_karere_version">Wersja MEGAchat SDK</string>
    <!-- Link to the public code of the app -->
    <string name="settings_about_code_link_title">Zobacz kod źródłowy</string>
    <!--  -->
    <string name="january">Styczeń</string>
    <!--  -->
    <string name="february">Luty</string>
    <!--  -->
    <string name="march">Marzec</string>
    <!--  -->
    <string name="april">Kwiecień</string>
    <!--  -->
    <string name="may">Maj</string>
    <!--  -->
    <string name="june">Czerwiec</string>
    <!--  -->
    <string name="july">Lipiec</string>
    <!--  -->
    <string name="august">Sierpień</string>
    <!--  -->
    <string name="september">Wrzesień</string>
    <!--  -->
    <string name="october">Październik</string>
    <!--  -->
    <string name="november">Listopad</string>
    <!--  -->
    <string name="december">Grudzień</string>
    <!-- title of the screen that shows the ZIP files -->
    <string name="zip_browser_activity">Podgląd ZIP</string>
    <!-- title of the My Account screen -->
    <string name="my_account_title">Rodzaj konta</string>
    <!-- title of the Expiration Date -->
    <string name="renews_on">Odnawia się za &#160;</string>
    <!-- title of the Expiration Date -->
    <string name="expires_on">Wygasa w dniu &#160;</string>
    <!--  -->
    <string name="free_account">Darmowe</string>
    <!-- info message shown to the user when the Camera Uploads folder has been created -->
    <string name="camera_uploads_created">Folder dla zdjęć został utworzony</string>
    <!-- category in sort by action -->
    <string name="sortby_name">Nazwa</string>
    <!-- sort files alphabetically ascending -->
    <string name="sortby_name_ascending">Rosnąco</string>
    <!-- sort files alphabetically descending -->
    <string name="sortby_name_descending">Malejąco</string>
    <!-- category in sort by action -->
    <string name="sortby_date">Data</string>
    <!-- category in sort by action -->
    <string name="sortby_creation_date">Data utworzenia</string>
    <!-- category in sort by action -->
    <string name="sortby_modification_date">Data modyfikacji</string>
    <!-- category in sort by action -->
    <string name="sortby_link_creation_date">Data utworzenia linku</string>
    <!-- sort files by date newest first -->
    <string name="sortby_date_newest">najnowsze</string>
    <!-- sort files by date oldest first -->
    <string name="sortby_date_oldest">najstarsze</string>
    <!-- category in sort by action -->
    <string name="sortby_size">Rozmiar</string>
    <!-- sort files by size largest first -->
    <string name="sortby_size_largest_first">największe</string>
    <!-- sort files by size smallest first -->
    <string name="sortby_size_smallest_first">najmnieszy</string>
    <!-- Title of sort by media type options -->
    <string name="sortby_type">Typ mediów</string>
    <!-- sort option, sort media files by photos first -->
    <string name="sortby_type_photo_first">Zdjęcia</string>
    <!-- sort option, sort media files by videos first -->
    <string name="sortby_type_video_first">Filmy</string>
    <!-- sort files by date newest first -->
    <string name="sort_by_newest_date">Najnowsza data</string>
    <!-- sort files by date oldest first -->
    <string name="sort_by_oldest_date">Najstarsza data</string>
    <!-- sort files by largest size -->
    <string name="sort_by_largest_size">Największy rozmiar</string>
    <!-- sort files by smallest size -->
    <string name="sort_by_smallest_size">Najmniejszy rozmiar</string>
    <!-- Title to choose the type of Passcode -->
    <string name="pin_lock_type">Rodzaj kodu</string>
    <!-- Passcode with 4 digits -->
    <string name="four_pin_lock">4 cyfry</string>
    <!-- Passcode with 6 digits -->
    <string name="six_pin_lock">6 cyfr</string>
    <!-- Passcode alphanumeric -->
    <string name="AN_pin_lock">Alfanumeryczny</string>
    <!-- Confirmation message when enabling logs in the app -->
    <string name="settings_enable_logs">Logowanie jest uruchomione</string>
    <!-- Confirmation message when disabling logs in the app -->
    <string name="settings_disable_logs">Logowanie jest zablokowane</string>
    <!-- Snackbar error message triggered by host error when user is trying to setup MEGA Camera Uploads folder in settings page -->
    <string name="error_unable_to_setup_cloud_folder">Nie można skonfigurować folderu MEGA Camera Uploads</string>
    <!-- Message displayed when the user denies the required permissions during the logs activation -->
    <string name="logs_not_enabled_permissions">Dzienniki nie zostały włączone, ponieważ odmówiono wymaganych uprawnień</string>
    <!-- Option in the sliding panel to open the folder which contains the file selected after performing a search -->
    <string name="search_open_location">Otwórz łącze</string>
    <!-- message when a temporary error on logging in is due to SDK is waiting for the server to complete a request due to an API lock -->
    <string name="servers_busy">Ten proces zajmuje więcej czasu niż standardowo. Prosimy czekać.</string>
    <!-- Label in My Account section to show user account type -->
    <string name="my_account_free">Darmowe konto</string>
    <!-- Type of account info added to the feedback email sent to support -->
    <string name="my_account_prolite">Konto Pro Lite</string>
    <!-- Label in My Account section to show user account type -->
    <string name="my_account_pro1">Konto Pro I</string>
    <!-- Label in My Account section to show user account type -->
    <string name="my_account_pro2">Konto Pro II</string>
    <!-- Label in My Account section to show user account type -->
    <string name="my_account_pro3">Konto Pro III</string>
    <!-- Type of account info added to the feedback email sent to support -->
    <string name="my_account_prolite_feedback_email">Konto Pro Lite</string>
    <!--  -->
    <string name="backup_title">Zapisz swój klucz</string>
    <!-- Subtitle of the screen to backup the master key -->
    <string name="backup_subtitle">Twoje hasło odblokowuje klucz</string>
    <!-- First paragraph of the screen to backup the master key -->
    <string name="backup_first_paragraph">Twoje dane są możliwe do odczytynia tylko w procesie deszyfrowania, do którego potrzebny jest Twój klucz, który jest zabezpieczony hasłem. Ozancza to, że jeżeli zapomnisz hasło, twój klucz nie będzie mógł być odszyfrowany i utracisz dostęp do plików.</string>
    <!-- Summary of the preference Recovery key on Settings section -->
    <string name="backup_second_paragraph">Zapisanie klucza i przechowywanie go w bezpiecznym miejscu, umożliwi w przeszłości ustawienie nowego hasła bez ryzyka utraty danych.</string>
    <!-- Third paragraph of the screen to backup the master key -->
    <string name="backup_third_paragraph">Atak zewnętrzny na Twoje dane nie może odbyć się wyłącznie za pomocą klucza. Do uzyskania dostępu do danych potrzebny będzie również dostęp do Twojego e-mail.</string>
    <!-- Sentence to inform the user the available actions in the screen to backup the master key -->
    <string name="backup_action">Skopiuj klucz do schowka i zapisz jako plik tekstowy</string>
    <!-- Action of a button to save something -->
    <string name="save_action">Zapisz</string>
    <!-- Alert message when the master key has been successfully copied to the ClipBoard -->
    <string name="copy_MK_confirmation">Klucz odzyskiwania został pomyślnie skopiowany</string>
    <!-- Button to change the password -->
    <string name="change_pass">Zmień</string>
    <!-- Positive button to perform a general action -->
    <string name="general_positive_button">TAK</string>
    <!-- Negative button to perform a general action -->
    <string name="general_negative_button">NIE</string>
    <!-- Option of the overflow menu to show the screen info to reset the password -->
    <string name="forgot_pass_menu">Zapomniałeś hasła?</string>
    <!-- Button in the Login screen to reset the password -->
    <string name="forgot_pass">Zapomniałeś hasła?</string>
    <!-- First paragraph of the screen when the password has been forgotten -->
    <string name="forgot_pass_first_paragraph">Jeżeli posiadasz kopię klucza, możesz zresetować swojego hasło klikając TAK. Dane nie zostaną utracone.</string>
    <!-- Second paragraph of the screen when the password has been forgotten -->
    <string name="forgot_pass_second_paragraph">Wciąż możesz zapisać swój klucz, jeżeli posiadasz aktywną sesję MEGA w innej przeglądarce na tym lub innym komputerze. Jeżeli nie masz aktywnej sesji, nie możesz odszyfrować aktualnego konta i zalecamy utworzenie nowego konta z tym samym adresem email poprzez wybranie NIE.</string>
    <!-- Sentence to ask to the user if he has the master key in the screen when the password has been forgotten -->
    <string name="forgot_pass_action">Czy posiadasz kopię swojego klucza?</string>
    <!-- Title of the alert message to ask for the link to reset the pass with the MK -->
    <string name="title_alert_reset_with_MK">Super!</string>
    <!-- Hint of the text where the user can write his e-mail -->
    <string name="edit_text_insert_mail">wpisz email tutaj</string>
    <!-- Text of the alert message to ask for the link to reset the pass with the MK -->
    <string name="text_alert_reset_with_MK">Wpisz adres e-mail poniżej. Otrzymasz link w którym będziesz mógł umieścić swój klucz i zresetować hasło.</string>
    <!-- Hint of the text when the user can write his master key -->
    <string name="edit_text_insert_mk">Wprowadź swój klucz tutaj</string>
    <!-- Hint of the text where the user can write his password -->
    <string name="edit_text_insert_pass">wpisz hasło tutaj</string>
    <!-- Text shown in the last alert dialog to confirm delete user account -->
    <string name="delete_account_text_last_step">Jest to ostatni krok do usunięcia konta. W ten sposób trwale utracisz wszystkie dane przechowywane w chmurze. Wpisz swoje hasło poniżej.</string>
    <!-- Title of the alert dialog to inform the user that have to check the email -->
    <string name="email_verification_title">Weryfikacje email</string>
    <!-- Text of the alert dialog to inform the user that have to check the email -->
    <string name="email_verification_text">Sprawdź swój email aby kontynuować.</string>
    <!-- Text to inform the user when an error occurs -->
    <string name="general_text_error">Wystąpił błąd, spróbuj ponownie.</string>
    <!-- Alert to inform the user that have to be logged in to perform the action -->
    <string name="alert_not_logged_in">Musisz się zalogować aby kontynuować.</string>
    <!-- Error message when a user attempts to change their email without an active login session. -->
    <string name="change_email_not_logged_in">Musisz być zalogowany a dokończyć zmianę adresu email. Zaloguj się używając dotychczasowego adresu email a następnie kliknij ponownie w link.</string>
    <!-- Text displayed to inform that the email was successfully changed. Please keep the placeholder, it will be replaced with the new email address. -->
    <string name="email_changed">Gratulacje, twój nowy adres e-mail dla tego konta MEGA to: %1$s</string>
    <!-- Error when the user leaves empty the password field -->
    <string name="invalid_string">Niepoprawne</string>
    <!-- Text of the toast when the user enters invalid text which is neither a valid phone number nor a valid email -->
    <string name="invalid_input">Niepoprawne dane wejściowe</string>
    <!-- Title of the alert dialog when the user tries to recover the pass of a non existing account -->
    <string name="invalid_email_title">Niepoprawny adres email</string>
    <!-- Title of the alert dialog when the user tries to recover the pass of a non existing account -->
    <string name="invalid_email_text">Sprawdź adres e-mail ponownie.</string>
    <!-- Title of the dialog to write MK after opening the recovery link -->
    <string name="title_dialog_insert_MK">Reset hasła</string>
    <!-- Text of the dialog to write MK after opening the recovery link -->
    <string name="text_dialog_insert_MK">Wprowadź swój klucz poniżej</string>
    <!-- Text of the alert when the pass has been correctly changed -->
    <string name="pass_changed_alert">Twoje hasło zostało zmienione.</string>
    <!-- Title of the dialog to park an account -->
    <string name="park_account_dialog_title">Zaparkuj konto</string>
    <!-- Button to park an account -->
    <string name="park_account_button">Zaparkuj</string>
    <!-- Title of the screen to park an account -->
    <string name="park_account_title">Upss!</string>
    <!-- First paragraph of the screen to park an account -->
    <string name="park_account_first_paragraph">Ze względu na mechanizmy szyfrowania, nie będziesz miał możliwości dostępu do swoich danych bez prawidłowgo hasła lub klucza.</string>
    <!-- Second paragraph of the screen to park an account -->
    <string name="park_account_second_paragraph">Możesz zaparkować swoje konto i utworzyć nowe na ten sam adres email. Twoje dane będą przechowywane przez 60 dni. W przypadku chęci odzyskania danych napisz do nas support&#64;mega.nz</string>
    <!-- Text of the dialog message to ask for the link to park the account -->
    <string name="dialog_park_account">Wprowadź adres email poniżej. Otrzymasz link, który umożliwi zachowanie Twojego konta.</string>
    <!-- Text shown in the last alert dialog to park an account -->
    <string name="park_account_text_last_step">To jest ostatni krok przed zawieszeniem konta, wprowadź noweg hasło. Twoje dane będą przechowywanie przez conajmniej 60 dni. Jeżeli chcesz odwiesić swoje konto, skontaktuj się z support&#64;mega.nz</string>
    <!-- Title of the screen to write the new password after opening the recovery link -->
    <string name="title_enter_new_password">Wprowadź nowe hasło</string>
    <!-- Message when the user tries to open a recovery pass link and it has expired -->
    <string name="recovery_link_expired">Link do odzyskania hasła wygasł, proszę spróbować ponownie.</string>
    <!-- Text of the alert after opening the recovery link to reset pass being logged. -->
    <string name="text_reset_pass_logged_in">Twój klucz zapasowy zostanie użyty do zresetowania hasła. Proszę podać nowe hasło.</string>
    <!-- Text of the alert dialog to inform the user that have to check the email after clicking the option forgot pass -->
    <string name="email_verification_text_change_pass">Wyślemy do Ciebie link, który umożliwi ci zresetowanie hasła.</string>
    <!-- Button to upgrade the account to PRO account in My Account Section -->
    <string name="my_account_upgrade_pro">Zmień</string>
    <!-- Button to upgrade the account to PRO account in the panel that appears randomly -->
    <string name="my_account_upgrade_pro_panel">Zmień teraz</string>
    <!-- Message to promote PRO accounts -->
    <string name="get_pro_account">Zwiększ dostępną powierzchnię na pliki![A]Obierz więcej powierzchni i limitu na przesyłanie plików z kontami PRO!</string>
    <!-- success message when the MasterKey file has been downloaded -->
    <string name="toast_master_key">Klucz został zapisany do: %1s.[A]Podczas gdy pliki pozostają tutaj, możesz go znaleźć w Plikach Offline.[A]Pamiętaj: Plik zostanie usunięty jak tylko się wylogujesz, przechowuj go w bezpiecznym miejscu.</string>
    <!-- Error shown when the user tries to change his mail to one that is already used -->
    <string name="mail_already_used">Błąd: Ten adres email jest już używany.</string>
    <!-- Error shown when the user tries to change his mail while the user has already requested a confirmation link for that email address -->
    <string name="mail_changed_confirm_requested">Link potwierdzający został już wygenerowany dla podanego adresu email.</string>
    <!-- Error shown when the user tries to change his mail while the email is the same as the old -->
    <string name="mail_same_as_old">Nowy i stary adres email muszą być różne</string>
    <!-- Text shown in the last alert dialog to change the email associated to an account -->
    <string name="change_mail_text_last_step">To jest ostatni moment na zmianę adresu email. Wprowadź swoje hasło poniżej.</string>
    <!-- Title of the alert dialog to change the email associated to an account -->
    <string name="change_mail_title_last_step">Zmień email</string>
    <!-- Iitle of the warning when the user is running out of space -->
    <string name="title_new_warning_out_space">Powoli zaczyna brakować wolnego miejsca!</string>
    <!-- Text of the warning when the user is running out of space -->
    <string name="new_warning_out_space">W pełni wykorzystaj swoje konto MEGA, przechodząc na wersję Pro.</string>
    <!-- Iitle of sliding panel to choose the option to edit the profile picture -->
    <string name="title_options_avatar_panel">Edytuj zdjęcie profilu</string>
    <!-- Option of the sliding panel to capture a new picture to upload to Cloud Drive or to set as user avatar -->
    <string name="take_photo_avatar_panel">Zrób zdjęcie</string>
    <!-- Option of the sliding panel to change the avatar by choosing an existing picture -->
    <string name="choose_photo_avatar_panel">Wybierz zdjęcie</string>
    <!-- Option of the sliding panel to delete the existing avatar -->
    <string name="delete_avatar_panel">Usuń zdjęcie</string>
    <!-- Alert when the user introduces his MK to reset pass incorrectly -->
    <string name="incorrect_MK">Wprowadzony klucz nie pasuje do tego konta. Upewnij się, że posiadasz właściwy klucz i spróbuj ponownie.</string>
    <!-- Title of the alert when the user introduces his MK to reset pass incorrectly -->
    <string name="incorrect_MK_title">Klucz jest nieprawidłowy</string>
    <!-- Alert Dialog to get link -->
    <string name="option_full_link">Link z kluczem</string>
    <!-- Message shown meanwhile the app is waiting for a request -->
    <string name="recovering_info">Pobieranie danych&#8230;</string>
    <!-- Text of the alert dialog to inform the user that have to check the email to validate his new email -->
    <string name="email_verification_text_change_mail">Twój nowy adres email musi zostać zweryfikowany. Sprawdź swoją skrzynkę odbiorczą aby kontynuować.</string>
    <!-- Confirmation before deleting the avatar of the user’s profile -->
    <string name="confirmation_delete_avatar">Usunąć zdjęcia profilowe?</string>
    <!-- Title of the Dialog to edit the profile attributes of the user’s account -->
    <string name="title_edit_profile_info">Edytuj</string>
    <!-- Alert Dialog to get link -->
    <string name="title_set_expiry_date">Ustaw datę wygaśnięcia</string>
    <!-- Title of the dialog to get link with password -->
    <string name="title_set_password_protection">Dodaj zabezpieczenie hasłem</string>
    <!-- Subtitle of the dialog to get link -->
    <string name="subtitle_set_expiry_date">(TYLKO PRO)</string>
    <!-- Alert Dialog to get link with password -->
    <string name="set_password_protection_dialog">Ustaw hasło</string>
    <!-- Hint of the dialog to get link with password -->
    <string name="hint_set_password_protection_dialog">Wprowadź hasło</string>
    <!-- Hint of the confirmation dialog to get link with password -->
    <string name="hint_confirm_password_protection_dialog">Potwierdź hasło</string>
    <!-- Status text at the beginning of getting a link -->
    <string name="link_request_status">Przetwarzanie&#8230;</string>
    <!-- Option of the sliding panel to edit the link of a node -->
    <string name="edit_link_option">Zarządzaj linkiem</string>
    <!-- Error alert dialog shown when changing the password the user provides an incorrect password -->
    <string name="old_password_provided_incorrect">Wprowadzone hasło jest niepoprawne.</string>
    <!-- success message when reinviting multiple contacts -->
    <string name="number_correctly_reinvite_contact_request">%d zaproszeń został wysłanych poprawnie.</string>
    <!-- success message when reinviting multiple contacts -->
    <string name="number_correctly_delete_contact_request">%d zgłoszeń zostało usuniętych.</string>
    <!-- error message when reinviting multiple contacts -->
    <string name="number_no_delete_contact_request">%1$d zgłoszeń zostało usuniętych, ale %2$d zgłoszeń nie zostało usuniętych.</string>
    <!-- confirmation message before removing a contact request. -->
    <string name="confirmation_delete_contact_request">Czy chcesz usunąć zaproszenia dla %s?</string>
    <!-- confirmation message before removing mutiple contact request -->
    <string name="confirmation_remove_multiple_contact_request">Czy chcesz usunąć te %d zaproszeń?</string>
    <!-- success message when replying to multiple received request -->
    <string name="number_correctly_invitation_reply_sent">%d odpowiedzi zostało wysłane.</string>
    <!-- error message when replying to multiple received request -->
    <string name="number_incorrectly_invitation_reply_sent">%1$d odpowiedzi wysłane ale %2$d nie zostało wysłane.</string>
    <!-- Referring to a invitation request in the Contacts section. Plural. e.g. 5 requests -->
    <plurals name="general_num_request">
        <item quantity="one">1 zgłoszenie</item>
        <item quantity="few">empty</item>
        <item quantity="many">empty</item>
        <item quantity="other">%1$d zgłoszenia</item>
    </plurals>
    <!-- Confirmation before removing the outgoing shares of a folder -->
    <plurals name="confirmation_remove_outgoing_shares">
        <item quantity="one">Katalog jest udostępniony z %1$d. Usunąć udostępnienie?</item>
        <item quantity="few">empty</item>
        <item quantity="many">empty</item>
        <item quantity="other">Katalog jest udostępniony z %1$d. Usunąć wszystkie udostępnienia?</item>
    </plurals>
    <!-- Error message when the credentials to login are incorrect. -->
    <string name="error_incorrect_email_or_password">Email i/lub hasło jest nieprawidłowe. Spróbuj ponownie.</string>
    <!-- Error message when trying to login and the account is suspended. -->
    <string name="error_account_suspended">Twoje konto zostało zawieszone ze względu na naruszenie Regulaminu serwisu. Prosimy o kontakt support&#64;mega.nz</string>
    <!-- Error message when to many attempts to login. -->
    <string name="too_many_attempts_login">Zbyt wiele nieudanych prób logowania. Zaczekaj godzinę.</string>
    <!-- Error message when trying to login to an account not validated. -->
    <string name="account_not_validated_login">To konto nie zostało jeszcze zweryfikowane. Proszę sprawdzić email.</string>
    <!-- Error message shown when opening a folder link which doesn’t exist -->
    <string name="general_error_folder_not_found">Link do katalogu jest niedostępny</string>
    <!-- Error message shown when opening a folder link which has been removed due to ToS/AUP violation -->
    <string name="folder_link_unavaible_ToS_violation">Link został usunięty z powodu naruszenia zasad regulaminu lub praw autorskich.</string>
    <!-- Error message shown when opening a file link which doesn’t exist -->
    <string name="general_error_file_not_found">Link pliku jest niedostępny</string>
    <!-- Error message shown when opening a file link which has been removed due to ToS/AUP violation -->
    <string name="file_link_unavaible_ToS_violation">Plik został usunięty z powodu naruszenia regulaminu serwisu.</string>
    <!-- Error message shown when opening a folder link or file link which has been corrupt or deformed -->
    <string name="link_broken">Ten adres URL jest uszkodzony lub zdeformowany. Link, do którego próbujesz uzyskać dostęp, nie istnieje.</string>
    <!-- Title of the screen after creating the account. That screen asks the user to confirm the account by checking the email -->
    <string name="confirm_email_text">Oczekiwanie na potwierdzenia konta.</string>
    <!-- Text below the title that explains the user should check the email and click the link to confirm the account -->
    <string name="confirm_email_explanation">Sprawdź pocztę i kliknij w link w celu weryfikacji.</string>
    <!-- Plural of items which contains a folder. 2 items -->
    <plurals name="general_num_items">
        <item quantity="one">1 element</item>
        <item quantity="few">empty</item>
        <item quantity="many">empty</item>
        <item quantity="other">%1$d elementów</item>
    </plurals>
    <!-- Error message shown when opening a file or folder link which account has been removed due to ToS/AUP violation -->
    <string name="file_link_unavaible_delete_account">Konto użytkownika zostało zablokowane ze względu na wielokrotne naruszenie Regulaminu serwisu.</string>
    <!-- Error message shown after login into a folder link with an invalid decryption key -->
    <string name="general_error_invalid_decryption_key">Podany klucz do katalogu jest nieprawidłowy.</string>
    <!-- Title of the label in the my account section. It shows the credentials of the current user so it can be used to be verified by other contacts -->
    <string name="my_account_my_credentials">Moje uprawnienia</string>
    <!-- Word to indicate the limited bandwidth of the free accounts -->
    <string name="limited_bandwith">Ograniczony</string>
    <!-- Item of the navigation title for the chat section -->
    <string name="section_chat">Chat</string>
    <!-- Item of the navigation title for the chat section when there is any unread message -->
    <string name="section_chat_with_notification">Czat [A](%1$d)[/A]</string>
    <!-- Confirmation button of the dialog to archive a chat -->
    <string name="tab_archive_chat">Archiwizuj</string>
    <!-- Message shown when the user has no recent chats -->
    <string name="recent_chat_empty_invite">Zaproś swoich znajomych do rozmowy i korzystaj z prywatnego i bezpiecznego czata.</string>
    <!-- Initial of the word hour to show the duration of a video or audio call -->
    <string name="initial_hour">g</string>
    <!-- Initial of the word minute to show the duration of a video or audio call -->
    <string name="initial_minute">m</string>
    <!-- Initial of the word second to show the duration of a video or audio call -->
    <string name="initial_second">s</string>
    <!-- Title shown when multiselection is enable in chat tabs -->
    <string name="selected_items">%d wybrano</string>
    <!-- Message to confirm if the user wants to delete a contact from a shared folder -->
    <string name="remove_contact_shared_folder">Kontakt %s zostanie usunięty z udostępnionego katalogu.</string>
    <!-- Message to confirm if the user wants to delete a multiple contacts from a shared folder -->
    <string name="remove_multiple_contacts_shared_folder">Kontakty %d zostaną usunięte z udostępnionego katalogu.</string>
    <!-- success message when removing a contact from a shared folder -->
    <string name="number_correctly_removed_from_shared">%d usunięto prawidłowo z udostępnionego katalogu</string>
    <!-- success message when removing a contact from a shared folder -->
    <string name="number_incorrectly_removed_from_shared">%d kontaktów nie zostało pomyślnie usuniętych</string>
    <!-- success message when changing permissions of contacts for a shared folder, place holder: number of contacts effected -->
    <string name="number_permission_correctly_changed_from_shared">Pomyślnie zaktualizowano uprawnienia dla kontaktów %d</string>
    <!-- success message when changing permissions of contacts for a shared folder, place holder: number of contacts effected -->
    <string name="number_permission_incorrectly_changed_from_shared">Nie można zaktualizować uprawnień do kontaktów %d</string>
    <!-- Message shown while the contact list from the device is being read and then shown to the user -->
    <string name="contacts_list_empty_text_loading">Pobieranie kontaktów z telefonu&#8230;</string>
    <!-- Warning message when reinviting multiple contacts -->
    <string name="number_existing_invite_contact_request">%d żądań zostało już wysłanych.</string>
    <!-- success message when reinviting multiple contacts -->
    <string name="number_correctly_invite_contact_request">%d zaproszeń zostało poprawnie wysłanych.</string>
    <!-- error message when reinviting multiple contacts -->
    <string name="number_no_invite_contact_request">%1$d zaproszeń zostało wyslane ale %2$d nie zostały wysłane.</string>
    <!-- Word next to own user’s message in chat screen -->
    <string name="chat_me_text_bracket">%1s (Ja)</string>
    <!-- Hint shown in the field to write a message in the chat screen -->
    <string name="type_message_hint">Wpisz wiadomość</string>
    <!-- button -->
    <string name="general_mute">Wycisz</string>
    <!-- button -->
    <string name="general_unmute">Wyłącz wyciszenie</string>
    <!-- Title of the dialogue to mute the general chat notifications. -->
    <string name="title_dialog_mute_chat_notifications">Nie przeszkadzać</string>
    <!-- Subtitle of the dialogue to mute the general chat notifications. -->
    <string name="subtitle_dialog_mute_chat_notifications">Wycisz powiadomienia czatu dla</string>
    <!-- Title of the dialogue to mute the notifications of a specific chat. -->
    <string name="title_dialog_mute_chatroom_notifications">Wycisz powiadomienia</string>
    <!-- Label for the setting option that indicates the general notifications are enabled. -->
    <string name="mute_chat_notification_option_on">Wł</string>
    <!-- Label for the dialog box option to mute a chat. This option will indicate that notifications for that chat are enabled. -->
    <string name="mute_chatroom_notification_option_off">Wył</string>
    <!-- Label for the dialog box option to mute a chat. This option will indicate that chat notifications will be disabled until tomorrow at 8 a.m. -->
    <string name="mute_chatroom_notification_option_until_tomorrow_morning">Do jutra rano</string>
    <!-- Label for the dialog box option to mute a chat. This option will indicate that chat notifications will be disabled until today at 8 a.m. -->
    <string name="mute_chatroom_notification_option_until_this_morning">Aż do dzisiejszego ranka</string>
    <!-- Label for the dialog box option to mute a chat. This option will indicate that chat notifications will be disabled until turn it off again. -->
    <string name="mute_chatroom_notification_option_forever">Dopóki ich nie włączę</string>
    <!-- Message when a chat has been silenced, for a specific time, successfully. For example: Chat notifications will be muted for 1 hour -->
    <string name="success_muting_a_chat_for_specific_time">Powiadomienia o czacie zostaną wyciszone na %s</string>
    <!-- Message to indicate the chat has been muted, until a specific time (24 hours format). Plural, used for any format different to 01:XX, e.g. 14:15 -->
    <plurals name="success_muting_chat_until_specific_time">
        <item quantity="one">Powiadomienia czatu będą wyciszone do czasu %1$s</item>
        <item quantity="few">empty</item>
        <item quantity="many">empty</item>
        <item quantity="other">Powiadomienia czatu będą wyciszone do czasu %1$s</item>
    </plurals>
    <!-- Message to indicate the chat has been muted, until a specific day and time (24 hours format). Plural, used for any format different to 01:XX, e.g. Chat notifications will be muted until tomorrow at 08:00 -->
    <plurals name="success_muting_chat_until_specific_date_and_time">
        <item quantity="one">Powiadomienia czatu będą wyciszone do %1$s o %2$s.</item>
        <item quantity="few">empty</item>
        <item quantity="many">empty</item>
        <item quantity="other">Powiadomienia czatu będą wyciszone do %1$s o %2$s.</item>
    </plurals>
    <!-- Message when select the option Do not disturb but the notifications are already muted -->
    <string name="notifications_are_already_muted">Powiadomienia czatu są wyciszone</string>
    <!-- Message when a chat has been unmuted successfully. -->
    <string name="success_unmuting_a_chat">Powiadomienia czatu włączone</string>
    <!-- String to indicate the time in 24h format until which a specific chat is muted. Plural, used for any format different to 1:XX, e.g. 14:15 -->
    <plurals name="chat_notifications_muted_until_specific_time">
        <item quantity="one">Wyciszone do %1$s</item>
        <item quantity="few">empty</item>
        <item quantity="many">empty</item>
        <item quantity="other">Wyciszone do %1$s</item>
    </plurals>
    <!-- Title of the section to enable notifications in the Contact Properties screen -->
    <string name="title_properties_chat_contact_notifications">Powiadomienia</string>
    <!-- Title of the section to choose the sound of incoming messages in the Contact Properties screen -->
    <string name="title_properties_chat_contact_message_sound">Dzwięk wiadomości</string>
    <!-- Title of the section to clear the chat content in the Contact Properties screen -->
    <string name="title_properties_chat_clear_chat">Wyczyść czat</string>
    <!-- Title of the section to share the contact in the Contact Properties screen -->
    <string name="title_properties_chat_share_contact">Udostępnij kontakt</string>
    <!-- Title of the screen to select the ringtone of the calls -->
    <string name="call_ringtone_title">Dzwięk dzwonka</string>
    <!-- Title of the screen to select the sound of the notifications -->
    <string name="notification_sound_title">Dzwięk powiadomień</string>
    <!-- Button to clear the chat history -->
    <string name="general_clear">Wyczyść</string>
    <!-- Message show when the history of a chat has been successfully deleted -->
    <string name="clear_history_success">Historia czatu została wyczyszczona</string>
    <!-- Message show when the history of a chat hasn’t been successfully deleted -->
    <string name="clear_history_error">Wystąpił błąd. Historia czatów nie została pomyślnie wyczyszczona</string>
    <!-- Menu item to add participants to a chat -->
    <string name="add_participants_menu_item">Dodaj uczestnikow</string>
    <!-- Menu item to remove a participants from a chat -->
    <string name="remove_participant_menu_item">Usuń uczestnika</string>
    <!-- Message about MEGA when there are no message in the chat screen -->
    <string name="mega_info_empty_screen">Chroń swoje rozmowy wykorzystując szyfrowanie, zapewniające:</string>
    <!-- Message about MEGA when there are no message in the chat screen -->
    <string name="mega_authenticity_empty_screen">System zapewnia weryfikację, że przesyłane dane pochodzą od zweyfikowanej osoby i że zawartość nie została zmieniona poczas transferu danych.</string>
    <!-- Message about MEGA when there are no message in the chat screen -->
    <string name="mega_confidentiality_empty_screen">Tylko nadawca i odbiorca wiadomości mogą rozszyfrować jej treść.</string>
    <!-- Message about MEGA when there are no message in the chat screen -->
    <string name="title_mega_info_empty_screen">MEGA</string>
    <!-- Message about MEGA when there are no message in the chat screen -->
    <string name="title_mega_authenticity_empty_screen">Autentyczność</string>
    <!-- Message about MEGA when there are no message in the chat screen -->
    <string name="title_mega_confidentiality_empty_screen">Poufność</string>
    <!-- Error message shown when opening a cancel link with an account that not corresponds to the link -->
    <string name="error_not_logged_with_correct_account">Ten link nie jest powiązany z tym kontem. Zaloguj się na właściwe konto.</string>
    <!-- Message when the user tries to open a cancel link and it has expired -->
    <string name="cancel_link_expired">Ważność tego linka wygasła, spróbuj ponownie.</string>
    <!-- Text shown after searching and no results found -->
    <string name="no_results_found">Nic nie znaleziono</string>
    <!-- the options of what to upload in an array. Needed for the settings, the options of what to upload. -->
    <string name="offline_status">Niedostępny</string>
    <!-- the options of what to upload in an array. Needed for the settings, the options of what to upload. -->
    <string name="online_status">Online</string>
    <!-- the options of what to upload in an array. Needed for the settings, the options of what to upload. -->
    <string name="away_status">Nieaktywny</string>
    <!-- the options of what to upload in an array. Needed for the settings, the options of what to upload. -->
    <string name="busy_status">Zajęty</string>
    <!-- Info label about the status of the user -->
    <string name="invalid_status">Brak połączenia</string>
    <!-- Text shown when a message has been deleted in the chat -->
    <string name="text_deleted_message">Wiadomość została usunięta</string>
    <!-- Text shown when a message has been deleted in the chat -->
    <string name="text_deleted_message_by">[A]Wiadomość została usunięta przez [/A][B]%1$s[/B]</string>
    <!-- Confirmation before deleting messages -->
    <string name="confirmation_delete_several_messages">Usunąć wiadomości?</string>
    <!-- Confirmation before deleting one message -->
    <string name="confirmation_delete_one_message">Usunąć wiadomość?</string>
    <!-- Label for the sliding panel of a group chat -->
    <string name="group_chat_label">Czat grupowy</string>
    <!-- Label for the option of the sliding panel to show the info of a chat group -->
    <string name="group_chat_info_label">Info</string>
    <!-- Label for the option of the sliding panel to start a one to one chat -->
    <string name="group_chat_start_conversation_label">Rozpocznij rozmowę</string>
    <!-- Label for the option of the sliding panel to edit the profile -->
    <string name="group_chat_edit_profile_label">Edytuj profil</string>
    <!-- Title of the section to leave a group content in the Contact Properties screen -->
    <string name="title_properties_chat_leave_chat">Opuść grupę</string>
    <!-- Label for participants of a group chat -->
    <string name="participants_chat_label">Uczestnicy</string>
    <!-- Text of the confirm dialog shown when it wants to remove a contact from a chat -->
    <string name="confirmation_remove_chat_contact">Usuń %s z tego czata?</string>
    <!-- Label to explain the read only participant permission in the options panel of the group info screen -->
    <string name="observer_permission_label_participants_panel">Tylko odczyt</string>
    <!-- Label to show the participant permission in the options panel of the group info screen -->
    <string name="standard_permission_label_participants_panel">Standard</string>
    <!-- Label to show the participant permission in the options panel of the group info screen -->
    <string name="administrator_permission_label_participants_panel">Moderator</string>
    <!-- Text appended to a edited message. -->
    <string name="edited_message_text">(edytowany)</string>
    <!-- Option in menu to change title of a chat group. -->
    <string name="change_title_option">Zmień tytuł</string>
    <!-- confirmation message before leaving a group chat -->
    <string name="confirmation_leave_group_chat">Jeżeli opuścisz czat, nie będziesz miał możliwości czytania oraz wysyłania w ramach czatu.</string>
    <!-- title confirmation message before leaving a group chat -->
    <string name="title_confirmation_leave_group_chat">Chcesz opuścić czat?</string>
    <!-- Message show when a participant hasn’t been successfully invited to a group chat -->
    <string name="add_participant_error_already_exists">Uczestnik został już dodany do tej rozmowy</string>
    <!-- success message when inviting multiple contacts to a group chat -->
    <string name="number_correctly_add_participant">%d uczestników zostało poprawnie zaproszonych</string>
    <!-- error message when inviting multiple contacts to a group chat -->
    <string name="number_no_add_participant_request">%1$d uczestników zostało dodanych, jednak %2$d nie zostało zaproszonych.</string>
    <!-- chat message when the permissions for a user has been changed -->
    <string name="message_permissions_changed">[A]%1$s[/A][B] został zmieniony na [/B][C]%2$s[/C][D] przez [/D][E]%3$s[/E]</string>
    <!-- chat message when a participant was added to a group chat -->
    <string name="message_add_participant">[A]%1$s[/A][B] dołączył do rozmowy na zaproszenie od [/B][C]%2$s[/C]</string>
    <!-- chat message when a participant was removed from a group chat -->
    <string name="message_remove_participant">[A]%1$s[/A][B] został usunięty z rozmowy przez [/B][C]%2$s[/C]</string>
    <!-- Message shown when a participant change the title of a group chat. -->
    <string name="change_title_messages">[A]%1$s[/A][B] zmienił nazwę czatu grupowego na [/B] [C]“%2$s”[/C]</string>
    <!-- chat message when a participant left a group chat -->
    <string name="message_participant_left_group_chat">[A]%1$s[/A][B] opuścił czat[/B]</string>
    <!-- chat message alert when the message have to been manually -->
    <string name="manual_retry_alert">Wiadomość nie została wysłana. Kliknij po więcej opcji</string>
    <!-- Chat alert of an attachment message when the upload is in progress but the queue of transfers is paused. -->
    <string name="manual_resume_alert">Transfery wstrzymane. Dotknij, aby wznowić.</string>
    <!-- message shown when the status of the user coudn’t be changed -->
    <string name="changing_status_error">Błąd: Twój status nie został zmieniony</string>
    <!-- message shown when a user couldn’t leave chat -->
    <string name="leave_chat_error">Wystąpił błąd podczas opuszczania czatu</string>
    <!-- message shown when a chat has not been created -->
    <string name="create_chat_error">Wystąpił błąd podczas tworzenia czatu</string>
    <!-- settings of the chat to choose the status -->
    <string name="settings_chat_vibration">Wibracje</string>
    <!-- Button text shown on SMS verification page, if the user wants to logout current suspended account and login with another account, user can press this button to logout -->
    <string name="sms_logout">[A]Wyloguj się[/A], aby użyć MEGA z innym kontem</string>
    <!-- On SMS verification page, if the user presses the logout button, a dialog with this text will show to ask for user’s confirmation. -->
    <string name="confirm_logout_from_sms_verification">Czy na pewno chcesz się wylogować z bieżącego konta?</string>
    <!-- Text shown when a message has been deleted in the chat -->
    <string name="non_format_text_deleted_message_by">Ta wiadomość została usunięta przez %1$s</string>
    <!-- Text shown when the chat history has been successfully deleted. -->
    <string name="history_cleared_message">Historia czatu została wyczyszczona</string>
    <!-- Text shown when the chat history was cleared by someone -->
    <string name="non_format_history_cleared_by">Historia rozmowy została usunięta przez %1$s</string>
    <!-- chat message when the permissions for a user has been changed -->
    <string name="non_format_message_permissions_changed">%1$s został zmieniony na %2$s przez %3$s</string>
    <!-- chat message when a participant was added to a group chat -->
    <string name="non_format_message_add_participant">%1$s został dodany do czatu na zaproszenie %2$s</string>
    <!-- chat message when a participant was removed from a group chat -->
    <string name="non_format_message_remove_participant">%1$s został usunięty z czatu przez %2$s</string>
    <!-- Message shown when a participant change the title of a group chat. -->
    <string name="non_format_change_title_messages">%1$s zmienił nazwę czatu grupowego na “%2$s”</string>
    <!-- chat message when a participant left a group chat -->
    <string name="non_format_message_participant_left_group_chat">%1$s opuścił czat</string>
    <!-- success alert when the user copy some messages to the clipboard -->
    <string name="messages_copied_clipboard">Skopiowana do schowka</string>
    <!-- Title of the error dialog when opening a chat -->
    <string name="chat_error_open_title">Błąd czatu!</string>
    <!-- Message of the error dialog when opening a chat -->
    <string name="chat_error_open_message">Ten czat nie został otwarty prawidłowo</string>
    <!-- Menu option to add a contact to your contact list. -->
    <string name="menu_choose_contact">Wybierz kontakt</string>
    <!-- Title of the contact list -->
    <plurals name="general_selection_num_contacts">
        <item quantity="one">%1$d kontakt</item>
        <item quantity="few">empty</item>
        <item quantity="many">empty</item>
        <item quantity="other">%1$d kontakty</item>
    </plurals>
    <!-- Message shown when the folder sharing process fails -->
    <string name="error_sharing_folder">Błąd udostępniania folderu. Proszę spróbuj ponownie.</string>
    <!-- confirmation message before removing a contact, Plural -->
    <plurals name="confirmation_remove_contact">
        <item quantity="one">Wszystkie dane powiązane w wybranym kontaktem zostaną usunięte.</item>
        <item quantity="few">empty</item>
        <item quantity="many">empty</item>
        <item quantity="other">Wszystkie dane powiązane w wybranymi kontaktami zostaną usunięte.</item>
    </plurals>
    <!-- title of confirmation alert before removing a contact, Plural -->
    <plurals name="title_confirmation_remove_contact">
        <item quantity="one">Usuń kontakt?</item>
        <item quantity="few">empty</item>
        <item quantity="many">empty</item>
        <item quantity="other">Usuąć kontakty?</item>
    </plurals>
    <!-- option shown when a message could not be sent -->
    <string name="message_option_retry">Ponów</string>
    <!-- title of the menu for a non sent message -->
    <string name="title_message_not_sent_options">Wiadomość nie została wysłana</string>
    <!-- title of the menu for an uploading message with attachment -->
    <string name="title_message_uploading_options">Przesyłanie załącznika</string>
    <!-- message shown when a chat has no messages -->
    <string name="no_conversation_history">Brak historii rozmowy</string>
    <!-- title of confirmation alert before removing a contact, Plural -->
    <plurals name="user_typing">
        <item quantity="one">%1$s [A]pisze&#8230;[/A]</item>
        <item quantity="few">empty</item>
        <item quantity="many">empty</item>
        <item quantity="other">%1$s [A]piszą&#8230;[/A]</item>
    </plurals>
    <!-- text that appear when there are more than 2 people writing at that time in a chat. For example User1, user2 and more are typing&#8230; -->
    <string name="more_users_typing">%1$s [A]i pozostali piszą&#8230;[/A]</string>
    <!-- More button in contact info page -->
    <string name="label_more">Więcej</string>
    <!-- Text button -->
    <string name="label_close">Zamknij</string>
    <!-- Title of the general tab in My Account Section -->
    <string name="tab_my_account_general">Ogólne</string>
    <!-- label of storage in upgrade/choose account page, it is being used with a variable, e.g. for LITE user it will show ‘200GB Storage’. -->
    <string name="tab_my_account_storage">Pojemności</string>
    <!-- label of storage in upgrade/choose account page, it is being used with a variable, e.g. for LITE user it will show ‘200GB Storage’. -->
    <string name="label_storage_upgrade_account">Pojemności</string>
    <!-- Title of the section about the transfer quota in the storage tab in My Account Section -->
    <string name="label_transfer_quota_upgrade_account">Limit transferu</string>
    <!-- Title of the section about the transfer quota in the storage tab in My Account Section -->
    <string name="label_transfer_quota_achievements">Limit transferu</string>
    <!-- Title of the section about the plan in the storage tab in My Account Section -->
    <string name="account_plan">Pakiet</string>
    <!-- Title of the section about the storage space in the storage tab in My Account Section -->
    <string name="storage_space">Wielkość pamięci</string>
    <!-- Title of the section about the transfer quota in the storage tab in My Account Section -->
    <string name="transfer_quota">Limit transferu</string>
    <!-- Label in section the storage tab in My Account Section -->
    <string name="available_space">Dostępne</string>
    <!-- Label in section the storage tab in My Account Section when no info info is received -->
    <string name="not_available">nie dostępne</string>
    <!-- Label in section the storage tab when the account is Free -->
    <string name="no_bylling_cycle">Bez miesięcznych opłat</string>
    <!-- String to show the transfer quota and the used space in My Account section -->
    <string name="my_account_of_string">%1$s [A]z %2$s[/A]</string>
    <!-- Confirmation message before removing something from the Offline section. -->
    <string name="confirmation_delete_from_save_for_offline">Usunąć z trybu offline?</string>
    <!-- Label for the option of action menu to change the chat status -->
    <string name="set_status_option_label">Ustaw status</string>
    <!-- Label for the option of setting to change the colour theme -->
    <string name="set_color_theme_label">Motyw kolorystyczny</string>
    <!-- Answer for confirmation dialog. -->
    <string name="general_dismiss">Anuluj</string>
    <!-- Label for any ‘Not available’ button, link, text, title, etc. - (String as short as possible). -->
    <string name="general_not_available">Nie dostępne</string>
    <!-- Accepted request invitacion alert -->
    <string name="context_invitacion_reply_accepted">Zaproszenie zaakceptowane</string>
    <!-- Declined request invitacion alert -->
    <string name="context_invitacion_reply_declined">Zaproszenie odrzucone</string>
    <!-- Ignored request invitacion alert -->
    <string name="context_invitacion_reply_ignored">Zaproszenie zignorowane</string>
    <!-- Content of a normal message that cannot be recognized -->
    <string name="error_message_unrecognizable">Wiadomości nierozpoznane</string>
    <!-- Title of the settings section to configure the autoaway of chat presence -->
    <string name="settings_autoaway_title">Auto-drzemka</string>
    <!-- Subtitle of the settings section to configure the autoaway of chat presence -->
    <string name="settings_autoaway_subtitle">Ustaw niedostępny status po czasie</string>
    <!-- Value in the settings section of the autoaway chat presence -->
    <string name="settings_autoaway_value">%1d minut</string>
    <!-- Title of the settings section to configure the status persistence of chat presence -->
    <string name="settings_persistence_title">Widoczny status</string>
    <!-- Subtitle of the settings section to configure the status persistence of chat presence -->
    <string name="settings_persistence_subtitle">Pozostaw mój status bez zmiany nawet gdy żadne z moich urządzeń nie jest podłączone</string>
    <!-- Title of the dialog to set the value of the auto away preference -->
    <string name="title_dialog_set_autoaway_value">Ustaw limit czasowy</string>
    <!-- Button to set a value -->
    <string name="button_set">Ustaw</string>
    <!-- Button to set a value -->
    <string name="hint_minutes">minut</string>
    <!-- the options of what to upload in an array. Needed for the settings, the options of what to upload. -->
    <string-array name="settings_status_entries">
        <item>Online</item>
        <item>Nieaktywny</item>
        <item>Zajęty</item>
        <item>Niedostępny</item>
    </string-array>
    <!-- Text that indicates that a the offline section is currently empty -->
    <string name="offline_empty_folder">Nie masz plików w Offline</string>
    <!-- Positive confirmation to enable logs -->
    <string name="general_enable">Odblokuj</string>
    <!-- Positive confirmation to allow MEGA to read contacts book. -->
    <string name="general_allow">Zezwól</string>
    <!-- Dialog to confirm the action of enabling logs -->
    <string name="enable_log_text_dialog">Logi mogą zawierać dane dotyczące Twojego konta</string>
    <!-- Dialog to confirm the reconnect action -->
    <string name="confirmation_to_reconnect">Dostęp do sieci został przywrócony. Połączy z MEGA?</string>
    <!-- Message shown meanwhile the app is waiting for a the chat status -->
    <string name="loading_status">Pobieranie statusu&#8230;</string>
    <!-- Error when a message cannot be edited -->
    <string name="error_editing_message">Wiadomość nie może być edytowana</string>
    <!-- Label to show the number of transfers in progress, Plural -->
    <plurals name="text_number_transfers">
        <item quantity="one">%1$d z %2$d plik</item>
        <item quantity="few">empty</item>
        <item quantity="many">empty</item>
        <item quantity="other">%1$d of %2$d plików</item>
    </plurals>
    <!-- Progress text shown when user stop upload/download and the app is waiting for async response -->
    <string name="label_process_finishing">Proces się kończy&#8230;</string>
    <!-- positive button on dialog to view a contact -->
    <string name="option_to_transfer_manager">Pokaż</string>
    <!-- Label of the modal bottom sheet to pause all transfers -->
    <string name="option_to_pause_transfers">Wstrzymaj wszystkie operacje</string>
    <!-- Label of the modal bottom sheet to resume all transfers -->
    <string name="option_to_resume_transfers">Wznów wszystkie transfery</string>
    <!-- Label of the modal bottom sheet to clear completed transfers -->
    <string name="option_to_clear_transfers">Wyczyść wszystkie transfery</string>
    <!-- Label indicating action to retry failed or cancelled transfers -->
    <string name="option_to_retry_transfers">Ponów wszystkie transfery</string>
    <!-- Dialog to confirm the action of pausing one transfer -->
    <string name="menu_pause_individual_transfer">Wstrzymaj transfer?</string>
    <!-- Dialog to confirm the action of restarting one transfer -->
    <string name="menu_resume_individual_transfer">Wznów transfer?</string>
    <!-- Button to confirm the action of restarting one transfer -->
    <string name="button_resume_individual_transfer">Wznów</string>
    <!-- Dialog to confirm before removing completed transfers -->
    <string name="confirmation_to_clear_completed_transfers">Wyczyścić wszystkie transfery?</string>
    <!-- Title of the tab section for transfers in progress -->
    <string name="title_tab_in_progress_transfers">W trakcie</string>
    <!-- Title of the tab section for completed transfers -->
    <string name="title_tab_completed_transfers">Zakończone</string>
    <!-- Text shown in playlist subtitle item when a file is reproducing but it is paused -->
    <string name="transfer_paused">Zatrzymane</string>
    <!-- Possible state of a transfer -->
    <string name="transfer_queued">Zakolejkowane</string>
    <!-- Possible state of a transfer. When the transfer is finishing -->
    <string name="transfer_completing">Zakończenie</string>
    <!-- Possible state of a transfer. When the transfer is retrying -->
    <string name="transfer_retrying">Ponawianie</string>
    <!-- Possible state of a transfer. When the transfer was cancelled -->
    <string name="transfer_cancelled">Anulowane</string>
    <!-- Possible state of a transfer -->
    <string name="transfer_unknown">Nieznane</string>
    <!-- Title of the panel where the progress of the transfers is shown -->
    <string name="paused_transfers_title">Wstrzymane transfery</string>
    <!-- message shown in the screen when there are not any active transfer -->
    <string name="completed_transfers_empty">Niezakonczone transfery</string>
    <!-- Text of the notification shown when the upload service is running, Plural -->
    <plurals name="upload_service_notification">
        <item quantity="one">Wgrywanie %1$d z %2$d pliku</item>
        <item quantity="few">empty</item>
        <item quantity="many">empty</item>
        <item quantity="other">Wgrywanie %1$d z %2$d plików</item>
    </plurals>
    <!-- Text of the notification shown when the upload service is running, Plural -->
    <plurals name="upload_service_paused_notification">
        <item quantity="one">Wgrywanie %1$d z %2$d pliku (wstrzymane)</item>
        <item quantity="few">empty</item>
        <item quantity="many">empty</item>
        <item quantity="other">Wgrywanie %1$d z %2$d plików (wstrzymane)</item>
    </plurals>
    <!-- Text of the notification shown when the folder upload service is running, Text of the notification shown when the folder upload service is running - plural e.g. Uploading 1 of 2 folders -->
    <plurals name="folder_upload_service_notification">
        <item quantity="one">Przesyłanie %1$d do folderu %2$d</item>
        <item quantity="few">empty</item>
        <item quantity="many">empty</item>
        <item quantity="other">Wgrywanie %1$d z %2$d katalogów</item>
    </plurals>
    <!-- Text of the notification shown when the folder upload service is running, Text of the notification shown when the folder upload service is running - plural e.g. Uploading 1 of 2 folders -->
    <plurals name="folder_upload_service_paused_notification">
        <item quantity="one">Wgrywanie %1$d z %2$d katalogu (wstrzymane)</item>
        <item quantity="few">empty</item>
        <item quantity="many">empty</item>
        <item quantity="other">Wgrywanie %1$d z %2$d katalogów (wstrzymane)</item>
    </plurals>
    <!-- Text of the notification shown when the upload service has finished, Plural -->
    <plurals name="upload_service_final_notification">
        <item quantity="one">Wgrano %1$d plik</item>
        <item quantity="few">empty</item>
        <item quantity="many">empty</item>
        <item quantity="other">Wgrano %1$d plików</item>
    </plurals>
    <!-- Text of the notification shown when the upload service has finished, Plural -->
    <plurals name="upload_service_notification_already_uploaded">
        <item quantity="one">1 plik już wgrany</item>
        <item quantity="few">empty</item>
        <item quantity="many">empty</item>
        <item quantity="other">%1$d plików już wgranych</item>
    </plurals>
    <!-- Text of the notification shown when the folder upload service has finished, Text of the notification shown when the folder upload service has finished - plural  e.g. Uploaded 2 folders -->
    <plurals name="folder_upload_service_final_notification">
        <item quantity="one">Wgrano %1$d katalog</item>
        <item quantity="few">empty</item>
        <item quantity="many">empty</item>
        <item quantity="other">Wgrano %1$d katalogów</item>
    </plurals>
    <!-- label for the total file size of multiple files and/or folders (no need to put the colon punctuation in the translation) -->
    <string name="general_total_size">Rozmiar: %1$s</string>
    <!-- Text of the notification shown when the upload service has finished with any transfer error, Plural -->
    <plurals name="upload_service_failed">
        <item quantity="one">%1$d plik nie został wgrany</item>
        <item quantity="few">empty</item>
        <item quantity="many">empty</item>
        <item quantity="other">%1$d plików nie zostało wgranych</item>
    </plurals>
    <!-- Text of the notification shown when the upload service has finished with any copied file instead uploaded, Plural -->
    <plurals name="copied_service_upload">
        <item quantity="one">%1$d pliku skopiowane</item>
        <item quantity="few">empty</item>
        <item quantity="many">empty</item>
        <item quantity="other">%1$d plików skopiowanych</item>
    </plurals>
    <!-- Text of the notification shown when the download service do not download because the file is already on the device, Plural -->
    <plurals name="already_downloaded_service">
        <item quantity="one">%1$d plik pobranych poprzednio</item>
        <item quantity="few">empty</item>
        <item quantity="many">empty</item>
        <item quantity="other">%1$d plików pobranych poprzednio</item>
    </plurals>
    <!-- Text of the notification shown when the download service has finished, Plural -->
    <plurals name="download_service_final_notification">
        <item quantity="one">Pobieranie %1$d plik</item>
        <item quantity="few">empty</item>
        <item quantity="many">empty</item>
        <item quantity="other">Pobieranie %1$d plików</item>
    </plurals>
    <!-- Text of the notification shown when the download service has finished with any error, Plural -->
    <plurals name="download_service_final_notification_with_details">
        <item quantity="one">Pobrano %1$d %2$d plik</item>
        <item quantity="few">empty</item>
        <item quantity="many">empty</item>
        <item quantity="other">Pobrano %1$d %2$d plików</item>
    </plurals>
    <!-- Text of the notification shown when the download service has finished with any transfer error, Plural -->
    <plurals name="download_service_failed">
        <item quantity="one">%1$d nie został pobrany</item>
        <item quantity="few">empty</item>
        <item quantity="many">empty</item>
        <item quantity="other">%1$d nie zostało pobranych</item>
    </plurals>
    <!-- Text of the notification shown when the download service is running, Plural -->
    <plurals name="download_service_notification">
        <item quantity="one">Pobieranie %1$d z %2$d plik</item>
        <item quantity="few">empty</item>
        <item quantity="many">empty</item>
        <item quantity="other">Pobieranie %1$d z %2$d plików</item>
    </plurals>
    <!-- Text of the notification shown when the download service is paused, Plural -->
    <plurals name="download_service_paused_notification">
        <item quantity="one">Pobieranie %1$d z %2$d pliku (wstrzymane)</item>
        <item quantity="few">empty</item>
        <item quantity="many">empty</item>
        <item quantity="other">Pobieranie %1$d z %2$d plików (wstrzymane)</item>
    </plurals>
    <!-- Title of the alert when the transfer quota is exceeded. -->
    <string name="title_depleted_transfer_overquota">Niewystarczająca wielkość transferu</string>
    <!-- Text of the alert when the transfer quota is depleted. The placeholder indicates the time left for the transfer quota to be reset. For instance: 30m 45s -->
    <string name="current_text_depleted_transfer_overquota">Pobieranie w kolejce przekracza aktualny limit transferu dostępny dla Twojego adresu IP i dlatego zostało przerwane. Uaktualnij swoje konto lub poczekaj %s, aby kontynuować.</string>
    <!-- Text of the alert when the transfer quota is depleted. The placeholder indicates the time left for the transfer quota to be reset. For instance: 30m 45s -->
    <string name="text_depleted_transfer_overquota">Przekroczono limit transferu dla tego adresu IP. Uaktualnij swoje konto lub poczekaj %s, aby kontynuować pobieranie.</string>
    <!-- Button to show plans in the alert when the transfer quota is depleted -->
    <string name="plans_depleted_transfer_overquota">Zobacz nasze abonamenty</string>
    <!-- Button option of the alert when the transfer quota is depleted -->
    <string name="continue_without_account_transfer_overquota">Kontynuuj bez konta</string>
    <!-- this is used for example when downloading 1 file or 2 files, Plural of file. 2 files -->
    <plurals name="new_general_num_files">
        <item quantity="one">%1$d plik</item>
        <item quantity="few">empty</item>
        <item quantity="many">empty</item>
        <item quantity="other">%1$d pliki</item>
    </plurals>
    <!-- Menu option -->
    <string name="general_view">Zobacz pliki</string>
    <!-- Menu option to choose to add file or folders to Cloud Drive -->
    <string name="add_to_cloud">Importuj</string>
    <!-- Menu option to choose save to Offline section -->
    <string name="save_for_offline">Zapisz lokalnie</string>
    <!-- Menu option to choose to add file to Cloud Drive in the chat -->
    <string name="add_to_cloud_node_chat">Dodaj do Cloud Drive</string>
    <!-- Menu option -->
    <string name="general_view_contacts">Pokaż kontakty</string>
    <!-- Message displayed when a file has been successfully imported to Cloud Drive -->
    <string name="import_success_message">Pomyślnie dodano do usługi Cloud Drive</string>
    <!-- Menu option -->
    <string name="import_success_error">Błąd. Nie dodano do dysku</string>
    <!-- Label in login screen to inform about the chat initialization proccess -->
    <string name="chat_connecting">Trwa łączenie&#8230;</string>
    <!-- message when trying to invite a contact with a pending request -->
    <string name="context_contact_already_invited">%s został już zaproszony. Sprawdź oczekujące zaproszenia.</string>
    <!-- Hint text explaining that you can change the email and resend the create account link to the new email address -->
    <string name="confirm_email_misspelled">Jeśli źle wpisałeś adres e-mail, popraw go i kliknij [A]Wyślij ponownie[A].</string>
    <!-- Button to resend the create account email to a new email address in case the previous email address was misspelled -->
    <string name="confirm_email_misspelled_resend">Wyślin ponownie</string>
    <!-- Text shown after the confirmation email has been sent to the new email address -->
    <string name="confirm_email_misspelled_email_sent">Email został wysłany</string>
    <!-- text_copyright_alert_title -->
    <string name="copyright_alert_title">Informacja do wszystkich użytkowników, dotycząca ochrony praw autorskich</string>
    <!-- text_copyright_alert_first_paragraph -->
    <string name="copyright_alert_first_paragraph">MEGA respektuje prawa autorskie innych osób i wymaga tego samego od pozostałych użytkowników MEGA.</string>
    <!-- text_copyright_alert_second_paragraph -->
    <string name="copyright_alert_second_paragraph">Zabronione jest wykorzystywanie MEGA do naruszania praw autorskich. Nie możesz wgrywać, pobierać, przechowywać, udostępniać plików naruszających prawa autorskie.</string>
    <!-- text of the Agree button -->
    <string name="copyright_alert_agree_button">Zgadzam się</string>
    <!-- text of the Disagree button -->
    <string name="copyright_alert_disagree_button">Niezgadzam się</string>
    <!-- Hint how to cancel the download -->
    <string name="download_show_info">Pokaż info</string>
    <!-- Error message when removing public links of nodes. Plural. -->
    <plurals name="context_link_removal_error">
        <item quantity="one">Usunięcie linku nie powiodło się. Spróbuj ponownie później.</item>
        <item quantity="few">empty</item>
        <item quantity="many">empty</item>
        <item quantity="other">Nie udało się usunąć niektórych linków. Spróbuj ponownie później.</item>
    </plurals>
    <!-- Error message when creating public links of nodes. Plural. -->
    <plurals name="context_link_export_error">
        <item quantity="one">Utworzenie łącza nie powiodło się. Spróbuj ponownie później.</item>
        <item quantity="few">empty</item>
        <item quantity="many">empty</item>
        <item quantity="other">Nie udało się utworzyć niektórych linków. Spróbuj ponownie później.</item>
    </plurals>
    <!-- Message when some public links were removed successfully. Plural. -->
    <plurals name="context_link_removal_success">
        <item quantity="one">Link usunięty pomyślnie.</item>
        <item quantity="few">empty</item>
        <item quantity="many">empty</item>
        <item quantity="other">Linki zostały usunięte pomyślnie.</item>
    </plurals>
    <!-- error message -->
    <string name="context_link_action_error">Działanie łącza nie powiodło się. Spróbuj ponownie później.</string>
    <!-- title of the dialog shown when sending or sharing a folder -->
    <string name="title_write_user_email">Wpisz adres e-mail użytkownika</string>
    <!-- title of the screen to see the details of several node attachments -->
    <string name="activity_title_files_attached">Pliki załączone</string>
    <!-- title of the screen to see the details of several contact attachments -->
    <string name="activity_title_contacts_attached">Kontakty załączone</string>
    <!--  -->
    <string name="alert_user_is_not_contact">Użytkownik nie jest Twoim kontaktem</string>
    <!--  -->
    <string name="camera_uploads_cellular_connection">Użyj połączenia 3G</string>
    <!--  -->
    <string name="camera_uploads_upload_videos">Wgraj filmy</string>
    <!-- Message when an user avatar has been changed successfully -->
    <string name="success_changing_user_avatar">Zdjęcie profilowe zostało zaktualizowane</string>
    <!-- Message when an error ocurred when changing an user avatar -->
    <string name="error_changing_user_avatar_image_not_available">Błąd. Wybrany obraz nie istnieje</string>
    <!-- Message when an error ocurred when changing an user avatar -->
    <string name="error_changing_user_avatar">Błąd podczas zmiany zdjęcia profilowego</string>
    <!-- Message when an user avatar has been deleted successfully -->
    <string name="success_deleting_user_avatar">Zdjęcie profilowe zostało usunięte</string>
    <!-- Message when an error ocurred when deleting an user avatar -->
    <string name="error_deleting_user_avatar">Błąd podczas usuwanie zdjęcia profilowego</string>
    <!-- Message when an error ocurred when changing an user attribute -->
    <string name="error_changing_user_attributes">Wystąpił błąd podczas zmiany imienia</string>
    <!-- Message when an user attribute has been changed successfully -->
    <string name="success_changing_user_attributes">Twoje imię zostało zaktualizowane</string>
    <!-- Message show when a participant has been successfully invited to a group chat -->
    <string name="add_participant_success">Uczestnik został dodany</string>
    <!-- Message show when a participant hasn’t been successfully invited to a group chat -->
    <string name="add_participant_error">Błąd. Uczestnik nie został dodany</string>
    <!-- Message show when a participant has been successfully removed from a group chat -->
    <string name="remove_participant_success">Uczestnik został usunięty</string>
    <!-- Message show when a participant hasn’t been successfully removed from a group chat -->
    <string name="remove_participant_error">Błąd. Uczestnik nie został usunięty</string>
    <!--  -->
    <string name="no_files_selected_warning">Nie wybrano plików</string>
    <!--  -->
    <string name="attachment_upload_panel_from_cloud">Z dysku</string>
    <!--  -->
    <string name="attachment_upload_panel_contact">Kontakt</string>
    <!--  -->
    <string name="attachment_upload_panel_photo">Z urządzenia</string>
    <!-- Button and title of dialog shown when the user wants to delete permanently their account. -->
    <string name="delete_account">Usuń konto</string>
    <!-- Text shown in the alert dialog to confirm the deletion of an account -->
    <string name="delete_account_text">Jeśli usuniesz swoje konto, nie będziesz miał dostępu do swoich danych konta, swoich MEGA kontaktów lub rozmów.\nNie będziesz mógł cofnąć tej czynności.</string>
    <!-- menu item -->
    <string name="delete_button">Usuń</string>
    <!--  -->
    <string name="file_properties_info_info_file">Info</string>
    <!-- Refers to the size of a file. -->
    <string name="file_properties_info_size">Całkowity rozmiar</string>
    <!-- header of a status field for what content a user has shared to you -->
    <string name="file_properties_info_content">Zawiera</string>
    <!--  -->
    <string name="file_properties_shared_folder_public_link_name">Link</string>
    <!-- Refers to access rights for a file folder. -->
    <string name="file_properties_shared_folder_full_access">Pełen dostęp</string>
    <!-- Label to explain the read only participant permission in the options panel of the group info screen -->
    <string name="file_properties_shared_folder_read_only">Tylko odczyt</string>
    <!-- Refers to access rights for a file folder. (with the &amp; needed. Don’t use the symbol itself. Use &amp;) -->
    <string name="file_properties_shared_folder_read_write">Oczyt i zapis</string>
    <!-- State of an attachment message when the upload is in progress but the queue of transfers is paused. -->
    <string name="attachment_uploading_state_paused">Transfery zatrzymane!</string>
    <!-- label to indicate the state of an upload in chat -->
    <string name="attachment_uploading_state_uploading">Wgrywanie&#8230;</string>
    <!--  -->
    <string name="attachment_uploading_state_compressing">Kompresja&#8230;</string>
    <!--  -->
    <string name="attachment_uploading_state_error">Błąd. Nie wysłano.</string>
    <!-- When a multiple download is started, some of the files could have already been downloaded before. This message shows the number of files that has already been downloaded and the number of files pending -->
    <string name="already_downloaded_multiple">%d plików już pobrano.</string>
    <!-- When a multiple download is started, some of the files could have already been downloaded before. This message shows the number of files that are pending in plural. placeholder: number of files -->
    <string name="pending_multiple">%d plików oczekuje.</string>
    <!--  -->
    <string name="contact_is_me">Brak dostępnych opcji, wybrałeś siebie</string>
    <!-- Confirmation before deleting one attachment -->
    <string name="confirmation_delete_one_attachment">Usunąć załącznik?</string>
    <!-- Menu option -->
    <string name="general_view_with_revoke">Pokaż pliki (%1$d usunięto)</string>
    <!-- Success message when the attachment has been sent to a chat -->
    <string name="success_attaching_node_from_cloud">Plik wysłany do %1$s</string>
    <!-- Success message when the attachment has been sent to a many chats -->
    <string name="success_attaching_node_from_cloud_chats">Plik wysłany do %1$d czatów</string>
    <!-- Error message when the attachment cannot be sent -->
    <string name="error_attaching_node_from_cloud">Błąd. Plik nie został wysłany</string>
    <!-- Error message when the attachment cannot be sent to any of the selected chats -->
    <string name="error_attaching_node_from_cloud_chats">Błąd. Plik nie został wysłany do wybranych czatów.</string>
    <!-- Error message when the attachment cannot be revoked -->
    <string name="error_revoking_node">Błąd. Załącznik nie został usunięty</string>
    <!-- settings option -->
    <string name="settings_set_up_automatic_uploads">Skonfiguruj automatyczne wgrywanie</string>
    <!-- Message sound option when no sound has been selected for chat notifications -->
    <string name="settings_chat_silent_sound_not">Wycisz</string>
    <!-- messages string in chat notification -->
    <string name="messages_chat_notification">wiadomości</string>
    <!-- part of the string in incoming shared folder notification -->
    <string name="incoming_folder_notification">od</string>
    <!-- title of incoming shared folder notification -->
    <string name="title_incoming_folder_notification">Nowy udostępniony katalog</string>
    <!-- title of the notification for a new incoming contact request -->
    <string name="title_contact_request_notification">Nowy kontakt</string>
    <!-- Title of the section to clear the chat content in the Manage chat history screen -->
    <string name="title_properties_chat_clear">Wyczyść historię czatu</string>
    <!-- Title of the section to remove contact in the Contact Properties screen -->
    <string name="title_properties_remove_contact">Usuń kontakt</string>
    <!-- Title of the section to enable notifications in the Contact Properties screen -->
    <string name="title_properties_chat_notifications_contact">Powiadomienia Chat</string>
    <!-- Text shown when the chat history was cleared by someone -->
    <string name="history_cleared_by">[A]%1$s[/A][B] usunął historię rozmowy[/B]</string>
    <!-- Notification title to show the number of unread chats, unread messages -->
    <string name="number_messages_chat_notification">%1$d nieprzeczytanych rozmów</string>
    <!-- Item menu option upon clicking on one or multiple files. -->
    <string name="context_permissions_changing_folder">Zmiana uprawnień</string>
    <!-- Item menu option upon clicking on one or multiple files. -->
    <string name="context_removing_contact_folder">Usuwanie kontaktu z udostępnionego katalogu</string>
    <!-- confirmation message before removing a file -->
    <string name="confirmation_move_to_rubbish">Przenieść do kosza?</string>
    <!-- confirmation message before removing CU folder -->
    <string name="confirmation_move_cu_folder_to_rubbish">Czy na pewno chcesz przenieść ten folder do Kosza na śmieci? Spowoduje to wyłączenie przesyłania z aparatu.</string>
    <!-- Confirmation message before removing MU folder -->
    <string name="confirmation_move_mu_folder_to_rubbish">Czy na pewno chcesz przenieść ten folder do kosza na śmieci? Spowoduje to wyłączenie dodatkowego przesyłania multimediów.</string>
    <!-- confirmation message before removing a file -->
    <string name="confirmation_move_to_rubbish_plural">Przenieść do kosza?</string>
    <!-- confirmation message before removing a file -->
    <string name="confirmation_delete_from_mega">Usunąć z MEGA?</string>
    <!-- label to indicate the state of an upload in chat -->
    <string name="attachment_uploading_state">Wgrywanie&#8230;</string>
    <!-- Title of the section to enable notifications in the Contact Properties screen -->
    <string name="title_properties_contact_notifications_for_chat">Powiadomienia Chat</string>
    <!-- title of the section for achievements -->
    <string name="achievements_title">Osiągnięcia</string>
    <!-- subtitle of the section for achievements -->
    <string name="achievements_subtitle">Zaproś znajomych i odbierz nagrody</string>
    <!-- title of the introduction for the achievements screen -->
    <string name="figures_achievements_text_referrals">Odbierz %1$s dodatkowej powierzchni i %2$s dodatkowego transferu za każde polecenie</string>
    <!-- sentence to detail the figures of storage and transfer quota related to each achievement -->
    <string name="figures_achievements_text">Odbierz %1$s dodatkowej powierzchni i %2$s dodatkowego transferu</string>
    <!-- title of the section for unlocked rewards -->
    <string name="unlocked_rewards_title">Nagrody</string>
    <!-- title of the section for unlocked storage quota -->
    <string name="unlocked_storage_title">Limit powierzchni</string>
    <!-- title of the section for referral bonuses in achivements section (maximum 24 chars) -->
    <string name="title_referral_bonuses">Bonusy</string>
    <!-- title of the section for install a mobile app in achivements section (maximum 24 chars) -->
    <string name="title_install_app">Zainstaluj aplikację mobilną</string>
    <!-- Title of the section for add phone number in achivements section (maximum 24 chars) -->
    <string name="title_add_phone">Dodaj telefon komórkowy</string>
    <!-- title of the section for install megasync in achivements section (maximum 24 chars) -->
    <string name="title_regitration">Zarejestruj bonus</string>
    <!-- title of the section for install a mobile app bonuses in achivements section (maximum 24 chars) -->
    <string name="title_install_desktop">Zainstaluj aplikację MEGA</string>
    <!-- title of the section for base quota in achivements section -->
    <string name="title_base_quota">Limit podstawowy w koncie</string>
    <!-- Text that indicates that no pictures have been uploaded to the Camera Uploads section -->
    <string name="camera_uploads_empty">Brak plików w Przesyłanych z aparatu</string>
    <!-- indicates the number of days left related to a achievement -->
    <string name="general_num_days_left">%1$d d pozostało</string>
    <!-- State to indicate something has expired (achivements of business status account for instance) -->
    <string name="expired_label">Wygasło</string>
    <!-- title of the advanced setting to choose the use of https -->
    <string name="setting_title_use_https_only">Nie używaj HTTP</string>
    <!-- subtitle of the advanced setting to choose the use of https -->
    <string name="setting_subtitle_use_https_only">Zaznacz tą opcję tylko w przypadku problemów z transferem plików. W normalnej sytuacji HTTP jest wystarczający ponieważ wszystkie pliki są szyfrowane.</string>
    <!-- title of screen to invite friends and get an achievement -->
    <string name="title_achievement_invite_friends">Jak to działa</string>
    <!-- first paragraph of screen to invite friends and get an achievement -->
    <string name="first_paragraph_achievement_invite_friends">Zaproś swoich znajomych do utworzenia bezpłatnego konta na MEGA i instalacji naszej aplikacji mobilnej. Za każdą rejestrację otrzymasz bonus w postaci dodatkowej powierzchni na pliki i zwiększony limit transferu.</string>
    <!-- second paragraph of screen to invite friends and get an achievement -->
    <string name="second_paragraph_achievement_invite_friends">Nie otrzymasz bonusów za zaproszenie osób już korzystających z MEGA lub tych które już korzystały w przeszłości. Zaproszone kontakty muszą zainstalować aplikację MEGA na telefonie lub komputerze stacjonarnym.</string>
    <!-- explanation of screen to invite friends and get an achievement -->
    <string name="card_title_invite_friends">Wybierz kontakty z listy w telefonie lub wpisz adresy email.</string>
    <!-- title of the dialog to confirm the contact request -->
    <string name="title_confirmation_invite_friends">Zaproś znajomych do MEGA</string>
    <!-- Text shown when the user sends a contact invitation -->
    <string name="subtitle_confirmation_invite_friends">Zaproszenie wysłane</string>
    <!-- paragraph of the dialog to confirm the contact request -->
    <string name="paragraph_confirmation_invite_friends">Poleć znajomym MEGA i zainstalowanie aplikację. Tak długo jak Twoi znajomi używają tego samego adresu do rejestracji, otrzymasz dodatkowe bonusy do swojego konta.</string>
    <!-- Error shown when the user writes a email with an incorrect format -->
    <string name="invalid_email_to_invite">Email nie jest prawidłowy</string>
    <!-- info paragraph about the achievement install megasync -->
    <string name="paragraph_info_achievement_install_desktop">Kiedy zainstalujesz MEGAsync otrzymasz %1$s darmowej powierzchni oraz %2$s dodatkowego transferu ważnych przez 180 dni. Aplikacja MEGA desktop jest dostępna na Windows, macOS oraz Linux.</string>
    <!-- info paragraph about the achievement install mobile app -->
    <string name="paragraph_info_achievement_install_mobile_app">Podczas instalacji aplikacji mobilnej otrzymasz %1$s bepłatnie dodatkową powierzchnię na pliki oraz %2$s dodatkowy transfer, oba bonusy ważne przez kolejne 180 dni. Aplikacja mobilna dostępna jest na iOS, Adroid oraz Windows Phone.</string>
    <!-- info paragraph about the achievement ‘add phone number’. Placeholder 1: bonus storage space e.g. 20GB. Placeholder 2: bonus transfer quota e.g. 50GB -->
    <string name="paragraph_info_achievement_add_phone">Po zweryfikowaniu numeru telefonu otrzymujesz %1$s bezpłatnej przestrzeni dyskowej plus %2$s limitu transferu, oba ważne przez 180 dni.</string>
    <!-- info paragraph about the completed achievement install megasync -->
    <string name="result_paragraph_info_achievement_install_desktop">Otrzymałeś %1$s darmowej powierzchni oraz %2$s dodatkowego transferu za zaintsalowanie aplikacji MEGA.</string>
    <!-- info paragraph about the completed achievement install mobile app -->
    <string name="result_paragraph_info_achievement_install_mobile_app">Otrzymałeś %1$s dodatkowej powierzchni oraz %2$s dodatkowego transferu z zainstalowanie aplikacji mobilnej.</string>
    <!-- info paragraph about the completed achievement of ‘add phone number’. Placeholder 1: bonus storage space e.g. 20GB. Placeholder 2: bonus transfer quota e.g. 50GB -->
    <string name="result_paragraph_info_achievement_add_phone">Otrzymałeś %1$s przestrzeni dyskowej i %2$s limitu transferu na weryfikację twojego numeru telefonu.</string>
    <!-- info paragraph about the completed achievement registration -->
    <string name="result_paragraph_info_achievement_registration">Otrzymałeś %1$s powierzchni na pliki jako bonus za rejestrację.</string>
    <!-- info paragraph about the completed achievement registration -->
    <string name="expiration_date_for_achievements">Bonus wygasa za %1$d dni</string>
    <!-- menu items -->
    <plurals name="context_share_folders">
        <item quantity="one">Udostępnij katalog</item>
        <item quantity="few">empty</item>
        <item quantity="many">empty</item>
        <item quantity="other">Udostępnione katalogi</item>
    </plurals>
    <!-- confirmation message before leaving some incoming shared folders -->
    <plurals name="confirmation_leave_share_folder">
        <item quantity="one">Jeśli opuścisz folder, nie będziesz go więcej widzieć.</item>
        <item quantity="few">empty</item>
        <item quantity="many">empty</item>
        <item quantity="other">Jeśli opuścisz te foldery, nie będziesz mógł ich ponownie zobaczyć.</item>
    </plurals>
    <!-- Info of a contact if there is no folders shared with him -->
    <string name="no_folders_shared">Brak udostępnionych katalogów</string>
    <!-- Menu item -->
    <string name="settings_help">Pomoc</string>
    <!-- Settings preference title for help centre -->
    <string name="settings_help_centre">Centrum pomocy</string>
    <!-- Settings preference title for send feedback -->
    <string name="settings_help_preference">Wyślij opinię</string>
    <!-- mail subject -->
    <string name="setting_feedback_subject">Opinia Android</string>
    <!-- mail body -->
    <string name="setting_feedback_body">Napisz swoją opinię tutaj:</string>
    <!-- mail body -->
    <string name="settings_feedback_body_device_model">Model urządzenia</string>
    <!-- mail body -->
    <string name="settings_feedback_body_android_version">Wersja Adroid</string>
    <!-- Title of the dialog to create a new text file by inserting the name -->
    <string name="dialog_title_new_text_file">Nowy plik tekstowy</string>
    <!-- Title of the dialog to create a new file by inserting the name -->
    <string name="dialog_title_new_file">Nowy plik</string>
    <!-- Input field description in the create file dialog. -->
    <string name="context_new_file_name">Nazwa pliku</string>
    <!-- Title of the dialog to create a new link by inserting the name, e.g. when try to share a web link to your Cloud Drive or incoming shares. -->
    <string name="dialog_title_new_link">Nazwa linku</string>
    <!-- Input field description in the create link dialog, e.g. when try to share a web link to your Cloud Drive or incoming shares. -->
    <string name="context_new_link_name">Link URL</string>
    <!-- Title of the field subject when a new file is created to upload -->
    <string name="new_file_subject_when_uploading">TYTUŁ</string>
    <!-- Title of the field content when a new file is created to upload -->
    <string name="new_file_content_when_uploading">TREŚĆ</string>
    <!-- Title of the field email when a new contact is created to upload -->
    <string name="new_file_email_when_uploading">EMAIL</string>
    <!-- Item of a menu to forward a message chat to another chatroom -->
    <string name="forward_menu_item">Do przodu</string>
    <!-- name of the button to attach file from MEGA to another app -->
    <string name="general_attach">Załącz</string>
    <!-- when add or share a file with a new contact, it can type by name or mail -->
    <string name="type_contact">Imię lub email</string>
    <!-- when add or share a file with a new contact, message displayed to warn that the maximum number has been reached -->
    <string name="max_add_contact">Nie można dodać więcej kontaktów w tej chwili</string>
    <!-- when changing the password , the old password and new password are equals -->
    <string name="old_and_new_passwords_equals">Nowe hasło nie może być identyczne jak poprzednie</string>
    <!-- Menu item -->
    <string name="action_search_by_date">Szukaj wg. daty</string>
    <!-- title of a button to apply search by date -->
    <string name="general_apply">Zastosuj</string>
    <!-- title of a button to apply search by month -->
    <string name="general_search_month">Ostatni miesiąc</string>
    <!-- title of a button to apply search by year -->
    <string name="general_search_year">Ostatni rok</string>
    <!-- title of a Search by date tag -->
    <string name="label_set_day">Wybierz dzień</string>
    <!-- the user can’t choose this date -->
    <string name="snackbar_search_by_date">Data nie jest prawidłowa</string>
    <!-- Error shown when the user left a name empty -->
    <string name="empty_name">Nieprawidłowa nazwa</string>
    <!-- Error shown when the user left names empty and names typed with not allowed characters -->
    <string name="general_incorrect_names">Proszę poprawić nazwy plików przed kontynuowaniem</string>
    <!-- Error text for invalid characters -->
    <string name="invalid_characters">Nieprawidłowe znaki</string>
    <!-- Error shown when the user writes a character not allowed -->
    <string name="invalid_characters_defined">Następujące znaki są niedozwolone: ” * / : &lt; &gt; ? \ |</string>
    <!-- Warning show to the user after try to import files to MEGA with empty names. Plural. When more than one file name have this error. -->
    <plurals name="empty_names">
        <item quantity="one">Proszę nazwać swój plik przed kontynuowaniem</item>
        <item quantity="few">empty</item>
        <item quantity="many">empty</item>
        <item quantity="other">Proszę nazwać swoje pliki przed kontynuowaniem</item>
    </plurals>
    <!-- Label shown when audio file is playing -->
    <string name="audio_play">Plik audio</string>
    <!-- when open PDF Viewer, the pdf that it try to open is damaged or does not exist -->
    <string name="corrupt_pdf_dialog_text">Błąd. Plik pdf jest uszkodzony lub nie istnieje.</string>
    <!-- Label to include info of the user email in the feedback form -->
    <string name="user_account_feedback">Konto użytkownika</string>
    <!-- Label shown in MEGA pdf-viewer when it open a PDF save in smartphone storage -->
    <string name="save_to_mega">Zapisz na mój\nCloud Drive</string>
    <!-- Error message when creating a chat one to one with a contact that already has a chat -->
    <string name="chat_already_exists">Ten czat już istnieje</string>
    <!-- before sharing a file, has to be downloaded -->
    <string name="not_download">Plik nie został jeszcze pobrany</string>
    <!-- Error shown when a user is starting a chat or adding new participants in a group chat and writes a contact mail that has not added -->
    <string name="not_permited_add_email_to_invite">Tylko kontakty z MEGA mogą być dodane</string>
    <!-- Info label about the connectivity state of the chat -->
    <string name="invalid_connection_state">Ponowne łączenie się na czacie</string>
    <!-- Message show when a call cannot be established -->
    <string name="call_error">Błąd. Połączenie nie może zostać nawiązane</string>
    <!-- Title of dialog to evaluate the app -->
    <string name="title_evaluate_the_app_panel">Czy jesteś zadowolony z aplikacji?</string>
    <!-- Label to show rate the app -->
    <string name="rate_the_app_panel">Tak, oceń aplikację</string>
    <!-- Label to show send feedback -->
    <string name="send_feedback_panel">Nie, wyślij opinię</string>
    <!-- title of the section advanced options on the get link screen -->
    <string name="link_advanced_options">Opcje zaawansowane</string>
    <!-- Message to show when users deny to permit the permissions to read and write on external storage on setting default download location -->
    <string name="download_requires_permission">Typ nośnika Mega wymaga Twojej zgody na pobieranie plików</string>
    <!-- Default download location is on old sd card, but currently the user installed a new SD card, need user to reset download location. -->
    <string name="old_sdcard_unavailable">Stara karta SD nie jest dostępna. Ustaw nową katalog pobierania.</string>
    <!-- Dialog title to ask download to internal storage or external storage. -->
    <string name="title_select_download_location">Wybierz lokalizację pobierania</string>
    <!-- Title of the section to invite contacts if the user has denied the contacts permmissions -->
    <string name="no_contacts_permissions">Nie przyznano uprawnień</string>
    <!-- Option of the sliding panel to go to QR code section -->
    <string name="choose_qr_option_panel">Mój kod QR</string>
    <!-- Title of the screen that shows the options to the QR code -->
    <string name="section_qr_code">Kod QR</string>
    <!-- Option in menu of section  My QR code to reset the QR code -->
    <string name="action_reset_qr">Zresetuj kod QR</string>
    <!-- Option in menu of section  My QR code to delete the QR code -->
    <string name="action_delete_qr">Usuń kod QR</string>
    <!-- Option shown in QR code bottom sheet dialog to save QR code in Cloud Drive -->
    <string name="save_cloud_drive">Na Cloud Drive</string>
    <!-- Option shown in QR code bottom sheet dialog to save QR code in File System -->
    <string name="save_file_system">Na dysk</string>
    <!-- Title of QR code section -->
    <string name="section_my_code">Mój kod</string>
    <!-- Title of QR code scan section -->
    <string name="section_scan_code">Zeskanuj kod</string>
    <!-- Title of QR code settings that permits or not contacts that scan my QR code will be automatically added to my contact list -->
    <string name="settings_qrcode_autoaccept">Auto-akceptacja</string>
    <!-- Subtitle of QR code settings auto-accept -->
    <string name="setting_subtitle_qrcode_autoccept">Użytkownicy MEGA, którzy skanują Twój kod QR, zostaną automatycznie dodani do Twojej listy kontaktów.</string>
    <!-- Subtitle of QR code settings that reset the code -->
    <string name="setting_subtitle_qrcode_reset">Poprzedni kod QR nie będzie już ważny</string>
    <!-- Text shown when it has been copied the QR code link -->
    <string name="qrcode_link_copied">Link skopiowany do schowka</string>
    <!-- Text shown when it has been reseted the QR code successfully -->
    <string name="qrcode_reset_successfully">Kod QR został zresetowany</string>
    <!-- Text shown when it has been deleted the QR code successfully -->
    <string name="qrcode_delete_successfully">Kod QR został usunięty</string>
    <!-- Text shown when it has not been reseted the QR code successfully -->
    <string name="qrcode_reset_not_successfully">Kod QR nie został zresetowany z powodu błędu. Proszę spróbuj ponownie.</string>
    <!-- Text shown when it has not been delete the QR code successfully -->
    <string name="qrcode_delete_not_successfully">Kod QR nie został usunięty z powodu błędu. Proszę spróbuj ponownie.</string>
    <!-- Title of dialog shown when a contact request has been sent with QR code -->
    <string name="invite_sent">Zaproszenie wysłane</string>
    <!-- Text of dialog shown when a contact request has been sent. -->
    <string name="invite_sent_text">Użytkownik został zaproszony i po zaakceptowaniu pojawi się na Twojej liście kontaktów.</string>
    <!-- Text of dialog shown when multiple contacts request has been sent -->
    <string name="invite_sent_text_multi">Użytkownik został zaproszony i pojawi się na liście Twoich kontaktów po akceptacji zaproszenia.</string>
    <!-- Text shown when it tries to share the QR and occurs an error to process the action -->
    <string name="error_share_qr">Wystąpił błąd podczas próby udostępnienia pliku QR. Być może plik nie istnieje. Spróbuj ponownie później.</string>
    <!-- Text shown when it tries to upload to Cloud Drive the QR and occurs an error to process the action -->
    <string name="error_upload_qr">Wystąpił błąd podczas próby przesłania pliku QR. Być może plik nie istnieje. Spróbuj ponownie później.</string>
    <!-- Text shown when it tries to download to File System the QR and occurs an error to process the action -->
    <string name="error_download_qr">Wystąpił błąd podczas próby pobrania pliku QR. Być może plik nie istnieje. Spróbuj ponownie później.</string>
    <!-- Text shown when it tries to download to File System the QR and the action has success -->
    <string name="success_download_qr">Kod QR został pobrany do %s</string>
    <!-- Title of dialog shown when a contact request has not been sent with QR code -->
    <string name="invite_not_sent">Zaproszenie nie zostało wysłane</string>
    <!-- Text of dialog shown when a contact request has not been sent with QR code -->
    <string name="invite_not_sent_text">Kod QR lub link do kontaktu jest nieprawidłowy. Spróbuj zeskanować prawidłowy kod lub otworzyć prawidłowy link.</string>
    <!-- Text of dialog shown when a contact request has not been sent with QR code because of is already a contact -->
    <string name="invite_not_sent_text_already_contact">Zaproszenie nie zostało wysłane. %s jest już na liście Twoich kontaktów.</string>
    <!-- Text of dialog shown when a contact request has not been sent with QR code because of some error -->
    <string name="invite_not_sent_text_error">Zaproszenie nie zostało wysłane. Wystąpił błąd podczas przetwarzania.</string>
    <!-- Text of alert dialog informing that the qr is generating -->
    <string name="generatin_qr">Generowanie kodu QR&#8230;</string>
    <!-- Title of QR code scan menu item -->
    <string name="menu_item_scan_code">Skanowanie kodu QR</string>
    <!-- get the contact link and copy it -->
    <string name="button_copy_link">Skopiuj link</string>
    <!-- Create QR code -->
    <string name="button_create_qr">Tworzenie kodu QR</string>
    <!-- Text shown when it has been created the QR code successfully -->
    <string name="qrcode_create_successfully">Kod QR został utworzony</string>
    <!-- Text shown in QR code scan fragment to help and guide the user in the action -->
    <string name="qrcode_scan_help">Zeskanuj kod QR swoim urządzeniem</string>
    <!-- positive button on dialog to view a contact -->
    <string name="contact_view">Pokaż</string>
    <!-- Item menu option to reproduce audio or video in external reproductors -->
    <string name="external_play">Otwórz z</string>
    <!-- to share a file using Facebook, Whatsapp, etc -->
    <string name="context_share">Udostępnij za pomocą</string>
    <!-- Message shown if the user choose enable button and he is not logged in -->
    <string name="error_enable_chat_before_login">Zaloguj się przed włączeniem czatu</string>
    <!-- title of a tag to search for a specific period within the search by date option in Camera upload -->
    <string name="label_set_period">Ustaw okres</string>
    <!-- Text of the empty screen when there are not chat conversations -->
    <string name="context_empty_chat_recent">[B]Zaproś przyjaciół do [/B][A]Czatu[/A][B] i ciesz się naszą zaszyfrowaną platformą z prywatnością i bezpieczeństwem[/B].</string>
    <!-- Text of the empty screen when there are not elements in Camera Uploads -->
    <string name="context_empty_camera_uploads">[B]Brak plików [/B][A]w katalogu[/A]</string>
    <!-- Text of the empty screen when there are not elements in the Rubbish Bin -->
    <string name="context_empty_rubbish_bin">[B]Pusty [/B][A]kosz na śmieci[/A]</string>
    <!-- Text of the empty screen when there are not elements in  Inbox -->
    <string name="context_empty_inbox">[B]Brak plików w twojej [/B][A]skrzynce odbiorczej[/A]</string>
    <!-- Text of the empty screen when there are not elements in Cloud Drive -->
    <string name="context_empty_cloud_drive">[B]Brak plików w twoim [/B][A]Cloud Drive[/A]</string>
    <!-- Text of the empty screen when there are not elements in Saved for Offline -->
    <string name="context_empty_offline">[B]Brak plików [/B][A]Zapisane dla Offline[/A]</string>
    <!-- Text of the empty screen when there are not contacts. No dot at the end because is for an empty state. The format placeholders are to showing it in different colors. -->
    <string name="context_empty_contacts">[B]Brak [/B][A]kontaktów[/A]</string>
    <!-- Message shown when the user has no chats -->
    <string name="recent_chat_empty">[A]Brak[/A] [B]Rozmów[/B]</string>
    <!-- Message shown when the chat is section is loading the conversations -->
    <string name="recent_chat_loading_conversations">[A]Trwa ładowanie[/A] [B]Rozmowy&#8230;[/B]</string>
    <!-- Text of the empty screen when there are not elements in Incoming -->
    <string name="context_empty_incoming">[B]Brak plików [/B][A]Zapisane dla Offline[/A]</string>
    <!-- Text of the empty screen when there are not elements in Outgoing -->
    <string name="context_empty_outgoing">[B]Nie [/B][A]Wychodzące foldery współdzielone[/A]</string>
    <!-- Text of the empty screen when there are not elements in Links. Please, keep the place holders to format the string -->
    <string name="context_empty_links">[B]Brak [/B][A]linków[/A][B][/B]</string>
    <!-- Title of the sent requests tab. Capital letters -->
    <string name="tab_sent_requests">Wysłane zgłoszenia</string>
    <!-- Title of the received requests tab. Capital letters -->
    <string name="tab_received_requests">Otrzymane zgłoszenia</string>
    <!-- Title dialog overquota error -->
    <string name="overquota_alert_title">Dostępny limit został przekroczony</string>
    <!-- error message shown when an account confirmation link or reset password link is invalid for unknown reasons -->
    <string name="invalid_link">Link nieprawidłowy, poproś o prawidłowy link</string>
    <!-- error message shown on the link password dialog if the password typed in was wrong -->
    <string name="invalid_link_password">Nieprawidłowe hasło do łącza</string>
    <!-- Error message shown when user tries to open a not valid MEGA link -->
    <string name="open_link_not_valid_link">Link, który próbujesz otworzyć, nie jest prawidłowym linkiem MEGA.</string>
    <!-- Message shown when a link is being processing -->
    <string name="processing_link">Przetwarzanie linku&#8230;</string>
    <!-- Message shown when it is creating an acount and it is been introduced a very weak or weak password -->
    <string name="passwd_weak">Twoje hasło można łatwo odgadnąć. Spróbuj zwiększyć swoje hasło. Połącz wielkie i małe litery. Dodaj znaki specjalne. Nie używaj nazw ani słów słownikowych.</string>
    <!-- Message shown when it is creating an acount and it is been introduced a medium password -->
    <string name="passwd_medium">Twoje hasło jest wystarczająco bezpieczne aby kontynuować, ale rekomendujemy wzmocnienie hasła później.</string>
    <!-- Message shown when it is creating an acount and it is been introduced a good password -->
    <string name="passwd_good">To hasło będzie wytrzymałe na najbardziej wyrafinowane ataki brute-force. Upewnij się, że jesteś w stanie je zapamiętać.</string>
    <!-- Message shown when it is creating an acount and it is been introduced a strong password -->
    <string name="passwd_strong">To hasło będzie wytrzymałe na najbardziej wyrafinowane ataki brute-force. Upewnij się, że jesteś w stanie je zapamiętać.</string>
    <!-- Password very weak -->
    <string name="pass_very_weak">Bardzo słaby</string>
    <!-- Password weak -->
    <string name="pass_weak">Słabe</string>
    <!-- Password medium -->
    <string name="pass_medium">Średnie</string>
    <!-- Password good -->
    <string name="pass_good">Dobre</string>
    <!-- Password strong -->
    <string name="pass_strong">Silne</string>
    <!-- Text displayed in several parts when there is a call in progress (notification, recent chats list, etc). -->
    <string name="title_notification_call_in_progress">Rozmowa w trakcie</string>
    <!-- Subtitle of the notification shown on the action bar when there is a call in progress -->
    <string name="action_notification_call_in_progress">Kliknij aby wrócić do rozmowy</string>
    <!-- Button in the notification shown on the action bar when there is a call in progress -->
    <string name="button_notification_call_in_progress">Powrót do rozmowy</string>
    <!-- When it lists contacts of MEGA, the title of list’s header -->
    <string name="contacts_mega">Na MEGA</string>
    <!-- When it lists contacts of phone, the title of list’s header -->
    <string name="contacts_phone">Kontakty z telefonu</string>
    <!-- Message error shown when trying to log in on an account has been suspended due to multiple breaches of Terms of Service -->
    <string name="account_suspended_multiple_breaches_ToS">Twoje konto zostało zawieszone ze względu na liczne naruszenia regulaminu MEGA. Sprawdź swoją skrzynkę odbiorczą.</string>
    <!-- Message error shown when trying to log in on an account has been suspended due to breach of Terms of Service -->
    <string name="account_suspended_breache_ToS">Twoje konto zostało zawieszone ze względu na liczne naruszenia regulaminu MEGA, w postaci naruszenia praw innych osób; udostępniania lub pobierania nielegalnych danych; lub naruszenia zasobów aplikacji.</string>
    <!-- In a chat conversation when you try to send device’s images but images are still loading -->
    <string name="file_storage_loading">Ładowanie plików</string>
    <!-- In a chat conversation when you try to send device’s images but there aren’t available images -->
    <string name="file_storage_empty_folder">Brak plików</string>
    <!-- Size in bytes. The placeholder is for the size value, please adjust the position based on linguistics -->
    <string name="label_file_size_byte">%s B</string>
    <!-- Size in kilobytes. The placeholder is for the size value, please adjust the position based on linguistics -->
    <string name="label_file_size_kilo_byte">%s KB</string>
    <!-- Size in megabytes. The placeholder is for the size value, please adjust the position based on linguistics -->
    <string name="label_file_size_mega_byte">%s MB</string>
    <!-- Size in gigabytes. The placeholder is for the size value, please adjust the position based on linguistics -->
    <string name="label_file_size_giga_byte">%s GB</string>
    <!-- Size in terabytes. The placeholder is for the size value, please adjust the position based on linguistics -->
    <string name="label_file_size_tera_byte">%s TB</string>
    <!-- Speed in bytes. The placeholder is for the speed value, please adjust the position based on linguistics -->
    <string name="label_file_speed_byte">%s B/s</string>
    <!-- Speed in kilobytes. The placeholder is for the speed value, please adjust the position based on linguistics -->
    <string name="label_file_speed_kilo_byte">%s KB/s</string>
    <!-- Speed in megabytes. The placeholder is for the speed value, please adjust the position based on linguistics -->
    <string name="label_file_speed_mega_byte">%s MB/s</string>
    <!-- Speed in gigabytes. The placeholder is for the speed value, please adjust the position based on linguistics -->
    <string name="label_file_speed_giga_byte">%s MB/s</string>
    <!-- Speed in terabytes. The placeholder is for the speed value, please adjust the position based on linguistics -->
    <string name="label_file_speed_tera_byte">%s TB/s</string>
    <!-- Size in megabytes. -->
    <string name="label_mega_byte">MB</string>
    <!-- Number of versions of a file shown on the screen info of the file, version items -->
    <plurals name="number_of_versions">
        <item quantity="one">%1$d wersja</item>
        <item quantity="few">empty</item>
        <item quantity="many">empty</item>
        <item quantity="other">%1$d wersji</item>
    </plurals>
    <!-- Title of the section Versions for files -->
    <string name="title_section_versions">Wersje</string>
    <!-- Header of the item to show the current version of a file in a list -->
    <string name="header_current_section_item">Aktualna wersja</string>
    <!--  -->
    <plurals name="header_previous_section_item">
        <item quantity="one">Poprzednia wersja</item>
        <item quantity="few">empty</item>
        <item quantity="many">empty</item>
        <item quantity="other">Poprzednie wersje</item>
    </plurals>
    <!-- option menu to revert a file version -->
    <string name="general_revert">Wycofaj</string>
    <!-- option menu to clear all the previous versions -->
    <string name="menu_item_clear_versions">Usuń poprzednie wersje</string>
    <!-- Title of the dialog to confirm that a version os going to be deleted, version items -->
    <plurals name="title_dialog_delete_version">
        <item quantity="one">Usunąć wersję?</item>
        <item quantity="few">empty</item>
        <item quantity="many">empty</item>
        <item quantity="other">Usunąć wersje?</item>
    </plurals>
    <!-- Content of the dialog to confirm that a version is going to be deleted -->
    <string name="content_dialog_delete_version">Ta wersja zostanie całkowicie usunięta.</string>
    <!-- Content of the dialog to confirm that several versions are going to be deleted -->
    <string name="content_dialog_delete_multiple_version">Te %d wersji zostanie całkowicie usunięte.</string>
    <!-- Title of the notification shown when a file is uploading to a chat -->
    <string name="chat_upload_title_notification">Wgrywanie pliku</string>
    <!-- Label for the option on setting to set up the quality of multimedia files uploaded to the chat -->
    <string name="settings_chat_upload_quality">Jakość wideo</string>
    <!-- Label for the option on setting to set up the quality of video files to be uploaded -->
    <string name="settings_video_upload_quality">Jakość wideo</string>
    <!-- Text shown when the user refuses to permit the storage permission when enable camera upload -->
    <string name="on_refuse_storage_permission">Przesyłanie z aparatu musi mieć dostęp do zdjęć i innych multimediów w urządzeniu. Przejdź do strony ustawień i udziel pozwolenia.</string>
    <!-- the options for the option on setting to set up the quality of multimedia files uploaded to the chat, the options of medium quality multimedia file to  upload. -->
    <string-array name="settings_chat_upload_quality_entries">
        <item>Oryginalna jakość</item>
        <item>Średniej jakości</item>
    </string-array>
    <!-- Title of the notification for a missed call -->
    <string name="missed_call_notification_title">Opuszczone rozmowy</string>
    <!-- Refers to a location of file -->
    <string name="file_properties_info_location">Lokalizacja</string>
    <!-- Title of the label to show the size of the current files inside a folder -->
    <string name="file_properties_folder_current_versions">Aktualne wersja</string>
    <!-- Title of the label to show the size of the versioned files inside a folder -->
    <string name="file_properties_folder_previous_versions">Poprzednie wersje</string>
    <!-- Number of versioned files inside a folder shown on the screen info of the folder, version items -->
    <plurals name="number_of_versions_inside_folder">
        <item quantity="one">%1$d wersja pliku</item>
        <item quantity="few">empty</item>
        <item quantity="many">empty</item>
        <item quantity="other">%1$d wersja plików</item>
    </plurals>
    <!-- Confirmation message after forwarding one or several messages, version items -->
    <string name="messages_forwarded_success">Przekierowane wiadomości</string>
    <!-- Error message after forwarding one or several messages to several chats -->
    <string name="messages_forwarded_error">Błąd. Nie przekazano poprawnie</string>
    <!-- Error message if any of the forwarded messages fails, message items -->
    <plurals name="messages_forwarded_partial_error">
        <item quantity="one">Błąd. %1$d wiadomość nie została pomyślnie przekazana</item>
        <item quantity="few">empty</item>
        <item quantity="many">empty</item>
        <item quantity="other">Błąd. %1$d wiadomości nie zostały pomyślnie przekazane</item>
    </plurals>
    <!-- Error non existing resource after forwarding one or several messages to several chats, message items -->
    <plurals name="messages_forwarded_error_not_available">
        <item quantity="one">Błąd. Zasób nie jest już dostępny</item>
        <item quantity="few">empty</item>
        <item quantity="many">empty</item>
        <item quantity="other">Błąd. Zasoby nie są już dostępne</item>
    </plurals>
    <!-- The title of fragment Turn on Notifications -->
    <string name="turn_on_notifications_title">Włączyć powiadomienia</string>
    <!-- The subtitle of fragment Turn on Notifications -->
    <string name="turn_on_notifications_subtitle">W ten sposób natychmiast zobaczysz nowe wiadomości\nna telefonie z Androidem.</string>
    <!-- First step to turn on notifications -->
    <string name="turn_on_notifications_first_step">Otwórz urządzenie z Androidem [A]Ustawienia[/A]</string>
    <!-- Second step to turn on notifications -->
    <string name="turn_on_notifications_second_step">Otwórz [A]aplikacje i powiadomienia[/A]</string>
    <!-- Third step to turn on notifications -->
    <string name="turn_on_notifications_third_step">Wybierz [A]MEGA[/A]</string>
    <!-- Fourth step to turn on notifications -->
    <string name="turn_on_notifications_fourth_step">Otwórz [A]powiadomienia aplikacji[/A]</string>
    <!-- Fifth step to turn on notifications -->
    <string name="turn_on_notifications_fifth_step">Przełącz na Włącz i wybierz swoje preferencje</string>
    <!-- Alert message after sending to chat one or several messages to several chats, version items -->
    <plurals name="files_send_to_chat_success">
        <item quantity="one">Plik wysłany poprawnie</item>
        <item quantity="few">empty</item>
        <item quantity="many">empty</item>
        <item quantity="other">Pliki wysłane</item>
    </plurals>
    <!-- Error message after sending to chat one or several messages to several chats -->
    <string name="files_send_to_chat_error">Błąd. Niepoprawnie wysłane</string>
    <!-- menu option to send a file to a chat -->
    <string name="context_send_file_to_chat">Wyślij do czatu</string>
    <!-- Title of the dialog ‘Do you remember your password?’ -->
    <string name="remember_pwd_dialog_title">Czy pamiętasz swoje hasło?</string>
    <!-- Text of the dialog ‘Recovery Key exported’ when the user wants logout -->
    <string name="remember_pwd_dialog_text_logout">Za chwilę się wylogujesz, przetestuj swoje hasło, aby je zapamiętać.\nJeśli zgubisz hasło, utracisz dostęp do swoich danych MEGA.</string>
    <!-- Text of the dialog ‘Do you remember your password?’ -->
    <string name="remember_pwd_dialog_text">Sprawdź hasło, aby je zapamiętać. Jeśli zgubisz hasło, utracisz dostęp do swoich danych MEGA.</string>
    <!-- Dialog option that permits user do not show it again -->
    <string name="general_do_not_show">Nie pokazuj więcej</string>
    <!-- Button of the dialog ‘Do you remember your password?’ that permits user test his password -->
    <string name="remember_pwd_dialog_button_test">Przetestuj hasło</string>
    <!-- Title of the activity that permits user test his password -->
    <string name="test_pwd_title">Przetestuj swoje hasło</string>
    <!-- Message shown to the user when is testing her password and it is correct -->
    <string name="test_pwd_accepted">Hasło zaakceptowane</string>
    <!-- Message shown to the user when is testing her password and it is wrong -->
    <string name="test_pwd_wrong">Błędne hasło.\nUtwórz kopię zapasową klucza odzyskiwania tak szybko, jak to możliwe!</string>
    <!-- Text of the dialog ‘Recovery Key exported’ when the user wants logout -->
    <string name="recovery_key_exported_dialog_text_logout">Za chwilę się wylogujesz, przetestuj swoje hasło, aby je zapamiętać.\nJeśli zgubisz hasło, utracisz dostęp do swoich danych MEGA.</string>
    <!-- Option that permits user copy to clipboard -->
    <string name="option_copy_to_clipboard">Skopiuj do schowka</string>
    <!-- Option that permits user export his recovery key -->
    <string name="option_export_recovery_key">Eksportowanie klucza</string>
    <!-- Option that permits user logout -->
    <string name="proceed_to_logout">Wyloguj się</string>
    <!-- Title of the preference Recovery key on Settings section -->
    <string name="recovery_key_bottom_sheet">Klucz zapasowy</string>
    <!-- Option that permits user save on File System -->
    <string name="option_save_on_filesystem">Zapisz w systemie plików</string>
    <!-- Message shown when something has been copied to clipboard -->
    <string name="message_copied_to_clipboard">Skopiowano do schowka</string>
    <!-- text of the label to show that you have messages unread in the chat conversation -->
    <string name="message_jump_latest">Przejdz do ostatniej</string>
    <!-- text of the label to show that you have new messages in the chat conversation -->
    <string name="message_new_messages">Nowe wiadomości</string>
    <!-- Title of the notification shown on the action bar when there is a incoming call -->
    <string name="notification_subtitle_incoming">Nadchodzące połączenie</string>
    <!-- Text for the notification action to launch the incoming call page -->
    <string name="notification_incoming_action">Wróc do rozmowy</string>
    <!-- Text asking to go to system setting to enable allow display over other apps (needed for calls in Android 10) -->
    <string name="notification_enable_display">Wyskakujące okienka w tle MEGA są wyłączone. \nNaciśnij, aby zmienić ustawienia.</string>
    <!-- Subtitle to show the number of unread messages on a chat, unread messages -->
    <plurals name="number_unread_messages">
        <item quantity="one">%1$s nieprzeczytana wiadomość</item>
        <item quantity="few">empty</item>
        <item quantity="many">empty</item>
        <item quantity="other">%1$s nieprzeczytanych wiadomości</item>
    </plurals>
    <!-- Notification title to show the number of unread chats, unread messages -->
    <plurals name="plural_number_messages_chat_notification">
        <item quantity="one">%1$d nieprzeczytany czat</item>
        <item quantity="few">empty</item>
        <item quantity="many">empty</item>
        <item quantity="other">%1$d nieprzeczytanych rozmów</item>
    </plurals>
    <!-- Message shown when a chat is opened and the messages are being recovered -->
    <string name="chat_loading_messages">[A]Ładowanie[/A] [B]Wiadomości&#8230;[/B]</string>
    <!-- Error message shown when opening a file link which doesn’t exist -->
    <string name="general_error_internal_node_not_found">Nie znaleziono pliku lub folderu. Czy jesteś zalogowany na innym koncie w przeglądarce? Możesz uzyskać dostęp tylko do plików lub folderów z konta, na którym jesteś zalogowany w aplikacji</string>
    <!-- menu option to loop video or audio file -->
    <string name="context_loop_video">Pętla</string>
    <!-- Title of the category Security options on Settings section -->
    <string name="settings_security_options_title">Bezpieczeństwo</string>
    <!-- Title of the preference Recovery key on Settings section -->
    <string name="settings_recovery_key_title">Kopia klucza</string>
    <!-- Summary of the preference Recovery key on Settings section -->
    <string name="settings_recovery_key_summary">Zapisanie klucza i przechowywanie go w bezpiecznym miejscu, umożliwi w przeszłości ustawienie nowego hasła bez ryzyka utraty danych.</string>
    <!-- message when a temporary error on logging in is due to connectivity issues -->
    <string name="login_connectivity_issues">Brak połączenia z MEGA. Sprawdź swoje połączenie do sieci i spróbuj ponownie.</string>
    <!-- message when a temporary error on logging in is due to servers busy -->
    <string name="login_servers_busy">Serwery są zbyt zajęte. Proszę czekać.</string>
    <!-- message when a temporary error on logging in is due to SDK is waiting for the server to complete a request due to an API lock -->
    <string name="login_API_lock">Ten proces zajmuje więcej czasu niż standardowo. Prosimy czekać.</string>
    <!-- message when a temporary error on logging in is due to SDK is waiting for the server to complete a request due to a rate limit -->
    <string name="login_API_rate">Za dużo zgłoszeń. Proszę czekać.</string>
    <!-- Message when previous login is being cancelled -->
    <string name="login_in_progress">Anulowanie procesu logowania. Proszę czekać&#8230;</string>
    <!-- when open audio video player, the file that it try to open is not supported -->
    <string name="unsupported_file_type">Nieobsługiwany typ pliku.</string>
    <!-- when open audio video player, the file that it try to open is damaged or does not exist -->
    <string name="corrupt_video_dialog_text">Błąd. Plik jest uszkodzony lub nie istnieje.</string>
    <!-- Title of the screen Playlist -->
    <string name="section_playlist">Playlista</string>
    <!-- Text shown in playlist subtitle item when a file is reproducing -->
    <string name="playlist_state_playing">Trwa odtwarzanie&#8230;</string>
    <!-- Text shown in playlist subtitle item when a file is reproducing but it is paused -->
    <string name="playlist_state_paused">Zatrzymane</string>
    <!-- Menu option to print the recovery key from Offline section -->
    <string name="context_option_print">Drukuj</string>
    <!-- Message when the recovery key has been successfully saved on the filesystem -->
    <string name="save_MK_confirmation">Klucz zapasowy został pomyślnie zapisany</string>
    <!-- label to indicate that a share is still pending on outgoing shares of a node -->
    <string name="pending_outshare_indicator">(Oczekujące)</string>
    <!-- Title of the dialog to disable the rich links previews on chat -->
    <string name="option_enable_chat_rich_preview">Zaawansowane podglądy adresów URL</string>
    <!-- Button to allow the rich links previews on chat -->
    <string name="button_always_rich_links">Pozwalaj zawsze</string>
    <!-- Button do not allow now the rich links previews on chat -->
    <string name="button_not_now_rich_links">Nie teraz</string>
    <!-- Button do not allow the rich links previews on chat -->
    <string name="button_never_rich_links">Nigdy</string>
    <!-- Title of the dialog to enable the rich links previews on chat -->
    <string name="title_enable_rich_links">Włącz podgląd linków</string>
    <!-- Text of the dialog to enable the rich links previews on chat -->
    <string name="text_enable_rich_links">Zwiększ możliwości MEGAchat. Linki będą pobierane bez szyfrowania.</string>
    <!-- Subtitle of a MEGA rich link without the decryption key -->
    <string name="subtitle_mega_rich_link_no_key">Stuknij, aby wprowadzić klucz odszyfrowywania</string>
    <!-- when the user tries to creates a MEGA account or tries to change his password and the password strength is very weak -->
    <string name="error_password">Wprowadź mocniejsze hasło</string>
    <!-- title of the notification for an acceptance of a contact request -->
    <string name="title_acceptance_contact_request_notification">Nowy kontakt</string>
    <!-- Notification title to show the number of incoming contact request, contact requests -->
    <plurals name="plural_number_contact_request_notification">
        <item quantity="one">%1$d oczekujące żądanie kontaktu</item>
        <item quantity="few">empty</item>
        <item quantity="many">empty</item>
        <item quantity="other">%1$d oczekujących żądań kontaktu</item>
    </plurals>
    <!-- title of the notification for a new incoming contact request -->
    <string name="title_new_contact_request_notification">Nowy kontakt</string>
    <!-- Hint shown in the field to write a message in the chat screen (chat with customized title) -->
    <string name="type_message_hint_with_title">Napisz wiadomość do “%s”&#8230;</string>
    <!-- Empty state message shown in the screen when there are not any active transfer -->
    <string name="transfers_empty_new">[B]Brak aktywnych[/B][A] transferów[/A]</string>
    <!-- Empty state message shown in the screen when there are not any active transfer -->
    <string name="completed_transfers_empty_new">[B]Brak ukończonych[/B][A] transferów[/A]</string>
    <!-- Empty state text that indicates that a folder is currently empty -->
    <string name="file_browser_empty_folder_new">[B]Pusty[/B][A] katalog[/A]</string>
    <!-- Hint shown in the field to write a message in the chat screen (chat with customized title) -->
    <string name="type_message_hint_with_customized_title">Napisz wiadomość do “%s”&#8230;</string>
    <!-- Hint shown in the field to write a message in the chat screen (chat with default title) -->
    <string name="type_message_hint_with_default_title">Napisz wiadomość do %s&#8230;</string>
    <!-- Title of setting Two-Factor Authentication -->
    <string name="settings_2fa">Uwierzytelnianie dwuetapowe</string>
    <!-- Subtitle of setting Two-Factor Authentication when the preference is disabled -->
    <string name="setting_subtitle_2fa">Uwierzytelnianie dwuetapowe to druga warstwa zabezpieczeń Twojego konta.</string>
    <!-- Title of the screen Two-Factor Authentication -->
    <string name="title_2fa">Dlaczego potrzebujesz uwierzytelniania dwuskładnikowego?</string>
    <!--  -->
    <string name="two_factor_authentication_explain">Uwierzytelnianie dwuskładnikowe to druga warstwa zabezpieczeń Twojego konta. Co oznacza, że nawet jeśli ktoś zna twoje hasło, nie może uzyskać do niego dostępu, nie mając dostępu do sześciocyfrowego kodu, do którego masz dostęp.</string>
    <!-- Button that permits user begin with the process of enable Two-Factor Authentication -->
    <string name="button_setup_2fa">Rozpocznij instalację</string>
    <!-- Text that explain how to do with Two-Factor Authentication QR -->
    <string name="explain_qr_seed_2fa_1">Zeskanuj lub skopiuj materiał siewny do aplikacji Authenticator.</string>
    <!-- Text that explain how to do with Two-Factor Authentication seed -->
    <string name="explain_qr_seed_2fa_2">Pamiętaj, aby wykonać kopię zapasową tego materiału siewnego w bezpieczne miejsce na wypadek utraty urządzenia.</string>
    <!-- Text that explain how to confirm Two-Factor Authentication -->
    <string name="explain_confirm_2fa">Wprowadź 6-cyfrowy kod wygenerowany przez aplikację Authenticator.</string>
    <!-- Text button -->
    <string name="general_verify">Weryfikacja</string>
    <!-- Text button -->
    <string name="general_next">Dalej</string>
    <!-- Text button -->
    <string name="general_previous">Poprzedni</string>
    <!-- Text of the alert dialog to inform the user when an error occurs when try to enable seed or QR of Two-Factor Authentication -->
    <string name="qr_seed_text_error">Wystąpił błąd podczas generowania kodu źródłowego lub kodu QR. Spróbuj ponownie.</string>
    <!-- Title of the screen shown when the user enabled correctly Two-Factor Authentication -->
    <string name="title_2fa_enabled">Uwierzytelnianie dwuetapowe włączone</string>
    <!-- Description of the screen shown when the user enabled correctly Two-Factor Authentication -->
    <string name="description_2fa_enabled">Gdy następnym razem zalogujesz się na swoje konto, zostaniesz poproszony o podanie 6-cyfrowego kodu podanego przez aplikację Authenticator.</string>
<<<<<<< HEAD
    <!--  -->
    <string name="recommendation_2fa_enabled">If you lose access to your account after enabling 2FA and you have not backed up your Recovery Key, MEGA can\’t help you gain access to it again.\n &lt;b&gt;Zapisz swój klucz&lt;/b&gt;</string>
=======
    <!-- Recommendation displayed after enable Two-Factor Authentication -->
    <string name="recommendation_2fa_enabled">Consider exporting your &lt;b&gt;Recovery Key&lt;/b&gt; in case you lose access to your app or want to disable Two-Factor Authentication in the future.</string>
>>>>>>> f6467ab3
    <!-- Error shown when a user tries to enable Two-Factor Authentication and introduce an invalid code -->
    <string name="pin_error_2fa">Nieprawidłowy kod</string>
    <!-- Title of screen Lost authenticator decive -->
    <string name="lost_your_authenticator_device">Zgubiłeś swoje urządzenie?</string>
    <!-- Title of screen Login verification with Two-Factor Authentication -->
    <string name="login_verification">Weryfikacja logowania</string>
<<<<<<< HEAD
    <!-- Title of screen Change password verification with Two-Factor Authentication -->
    <string name="change_password_verification">Uwierzytelnianie dwuetapowe\nZmień hasło</string>
    <!-- Title of screen Cancel account verification with Two-Factor Authentication -->
    <string name="cancel_account_verification">Uwierzytelnianie dwuetapowe\nAnuluj konto</string>
    <!-- Title of screen Change mail verification with Two-Factor Authentication -->
    <string name="change_mail_verification">Uwierzytelnianie dwuetapowe\nZmień adres e-mail</string>
    <!-- Title of screen Disable Two-Factor Authentication -->
    <string name="disable_2fa_verification">Wyłącz uwierzytelnianie dwuetapowe</string>
=======
    <!-- Subtitle of screen verify Two-Factor Authentication for changing password -->
    <string name="verify_2fa_subtitle_change_password">Zmień hasło</string>
    <!-- Subtitle of screen verify Two-Factor Authentication for changing email -->
    <string name="verify_2fa_subtitle_change_email">Zmień email</string>
    <!-- Subtitle of screen verify Two-Factor Authentication for cancelling account -->
    <string name="verify_2fa_subtitle_delete_account">Usuń konto</string>
    <!-- Subtitle of screen verify Two-Factor Authentication for disabling Two-Factor Authentication -->
    <string name="verify_2fa_subtitle_diable_2fa">Disable</string>
>>>>>>> f6467ab3
    <!-- Title of screen Lost authenticator decive -->
    <string name="title_lost_authenticator_device">Zgubiłeś swoje urządzenie?</string>
    <!-- When the user tries to disable Two-Factor Authentication and some error ocurr in the process -->
    <string name="error_disable_2fa">Wystąpił błąd podczas próby wyłączenia uwierzytelniania dwuetapowego. Proszę spróbuj ponownie.</string>
    <!-- When the user tries to enable Two-Factor Authentication and some error ocurr in the process -->
    <string name="error_enable_2fa">Wystąpił błąd podczas próby włączenia uwierzytelniania dwuetapowego. Proszę spróbuj ponownie.</string>
    <!-- Title of the dialog shown when a new account is created to suggest user enable Two-Factor Authentication -->
    <string name="title_enable_2fa">Włącz uwierzytelnianie dwuskładnikowe</string>
    <!-- Label shown when it disables the Two-Factor Authentication -->
    <string name="label_2fa_disabled">Uwierzytelnianie dwuetapowe wyłączone</string>
    <!-- Text of the button which action is to show the authentication apps -->
    <string name="open_app_button">Otwórz w</string>
    <!-- message when trying to open a link that contains the seed to enable Two-Factor Authentication but there isn’t any app that open it -->
    <string name="intent_not_available_2fa">Nie ma żadnej dostępnej aplikacji do włączania uwierzytelniania dwuetapowego na Twoim urządzeniu</string>
    <!-- Text button -->
    <string name="general_close">Zamknij</string>
    <!-- Label shown when Two-Factor Authentication has been enabled to alert user that has to back up his Recovery Key before finish the process -->
    <string name="backup_rk_2fa_end">Wyeksportuj klucz odzyskiwania, aby zakończyć</string>
    <!-- Title of dialog shown when it tries to open an authentication app and there is no installed -->
<<<<<<< HEAD
    <string name="no_authentication_apps_title">Aplikacja Authenticator</string>
    <!-- Message shown to ask user if wants to open Google Play to install some authenticator app -->
    <string name="open_play_store_2fa">Czy chcesz otworzyć Google Play, aby zainstalować aplikację Authenticator?</string>
=======
    <string name="no_authentication_apps_title">Two-Factor Authentication App</string>
    <!-- Message shown to ask user if wants to open Google Play to install some authenticator app -->
    <string name="open_play_store_2fa">Would you like to open Google Play so you can install an Authenticator App?</string>
>>>>>>> f6467ab3
    <!-- Label Play Store -->
    <string name="play_store_label">Play Store</string>
    <!-- Text shown in an alert explaining how to continue to enable Two-Factor Authentication -->
    <string name="text_2fa_help">Potrzebujesz aplikacji uwierzytelniającej, by włączyć 2FA na MEGA. Możesz pobrać i zainstalować aplikację Google Authenticator, Duo Mobile, Authy lub Microsoft Authenticator na swój telefon lub tablet.</string>
    <!-- success message when importing multiple files from -->
    <string name="number_correctly_imported_from_chat">%d udostępnionych plików</string>
    <!-- error message when importing multiple files from chat -->
    <string name="number_no_imported_from_chat">%d plików nieudostępniono</string>
    <!-- button’s text to open a full screen image -->
    <string name="preview_content">Podgląd zawartości</string>
    <!-- message shown when the user clicks on media file chat message, there is no network connection and the file is not been downloaded -->
    <string name="no_network_connection_on_play_file">Strumieniowania nie można wykonać, a plik nie został pobrany</string>
    <!-- message shown when the user open a file, the file is not been opened due to unknown reason -->
    <string name="error_fail_to_open_file_general">Nie można otworzyć pliku.</string>
    <!-- message shown when the user open a file, there is no network connection and the file is not been downloaded -->
    <string name="error_fail_to_open_file_no_network">Nie mogliśmy otworzyć pliku z powodu braku połączenia sieciowego.</string>
    <!-- message when trying to save for offline a file that already exists -->
    <string name="file_already_exists">Plik już istnieje w Zapisane dla trybu offline</string>
    <!-- Error message if forwarding a message failed, many messages -->
    <plurals name="error_forwarding_messages">
        <item quantity="one">Wiadomość nie została przesłana dalej</item>
        <item quantity="few">empty</item>
        <item quantity="many">empty</item>
        <item quantity="other">Wiadomości nie zostały przesłane</item>
    </plurals>
    <!-- Title of the dialog to disable the rich links previews on chat -->
    <string name="title_confirmation_disable_rich_links">Zaawansowane podglądy adresów URL</string>
    <!-- Text of the dialog to disable the rich links previews on chat -->
    <string name="text_confirmation_disable_rich_links">Podgląd linków zostanie zablokowany. Możesz to zmienić później w ustawieniach. Czy chcesz kontynuować?</string>
    <!-- Message shown when a call ends. -->
    <string name="call_missed_messages">[A]Nieodebrane połączenie[/A]</string>
    <!-- Message shown when a call ends. -->
    <string name="call_rejected_messages">[A]Połączenie zostało odrzucone[/A]</string>
    <!-- Message shown when a call ends. -->
    <string name="call_cancelled_messages">[A]Połączenie zostało anulowane[/A]</string>
    <!-- Message shown when a call ends. -->
    <string name="call_failed_messages">[A]Połączenie nie powiodło się[/A]</string>
    <!-- Message shown when a call ends. -->
    <string name="call_not_answered_messages">[A]Połączenie nie zostało odebrane[/A]</string>
    <!-- Indicates that can type a contact email -->
    <string name="contact_email">Kontaktowy adres e-mail</string>
    <!-- When it tries to add a contact in a list an is already added -->
    <string name="contact_not_added">Już dodałeś ten kontakt.</string>
    <!-- Content of a normal message that cannot be recognized -->
    <string name="error_message_invalid_format">Nieprawidłowy format wiadomości</string>
    <!-- Content of a normal message that cannot be recognized -->
    <string name="error_message_invalid_signature">Nieprawidłowy podpis wiadomości</string>
    <!-- When the user tries to reproduce a file through streaming and ocurred an error creating it -->
    <string name="error_streaming">Wystąpił błąd podczas próby utworzenia strumienia</string>
    <!-- Menu option to restore an item from the Rubbish bin -->
    <string name="context_restore">Odzyskaj</string>
    <!-- success message when a node was restore from Rubbish bin -->
    <string name="context_correctly_node_restored">Przywrócono do %s</string>
    <!-- error message when a node was restore from Rubbish bin -->
    <string name="context_no_restored">Błąd. Nie przywrócono</string>
    <!-- menu item from contact section to send a message to a contact -->
    <string name="context_send_message">Wyślij wiadomość</string>
    <!-- Message shown when a contact is successfully sent to several chats, more contacts -->
    <plurals name="plural_contact_sent_to_chats">
        <item quantity="one">Kontakt wysłany na czaty z powodzeniem</item>
        <item quantity="few">empty</item>
        <item quantity="many">empty</item>
        <item quantity="other">Kontakty wysłane z powodzeniem na czaty</item>
    </plurals>
    <!-- Error message on opening a MEGAdrop folder link -->
    <string name="error_MEGAdrop_not_supported">Foldery MEGAdrop nie są jeszcze obsługiwane</string>
    <!-- Pre overquota error dialog when trying to copy or import a file -->
    <string name="pre_overquota_alert_text">Nie można ukończyć tej akcji, ponieważ spowoduje to przekroczenie bieżącego limitu miejsca. Czy chcesz uaktualnić swoje konto?</string>
    <!-- Title of the section Archived chats -->
    <string name="archived_chats_title_section">Zarchiwizowane czaty</string>
    <!-- Text of the option to show the arhived chat, it shows the number of archived chats -->
    <string name="archived_chats_show_option">Zarchiwizowane rozmowy (%d)</string>
    <!-- Title of the option on the chat list to archive a chat -->
    <string name="archive_chat_option">Archiwum czatu</string>
    <!-- Title of the option on the chat list to unarchive a chat -->
    <string name="unarchive_chat_option">Unarchive Chat</string>
    <!-- Confirmation button of the dialog to archive a chat -->
    <string name="general_archive">Archiwizuj</string>
    <!-- Confirmation button of the dialog to unarchive a chat -->
    <string name="general_unarchive">Rozpakuj archiwum</string>
    <!-- Message shown when a chat is successfully archived, it shows the name of the chat -->
    <string name="success_archive_chat">%s czat został zarchiwizowany.</string>
    <!-- Error message shown when a chat has not be archived, it shows the name of the chat -->
    <string name="error_archive_chat">Błąd. %s czat nie został zarchiwizowany.</string>
    <!-- Message shown when a chat is successfully unarchived, it shows the name of the chat -->
    <string name="success_unarchive_chat">%s czat został przywrócony.</string>
    <!-- Error message shown when a chat has not be unarchived, it shows the name of the chat -->
    <string name="error_unarchive_chat">Błąd. %s czat nie mógł zostać przywrócony.</string>
    <!-- Message shown when the user has no archived chats -->
    <string name="archived_chats_empty">[A]Nie[/A] [B]Zarchiwizowane czaty[/B]</string>
    <!-- Subtitle of chat screen when the chat is inactive -->
    <string name="inactive_chat">Nieaktywny czat</string>
    <!-- Subtitle of chat screen when the chat is archived -->
    <string name="archived_chat">Zarchiwizowany czat</string>
    <!-- error message when restoring several nodes from rubbish -->
    <string name="number_incorrectly_restored_from_rubbish">Elementy %d nie zostały pomyślnie przywrócone</string>
    <!-- success message when restoring several nodes from rubbish -->
    <string name="number_correctly_restored_from_rubbish">%d elementy zostały pomyślnie przywrócone</string>
    <!-- Title of the layout to join a group call from the chat screen -->
    <string name="join_call_layout">Kliknij, aby dołączyć do połączenia</string>
    <!-- Label shown when the user wants to add contacts into his MEGA account -->
    <string name="invite_contacts">Zaproś kontakty</string>
    <!-- Label shown when the user wants to share something with other contacts -->
    <string name="share_with">Udostępnij za pomocą</string>
    <!-- Message shown while the contact list from the device and from MEGA is being read and then shown to the user -->
    <string name="contacts_list_empty_text_loading_share">Ładowanie kontaktów&#8230;</string>
    <!-- Title of the screen New Group -->
    <string name="title_new_group">Nowa grupa</string>
    <!-- Subtitle of the screen New Group -->
    <string name="subtitle_new_group">Wpisz nazwę grupy</string>
    <!-- Hint of edittext shown when it is creating a new group to guide user to type the name of the group -->
    <string name="hint_type_group">Nazwij swoją grupę</string>
    <!-- Text of the confirm dialog shown when it wants to remove a contact from a chat -->
    <string name="confirmation_delete_contact">Usuń %s z tego czata?</string>
    <!-- Settings preference title to show file versions info of the account -->
    <string name="settings_file_management_file_versions_title">Wersje plików</string>
    <!-- Settings preference subtitle to show file versions info of the account -->
    <string name="settings_file_management_file_versions_subtitle">%1$d wersje plików, łącznie w %2$s</string>
    <!-- Title of the section File management on Settings section -->
    <string name="settings_file_management_category">Zarządzanie plikami</string>
    <!-- Option in Settings to delete all the versions of the account -->
    <string name="settings_file_management_delete_versions">Usuń wszystkie starsze wersje moich plików</string>
    <!-- subtitle of the option in Settings to delete all the versions of the account -->
    <string name="settings_file_management_subtitle_delete_versions">Wszystkie bieżące pliki pozostaną. Tylko historyczne wersje twoich plików zostaną usunięte.</string>
    <!-- Text of the dialog to delete all the file versions of the account -->
    <string name="text_confirmation_dialog_delete_versions">Zamierzasz usunąć historie wersji wszystkich plików. Każda wersja pliku udostępniona Ci z kontaktu będzie musiała zostać usunięta przez użytkownika.\n\n Należy pamiętać, że bieżące pliki nie zostaną usunięte.</string>
    <!-- success message when deleting all the versions of the account -->
    <string name="success_delete_versions">Wersje plików zostały pomyślnie usunięte</string>
    <!-- error message when deleting all the versions of the account -->
    <string name="error_delete_versions">Wystąpił błąd podczas próby usunięcia wszystkich poprzednich wersji plików. Spróbuj ponownie później.</string>
    <!-- Title of the option to enable or disable file versioning on Settings section -->
    <string name="settings_enable_file_versioning_title">Wersja pliku</string>
    <!-- Subtitle of the option to enable or disable file versioning on Settings section -->
    <string name="settings_enable_file_versioning_subtitle">Włącz lub wyłącz kontrolę wersji dla całego konta. \n Wyłączenie kontroli wersji nie uniemożliwia twojemu kontaktowi tworzenia nowych wersji w folderach współdzielonych.</string>
    <!-- section title to select a chat to send a file -->
    <string name="choose_chat">Wybierz czat</string>
    <!-- Hint shown to guide user on activity add contacts -->
    <string name="type_mail">Wprowadź nazwę lub e-mail</string>
    <!-- Text of the confirm dialog shown when it wants to add a contact from a QR scaned -->
    <string name="confirmation_invite_contact">Dodać %s do swoich kontaktów?</string>
    <!-- Text of the confirm dialog shown when it wants to add a contact from a QR scaned and is already added before -->
    <string name="confirmation_not_invite_contact">Dodałeś już kontakt %s.</string>
    <!-- Text of the confirm dialog shown when it wants to add a contact from a QR scaned and is already added before -->
    <string name="confirmation_invite_contact_already_added">Dodałeś już kontakt %s.</string>
    <!-- Text of the confirm dialog shown when it wants to add a contact from a QR scaned -->
    <string name="confirmation_share_contact">Udostępnić za pomocą %s?</string>
    <!-- Text button for init a group chat -->
    <string name="new_group_chat_label">Nowy czat grupowy</string>
    <!-- Label shown when the user wants to add contacts into a chat conversation -->
    <string name="send_contacts">Wyślij kontakty</string>
    <!-- Title of the alert when the account have been logged out from another client -->
    <string name="title_alert_logged_out">Wyloguj się</string>
    <!-- Text shown to indicate user that his account has already been confirmed -->
    <string name="account_confirmed">Twoje konto zostało aktywowane. Proszę się zalogować.</string>
    <!-- Text shown to indicate user that his account should be confirmed typing his password -->
    <string name="confirm_account">Wprowadź hasło, w celu potwierdzenia konta</string>
    <!-- Error shown if a user tries to add their own email address as a contact -->
    <string name="error_own_email_as_contact">Nie ma potrzeby podawania własnego adresu email</string>
    <!-- Error shown when a user tries to enable Two-Factor Authentication and introduce an invalid code -->
    <string name="invalid_code">Nieprawidłowy kod</string>
    <!-- Text of the dialog shown when the storage of a FREE account is almost full -->
    <string name="text_almost_full_warning">Cloud Drive jest prawie pełny. Przejdź na wersję Pro i uzyskaj do %1$s miejsca na dane i %2$s przydziału transferu.</string>
    <!-- Text of the dialog shown when the storage of a PRO I or II account is almost full -->
    <string name="text_almost_full_warning_pro_account">Cloud Drive jest prawie pełny. Uaktualnij teraz i uzyskaj do %1$s przestrzeni dyskowej i %2$s limitu transferu.</string>
    <!-- Text of the dialog shown when the storage of a PRO III account is almost full -->
    <string name="text_almost_full_warning_pro3_account">Cloud Drive jest prawie pełny. Jeśli potrzebujesz więcej miejsca, skontaktuj się z pomocą techniczną MEGA, aby uzyskać niestandardowy plan.</string>
    <!-- Text of the dialog shown when the storage of a FREE account is full -->
    <string name="text_storage_full_warning">Cloud Drive jest pełny. Przejdź na wersję Pro i uzyskaj do %1$s miejsca na dane i %2$s przydziału transferu.</string>
    <!-- Text of the dialog shown when the storage of a PRO I or II account is full -->
    <string name="text_storage_full_warning_pro_account">Dysk w chmurze jest pełny. Uaktualnij teraz i uzyskaj do %1$s przestrzeni dyskowej i %2$s limitu transferu.</string>
    <!-- Text of the dialog shown when the storage of a PRO III account is full -->
    <string name="text_storage_full_warning_pro3_account">Cloud Drive jest pełny. Jeśli potrzebujesz więcej miejsca, skontaktuj się z pomocą techniczną MEGA, aby uzyskać niestandardowy plan.</string>
    <!-- Button of the dialog shown when the storage is almost full to see the available PRO plans -->
    <string name="button_plans_almost_full_warning">Zobacz abonamenty</string>
    <!-- Button of the dialog shown when the storage is almost full to custom a plan -->
    <string name="button_custom_almost_full_warning">Niestandardowy plan</string>
    <!-- Button of the dialog shown when the storage is almost full to get bonus -->
    <string name="button_bonus_almost_full_warning">Odbierz bonus</string>
    <!-- Mail title to upgrade to a custom plan -->
    <string name="title_mail_upgrade_plan">Przejdź na niestandardowy abonament</string>
    <!-- Mail subject to upgrade to a custom plan -->
    <string name="subject_mail_upgrade_plan">Zapytaj nas, jak możesz przejść na niestandardowy abonament:</string>
    <!-- Used in chat list screen to indicate in a chat list item that the message was sent by me, followed by the message -->
    <string name="word_me">Ja:</string>
    <!-- Title of the button in the contact info screen to start an audio call -->
    <string name="call_button">Połączenie</string>
    <!-- Title of the button in the contact info screen to send a message -->
    <string name="message_button">Wiadomość</string>
    <!-- Title of the button in the contact info screen to start a video call -->
    <string name="video_button">Film</string>
    <!-- Title of file explorer to send a link -->
    <string name="title_file_explorer_send_link">Wyślij link do&#8230;</string>
    <!-- Title of chat explorer to send a link or file to a chat -->
    <string name="title_chat_explorer">Wysłać do&#8230;</string>
    <!-- Title of cloud explorer to upload a link or file -->
    <string name="title_cloud_explorer">Przesłać do&#8230;</string>
    <!-- More button in contact info page -->
    <string name="contact_info_button_more">Więcej</string>
    <!-- Section title to select a file to perform an action, more files -->
    <plurals name="plural_select_file">
        <item quantity="one">Wybierz plik</item>
        <item quantity="few">empty</item>
        <item quantity="many">empty</item>
        <item quantity="other">Wybierz pliki</item>
    </plurals>
    <!-- Title of confirmation dialog of sending invitation to a contact -->
    <string name="title_confirm_send_invitation">Zaprosić %1$s?</string>
    <!-- Title of shared folder explorer to choose a folder to perform an action -->
    <string name="title_share_folder_explorer">Wybierz katalog</string>
    <!-- Popup message shown if an user try to login while there is still living transfer -->
    <string name="login_warning_abort_transfers">Wszystkie transfery zostaną anulowane, czy chcesz się zalogować?</string>
    <!-- Popup message shown if an user try to login while there is still living transfer -->
    <string name="logout_warning_abort_transfers">Wszystkie transfery zostaną anulowane, czy chcesz się wylogować?</string>
    <!-- Label to explain the read only participant permission in the options panel of the group info screen -->
    <string name="subtitle_read_only_permissions">Tylko odczyt</string>
    <!-- Label shown the total space and the used space in an account -->
    <string name="used_space">[A]%1$s [/A][B]z %2$s użyte[/B]</string>
    <!-- title of the alert dialog when the user is changing the API URL to staging -->
    <string name="staging_api_url_title">Przejdź na serwer testowy?</string>
    <!-- Text of the alert dialog when the user is changing the API URL to staging -->
    <string name="staging_api_url_text">Czy na pewno chcesz przejść na serwer testowy? Twoje konto może mieć nieodwracalne problemy.</string>
    <!-- Title of the confirmation dialog to open the camera app and lose the relay of the local camera on the in progress call -->
    <string name="title_confirmation_open_camera_on_chat">Otwarta kamera?</string>
    <!-- Text of the confirmation dialog to open the camera app and lose the relay of the local camera on the in progress call -->
    <string name="confirmation_open_camera_on_chat">Jeśli otworzysz kamerę, transmisja wideo zostanie wstrzymana w bieżącym połączeniu.</string>
    <!-- Title of the notification when there is unknown activity on the Chat -->
    <string name="notification_chat_undefined_title">Aktywność na czacie</string>
    <!-- Content of the notification when there is unknown activity on the Chat -->
    <string name="notification_chat_undefined_content">Możesz mieć nowe wiadomości</string>
    <!-- When app is retrieving push message -->
    <string name="retrieving_message_title">Pobieranie wiadomości</string>
    <!-- Title of Rubbish bin scheduler option in settings to enable or disable the functionality -->
    <string name="settings_rb_scheduler_enable_title">Opróżnianie kosza</string>
    <!-- Subtitle of Rubbish bin scheduler option in settings to enable or disable the functionality in free accounts -->
    <string name="settings_rb_scheduler_enable_subtitle">Kosz na śmieci jest automatycznie sprawdzany.</string>
    <!-- Title of Rubbish bin scheduler option in settings to enable or disable the functionality in PRO accounts -->
    <string name="settings_rb_scheduler_enable_period_PRO">Minimalny okres to 7 dni.</string>
    <!-- Title of Rubbish bin scheduler option in settings to enable or disable the functionality in PRO accounts -->
    <string name="settings_rb_scheduler_enable_period_FREE">Minimalny okres to 7 dni, a maksymalny okres 30 dni.</string>
    <!-- Sub title of compression queue notification option in settings indicating the size limits. Please keep the placeholders because are to show the size limits including units in runtime. For example: The minimum size is 100MB and the maximum size is 1000MB. -->
    <string name="settings_compression_queue_subtitle">Minimalny rozmiar to %1$s, a maksymalny rozmiar to %2$s.</string>
    <!-- Title of Rubbish bin scheduler option in settings to set up the number of days of the rubbish bin scheduler -->
    <string name="settings_rb_scheduler_select_days_title">Usuń pliki starsze niż</string>
    <!-- Time in days (plural). The placeholder is for the time value, please adjust the position based on linguistics -->
    <string name="settings_rb_scheduler_select_days_subtitle">%d dni</string>
    <!-- Title of popup that userd to set compression queue size (in MB) in settings -->
    <string name="settings_video_compression_queue_size_popup_title">Powiadamiaj mnie, gdy rozmiar jest większy niż</string>
    <!-- Title of compression queue size option in settings -->
    <string name="settings_video_compression_queue_size_title">Jeśli filmy do skompresowania są większe niż</string>
    <!-- Text of the alert when a FREE user tries to disable the RB scheduler -->
    <string name="settings_rb_scheduler_alert_disabling">To disable the Rubbish Bin Clearing Scheduler or set a longer retention period, you need to subscribe to a PRO plan.</string>
    <!-- Picker text to choose custom retention time. This option indicates several days -->
    <string name="hint_days">dni</string>
    <!-- Title of the option to generate a public chat link -->
    <string name="get_chat_link_option">Uzyskaj link do czatu</string>
    <!-- Title of the option to manage a public chat link -->
    <string name="manage_chat_link_option">Zarządzaj linkiem do czatu</string>
    <!-- Title of the option to make a public chat private -->
    <string name="make_chat_private_option">Włącz rotację klucza szyfrowania</string>
    <!-- Title of the view to inform that a chat is private -->
    <string name="private_chat">Włączona rotacja klucza szyfrowania</string>
    <!-- Text of the dialog to change a public chat to private (enable encryption key rotation) -->
    <string name="make_chat_private_option_text">Limit rozmiaru nie może być aObrót klucza szyfrowania jest nieco bezpieczniejszy, ale nie pozwala na utworzenie łącza do czatu, a nowi uczestnicy nie zobaczą poprzednich wiadomości.</string>
    <!-- Text of the option to change a public chat to private (enable encrypted key rotation) -->
    <string name="make_chat_private_not_available_text">Rotacja klucza szyfrowania jest wyłączona dla wątków z więcej niż 100 uczestnikami.</string>
    <!-- Warning show to the user when tries to make private a public chat and the chat has more than 100 participants -->
    <string name="warning_make_chat_private">Nie można zmienić tego czatu na prywatny, ponieważ przekroczono limit uczestników.</string>
    <!-- Text shown when a moderator of a chat create a chat link. Please keep the placeholder because is to show the moderator’s name in runtime. -->
    <string name="message_created_chat_link">[A]%1$s[/A][B] utworzył link do czatu.[/B]</string>
    <!-- Text shown when a moderator of a chat delete a chat link. Please keep the placeholder because is to show the moderator’s name in runtime. -->
    <string name="message_deleted_chat_link">[A]%1$s[/A][B] usunął link do czatu.[/B]</string>
    <!-- Title of the option to delete a chat link -->
    <string name="action_delete_link">Usuń łącze do czatu</string>
    <!-- Title of the alert when a chat link is invalid -->
    <string name="title_alert_chat_link_error">Link do czatu</string>
    <!-- Text of the dialog to confirm after closing all other sessions -->
    <string name="confirmation_close_sessions_text">Spowoduje to wylogowanie wszystkich innych aktywnych sesji oprócz bieżącego.</string>
    <!-- Title of the dialog to confirm after closing all other sessions -->
    <string name="confirmation_close_sessions_title">Czy chcesz zamknąć wszystkie inne sesje?</string>
    <!-- Subtitle chat screen for groups with permissions and not archived, Plural of participant. 2 participants -->
    <string name="number_of_participants">%d uczestników</string>
    <!-- Label of the button to join a chat by a chat link -->
    <string name="action_join">Dołącz</string>
    <!-- Label for observers of a group chat -->
    <string name="observers_chat_label">Obserwatorzy</string>
    <!-- Message on the title of the chat screen if there were any error loading the chat link -->
    <string name="error_chat_link">Błąd podczas ładowania linku do czatu.</string>
    <!-- Message on the title of the chat screen if there were any error loading the chat link without logging -->
    <string name="error_chat_link_init_error">Błąd inicjowania czatu podczas ładowania łącza czatu.</string>
    <!-- Message on the alert to preview a chat link if the user is already a participant -->
    <string name="alert_already_participant_chat_link">Uczestniczysz już w tym czacie.</string>
    <!-- Message on the alert to close a chat preview if the link is invalid -->
    <string name="alert_invalid_preview">Ten podgląd czatu nie jest już dostępny. Jeśli opuścisz podgląd, nie będziesz mógł go ponownie otworzyć.</string>
    <!-- Text shown when a moderator changes the chat to private. Please keep the placeholder because is to show the moderator’s name in runtime. -->
    <string name="message_set_chat_private">[A]%1$s[/A][B] włączył rotację klucza szyfrującego.[/B]</string>
    <!-- error message shown when a chat link is invalid -->
    <string name="invalid_chat_link">Ta rozmowa nie jest już dostępna</string>
    <!-- error message shown when a chat link is not well formed -->
    <string name="invalid_chat_link_args">Nieprawidłowy link do czatu</string>
    <!-- When it is creating a new group chat, this option permits to establish it private or public -->
    <string name="ekr_label">Rotacja klucza szyfrowania</string>
    <!-- Text of the dialog to change a public chat to private (enable encryption key rotation) -->
    <string name="ekr_explanation">Limit rozmiaru nie może być aObrót klucza szyfrowania jest nieco bezpieczniejszy, ale nie pozwala na utworzenie łącza do czatu, a nowi uczestnicy nie zobaczą poprzednich wiadomości.</string>
    <!-- Text of the dialog to change a public chat to private (enable encryption key rotation) -->
    <string name="subtitle_chat_message_enabled_ERK">Limit rozmiaru nie może być aObrót klucza szyfrowania jest nieco bezpieczniejszy, ale nie pozwala na utworzenie łącza do czatu, a nowi uczestnicy nie zobaczą poprzednich wiadomości.</string>
    <!-- Menu item -->
    <string name="action_open_chat_link">Otwórz link do czatu</string>
    <!-- Message shown when a contact request has not been sent because the invitation has been sent before -->
    <string name="invite_not_sent_already_sent">Zaproszenie do kontaktu %s zostało wysłane wcześniej i można się z nim zapoznać na karcie Żądania wysłane.</string>
    <!-- Label shown to indicate the QR is saving in Cloud Drive -->
    <string name="save_qr_cloud_drive">Zapisywanie %s w Cloud Drive&#8230;</string>
    <!-- General label for folders -->
    <string name="general_folders">Katalogi</string>
    <!-- General label for files -->
    <string name="general_files">Pliki</string>
    <!-- Item menu option upon right click on one or multiple files -->
    <string name="general_save_to_device">Zapisz na urządzeniu</string>
    <!-- Title of cloud explorer to upload a file -->
    <string name="title_upload_explorer">Wgraj na MEGA</string>
    <!-- Label choose destination -->
    <string name="choose_destionation">Wybierz miejsce docelowe</string>
    <!-- Label that indicates show more items -->
    <string name="general_show_more">Pokaż więcej</string>
    <!-- Label that indicates show less items -->
    <string name="general_show_less">Pokaż mniej</string>
    <!-- Subtitle of the historic notification for a new contact request -->
    <string name="notification_new_contact_request">[A]%s [/A][B]wysłał Ci zaproszenie.[/B]</string>
    <!-- Subtitle of the historic notification for a new contact -->
    <string name="notification_new_contact">[A]%s [/A][B]jest w Twoich kontaktach.[/B]</string>
    <!-- Subtitle of the historic notification for a new shared folder -->
    <string name="notification_new_shared_folder">[B]Nowy katalog udostępniony od [/B][A]%s.[/A]</string>
    <!-- Subtitle of the historic notification for a reminder new contact request -->
    <string name="notification_reminder_contact_request">[A]Przypomnienie: [/A][B]%s [/B][C]wysłał Ci zaproszenie.[/C]</string>
    <!-- Title of the historic notification for a contact request cancelled -->
    <string name="title_contact_request_notification_cancelled">Żądanie kontaktu zostało anulowane</string>
    <!-- Subtitle of the historic notification for contact request cancelled -->
    <string name="subtitle_contact_request_notification_cancelled">[A]%s [/A][B]anulował zaproszenie.[/B]</string>
    <!-- Title of the historic notification when an user deletes you as contact -->
    <string name="title_contact_notification_deleted">Kontakt został usunięty</string>
    <!-- Subtitle of the historic notification when an user deletes you as contact -->
    <string name="subtitle_contact_notification_deleted">[A]%s [/A][B]usunął Cię z kontaktów.[/B]</string>
    <!-- Title of the historic notification when an user blocks you as contact -->
    <string name="title_contact_notification_blocked">Kontakt zablokowany</string>
    <!-- Subtitle of the historic notification when an user blocks you as contact -->
    <string name="subtitle_contact_notification_blocked">[A]%s [/A][B]zablokował Cię jako kontakt.[/B]</string>
    <!-- Item of the navigation title for the notification section when there is any unread -->
    <string name="section_notification_with_unread">Powiadomienia [A](%1$d)[/A]</string>
    <!-- Text shown in the notifications section. When a contact has nickname, nickname (email) will be shown -->
    <string name="section_notification_user_with_nickname">[A]%1$s (%2$s)[/A]</string>
    <!-- Title of the historic notification for an account deleted -->
    <string name="title_account_notification_deleted">Konto usunięte</string>
    <!-- Subtitle of the historic notification for an account deleted -->
    <string name="subtitle_account_notification_deleted">[B]Konto [/B][A]%s[/A][B] zostało usunięte.[/B]</string>
    <!-- Subtitle of file takedown historic notification -->
    <string name="subtitle_file_takedown_notification">[A]Twój publiczny plik [/A][B]%s[/B][C] został usunięty.[/C]</string>
    <!-- Subtitle of folder takedown historic notification -->
    <string name="subtitle_folder_takedown_notification">[A]Twój publiczny katalog [/A][B]%s[/B][C] został usunięty.[/C]</string>
    <!-- Popup notification text on mouse-over of taken down file. -->
    <string name="message_file_takedown_pop_out_notification">Plik został zgłoszony jako naruszenie praw autorskich.</string>
    <!-- Popup notification text on mouse-over taken down folder. -->
    <string name="message_folder_takedown_pop_out_notification">Katalog został zgłoszony jako naruszenie praw autorskich.</string>
    <!-- option to dispute taken down file or folder -->
    <string name="dispute_takendown_file">Roztrzyganie sporów</string>
    <!-- Error shown when download a file that has violated ToS/AUP. -->
    <string name="error_download_takendown_node">Niedostępny z powodu naruszenia ToS / AUP</string>
    <!-- Alert shown when some files were not downloaded due to ToS/AUP violation, Plural of taken down files. 2 files -->
    <plurals name="alert_taken_down_files">
        <item quantity="one">Plik %d nie został pobrany z powodu naruszenia ToS / AUP.</item>
        <item quantity="few">empty</item>
        <item quantity="many">empty</item>
        <item quantity="other">Pliki %d nie zostały pobrane z powodu naruszenia zasad ToS / AUP.</item>
    </plurals>
    <!-- Subtitle of a file takedown reinstated historic notification -->
    <string name="subtitle_file_takedown_reinstated_notification">[A]Twój publiczny plik [/A][B]%s[/B][C] został przywrócony.[/C]</string>
    <!-- Subtitle of a folder takedown reinstated historic notification -->
    <string name="subtitle_folder_takedown_reinstated_notification">[A]Twój publiczny katalog [/A][B]%s[/B][C] został przywrócony.[/C]</string>
    <!-- Title of the historic notification for outgoing contact requests -->
    <string name="title_outgoing_contact_request">Zgłoszenie wysłane</string>
    <!-- Title of the historic notification for incoming contact requests -->
    <string name="title_incoming_contact_request">Otrzymane zgłoszenie</string>
    <!-- Subtitle of the historic notification for contact request denied -->
    <string name="subtitle_outgoing_contact_request_denied">[A]%s [/A][B]odmówił zaproszenia.[/B]</string>
    <!-- Subtitle of the historic notification for contact request accepted -->
    <string name="subtitle_outgoing_contact_request_accepted">[A]%s [/A][B]zaakceptował zaproszenie.[/B]</string>
    <!-- Subtitle of the historic notification for deleted shared folders (one or many) -->
    <string name="notification_deleted_shared_folder">[B]Dostęp do katalogów udostępnionych przez [/B][A]%s[/A][B] został usunięty.[/B]</string>
    <!-- Subtitle of the historic notification when a contact leaves a shared folder -->
    <string name="notification_left_shared_folder">[A]%s[/A][B] opuśił katalog.[/B]</string>
    <!-- Subtitle of the historic notification when a contact leaves a shared folder and the name of the folder is known -->
    <string name="notification_left_shared_folder_with_name">[A]%1$s[/A][B] opuścił katalog [/B][A]%2$s.[/A]</string>
    <!-- Subtitle of the historic notification for incoming contact request ignored -->
    <string name="subtitle_incoming_contact_request_ignored">[B]Zaproszenie od [/B][A]%s [/A][B]zostało zignorowane[/B]</string>
    <!-- Subtitle of the historic notification for incoming contact request accepted -->
    <string name="subtitle_incoming_contact_request_accepted">[B]Zaproszenie od [/B][A]%s [/A][B]zostało zaakceptowane[/B]</string>
    <!-- Subtitle of the historic notification for incoming contact request declined -->
    <string name="subtitle_incoming_contact_request_denied">[B]Zaproszenie od [/B][A]%s [/A][B]zostało anulowane[/B]</string>
    <!-- Subtitle of the Upgrade account section -->
    <string name="type_of_my_account">Twoje aktualne konto [A]%s[/A]</string>
    <!-- Footnote to clarify the storage space is subject to the achievement program -->
    <string name="footnote_achievements">Podlega zasadom opisanym w programie osiągnięć.</string>
    <!-- Title label for the current payment method during account upgrading -->
    <string name="payment_method">Sposób płatności</string>
    <!-- title of billing period -->
    <string name="billing_period_title">Okres rozliczeniowy</string>
    <!-- Option of one-off (month) billing. Placeholder: purchase price. -->
    <string name="billed_one_off_month">[A]Jednorazowo (miesiąc)[/A] %s</string>
    <!-- Option of one-off (year) billing. Placeholder: purchase price. -->
    <string name="billed_one_off_year">[A]Jednorazowo (rok)[/A] %s</string>
    <!-- Option of monthly billing period. Placeholder: purchase price -->
    <string name="billed_monthly_text">[A]Miesięcznie[/A] %s/miesiąc</string>
    <!-- Option of yearly billing period. Placeholder: purchase price -->
    <string name="billed_yearly_text">[A]Rocznie[/A] %s/rok</string>
    <!-- dialog option cancel in alert dialog -->
    <string name="button_cancel">Anuluj</string>
    <!-- dialog option continue in alert dialog -->
    <string name="button_continue">Kontynuuj</string>
    <!-- one of the payment methods -->
    <string name="payment_method_google_wallet">[A]Google Pay[/A] (subskrypcja)</string>
    <!-- one of the payment methods -->
    <string name="payment_method_huawei_wallet">[A]HUAWEI Pay[/A] (subskrypcja)</string>
    <!-- Capital letters. Text of the label of a new historic notifications -->
    <string name="new_label_notification_item">NOWY</string>
    <!-- When user is on PRO 3 plan, we will display an extra label to notify user that they can still contact support to have a customised plan. -->
    <string name="label_custom_plan">Aby uaktualnić bieżącą subskrypcję, prosimy o kontakt z naszym zespołem pomocy technicznej w celu uzyskania [A]planu niestandardowego[/A].</string>
    <!-- Input field description in the create file dialog. -->
    <string name="context_new_file_name_hint">Nazwa pliku</string>
    <!-- Option in Settings section to enable the last active connection in chat -->
    <string name="option_enable_last_green_chat">Pokaż Ostatnio widziany&#8230;</string>
    <!-- Subtitle of the option in Settings section to enable the last active connection in chat -->
    <string name="subtitle_option_enable_last_green_chat">Pozwól swoim kontaktom zobaczyć ostatni raz, kiedy byłeś aktywny w MEGA.</string>
    <!-- title of notification when device is out of storage during camera upload -->
    <string name="title_out_of_space">Za mało miejsca do przechowywania</string>
    <!-- message will be shown when there is not enough space to perform camera upload. -->
    <string name="message_out_of_space">Za mało miejsca do przechowywania kompresji wideo.</string>
    <!-- the title of the notification that displays when compression larger than setting -->
    <string name="title_compression_size_over_limit">Rozmiar kompresji wideo jest zbyt duży</string>
    <!-- the content message of the notification that displays when compression larger than setting, placeholder: size in MB -->
    <string name="message_compression_size_over_limit">Całkowity rozmiar kompresowanych filmów przekracza %s, naładuj urządzenie, aby kontynuować.</string>
    <!-- Message displayed when the user changes the ‘Keep file names as in the device’ setting -->
    <string name="message_keep_device_name">To ustawienie zacznie obowiązywać przy następnym uruchomieniu przesyłania z kamery</string>
    <!-- Notification message when compressing video to show the compressed percentage. Please, keep the placeholder because it is for adding the percentage value at runtime. -->
    <string name="message_compress_video">%s został skompresowany</string>
    <!-- notification title when compressing video -->
    <string name="title_compress_video">Kompresowanie filmów %1$d/%2$d</string>
    <!-- error message pops up when user selected an invalid folder for camera upload -->
    <string name="error_invalid_folder_selected">Wybrano nieprawidłowy folder</string>
    <!-- Indicates the content of a folder is 1 folder and 1 file. Middle height point is to separate two fragments of text and it was not to be considered a punctuation mark. -->
    <string name="one_folder_one_file">1 folder · 1 plik</string>
    <!-- Indicates the content of a folder is 1 folder and some files. The placeholder is to set the number of files. e.g. 1 folder · 7 files. Middle height point is to separate two fragments of text and it was not to be considered a punctuation mark. -->
    <string name="one_folder_several_files">1 folder · %1$d plików</string>
    <!-- on the section notifications indicates the number of files added to a shared folder, Plural of file. 2 files -->
    <plurals name="num_files_with_parameter">
        <item quantity="one">%d plik</item>
        <item quantity="few">empty</item>
        <item quantity="many">empty</item>
        <item quantity="other">%d plików</item>
    </plurals>
    <!-- on the section notifications indicates the number of folder added to a shared folder, Plural of folder/directory. 2 folders -->
    <plurals name="num_folders_with_parameter">
        <item quantity="one">%d katalog</item>
        <item quantity="few">empty</item>
        <item quantity="many">empty</item>
        <item quantity="other">%d katalogów</item>
    </plurals>
    <!-- Indicates the content of a folder is some folders and some files. Plural of files. e.g. 7 folders · 2 files. Middle height point is to separate two fragments of text and it was not to be considered a punctuation mark. -->
    <plurals name="num_folders_num_files">
        <item quantity="one">%1$d folderów · 1 plik</item>
        <item quantity="few">empty</item>
        <item quantity="many">empty</item>
        <item quantity="other">%1$d folderów · %2$d plików</item>
    </plurals>
    <!-- Subtitle of the historic notification for new additions inside an existing shared folder. Placeholders are: email who added the folders or files, number of folders added, number of files added -->
    <string name="subtitle_notification_added_folders_and_files">[A]%1$s[/A][B] dodane %2$s i %3$s[/B]</string>
    <!-- Subtitle of the historic notification for new additions inside an existing shared folder, Plural of file. 2 files -->
    <plurals name="subtitle_notification_added_files">
        <item quantity="one">[A]%1$s [/A][B]dodał %2$d plik.[/B]</item>
        <item quantity="few">empty</item>
        <item quantity="many">empty</item>
        <item quantity="other">[A]%1$s [/A][B]dodał %2$d pliki.[/B]</item>
    </plurals>
    <!-- Subtitle of the historic notification for deletions inside an existing shared folder, Plural of item. 2 items -->
    <plurals name="subtitle_notification_deleted_items">
        <item quantity="one">[A]%1$s [/A][B]usunął %2$d element.[/B]</item>
        <item quantity="few">empty</item>
        <item quantity="many">empty</item>
        <item quantity="other">[A]%1$s [/A][B]usunął %2$d elementy.[/B]</item>
    </plurals>
    <!-- Subtitle of the historic notification for new additions inside an existing shared folder, Plural of folder. 2 folders -->
    <plurals name="subtitle_notification_added_folders">
        <item quantity="one">[A]%1$s [/A][B]dodał %2$d katalog.[/B]</item>
        <item quantity="few">empty</item>
        <item quantity="many">empty</item>
        <item quantity="other">[A]%1$s [/A][B]dodał %2$d katalogi.[/B]</item>
    </plurals>
    <!-- Subtitle chat screen for groups with permissions and not archived, Plural of participant. 2 participants -->
    <plurals name="subtitle_of_group_chat">
        <item quantity="one">%d uczestnik</item>
        <item quantity="few">empty</item>
        <item quantity="many">empty</item>
        <item quantity="other">%d uczestników</item>
    </plurals>
    <!--  -->
    <string name="custom_subtitle_of_group_chat">%1$s i %2$d więcej</string>
    <!-- Error when the user tries to get a public chat link for a chat with the default title -->
    <string name="message_error_set_title_get_link">Zanim wygenerujesz link do tego czatu, musisz ustawić opis:</string>
    <!-- success alert when the user copy a chat link to the clipboard -->
    <string name="chat_link_copied_clipboard">Czat Link skopiowany do schowka</string>
    <!-- Label to show the price of each plan in the upgrade account section -->
    <string name="type_month">[A]Od[/A] %s / [A]miesiąc[/A] *</string>
    <!-- the meaning of the asterisk in monthly* and annually* payment -->
    <string name="upgrade_comment">* Subskrypcja cykliczna może zostać anulowana w dowolnym momencie przed datą odnowienia.</string>
    <!-- Message shown when a call starts. -->
    <string name="call_started_messages">Połączenie rozpoczęte</string>
    <!-- Title of the dialog to inform about a SSL error -->
    <string name="ssl_error_dialog_title">Błąd klucza SSL</string>
    <!-- Text of the dialog to inform about a SSL error -->
    <string name="ssl_error_dialog_text">MEGA nie może połączyć się bezpiecznie przez SSL. Być może korzystasz z publicznej sieci Wi-Fi z dodatkowymi wymaganiami.</string>
    <!-- Text of the empty screen for the notifications section -->
    <string name="context_empty_notifications">[B]Brak [/B][A]powiadomień[/A]</string>
    <!-- Permissions screen title -->
    <string name="general_setup_mega">Skonfiguruj MEGA</string>
    <!-- Permissions screen explanation -->
    <string name="setup_mega_explanation">MEGA potrzebuje dostępu do Twoich zdjęć, multimediów i plików, dzięki czemu możesz udostępniać je znajomym, wymieniać zaszyfrowane wiadomości i wykonywać bezpieczne połączenia.</string>
    <!-- Title of the screen asking permissions for files -->
    <string name="allow_acces_media_title">Zezwalaj na dostęp do zdjęć, multimediów i plików.</string>
    <!-- Subtitle of the screen asking permissions for files -->
    <string name="allow_acces_media_subtitle">Aby udostępnić zdjęcia, multimedia i pliki, MEGA potrzebuje twojej zgody.</string>
    <!-- Title of the screen asking permissions for camera -->
    <string name="allow_acces_camera_title">Włącz kamerę</string>
    <!-- Subtitle of the screen asking permissions for camera -->
    <string name="allow_acces_camera_subtitle">Umożliwia dostęp do aparatu w celu skanowania dokumentów, robienia zdjęć i wykonywania połączeń wideo.</string>
    <!-- Title of the screen asking permissions for microphone and write in log calls -->
    <string name="allow_acces_calls_title">Włącz połączenia</string>
    <!-- Title of the screen asking permissions for contacts -->
    <string name="allow_acces_contact_title">Włącz dostęp do swojej książki adresowej</string>
    <!-- Subtitle of the screen asking permissions for contacts -->
    <string name="allow_acces_contact_subtitle">Łatwo odkrywaj kontakty z książki adresowej na MEGA.</string>
    <!-- Explanation under the subtitle of asking permissions for contacts to explain that MEGA will never use the address book data for any other purpose -->
    <string name="allow_access_contact_explanation">MEGA nie będzie wykorzystywać tych danych w żadnym innym celu i nigdy nie będzie wchodzić w interakcje z Twoimi kontaktami bez Twojej zgody.</string>
    <!-- Subtitle of the screen asking permissions for microphone -->
    <string name="allow_acces_calls_subtitle_microphone">Zezwalaj na dostęp do mikrofonu, aby wykonywać połączenia szyfrowane.</string>
    <!-- General enable access -->
    <string name="general_enable_access">Udostępnik</string>
    <!-- Title of the option on chat info screen to list all the files sent to the chat -->
    <string name="title_chat_shared_files_info">Udostępnione pliki</string>
    <!-- Error mesage when trying to remove an uploading attachment that has already finished -->
    <string name="error_message_already_sent">Załącznik już wysłany</string>
    <!-- Message shown when a group call ends. -->
    <string name="group_call_ended_message">[A]Połączenie grupowe zakończone[/A][C]. Czas trwania:[/C]</string>
    <!-- Message to indicate a call has ended and indicate the call duration. -->
    <string name="call_ended_message">[A]Rozmowa zakończona[/A][C]. Czas trwania: [/C]</string>
    <!-- Message that shows the hours of a call when it ends, more hours -->
    <plurals name="plural_call_ended_messages_hours">
        <item quantity="one">[B]%1$s godzinę[/B]</item>
        <item quantity="few">empty</item>
        <item quantity="many">empty</item>
        <item quantity="other">[B]%1$s godziny[/B]</item>
    </plurals>
    <!-- Message that shows the minutes of a call when it ends, more minutes -->
    <plurals name="plural_call_ended_messages_minutes">
        <item quantity="one">[B]%1$s minutę[/B]</item>
        <item quantity="few">empty</item>
        <item quantity="many">empty</item>
        <item quantity="other">[B]%1$s minut[/B]</item>
    </plurals>
    <!-- Message that shows the seconds of a call when it ends, more seconds -->
    <plurals name="plural_call_ended_messages_seconds">
        <item quantity="one">[B]%1$d sekund[/B]</item>
        <item quantity="few">empty</item>
        <item quantity="many">empty</item>
        <item quantity="other">[B]%1$d sekundy[/B]</item>
    </plurals>
    <!-- Message to indicate a call has ended without indicate the call duration. -->
    <string name="call_ended_no_duration_message">[A]Połączenie zakończone[/A]</string>
    <!-- Message to indicate a group call has ended without indicate the call duration. -->
    <string name="group_call_ended_no_duration_message">[A]Połączenie grupowe zakończone[/A]</string>
    <!-- String that appears when we show the last activity of a contact, when the last activity was today. For example: Last seen today 11:34a.m. -->
    <string name="last_seen_today">[A]Ostatnio widziany [/A]dzisiaj %1$s</string>
    <!-- String that appears when we show the last activity of a contact, but it’s been a long time ago that we don’t see any activity from that user -->
    <string name="last_seen_long_time_ago">[A]Ostatnio widziany [/A]dawno temu</string>
    <!-- String that appears when we show the last activity of a contact, when the last activity was before today. For example: Last seen March 14th,2018 11:34a.m. -->
    <string name="last_seen_general">[A]Ostatnio widziany [/A]%1$s %2$s</string>
    <!-- label today -->
    <string name="label_today">Dzisiaj</string>
    <!-- label yesterday -->
    <string name="label_yesterday">Przedwczoraj</string>
    <!-- label tomorrow -->
    <string name="label_tomorrow">Jutro</string>
    <!-- Text of the empty screen for the chat shared files -->
    <string name="context_empty_shared_files">[B]Brak [/B][A]udostępnionych plików[/A]</string>
    <!-- Text to indicate that a contact has joined a group call -->
    <string name="contact_joined_the_call">%1$s dołączyło do połączenia</string>
    <!-- Text to indicate that a contact has left a group call -->
    <string name="contact_left_the_call">%1$s opuścił połączenie</string>
    <!-- Warning show when a call cannot start because there are too many participants in the group chat -->
    <string name="call_error_too_many_participants_start">Nie możesz rozpocząć rozmowy, ponieważ został przekroczony limit uczestników.</string>
    <!-- Message show when a call cannot be established because there are too many participants in the group call -->
    <string name="call_error_too_many_participants">Nie możesz dołączyć do tej rozmowy, ponieważ osiągnęła maksymalną liczbę uczestników.</string>
    <!-- Message show when a call cannot be established because there are too many participants in the group -->
    <string name="call_error_too_many_participants_join">Nie możesz dołączyć do tej rozmowy, ponieważ grupa osiągnęła maksymalną liczbę uczestników czatu.</string>
    <!-- Message show when a user cannot activate the video in a group call because the max number of videos has been reached -->
    <string name="call_error_too_many_video">Nie możesz włączyć wideo, ponieważ to połączenie osiągnęło maksymalną liczbę uczestników korzystających z wideo.</string>
    <!-- Message show when a user cannot put the call on hold -->
    <string name="call_error_call_on_hold">Nie możesz zawiesić połączenia.</string>
    <!-- Error message shown when a file cannot be opened by other app using the open with option menu -->
    <string name="error_open_file_with">Błąd. Nie można otworzyć pliku.</string>
    <!-- Subtitle of the call screen when a incoming call is just starting -->
    <string name="incoming_call_starting">Połączenie przychodzące&#8230;</string>
    <!-- Subtitle of the call screen when a outgoing call is just starting -->
    <string name="outgoing_call_starting">Dzwonię&#8230;</string>
    <!-- Content of a invalid meta message -->
    <string name="error_meta_message_invalid">Wiadomość zawiera nieprawidłowe metadane</string>
    <!-- Title of the activity that sends a location -->
    <string name="title_activity_maps">Wyślij lokalizację</string>
    <!-- Label layout on maps activity that permits send current location -->
    <string name="current_location_label">Wyślij swoją aktualną lokalizację</string>
    <!-- Label layout on maps activity that permits send current location. Placeholder is the current location -->
    <string name="current_location_landscape_label">Wyślij swoją aktualną lokalizację: [A]%1$s[/A]</string>
    <!-- Label layout on maps activity indicating nearby places -->
    <string name="nearby_places_label">Miejsca w pobliżu</string>
    <!-- Message shown in a dialog explaining the consequences of accesing the location -->
    <string name="explanation_send_location">Ta lokalizacja zostanie otwarta za pomocą zewnętrznego dostawcy map poza zaszyfrowaną platformą MEGA.</string>
    <!-- Title of the location marker set by the user -->
    <string name="title_marker_maps">Wyślij tę lokalizację</string>
    <!-- Label shown when after a maps search and no places were found -->
    <string name="no_places_found">Nie znaleziono miejsc</string>
    <!-- Title of the dialog shown when the location is disabled -->
    <string name="gps_disabled">GPS jest wyłączony</string>
    <!-- Text of the dialog shown when the location is disabled for open location settings -->
    <string name="open_location_settings">Czy chcesz otworzyć ustawienia lokalizacji?</string>
    <!-- Info shown in the subtitle of each row of the shared files to chat: sender name . date -->
    <string name="second_row_info_item_shared_file_chat">%1$s . %2$s</string>
    <!-- After the user ticketed ’Don’t ask again’ on permission request dialog and denied, tell the user, he/she can still grant MEGA the permission in system settings. -->
    <string name="on_permanently_denied">Nadal możesz przyznać uprawnienia MEGA w ustawieniach urządzenia</string>
    <!-- Explain why MEGA needs the reading contacts permission when users deny to grant MEGA the permission. -->
    <string name="explanation_for_contacts_permission">Jeśli zezwolisz MEGA na dostęp do książki adresowej, łatwiej będziesz mógł odkryć swoje kontakty. MEGA nie będzie wykorzystywać tych danych w żadnym innym celu i nigdy nie będzie wchodzić w interakcje z Twoimi kontaktami bez Twojej zgody.</string>
    <!-- Confirmation message after forwarding one or several messages, version items -->
    <plurals name="messages_forwarded_success_plural">
        <item quantity="one">Wiadomość przesłana dalej</item>
        <item quantity="few">empty</item>
        <item quantity="many">empty</item>
        <item quantity="other">Przekierowane wiadomości</item>
    </plurals>
    <!-- Title of a chat message that contains geolocation info -->
    <string name="title_geolocation_message">Przypięta lokalizacja</string>
    <!-- Text of the button to indicate an attachment upload from file system -->
    <string name="attachment_upload_panel_from_device">Z systemu plików</string>
    <!-- Alert shown when a num of files have not been sent because of any error occurs, Plural of file. 2 files -->
    <plurals name="num_files_not_send">
        <item quantity="one">Plik %d nie został wysłany do czatów %d</item>
        <item quantity="few">empty</item>
        <item quantity="many">empty</item>
        <item quantity="other">%d plików nie zostało wysłanych do czatów %d</item>
    </plurals>
    <!-- Alert shown when a num of contacts have not been sent because of any error occurs, Plural of file. 2 files -->
    <plurals name="num_contacts_not_send">
        <item quantity="one">Kontakt %d nie został wysłany do czatów %d</item>
        <item quantity="few">empty</item>
        <item quantity="many">empty</item>
        <item quantity="other">%d kontaktów nie zostało wysłanych do czatów %d</item>
    </plurals>
    <!-- Alert shown when a num of messages have not been sent because of any error occurs, Plural of file. 2 files -->
    <plurals name="num_messages_not_send">
        <item quantity="one">Wiadomość %d nie została wysłana do czatów %d</item>
        <item quantity="few">empty</item>
        <item quantity="many">empty</item>
        <item quantity="other">%d wiadomości nie zostało wysłanych do %d czatów</item>
    </plurals>
    <!-- How many local contacts have been on MEGA, Plural of local contact. 2 contacts -->
    <plurals name="quantity_of_local_contact">
        <item quantity="one">Znaleziono kontakt %d na MEGA</item>
        <item quantity="few">empty</item>
        <item quantity="many">empty</item>
        <item quantity="other">Znaleziono %d kontaktów na MEGA</item>
    </plurals>
    <!-- Label displayed on the top of the chat list if none of user’s phone contacts have a MEGA account. In other case here would appear all the user’s phone contacts that have a MEGA account. -->
    <string name="no_local_contacts_on_mega">Zaproś kontakt teraz?</string>
    <!-- To see whom in your local contacts has been on MEGA -->
    <string name="see_local_contacts_on_mega">Znajdź swoje kontakty w MEGA</string>
    <!-- In APP, text used to ask for access to contacts -->
    <string name="grant_mega_access_contacts">Przyznaj MEGA dostęp do swojej książki adresowej, aby odkryć swoje kontakty w MEGA.</string>
    <!-- Getting registered contacts -->
    <string name="get_registered_contacts">Ładuję kontakty na MEGA&#8230;</string>
    <!-- Alert shown when some content have not been sent because of any error occurs -->
    <string name="content_not_send">Treść nie została wysłana do czatów %d</string>
    <!-- Label shown when a new group chat has been created correctly -->
    <string name="new_group_chat_created">Nowy czat grupowy został utworzony pomyślnie</string>
    <!-- Alert shown when some content is sharing with chats and they are processing -->
    <string name="preparing_chats">Przygotowywanie plików</string>
    <!-- Label indicating some content has been sent as message -->
    <string name="sent_as_message">Wysłane jako wiadomość.</string>
    <!-- Error message when the attachment cannot be sent to any of the selected chats -->
    <string name="error_sent_as_message">Błąd. Plik nie został wysłany do wybranych czatów.</string>
    <!-- Action delete all file versions -->
    <string name="delete_versions">Usuń poprzednie wersje</string>
    <!-- Title of the dialog shown when it wants to delete the version history of a file -->
    <string name="title_delete_version_history">Czy usunąć poprzednie wersje?</string>
    <!-- Text of the dialog shown when it wants to delete the version history of a file -->
    <string name="text_delete_version_history">Pamiętaj, że bieżący plik nie zostanie usunięty.</string>
    <!-- Alert shown when the version history was deleted correctly -->
    <string name="version_history_deleted">Poprzednie wersje zostały usunięte.</string>
    <!-- Alert shown when the version history was deleted erroneously -->
    <string name="version_history_deleted_erroneously">Poprzednie wersje nie zostały usunięte.</string>
    <!-- Confirmation message after deleted file versions, version items -->
    <plurals name="versions_deleted_succesfully">
        <item quantity="one">%d wersja usunięta pomyślnie</item>
        <item quantity="few">empty</item>
        <item quantity="many">empty</item>
        <item quantity="other">%d wersje zostały usunięte pomyślnie</item>
    </plurals>
    <!-- Alert shown when several versions are not deleted successfully -->
    <plurals name="versions_not_deleted">
        <item quantity="one">Wersja %d nie została usunięta</item>
        <item quantity="few">empty</item>
        <item quantity="many">empty</item>
        <item quantity="other">Nie usunięto wersji %d</item>
    </plurals>
    <!-- Alert shown when the user tries to realize some action in chat and has not contacts -->
    <string name="no_contacts_invite">Nie masz kontaktów MEGA. Zaproś znajomych z sekcji Kontakty.</string>
    <!-- Invite button for chat top cell -->
    <string name="invite_more">Zaproś więcej</string>
    <!-- Title of first tour screen -->
    <string name="title_tour_one">Ty przechowujesz klucze</string>
    <!-- Content of first tour screen -->
    <string name="content_tour_one">Bezpieczeństwo, dlatego istniejemy, twoje pliki są bezpieczne u nas za dobrze naoliwioną maszyną szyfrującą, gdzie tylko ty masz dostęp do twoich plików.</string>
    <!-- Title of second tour screen -->
    <string name="title_tour_two">Zaszyfrowany czat</string>
    <!-- Content of second tour screen -->
    <string name="content_tour_two">W pełni zaszyfrowany czat z połączeniami głosowymi i wideo, przesyłanie wiadomości grupowych i integracja udostępniania plików z dyskiem Cloud Drive.</string>
    <!-- Title of third tour screen -->
    <string name="title_tour_three">Stwórz swoją sieć</string>
    <!-- Content of third tour screen -->
    <string name="content_tour_three">Dodaj kontakty, utwórz sieć, współpracuj i nawiązywaj połączenia głosowe i wideo bez opuszczania MEGA</string>
    <!-- Title of fourth tour screen -->
    <string name="title_tour_four">Twoje zdjęcia w chmurze</string>
    <!-- Content of fourth tour screen -->
    <string name="content_tour_four">Przesyłanie z kamer to podstawowa funkcja każdego urządzenia mobilnego, a my jesteśmy objęci. Utwórz teraz swoje konto.</string>
    <!-- Title of the dialog shown when a pdf required password -->
    <string name="title_pdf_password">Wprowadz swoje hasło</string>
    <!-- Text of the dialog shown when a pdf required password -->
    <string name="text_pdf_password">%s to dokument PDF chroniony hasłem. Wprowadź hasło, aby otworzyć plik PDF.</string>
    <!-- Error of the dialog shown wen a pdf required password and the user types a wrong password -->
    <string name="error_pdf_password">Podałeś złe hasło, spróbuj ponownie.</string>
    <!-- Error of the dialog shown wen a pdf required password and the user has been typed three times a wrong password -->
    <string name="error_max_pdf_password">Wprowadzone hasło jest nieprawidłowe.</string>
    <!-- Alert shown when a user tries to open a file from a zip and the file is unknown or has not been possible to unzip correctly -->
    <string name="unknownn_file">Nie można otworzyć pliku. Jest to nieznany typ pliku lub nie można pomyślnie rozpakować pliku.</string>
    <!-- Alert shown when exists some call and the user tries to play an audio or video -->
    <string name="not_allow_play_alert">Nie można odtwarzać plików multimedialnych w trakcie trwania połączenia.</string>
    <!-- Text shown in the list of chats when there is a call in progress but I am not on it -->
    <string name="ongoing_call_messages">Trwające połączenie</string>
    <!-- Title of the layout to join a group call from the chat screen. The placeholder indicates the user who initiated the call -->
    <string name="join_call_layout_in_group_call">%s rozpoczął połączenie grupowe. Stuknij, aby dołączyć.</string>
    <!-- Title of the layout to return to a call -->
    <string name="call_in_progress_layout">Kliknij, aby powrócić do połączenia</string>
    <!-- message displayed when you try to start a call but it is not possible because you are already on a call -->
    <string name="not_allowed_to_start_call">Jesteś w trakcie rozmowy</string>
    <!-- chat message when a participant invites himself to a public chat using a chat link. Please keep the placeholder because is to show the participant’s name in runtime. -->
    <string name="message_joined_public_chat_autoinvitation">[A]%1$s[/A][B] dołączył do grupowego czatu.[/B]</string>
    <!-- Warning that appears prior to remove a chat link on the group info screen. -->
    <string name="context_remove_chat_link_warning_text">Ta rozmowa nie będzie już dostępna za pośrednictwem łącza czatu po jej usunięciu.</string>
    <!-- Description text of the dialog to generate a public chat link -->
    <string name="context_create_chat_link_warning_text">Rotacja zaszyfrowanego klucza nie pozwala uzyskać połączenia czatu bez tworzenia nowego czatu grupowego.</string>
    <!-- Question of the dialog to generate a public chat link -->
    <string name="context_create_chat_link_question_text">Czy chcesz utworzyć nowy czat grupowy i uzyskać link do czatu?</string>
    <!-- Text of the dialog to change a public chat to private (enable encryption key rotation) -->
    <string name="context_make_private_chat_warning_text">Limit rozmiaru nie może być aObrót klucza szyfrowania jest nieco bezpieczniejszy, ale nie pozwala na utworzenie łącza do czatu, a nowi uczestnicy nie zobaczą poprzednich wiadomości.</string>
    <!-- Message shown when a user has joined to a public chat successfully -->
    <string name="message_joined_successfully">Udało Ci się dołączyć do czatu.</string>
    <!-- Label that indicates the steps of a wizard -->
    <string name="wizard_steps_indicator">%1$d z %2$d</string>
    <!-- Hint of the Search view -->
    <string name="hint_action_search">Szukaj&#8230;</string>
    <!-- Notification button which is displayed to answer an incoming call if the call screen is not displayed for some reason. -->
    <string name="answer_call_incoming">Odpowiedź</string>
    <!-- The text of the notification button that is displayed when there is a call in progress, another call is received and ignored. -->
    <string name="ignore_call_incoming">Zignorowane</string>
    <!-- Subtitle of the call screen when a user muted the current individual call. The placeholder indicates the user who muted the call -->
    <string name="muted_contact_micro">%s wyciszył to połączenie</string>
    <!-- Subtitle of the call screen when I muted the current individual call -->
    <string name="muted_own_micro">Wyciszony</string>
    <!-- Subtitle of the call screen when the call is on hold -->
    <string name="call_on_hold">Połączenie wstrzymane</string>
    <!-- Subtitle of the call screen when a participant puts the call on hold. The placeholder indicates the user who put the call on hold -->
    <string name="session_on_hold">%s jest wstrzymane</string>
    <!-- The text of the notification button that is displayed when I receive a individual call and put the current one on hold and answer the other. -->
    <string name="hold_and_answer_call_incoming">Wstrzymaj i odpowiedz</string>
    <!-- The text of the notification button that is displayed when I receive a group call and put the current one on hold and answer the other. -->
    <string name="hold_and_join_call_incoming">Wstrzymaj i dołącz</string>
    <!-- The text of the notification button that is displayed when I receive a individual call and hang the current one and answer the other. -->
    <string name="end_and_answer_call_incoming">Zakończ i odpowiedz</string>
    <!-- The text of the notification button that is displayed when I receive a group call and hand the current one and answer the other. -->
    <string name="end_and_join_call_incoming">Zakończ i dołącz</string>
    <!-- when trying to download a file that is already downloaded in the device and has to copy in another path -->
    <string name="copy_already_downloaded">Plik już pobrany. Skopiowano do wybranej ścieżki.</string>
    <!-- Title of the dialog shown when you want to join a group call -->
    <string name="title_join_call">Dołącz do rozmowy</string>
    <!-- Text of the dialog shown when you want to join a group call -->
    <string name="text_join_call">Aby dołączyć do tego połączenia, musisz zakończyć bieżące połączenie.</string>
    <!-- Text of the dialog shown when you want to join a group call but you are in another active call -->
    <string name="text_join_another_call">Aby dołączyć do tej rozmowy, musisz zakończyć lub zawiesić bieżące połączenie.</string>
    <!-- Hint shown in the open chat link alert dialog -->
    <string name="hint_enter_chat_link">Wpisz link do czatu</string>
    <!-- Hint shown in the open link alert dialog -->
    <string name="hint_paste_link">Wklej link</string>
    <!-- Error shown when it tries to open an invalid file or folder link -->
    <string name="invalid_file_folder_link">Nieprawidłowy link do pliku lub folderu</string>
    <!-- Error shown when it tries to open an invalid file or folder link and the text view is empty -->
    <string name="invalid_file_folder_link_empty">Wprowadź prawidłowy link do pliku lub folderu</string>
    <!-- Error shown when it tries to open an invalid chat link and the text view is empty -->
    <string name="invalid_chat_link_empty">Wprowadź prawidłowy link do czatu</string>
    <!-- Error shown when it tries to open a chat link from the Cloud Drive section -->
    <string name="valid_chat_link">Wkleiłeś link do czatu.</string>
    <!-- Error shown when it tries to open a contact link from the Cloud Drive section -->
    <string name="valid_contact_link">Wkleiłeś link do kontaktu.</string>
    <!-- Menu item -->
    <string name="action_open_contact_link">Otwórz link do kontaktu</string>
    <!-- Explanation of the dialog shown to share a chat link -->
    <string name="copy_link_explanation">Ludzie mogą dołączyć do Twojej grupy za pomocą tego linku.</string>
    <!-- Label that indicates the creation of a chat link -->
    <string name="new_chat_link_label">Nowy link do czatu</string>
    <!-- Title of the dialog shown when the user it is creating a chat link and the chat has not title -->
    <string name="enter_group_name">Wprowadź nazwę grupy</string>
    <!-- Alert shown when the user it is creating a chat link and the chat has not title -->
    <string name="alert_enter_group_name">Aby utworzyć link do czatu, musisz nazwać grupę.</string>
    <!-- Text shown when an account doesn’t have any contact added and it’s trying to start a new chat conversation -->
    <string name="invite_contacts_to_start_chat">Zaproś kontakty i zacznij bezpiecznie rozmawiać za pomocą szyfrowanego czatu MEGA.</string>
    <!-- Text of the empty screen when there are not chat conversations -->
    <string name="recent_chat_empty_text">Zacznij czatować bezpiecznie ze swoimi kontaktami za pomocą szyfrowania end-to-end</string>
    <!-- Text sent to recipients to invite to be contact. Placeholder: contact link url. -->
    <string name="invite_contacts_to_start_chat_text_message">Cześć! Nawiąż ze mną bezpieczne rozmowy na temat MEGA i uzyskaj do 50 GB bezpłatnej przestrzeni dyskowej. %1$s</string>
    <!-- In some cases, a user may try to get the link for a chat room, but if such is not set by an operator - it would say ‘not link available’ and not auto create it. -->
    <string name="no_chat_link_available">Brak dostępnego linku do czatu.</string>
    <!-- Alert shown when it has been deleted successfully a chat link -->
    <string name="chat_link_deleted">Usunięto link do czatu.</string>
    <!-- The status of pending contact request (ACCEPTED), placeholder is contact request creation time -->
    <string name="contact_request_status_accepted">%1$s (ZAAKCEPTOWANE)</string>
    <!-- The status of pending contact request (DELETED), placeholder is contact request creation time -->
    <string name="contact_request_status_deleted">%1$s (USUNIĘTE)</string>
    <!-- The status of pending contact request (DENIED), placeholder is contact request creation time -->
    <string name="contact_request_status_denied">%1$s (ODRZUCONE)</string>
    <!-- The status of pending contact request (IGNORED), placeholder is contact request creation time -->
    <string name="contact_request_status_ignored">%1$s (ZIGNOROWANE)</string>
    <!-- The status of pending contact request (REMINDED), placeholder is contact request creation time -->
    <string name="contact_request_status_reminded">%1$s (ZAPAMIĘTANE)</string>
    <!-- The status of pending contact request (PENDING), placeholder is contact request creation time -->
    <string name="contact_request_status_pending">%1$s (OCZEKUJĄCE)</string>
    <!-- Message shown when it restored successfully a file version -->
    <string name="version_restored">Wersja została przywrócona pomyślnie.</string>
    <!-- Text to inform that to make a recording you have to keep pressed the record button more than one second -->
    <string name="recording_less_than_second">Dotknij i przytrzymaj, aby nagrać, zwolnij, aby wysłać.</string>
    <!-- label shown when slide to cancel a voice messages -->
    <string name="slide_to_cancel">Przesuń, aby anulować</string>
    <!-- Error message when trying to play a voice message that it is not available -->
    <string name="error_message_voice_clip">Ta wiadomość głosowa nie jest dostępna</string>
    <!-- Title of popup when user click ‘Share’ button on invite contact page -->
    <string name="invite_contact_chooser_title">Zaproś znajomego przez</string>
    <!-- Action button label -->
    <string name="invite_contact_action_button">Zaproś znajomego przez&#8230;</string>
    <!-- When a multiple download is started, some of the files could have already been downloaded before. This message shows the number of files that has already been downloaded in plural. placeholder: number of files -->
    <plurals name="file_already_downloaded">
        <item quantity="one">%d plik już pobrany.&#160;</item>
        <item quantity="few">empty</item>
        <item quantity="many">empty</item>
        <item quantity="other">%d plików już pobranych.&#160;</item>
    </plurals>
    <!-- When a multiple download is started, some of the files could have already been downloaded before. This message shows the number of files that are pending in plural. placeholder: number of files -->
    <plurals name="file_pending_download">
        <item quantity="one">%d plik oczekuje.</item>
        <item quantity="few">empty</item>
        <item quantity="many">empty</item>
        <item quantity="other">%d plików oczekuje.</item>
    </plurals>
    <!-- Title of the login screen -->
    <string name="login_to_mega">Zaloguj się do MEGA</string>
    <!-- Title of the create account screen -->
    <string name="create_account_title">Utwórz swoje konto MEGA</string>
    <!-- Label to reference a recents section -->
    <string name="recents_label">Niedawne</string>
    <!-- Label to reference a chats section -->
    <string name="chats_label">Czaty</string>
    <!-- Text of the empty screen when there are not elements in Recents -->
    <string name="context_empty_recents">[B]Brak plików w folderze [/B][A]Ostatnie[/A]</string>
    <!-- Title of a recents bucket -->
    <string name="title_bucket">%1$s i %2$d więcej</string>
    <!-- Title of a media recents bucket that only contains some images -->
    <string name="title_media_bucket_only_images">%d zdjęć</string>
    <!-- Title of a media recents bucket that only contains some videos -->
    <string name="title_media_bucket_only_videos">%d filmów</string>
    <!-- Title of a media recents bucket that contains some images and some videos -->
    <string name="title_media_bucket_images_and_videos">%1$d zdjęć i %2$d filmów</string>
    <!-- Title of a media recents bucket that contains some images and a video -->
    <string name="title_media_bucket_images_and_video">%d zdjęć i 1 film</string>
    <!-- Title of a media recents bucket that contains an image and some videos -->
    <string name="title_media_bucket_image_and_videos">1 zdjęcie i %d filmów</string>
    <!-- Title of a media recents bucket that contains an image and a video -->
    <string name="title_media_bucket_image_and_video">1 zdjęcie i 1 film</string>
    <!-- Label that indicates who uploaded a file into a recents bucket -->
    <string name="create_action_bucket">[A]utworzony przez [/A]%s</string>
    <!-- Label that indicates who updated a file into a recents bucket -->
    <string name="update_action_bucket">[A]zaktualizowane przez [/A]%s</string>
    <!-- Used in recents list screen to indicate an action done by me -->
    <string name="bucket_word_me">Ja</string>
    <!-- Text to explain the benefits of adding phone number to achievement enabled users. Placeholder 1: bonus storage space e.g. 20GB -->
    <string name="sms_add_phone_number_dialog_msg_achievement_user">Uzyskaj %1$s za dodanie swojego numeru telefonu. Ułatwia to kontaktom znalezienie Cię w MEGA.</string>
    <!-- Text to explain the benefits of adding phone number to non achievement users -->
    <string name="sms_add_phone_number_dialog_msg_non_achievement_user">Dodaj swój numer telefonu do MEGA. Ułatwia to kontaktom znalezienie Cię w MEGA.</string>
    <!-- Error message when trying to record a voice message while on a call in progress -->
    <string name="not_allowed_recording_voice_clip">Nie można nagrywać wiadomości głosowych podczas trwającego połączenia.</string>
    <!-- Text shown when it tries to upload a voice message and occurs an error to process the action -->
    <string name="error_upload_voice_clip">Wystąpił błąd podczas próby przesłania wiadomości głosowej.</string>
    <!-- Title of the notification shown on the action bar when there is a incoming call -->
    <string name="title_notification_incoming_call">Nadchodzące połączenie</string>
    <!-- Title of the notification shown on the action bar when there is a incoming group call -->
    <string name="title_notification_incoming_group_call">Przychodzące połączenie grupowe</string>
    <!-- Title of the notification shown on the action bar when there is an individual incoming video call -->
    <string name="title_notification_incoming_individual_video_call">Przychodząca rozmowa wideo</string>
    <!-- Title of the notification shown on the action bar when there is an individual incoming audio call -->
    <string name="title_notification_incoming_individual_audio_call">Przychodzące połączenie audio</string>
    <!-- The title of progress dialog when loading web content -->
    <string name="embed_web_browser_loading_title">Trwa ładowanie</string>
    <!-- The message of progress dialog when loading web content -->
    <string name="embed_web_browser_loading_message">Proszę czekać&#8230;</string>
    <!-- Head label to show the business account type -->
    <string name="account_label">Rodzaj konta</string>
    <!-- Label in My Account section to show user account type -->
    <string name="business_label">Biznes</string>
    <!-- Business user role -->
    <string name="admin_label">Admin</string>
    <!-- Business user role -->
    <string name="user_label">Użytkownik</string>
    <!-- General label to show the status of something or someone -->
    <string name="status_label">Status</string>
    <!-- State to indicate something is active (business status account for instance) -->
    <string name="active_label">Aktywne</string>
    <!-- Business account status. Payment is overdue, but the account still active in grace period -->
    <string name="payment_required_label">Płatność wymagana</string>
    <!-- Business expired account Overdue payment page header. -->
    <string name="payment_overdue_label">Opłata zaległa</string>
    <!-- Alert shown to an admin user of a business account in My Account section -->
    <string name="business_management_alert">Zarządzanie użytkownikami jest dostępne tylko z poziomu przeglądarki internetowej.</string>
    <!-- Title of the usage tab in My Account Section -->
    <string name="tab_my_account_usage">Zużycie</string>
    <!-- Title of usage storage details section in Storage -->
    <string name="usage_storage_details_label">Szczegóły użycia pamięci</string>
    <!-- Title of overall usage section in Storage -->
    <string name="overall_usage_label">Ogólne wykorzystanie</string>
    <!-- Title of transfer section in Storage -->
    <string name="transfer_label">Przesyłanie</string>
    <!-- Error shown when a Business account user (sub-user or admin) tries to remove a contact which is part of the same Business account. Please, keep the placeholder, it will be replaced with the name or email of the account, for example: Jane Appleseed or ja&#64;mega.nz -->
    <string name="error_remove_business_contact">Nie możesz usunąć %1$s jako kontaktu, ponieważ są one częścią twojego konta firmowego.</string>
    <!-- When logging in during the grace period, the administrator of the Business account will be notified that their payment is overdue, indicating that they need to access MEGA using a desktop browser for more information -->
    <string name="grace_period_admin_alert">Wystąpił problem z ostatnią płatnością. Proszę uzyskać dostęp do MEGA za pomocą przeglądarki na pulpicie, aby uzyskać więcej informacji.</string>
    <!-- A dialog title shown to users when their business account is expired. -->
    <string name="expired_business_title">Konto biznesowe wygasło</string>
    <!-- Details shown when a Business account is expired due a payment issue. The account is opened in a view-only mode. -->
    <string name="expired_admin_business_text">Wystąpił problem z przetwarzaniem Twojej płatności. Wyświetlanie MEGA jest ograniczone tylko do momentu rozwiązania tego problemu w przeglądarce internetowej na komputerze.</string>
    <!-- A message which is shown to sub-users of expired business accounts. -->
    <string name="expired_user_business_text">Twoje konto jest obecnie [B]zawieszone[/B]. Możesz tylko przeglądać swoje dane.</string>
    <!-- Message shown when users with a business account (no administrators of a business account) try to enable the Camera Uploads, to advise them that the administrator do have the ability to view their data. -->
    <string name="camera_uploads_business_alert">Chociaż MEGA nie ma dostępu do twoich danych, administrator twojego konta biznesowego ma możliwość kontrolowania i przeglądania przesłanych z aparatu na twoim koncie użytkownika</string>
    <!-- General label to alert user that somehting went wrong -->
    <string name="general_something_went_wrong_error">Wystąpiły problemy</string>
    <!-- A dialog message which is shown to sub-users of expired business accounts. -->
    <string name="expired_user_business_text_2">Skontaktuj się z administratorem konta biznesowego, aby rozwiązać problem i aktywować konto.</string>
    <!-- Warning message to alert user about logout in My Account section if has offline files. -->
    <string name="logout_warning_offline">Kiedy się wylogujesz, pliki z sekcji Offline zostaną usunięte z Twojego urządzenia.</string>
    <!-- Warning message to alert user about logout in My Account section if has transfers in progress. -->
    <string name="logout_warning_transfers">Po wylogowaniu trwające przelewy zostaną anulowane.</string>
    <!-- Warning message to alert user about logout in My Account section if has offline files and transfers in progress. -->
    <string name="logout_warning_offline_and_transfers">Po wylogowaniu pliki z sekcji Offline zostaną usunięte z Twojego urządzenia, a trwające transfery zostaną anulowane.</string>
    <!-- Label to indicate that a name has not been possible to obtain for some reason -->
    <string name="unknown_name_label">Nieznana nazwa</string>
    <!-- Error when renaming a chat title and it is too long -->
    <string name="title_long">Tytuł za długi</string>
    <!-- Alert shown to the user when they is trying to create an empty group for attach a file -->
    <string name="error_creating_group_and_attaching_file">Wybierz jeden lub więcej kontaktów.</string>
    <!-- Label showing the number of contacts attached in a chat conversation, placeholder is the number of contacts -->
    <string name="contacts_sent">Wysłano %s kontaktów.</string>
    <!-- Name by default of the folder where the files sent to the chat are stored in the cloud -->
    <string name="my_chat_files_folder">Moje pliki czatu</string>
    <!-- Error shown when it was not possible to create a folder for any reason -->
    <string name="error_creating_folder">Błąd. Folder %1$s nie został utworzony</string>
    <!-- Title of an alert screen indicating the user has to verify their email -->
    <string name="verify_email_label">Zweryfikuj swój adres email</string>
    <!-- Text informing user that their account has been suspended -->
    <string name="account_temporarily_suspended">Twoje konto zostało tymczasowo zablokowane dla twojego bezpieczeństwa.</string>
    <!-- Text informing user has to follow the steps of an email to unlock their account -->
    <string name="verify_email_and_follow_steps">[A]Sprawdź swój adres e-mail[/A] i postępuj zgodnie z instrukcjami w e-mailu MEGA, aby odblokować konto.</string>
    <!-- Question which takes the user to a help screen -->
    <string name="why_am_i_seeing_this">Dlaczego to widzę?</string>
    <!-- Label of a button which action is resend an email -->
    <string name="resend_email_label">Wyślij email ponownie</string>
    <!-- Error shown when the user tries to resend the email to unblock their account before the time needed to permit send it again -->
    <string name="resend_email_error">Email już wysłany. Poczekaj kilka minut, zanim spróbujesz ponownie.</string>
    <!-- Title of a helping view about locked accounts -->
    <string name="locked_accounts_label">Zablokowane konta</string>
    <!-- Locked accounts description text by an external data breach. This text is 1 of 2 paragraph of a description -->
    <string name="locked_accounts_text_1">Możliwe, że używasz tego samego hasła do konta MEGA co do innych usług i że co najmniej jedna z tych innych usług doznała naruszenia danych.</string>
    <!-- Locked accounts description text by bad use of user password. This text is 2 of 2 paragraph of a description -->
    <string name="locked_accounts_text_2">Twoje hasło wyciekło i jest obecnie wykorzystywane przez złych aktorów do logowania się na twoje konta, w tym między innymi na twoje konto MEGA.</string>
    <!-- Button to add a nickname for a user -->
    <string name="add_nickname">Ustaw pseudonim</string>
    <!-- Button to update a nickname for a user -->
    <string name="edit_nickname">Edytuj nazwę użytkownika</string>
    <!-- Label showing that a nickname has been added -->
    <string name="snackbar_nickname_added">Dodano pseudonim</string>
    <!-- Label showing that a nickname has been added -->
    <string name="snackbar_nickname_removed">Usunięto pseudonim</string>
    <!-- Label showing that a nickname has not been added -->
    <string name="error_snackbar_nickname_added">Wystąpił błąd podczas próby dodania pseudonimu</string>
    <!-- title of a dialog to edit or remove the nickname -->
    <string name="nickname_title">Pseudonim</string>
    <!-- Text related to verified phone number. Used as title or cell description. -->
    <string name="phonenumber_title">Numer telefonu</string>
    <!-- Text shown in a call when it is trying to reconnect after lose the internet connection -->
    <string name="reconnecting_message">Ponowne połączenie</string>
    <!-- Text shown when the Internet connection is retrieved and there is a call is in progress -->
    <string name="connected_message">Wróciłeś.</string>
    <!-- Text shown in a call when the own internet connection is of low quality -->
    <string name="poor_internet_connection_message">Słabe połączenie internetowe</string>
    <!-- Text is displayed while a voice clip is being recorded -->
    <string name="recording_layout">Nagrywanie&#8230;</string>
    <!-- Text shown for the action create new file -->
    <string name="create_new_file_action">Utwórz nowy plik</string>
    <!-- Error title shown when you are trying to do an action with a file or folder and you don’t have the necessary permissions -->
    <string name="permissions_error_label">Błąd uprawnień</string>
    <!-- Confirmation dialog shown to user when they try to revert a node in an incoming ReadWrite share. -->
    <string name="alert_not_enough_permissions_revert">Nie masz uprawnień wymaganych do przywrócenia tego pliku. Aby kontynuować, możemy utworzyć nowy plik z cofniętymi danymi. Czy chcesz kontynuować?</string>
    <!-- Text shown when the creation of a version as a new file was successful -->
    <string name="version_as_new_file_created">Wersja została pomyślnie utworzona jako nowy plik.</string>
    <!-- Label indicating a date. Keep the placeholder, is to set the date. -->
    <string name="general_date_label">w %1$s</string>
    <!-- Confirmation before removing the outgoing shares of several folders. Please keep the placeholder is to set the number of folders -->
    <string name="alert_remove_several_shares">Czy na pewno chcesz przestać udostępniać te %1$d folderów?</string>
    <!-- Download location label -->
    <string name="download_location">Lokalizacja na pliki</string>
    <!-- Text asking confirmation for download location -->
    <string name="confirmation_download_location">Czy zawsze zapisywać w tej lokalizacji?</string>
    <!-- Action to show any file in its location -->
    <string name="view_in_folder_label">Wyświetl w folderze</string>
    <!-- Title of a screen to browse files -->
    <string name="browse_files_label">Przeglądaj pliki</string>
    <!-- Title of the File Provider activity -->
    <string name="file_provider_title">Załącz z&#8230;</string>
    <!-- Title of an inactive chat which was recently created (today or yesterday). Placeholder is to show the specific creation day. e.g. Chat created today -->
    <string name="inactive_chat_title_2">Chat utworzony %s</string>
    <!-- Title of an inactive chat. Placeholder is to show the creation date and time -->
    <string name="inactive_chat_title">Czat utworzony w %s</string>
    <!-- Title of the chat when multi-selection is activated -->
    <string name="select_message_title">Wybierz wiadomości</string>
    <!-- Storage root label -->
    <string name="storage_root_label">Katalog główny</string>
    <!-- The label that describes that a transfer failed. -->
    <string name="failed_label">Nie powiodło się</string>
    <!-- Text warning of transfer over quota -->
    <string name="warning_transfer_over_quota">Twoje transfery zostały przerwane. Uaktualnij swoje konto lub poczekaj %s, aby kontynuować.</string>
    <!-- Label indicating transfer over quota -->
    <string name="label_transfer_over_quota">Przenieś ponad limit</string>
    <!-- Label indicating storage over quota -->
    <string name="label_storage_over_quota">Przestrzeń dyskowa przekracza limit</string>
    <!-- Label indicating the action ‘upgrate account’ to get more transfer quota -->
    <string name="label_get_more_transfer_quota">Zwiększ swój transfer</string>
    <!-- Warning show to the user when a folder does not exist -->
    <string name="warning_folder_not_exists">Folder nie istnieje.</string>
    <!-- Warning show to the user when a node does not exist in cloud -->
    <string name="warning_node_not_exists_in_cloud">Plik nie istnieje na Cloud Drive.</string>
    <!-- Header text of the Over Disk Quota Paywall warning -->
    <string name="over_disk_quota_paywall_header">Dysk pełny</string>
    <!-- Title of the Over Disk Quota Paywall warning -->
    <string name="over_disk_quota_paywall_title">Twoje dane są zagrożone!</string>
    <!-- Text of the Over Disk Quota Paywall warning with multiple email notification. Placeholders: 1 user email, 2 and 3 list of email notification dates, 4 number of files, 5 files size (including units) and 6 required PRO plan -->
    <plurals name="over_disk_quota_paywall_text">
        <item quantity="one">Skontaktowaliśmy się z Tobą przez e-mail do %1$s na %2$s, ale nadal masz %3$s plików zajmujących %4$s na swoim koncie MEGA, co wymaga posiadania %5$s.</item>
        <item quantity="few">empty</item>
        <item quantity="many">empty</item>
        <item quantity="other">Skontaktowaliśmy się z Tobą przez e-mail do %1$s na %2$s i %3$s, ale nadal masz %4$s plików zajmujących %5$s na koncie MEGA, co wymaga posiadania %6$s.</item>
    </plurals>
    <!-- Text of the Over Disk Quota Paywall warning with no email notification info. Placeholders: 1 user email, 2 number of files, 3 files size (including units) and 4 required PRO plan -->
    <string name="over_disk_quota_paywall_text_no_warning_dates_info">Skontaktowaliśmy się z Tobą przez e-mail do %1$s, ale nadal masz %2$s plików zajmujących %3$s na Twoim koncie MEGA, co wymaga posiadania %4$s.</string>
    <!-- Text of deletion alert of the Over Disk Quota Paywall warning. Placeholder is for include the time left (including units) in MEGA red color -->
    <string name="over_disk_quota_paywall_deletion_warning">[B]Masz jeszcze [M]%s[/M] na uaktualnienie [/B]. Następnie Twoje dane podlegają usunięciu.</string>
    <!-- Text of deletion alert of the Over Disk Quota Paywall warning if no data available -->
    <string name="over_disk_quota_paywall_deletion_warning_no_data">[B]Musisz uaktualnić[/B]. Twoje dane podlegają obecnie usunięciu.</string>
    <!-- Text of deletion alert of the Over Disk Quota Paywall warning if no time left. “save” here means safeguard, protect, and not write to disk. -->
    <string name="over_disk_quota_paywall_deletion_warning_no_time_left">[B]Aby zapisać swoje dane, musisz natychmiast działać.[/B]</string>
    <!-- Time in days (plural). The placeholder is for the time value, please adjust the position based on linguistics -->
    <plurals name="label_time_in_days_full">
        <item quantity="one">1 dzień</item>
        <item quantity="few">empty</item>
        <item quantity="many">empty</item>
        <item quantity="other">%d dni</item>
    </plurals>
    <!-- Time in hours. The placeholder is for the time value, please adjust the position based on linguistics -->
    <string name="label_time_in_hours">%dg</string>
    <!-- Time in minutes. The placeholder is for the time value, please adjust the position based on linguistics -->
    <string name="label_time_in_minutes">%dm</string>
    <!-- Time in seconds. The placeholder is for the time value, please adjust the position based on linguistics -->
    <string name="label_time_in_seconds">%ds</string>
    <!-- Title for a section on the fingerprint warning dialog. Below it is a button which will allow the user to verify their contact’s fingerprint credentials. -->
    <string name="label_verify_credentials">Weryfikacja uprawnień</string>
    <!-- Label to indicate that contact’s credentials are not verified. -->
    <string name="label_not_verified">Nie zweryfikowany</string>
    <!-- Action indicating something was verified. -->
    <string name="label_verified">Zweryfikowany</string>
    <!-- ”Verify user” dialog title -->
    <string name="authenticity_credentials_label">Poświadczenia autentyczności</string>
    <!-- ”Verify user” dialog description -->
    <string name="authenticity_credentials_explanation">Najlepiej to zrobić w prawdziwym życiu spotykając się twarzą w twarz. Jeśli masz inny już sprawdzony kanał takich jak weryfikować OTR lub PGP, możesz także użyć.</string>
    <!-- Label title above your fingerprint credentials.  A credential in this case is a stored piece of information representing your identity -->
    <string name="label_your_credentials">Twoje uprawnienia</string>
    <!-- Button to reset credentials -->
    <string name="action_reset">Zresetuj</string>
    <!-- Warning shown to the user when tries to approve/reset contact credentials and another request of this type is already running. -->
    <string name="already_verifying_credentials">Aktualizowanie danych logowania. Spróbuj ponownie później.</string>
    <!-- Info message displayed when the user is joining a chat conversation -->
    <string name="joining_label">Łączę&#8230;</string>
    <!-- Info message displayed when the user is leaving a chat conversation -->
    <string name="leaving_label">Rozłączam&#8230;</string>
    <!-- Text in the confirmation dialog for removing the associated phone number of current account. -->
    <string name="remove_phone_number">Usunąć numer telefonu?</string>
    <!-- Text show in a snackbar when phone has successfully reset. -->
    <string name="remove_phone_number_success">Twój numer telefonu został pomyślnie usunięty.</string>
    <!-- Text show in a snackbar when reset phone number failed. -->
    <string name="remove_phone_number_fail">Usunięcie Twojego numeru telefonu nie powiodło się.</string>
    <!-- Text hint shown in the global search box which sits on the top of the Homepage screen -->
    <string name="search_hint">Szukaj w MEGA</string>
    <!-- Alert shown when a user tries to reset an account wich is bloqued. -->
    <string name="error_reset_account_blocked">Konto, które próbujesz zresetować jest zablokowane.</string>
    <!-- Error message when trying to login and the account is blocked -->
    <string name="error_account_blocked">Twoje konto zostało zablokowane. Skontaktuj się z support&#64;mega.nz</string>
    <!-- Error message appears to sub-users of a business account when they try to login and they are disabled. -->
    <string name="error_business_disabled">Twoje konto zostało dezaktywowane przez administratora. Prosimy o kontakt z administratorem konta biznesowego w celu uzyskania dalszych szczegółów.</string>
    <!-- An error message which appears to sub-users of a business account when they try to login and they are deleted. -->
    <string name="error_business_removed">Twoje konto zostało usunięte przez administratora. Aby uzyskać więcej informacji, skontaktuj się z administratorem konta biznesowego.</string>
    <!-- Option in bottom sheet dialog for modifying the associated phone number of current account. -->
    <string name="option_modify_phone_number">Zmień</string>
    <!-- Option in bottom sheet dialog for modifying the associated phone number of current account. -->
    <string name="title_modify_phone_number">Zmień numer telefonu</string>
    <!-- Option in bottom sheet dialog for removing the associated phone number of current account. -->
    <string name="title_remove_phone_number">Usuń numer telefonu</string>
    <!-- Message showing to explain what will happen when the operation of -->
    <string name="modify_phone_number_message">Ta operacja usunie bieżący numer telefonu i rozpocznie proces powiązania nowego numeru telefonu z kontem.</string>
    <!-- Message for action to remove the registered phone number. -->
    <string name="remove_phone_number_message">Spowoduje to usunięcie powiązanego numeru telefonu z konta. Jeśli później zdecydujesz się dodać numer telefonu, będziesz musiał go zweryfikować.</string>
    <!-- Text of an action button indicating something was successful and it can checks it by pressing it -->
    <string name="action_see">Zobacz</string>
    <!-- “Verify user” dialog description. Please, keep the placeholder, is to set the name of a contact: Joana’s credentials -->
    <string name="label_contact_credentials">%s uprawnienia</string>
    <!-- The label under the button of opening all-documents screen. The space is reduced, so please translate this string as short as possible. -->
    <string name="category_documents">Dokumenty</string>
    <!-- The label under the button of opening all-documents screen -->
    <string name="section_documents">Dokumenty</string>
    <!-- Label of the floating action button of opening the new chat conversation -->
    <string name="fab_label_new_chat">Nowy czat</string>
    <!-- Text that indicates that there’s no photo to show -->
    <string name="homepage_empty_hint_photos">Nie znaleziono żadnych zdjęć</string>
    <!-- Text that indicates that there’s no document to show -->
    <string name="homepage_empty_hint_documents">Nie znaleziono dokumentów</string>
    <!-- Text that indicates that there’s no audio to show -->
    <string name="homepage_empty_hint_audio">Nie znaleziono plików audio</string>
    <!-- Text that indicates that there’s no video to show -->
    <string name="homepage_empty_hint_video">Nie znaleziono filmów</string>
    <!-- Title of the screen to attach GIFs -->
    <string name="search_giphy_title">Szukaj GIPHY</string>
    <!-- Label indicating an empty search of GIFs. The format placeholders are to showing it in different colors. -->
    <string name="empty_search_giphy">Nie znaleziono plików [A]GIF[/A]</string>
    <!-- Label indicating there is not available GIFs due to down server -->
    <string name="server_down_giphy">Brak dostępnych GIFów. Proszę spróbować ponownie później</string>
    <!-- Label indicating the end of Giphy list. The format placeholders are to showing it in different colors. -->
    <string name="end_of_results_giphy">[A]Koniec wyników[/A]</string>
    <!-- Title of a dialog to confirm the action of resume all transfers -->
    <string name="warning_resume_transfers">Wznowić transfery?</string>
    <!-- Option to  resume all transfers -->
    <string name="option_resume_transfers">Wznowienie</string>
    <!-- Option to  cancel a transfer -->
    <string name="option_cancel_transfer">Anulowanie przesyłania</string>
    <!-- Message of a dialog to confirm the action of resume all transfers -->
    <string name="warning_message_resume_transfers">Wznów transfery, aby kontynuować przesyłanie.</string>
    <!-- Indicator of the progress in a download/upload. Please, don’t remove the place holders: the first one is to set the percentage, the second one is to set the size of the file. Example 33% of 33.3 MB -->
    <string name="progress_size_indicator">%1$d%% z %2$s</string>
    <!-- Message showing when enable the mode for showing the special information in the chat messages. This action is performed from the settings section, clicking 5 times on the App version option -->
    <string name="show_info_chat_msg_enabled">Włączona rotacja zaszyfrowanych kluczy</string>
    <!-- Message showing when disable the mode for showing the special information in the chat messages.. This action is performed from the settings section, clicking 5 times on the App version option -->
    <string name="show_info_chat_msg_disabled">Wyłączono specjalne informacje dotyczące wiadomości czatu</string>
    <!-- Shows the error when the limit of reactions per user is reached and the user tries to add one more. Keep the placeholder because is to show limit number in runtime. -->
    <string name="limit_reaction_per_user">Osiągnąłeś maksymalny limit %d reakcji.</string>
    <!-- Shows the error when the limit of reactions per message is reached and a user tries to add one more. Keep the placeholder because is to show limit number in runtime. -->
    <string name="limit_reaction_per_message">Ta wiadomość osiągnęła maksymalny limit %d reakcji.</string>
    <!-- System message displayed to all chat participants when one of them enables retention history -->
    <string name="retention_history_changed_by">[A]%1$s[/A][B] zmienił czas usuwania komunikatu na[/B][A] %2$s[/A][B].[/B]</string>
    <!-- Title of the section to clear the chat content in the Manage chat history screen -->
    <string name="title_properties_clear_chat_history">Wyczyść historię czatu</string>
    <!-- System message that is shown to all chat participants upon disabling the Retention history -->
    <string name="retention_history_disabled">[A]%1$s[/A][B] wyłączone usuwanie komunikatów[/B]</string>
    <!-- Subtitle of the section to clear the chat content in the Manage chat history screen -->
    <string name="subtitle_properties_chat_clear">Usuń wszystkie wiadomości i pliki udostępnione w tej rozmowie. To działanie jest nieodwracalne.</string>
    <!-- Title of the history retention option -->
    <string name="title_properties_history_retention">Czyszczenie historii</string>
    <!-- Subtitle of the history retention option when history retention is disabled -->
    <string name="subtitle_properties_history_retention">Automatycznie usuwaj wiadomości starsze niż określony czas.</string>
    <!-- Label for the dialog box option to configure history retention. This option will indicate that history retention option is disabled -->
    <string name="history_retention_option_disabled">Zablokowane</string>
    <!-- Label for the dialog box option to configure history retention. This option will indicate that automatically deleted messages older than one day -->
    <string name="history_retention_option_one_day">Jeden dzień</string>
    <!-- SLabel for the dialog box option to configure history retention. This option will indicate that automatically deleted messages older than one week -->
    <string name="history_retention_option_one_week">Jeden tydzień</string>
    <!-- Label for the dialog box option to configure history retention. This option will indicate that automatically deleted messages older than one month -->
    <string name="history_retention_option_one_month">Jeden miesiąc</string>
    <!-- Label for the dialog box option to configure history retention. This option will indicate that messages older than a custom date will be deleted -->
    <string name="history_retention_option_custom">Dowolne</string>
    <!-- Title of the Manage chat history screen -->
    <string name="title_properties_manage_chat">Zarządzaj historią czatu</string>
    <!-- Subtitle of the dialogue to select a retention time -->
    <string name="subtitle_properties_manage_chat">Automatycznie usuwaj wiadomości starsze niż:</string>
    <!-- Text of the confirmation dialog to clear the chat history from Manage chat history section -->
    <string name="confirmation_clear_chat_history">Wyczyścić pełną historię wiadomości dla tej rozmowy?</string>
    <!-- Text on the label indicating that the oldest messages of a year will be automatically deleted. -->
    <string name="subtitle_properties_manage_chat_label_year">1 rok</string>
    <!-- Picker text to choose custom retention time. This option indicates several hours -->
    <plurals name="retention_time_picker_hours">
        <item quantity="one">godzina</item>
        <item quantity="few">empty</item>
        <item quantity="many">empty</item>
        <item quantity="other">godzin</item>
    </plurals>
    <!-- Picker text to choose custom retention time. This option indicates several days -->
    <plurals name="retention_time_picker_days">
        <item quantity="one">dzień</item>
        <item quantity="few">empty</item>
        <item quantity="many">empty</item>
        <item quantity="other">dni</item>
    </plurals>
    <!-- Picker text to choose custom retention time. This option indicates several weeks -->
    <plurals name="retention_time_picker_weeks">
        <item quantity="one">tygodniu</item>
        <item quantity="few">empty</item>
        <item quantity="many">empty</item>
        <item quantity="other">tygodniach</item>
    </plurals>
    <!-- Picker text to choose custom retention time. This option indicates several months -->
    <plurals name="retention_time_picker_months">
        <item quantity="one">miesiąc</item>
        <item quantity="few">empty</item>
        <item quantity="many">empty</item>
        <item quantity="other">miesiące</item>
    </plurals>
    <!-- Picker text to choose custom retention time. This option indicates a year -->
    <string name="retention_time_picker_year">rok</string>
    <!-- Text on the label indicating that That the oldest messages of several hours will be automatically deleted. -->
    <plurals name="subtitle_properties_manage_chat_label_hours">
        <item quantity="one">1 godzina</item>
        <item quantity="few">empty</item>
        <item quantity="many">empty</item>
        <item quantity="other">%1$d godzin</item>
    </plurals>
    <!-- Text on the label indicating that That the oldest messages of several weeks will be automatically deleted. -->
    <plurals name="subtitle_properties_manage_chat_label_weeks">
        <item quantity="one">1 tydzień</item>
        <item quantity="few">empty</item>
        <item quantity="many">empty</item>
        <item quantity="other">%1$d tygodni</item>
    </plurals>
    <!-- Text on the label indicating that That the oldest messages of several months will be automatically deleted. -->
    <plurals name="subtitle_properties_manage_chat_label_months">
        <item quantity="one">1 miesiąc</item>
        <item quantity="few">empty</item>
        <item quantity="many">empty</item>
        <item quantity="other">%1$d miesiące</item>
    </plurals>
    <!-- Title indicating the select mode is enabled and ready to select transfers on Transfers section, In progress tab -->
    <string name="title_select_transfers">Wybierz transfery</string>
    <!-- Error shown to inform the priority change of a transfer failed. Please don’t remove the place holder, it’s to set the name of the transfer. Example: The priority change of the transfer “video.mp4” failed. -->
    <string name="change_of_transfer_priority_failed">Zmiana priorytetu transferu ”%1$s” nie powiodła się.</string>
    <!-- Title option to send separated the link and decryption key -->
    <string name="option_send_decryption_key_separately">Wyślij klucz deszyfrujący osobno</string>
    <!-- Explanation option to send separated the link and decryption key -->
    <string name="explanation_send_decryption_key_separately">Osobno wyeksportuj link i klucz deszyfrujący.</string>
    <!-- Label option indicating if it is pressed, an explanation will be shown with more details -->
    <string name="learn_more_option">Dowiedz się więcej</string>
    <!-- Label key referring to a link decryption key -->
    <string name="key_label">Klucz</string>
    <!-- Button which action is share the decryption key of a link -->
    <string name="button_share_key">Udostępnij klucz</string>
    <!-- Button which action is copy the decryption key of a link -->
    <string name="button_copy_key">Skopiuj klucz</string>
    <!-- Button which action is copy the password of a link -->
    <string name="button_copy_password">Skopiuj hasło</string>
    <!-- Confirmation shown informing a link it’s copied to the clipboard -->
    <string name="link_copied_clipboard">Link skopiowany do schowka.</string>
    <!-- Confirmation shown informing a key link it’s copied to the clipboard -->
    <string name="key_copied_clipboard">Klucz skopiowany do schowka.</string>
    <!-- Confirmation shown informing a password link it’s copied to the clipboard -->
    <string name="password_copied_clipboard">Hasło skopiowane do schowka.</string>
    <!-- Confirmation shown informing a link it’s copied to the clipboard -->
    <string name="link_sent">Link wysłany.</string>
    <!-- Confirmation shown informing a key link it’s copied to the clipboard -->
    <string name="link_and_key_sent">Link i klucz wysłane.</string>
    <!-- Confirmation shown informing a key link it’s copied to the clipboard -->
    <string name="link_and_password_sent">Link i hasło wysłane.</string>
    <!-- Title of a warning recommending upgrade to Pro -->
    <string name="upgrade_pro">Zmień na wersję Pro</string>
    <!-- Explanation of a warning recommending upgrade to Pro in relation to link available options -->
    <string name="link_upgrade_pro_explanation">Użytkownicy MEGA Pro mają wyłączny dostęp do dodatkowych funkcji bezpieczeństwa linków, dzięki którym Twoje konto jest jeszcze bardziej bezpieczne.</string>
    <!-- Meaning of links decryption key -->
    <string name="decryption_key_explanation">Nasz system szyfrowania end-to-end wymaga unikalnego klucza generowanego automatycznie dla tego pliku. Łącze z tym kluczem jest tworzone domyślnie, ale możesz wyeksportować klucz deszyfrowania osobno, aby uzyskać dodatkową warstwę bezpieczeństwa.</string>
    <!-- Reset password label -->
    <string name="reset_password_label">Zresetuj hasło</string>
    <!-- Warning show to the user when has enable to send the decryption key of a link separately and tries to share the link -->
    <string name="share_key_warning">Udostępnić klucz do linka?</string>
    <!-- Warning show to the user when has set a password protection of a link and tries to share the link -->
    <string name="share_password_warning">Udostępnić hasło do linka?</string>
    <!-- Button which action is share the password of a link -->
    <string name="button_share_password">Udostępnij hasło</string>
    <!-- String to share a link with its decryption key separately. Please keep the place holders, are to set the link and the key. Example: Link: https://mega.nz/file/kC42xRSK#Ud2QsvpIVYmCd1a9QUhk42wXv10jCSyPSWnXEwYX2VE Key: asfAFG3345g -->
    <string name="share_link_with_key">Link: %1$s\n\nKlucz: %2$s</string>
    <!-- String to share a link protected with password with its password.Please keep the place holders, are to set the link and the password. Example: Link: https://mega.nz/file/kC42xRSK#Ud2QsvpIVYmCd1a9QUhk42wXv10jCSyPSWnXEwYX2VE Password: asfAFG3345g -->
    <string name="share_link_with_password">Link: %1$s\n\nHasło: %2$s</string>
    <!-- Warning show to the user when the app needs permissions to share files and the user has denied them. -->
    <string name="files_required_permissions_warning">MEGA potrzebuje Twojej zgody, aby udostępniać pliki.</string>
    <!-- Context menu item. Allows user to add file/folder to favourites -->
    <string name="file_properties_favourite">Ulubione</string>
    <!-- Context menu item. Allows user to delete file/folder from favourites -->
    <string name="file_properties_unfavourite">Usuń ulubione</string>
    <!-- Context menu item. Allows to mark file/folder with own color label -->
    <string name="file_properties_label">Etykieta&#8230;</string>
    <!-- Information text to let’s the user know that they can remove a colour from a folder or file that was already marked. -->
    <string name="action_remove_label">Usuń etykietę</string>
    <!-- Title text to show label selector. -->
    <string name="title_label">Etykieta</string>
    <!-- A user can mark a folder or file with red colour. -->
    <string name="label_red">Czerwony</string>
    <!-- A user can mark a folder or file with orange colour. -->
    <string name="label_orange">Pomarańczowy</string>
    <!-- A user can mark a folder or file with yellow colour. -->
    <string name="label_yellow">Żółty</string>
    <!-- A user can mark a folder or file with green colour. -->
    <string name="label_green">Zielony</string>
    <!-- A user can mark a folder or file with blue colour. -->
    <string name="label_blue">Niebieski</string>
    <!-- A user can mark a folder or file with purple colour. -->
    <string name="label_purple">Purpurowy</string>
    <!-- A user can mark a folder or file with grey colour. -->
    <string name="label_grey">Szary</string>
    <!-- Text that indicates the audio will still be played in background if the app is backgrounded -->
    <string name="background_play_hint">Będzie odtwarzać w tle</string>
    <!-- Text that indicates the audio will not be played in background -->
    <string name="not_background_play_hint">Nie odtwarza się w tle</string>
    <!-- Text that indicates the song is now playing -->
    <string name="audio_player_now_playing">Teraz odtwarza</string>
    <!-- Text that indicates the song is now playing, but paused -->
    <string name="audio_player_now_playing_paused">Odtwarzanie (wstrzymane)</string>
    <!-- Title of the song info screen -->
    <string name="audio_track_info">Informacje o pliku</string>
    <!-- Action to get more information -->
    <string name="action_more_information">Więcej informacji</string>
    <!-- Preferences screen item title for Cookie Policy -->
    <string name="settings_about_cookie_policy">Polityka “ciasteczek”</string>
    <!-- Preferences screen item title for cookie settings -->
    <string name="settings_about_cookie_settings">Ustawienia ciasteczek</string>
    <!-- Cookie dialog title -->
    <string name="dialog_cookie_alert_title">Zanim przejdziesz dalej</string>
    <!-- Cookie dialog message. Please, keep the placeholders to format the string. -->
    <string name="dialog_cookie_alert_message">Korzystamy z lokalnej pamięci masowej i podobnych technologii (“pliki cookie”), aby świadczyć nasze usługi na rzecz użytkownika, poprawić jakość korzystania z naszych usług i dostosować reklamy, które użytkownik widzi, w tym za pośrednictwem stron trzecich. Zaakceptuj wykorzystanie przez nas plików cookie od początku wizyty lub dostosuj pliki cookie w Ustawieniach plików cookie. Przeczytaj więcej w naszej [A]Polityce plików cookie[/A].</string>
    <!-- Cookie dialog message showed when there are unsaved settings. -->
    <string name="dialog_cookie_alert_unsaved">Ustawienia ciasteczek nie zapisane.</string>
    <!-- Snackbar message showed when there settings has been saved successfully. -->
    <string name="dialog_cookie_snackbar_saved">Zmiany w ustawieniach plików cookie zostały zapisane</string>
    <!-- Cookie dialog third party title -->
    <string name="dialog_cookie_thirdparty_title">Pliki cookie stron trzecich</string>
    <!-- Cookie dialog third party first subtitle -->
    <string name="dialog_cookie_thirdparty_subtitle1">Cookies reklamowe Google</string>
    <!-- Cookie dialog third party second subtitle -->
    <string name="dialog_cookie_thirdparty_subtitle2">Kategoria: Cookies reklamowe</string>
    <!-- Cookie dialog third party message. Please, keep the placeholders to format the string. -->
    <string name="dialog_cookie_thirdparty_message">Używane przez Google do:\n- dostosowywania reklam wyświetlanych przez Google w naszej firmie oraz w innych usługach i witrynach internetowych, w oparciu o takie czynniki jak lokalizacja użytkownika i inne witryny, które użytkownik wcześniej odwiedził;\n- monitorowania częstotliwości wyświetlania określonych reklam;\n- zapobiegania oszustwom; oraz\n- określania, kiedy użytkownik klika na daną reklamę, a następnie śledzenia następujących działań podejmowanych w odpowiedzi na tę reklamę.\nhttps://policies.google.com/technologies/partner-sites</string>
    <!-- Preference screen item title -->
    <string name="preference_cookies_accept">Zaakceptuj pliki cookie</string>
    <!-- Preference screen item title -->
    <string name="preference_cookies_essential_title">Niezbędne ciasteczka</string>
    <!-- Preference screen item summary -->
    <string name="preference_cookies_essential_summary">Niezbędne do zapewnienia Państwu ważnych funkcji i bezpiecznego dostępu do naszych usług. Z tego powodu nie wymagają one zgody.</string>
    <!-- Preference screen item title -->
    <string name="preference_cookies_preference_title">Pliki cookie dotyczące preferencji</string>
    <!-- Preference screen item summary -->
    <string name="preference_cookies_preference_summary">Pozwól nam zapamiętać wybrane przez Ciebie ustawienia wyświetlania i formatowania. Brak akceptacji tych plików cookie oznacza, że nie będziemy w stanie zapamiętać niektórych rzeczy, takich jak preferowany układ ekranu.</string>
    <!-- Preference screen item title -->
    <string name="preference_cookies_performance_title">Pliki cookie dotyczące wydajności i analizy</string>
    <!-- Preference screen item summary -->
    <string name="preference_cookies_performance_summary">Pomóż nam zrozumieć, w jaki sposób korzystasz z naszych usług i podaj nam dane, których możemy użyć do wprowadzenia ulepszeń. Brak akceptacji tych plików cookie oznacza, że będziemy mieć mniej dostępnych danych, aby pomóc w projektowaniu ulepszeń.</string>
    <!-- Preference screen item title -->
    <string name="preference_cookies_advertising_title">Reklamowe pliki cookie</string>
    <!-- Preference screen item summary -->
    <string name="preference_cookies_advertising_summary">Używane przez nas i naszych zatwierdzonych partnerów reklamowych do dostosowywania reklam, które widzisz w naszych usługach i na innych stronach internetowych na podstawie historii przeglądania. Brak akceptacji tych plików cookie oznacza, że możemy wyświetlać reklamy, które są mniej istotne.</string>
    <!-- Preference screen item title -->
    <string name="preference_cookies_thirdparty_title">Pliki cookie stron trzecich</string>
    <!-- Preference screen item summary. Please, keep the placeholders to format the string. -->
    <string name="preference_cookies_thirdparty_summary">Są to pliki cookie, które są kontrolowane przez kogoś innego niż my; używamy tych plików cookie w celu zapewnienia opisanych powyżej funkcji. Brak akceptacji tych plików cookie będzie miał różne konsekwencje w zależności od rodzaju pliku cookie, jakim jest plik cookie należący do osoby trzeciej. Kliknij “Więcej informacji” poniżej, aby uzyskać szczegółowe informacje na temat wszystkich używanych przez nas plików cookie osób trzecich.</string>
    <!-- Preference screen item action button -->
    <string name="preference_cookies_policies_privacy">Polityka Prywatności</string>
    <!-- Preference screen item action button -->
    <string name="preference_cookies_policies_cookie">Polityka Cookie</string>
    <!-- Preference screen item state description -->
    <string name="preference_cookies_always_on">Zawsze włączone</string>
    <!-- Menu option that allows the user to scan document and upload it directly to MEGA. -->
    <string name="menu_scan_document">Zeskanuj dokument</string>
    <!-- Message displayed when clicking on a contact attached to the chat that is not my contact -->
    <string name="user_is_not_contact">%s nie ma na Twojej liście kontaktów</string>
    <!-- Option of color theme, light mode. -->
    <string name="theme_light">Jasny</string>
    <!-- Option of color theme, dark mode. -->
    <string name="theme_dark">Ciemny</string>
    <!-- Option of color theme, follow the system setting. -->
    <string name="theme_system_default">Domyślne ustawienia systemu</string>
    <!-- Option of color theme, follow the system battery saver settings. -->
    <string name="theme_battery_saver">Ustawienie przez Battery Saver</string>
    <!-- Prompt text shows when need to user select SD card root from SAF(Storage Access Framework, a system app). -->
    <string name="ask_for_select_sdcard_root">Proszę wybrać kartę SD root.</string>
    <!-- Cloud Drive screen subtitle indicating a destination is required to be selected -->
    <string name="cloud_drive_select_destination">Wybierz miejsce na dysku</string>
    <!-- Warning which alerts the user before discard changes -->
    <string name="discard_changes_warning">Odrzucić zmiany i zamknąć edytor?</string>
    <!-- Action discard -->
    <string name="discard_close_action">Odrzucić i zamknąć</string>
    <!-- Label indicating saving a file is in progress -->
    <string name="saving_file">Zapisywanie pliku&#8230;</string>
    <!-- Label indicating a file was created successfully -->
    <string name="file_created">Plik został utworzony</string>
    <!-- Warning indicating a file was not created successfully -->
    <string name="file_creation_failed">Tworzenie pliku nie powiodło się. Spróbuj ponownie.</string>
    <!-- Label indicating a file was saved to some folder. e.g.: File saved to Cloud Drive -->
    <string name="file_saved_to">Plik zapisany do %1$s</string>
    <!-- Warning indicating a file was not saved to some folder. e.g.: File not saved to Cloud Drive. Try again -->
    <string name="file_saved_to_failed">Plik nie został zapisany w %1$s. Spróbuj ponownie.</string>
    <!-- Label indicating a file was updated successfully -->
    <string name="file_updated">Plik został zaktualizowany</string>
    <!-- Warning indicating a file was not updated successfully -->
    <string name="file_update_failed">Aktualizacja pliku nie powiodła się. Spróbuj ponownie.</string>
<<<<<<< HEAD
=======
    <!-- Warning which alerts the user a file cannot be opened -->
    <string name="error_opening_file">File is too large and can’t be opened or previewed.</string>
>>>>>>> f6467ab3
</resources><|MERGE_RESOLUTION|>--- conflicted
+++ resolved
@@ -714,10 +714,6 @@
     <string name="upgrade_select_pricing">Wybierz konto</string>
     <!-- the user has to decide the way of payment -->
     <string name="select_membership_1">Płatność miesięczna lub roczna</string>
-<<<<<<< HEAD
-    <!--<string name="select_membership_2" context="button to go to Google Play">Google Play subscription</string>-->
-=======
->>>>>>> f6467ab3
     <!-- choose the payment method option when no method is available -->
     <string name="no_available_payment_method">Na chwilę obecną, brak form płatności dla tego planu</string>
     <!-- button to decide monthly payment. The asterisk is needed -->
@@ -2622,29 +2618,14 @@
     <string name="title_2fa_enabled">Uwierzytelnianie dwuetapowe włączone</string>
     <!-- Description of the screen shown when the user enabled correctly Two-Factor Authentication -->
     <string name="description_2fa_enabled">Gdy następnym razem zalogujesz się na swoje konto, zostaniesz poproszony o podanie 6-cyfrowego kodu podanego przez aplikację Authenticator.</string>
-<<<<<<< HEAD
-    <!--  -->
-    <string name="recommendation_2fa_enabled">If you lose access to your account after enabling 2FA and you have not backed up your Recovery Key, MEGA can\’t help you gain access to it again.\n &lt;b&gt;Zapisz swój klucz&lt;/b&gt;</string>
-=======
     <!-- Recommendation displayed after enable Two-Factor Authentication -->
     <string name="recommendation_2fa_enabled">Consider exporting your &lt;b&gt;Recovery Key&lt;/b&gt; in case you lose access to your app or want to disable Two-Factor Authentication in the future.</string>
->>>>>>> f6467ab3
     <!-- Error shown when a user tries to enable Two-Factor Authentication and introduce an invalid code -->
     <string name="pin_error_2fa">Nieprawidłowy kod</string>
     <!-- Title of screen Lost authenticator decive -->
     <string name="lost_your_authenticator_device">Zgubiłeś swoje urządzenie?</string>
     <!-- Title of screen Login verification with Two-Factor Authentication -->
     <string name="login_verification">Weryfikacja logowania</string>
-<<<<<<< HEAD
-    <!-- Title of screen Change password verification with Two-Factor Authentication -->
-    <string name="change_password_verification">Uwierzytelnianie dwuetapowe\nZmień hasło</string>
-    <!-- Title of screen Cancel account verification with Two-Factor Authentication -->
-    <string name="cancel_account_verification">Uwierzytelnianie dwuetapowe\nAnuluj konto</string>
-    <!-- Title of screen Change mail verification with Two-Factor Authentication -->
-    <string name="change_mail_verification">Uwierzytelnianie dwuetapowe\nZmień adres e-mail</string>
-    <!-- Title of screen Disable Two-Factor Authentication -->
-    <string name="disable_2fa_verification">Wyłącz uwierzytelnianie dwuetapowe</string>
-=======
     <!-- Subtitle of screen verify Two-Factor Authentication for changing password -->
     <string name="verify_2fa_subtitle_change_password">Zmień hasło</string>
     <!-- Subtitle of screen verify Two-Factor Authentication for changing email -->
@@ -2653,7 +2634,6 @@
     <string name="verify_2fa_subtitle_delete_account">Usuń konto</string>
     <!-- Subtitle of screen verify Two-Factor Authentication for disabling Two-Factor Authentication -->
     <string name="verify_2fa_subtitle_diable_2fa">Disable</string>
->>>>>>> f6467ab3
     <!-- Title of screen Lost authenticator decive -->
     <string name="title_lost_authenticator_device">Zgubiłeś swoje urządzenie?</string>
     <!-- When the user tries to disable Two-Factor Authentication and some error ocurr in the process -->
@@ -2673,15 +2653,9 @@
     <!-- Label shown when Two-Factor Authentication has been enabled to alert user that has to back up his Recovery Key before finish the process -->
     <string name="backup_rk_2fa_end">Wyeksportuj klucz odzyskiwania, aby zakończyć</string>
     <!-- Title of dialog shown when it tries to open an authentication app and there is no installed -->
-<<<<<<< HEAD
-    <string name="no_authentication_apps_title">Aplikacja Authenticator</string>
-    <!-- Message shown to ask user if wants to open Google Play to install some authenticator app -->
-    <string name="open_play_store_2fa">Czy chcesz otworzyć Google Play, aby zainstalować aplikację Authenticator?</string>
-=======
     <string name="no_authentication_apps_title">Two-Factor Authentication App</string>
     <!-- Message shown to ask user if wants to open Google Play to install some authenticator app -->
     <string name="open_play_store_2fa">Would you like to open Google Play so you can install an Authenticator App?</string>
->>>>>>> f6467ab3
     <!-- Label Play Store -->
     <string name="play_store_label">Play Store</string>
     <!-- Text shown in an alert explaining how to continue to enable Two-Factor Authentication -->
@@ -4120,9 +4094,6 @@
     <string name="file_updated">Plik został zaktualizowany</string>
     <!-- Warning indicating a file was not updated successfully -->
     <string name="file_update_failed">Aktualizacja pliku nie powiodła się. Spróbuj ponownie.</string>
-<<<<<<< HEAD
-=======
     <!-- Warning which alerts the user a file cannot be opened -->
     <string name="error_opening_file">File is too large and can’t be opened or previewed.</string>
->>>>>>> f6467ab3
 </resources>