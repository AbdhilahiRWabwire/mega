<?xml version="1.0" encoding="utf-8"?>
<resources>
    <string name="full_description_text" context="Full description text of the app in the Google Play page of the app (character limit 4000)">MEGA透過標準網頁瀏覽器提供用戶可控制的加密雲端儲存及聊天功能、以及行動裝置的專屬應用程式。與其他雲端儲存服務供應商不同，您的資料僅可由您的客戶端裝置加密與解密，並非由我們加密。\n \n 從智慧型手機或平板電腦上傳檔案，然後搜尋、儲存、下載、串流播放、查看、分享，重新命名或隨時隨地從任何裝置刪除您的檔案。與您的聯絡人共享資料夾，並即時查看檔案更新狀況。加密功能表示我們無法訪問或重置您的密碼，因此您必須記住它 (除非您有備份還原金鑰；忘記密碼時可透過金鑰重設帳號密碼)，否則您將無法訪問儲存的檔案。\n \n 點對點用戶加密的MEGA視訊聊天功能確保完全的隱私，自2016年起可透過瀏覽器使用。該功能現已擴及至我們的行動應用程式，可透過多個裝置檢視聊天記錄。用戶還可透過MEGA雲端硬碟輕鬆將檔案添加到聊天室中。\n \n MEGA為所有註冊用戶提供50 GB的免費儲存空間，還可獲得額外獎勵，並提供更高空間上限的付費方案：\n\n[PRO] PRO LITE訂閱：每月4.99歐元或每年49.99歐元，每月為您提供400 GB的儲存空間和1 TB的傳輸配額。\n PRO I訂閱：每月9.99歐元或每年99.99歐元，每月為您提供2 TB的儲存空間和2 TB的傳輸配額。\n PRO II訂閱：每月19.99歐元或每年199.99歐元，為您提供8 TB的儲存空間和每月8 TB的傳輸配額。[Br ] PRO III訂閱：每月29.99歐元或每年299.99歐元，為您提供16 TB的儲存空間和每月16 TB的傳輸配額。\n \n訂閱將自動續訂，且續期與第一次訂閱的相同，價格也相同。欲管理您的訂閱，只需點擊行動裝置上的Play商店圖示，使用您的Google ID登錄(若您尚未這麼做)，然後點擊MEGA應用程式，您就能夠管理您的訂閱。\n\n 應用程式存取權限：\n外部儲存裝置資料寫入 - >將您的檔案從MEGA下載到您的裝置並將檔案從您的裝置上傳到MEGA \n 相機 - >選取一個圖檔並將其上傳到MEGA \n 讀取聯絡人 - > 輕鬆添加裝置中的聯絡人作為MEGA聯絡人 \n 錄音與影像截取輸出(麥克風與相機) - > MEGA提供點對點加密音訊/視訊通話\n\n\n為了增加用戶對MEGA系統的信心，所有客戶端代碼均已發布，有興趣的安全開發人員可以評估我們的加密過程。我們的行動應用程式代碼可於https://github.com/meganz/android 查詢。\n\n相關詳細資訊，請查詢我們的網站：\n請查詢：https://mega.nz/terms [ Br] \n \n桌上型電腦系統 - https://mega.nz/</string>
    <string name="short_description_text" context="Short description text of the app in the Google Play page of the app (character limit 80)">MEGA雲端空間，永遠保護您的隱私。</string>

    <string name="pdf_app_name" context="Name of the MEGA PDF Viewer. Keep uppercase.">MEGA PDF 查看器</string>

    <string name="general_x_of_x" context="Showing progress of elements. Example: 2 of 10.">之</string>
    <string name="general_yes" context="Answer for confirmation dialog.">是</string>
    <string name="general_no" context="Answer for confirmation dialog.">否</string>
    <string name="general_cancel" context="dialog option cancel in alert dialog">取消</string>
    <string name="general_move_to" context="When moving a file to a location in MEGA. This is the text of the button after selection the destination">移動至</string>
    <string name="general_copy_to" context="When copying a file to a location in MEGA. This is the text of the button after selection the destination">複製到</string>
    <!--
    <string name="general_import_to" context="When importing a file to a location in MEGA. This is the text of the button after selection the destination">Import to</string>
    -->
    <string name="general_select" context="Selecting a specific location in MEGA. This is the text of the button">選擇</string>
    <string name="general_select_to_upload" context="Selecting a specific location in MEGA. This is the text of the button">選擇檔案</string>
    <string name="general_select_to_download" context="Selecting a specific location in MEGA. This is the text of the button">選擇資料夾</string>
    <string name="general_create" context="This is the final button when creating a folder in the dialog where the user inserts the folder name">建立</string>
    <!-- This string is commented in FileStorageActivityLollipop.java
    <string name="general_upload" context="Button text when uploading a file to a previously selected location in MEGA">Upload File</string>
    -->
    <string name="general_download" context="Item menu option upon right click on one or multiple files.">下載</string>
    <string name="general_add" context="button">新增</string>
    <string name="general_move" context="Item menu option upon right click on one or multiple files.">移動</string>
    <string name="general_remove" context="Menu option to delete one or multiple selected items.">移除</string>
    <string name="general_share" context="button">共享</string>
    <!--
    <string name="general_confirm" context="button">Confirm</string>
    -->
    <string name="general_leave" context="Item menu option upon right click on one or multiple files.">離開</string>
    <string name="general_decryp" context="button">解密</string>

    <string name="general_export" context="button">匯出</string>

    <string name="general_ok" context="Answer for confirmation dialog.">OK</string>
    <string name="general_skip" context="Skip a step of a configuration process.">跳過</string>
    <string name="general_stop" context="Label for a button to stop some process. For example stop the Camera Uploads">停止</string>

    <string name="general_retry" context="option shown when a message could not be sent">重試</string>
    <string name="general_open_browser" context="Button to open the default web browser">開啟瀏覽器</string>
    <!--
    <string name="general_empty" context="Button to delete the contents of the trashbin. Can also be translated as &quot;clear&quot;">Empty</string>
    -->
    <string name="general_loading" context="The title of progress dialog when loading web content">讀取中</string>
    <string name="general_importing" context="state while importing the file">匯入中</string>
    <string name="general_forwarding" context="state while importing the file">轉發</string>
    <string name="general_import" context="Menu option to choose to add file or folders to Cloud Drive">匯入</string>
    <string name="general_storage" context="label of storage in upgrade/choose account page, it is being used with a variable, e.g. for LITE user it will show ‘200GB Storage’.">儲存空間</string>
    <string name="general_bandwidth" context="Text listed before the amount of bandwidth a user gets with a certain package. For example: “8TB Bandwidth”. Can also be translated as data transfer.">傳輸配額</string>
    <string name="general_subscribe" context="Text placed inside the button the user clicks when upgrading to PRO. Meaning: subscribe to this plan">訂閱</string>
    <!--
    <string name="general_continue" context="Text placed inside the button the user clicks when clicking into the FREE account. Meaning: Continue to the main screen">Continue</string>
    -->
    <string name="general_error_word" context="It will be followed by the error message">錯誤</string>
    <string name="general_not_yet_implemented" context="when clicking into a menu whose functionality is not yet implemented">功能有待實施</string>
    <string name="error_no_selection" context="when any file or folder is selected">尚未選擇檔案或資料夾</string>
    <string name="general_already_downloaded" context="when trying to download a file that is already downloaded in the device">已下載</string>
    <string name="general_already_uploaded" context="when trying to upload a file that is already uploaded in the folder">已上傳</string>
    <string name="general_file_info" context="Label of the option menu. When clicking this button, the app shows the info of the file">檔案資訊</string>
    <string name="general_folder_info" context="Label of the option menu. When clicking this button, the app shows the info of the folder">資料夾資訊</string>
    <!--
    <string name="general_menu" context="Title when the left menu is opened">Menu</string>
    -->
    <string name="general_show_info" context="Hint how to cancel the download">相關資訊</string>

    <string name="error_general_nodes" context="Error getting the root node">發生錯誤。請再試一次。</string>

    <string name="general_rk" context="File name (without extension) of file exported with the recovery key">MEGA-還原金鑰</string>

    <string name="secondary_media_service_error_local_folder" context="Local folder error in Sync Service. There are two syncs for images and videos. This error appears when the secondary media local folder doesn’t exist">第二媒體資料夾不存在，請選擇一個新的資料夾</string>
    <string name="no_external_SD_card_detected" context="when no external card exists">未能偵測到外部儲存空間(例如：記憶卡)</string>
    <string name="no_permissions_upload" context="On clicking menu item upload in a incoming shared folder read only">此為唯讀資料夾，您沒有上傳的權限。</string>

    <string name="remove_key_confirmation" context="confirmation message before removing the previously downloaded MasterKey file">您正在移除您以前匯出的還原金鑰檔案</string>
    <!--
    <string name="export_key_confirmation" context="confirmation message before downloading to the device the MasterKey file">Security warning! This is a high risk operation. Do you want to continue?</string>
    -->

    <!--
    <string name="more_options_overflow" context="title of the menu for more options for each file (rename, share, copy, move, etc)">More options</string>
    -->
    <string name="confirmation_add_contact" context="confirmation message before sending an invitation to a contact">您想寄發邀請給%s嗎？</string>
    <!--
    <string name="confirmation_remove_multiple_contacts" context="confirmation message before removing mutiple contacts">Remove these %d contacts?</string>

    <string name="confirmation_move_to_rubbish" context="confirmation message before removing a file">Move to rubbish bin?</string>
    <string name="confirmation_move_to_rubbish_plural" context="confirmation message before removing a file">Move to rubbish bin?</string>

    <string name="confirmation_delete_from_mega" context="confirmation message before removing a file">Delete from MEGA?</string>

    <string name="confirmation_alert" context="confirmation message before removing a file">Please confirm</string>
    -->

    <string name="action_logout" context="Button where the user can sign off or logout">登出</string>
    <string name="action_add" context="Item menu option upon right click on one or multiple files.">上傳</string>
    <string name="action_create_folder" context="Menu item">創建新資料夾</string>
    <string name="action_open_link" context="Item menu option upon right click on one or multiple files.">打開連接</string>
    <!--
    <string name="action_upload" context="Button text when choosing the destination location in MEGA">Upload to</string>
    -->

    <string name="action_settings" context="Menu item">設定</string>
    <string name="action_search" context="Search button">搜尋</string>
    <string name="action_search_country" context="Select country page title">選擇您的國家地區</string>
    <string name="action_play" context="Search button">播放</string>
    <string name="action_pause" context="Search button">暫停</string>
    <string name="action_refresh" context="Menu item">刷新</string>
    <string name="action_sort_by" context="Menu item">排序</string>
    <string name="action_help" context="Menu item">支援</string>
    <string name="action_upgrade_account" context="Change from a free account to paying MEGA">升級帳號</string>
    <string name="upgrading_account_message" context="Message while proceeding to upgrade the account">正在升級帳戶</string>
    <string name="action_select_all" context="Menu item to select all the elements of a list">全選</string>
    <string name="action_unselect_all" context="Menu item to unselect all the elements of a list">清除選取</string>
    <string name="action_grid" context="Menu item to change from list view to grid view">縮圖檢視</string>
    <string name="action_list" context="Menu item to change from grid view to list view">清單檢視</string>
    <string name="action_export_master_key" context="Menu item to let the user export the MasterKey">備份還原金鑰</string>
    <string name="action_cancel_subscriptions" context="Menu item to let the user cancel subscriptions">取消訂購</string>
    <string name="cancel_subscription_ok" context="success message when the subscription has been canceled correctly">此筆訂購已經成功取消</string>
    <string name="cancel_subscription_error" context="error message when the subscription has not been canceled successfully">我們無法取消您的訂閱。請聯絡support&#64;mega.nz以獲得協助。</string>
    <string name="action_kill_all_sessions" context="Menu item to kill all opened sessions">關閉其他登入帳戶</string>
    <string name="success_kill_all_sessions" context="Message after kill all opened sessions">剩餘項目已成功關閉</string>
    <string name="error_kill_all_sessions" context="Message after kill all opened sessions">關閉項目時發生錯誤</string>

    <plurals name="general_num_files">
        <item context="this is used for example when downloading 1 file or 2 files, Singular of file. 1 file" quantity="one">文件</item>
        <item context="this is used for example when downloading 1 file or 2 files, Plural of file. 2 files" quantity="other">檔案</item>
    </plurals>

    <plurals name="general_num_contacts">
        <item context="used for example when a folder is shared with 1 user or 2 users, used for example when a folder is shared with 1 user" quantity="one">聯絡人</item>
        <item context="used for example when a folder is shared with 1 user or 2 users, used for example when a folder is shared with 2 or more users" quantity="other">聯絡資訊</item>
    </plurals>

    <plurals name="num_contacts_selected">
        <item context="chat invitation - tool bar subtitle, when users selected single contact. Placeholder - number of contacts selected" quantity="one">%d個聯絡人</item>
        <item context="chat invitation - tool bar subtitle, when users selected multiple contacts. Placeholder - number of contacts selected" quantity="other">%d個聯絡人</item>
    </plurals>

    <plurals name="general_num_folders">
        <item context="Singular of folder/directory. 1 folder" quantity="one">資料夾</item>
        <item context="Plural of folder/directory. 2 folders" quantity="other">資料夾</item>
    </plurals>

    <plurals name="general_num_shared_folders">
        <item context="Title of the incoming shared folders of a user in singular" quantity="one">共享的資料夾</item>
        <item context="Title of the incoming shared folders of a user in plural." quantity="other">共享資料夾</item>
    </plurals>

    <!--
    <plurals name="general_num_downloads" context="in the notification. When downloading the notification is like 3 downloads.">
        <item context="Item menu option upon clicking on one or multiple files. Singular" quantity="one">download</item>
        <item context="Item menu option upon clicking on one or multiple files. Plural" quantity="other">downloads</item>
    </plurals>
    -->

    <!--
    <plurals name="general_num_uploads">
        <item context="Transfer type description in the active file transfer panel, can either be upload or download. Singular" quantity="one">upload</item>
        <item context="Transfer type description in the active file transfer panel, can either be upload or download. Plural" quantity="other">uploads</item>
    </plurals>
    -->

    <plurals name="general_num_users">
        <item context="used for example when a folder is shared with 1 user or 2 users, used for example when a folder is shared with 1 user" quantity="one">聯絡人</item>
        <item context="used for example when a folder is shared with 1 user or 2 users, used for example when a folder is shared with 2 or more users" quantity="other">聯絡資訊</item>
    </plurals>

    <!--
    <string name="confirmation_required" context="Alert title before download">Confirmation required</string>
    -->
    <string name="alert_larger_file" context="Alert text before download. Please do not modify the %s placeholder as it will be replaced by the size to be donwloaded">即將下載%s。</string>
    <string name="alert_no_app" context="Alert text before download">您沒有可開啟%s檔案的應用程式。您要繼續下載嗎？</string>
    <string name="checkbox_not_show_again" context="Dialog option that permits user do not show it again">請別再顯示</string>

    <string name="confirm_cancel_login" context="Press back while login to cancel current login process.">您確定要取消目前的登入嗎？</string>

    <string name="login_text" context="Login button">登入</string>
    <string name="email_text" context="email label">電子郵件</string>
    <string name="password_text" context="password label">密碼</string>
    <string name="confirm_password_text" context="Hint of the confirmation dialog to get link with password">確認密碼</string>
    <string name="abc" context="in the password edittext the user can see the password or asterisks. ABC shows the letters of the password">ABC</string>
    <!--
    <string name="dots" context="in the password edittext the user can see the password or asterisks. ··· shows asterisks instead of letters">···</string>
    -->
    <string name="new_to_mega" context="This question applies to users that do not have an account on MEGA yet">還沒有MEGA帳號？</string>
    <string name="create_account" context="button that allows the user to create an account">創建帳號</string>
    <string name="error_enter_email" context="when the user tries to log in MEGA without typing the email">請輸入您的電子郵件信箱</string>
    <string name="error_invalid_email" context="Title of the alert dialog when the user tries to recover the pass of a non existing account">無效電子郵件信箱</string>
    <string name="error_enter_password" context="when the user tries to log in MEGA without typing the password">請輸入您的密碼</string>
    <string name="error_server_connection_problem" context="when the user tries to log in to MEGA without a network connection">沒有網路連線</string>
    <string name="error_server_expired_session" context="when the user tries to log in to MEGA without a valid session">您已從其他地點登出此設備</string>
    <string name="login_generating_key" context="the first step when logging in is calculate the private and public encryption keys">正在計算加密密鑰</string>
    <string name="login_connecting_to_server" context="Message displayed while the app is connecting to a MEGA server">連接到伺服器</string>
    <string name="download_updating_filelist" context="Status text when updating the file manager">更新檔案清單</string>
    <string name="login_confirm_account" context="title of the screen after creating an account when the user has to confirm the password to confirm the account">確認帳戶</string>
    <string name="login_querying_signup_link" context="when the user clicks on the link sent by MEGA after creating the account, this message is shown">正在檢查有效鏈接</string>
    <string name="login_confirming_account" context="Attempting to activate a MEGA account for a user.">啟用帳號</string>
    <string name="login_preparing_filelist" context="After login, updating the file list, the file list should be processed before showing it to the user">正在準備檔案列表</string>
    <string name="login_before_share" context="when the user tries to share something to MEGA without being logged">請先登入，以便使用MEGA分享功能</string>
    <string name="reg_link_expired" context="This toast message is shown on the login page when an email confirm link is no longer valid.">您的確認連結已無效。您的帳戶可能已啟用，或您可能已取消註冊</string>
    <!--
    <string name="session_problem" context="if a link to a folder cannot be fetched">Problem of retrieving files from the folder</string>
    -->

    <string name="tour_space_title">MEGA極大空間</string>
    <string name="tour_speed_title">MEGA超快速度</string>
    <string name="tour_privacy_title">MEGA保有隱私</string>
    <string name="tour_access_title">MEGA輕鬆存取</string>
    <string name="tour_space_text">現在註冊並獲得50 GB *免費空間</string>
    <string name="tour_speed_text">上傳非常快。快速分享給身邊每一位朋友</string>
    <string name="tour_privacy_text">使用MEGA的終端至終端加密技術來保存您的檔案</string>
    <string name="tour_access_text">隨時隨地獲得完全加密訪問</string>

    <string name="create_account_text" context="button that allows the user to create an account">創建帳號</string>
    <string name="name_text" context="category in sort by action">名稱</string>
    <string name="first_name_text" context="First Name of the user">名字</string>
    <string name="lastname_text" context="Last name of the user">姓氏</string>
    <string name="tos" context="text placed on the checkbox of acceptation of the Terms of Service">我同意MEGA的[A]服務條款[/A]</string>
    <string name="top" context="Text placed on the checkbox to make sure user agree that understand the danger of losing password">我了解[B]如果我遺失密碼，我可能會弄丟我的資料[/B]。參考更多關於[A]MEGA點對點加密技術[/A]。</string>
    <string name="already_account" context="Does the user already have a MEGA account">已有帳號嗎?</string>

    <string name="create_account_no_terms" context="warning dialog">您需要接受服務條款</string>

    <string name="create_account_no_top" context="warning dialog, for user do not tick checkbox of understanding the danger of losing password">您需要同意您了解遺失密碼的風險</string>
    <string name="error_enter_username" context="Warning message when the first name is a required field to submit a form. For example during the create account process.">請輸入您的名字</string>
    <string name="error_enter_userlastname" context="Warning dialog">請輸入您的姓氏</string>
    <string name="error_short_password" context="when creating the account">密碼太短</string>
    <string name="error_passwords_dont_match" context="when creating the account">密碼不匹配</string>
    <string name="error_email_registered" contect="when creating the account">這個電郵在之前已登記過了</string>

    <!--
    <string name="create_account_confirm_title" context="Title that is shown when e-mail confirmation is still required for the account">Confirmation required</string>
    -->
    <!--
    <string name="create_account_confirm" context="">Please check your e-mail and click the link to login and confirm your account</string>
    -->
    <string name="create_account_creating_account">正在連接到服務器：正在創建帳號</string>

    <!--<string name="cancel_transfer_title">Delete Transfer</string>
    -->
    <string name="cancel_transfer_confirmation">要刪除此筆傳輸嗎？</string>
    <string name="cancel_all_transfer_confirmation">要刪除所有傳輸嗎？</string>

    <string name="section_cloud_drive" context="The name of every users root drive in the cloud of MEGA.">雲端硬碟</string>
    <string name="section_recents" context="Label to reference a recents section">近期的</string>
    <string name="section_secondary_media_uploads" context="title of the screen where the secondary media images are uploaded, and name of the folder where the secondary media images are uploaded">媒體上傳</string>
    <string name="section_inbox" context="Section name for the “Messages” section.Preferably one word. There is little space for this word.">收件夾</string>
    <string name="section_saved_for_offline" context="title of the screen that shows the files saved for offline in the device">儲存為可離線存取</string>
    <string name="section_saved_for_offline_new" context="the options of what to upload in an array. Needed for the settings, the options of what to upload.">離線存取</string>
    <!--
    <string name="section_shared_with_me" context="title of the screen that shows all the folders that the user shares with other users and viceversa">Shared with me</string>
    -->
    <string name="title_shared_items" context="title of the screen that shows all the shared items">共享檔案</string>
    <string name="section_shared_items" context="title of the screen that shows all the shared items">已分享的資料夾</string>
    <string name="section_rubbish_bin" context="The title of the trash bin in the tree of the file manager.">垃圾桶</string>
    <string name="section_contacts" context="Section name for the “Contacts” section.Preferably one word. There is little space for this word.">聯絡人</string>

    <string name="section_contacts_with_notification" context="Item of the navigation title for the contacts section when there is any pending incoming request">聯絡人 [A](%1$d)[/A]</string>
    <string name="sent_requests_empty" context="the user has not sent any contact request to other users">[B]沒有 [/B][A]已發送的連絡人邀請[/A][B]。[/B]</string>
    <string name="received_requests_empty" context="the user has not received any contact request from other users">[B]沒有 [/B][A]已收到的邀請[/A][B]。[/B]</string>
    <string name="section_transfers" context="Title for the file transfer screen (with the up &amp; download)">傳輸</string>

    <string name="section_account" context="Section name for the &amp;ldquo;My Account&amp;rdquo; section.Preferably one or two words. There is little space for this.">我的帳號</string>
    <string name="section_photo_sync" context="title of the screen where the camera images are uploaded, and name of the folder where camera images are uploaded">相機上傳</string>
    <!--
    <string name="used_space" context="Used space &quot;5MB of 100MB&quot;.">%1$s of %2$s</string>
    -->
    <string name="tab_incoming_shares" context="Capital letters. Incoming shared folders. The title of a tab">傳入</string>
    <string name="tab_outgoing_shares" context="Capital letters. Outgoing shared folders. The title of a tab">傳出</string>
    <string name="tab_links_shares" context="Capital letters. Files with link. The title of a tab">連結</string>

    <string name="title_incoming_shares_explorer" context="Label for any &amp;lsquo;Incoming shares&amp;rsquo; button, link, text, title, etc. - (String as short as possible).">傳入的分享</string>
    <string name="title_incoming_shares_with_explorer" context="Title of the share with file explorer">傳入的共享─來自</string>
    <!--
    <string name="choose_folder_explorer" context="Title of the button in Incoming Shares tabs">Choose folder</string>
    -->

    <string name="file_browser_empty_cloud_drive" context="message when there are no files in the Cloud drive">您的雲端硬盤沒有檔案</string>
    <!--
    <string name="file_browser_empty_rubbish_bin" context="option to empty rubbish bin">Empty Rubbish Bin</string>
    -->
    <string name="file_browser_empty_folder" context="Text that indicates that a folder is currently empty">文件夾中沒有文件</string>

    <string name="choose_account_fragment" context="Title of the fragment Choose Account">選擇帳戶</string>

    <!--
    <string name="file_properties_activity" context="Menu item to show the properties dialog of files and or folders.">Properties</string>
    -->
    <string name="file_properties_available_offline" context="The file are available “offline” (without a network Wi-Fi mobile data connection)">可離線存取</string>
    <!--
    <string name="file_properties_available_offline_on" context="Button state when a file can be saved for offline.(Capital letters)">ON</string>
    -->
    <!--
    <string name="file_properties_available_offline_off" context="Button state when a file is already saved for offline. (Capital letters)">OFF</string>
    -->
    <string name="file_properties_info_size_file" context="category in sort by action">大小</string>
    <string name="file_properties_info_last_modified" context="When the file/folder was last modified">最後修改</string>
    <string name="file_properties_info_added" context="when was the file added in MEGA">上傳時間</string>
    <!--
    <string name="file_properties_shared_folder_private_folder" context="the folder is private. A public user can\'t access the folder">No public link</string>
    -->
    <string name="file_properties_shared_folder_public_link" context="the label when a folder can be accesed by public users">公開連結</string>

    <string name="file_properties_shared_folder_permissions" context="Item menu option upon clicking on a file folder. Refers to the permissions of a file folder in the file manager.">權限</string>
    <string name="dialog_select_permissions" context="Title of the dialog to choose permissions when sharing.">共享權限</string>
    <string name="file_properties_shared_folder_change_permissions" context="menu item">更改權限</string>
    <string name="file_properties_shared_folder_select_contact" context="when listing all the contacts that shares a folder">共享者</string>
    <string name="file_properties_send_file_select_contact" context="send a file to a MEGA user">寄發至</string>
    <string name="file_properties_owner" context="shows the owner of an incoming shared folder">所有者</string>
    <string name="contact_invite" context="positive button on dialog to invite a contact">邀請</string>
    <string name="contact_reinvite" context="option to reinvite a contact">重新邀請</string>
    <string name="contact_ignore" context="The text of the notification button that is displayed when there is a call in progress, another call is received and ignored.">忽略</string>
    <string name="contact_decline" context="option to decline a contact invitation">減弱</string>
    <string name="contact_accept" context="option to accept a contact invitation">接受</string>
    <string name="contact_properties_activity" context="title of the contact properties screen">聯絡資訊</string>
    <!--
    <string name="contact_file_list_activity" context="header of a status field for what content a user has shared to you">Content</string>
    -->
    <string name="contacts_list_empty_text" context="Adding new relationships (contacts) using the actions.">使用下方按鈕新增新聯絡人</string>
    <!--
    <string name="no_contacts" context="When an user wants to share a folder but has not any contact yet">There are not contacts in the account. Please add them on the Contacts screen</string>
	-->
    <string name="contacts_explorer_list_empty_text" context="Add new contacts before sharing.">新增一個新聯絡人以分享檔案</string>

    <string name="error_not_enough_free_space" context="Error message">您的裝置可用空間不足</string>

    <string name="option_link_without_key" context="This is button text on the Get Link dialog. This lets the user get a public file/folder link without the decryption key e.g. https://mega.nz/#!Qo12lSpT.">連結不包含密鑰</string>
    <string name="option_decryption_key" context="Alert Dialog to get link">解密密鑰</string>

    <!--
    <string name="download_failed" context="Error message">Download failed</string>
    -->
    <!--
	<string name="download_downloaded" context="notification message. Example: 1 file downloaded">downloaded</string>
    -->
    <!--
	<string name="download_downloading" context="Title header on the download page while the file is downloading.">Downloading</string>
	-->
    <!--
	<string name="text_downloading" context="Text located in each fragment when a download is in progress">Transferring</string>
	-->
    <string name="download_preparing_files" context="Alert shown when some content is sharing with chats and they are processing">正在準備檔案</string>

    <plurals name="download_began">
        <item context="Message when a download starts. Singular 1 file" quantity="one">已開始下載</item>
        <item context="Message when many downloads start. Plural more than 1 file. Placeholder is for include the number of downloads in runtime." quantity="other">%1$d個下載已開始</item>
    </plurals>

    <plurals name="download_finish">
        <item context="Message when a download finishes. Singular 1 file" quantity="one">下載已完成</item>
        <item context="Message when many downloads finish. Plural more than 1 file. Placeholder is for include the number of downloads in runtime." quantity="other">%1$d個下載已完成</item>
    </plurals>

    <plurals name="upload_began">
        <item context="Message when a upload starts. Singular 1 file" quantity="one">已開始上傳</item>
        <item context="Message when many uploads start. Plural more than 1 file. Placeholder is for include the number of uploads in runtime." quantity="other">%1$d個上傳已開始</item>
    </plurals>

    <plurals name="upload_finish">
        <item context="Message when a download finishes. Singular 1 file" quantity="one">上傳已完成</item>
        <item context="Message when many downloads finish. Plural more than 1 file. Placeholder is for include the number of uploads in runtime." quantity="other">%1$d個上傳已完成</item>
    </plurals>

    <plurals name="empty_folders">
        <item context="Warning shown when it tries to download an empty folder. Singular" quantity="one">資料夾是空的。</item>
        <item context="Warning shown when it tries to download some empty folders. Plural" quantity="other">資料夾是空的。</item>
    </plurals>
    <!--
    <string name="download_cancel_downloading" context="Confirmation text when attempting to cancel the download">Do you want to cancel the download?</string>
    -->
    <string name="download_touch_to_cancel" context="Hint how to cancel the download">請輕觸以取消</string>
    <string name="download_touch_to_show" context="Hint how to cancel the download">查看傳輸</string>
    <string name="error_file_size_greater_than_4gb" context="Warning message">大多數設備無法下載大於4GB的檔案。因此，您此筆下載可能會失敗。</string>
    <string name="intent_not_available" context="message when trying to open a downloaded file but there isn’t any app that open that file. Example: a user downloads a pdf but doesn’t have any app to read a pdf">你的設備沒有可用執行這個檔案的app</string>

    <string name="context_share_image" context="to share an image using Facebook, Whatsapp, etc">圖像分享自</string>
    <string name="context_get_link" context="create a link of a file and send it using an app from the device">分享連接</string>
    <string name="context_get_link_menu" context="Item menu option upon right click on one or multiple files.">取得鏈接</string>

    <!--<string name="context_manage_link_menu" context="Item menu option upon right click on one or multiple files.">Get link</string>-->

    <string name="context_leave_menu" context="Item menu option upon right click on one or multiple files.">離開</string>
    <string name="alert_leave_share" context="Title alert before leaving a share.">離開共享</string>
    <string name="context_clean_shares_menu" context="Item menu option upon right click on one or multiple files.">移除分享</string>
    <string name="context_remove_link_menu" context="Item menu option upon right click on one or multiple files.">移除連結</string>
    <string name="context_remove_link_warning_text" context="Warning that appears prior to remove a link of a file. Singular.">此連結將不再是公開狀態。</string>
    <plurals name="remove_links_warning_text">
        <item context="Warning that appears prior to remove a link of a file. Singular." quantity="one">此連結將不再是公開狀態。</item>
        <item context="Warning that appears prior to remove links of files. Plural." quantity="other">這些連結將不再是公開狀態。</item>
    </plurals>
    <string name="context_rename" context="Item menu option upon right click on one or multiple files.">重命名</string>
    <string name="context_open_link_title" context="Item menu option upon right click on one or multiple files.">打開連接</string>
    <string name="context_open_link" context="Item menu option upon right click on one or multiple files.">開啟</string>
    <string name="context_renaming" context="while renaming a file or folder">重新命名中</string>
    <string name="context_preparing_provider" context="while file provider is downloading a file">準備檔案中</string>
    <string name="context_download" context="Item menu option upon right click on one or multiple files.">下載</string>

    <!--
    <string name="download_folder" context="Item menu option upon right click on one or multiple files.">Download folder</string>
    -->
    <!--
    <string name="import_folder" context="Item menu option upon right click on one or multiple files.">Import folder</string>
    -->
    <string name="context_move" context="Item menu option upon right click on one or multiple files.">移動</string>
    <string name="context_moving" context="while moving a file or folder">正在移動</string>
    <!--
    <string name="context_sharing" context="while sharing a folder">Sharing folder</string>
    -->
    <string name="context_copy" context="Item menu option upon right click on one or multiple files.">複製</string>
    <string name="context_upload" context="Item menu option upon right click on one or multiple files.">上傳</string>
    <string name="context_copying" context="while copying a file or folder">正在複製</string>
    <!--
    <string name="context_creating_link" context="status text">Creating link</string>
    -->
    <!--
    <string name="context_moving_to_trash" context="status text">Moving to Rubbish Bin</string>
    -->
    <string name="context_move_to_trash" context="menu item">移至垃圾桶</string>
    <string name="context_delete_from_mega" context="menu item">從MEGA中移除</string>
    <string name="context_new_folder_name" context="Input field description in the create folder dialog.">檔案夾名稱</string>
    <string name="context_new_contact_name" context="when adding a new contact. in the dialog">聯絡人郵箱</string>
    <string name="context_creating_folder" context="status dialog when performing the action">創建資料夾中</string>
    <!--
    <string name="context_adding_contact" context="Adding a new relationship (contact)">Adding contact</string>
    -->
    <string name="context_download_to" context="Menu item">儲存至</string>
    <string name="context_clear_rubbish" context="Menu option title">清空垃圾桶</string>
    <string name="clear_rubbish_confirmation" context="Ask for confirmation before removing all the elements of the rubbish bin">您將會永久清除所有垃圾桶中的檔案。</string>

    <!--<string name="context_send_link" context="get the link and send it">Send link</string>-->

    <string name="context_send" context="send cancel subscriptions dialog">送出</string>
    <string name="context_send_file_inbox" context="send the file to inbox">寄給聯絡人</string>
    <!--
    <string name="context_copy_link" context="get the link and copy it">Copy link</string>
    -->
    <string name="context_remove" context="Menu option to delete one or multiple selected items.">移除</string>
    <string name="context_delete_offline" context="Menu option to delete selected items of the offline state">從離線存取中移除</string>
    <string name="context_share_folder" context="menu item">共享資料夾</string>
    <string name="context_send_file" context="menu item">發送檔案至聊天中</string>
    <string name="context_send_contact" context="menu item">分享聯絡人至聊天中</string>
    <string name="context_view_shared_folders" context="open a shared folder">查看共享資料夾</string>
    <string name="context_sharing_folder" context="Item menu option upon clicking on one or multiple files.">分享</string>
    <!--
    <string name="remove_all_sharing" context="status text">Removing all sharing contacts</string>
    -->
    <!--
    <string name="leave_incoming_share" context="status text">Leaving shared folder</string>
    -->
    <!--
    <string name="context_camera_folder" context="The location of where the user has the photos/videos stored.">Camera folder</string>
    -->
    <!--
    <string name="context_mega_contacts" context="when sharing a folder, the user can choose a contact from MEGA">MEGA Contacts</string>
    -->
    <!--
    <string name="context_phone_contacts" context="when sharing a folder, the user chan choose a contact from the device">Phone Contacts</string>
    -->
    <string name="context_delete" context="menu item">刪除</string>
    <!--
    <string name="context_more" context="menu item">More</string>
    -->
    <!--
    <string name="context_contact_added" context="success message when adding a contact">Contact added</string>
    -->
    <string name="context_contact_invitation_deleted" context="success message when removing a contact request">已刪除聯絡人邀請</string>
    <string name="context_contact_invitation_resent" context="success message when reinvite a contact">重新發送邀請</string>
    <string name="context_contact_request_sent" context="success message when sending a contact request">邀請已正確發送給%s。您可以在發送邀請的頁面中查閱同意狀態。</string>

    <string name="context_contact_removed" context="success message when removing a contact">聯絡人已移除</string>
    <string name="context_contact_not_removed" context="error message">發生錯誤。未移除該聯絡人。</string>
    <string name="context_permissions_changed" context="success message when chaning the permissionss">權限已變更</string>
    <string name="context_permissions_not_changed" context="error message">錯誤。權限未變更</string>
    <string name="context_folder_already_exists" context="message when trying to create a folder that already exists">資料夾已存在</string>
    <string name="context_contact_already_exists" context="message when trying to create a invite a contact already that is already added">%s已經是您的聯絡人</string>
    <string name="context_send_no_permission" context="message when trying to send a file without full access">您沒有發送此檔案的權限</string>
    <string name="context_folder_created" context="success message when creating a folder">資料夾已創建</string>
    <string name="context_folder_no_created" context="error message when creating a folder">發生錯誤。未創建資料夾。</string>
    <string name="context_correctly_renamed" context="success message when renaming a node">重命名成功</string>
    <string name="context_no_renamed" context="error message">錯誤。未重命名</string>
    <string name="context_correctly_copied" context="success message when copying a node">複製成功</string>
    <!--
    <string name="context_correctly_sent" context="success message when sending a file">File sent</string>
    -->
    <!--
    <string name="context_no_sent" context="error message when sending a file">Error. File not sent</string>
    -->
    <string name="context_correctly_sent_node" context="success message when sending a node to Inbox">已寄至收件匣</string>
    <string name="context_no_sent_node" context="error message when sending a node to Inbox">發生錯誤。未寄至收件匣。</string>
    <string name="context_no_copied" context="error message">錯誤。未複製</string>
    <string name="context_no_destination_folder" context="message that appears when a user tries to move/copy/upload a file but doesn’t choose a destination folder">請選擇目的地資料夾</string>
    <string name="context_correctly_moved" context="success message when moving a node">移動成功</string>
    <string name="number_correctly_moved" context="success message when moving a node">已成功移動%d項目。</string>
    <string name="number_incorrectly_moved" context="success message when moving a node">未能移動%d個項目至垃圾桶</string>
    <string name="context_correctly_moved_to_rubbish" context="success message when moving a node">已成功移至垃圾桶</string>
    <string name="number_correctly_moved_to_rubbish" context="success message when moving a node">已成功將 %d 項目移至垃圾桶</string>
    <string name="number_incorrectly_moved_to_rubbish" context="success message when moving a node">未能成功寄出&#160;和%d個項目</string>
    <string name="context_no_moved" context="error message">錯誤。未移動</string>
    <string name="context_correctly_shared" context="success message when sharing a folder">已共享</string>
    <string name="context_no_shared_number" context="error message when sharing a folder">發生錯誤。尚未完成%d個分享</string>
    <string name="context_correctly_shared_removed" context="success message when sharing a folder">成功移除分享資料夾</string>
    <string name="context_no_shared_number_removed" context="error message when sharing a folder">發生錯誤。未進行完%d個移除分享之作業</string>
    <string name="context_no_shared" context="error message">錯誤。未分享</string>
    <string name="context_no_removed_shared" context="error message">發生錯誤，移除分享失敗。</string>
    <string name="context_remove_sharing" context="success message when removing a sharing">已移除資料夾分享</string>
    <string name="context_no_link" context="error message">生成連接失敗</string>
    <string name="context_correctly_removed" context="success message when removing a node from MEGA">移除成功</string>
    <string name="context_no_removed" context="error message">錯誤。未從MEGA移除</string>
    <string name="number_correctly_removed" context="success message when moving a node">已成功移除MEGA中的 %d 項目</string>
    <string name="number_no_removed" context="error message when moving a node">未能移除%d個項目</string>
    <string name="number_correctly_leaved" context="Success message when left shared folders">已成功留下%d資料夾。</string>
    <string name="share_left" context="Message shown when a share has been left">已離開該共享</string>
    <string name="number_no_leaved" context="error message when moving a node">未成功保留%d個資料夾</string>
    <string name="number_correctly_sent" context="success message when sending multiple files">已成功發送檔案給%d個聯絡人</string>
    <string name="number_no_sent" context="error message when sending multiple files">未能發送檔案給%d個聯絡人</string>
    <string name="number_correctly_sent_multifile" context="success message when sending multiple files">已成功發送%d個檔案</string>
    <string name="number_no_sent_multifile" context="error message when sending multiple files">發送%d個檔案失敗</string>
    <string name="number_correctly_copied" context="success message when sending multiple files">已成功複製%d個項目</string>
    <string name="number_no_copied" context="error message when sending multiple files">未能複製%d個項目</string>
    <string name="number_contact_removed" context="success message when removing several contacts">已成功移除%d個聯絡人</string>
    <string name="number_contact_not_removed" context="error message when removing several contacts">未能移除%d個聯絡人</string>
    <string name="number_contact_file_shared_correctly" context="success message when sharing a file with multiple contacts">已成功與 %d 聯絡人分享資料夾</string>
    <string name="number_contact_file_not_shared_" context="error message when sharing a file with multiple contacts">未能分享檔案給%d個聯絡人</string>
    <string name="number_correctly_shared" context="success message when sharing multiple files">已成功分享%d個資料夾</string>
    <string name="number_no_shared" context="error message when sharing multiple files">未能分享%d個資料夾</string>
    <string name="context_correctly_copied_contact" context="success message when sending a file to a contact">已發送至</string>
    <string name="context_correctly_removed_sharing_contacts" context="success message when removing all the contacts of a shared folder">此資料夾已無共享者</string>
    <string name="context_no_removed_sharing_contacts" context="error message when removing all the contacts of a shared folder">發生錯誤，此資料夾依然與其他聯絡人共享中</string>
    <string name="context_select_one_file" context="option available for just one file">僅選擇一個檔案</string>
    <string name="rubbish_bin_emptied" context="success message when emptying the RB">已成功清空垃圾桶</string>
    <string name="rubbish_bin_no_emptied" context="error message when emptying the RB">出現錯誤。垃圾桶尚未被清空。</string>

    <string name="dialog_cancel_subscriptions" context="dialog cancel subscriptions">您將取消訂閱MEGA。如果我們可以做些什麼以改變您的心意，請讓我們知道。</string>
    <string name="hint_cancel_subscriptions" context="hint cancel subscriptions dialog">請於此處輸入您的建議</string>
    <string name="send_cancel_subscriptions" context="send cancel subscriptions dialog">送出</string>
    <!--
    <string name="title_cancel_subscriptions" context="title cancel subscriptions dialog">Cancel Subscription</string>
    -->
    <string name="confirmation_cancel_subscriptions" context="confirmation cancel subscriptions dialog">感謝您的建議！您確定要取消您的MEGA訂購嗎？</string>
    <string name="reason_cancel_subscriptions" context="provide a reason to cancel subscriptions dialog">您的訂閱還未被取消。請告訴我們您取消的理由。</string>
    <string name="message_user_purchased_subscription" context="welcome message after user brought subscription. placeholder 1: subscription type (Lite/Pro1 etc), placeholder 2: renewal interval (monthly/yearly)">感謝您訂閱%1$s %2$s！</string>
    <string name="message_user_purchased_subscription_down_grade" context="Pop up message shows when user purchased a lower level of subscription">您的新訂閱將在當前訂閱到期後生效，屆時將以新價格收費。</string>
    <string name="message_user_payment_pending" context="Pop up message shows when user purchased a subscription with a payment method that can not be processed in real time, e.g. voucher">您的訂閱將在Google處理付款後生效。</string>
    <string name="subscription_type_monthly" context="">一個月</string>
    <string name="subscription_type_yearly" context="">每年</string>

    <string name="context_node_private" context="success message after removing the public link of a folder">該資料夾現在是私人的</string>

    <string name="context_share_correctly_removed" context="success message after removing a share of a folder. a contact has no access to the folder now">共享已移除</string>


    <string name="menu_new_folder" context="Menu option to create a new folder in the file manager.">新資料夾</string>
    <string name="menu_add_contact" context="Menu option to add a contact to your contact list.">新增聯絡人</string>
    <string name="menu_add_contact_and_share" context="Menu option to add a contact to your contact list.">增加聯絡人與分享</string>
    <!--
    <string name="menu_download_from_link" context="Text that is displayed in the dialog to download a MEGA link inside the app">Download from MEGA link</string>
    -->

    <string name="alert_decryption_key" context="Title of the alert to introduce the decryption key">解密金鑰</string>
    <string name="message_decryption_key" context="Message of the alert to introduce the decryption key">請輸入此連結的解密密鑰</string>
    <string name="invalid_decryption_key" context="error message shown on the decryption key dialog if the key typed in was wrong">無效的密鑰</string>

    <string name="upload_to_image" context="upload to. Then choose an Image file">圖像</string>
    <string name="upload_to_audio" context="upload to. Then choose an Audio file">音頻</string>
    <string name="upload_to_video" context="Title of the button in the contact info screen to start a video call">影片</string>
    <!--
    <string name="upload_to_other" context="upload to. Then choose a file which is not an Image, an Audio or a Video">Other File</string>
    -->
    <string name="upload_to_filesystem" context="upload to. Then choose to browse the file system to choose a file">從檔案系統中選取</string>
    <string name="upload_to_filesystem_from" context="upload to. Then choose to browse the file system to choose a file">選擇自</string>
    <!--
    <string name="upload_select_file_type" context="title of the dialog for choosing if a user wants to upload an image, an audio, a video or a file from the system">Select file type</string>
    -->
    <!--
    <string name="upload_uploading" context="status text">Uploading</string>
    -->
    <!--
    <string name="upload_touch_to_cancel" context="hint to how to cancel the upload (by touching the notification)">Touch to cancel upload</string>
    -->
    <!--
    <string name="upload_failed" context="error message">Upload failed</string>
    -->
    <string name="upload_uploaded" context="Label for the current uploaded size of a file. For example, 3 files, 50KB uploaded">已上傳</string>
    <!--
    <string name="upload_cancel_uploading" context="Confirmation text for cancelling an upload">Do you want to cancel the upload?</string>
    -->
    <string name="upload_prepare" context="Status text at the beginning of an upload, Status text at the beginning of an upload for 1 file">檔案處理中</string>
    <plurals name="upload_prepare">
        <item context="Status text at the beginning of an upload, Status text at the beginning of an upload for 1 file" quantity="one">檔案處理中</item>
        <item context="Status text at the beginning of an upload, Status text at the beginning of an upload for 2 or more files" quantity="other">檔案處理中</item>
    </plurals>
    <string name="error_temporary_unavaible" context="error message when downloading a file">資料暫時缺失，請稍後再試。</string>
    <string name="upload_can_not_open" context="Error message when the selected file cannot be opened">無法開啟選擇的檔案</string>
    <string name="unzipping_process" context="when a zip file is downloaded and clicked, the app unzips the file. This is the status text while unzipping the file">解壓檔案</string>

    <string name="error_io_problem" context="error message while browsing the local filesystem">檔案系統問題</string>
    <string name="general_error" context="error message while browsing the local filesystem">執行操作時發生錯誤</string>

    <string name="full_screen_image_viewer_label" context="title of the image gallery">圖片檢視器</string>

    <!--
    <string name="manager_download_from_link_incorrect" context="Error message when the user entered an incorrect MEGA link format for importing">Incorrect link format</string>
    -->

    <!--
    <string name="my_account_activity" context="Title of the screen where the user account information is shown">Account</string>
    -->
    <!--
    <string name="my_account_total_space" context="Headline for the amount of total storage space">Storage Space</string>
    -->
    <!--
    <string name="my_account_free_space" context="Headline for the amount of storage space is remaining">Free Space</string>
    -->
    <string name="my_account_used_space" context="Headline for the amount of storage space is used">已用空間</string>
    <string name="my_account_change_password" context="menu item">更改密碼</string>
    <!--
    <string name="warning_out_space" context="Warning in Cloud drive when the user is runningut of space">You\'re running out of space!\n Do you want to upgrade your account?</string>
    -->
    <!--<string name="overquota_alert_title" context="Title dialog overquota error">Storage over quota</string>-->
    <string name="overquota_alert_text" context="Dialog text overquota error">您已經超出了您的儲存限制。請問要升級您的帳戶嗎？</string>

    <!--
    <string name="op_not_allowed" context="Dialod text overquota error">Operation not allowed</string>
    -->
    <string name="my_account_last_session" context="when did the last session happen">最後階段</string>
    <string name="my_account_connections" context="header for the social connections, showing the number of contacts the user has">社交連結</string>

    <string name="my_account_changing_password" context="message displayed while the app is changing the password">正在變更密碼</string>
    <string name="my_account_change_password_oldPassword" context="when changing the password, the first edittext is to enter the current password">目前的密碼</string>
    <string name="my_account_change_password_newPassword1" context="when changing the password">新密碼</string>
    <string name="my_account_change_password_newPassword2" context="when changing the password">確認新密碼</string>
    <!--
    <string name="my_account_change_password_error" context="Error message when the user attempts to change his password (two potential reasons in one error message).">Incorrect current password or the new passwords you provided do not match. Please try again</string>
    -->
    <!--
    <string name="my_account_change_password_error_2" context="Error message when the user attempts to change his password (two potential reasons in one error message).">Incorrect current password. Please try again</string>
    -->
    <!--
    <string name="my_account_change_password_OK" context="Success text">Password changed successfully</string>
    -->
    <string name="my_account_change_password_dont_match" context="when changing the password or creating the account, the password is required twice and check that both times are the same">密碼不正確</string>

    <!--
    <string name="upgrade_activity" context="title of the Upgrade screen">PRO Membership</string>
    -->
    <string name="upgrade_select_pricing" context="title of the selection of the pro account wanted">選擇會員方案</string>
    <string name="select_membership_1" context="the user has to decide the way of payment">按月或按年度自動訂閱</string>

    <!--<string name="select_membership_2" context="button to go to Google Play">Google Play subscription</string>-->

    <string name="no_available_payment_method" context="choose the payment method option when no method is available">這個方案暫時無適用的付款方式</string>

    <string name="upgrade_per_month" context="button to decide monthly payment. The asterisk is needed">月付*</string>
    <string name="upgrade_per_year" context="button to decide annually payment. The asterisk is needed">每年*</string>

    <string name="file_properties_get_link" context="the user can get the link and it’s copied to the clipboard">此連結已被複製到剪貼簿</string>
    <!--
    <string name="file_properties_remove_link" context="the user can remove the public link">The link has been removed</string>
    -->

    <string name="full_image_viewer_not_preview" context="before sharing an image, the preview has to be downloaded">此預覽尚未下載完全，請稍候。</string>
    <string name="not_load_preview_low_memory" context="due to device is low on memory, cannot load an image preview temporarily">由於記憶體不足，無法加載預覽。請稍後再試。</string>

    <string name="log_out_warning" context="alert when clicking a newsignup link being logged">建立新帳戶之前請先登出</string>

    <!--
    <string name="import_correct" context="success message after import a file">Imported successfully</string>
    -->

    <string name="transfers_empty" context="message shown in the screen when there are not any active transfer">沒有活躍傳輸</string>
    <!--
    <string name="transfers_pause" context="File uploading or downloading has been paused (until the user continues at a later stage)">All transfers are paused</string>
    -->
    <string name="menu_pause_transfers" context="menu item">暫停傳輸</string>
    <!--
    <string name="menu_restart_transfers" context="menu item">Restart transfers</string>
    -->
    <string name="menu_cancel_all_transfers" context="menu item">刪除所有傳輸</string>

    <string name="menu_take_picture" context="Option of the sliding panel to change the avatar by taking a new picture">拍照</string>

    <string name="ask_for_display_over_title" context="Dialog title, to explain why MEGA needs the ’display over other apps’ permission (Android 10)">允許收到MEGA來電通知</string>
    <string name="ask_for_display_over_msg" context="Dialog message, to explain why MEGA needs the ’display over other apps’ permission (Android 10)">MEGA需要您的授權才能允許來電通知從背景中彈跳顯示。</string>
    <string name="ask_for_display_over_explain" context="Prompt text shows when the user doesn’t want to make MEGA grant the ’display over other apps’ permission for now (Android 10)">不用擔心，您仍然可以從您裝置設定中手動進行授權。</string>

    <string name="cam_sync_wifi" context="the options of how to upload, but in an array. needed for the settings, how to upload the camera images. only when Wi-Fi connected">只在WiFi連線</string>
    <string name="cam_sync_data" context="the options of how to upload, but in an array. needed for the settings, how to upload the camera images. when Wi-Fi connected and using data plan">Wi-Fi或行動網路</string>
    <string name="cam_sync_syncing" context="The upload of the user’s photos orvideos from their specified album is in progress.">相機上傳正在進行中</string>
    <string name="cam_sync_cancel_sync" context="confirmation question for cancelling the camera uploads">您想停用相機上傳功能嗎？</string>
    <!--
    <string name="settings_camera_notif_error_no_folder" context="Error message when an unavailable destination folder was selected">Destination folder is unavailable</string>
    -->
    <string name="settings_camera_notif_title" context="title of the notification when camera upload is enabled">正在上傳媒體資料夾中的檔案</string>
	<string name="settings_camera_notif_checking_title" context="title of the notification when camera upload is checking files">正在確認要上傳的檔案</string>
	<string name="settings_camera_notif_initializing_title" context="title of the notification when camera upload is initializing">初始化相機上傳</string>
	<string name="camera_notif_primary_local_unavailable" context="title of the notification when camera upload’s primary local folder is unavailable.">相機上傳功能已關閉。您的本地資料夾無法使用。</string>
	<string name="camera_notif_secondary_local_unavailable" context="title of the notification when camera upload’s secondary local folder is unavailable.">媒體上傳功能已關閉。您的本地資料夾無法使用。</string>

    <!--
    <string name="settings_camera_notif_error" context="notification error">Camera Uploads problem</string>
    -->
    <string name="settings_camera_notif_complete" context="notification camera uploads complete">相機上傳完成</string>

    <string name="settings_storage" context="label of storage in upgrade/choose account page, it is being used with a variable, e.g. for LITE user it will show ‘200GB Storage’.">儲存空間</string>
    <string name="settings_pin_lock" context="settings of the pin lock">PIN 鎖定</string>
	<string name="settings_camera_upload_charging_helper_label" context="Helper text to explain why we have this `Require me to plug in` setting, placeholder - 100 to 1000 in MB">影片壓縮很耗電力；如果要壓縮的影片大小超過%s，MEGA將會要求您主動為設備充電。</string>
	<string name="settings_camera_upload_include_gps_helper_label" context="Helper text to explain the things to note if enable the feature of including GPS info">如果啟用，您將上傳關於相片拍攝位置的資訊，所以分享時請格外小心。</string>

    <string name="settings_advanced_features" context="Settings category title for cache and offline files">進階</string>
    <string name="settings_advanced_features_cache" context="Settings preference title for cache">清除快取</string>
    <string name="settings_advanced_features_offline" context="Settings preference title for offline files">清除可離線存取檔案</string>

    <string name="settings_auto_play_label" context="description of switch ‘Open file when download is completed’">下載時開啟檔案</string>
    <string name="settings_advanced_features_cancel_account" context="Settings preference title for canceling the account">註銷帳戶</string>

    <string name="settings_advanced_features_size" context="Size of files in offline or cache folders">目前已使用 %s</string>
    <string name="settings_advanced_features_calculating" context="Calculating Size of files in offline or cache folders">計算中</string>

    <string name="settings_storage_download_location" context="title of the setting to set the default download location">預設下載位置</string>
    <string name="settings_storage_ask_me_always" context="Whether to always ask the user each time.">總是詢問下載地址</string>
    <string name="settings_storage_advanced_devices" context="Whether to enable the storage in advanced devices">顯示高級設備（外置SD）</string>
	<string name="add_phone_number_label" context="Label of button on account page that ask user to add their phone number">新增電話號碼</string>
	<string name="verify_account_title" context="enter verification code page title">驗證您的帳戶</string>
	<string name="verify_account_helper_locked" context="Text to explain to user why to verify phone number (account suspended use case)">因為潛在的濫用，您的帳號已被暫停封鎖。請驗證您的電話號碼來解鎖您的帳號。</string>
    <string name="general_country_label" context="Hint text of the country edittext for billing purposes">國家</string>
    <string name="sms_region_label" context="Hint text of the region edittext for choosing dial code.">地區</string>
	<string name="verify_account_phone_number_placeholder" context="place holder for enter mobile number field">您的手機號碼</string>
    <string name="general_back_button" context="Button label - go to previous page">返回</string>
	<string name="verify_account_not_now_button" context="button label - quite sms verification use case">稍後再說</string>
    <string name="general_confirm_button" context="Button label - confirm some action">確認</string>
	<string name="verify_account_invalid_country_code" context="On “add phone number” page, an error message will be shown if user click next button without select country code.">請選擇國家地區代碼</string>
    <string name="verify_account_not_loading_country_code" context="On “Add phone number” page, a toast error message will be shown if the country code cannot be fetched from back end.">無法獲取國家地區代碼。</string>
	<string name="verify_account_invalid_phone_number" context="error message if user click next button without enter a valid phone number">請填寫正確的電話號碼。</string>
	<string name="verify_account_enter_txt_label" context="Label tell user to enter received txt to below input boxes">請輸入傳送至以下手機門號的驗證碼</string>
	<string name="verify_account_enter_code_title" context="enter verification code page title">驗證您的帳戶</string>
	<string name="verify_account_incorrect_code" context="error message that will show to user when user entered invalid verification code">錯誤代碼。請重試或重新傳送。</string>
	<string name="verify_account_resend_label" context="text message to remind user to resend verification code">沒有收到驗證碼碼？</string>
    <string name="general_resend_button" context="Button to resend the create account email to a new email address in case the previous email address was misspelled">重新發送</string>
	<string name="verify_account_error_phone_number_register" context="error message that will show to user when host detected that the mobile number has been registered already">此號碼已經有與MEGA帳號綁定。</string>
	<string name="verify_account_error_reach_limit" context="error message that will show to user when user reached the sms verification daily limit">您已達到每日使用限額</string>
	<string name="verify_account_error_wrong_code" context="error message that will show to user when user reached the sms verification daily limit">驗證碼不正確。</string>
	<string name="verify_account_error_code_verified" context="error message that will show to user when code has been verified">驗證碼已通過驗證</string>
	<string name="verify_account_error_invalid_code" context="error message that will show to user when user entered invalid verification code">錯誤代碼。請重試或重新傳送。</string>
	<string name="verify_account_successfully" context="verify phone number successfully">您的手機號碼已成功驗證</string>

    <string-array name="settings_storage_download_location_array">
        <item context="if the user has an internal and an external SD card, it has to be set on the settings screen, internal storage option">內部儲存</item>
        <item context="if the user has an internal and an external SD card, it has to be set on the settings screen, external storage option">外部儲存</item>
    </string-array>

    <string-array name="add_contact_array">
        <item context="title of the dialog shown when sending or sharing a folder">寫下使用者電子信箱</item>
        <item context="choose the way the new user’s email is inserted, import from phone option">從手機平板中匯入</item>
    </string-array>

    <string name="settings_camera_upload_on" context="settings option">啟用相機上傳</string>
    <string name="settings_camera_upload_turn_on" context="settings option">開啟相機上傳</string>
    <string name="settings_camera_upload_off" context="settings option">停用相機上傳</string>
    <string name="settings_camera_upload_how_to_upload" context="settings option. How to upload the camera images: via Wi-Fi only or via Wi-Fi and data plan">如何上傳</string>

    <string name="settings_secondary_upload_on" context="The Secondary Media uploads allows to create a second Camera Folder synchronization. Enabling it would imply to choose a new local folder and then, a new destination folder in MEGA. This is the text that appears in the settings option to enable the second synchronization.">啟用第二媒體上傳功能</string>
    <string name="settings_secondary_upload_off" context="The Secondary Media uploads allows to create a second Camera Folder synchronization. Disabling it would imply that the current second sync won’t be running anymore. This is the text that appears in the settings option to disable the second synchronization.">停用第二媒體上傳功能</string>

    <string name="settings_empty_folder" context="Title of shared folder explorer to choose a folder to perform an action">選擇資料夾</string>

    <string-array name="settings_camera_upload_how_to_entries">
        <item context="the options of how to upload, but in an array. needed for the settings, how to upload the camera images. when Wi-Fi connected and using data plan">Wi-Fi或行動網路</item>
        <item context="the options of how to upload, but in an array. needed for the settings, how to upload the camera images. only when Wi-Fi connected">只在WiFi連線</item>
    </string-array>
    <string name="settings_camera_upload_what_to_upload" context="What kind of files are going to be uploaded: images, videos or both">檔案上傳</string>

    <string-array name="settings_camera_upload_file_upload_entries">
        <item context="what kind of file are going to be uploaded. Needed for the settings summary">只有照片</item>
        <item context="what kind of file are going to be uploaded. Needed for the settings summary">只有影片</item>
        <item context="what kind of file are going to be uploaded. Needed for the settings summary">照片和影片</item>
    </string-array>

    <string name="settings_camera_upload_charging" context="Option to choose that the camera sync will only be enable when the device is charging">只在充電狀態下</string>
    <string name="settings_camera_upload_include_gps" context="Title of ‘Include location tags’ setting option. Once enabled, Camera Uploads will include the location info from pictures those are being uploaded">包含位置標籤</string>
    <string name="settings_camera_upload_require_plug_in" context="Option to choose that the video compression will only be enable when the device is charging">要求我主動為我的裝置充電</string>
    <string name="settings_keep_file_names" context="Option to choose that the camera sync will maintain the local file names when uploading">以設備中檔案的名稱保存</string>

    <string name="settings_local_camera_upload_folder" context="The location of where the user photos or videos are stored in the device.">本地相機資料夾</string>
    <string name="settings_mega_camera_upload_folder" context="The location of where the user photos or videos are stored in MEGA.">MEGA相機上傳資料夾</string>

    <string name="settings_local_secondary_folder" context="The location of where the user photos or videos of the secondary sync are stored in the device.">本地輔助資料夾</string>
    <string name="settings_mega_secondary_folder" context="The location of where the user photos or videos of the secondary sync are stored in MEGA.">MEGA第二資料夾</string>

    <string name="settings_camera_upload_only_photos" context="what kind of file are going to be uploaded. Needed for the settings summary">只有照片</string>
    <string name="settings_camera_upload_only_videos" context="what kind of file are going to be uploaded. Needed for the settings summary">只有影片</string>
    <string name="settings_camera_upload_photos_and_videos" context="what kind of file are going to be uploaded. Needed for the settings summary">照片和影片</string>

    <!--
    <string name="settings_pin_lock_on" context="settings of the pin lock">Enable PIN Lock</string>
    -->
    <!--
    <string name="settings_pin_lock_off" context="settings of the pin lock">Disable PIN Lock</string>
    -->
    <!--
    <string name="settings_pin_lock_code" context="settings of the pin lock">PIN Code</string>
    -->
    <string name="settings_pin_lock_code_not_set" context="status text when no custom photo sync folder has been set">未設定</string>
    <string name="settings_reset_lock_code" context="Settings option to change PIN. Keep PIN uppercase">更改PIN碼</string>
    <string name="settings_pin_lock_switch" context="settings of the pin lock">PIN 鎖定</string>

    <string name="pin_lock_enter" context="Button after the pin code input field">輸入</string>
    <string name="pin_lock_alert" context="error message when not typing the pin code correctly">10次輸入失敗後，您的本機檔案將被刪除且您將被強制登出</string>
    <string name="pin_lock_incorrect" context="error message when not typing the pin code correctly">密碼錯誤</string>
    <plurals name="pin_lock_incorrect_alert">
        <item context="Error message when not typing the pin code correctly and only have 1 attempt left." quantity="one">錯誤的PIN碼，請重新再試。你還剩1次的嘗試機會</item>
        <item context="Error message when not typing the pin code correctly and have several attempts left. The placeholder is to display the number of attempts left in runtime." quantity="other">錯誤的PIN碼，請重新再試。您還剩%2d次的嘗試機會</item>
    </plurals>
    <string name="pin_lock_not_match" context="error message when not typing the pin code correctly (two times)">PIN碼不正確</string>
    <string name="unlock_pin_title" context="title of the screen to unlock screen with pin code">請輸入您的PIN碼</string>
    <string name="unlock_pin_title_2" context="title of the screen to unlock screen with pin code in second round">請重新輸入您的PIN碼</string>
    <string name="reset_pin_title" context="title of the screen to unlock screen with pin code">請輸入您的新PIN碼</string>
    <string name="reset_pin_title_2" context="title of the screen to unlock screen with pin code in second round">請重新輸入您的新PIN碼</string>
    <string name="incorrect_pin_activity" context="text of the screen after 10 attemps with a wrong PIN" formatted="false">您的本機資料將被刪除，且您將在%1d秒後被強制登出</string>

    <string name="settings_about" context="Caption of a title, in the context of “About MEGA” or “About us”">關於</string>
    <string name="settings_about_privacy_policy" context="App means “Application”">私隱條款</string>
    <string name="settings_about_terms_of_service" context="">服務條款</string>
    <string name="settings_about_gdpr" context="setting menu that links to the GDPR terms">資料保護條例</string>
    <string name="settings_about_app_version" context="App means “Application”">App 版本</string>
    <string name="settings_about_sdk_version" context="Title of the label where the SDK version is shown">MEGA SDK軟體開發包版本</string>
    <string name="settings_about_karere_version" context="Title of the label where the MEGAchat SDK version is shown">MEGAchat SDK版本</string>
    <string name="settings_about_code_link_title" context="Link to the public code of the app">檢視來源碼</string>

    <string name="january">一月</string>
    <string name="february">二月</string>
    <string name="march">三月</string>
    <string name="april">四月</string>
    <string name="may">五月</string>
    <string name="june">六月</string>
    <string name="july">七月</string>
    <string name="august">八月</string>
    <string name="september">九月</string>
    <string name="october">十月</string>
    <string name="november">十一月</string>
    <string name="december">十二月</string>

    <string name="zip_browser_activity" context="title of the screen that shows the ZIP files">ZIP瀏覽器</string>

    <!--
    <string name="new_account" context="in login screen to create a new account">Create account now!</string>
    -->

    <string name="my_account_title" context="title of the My Account screen">帳戶類型</string>
    <string name="renews_on" context="title of the Expiration Date">將於&#160;續訂</string>
    <string name="expires_on" context="title of the Expiration Date">到期日&#160;</string>
    <string name="free_account">免費</string>

    <!--
    <string name="free_storage" context="Not translate">50 GB</string>
    -->
    <!--
    <string name="free_bandwidth" context="Free bandwich account details">Limited</string>
    -->

    <string name="camera_uploads_created" context="info message shown to the user when the Camera Uploads folder has been created">照片上傳資料夾已建立</string>

    <!--
    <string name="ZIP_download_permission" context="A compressed file will be downloaded and decompressed.">The ZIP file will be downloaded and unzipped</string>
    -->
    <!--
    <string name="ZIP_unzip_permission" context="A compressed file will be decompressed.">The ZIP file will be unzipped </string>
    -->

    <string name="sortby_owner_mail" context="category in sort by action">擁有者的電子郵件</string>
    <string name="sortby_name" context="category in sort by action">名稱</string>
    <string name="sortby_name_ascending" context="sort files alphabetically ascending">升序</string>
    <string name="sortby_name_descending" context="sort files alphabetically descending">降序</string>

    <string name="sortby_date" context="category in sort by action">日期</string>
    <string name="sortby_creation_date" context="category in sort by action">創建日期</string>
    <string name="sortby_modification_date" context="category in sort by action">修改日期</string>
    <string name="sortby_link_creation_date" context="category in sort by action">連結建立日期</string>
    <string name="sortby_date_newest" context="sort files by date newest first">由新到舊</string>
    <string name="sortby_date_oldest" context="sort files by date oldest first">由舊至新</string>

    <string name="sortby_size" context="category in sort by action">大小</string>
    <string name="sortby_size_largest_first" context="sort files by size largest first">从大到小</string>
    <string name="sortby_size_smallest_first" context="sort files by size smallest first">由小至大</string>

    <string name="sortby_type" context="Title of sort by media type options">媒體類型</string>
    <string name="sortby_type_photo_first" context="sort option, sort media files by photos first">照片</string>
    <string name="sortby_type_video_first" context="sort option, sort media files by videos first">影片</string>

    <string name="per_month" context="in payments, for example: 4.99€ per month">每月</string>
    <string name="per_year" context="in payments, for example: 49.99€ per year">每年</string>

    <string name="billing_details" context="Contextual text in the beginning of the Credit Card Payment">輸入您的帳單資料：</string>
    <string name="address1_cc" context="Hint text of the address1 edittext, which is the first line (of two) of the address">地址1</string>
    <string name="address2_cc" context="Hint text of the address2 edittext, which is the second line (of two) of the address">地址2（可選）</string>
    <string name="city_cc" context="Hint text of the city edittext for billing purposes">城市</string>
    <string name="state_cc" context="Hint text of the state or province edittext for billing purposes">州/省</string>
    <string name="country_cc" context="Hint text of the country edittext for billing purposes">國家</string>
    <string name="postal_code_cc" context="Hint text of the postal code edittext for billing purposes">郵編</string>

    <string name="payment_details" context="Contextual text in the beginning of the Credit Card Payment">輸入您的付款資料：</string>
    <string name="first_name_cc" context="Hint text of the first name of the credit card edittext for payment purposes">名</string>
    <string name="last_name_cc" context="Hint text of the last name of the credit card edittext for payment purposes">姓</string>
    <string name="credit_card_number_cc" context="Hint text of the credit card number edittext for payment purposes">信用卡卡號</string>
    <string name="month_cc" context="Hint text of the expiration month of the credit card for payment purposes">月</string>
    <string name="year_cc" context="Hint text of the expiration year of the credit card for payment purposes">年</string>
    <string name="cvv_cc" context="Hint text of the CVV edittext for payment purposes">校驗碼</string>

    <string name="proceed_cc" context="Text of the button which proceeds the payment">繼續</string>

    <string name="account_successfully_upgraded" context="Message shown when the payment of an upgrade has been correct">帳戶已成功升級！</string>
    <string name="account_error_upgraded" context="Message shown when the payment of an upgrade has not been correct">操作失敗，此信用卡仍未被扣款</string>
    <string name="credit_card_information_error" context="Message shown when the credit card information is not correct">因信用卡資訊不正確，此信用卡仍未被扣款</string>
    <!--
    <string name="not_upgrade_is_possible" context="Message shown when the user wants to upgrade an account that cannot be upgraded">Your account cannot be upgraded from the app. Please contact support@mega.nz to upgrade your account</string>
    -->

    <string name="pin_lock_type" context="title to choose the type of PIN code">PIN碼型態</string>
    <string name="four_pin_lock" context="PIN with 4 digits">4位PIN碼</string>
    <string name="six_pin_lock" context="PIN with 6 digits">6位PIN碼</string>
    <string name="AN_pin_lock" context="PIN alphanumeric">字母或數字之PIN碼</string>

    <string name="settings_enable_logs" context="Confirmation message when enabling logs in the app">日誌已啟用</string>
    <string name="settings_disable_logs" context="Confirmation message when disabling logs in the app">日誌已關閉</string>
    <string name="error_unable_to_setup_cloud_folder" context="Snackbar error message triggered by host error when user is trying to setup MEGA Camera Uploads folder in settings page">無法設定MEGA相機上傳資料夾</string>
    <string name="logs_not_enabled_permissions" context="Message displayed when the user denies the required permissions during the logs activation">因為您拒絕所需要的權限，因此未啟用日誌功能。</string>

    <string name="search_open_location" context="Option in the sliding panel to open the folder which contains the file selected after performing a search">開啟位置</string>
    <string name="servers_busy" context="message when a temporary error on logging in is due to SDK is waiting for the server to complete a request due to an API lock">這個過程花費的時間比預期的長。請稍候。</string>

    <string name="my_account_free" context="Label in My Account section to show user account type">免費帳戶</string>
    <string name="my_account_prolite" context="Label in My Account section to show user account type">Lite 精簡版帳戶</string>
    <string name="my_account_pro1" context="Label in My Account section to show user account type">PRO I 專業版帳戶</string>
    <string name="my_account_pro2" context="Label in My Account section to show user account type">PRO II 專業版帳戶</string>
    <string name="my_account_pro3" context="Label in My Account section to show user account type">PRO III 專業版帳戶</string>

    <string name="my_account_prolite_feedback_email" context="Type of account info added to the feedback email sent to support">PRO Lite 帳戶</string>

    <string name="backup_title" context="">備份您的還原金鑰</string>
    <string name="backup_subtitle" context="Subtitle of the screen to backup the master key">您的密碼可解鎖您的還原金鑰</string>

    <string name="backup_first_paragraph" context="First paragraph of the screen to backup the master key">您的資料只能透過由您主加密密鑰所進行的解密操作鏈存取，而我們使用您的密碼儲存此加密密鑰。這代表著，如果您遺失了密碼，您的主密鑰將無法再解密，也就是說，您將無法再存取您的資料。</string>
    <string name="backup_second_paragraph" context="Summary of the preference Recovery key on Settings section">正在匯出您的還原金鑰，請妥善保管。您的還原金鑰可以使您不會因為重新設定密碼而遺失過去上傳的資料。</string>
    <string name="backup_third_paragraph" context="Third paragraph of the screen to backup the master key">外來攻擊者如持有您的金鑰仍將無法獲取您的資料。密碼重置將會需要金鑰以及需可存取您的電子郵件。</string>
    <string name="backup_action" context="Sentence to inform the user the available actions in the screen to backup the master key">將還原金鑰複製到剪貼簿或將其以文字文件型態儲存</string>

    <string name="save_action" context="Action of a button to save something">儲存</string>
    <string name="copy_MK_confirmation" context="Alert message when the master key has been successfully copied to the ClipBoard">已成功複製還原金鑰</string>

    <string name="change_pass" context="Button to change the password">變更</string>

    <string name="general_positive_button" context="Positive button to perform a general action">是</string>
    <string name="general_negative_button" context="Negative button to perform a general action">否</string>

    <string name="forgot_pass_menu" context="Option of the overflow menu to show the screen info to reset the password">忘記密碼了？</string>
    <string name="forgot_pass" context="Button in the Login screen to reset the password">忘記密碼?</string>
    <string name="forgot_pass_first_paragraph" context="First paragraph of the screen when the password has been forgotten">如果您有還原金鑰的備份，則可以選擇「是」以重新設定密碼。資料均不會遺失。</string>
    <string name="forgot_pass_second_paragraph" context="Second paragraph of the screen when the password has been forgotten">如果您在此台電腦或任何其他電腦上的瀏覽器中有已登入MEGA的頁面，您仍然可以匯出還原金鑰。如果沒有，您將無法再解密現有帳戶，但您可以選擇「否」，即可使用同一個電子郵件地址開啟新的空帳戶。</string>
    <!--
    <string name="forgot_pass_second_paragraph_logged_in" context="Second paragraph of the screen when the password has been forgotten and the user is still logged in">If you don\&apos;t, you can still export your recovery key now in this MEGA session. Please, go back and backup your recovery key.</string>
    -->

    <string name="forgot_pass_action" context="Sentence to ask to the user if he has the master key in the screen when the password has been forgotten">您有還原金鑰的備份嗎？</string>

    <string name="title_alert_reset_with_MK" context="Title of the alert message to ask for the link to reset the pass with the MK">很好!</string>
    <string name="edit_text_insert_mail" context="Hint of the text where the user can write his e-mail">請在此處寫下電子信箱</string>
    <string name="text_alert_reset_with_MK" context="Text of the alert message to ask for the link to reset the pass with the MK">請於下方輸入您的電子郵件地址。您將收到一個還原連結，讓您可以提交您的還原金鑰並重置密碼。</string>

    <string name="edit_text_insert_mk" context="Hint of the text when the user can write his master key">您的還原金鑰在這裡</string>

    <string name="edit_text_insert_pass" context="Hint of the text where the user can write his password">請在此處寫下密碼</string>
    <string name="delete_account_text_last_step" context="Text shown in the last alert dialog to confirm the cancellation of an account">這是刪除帳戶的最後步驟。您將永久遺失儲存在雲端空間中的所有資料。請於下方輸入您的密碼。</string>

    <string name="email_verification_title" context="Title of the alert dialog to inform the user that have to check the email">電子郵件驗證</string>
    <string name="email_verification_text" context="Text of the alert dialog to inform the user that have to check the email">請確認您的電子信箱以繼續</string>
    <string name="general_text_error" context="Text to inform the user when an error occurs">發生錯誤，請再試一次。</string>


    <string name="alert_not_logged_in" context="Alert to inform the user that have to be logged in to perform the action">您必須登入才能執行此操作。</string>
    <string name="change_email_not_logged_in" context="Error message when a user attempts to change their email without an active login session.">您必須登入以完成您的電子郵件地址變更作業。請您使用目前的電子郵件地址重新登入，然後再次點擊您的確認連結。</string>
    <string name="email_changed" context="Text displayed to inform that the email was successfully changed. Please keep the placeholder, it will be replaced with the new email address.">恭喜您完成更改，您於此MEGA帳戶的新電子郵件地址為：%1$s</string>
    <string name="invalid_string" context="Error when the user leaves empty the password field">不正確</string>

    <string name="invalid_input" context="Text of the toast when the user enters invalid text which is neither a valid phone number nor a valid email">無效的輸入</string>
    <string name="invalid_email_title" context="Title of the alert dialog when the user tries to recover the pass of a non existing account">無效電子郵件信箱</string>
    <string name="invalid_email_text" context="Title of the alert dialog when the user tries to recover the pass of a non existing account">請檢查電子郵件信箱是否正確並再試一次。</string>
    <!--
    <string name="alert_not_logged_out" context="Alert to inform the user that have to be logged out to perform the action">You must be logged out to perform this action.</string>
    -->

    <string name="title_dialog_insert_MK" context="Title of the dialog to write MK after opening the recovery link">密碼重設</string>
    <string name="text_dialog_insert_MK" context="Text of the dialog to write MK after opening the recovery link">請在下方輸入您的還原金鑰</string>

    <string name="pass_changed_alert" context="Text of the alert when the pass has been correctly changed">已變更密碼！</string>

    <string name="park_account_dialog_title" context="Title of the dialog to park an account">封存帳號</string>
    <string name="park_account_button" context="Button to park an account">封存</string>
    <string name="park_account_title" context="Title of the screen to park an account">噢！</string>
    <string name="park_account_first_paragraph" context="First paragraph of the screen to park an account">因我們遵循嚴謹的端對端加密原則，如果您沒有密碼或還原金鑰備份，將會無法存取您的資料。</string>
    <string name="park_account_second_paragraph" context="Second paragraph of the screen to park an account">您可以先封存現有的帳戶，再以同一個電子信箱重新註冊。您的資料將會被保存至少60天。在這之間，如果您回想起您此一封存帳號的密碼，請聯繫support&#64;mega.nz以尋求復原協助。</string>

    <string name="dialog_park_account" context="Text of the dialog message to ask for the link to park the account">請於下方輸入您的電子郵件地址。您將收到還原金鑰連結，讓您可以封存您的帳戶。</string>
    <string name="park_account_text_last_step" context="Text shown in the last alert dialog to park an account">這是封存您的帳戶的最後一步，請輸入您的新密碼。您的資料將被保留至少60天。如果您之後想起了您已封存帳戶的密碼，請聯繫 support&#64;mega.nz 。</string>

    <string name="title_enter_new_password" context="Title of the screen to write the new password after opening the recovery link">請輸入新密碼</string>
    <string name="recovery_link_expired" context="Message when the user tries to open a recovery pass link and it has expired">這個復原連結已失效，請再試一次。</string>

    <string name="text_reset_pass_logged_in" context="Text of the alert after opening the recovery link to reset pass being logged.">您的還原金鑰將用於重設您的密碼。請輸入您的新密碼。</string>
    <string name="email_verification_text_change_pass" context="Text of the alert dialog to inform the user that have to check the email after clicking the option forgot pass">您將會收到一個還原連結，使您可以重新設定密碼。</string>

    <string name="my_account_upgrade_pro" context="Button to upgrade the account to PRO account in My Account Section">升級</string>
    <string name="my_account_upgrade_pro_panel" context="Button to upgrade the account to PRO account in the panel that appears randomly">現在就升級</string>
    <string name="get_pro_account" context="Message to promote PRO accounts">提升雲端容量！[A]升級至PRO專業版帳戶，以獲得更多空間 &amp; 傳輸配額！</string>
    <string name="toast_master_key" context="success message when the MasterKey file has been downloaded">還原金鑰已備份至：%1s。[A]當檔案仍在此路徑中時，您可在儲存為可離線存取區裡找到它。[A]請注意：在您登出後，離線存取裡的還原金鑰將會被刪除，請將它儲存在一個安全的地方。</string>

    <!--
    <string name="next_ime_action" context="Action to pass focus to the next field in a form">Next</string>
    -->

    <string name="mail_already_used" context="Error shown when the user tries to change his mail to one that is already used">發生錯誤，此電子信箱已被使用。</string>

    <string name="mail_changed_confirm_requested" context="Error shown when the user tries to change his mail while the user has already requested a confirmation link for that email address">你已經為此電子郵件地址申請了確認信。</string>

    <string name="mail_same_as_old" context="Error shown when the user tries to change his mail while the email is the same as the old">新的和舊的電子郵件不能一模一樣</string>
    <string name="change_mail_text_last_step" context="Text shown in the last alert dialog to change the email associated to an account">這是變更您電子信箱的最後一步了。請於下方輸入您的密碼。</string>
    <string name="change_mail_title_last_step" context="Title of the alert dialog to change the email associated to an account">更改電子信箱</string>

    <!--
    <string name="success_changing_user_mail" context="Message when the user email has been changed successfully">Your email has been correctly updated.</string>
    -->

    <string name="title_new_warning_out_space" context="Iitle of the warning when the user is running out of space">您將快沒有空間可以使用了!</string>
    <string name="new_warning_out_space" context="Text of the warning when the user is running out of space">升級到PRO專業版，以充分發揮您MEGA帳戶的功用。</string>

    <string name="title_options_avatar_panel" context="Iitle of sliding panel to choose the option to edit the profile picture">編輯個人照片</string>
    <string name="take_photo_avatar_panel" context="Option of the sliding panel to change the avatar by taking a new picture">拍照</string>
    <string name="choose_photo_avatar_panel" context="Option of the sliding panel to change the avatar by choosing an existing picture">選擇照片</string>
    <string name="delete_avatar_panel" context="Option of the sliding panel to delete the existing avatar">刪除照片</string>

    <string name="incorrect_MK" context="Alert when the user introduces his MK to reset pass incorrectly">您所填寫的金鑰與此帳戶不相符。請確認您所使用的還原金鑰是正確的，並再試一次。</string>
    <string name="incorrect_MK_title" context="Title of the alert when the user introduces his MK to reset pass incorrectly">無效的還原金鑰</string>

    <string name="option_full_link" context="Alert Dialog to get link">連結包含密鑰</string>

    <string name="recovering_info" context="Message shown meanwhile the app is waiting for a request">取得資訊中&#8230;</string>

    <string name="email_verification_text_change_mail" context="Text of the alert dialog to inform the user that have to check the email to validate his new email">您的新電子郵件地址需要驗證確認。請至您的電子信箱收信並進行驗證。</string>

    <string name="confirmation_delete_avatar" context="Confirmation before deleting the avatar of the user’s profile">要刪除您的個人照片嗎？</string>
    <string name="title_edit_profile_info" context="Title of the Dialog to edit the profile attributes of the user’s account">編輯</string>

    <string name="title_set_expiry_date" context="Alert Dialog to get link">設定到期日</string>
    <string name="title_set_password_protection" context="Title of the dialog to get link with password">密碼保護設定</string>
    <string name="subtitle_set_expiry_date" context="Subtitle of the dialog to get link">(PRO專業版限定)</string>
    <string name="set_password_protection_dialog" context="Alert Dialog to get link with password">設定密碼</string>
    <string name="hint_set_password_protection_dialog" context="Hint of the dialog to get link with password">輸入密碼</string>
    <string name="hint_confirm_password_protection_dialog" context="Hint of the confirmation dialog to get link with password">確認密碼</string>
    <string name="link_request_status" context="Status text at the beginning of getting a link">處理中&#8230;</string>

    <string name="edit_link_option" context="Option of the sliding panel to edit the link of a node">管理連接</string>

    <string name="old_password_provided_incorrect" context="Error alert dialog shown when changing the password the user provides an incorrect password">您提供的現有密碼不正確。</string>

    <string name="number_correctly_reinvite_contact_request" context="success message when reinviting multiple contacts">重新發送 %d 邀請成功。</string>

    <string name="number_correctly_delete_contact_request" context="success message when reinviting multiple contacts">已成功刪除 %d 邀請。</string>
    <string name="number_no_delete_contact_request" context="error message when reinviting multiple contacts">已成功刪除%1$d個邀請，但有%2$d個未被刪除。</string>

    <string name="confirmation_delete_contact_request" context="confirmation message before removing a contact request.">您要刪除給%s的聯絡人邀請嗎？</string>
    <string name="confirmation_remove_multiple_contact_request" context="confirmation message before removing mutiple contact request">您要刪除這%d個聯絡人邀請嗎？</string>

    <string name="number_correctly_invitation_reply_sent" context="success message when replying to multiple received request">已回覆%d個聯絡人邀請。</string>
    <string name="number_incorrectly_invitation_reply_sent" context="error message when replying to multiple received request">已成功回覆%1$d個聯絡人邀請，但有%2$d個尚無法送出。</string>

    <plurals name="general_num_request">
        <item context="referring to a invitation request in the Contacts section" quantity="one">邀請</item>
        <item context="referring to a invitation request in the Contacts section" quantity="other">邀請</item>
    </plurals>

    <plurals name="confirmation_remove_outgoing_shares">
        <item context="Confirmation before removing the outgoing shares of a folder" quantity="one">此資料夾正與%1$d個聯絡人共享中。請問要取消共享嗎？</item>
        <item context="Confirmation before removing the outgoing shares of a folder" quantity="other">此資料夾正與%1$d個聯絡人共享中。請問要取消所有的共享嗎？</item>
    </plurals>

    <string name="error_incorrect_email_or_password" context="Error message when the credentials to login are incorrect.">電子信箱和/或密碼無效。請再試一次。</string>
    <string name="error_account_suspended" context="Error message when trying to login and the account is suspended.">您的帳戶因違反服務條款，故已暫停使用。請聯絡support&#64;mega.nz</string>
    <string name="too_many_attempts_login" context="Error message when to many attempts to login.">嘗試登入失敗的次數太多，請稍候一個小時後再試。</string>
    <string name="account_not_validated_login" context="Error message when trying to login to an account not validated.">此帳戶尚未驗證啟用。請至你的信箱收信確認</string>

    <string name="general_error_folder_not_found" context="Error message shown when opening a folder link which doesn’t exist">資料夾連結無法使用</string>
    <string name="folder_link_unavaible_ToS_violation" context="Error message shown when opening a folder link which has been removed due to ToS/AUP violation">該資料夾連結因違反ToS/AUP使用條款已被移除。</string>

    <string name="general_error_file_not_found" context="Error message shown when opening a file link which doesn’t exist">這不是有效的檔案連接</string>
    <string name="file_link_unavaible_ToS_violation" context="Error message shown when opening a file link which has been removed due to ToS/AUP violation">因已違反服務條款/可接受的使用政策，該檔案連結已被刪除。</string>

    <string name="link_broken" context="Error message shown when opening a folder link or file link which has been corrupt or deformed">此URL已損毀或不完整。您嘗試造訪的連結不存在。</string>

    <string name="confirm_email_text" context="Title of the screen after creating the account. That screen asks the user to confirm the account by checking the email">等待確認電子郵件地址中</string>
    <string name="confirm_email_explanation" context="Text below the title that explains the user should check the email and click the link to confirm the account">請查閱您的電郵，然後點擊電郵上的連結以確認您的帳戶。</string>

    <plurals name="general_num_items">
        <item context="Singular of items which contains a folder. 1 item" quantity="one">個項目</item>
        <item context="Plural of items which contains a folder. 2 items" quantity="other">個項目</item>
    </plurals>

    <string name="file_link_unavaible_delete_account" context="Error message shown when opening a file or folder link which account has been removed due to ToS/AUP violation">由於多次違反我們的服務條款，相關的用戶帳號已被終止使用權。</string>

    <string name="general_error_invalid_decryption_key" context="Error message shown after login into a folder link with an invalid decryption key">您提供的資料夾連結解密密鑰無效。</string>

    <string name="my_account_my_credentials" context="Title of the label in the my account section. It shows the credentials of the current user so it can be used to be verified by other contacts">我的憑證</string>
    <string name="limited_bandwith" context="Word to indicate the limited bandwidth of the free accounts">有限制的</string>

    <string name="section_chat" context="Item of the navigation title for the chat section">交談</string>
    <string name="section_chat_with_notification" context="Item of the navigation title for the chat section when there is any unread message">聊天 [A](%1$d)[/A]</string>

    <string name="tab_archive_chat" context="Confirmation button of the dialog to archive a chat">封存</string>

    <!--
    <string name="tab_recent_chat" context="Title of the recent chats tab. Capital letters">RECENT</string>
    -->

    <!--
    <string name="archive_chat_empty" context="Message shown when the user has no archived chats">No archived conversations</string>
    -->

    <!--
    <string name="get_started_button" context="Button to start using the chat">Get started</string>
    -->

    <string name="recent_chat_empty_invite" context="Message shown when the user has no recent chats">邀請您的朋友加入聊天，我們能讓您保有隱私，提供安全的加密對話平台。</string>

    <!--
    <string name="videocall_title" context="Title shown in the list of main chat screen for a videocall">Video call</string>
    -->

    <!--
    <plurals name="general_minutes">
        <item context="Singular of minutes. 1 minute" quantity="one">minute</item>
        <item context="Plural of minutes. 2 minute" quantity="other">minutes</item>
    </plurals>
    -->

    <!--
    <plurals name="general_hours">
        <item context="Singular of hours. 1 hour" quantity="one">hour</item>
        <item context="Plural of hours. 2 hours" quantity="other">hours</item>
    </plurals>
    -->

    <!--
    <plurals name="general_seconds">
        <item context="Singular of seconds. 1 second" quantity="one">second</item>
        <item context="Plural of seconds. 2 second" quantity="other">seconds</item>
    </plurals>
    -->

    <string name="initial_hour" context="Initial of the word hour to show the duration of a video or audio call">小時</string>
    <string name="initial_minute" context="Initial of the word minute to show the duration of a video or audio call">分</string>
    <string name="initial_second" context="Initial of the word second to show the duration of a video or audio call">秒</string>

    <!--
    <string name="videocall_item" context="Info shown about the last action in a chat is a videocall">Video call</string>
    -->

    <string name="selected_items" context="Title shown when multiselection is enable in chat tabs">已選擇%d個</string>

    <string name="remove_contact_shared_folder" context="Message to confirm if the user wants to delete a contact from a shared folder">將移除聯絡人%s共享資料夾之權限。</string>
    <string name="remove_multiple_contacts_shared_folder" context="Message to confirm if the user wants to delete a multiple contacts from a shared folder">將移除%d位聯絡人共享資料夾之權限。</string>

    <string name="number_correctly_removed_from_shared" context="success message when removing a contact from a shared folder">已從共享資料夾中成功移除%d個聯絡人</string>
    <string name="number_incorrectly_removed_from_shared" context="success message when removing a contact from a shared folder">未能成功刪除%d個聯絡人</string>

	<string name="number_permission_correctly_changed_from_shared" context="success message when changing permissions of contacts for a shared folder, place holder: number of contacts effected">成功更新%d個聯絡人的權限</string>
	<string name="number_permission_incorrectly_changed_from_shared" context="success message when changing permissions of contacts for a shared folder, place holder: number of contacts effected">無法更新%d個聯絡人權限</string>

    <string name="contacts_list_empty_text_loading" context="Message shown while the contact list from the device is being read and then shown to the user">從手機載入聯絡人資料中&#8230;</string>

    <string name="number_correctly_invite_contact_request" context="success message when reinviting multiple contacts">成功發送%d個聯絡人邀請。</string>
    <string name="number_no_invite_contact_request" context="error message when reinviting multiple contacts">成功發送%1$d個聯絡人邀請，但也有%2$d個聯絡人邀請未被發出。</string>

    <string name="chat_me_text_bracket" context="Word next to own user’s message in chat screen">%1s (我)</string>
    <string name="type_message_hint" context="Hint shown in the field to write a message in the chat screen">輸入訊息</string>

    <string name="general_mute" context="button">靜音</string>
    <string name="general_unmute" context="button">取消靜音</string>

    <string name="title_properties_chat_contact_notifications" context="Title of the section to enable notifications in the Contact Properties screen">提醒</string>
    <string name="title_properties_chat_contact_message_sound" context="Title of the section to choose the sound of incoming messages in the Contact Properties screen">訊息鈴聲</string>
    <string name="title_properties_chat_clear_chat" context="Title of the section to clear the chat content in the Contact Properties screen">清空聊天紀錄</string>
    <string name="title_properties_chat_share_contact" context="Title of the section to share the contact in the Contact Properties screen">分享聯絡人</string>

    <string name="call_ringtone_title" context="Title of the screen to select the ringtone of the calls">來電鈴聲</string>
    <string name="notification_sound_title" context="Title of the screen to select the sound of the notifications">通知鈴聲</string>

    <string name="confirmation_clear_chat" context="Text of the confirmation dialog to clear the chat history">清除後，你和%s都無法看到這個對話中的歷史訊息。</string>

    <string name="general_clear" context="Button to clear the chat history">清除</string>
    <!--
    <string name="login_initializing_chat" context="After login, initializing chat">Initializing chat</string>
    -->

    <string name="clear_history_success" context="Message show when the history of a chat has been successfully deleted">歷史聊天紀錄已清空</string>
    <string name="clear_history_error" context="Message show when the history of a chat hasn’t been successfully deleted">發生錯誤。聊天記錄尚未被成功清除。</string>

    <string name="add_participants_menu_item" context="Menu item to add participants to a chat">新增成員</string>
    <string name="remove_participant_menu_item" context="Menu item to remove a participants from a chat">移除成員</string>

    <string name="mega_info_empty_screen" context="Message about MEGA when there are no message in the chat screen">使用端到端（用戶控制）加密方式，讓您的聊天內容能保有隱私，並提供重要的安全保證：</string>
    <string name="mega_authenticity_empty_screen" context="Message about MEGA when there are no message in the chat screen">此系統能確保您收到的資料是真實無誤地來自原寄件人，且其內容在傳輸過程中也不會被更動。</string>
    <string name="mega_confidentiality_empty_screen" context="Message about MEGA when there are no message in the chat screen">只有作者和指定收件人才能解密和閱讀內容。</string>

    <string name="title_mega_info_empty_screen" context="Message about MEGA when there are no message in the chat screen">MEGA</string>
    <string name="title_mega_authenticity_empty_screen" context="Message about MEGA when there are no message in the chat screen">絕對真實</string>
    <string name="title_mega_confidentiality_empty_screen" context="Message about MEGA when there are no message in the chat screen">絕對隱私</string>

    <string name="error_not_logged_with_correct_account" context="Error message shown when opening a cancel link with an account that not corresponds to the link">此連結與此帳戶無關，請使用正確的帳戶登入。</string>
    <string name="cancel_link_expired" context="Message when the user tries to open a cancel link and it has expired">此取消連結已過期，請重試。</string>

    <string name="no_results_found" context="Text shown after searching and no results found">未搜尋到相關結果</string>

    <string name="offline_status" context="the options of what to upload in an array. Needed for the settings, the options of what to upload.">離線存取</string>
    <string name="online_status" context="the options of what to upload in an array. Needed for the settings, the options of what to upload.">在線</string>
    <string name="away_status" context="the options of what to upload in an array. Needed for the settings, the options of what to upload.">離開</string>
    <string name="busy_status" context="the options of what to upload in an array. Needed for the settings, the options of what to upload.">忙碌</string>
    <string name="invalid_status" context="Info label about the status of the user">沒有連線</string>

    <string name="text_deleted_message" context="Text shown when a message has been deleted in the chat">已刪除此訊息</string>
    <string name="text_deleted_message_by" context="Text shown when a message has been deleted in the chat">此訊息已被[B]%1$s[/B][A]刪除[/A]</string>

    <string name="confirmation_delete_several_messages" context="Confirmation before deleting messages">要刪除多封訊息嗎？</string>
    <string name="confirmation_delete_one_message" context="Confirmation before deleting one message">要刪除訊息嗎？</string>

    <!--
    <string name="text_cleared_history" context="Text shown when a user cleared the history of a chat"><![CDATA[<font color=\'#060000\'>%1$s</font> <font color=\'#868686\'> cleared the chat history</font>]]></string>
    -->

    <string name="group_chat_label" context="Label for the sliding panel of a group chat">聊天群組</string>
    <string name="group_chat_info_label" context="Label for the option of the sliding panel to show the info of a chat group">群組資訊</string>
    <string name="group_chat_start_conversation_label" context="Label for the option of the sliding panel to start a one to one chat">開始通話</string>
    <string name="group_chat_edit_profile_label" context="Label for the option of the sliding panel to edit the profile">編輯檔案</string>
    <string name="title_properties_chat_leave_chat" context="Title of the section to leave a group content in the Contact Properties screen">離開群組</string>
    <string name="participants_chat_label" context="Label for participants of a group chat">成員</string>

    <string name="confirmation_remove_chat_contact" context="Text of the confirm dialog shown when it wants to remove a contact from a chat">確定要把%s從這個聊天對話中移除？</string>

    <string name="observer_permission_label_participants_panel" context="Refers to access rights for a file folder.">僅能閱讀</string>
    <!--
    <string name="member_permission_label_participants_panel" context="Label to show the participant permission in the options panel of the group info screen">Member</string>
    -->
    <string name="standard_permission_label_participants_panel" context="Label to show the participant permission in the options panel of the group info screen">標準模式</string>
    <string name="administrator_permission_label_participants_panel" context="Label to show the participant permission in the options panel of the group info screen">共同管理</string>

    <string name="edited_message_text" context="Text appended to a edited message.">(已編輯)</string>
    <string name="change_title_option" context="Option in menu to change title of a chat group.">修改名稱</string>

    <string name="confirmation_leave_group_chat" context="confirmation message before leaving a group chat">如果您離開此聊天群組，您將無法再於此群組中讀取或發送訊息。</string>
    <string name="title_confirmation_leave_group_chat" context="title confirmation message before leaving a group chat">確定要離開聊天群組嗎？</string>

    <string name="confirmation_clear_group_chat" context="Text of the confirmation dialog to clear a group chat history">將會清除此交談中的所有訊息和影音。</string>
    <string name="title_confirmation_clear_group_chat" context="Title of the confirmation dialog to clear a group chat history">要清空聊天紀錄嗎？</string>


    <string name="add_participant_error_already_exists" context="Message show when a participant hasn’t been successfully invited to a group chat">這個人已經在此聊天群組中</string>

    <string name="number_correctly_add_participant" context="success message when inviting multiple contacts to a group chat">已成功邀請%d個聯絡人</string>
    <string name="number_no_add_participant_request" context="error message when inviting multiple contacts to a group chat">%1$d位成員已成功受邀，但%2$d位成員未被成功受邀</string>

    <string name="message_permissions_changed" context="chat message when the permissions for a user has been changed">[A]%1$s[/A][D]已被[/D][E]%3$s[/E][B]修改為[/B][C]%2$s[/C]</string>
    <string name="message_add_participant" formatted="false" context="chat message when a participant was added to a group chat">[A]%1$s[/A]已受[C]%2$s[/C][B]邀請加入聊天群組[/B]</string>
    <string name="message_remove_participant" context="chat message when a participant was removed from a group chat">[A]%1$s[/A]已被[C]%2$s[/C][B]從聊天群組中移除[/B]</string>

    <string name="change_title_messages" context="Message shown when a participant change the title of a group chat.">[A]%1$s[/A][B]已將此聊天群組更名為 [/B][C]“%2$s”[/C]</string>

    <string name="message_participant_left_group_chat" context="chat message when a participant left a group chat">[A]%1$s[/A][B]已離開此聊天群組[/B]</string>

    <string name="manual_retry_alert" context="chat message alert when the message have to been manually">訊息未送出。請點選處理方式</string>
    <!--
    <string name="settings_chat_summary_online" context="summary of the status online in settings">You can chat, share files and make calls with your contacts.</string>
    -->
    <!--
    <string name="settings_chat_summary_invisible" context="summary of the status invisible in settings">You can interact with your contacts but you will appear offline for them.</string>
    -->
    <!--
    <string name="settings_chat_summary_offline" context="summary of the status invisible in settings">You will appear offline to your contacts and you will not be able to chat with them.</string>
    -->

    <!--
    <string name="changing_status_to_online_success" context="message shown when the status of the user successfully changed to online">You\'re now online</string>
    -->
    <!--
    <string name="changing_status_to_invisible_success" context="message shown when the status of the user successfully changed to invisible">You\'re now away</string>
    -->

    <!--
    <string name="changing_status_to_offline_success" context="message shown when the status of the user successfully changed to offline">You\'re now offline</string>
    -->
    <!--
    <string name="changing_status_to_busy_success" context="message shown when the status of the user successfully changed to offline">You\'re now busy</string>
    -->
    <string name="changing_status_error" context="message shown when the status of the user coudn’t be changed">發生錯誤。您的狀態尚未被更改。</string>
    <string name="leave_chat_error" context="message shown when a user couldn’t leave chat">離開聊天對話時發生錯誤</string>
    <string name="create_chat_error" context="message shown when a chat has not been created">新開聊天對話時發生錯誤</string>

    <string name="settings_chat_vibration" context="settings of the chat to choose the status">振動</string>

    <!--
    <string name="list_message_deleted" context="Text show in list of chats when the last message has been deleted">Message deleted</string>
    -->
    <string name="sms_logout" context="Button text shown on SMS verification page, if the user wants to logout current suspended account and login with another account, user can press this button to logout">[A]登出[/A]以使用另一個帳戶登入MEGA</string>
    <string name="confirm_logout_from_sms_verification" context="On SMS verification page, if the user presses the logout button, a dialog with this text will show to ask for user’s confirmation.">您確定要登出目前帳戶嗎？</string>
    <string name="non_format_text_deleted_message_by" context="Text shown when a message has been deleted in the chat">此訊息已被%1$s刪除</string>
    <string name="history_cleared_message" context="Text shown when the chat history was cleared by me">歷史聊天紀錄已清空</string>
    <string name="non_format_history_cleared_by" context="Text shown when the chat history was cleared by someone">聊天記錄已被%1$s清除</string>

    <!--
    <string name="non_format_text_cleared_history" context="Text shown when a user cleared the history of a chat">%1$s cleared the chat history</string>
    -->
    <string name="non_format_message_permissions_changed" context="chat message when the permissions for a user has been changed">%1$s已被%3$s更改為%2$s</string>
    <string name="non_format_message_add_participant" formatted="false" context="chat message when a participant was added to a group chat">%1$s已被%2$s邀請並加入此聊天群組中</string>
    <string name="non_format_message_remove_participant" context="chat message when a participant was removed from a group chat">%2$s已將%1$s從群組中移除</string>

    <string name="non_format_change_title_messages" context="Message shown when a participant change the title of a group chat.">%1$s已將此聊天群組更名為“%2$s”</string>

    <string name="non_format_message_participant_left_group_chat" context="chat message when a participant left a group chat">%1$s離開了聊天群組</string>

    <string name="messages_copied_clipboard" context="success alert when the user copy some messages to the clipboard">已複製至剪貼簿</string>

    <string name="chat_error_open_title" context="Title of the error dialog when opening a chat">開啟聊天時發生錯誤！</string>
    <string name="chat_error_open_message" context="Message of the error dialog when opening a chat">該聊天對話無法正常開啟</string>

    <string name="menu_choose_contact" context="Menu option to add a contact to your contact list.">選擇聯絡人</string>

    <plurals name="general_selection_num_contacts">
        <item context="referring to a contact in the contact list of the user" quantity="one">%1$d個聯絡人</item>
        <item context="Title of the contact list" quantity="other">%1$d個聯絡人</item>
    </plurals>

    <string name="error_sharing_folder" context="Message shown when the folder sharing process fails">共享資料夾時發生錯誤。請再試一次。</string>

    <plurals name="confirmation_remove_contact">
        <item context="confirmation message before removing a contact, Singular" quantity="one">所有與您所選聯絡人相關的資料，都將被永久移除。</item>
        <item context="confirmation message before removing a contact, Plural" quantity="other">所有與您所選聯絡人相關的資料，都將被永久移除。</item>
    </plurals>

    <plurals name="title_confirmation_remove_contact">
        <item context="title of confirmation alert before removing a contact, Singular" quantity="one">確定移除連絡人？</item>
        <item context="title of confirmation alert before removing a contact, Plural" quantity="other">移除聯絡人？</item>
    </plurals>

    <!--
    <string name="chat_connection_error" context="error shown when the connection to the chat fails">Chat connection error</string>
    -->

    <string name="message_option_retry" context="option shown when a message could not be sent">重試</string>

    <string name="title_message_not_sent_options" context="title of the menu for a non sent message">訊息未送出</string>
    <string name="title_message_uploading_options" context="title of the menu for an uploading message with attachment">上傳附件</string>

    <string name="no_conversation_history" context="message shown when a chat has no messages">沒有對話歷史記錄</string>

    <plurals name="user_typing">
        <item context="title of confirmation alert before removing a contact, Singular" quantity="one">%1$s [A]正在打字&#8230;[/A]</item>
        <item context="title of confirmation alert before removing a contact, Plural" quantity="other">%1$s [A]正在打字&#8230;[/A]</item>
    </plurals>


    <string name="more_users_typing" context="text that appear when there are more than 2 people writing at that time in a chat. For example User1, user2 and more are typing&#8230;">%1$s [A]和其他人正在打字&#8230;[/A]</string>
    <string name="label_more" context="More button in contact info page">更多</string>
    <string name="label_close" context="Text button">關閉</string>
    <string name="tab_my_account_general" context="Title of the general tab in My Account Section">綜述</string>
    <string name="tab_my_account_storage" context="label of storage in upgrade/choose account page, it is being used with a variable, e.g. for LITE user it will show ‘200GB Storage’.">儲存空間</string>
    <string name="label_storage_upgrade_account" context="label of storage in upgrade/choose account page, it is being used with a variable, e.g. for LITE user it will show ‘200GB Storage’.">儲存空間</string>
    <string name="label_transfer_quota_upgrade_account" context="Title of the section about the transfer quota in the storage tab in My Account Section">傳輸配額(頻寬)</string>
    <string name="label_transfer_quota_achievements" context="Title of the section about the transfer quota in the storage tab in My Account Section">傳輸配額(頻寬)</string>

    <string name="account_plan" context="Title of the section about the plan in the storage tab in My Account Section">會員方案</string>
    <string name="storage_space" context="Title of the section about the storage space in the storage tab in My Account Section">儲存空間</string>
    <string name="transfer_quota" context="Title of the section about the transfer quota in the storage tab in My Account Section">傳輸配額(頻寬)</string>

    <string name="available_space" context="Label in section the storage tab in My Account Section">可使用的</string>
    <string name="not_available" context="Label in section the storage tab in My Account Section when no info info is received">無法使用</string>

    <string name="no_bylling_cycle" context="Label in section the storage tab when the account is Free">沒有結算週期</string>

    <string name="my_account_of_string" context="String to show the transfer quota and the used space in My Account section">[A]%2$s[/A]中的%1$s</string>

    <string name="confirmation_delete_from_save_for_offline" context="Confirmation message before removing something from the Offline section.">要移除離線存取嗎？</string>

    <string name="set_status_option_label" context="Label for the option of action menu to change the chat status">設定狀態</string>
    <string name="general_dismiss" context="Answer for confirmation dialog.">解除</string>
    <string name="general_not_available" context="Label for any ‘Not available’ button, link, text, title, etc. - (String as short as possible).">無法使用</string>

    <string name="context_invitacion_reply_accepted" context="Accepted request invitacion alert">邀請接受</string>
    <string name="context_invitacion_reply_declined" context="Declined request invitacion alert">邀請拒絕</string>
    <string name="context_invitacion_reply_ignored" context="Ignored request invitacion alert">已忽略邀請</string>

    <string name="error_message_unrecognizable" context="Content of a normal message that cannot be recognized">無法辨識訊息</string>

    <string name="settings_autoaway_title" context="Title of the settings section to configure the autoaway of chat presence">自動顯示為離開</string>
    <string name="settings_autoaway_subtitle" context="Subtitle of the settings section to configure the autoaway of chat presence">在閒置後將我的狀態顯示為離開，閒置時間定義為不動</string>
    <string name="settings_autoaway_value" context="Value in the settings section of the autoaway chat presence">%1d分鐘</string>

    <string name="settings_persistence_title" context="Title of the settings section to configure the status persistence of chat presence">狀態持續度</string>
    <string name="settings_persistence_subtitle" context="Subtitle of the settings section to configure the status persistence of chat presence">即使在沒有連接至設備的情況下，也維持我所選擇的狀態</string>

    <string name="title_dialog_set_autoaway_value" context="Title of the dialog to set the value of the auto away preference">設定時間限制</string>
    <string name="button_set" context="Button to set a value">設定</string>
    <string name="hint_minutes" context="Button to set a value">分鐘</string>

    <!--
    <string name="autoaway_disabled" context="Word to indicated the autoaway is disabled">Disabled</string>
    -->

    <string-array name="settings_status_entries">
        <item context="the options of what to upload in an array. Needed for the settings, the options of what to upload.">在線</item>
        <item context="the options of what to upload in an array. Needed for the settings, the options of what to upload.">離開</item>
        <item context="the options of what to upload in an array. Needed for the settings, the options of what to upload.">忙碌</item>
        <item context="the options of what to upload in an array. Needed for the settings, the options of what to upload.">離線存取</item>
    </string-array>

    <string name="offline_empty_folder" context="Text that indicates that a the offline section is currently empty">沒有任何可離線存取檔案</string>

    <string name="general_enable" context="Positive confirmation to enable logs">啟用</string>
    <string name="general_allow" context="Positive confirmation to allow MEGA to read contacts book.">允許</string>
    <string name="enable_log_text_dialog" context="Dialog to confirm the action of enabling logs">日誌中包含了與您帳戶相關的資訊</string>

    <string name="confirmation_to_reconnect" context="Dialog to confirm the reconnect action">網路已恢復連線。要連上MEGA嗎？</string>
    <string name="loading_status" context="Message shown meanwhile the app is waiting for a the chat status">載入狀態中&#8230;</string>

    <string name="error_editing_message" context="Error when a message cannot be edited">此訊息無法被編輯</string>

    <plurals name="text_number_transfers">
        <item context="Label to show the number of transfers in progress, Singular" quantity="one">%2$d 個檔案中的第 %1$d 個檔案</item>
        <item context="Label to show the number of transfers in progress, Plural" quantity="other">%2$d 個檔案中的第 %1$d 個檔案</item>
    </plurals>

	<string name="label_process_finishing" contest="Progress text shown when user stop upload/download and the app is waiting for async response">正在完成流程中&#8230;</string>
    <string name="option_to_transfer_manager" context="positive button on dialog to view a contact" formatted="false">查看</string>
    <string name="option_to_pause_transfers" context="Label of the modal bottom sheet to pause all transfers">停止所有傳輸</string>
    <string name="option_to_resume_transfers" context="Label of the modal bottom sheet to resume all transfers">繼續所有傳輸</string>
    <string name="option_to_clear_transfers" context="Label of the modal bottom sheet to clear completed transfers">已清除</string>
    <string name="menu_pause_individual_transfer" context="Dialog to confirm the action of pausing one transfer">要暫停傳輸嗎？</string>
    <string name="menu_resume_individual_transfer" context="Dialog to confirm the action of restarting one transfer">要繼續傳輸嗎？</string>
    <string name="button_resume_individual_transfer" context="Button to confirm the action of restarting one transfer">恢復</string>

    <string name="confirmation_to_clear_completed_transfers" context="Dialog to confirm before removing completed transfers">要清空已完成的傳輸嗎？</string>

    <string name="title_tab_in_progress_transfers" context="Title of the tab section for transfers in progress">進行中</string>
    <string name="title_tab_completed_transfers" context="Title of the tab section for completed transfers">完成</string>

    <string name="transfer_paused" context="Text shown in playlist subtitle item when a file is reproducing but it is paused">暫停</string>
    <string name="transfer_queued" context="Possible state of a transfer">已入排程</string>
    <!--
    <string name="transfer_canceled" context="Possible state of a transfer">Canceled</string>
    -->
    <string name="transfer_unknown" context="Possible state of a transfer">未知</string>

    <string name="paused_transfers_title" context="Title of the panel where the progress of the transfers is shown">傳輸暫停</string>

    <string name="completed_transfers_empty" context="message shown in the screen when there are not any active transfer">沒有已完成的傳輸</string>

    <!--
    <string name="message_transfers_completed" context="Message shown when the pending transfers are completed">Transfers finished</string>
    -->

    <plurals name="upload_service_notification">
        <item context="Text of the notification shown when the upload service is running, Singular" quantity="one">正在上傳 %2$d 個檔案中的第 %1$d 個檔案</item>
        <item context="Text of the notification shown when the upload service is running, Plural" quantity="other">正在上傳 %2$d 個檔案中的第 %1$d 個檔案</item>
    </plurals>

    <plurals name="upload_service_paused_notification">
        <item context="Text of the notification shown when the upload service is paused, Singular" quantity="one">正在上傳%2$d之%1$d個檔案（已暫停）</item>
        <item context="Text of the notification shown when the upload service is running, Plural" quantity="other">正在上傳%2$d之%1$d個檔案（已暫停）</item>
    </plurals>

	<plurals name="folder_upload_service_notification">
		<item context="Text of the notification shown when the folder upload service is running, Text of the notification shown when the folder upload service is running - singular e.g. Uploading 1 of 1 folder" quantity="one">已上傳%2$d中的%1$d個資料夾</item>
		<item context="Text of the notification shown when the folder upload service is running, Text of the notification shown when the folder upload service is running - plural e.g. Uploading 1 of 2 folders" quantity="other">已上傳%2$d中的%1$d個資料夾</item>
	</plurals>

    <plurals name="folder_upload_service_paused_notification">
        <item context="Text of the notification shown when the folder upload service is running, Text of the notification shown when the folder upload service is running - singular e.g. Uploading 1 of 1 folder" quantity="one">正在上載%2$d之%1$d資料夾（已暫停）</item>
        <item context="Text of the notification shown when the folder upload service is running, Text of the notification shown when the folder upload service is running - plural e.g. Uploading 1 of 2 folders" quantity="other">正在上載%2$d之%1$d個資料夾（已暫停）</item>
    </plurals>

    <plurals name="upload_service_final_notification">
        <item context="Text of the notification shown when the upload service has finished, Singular" quantity="one">已上傳 %1$d 個檔案</item>
        <item context="Text of the notification shown when the upload service has finished, Plural" quantity="other">已上傳 %1$d 個檔案</item>
    </plurals>

	<plurals name="folder_upload_service_final_notification">
		<item context="Text of the notification shown when the folder upload service has finished, Text of the notification shown when the folder upload service has finished - singular e.g. Uploaded 1 folder" quantity="one">已上傳%1$d個資料夾</item>
		<item context="Text of the notification shown when the folder upload service has finished, Text of the notification shown when the folder upload service has finished - plural  e.g. Uploaded 2 folders" quantity="other">已上傳%1$d個資料夾</item>
	</plurals>

    <string name="general_total_size" context="label for the total file size of multiple files and/or folders (no need to put the colon punctuation in the translation)" formatted="false">總空間：%1$s</string>

    <plurals name="upload_service_failed">
        <item context="Text of the notification shown when the upload service has finished with any transfer error, Singular" quantity="one">有 %1$d 個檔案未被上傳</item>
        <item context="Text of the notification shown when the upload service has finished with any transfer error, Plural" quantity="other">有 %1$d 個檔案未被上傳</item>
    </plurals>

    <plurals name="copied_service_upload">
        <item context="Text of the notification shown when the upload service has finished with any copied file instead uploaded, Singular" quantity="one">已複製%1$d個檔案</item>
        <item context="Text of the notification shown when the upload service has finished with any copied file instead uploaded, Plural" quantity="other">已複製%1$d個檔案</item>
    </plurals>

    <plurals name="already_downloaded_service">
        <item context="Text of the notification shown when the download service do not download because the file is already on the device, Singular" quantity="one">之前已下載%1$d個檔案</item>
        <item context="Text of the notification shown when the download service do not download because the file is already on the device, Plural" quantity="other">之前已下載%1$d個檔案</item>
    </plurals>

    <plurals name="download_service_final_notification">
        <item context="Text of the notification shown when the download service has finished, Singular" quantity="one">已下載 %1$d 個檔案</item>
        <item context="Text of the notification shown when the download service has finished, Plural" quantity="other">已下載 %1$d 個檔案</item>
    </plurals>

    <plurals name="download_service_final_notification_with_details">
        <item context="Text of the notification shown when the download service has finished with any error, Singular" quantity="one">已下載%2$d個檔案中的%1$d個檔案</item>
        <item context="Text of the notification shown when the download service has finished with any error, Plural" quantity="other">已下載%2$d個檔案中的%1$d個檔案</item>
    </plurals>

    <plurals name="download_service_failed">
        <item context="Text of the notification shown when the download service has finished with any transfer error, Singular" quantity="one">有 %1$d 個檔案並未被下載</item>
        <item context="Text of the notification shown when the download service has finished with any transfer error, Plural" quantity="other">有 %1$d 個檔案並未被下載</item>
    </plurals>

    <plurals name="download_service_notification">
        <item context="Text of the notification shown when the download service is running, Singular" quantity="one">正在下載 %2$d 個檔案中的第 %1$d 個檔案</item>
        <item context="Text of the notification shown when the download service is running, Plural" quantity="other">正在下載 %2$d 個檔案中的第 %1$d 個檔案</item>
    </plurals>

    <plurals name="download_service_paused_notification">
        <item context="Text of the notification shown when the download service is paused, Singular" quantity="one">正在下載%2$d之%1$d檔案（已暫停）</item>
        <item context="Text of the notification shown when the download service is paused, Plural" quantity="other">正在下載%2$d之%1$d個檔案（已暫停）</item>
    </plurals>

    <string name="title_depleted_transfer_overquota" context="Title of the alert when the transfer quota is exceeded.">傳輸配額不足</string>
    <string name="text_depleted_transfer_overquota" context="Text of the alert when the transfer quota is depleted">您排程中的傳輸將會超過目前您IP地址可用的傳輸配額，因此，傳輸可能會中斷。</string>
    <string name="plans_depleted_transfer_overquota" context="Button to show plans in the alert when the transfer quota is depleted">參考我們的方案</string>
    <string name="continue_without_account_transfer_overquota" context="Button option of the alert when the transfer quota is depleted">於未登入狀態下繼續使用</string>

    <plurals name="new_general_num_files">
        <item context="this is used for example when downloading 1 file or 2 files, Singular of file. 1 file" quantity="one">%1$d 個檔案</item>
        <item context="this is used for example when downloading 1 file or 2 files, Plural of file. 2 files" quantity="other">%1$d 個檔案</item>
    </plurals>

    <string name="general_view" context="Menu option">查看檔案</string>
    <string name="add_to_cloud" context="Menu option to choose to add file or folders to Cloud Drive">匯入</string>
    <string name="save_for_offline" context="Menu option to choose save to Offline section">儲存為可離線存取</string>
    <string name="add_to_cloud_node_chat" context="Menu option to choose to add file to Cloud Drive in the chat">增加至雲端硬碟</string>
<<<<<<< HEAD
    <string name="save_to_offline" context="Menu option to choose save to Offline section">儲存為可離線存取</string>
=======
>>>>>>> e0175d96

    <string name="general_view_contacts" context="Menu option">查看聯絡人</string>

    <string name="import_success_message" context="Menu option">已成功新增至雲端硬碟中</string>
    <string name="import_success_error" context="Menu option">發生錯誤，無法新增至雲端硬碟中。</string>

    <string name="chat_connecting" context="Label in login screen to inform about the chat initialization proccess">正在連線中&#8230;</string>

    <string name="context_contact_already_invited" context="message when trying to invite a contact with a pending request">%s已經被邀請了。請與他聯絡以確認成為聯絡人。</string>

    <string name="confirm_email_misspelled" context="Hint text explaining that you can change the email and resend the create account link to the new email address">如果您拼錯了您的電子郵件地址，請更正它並點擊[A]重新發送[A]。</string>
    <string name="confirm_email_misspelled_resend" context="Button to resend the create account email to a new email address in case the previous email address was misspelled">重新發送</string>
    <string name="confirm_email_misspelled_email_sent" context="Text shown after the confirmation email has been sent to the new email address">已發送信件</string>

    <string name="copyright_alert_title" context="text_copyright_alert_title">致所有使用者之著作權警告</string>
    <string name="copyright_alert_first_paragraph" context="text_copyright_alert_first_paragraph">MEGA尊重他人之著作權，且要求MEGA的雲端服務使用者遵守著作權法。</string>
    <string name="copyright_alert_second_paragraph" context="text_copyright_alert_second_paragraph">嚴禁使用MEGA雲端服務侵犯智慧財產權。您不得以上傳、下載、儲存、共享、展示、串流、散佈、寄送電子郵件、連結、傳輸或以任何其他方式提供會侵犯任何個人或單位之智慧財產權或其他相關所有權的檔案、資料或內容。</string>
    <string name="copyright_alert_agree_button" context="text of the Agree button">同意</string>
    <string name="copyright_alert_disagree_button" context="text of the Disagree button">不同意</string>

    <string name="download_show_info" context="Hint how to cancel the download">相關資訊</string>

    <plurals name="context_link_removal_error">
        <item context="Error message when removing public links of nodes. Singular." quantity="one">刪除連結失敗。請稍候再試。</item>
        <item context="Error message when removing public links of nodes. Plural." quantity="other">刪除某些連結失敗。請稍後再試。</item>
    </plurals>
    <plurals name="context_link_export_error">
        <item context="Error message when create public links of nodes. Singular." quantity="one">連結建立失敗。請稍後再試。</item>
        <item context="Error message when creating public links of nodes. Plural." quantity="other">連結建立失敗。請稍後再試。</item>
    </plurals>
    <plurals name="context_link_removal_success">
        <item context="Message when a public links was removed successfully. Singular." quantity="one">連結刪除成功</item>
        <item context="Message when some public links were removed successfully. Plural." quantity="other">連結刪除成功</item>
    </plurals>
    <string name="context_link_action_error" context="error message">啟動連結失敗。請稍候再試。</string>

    <string name="title_write_user_email" context="title of the dialog shown when sending or sharing a folder">寫下使用者電子信箱</string>

    <string name="activity_title_files_attached" context="title of the screen to see the details of several node attachments">檔案已附加</string>
    <string name="activity_title_contacts_attached" context="title of the screen to see the details of several contact attachments">聯絡人已附加</string>

    <string name="alert_user_is_not_contact">該使用者不是您的聯絡人</string>

    <string name="camera_uploads_cellular_connection">使用蜂窩連接</string>
    <string name="camera_uploads_upload_videos">上傳影片</string>

    <string name="success_changing_user_avatar" context="Message when an user avatar has been changed successfully">已更新個人照片</string>
    <string name="error_changing_user_avatar_image_not_available" context="Message when an error ocurred when changing an user avatar">錯誤。所選的圖像不存在</string>
    <string name="error_changing_user_avatar" context="Message when an error ocurred when changing an user avatar">更換個人照片時發生錯誤</string>
    <string name="success_deleting_user_avatar" context="Message when an user avatar has been deleted successfully">已刪除個人照片</string>
    <string name="error_deleting_user_avatar" context="Message when an error ocurred when deleting an user avatar">刪除個人照片時發生錯誤</string>

    <string name="error_changing_user_attributes" context="Message when an error ocurred when changing an user attribute">更改名稱時發生錯誤</string>
    <string name="success_changing_user_attributes" context="Message when an user attribute has been changed successfully">已成功更新您的名字</string>

    <string name="add_participant_success" context="Message show when a participant has been successfully invited to a group chat">已新增成員</string>
    <string name="add_participant_error" context="Message show when a participant hasn’t been successfully invited to a group chat">發生錯誤，成員未被新增</string>

    <string name="remove_participant_success" context="Message show when a participant has been successfully removed from a group chat">已移除成員</string>
    <string name="remove_participant_error" context="Message show when a participant hasn’t been successfully removed from a group chat">發生錯誤，成員未被移除</string>

    <string name="no_files_selected_warning">未選擇任何檔案</string>

    <string name="attachment_upload_panel_from_cloud">從雲端空間</string>
    <string name="attachment_upload_panel_contact">聯絡人</string>
    <string name="attachment_upload_panel_photo">從設備</string>

    <string name="delete_account" context="Button and title of dialog shown when the user wants to delete permanently his account">註銷帳戶</string>
    <string name="delete_account_text" context="Text shown in the alert dialog to confirm the cancellation of an account">如果您註銷帳戶，您將無法再存取您帳戶裡的資料、MEGA聯絡人或對話記錄。\n您將無法還原此操作。</string>
    <string name="delete_button" context="menu item">刪除</string>

    <string name="file_properties_info_info_file">資訊</string>
    <string name="file_properties_info_size" context="Refers to the size of a file.">總大小</string>
    <string name="file_properties_info_content" context="header of a status field for what content a user has shared to you">包含</string>
    <string name="file_properties_shared_folder_public_link_name">連結</string>

    <string name="file_properties_shared_folder_full_access" context="Refers to access rights for a file folder.">全權訪問</string>
    <string name="file_properties_shared_folder_read_only" context="Refers to access rights for a file folder.">僅能閱讀</string>
    <string name="file_properties_shared_folder_read_write" context="Refers to access rights for a file folder. (with the &amp; needed. Don’t use the symbol itself. Use &amp;)">讀取與編輯</string>

    <string name="attachment_uploading_state_uploading">正在上傳&#8230;</string>
    <string name="attachment_uploading_state_error">發生錯誤，未送出。</string>

    <string name="already_downloaded_multiple" context="When a multiple download is started, some of the files could have already been downloaded before. This message shows the number of files that has already been downloaded and the number of files pending">已下載%d個檔案。</string>
    <string name="pending_multiple" context="When a multiple download is started, some of the files could have already been downloaded before. This message shows the number of files that are pending in plural. placeholder: number of files">%d個待處理檔案。</string>

    <string name="contact_is_me">沒有可用的選項，您已經選擇了自己</string>

    <string name="confirmation_delete_one_attachment" context="Confirmation before deleting one attachment">要刪除附加檔案嗎？</string>

    <string name="general_view_with_revoke" formatted="false" context="Menu option">查看檔案（%1$d已刪除）</string>

    <string name="success_attaching_node_from_cloud" context="Success message when the attachment has been sent to a chat">檔案已發送至%1$s中</string>
    <string name="success_attaching_node_from_cloud_chats" context="Success message when the attachment has been sent to a many chats">檔案已發送至%1$d個聊天對話中</string>
    <string name="error_attaching_node_from_cloud" context="Error message when the attachment cannot be sent">發生錯誤，未能發送該檔案。</string>
    <string name="error_attaching_node_from_cloud_chats" context="Error message when the attachment cannot be sent to any of the selected chats">發生錯誤。該檔案並未傳送到任何一個您所選定的聊天對話中。</string>
    <string name="error_revoking_node" context="Error message when the attachment cannot be revoked">發生錯誤，未能移除該附件。</string>

    <string name="settings_set_up_automatic_uploads" context="settings option">設定自動上傳</string>

    <string name="settings_chat_silent_sound_not" context="settings option for chat notification">靜音</string>

    <string name="messages_chat_notification" context="messages string in chat notification">訊息</string>
    <string name="incoming_folder_notification" context="part of the string in incoming shared folder notification">最低</string>
    <string name="title_incoming_folder_notification" context="title of incoming shared folder notification">新的分享檔案夾</string>
    <string name="title_contact_request_notification" context="title of the notification for a new incoming contact request">新的聯絡人邀請</string>

    <string name="title_properties_chat_clear" context="Title of the section to clear the chat content in the Contact Properties screen">清空聊天紀錄</string>
    <string name="title_properties_remove_contact" context="Title of the section to remove contact in the Contact Properties screen">移除聯絡人</string>

    <string name="title_properties_chat_notifications_contact" context="Title of the section to enable notifications in the Contact Properties screen">訊息通知</string>
    <string name="history_cleared_by" context="Text shown when the chat history was cleared by someone">[A]%1$s[/A][B] 已清空聊天紀錄 [/B]</string>

    <string name="number_messages_chat_notification" formatted="false" context="Notification title to show the number of unread chats, unread messages">%1$d 未讀訊息</string>

    <string name="context_permissions_changing_folder" context="Item menu option upon clicking on one or multiple files.">修改權限</string>
    <string name="context_removing_contact_folder" context="Item menu option upon clicking on one or multiple files.">刪除共享資料夾的聯絡人共享者</string>

    <string name="confirmation_move_to_rubbish" context="confirmation message before removing a file">要移至垃圾桶嗎？</string>
    <string name="confirmation_move_cu_folder_to_rubbish" context="confirmation message before removing CU folder">您確定要將此資料夾移至垃圾筒嗎？這將會停用相機上傳。</string>
    <string name="confirmation_move_mu_folder_to_rubbish" context="Confirmation message before removing MU folder">您確定要將此資料夾移至垃圾筒嗎？這將會停用第二媒體上傳。</string>
    <string name="confirmation_move_to_rubbish_plural" context="confirmation message before removing a file">要移至垃圾桶嗎？</string>
    <string name="confirmation_delete_from_mega" context="confirmation message before removing a file">確定從MEGA刪除嗎？</string>
    <string name="attachment_uploading_state" context="label to indicate the state of an upload in chat">正在上傳&#8230;</string>

    <string name="title_properties_contact_notifications_for_chat" context="Title of the section to enable notifications in the Contact Properties screen">訊息通知</string>

    <string name="achievements_title" context="title of the section for achievements">成果</string>
    <string name="achievements_subtitle" context="subtitle of the section for achievements">邀請朋友並獲得獎勵</string>

    <string name="figures_achievements_text_referrals" context="title of the introduction for the achievements screen">每筆推薦成功，皆可獲得%1$s的儲存空間和%2$s的傳輸配額</string>

    <string name="figures_achievements_text" context="sentence to detail the figures of storage and transfer quota related to each achievement">獲得%1$s的儲存空間和%2$s的傳輸配額</string>

    <string name="unlocked_rewards_title" context="title of the section for unlocked rewards">已解鎖的獎勵</string>

    <string name="unlocked_storage_title" context="title of the section for unlocked storage quota">使用空間量</string>

    <string name="title_referral_bonuses" context="title of the section for referral bonuses in achivements section (maximum 24 chars)">轉介獎勵</string>
    <string name="title_install_app" context="title of the section for install a mobile app in achivements section (maximum 24 chars)">安裝手機應用程式</string>
    <string name="title_add_phone" context="Title of the section for add phone number in achivements section (maximum 24 chars)">新增手機號碼</string>
    <string name="title_regitration" context="title of the section for install megasync in achivements section (maximum 24 chars)">註冊獎勵</string>
    <string name="title_install_desktop" context="title of the section for install a mobile app bonuses in achivements section (maximum 24 chars)">安裝MEGA桌面應用程式</string>
    <string name="title_base_quota" context="title of the section for base quota in achivements section">帳戶配額</string>
    <string name="camera_uploads_empty" context="Text that indicates that no pictures have been uploaded to the Camera Uploads section">相機上傳中沒有檔案</string>
    <string name="general_num_days_left" context="indicates the number of days left related to a achievement">還剩%1$d天</string>
    <string name="expired_label" context="State to indicate something has expired (achivements of business status account for instance)">過期</string>

    <string name="setting_title_use_https_only" context="title of the advanced setting to choose the use of https">不使用HTTP</string>
    <string name="setting_subtitle_use_https_only" context="subtitle of the advanced setting to choose the use of https">僅於您的傳輸未啟動時，才啟用此選項。正常情況下，HTTP已可為所有傳輸加密，且成果令人滿意。</string>

    <string name="title_achievement_invite_friends" context="title of screen to invite friends and get an achievement">如何使用</string>
    <string name="first_paragraph_achievement_invite_friends" context="first paragraph of screen to invite friends and get an achievement">邀請你的朋友創建一個免費的MEGA帳戶，並安裝我們的手機應用程序吧！對於每筆成功的註冊和應用程式安裝，您都會收到免費儲存空間和傳輸配額的獎勵喔。</string>
    <string name="second_paragraph_achievement_invite_friends" context="second paragraph of screen to invite friends and get an achievement">如果受邀人使用過MEGA，您恐怕就無法獲得介紹獎勵了，而我們也不會發送相關通知給您。小提醒，受邀的聯絡人必須在其設備上安裝MEGA手機應用程式或MEGA桌面應用程式喔。</string>

    <string name="card_title_invite_friends" context="explanation of screen to invite friends and get an achievement">從手機通訊錄中選擇聯絡人，或輸入多個電子郵件地址。</string>

    <string name="title_confirmation_invite_friends" context="title of the dialog to confirm the contact request">邀請朋友加入MEGA</string>
    <string name="subtitle_confirmation_invite_friends" context="Text shown when the user sends a contact invitation">邀請已發送</string>
    <string name="paragraph_confirmation_invite_friends" context="paragraph of the dialog to confirm the contact request">鼓勵你的朋友註冊並安裝MEGA應用程式吧！只要您的朋友註冊時使用的電子郵件地址與您輸入的相同，你就會收到傳輸配額獎勵喔。</string>

    <string name="invalid_email_to_invite" context="Error shown when the user writes a email with an incorrect format">電子郵件格式錯誤</string>

    <string name="paragraph_info_achievement_install_desktop" context="info paragraph about the achievement install megasync">您安裝MEGAsync後，將會獲得免費的%1$s儲存空間與%2$s傳輸配額，兩者的有效期限皆為180天。MEGA桌面應用程式可於Windows、MacOS和大多數的Linux發行版中使用。</string>
    <string name="paragraph_info_achievement_install_mobile_app" context="info paragraph about the achievement install mobile app">安裝我們的手機應用程式後，您就可以獲得%1$s的免費儲存空間與%2$s的傳輸配額，兩者有效期皆為180天。無論在iOS、Android或Windows Phone系統中，您都可以找到我們的手機應用程式。</string>
    <string name="paragraph_info_achievement_add_phone" context="info paragraph about the achievement ‘add phone number’. Placeholder 1: bonus storage space e.g. 20GB. Placeholder 2: bonus transfer quota e.g. 50GB">當您驗證您的手機門號時您將獲得%1$s免費儲存空間以及%2$s傳輸配額，但兩者有效期皆為180天。</string>

    <string name="result_paragraph_info_achievement_install_desktop" context="info paragraph about the completed achievement install megasync">因您已安裝我們的MEGA桌面應用程式，您已收到%1$s的儲存空間和%2$s的傳輸配額。</string>
    <string name="result_paragraph_info_achievement_install_mobile_app" context="info paragraph about the completed achievement install mobile app">由於您安裝了我們的手機應用程式，您已獲得%1$s儲存空間以及%2$s傳輸配額。</string>
    <string name="result_paragraph_info_achievement_add_phone" context="info paragraph about the completed achievement of ‘add phone number’. Placeholder 1: bonus storage space e.g. 20GB. Placeholder 2: bonus transfer quota e.g. 50GB">因為您驗證了您的手機門號，您已獲得%1$s免費儲存空間以及%2$s傳輸配額。</string>
    <string name="result_paragraph_info_achievement_registration" context="info paragraph about the completed achievement registration">您已經收到%1$s的儲存空間，是免費的註冊紅利喔。</string>

    <string name="expiration_date_for_achievements" context="info paragraph about the completed achievement registration">獎勵將在%1$d天內到期</string>

    <plurals name="context_share_folders">
        <item context="menu item" quantity="one">共享資料夾</item>
        <item context="menu items" quantity="other">分享資料夾</item>
    </plurals>

    <plurals name="confirmation_leave_share_folder">
        <item context="Confirmation message before leaving an incoming shared folder" quantity="one">如果您離開此資料夾，您將無法再看到它。</item>
        <item context="confirmation message before leaving some incoming shared folders" quantity="other">如果您離開這些資料夾，您將無法再看到它們。</item>
    </plurals>

    <string name="no_folders_shared" context="Info of a contact if there is no folders shared with him">沒有分享的資料夾</string>

    <string name="settings_help" context="Menu item">支援</string>
    <string name="settings_help_preference" context="Settings preference title for send feedback">送出建議</string>
    <string name="setting_feedback_subject" context="mail subject">Android反饋建議</string>
    <string name="setting_feedback_body" context="mail body">請在這裡寫下您的意見：</string>
    <string name="settings_feedback_body_device_model" context="mail body">設備型號</string>
    <string name="settings_feedback_body_android_version" context="mail body">Android安卓版本</string>

    <string name="dialog_title_new_file" context="Title of the dialog to create a new file by inserting the name">新檔案</string>
    <string name="context_new_file_name" context="Input field description in the create file dialog.">檔案名稱</string>

    <string name="dialog_title_new_link" context="Title of the dialog to create a new link by inserting the name">連結名稱</string>
    <string name="context_new_link_name" context="Input field description in the create link dialog.">連結網址</string>

    <string name="new_file_subject_when_uploading" context="Title of the field subject when a new file is created to upload">標題</string>
    <string name="new_file_content_when_uploading" context="Title of the field content when a new file is created to upload">內容</string>
    <string name="new_file_email_when_uploading" context="Title of the field email when a new contact is created to upload">電子郵件</string>

    <string name="forward_menu_item" context="Item of a menu to forward a message chat to another chatroom">轉寄</string>

    <string name="general_attach" context="name of the button to attach file from MEGA to another app">附加檔案</string>

    <string name="type_contact" context="when add or share a file with a new contact, it can type by name or mail">聯絡人的姓名或電子郵件</string>

    <string name="max_add_contact" context="when add or share a file with a new contact, message displayed to warn that the maximum number has been reached">目前無法加入更多的聯絡人</string>

    <string name="old_and_new_passwords_equals" context="when changing the password , the old password and new password are equals">新密碼不能與舊密碼相同</string>

    <string name="action_search_by_date" context="Menu item">按日期搜尋</string>
    <string name="general_apply" context="title of a button to apply search by date">套用</string>ç
    <string name="general_search_month" context="title of a button to apply search by month">上個月</string>
    <string name="general_search_year" context="title of a button to apply search by year">去年</string>

    <string name="label_set_day" context="title of a Search by date tag">設定日期</string>
    <string name="snackbar_search_by_date" context="the user can’t choose this date">所選日期無效</string>

    <string name="invalid_characters" context="Error when the user writes a character not allowed">字符無法使用</string>

    <string name="audio_play" context="Label shown when audio file is playing">音檔</string>

    <string name="corrupt_pdf_dialog_text" context="when open PDF Viewer, the pdf that it try to open is damaged or does not exist">發生錯誤。PDF檔案已損毀或不存在。</string>

    <string name="user_account_feedback" context="Label to include info of the user email in the feedback form">使用者帳戶</string>

    <string name="save_to_mega" context="Label shown in MEGA pdf-viewer when it open a PDF save in smartphone storage">儲存到我的\n雲端硬碟</string>

    <string name="chat_already_exists" context="Error message when creating a chat one to one with a contact that already has a chat">該對話已存在</string>

    <string name="not_download" context="before sharing a file, has to be downloaded">該檔案尚未被下載</string>

    <string name="not_permited_add_email_to_invite" context="Error shown when a user is starting a chat or adding new participants in a group chat and writes a contact mail that has not added">只能新增MEGA聯絡人</string>

    <string name="invalid_connection_state" context="Info label about the connectivity state of the chat">聊天重新連線中</string>

    <string name="call_error" context="Message show when a call cannot be established">發生錯誤。無法成功通話。</string>

    <string name="title_evaluate_the_app_panel" context="Title of dialog to evaluate the app">您對這個應用程式感到滿意嗎？</string>
    <string name="rate_the_app_panel" context="Label to show rate the app">滿意，給我們好評</string>
    <string name="send_feedback_panel" context="Label to show send feedback">不滿意，賜予我們建議</string>

    <string name="link_advanced_options" context="title of the section advanced options on the get link screen">進階選項</string>
    <string name="download_requires_permission" context="Message to show when users deny to permit the permissions to read and write on external storage on setting default download location">MEGA需要您的授權才能下載檔案</string>
    <string name="old_sdcard_unavailable" context="Default download location is on old sd card, but currently the user installed a new SD card, need user to reset download location.">找不到原來的SD記憶卡，請設定新的下載位置。</string>
    <string name="title_select_download_location" context="Dialog title to ask download to internal storage or external storage.">選擇下載位置</string>

    <string name="no_contacts_permissions" context="Title of the section to invite contacts if the user has denied the contacts permmissions">未授予任何聯絡權限</string>

    <string name="choose_qr_option_panel" context="Option of the sliding panel to go to QR code section">我的QR二維條碼</string>
    <string name="section_qr_code" context="Title of the screen that shows the options to the QR code">二維碼</string>
    <string name="action_reset_qr" context="Option in menu of section  My QR code to reset the QR code">重設QR二維條碼</string>
    <string name="action_delete_qr" context="Option in menu of section  My QR code to delete the QR code">刪除QR二維條碼</string>
    <string name="save_cloud_drive" context="Option shown in QR code bottom sheet dialog to save QR code in Cloud Drive">傳至雲端硬碟</string>
    <string name="save_file_system" context="Option shown in QR code bottom sheet dialog to save QR code in File System">到檔案系統</string>
    <string name="section_my_code" context="Title of QR code section">我的條碼</string>
    <string name="section_scan_code" context="Title of QR code scan section">掃描條碼</string>
    <string name="settings_qrcode_autoaccept" context="Title of QR code settings that permits or not contacts that scan my QR code will be automatically added to my contact list">自動加入</string>
    <string name="setting_subtitle_qrcode_autoccept" context="Subtitle of QR code settings auto-accept">掃描您QR二維條碼的MEGA用戶將會自動加入至您的聯絡人列表。</string>
    <string name="setting_subtitle_qrcode_reset" context="Subtitle of QR code settings that reset the code">先前的QR二維碼將失效</string>
    <string name="qrcode_link_copied" context="Text shown when it has been copied the QR code link">連結已複製到剪貼簿</string>
    <string name="qrcode_reset_successfully" context="Text shown when it has been reseted the QR code successfully">QR二維條碼已成功重設</string>
    <string name="qrcode_delete_successfully" context="Text shown when it has been deleted the QR code successfully">QR二維條碼已成功刪除</string>
    <string name="qrcode_reset_not_successfully" context="Text shown when it has not been reseted the QR code successfully">由於發生錯誤，QR二維條碼沒有重設。請再試一次。</string>
    <string name="qrcode_delete_not_successfully" context="Text shown when it has not been delete the QR code successfully">由於錯誤，QR二維條碼未刪除。請再試一次。</string>
    <string name="invite_sent" context="Title of dialog shown when a contact request has been sent with QR code">邀請已發送</string>
    <string name="invite_sent_text" context="Text of dialog shown when a contact request has been sent with QR code">使用者%s已重新被邀請，一旦對方接受邀請，將會出現在您的聯絡人清單中。</string>
    <string name="invite_sent_text_multi" context="Text of dialog shown when multiple contacts request has been sent">該用戶已被邀請。該邀請被接受後，他將會出現在您的聯絡人列表中。</string>
    <string name="error_share_qr" context="Text shown when it tries to share the QR and occurs an error to process the action">嘗試分享QR檔案時發生錯誤，也許是因為檔案不存在，請稍後再試。</string>
    <string name="error_upload_qr" context="Text shown when it tries to upload to Cloud Drive the QR and occurs an error to process the action">嘗試上傳QR檔案時發生錯誤，也許是因為檔案不存在，請稍後再試。</string>
    <string name="error_download_qr" context="Text shown when it tries to download to File System the QR and occurs an error to process the action">嘗試上載QR檔案時發生錯誤，也許是因為檔案不存在，請稍後再試。</string>
    <string name="success_download_qr" context="Text shown when it tries to download to File System the QR and the action has success">QR二維碼已成功下載到%s</string>
    <string name="invite_not_sent" context="Title of dialog shown when a contact request has not been sent with QR code">邀請未發送</string>
    <string name="invite_not_sent_text" context="Text of dialog shown when a contact request has not been sent with QR code">QR碼或聯絡人連結無效。請嘗試掃描有效代碼或開啟有效連結。</string>
    <string name="invite_not_sent_text_already_contact" context="Text of dialog shown when a contact request has not been sent with QR code because of is already a contact">邀請沒有送出。%s已經在您的聯絡人列表。</string>
    <string name="invite_not_sent_text_error" context="Text of dialog shown when a contact request has not been sent with QR code because of some error">此邀請尚未發送。運作時發生錯誤。</string>
    <string name="generatin_qr" context="Text of alert dialog informing that the qr is generating">產生QR二維條碼中&#8230;</string>
    <string name="menu_item_scan_code" context="Title of QR code scan menu item">掃描QR二維條碼</string>
    <string name="button_copy_link" context="get the contact link and copy it">複製鏈接</string>
    <string name="button_create_qr" context="Create QR code">建立QR二維條碼</string>
    <string name="qrcode_create_successfully" context="Text shown when it has been created the QR code successfully">QR二維條碼成功建立</string>
    <string name="qrcode_scan_help" context="Text shown in QR code scan fragment to help and guide the user in the action">使用您裝置的相機對齊QR二維條碼進行掃描</string>
    <string name="contact_view" context="positive button on dialog to view a contact">查看</string>


    <string name="external_play" context="Item menu option to reproduce audio or video in external reproductors">開啟於</string>

    <string name="context_share" context="to share a file using Facebook, Whatsapp, etc">分享於</string>

    <string name="error_enable_chat_before_login" context="Message shown if the user choose enable button and he is not logged in">啟用聊天功能之前請先登入</string>

    <string name="label_set_period" context="title of a tag to search for a specific period within the search by date option in Camera upload">設定期限</string>

    <string name="context_empty_chat_recent" context="Text of the empty screen when there are not chat conversations">[B]邀請朋友[/B][A]聊天[/A][B]並享受我們具有隱私和安全的加密平台。[/B]</string>

    <string name="context_empty_camera_uploads" context="Text of the empty screen when there are not elements in Camera Uploads">[A]相機上傳[/A][B]中沒有照片與影片[/B][B]。[/B]</string>
    <string name="context_empty_rubbish_bin" context="Text of the empty screen when there are not elements in the Rubbish Bin">[B]空空的 [/B][A]垃圾桶[/A][B]。[/B]</string>

    <string name="context_empty_inbox" context="Text of the empty screen when there are not elements in  Inbox">[B]您的[/B][A]收件匣[/A][B]沒有檔案[/B]</string>
    <string name="context_empty_cloud_drive" context="Text of the empty screen when there are not elements in Cloud Drive">[B]你的[/B][A]雲端硬碟[/A][B]裡沒有檔案。[/B]</string>
    <string name="context_empty_offline" context="Text of the empty screen when there are not elements in Saved for Offline">[A]離線存取裡[/A][B]沒有檔案[/B][B]。[/B]</string>
    <string name="context_empty_contacts" context="Text of the empty screen when there are not contacts. No dot at the end because is for an empty state. The format placeholders are to showing it in different colors.">[B]沒有[/B][A]聯絡人[/A]</string>

    <string name="recent_chat_empty" context="Message shown when the user has no chats">[A]沒有[/A] [B]對話[/B]</string>
    <string name="recent_chat_loading_conversations" context="Message shown when the chat is section is loading the conversations">[A]載入[/A] [B]對話中&#8230;[/B]</string>

    <string name="context_empty_incoming" context="Text of the empty screen when there are not elements in Incoming">[B]沒有人[/B][A]分享資料夾給你[/A] [B]。[/ B]</string>
    <string name="context_empty_outgoing" context="Text of the empty screen when there are not elements in Outgoing">[B]沒有[/B][A]分享資料夾給別人[/A][B]。[/B]</string>
    <string name="context_empty_links" context="Text of the empty screen when there are not elements in Links. Please, keep the place holders to format the string">[B]無[/B][A]公開連結[/A][B][/B]</string>

    <string name="tab_sent_requests" context="Title of the sent requests tab. Capital letters">送出邀請</string>
    <string name="tab_received_requests" context="Title of the received requests tab. Capital letters">接受邀請</string>
    <string name="overquota_alert_title" context="Title dialog overquota error">超出配額</string>

    <string name="invalid_link" context="error message shown when an account confirmation link or reset password link is invalid for unknown reasons">無效的連結，請申請一個新的有效連結</string>
    <string name="invalid_link_password" context="error message shown on the link password dialog if the password typed in was wrong">無效的連結密碼</string>

    <string name="open_link_not_valid_link" context="Error message shown when user tries to open a not valid MEGA link">您嘗試打開的連結不是有效的MEGA連結。</string>

    <string name="processing_link" context="Message shown when a link is being processing">連結處理中&#8230;</string>

    <string name="passwd_weak" context="Message shown when it is creating an acount and it is been introduced a very weak or weak password">您的密碼太容易被猜到了。請使用更長的密碼。結合大小寫字母，或添加特殊字符。請避免使用名字或字典中的單詞。</string>
    <string name="passwd_medium" context="Message shown when it is creating an acount and it is been introduced a medium password">您的密碼已足以繼續，但仍建議可再加強密碼強度。</string>
    <string name="passwd_good" context="Message shown when it is creating an acount and it is been introduced a good password">這個密碼將可承受最典型的暴力破解攻擊。請確保您會好好記牢。</string>
    <string name="passwd_strong" context="Message shown when it is creating an acount and it is been introduced a strong password">這個密碼將可承受最典型的暴力破解攻擊。請確保您會好好記牢。</string>
    <string name="pass_very_weak" context="Password very weak">非常弱</string>
    <string name="pass_weak" context="Password weak">弱</string>
    <string name="pass_medium" context="Password medium">中等</string>
    <string name="pass_good" context="Password good">好</string>
    <string name="pass_strong" context="Password strong">強</string>

    <string name="title_notification_call_in_progress" context="Text displayed in several parts when there is a call in progress (notification, recent chats list, etc).">正在通話中</string>
    <string name="action_notification_call_in_progress" context="Subtitle of the notification shown on the action bar when there is a call in progress">點擊返回通話</string>
    <string name="button_notification_call_in_progress" context="Button in the notification shown on the action bar when there is a call in progress">返回通話</string>

    <string name="contacts_mega" context="When it lists contacts of MEGA, the title of list’s header">於MEGA上</string>
    <string name="contacts_phone" context="When it lists contacts of phone, the title of list’s header">手機通訊錄</string>

    <string name="account_suspended_multiple_breaches_ToS" context="Message error shown when trying to log in on an account has been suspended due to multiple breaches of Terms of Service">由於多次違反MEGA的服務條款，您的帳戶已被暫停使用。請至您的電子信箱收信以了解詳情。</string>
    <string name="account_suspended_breache_ToS" context="Message error shown when trying to log in on an account has been suspended due to breach of Terms of Service">您的帳戶因違反MEGA的服務條款而被終止，例如：侵犯他人權益、分享和/或匯入非法資料，或濫用系統資源。</string>

    <string name="file_storage_loading" context="In a chat conversation when you try to send device’s images but images are still loading">檔案載入中</string>
    <string name="file_storage_empty_folder" context="In a chat conversation when you try to send device’s images but there aren’t available images">沒有檔案</string>
    <string name="label_file_size_byte" context="Size in bytes. The placeholder is for the size value, please adjust the position based on linguistics">%s B</string>
    <string name="label_file_size_kilo_byte" context="Size in kilobytes. The placeholder is for the size value, please adjust the position based on linguistics">%sKB</string>
    <string name="label_file_size_mega_byte" context="Size in megabytes. The placeholder is for the size value, please adjust the position based on linguistics">%sMB</string>
    <string name="label_file_size_giga_byte" context="Size in gigabytes. The placeholder is for the size value, please adjust the position based on linguistics">%sGB</string>
    <string name="label_file_size_tera_byte" context="Size in terabytes. The placeholder is for the size value, please adjust the position based on linguistics">%sTB</string>
    <string name="label_mega_byte" context="Size in megabytes.">MB</string>

    <plurals name="number_of_versions" formatted="false">
        <item context="Number of versions of a file shown on the screen info of the file, version item" quantity="one">%1$d版本</item>
        <item context="Number of versions of a file shown on the screen info of the file, version items" quantity="other">%1$d版本</item>
    </plurals>

    <string name="title_section_versions" context="Title of the section Versions for files">版本數</string>

    <string name="header_current_section_item" context="Header of the item to show the current version of a file in a list">當前的版本</string>
    <plurals name="header_previous_section_item">
        <item context="Header of the item to show the previous versions of a file in a list, file item" quantity="one">以前的版本</item>
        <item context="" quantity="other">之前版本</item>
    </plurals>

    <string name="general_revert" context="option menu to revert a file version">還原為此版本</string>
    <string name="menu_item_clear_versions" context="option menu to clear all the previous versions">清除所有先前的版本</string>
    <plurals name="title_dialog_delete_version">
        <item context="Title of the dialog to confirm that a version os going to be deleted, version item" quantity="one">刪除版本？</item>
        <item context="Title of the dialog to confirm that a version os going to be deleted, version items" quantity="other">刪除這些版本？</item>
    </plurals>

    <string name="content_dialog_delete_version" context="Content of the dialog to confirm that a version is going to be deleted">此版本將永久刪除。</string>
    <string name="content_dialog_delete_multiple_version" context="Content of the dialog to confirm that several versions are going to be deleted">這些%d版本將被永久刪除。</string>

    <string name="chat_upload_title_notification" context="Title of the notification shown when a file is uploading to a chat">上傳檔案至聊天</string>

    <string name="settings_chat_upload_quality" context="Label for the option on setting to set up the quality of multimedia files uploaded to the chat">聊天室影片上傳品質</string>
	<string name="settings_video_upload_quality" context="Label for the option on setting to set up the quality of video files to be uploaded">影片品質</string>
    <string name="on_refuse_storage_permission" context="Text shown when the user refuses to permit the storage permission when enable camera upload">相機上傳需存取您裝置裡的相片與其他媒體內容，請到設定頁面並且允許其權限。</string>
    <string-array name="settings_chat_upload_quality_entries">
        <item context="the options for the option on setting to set up the quality of multimedia files uploaded to the chat, the options of origin quality multimedia file to upload.">原始品質</item>
        <item context="the options for the option on setting to set up the quality of multimedia files uploaded to the chat, the options of medium quality multimedia file to  upload.">中等品質</item>
    </string-array>

    <string name="missed_call_notification_title" context="Title of the notification for a missed call">未接來電</string>
    <string name="file_properties_info_location" cotext="Refers to a location of file">位置</string>

    <string name="file_properties_folder_current_versions" cotext="Title of the label to show the size of the current files inside a folder">目前的版本</string>
    <string name="file_properties_folder_previous_versions" cotext="Title of the label to show the size of the versioned files inside a folder">之前版本</string>

    <plurals name="number_of_versions_inside_folder" formatted="false">
        <item context="Number of versioned files inside a folder shown on the screen info of the folder, version item" quantity="one">%1$d版本檔案</item>
        <item context="Number of versioned files inside a folder shown on the screen info of the folder, version items" quantity="other">%1$d版本檔案</item>
    </plurals>

    <string name="messages_forwarded_success" context="Confirmation message after forwarding one or several messages, version items">轉發的訊息</string>
    <string name="messages_forwarded_error" context="Error message after forwarding one or several messages to several chats">錯誤。未正確轉發</string>
    <plurals name="messages_forwarded_partial_error" formatted="false">
        <item context="Error message if any of the forwarded messages fails, message item" quantity="one">發生錯誤。 %1$d則訊息未能成功轉發</item>
        <item context="Error message if any of the forwarded messages fails, message items" quantity="other">發生錯誤。 %1$d則訊息未能成功轉發</item>
    </plurals>
    <plurals name="messages_forwarded_error_not_available" formatted="false">
        <item context="Error non existing resource after forwarding one or several messages to several chats, message item" quantity="one">發生錯誤。該資源已無法使用</item>
        <item context="Error non existing resource after forwarding one or several messages to several chats, message items" quantity="other">發生錯誤。這些資源已無法使用</item>
    </plurals>

    <string name="turn_on_notifications_title" context="The title of fragment Turn on Notifications">打開通知</string>
    <string name="turn_on_notifications_subtitle" context="The subtitle of fragment Turn on Notifications">這樣你將能馬上在\n您的Android手機看到新訊息。</string>
    <string name="turn_on_notifications_first_step" context="First step to turn on notifications">開啟Android安卓設備 [A]設定[/A]</string>
    <string name="turn_on_notifications_second_step" context="Second step to turn on notifications">開啟[A]應用和通知[/A]</string>
    <string name="turn_on_notifications_third_step" context="Third step to turn on notifications">選擇 [A]MEGA[/A]</string>
    <string name="turn_on_notifications_fourth_step" context="Fourth step to turn on notifications">開啟[A]應用程式通知[/A]</string>
    <string name="turn_on_notifications_fifth_step" context="Fifth step to turn on notifications">切換到開並選擇您的選項</string>

    <plurals name="files_send_to_chat_success">
        <item context="Alert message after sending to chat one or several messages to several chats, version item" quantity="one">檔案已發送</item>
        <item context="Alert message after sending to chat one or several messages to several chats, version items" quantity="other">檔案已發送</item>
    </plurals>
    <string name="files_send_to_chat_error" context="Error message after sending to chat one or several messages to several chats">錯誤。未正確發送</string>

    <string name="context_send_file_to_chat" context="menu option to send a file to a chat">發送至聊天對話中</string>

    <string name="remember_pwd_dialog_title" context="Title of the dialog ‘Do you remember your password?’">您還記得你的密碼嗎？</string>
    <string name="remember_pwd_dialog_text_logout" context="Text of the dialog ‘Recovery Key exported’ when the user wants logout">您即將登出，請測試您的密碼以確保您已牢記密碼。\n如果您遺失了密碼，您將無法存取您的MEGA資料。</string>
    <string name="remember_pwd_dialog_text" context="Text of the dialog ‘Do you remember your password?’">您即將登出，請測試您的密碼以確保您有記住它。如果您遺失密碼，您將無法存取MEGA資料。</string>
    <string name="general_do_not_show" context="Dialog option that permits user do not show it again">請別再顯示</string>
    <string name="remember_pwd_dialog_button_test" context="Button of the dialog ‘Do you remember your password?’ that permits user test his password">測試密碼</string>
    <string name="test_pwd_title" context="Title of the activity that permits user test his password">測試您的密碼</string>
    <string name="test_pwd_accepted" context="Message shown to the user when is testing her password and it is correct">密碼正確</string>
    <string name="test_pwd_wrong" context="Message shown to the user when is testing her password and it is wrong">密碼錯誤。\n盡快備份您的還原金鑰！</string>
    <string name="recovery_key_exported_dialog_text_logout" context="Text of the dialog ‘Recovery Key exported’ when the user wants logout">您即將登出，請測試您的密碼以確保您已牢記密碼。\n如果您遺失了密碼，您將無法存取您的MEGA資料。</string>
    <string name="option_copy_to_clipboard" context="Option that permits user copy to clipboard">複製到剪貼簿</string>
    <string name="option_export_recovery_key" context="Option that permits user export his recovery key">匯出還原金鑰</string>
    <string name="proceed_to_logout" context="Option that permits user logout">執行登出</string>
    <string name="recovery_key_bottom_sheet" context="Title of the preference Recovery key on Settings section">還原金鑰</string>
    <string name="option_save_on_filesystem" context="Option that permits user save on File System">存於檔案系統</string>
    <string name="message_copied_to_clipboard" context="Message shown when something has been copied to clipboard">已複製到剪貼簿</string>

    <string name="message_jump_latest" context="text of the label to show that you have messages unread in the chat conversation">跳至最新</string>
    <string name="message_new_messages" context="text of the label to show that you have new messages in the chat conversation">新訊息</string>

    <string name="notification_subtitle_incoming" context="Title of the notification shown on the action bar when there is a incoming call">來電</string>
    <string name="notification_incoming_action" context="Text for the notification action to launch the incoming call page">開啟通話</string>
    <string name="notification_enable_display" context="Text asking to go to system setting to enable allow display over other apps (needed for calls in Android 10)">MEGA背景彈窗通知停用中。\n點擊以更改設定。</string>

    <plurals name="number_unread_messages">
        <item context="Subtitle to show the number of unread messages on a chat, unread message" quantity="one">%1$s個未讀訊息</item>
        <item context="Subtitle to show the number of unread messages on a chat, unread messages" quantity="other">%1$s個未讀訊息</item>
    </plurals>

    <plurals name="plural_number_messages_chat_notification">
        <item context="Notification title to show the number of unread chats, unread message" quantity="one">%1$d個未讀對話</item>
        <item context="Notification title to show the number of unread chats, unread messages" quantity="other">%1$d 未讀訊息</item>
    </plurals>

    <string name="chat_loading_messages" context="Message shown when a chat is opened and the messages are being recovered">[A]正在載入[/A] [B]訊息&#8230;[/B]</string>

    <string name="general_error_internal_node_not_found" context="Error message shown when opening a file link which doesn’t exist">找不到檔案或資料夾。您是否使用瀏覽器登入了其他帳戶？ 您只能在應用程式中，使用您目前登入的帳戶存取檔案或資料夾</string>


    <string name="context_loop_video" context="menu option to loop video or audio file">迴圈</string>

    <string name="settings_security_options_title" context="Title of the category Security options on Settings section">安全選項</string>
    <string name="settings_recovery_key_title" context="Title of the preference Recovery key on Settings section">還原金鑰</string>
    <string name="settings_recovery_key_summary" context="Summary of the preference Recovery key on Settings section">正在匯出您的還原金鑰，請妥善保管。您的還原金鑰可以使您不會因為重新設定密碼而遺失過去上傳的資料。</string>

    <string name="login_connectivity_issues" context="message when a temporary error on logging in is due to connectivity issues">無法連上MEGA。請檢查您的網路連線或於稍後重試。</string>
    <string name="login_servers_busy" context="message when a temporary error on logging in is due to servers busy">系統繁忙，請稍等。</string>
    <string name="login_API_lock" context="message when a temporary error on logging in is due to SDK is waiting for the server to complete a request due to an API lock">這個過程花費的時間比預期的長。請稍候。</string>
    <string name="login_API_rate" context="message when a temporary error on logging in is due to SDK is waiting for the server to complete a request due to a rate limit">太多程序進行中。請稍候。</string>
    <string name="login_in_progress" context="message when previous login is being canceled">取消登入中。請耐心等待&#8230;</string>

    <string name="unsupported_file_type" context="when open audio video player, the file that it try to open is not supported">不支援的檔案類型。</string>
    <string name="corrupt_video_dialog_text" context="when open audio video player, the file that it try to open is damaged or does not exist">錯誤。檔案已損毀或不存在。</string>


    <string name="section_playlist" context="Title of the screen Playlist">播放清單</string>
    <string name="playlist_state_playing" context="Text shown in playlist subtitle item when a file is reproducing">正在播放&#8230;</string>
    <string name="playlist_state_paused" context="Text shown in playlist subtitle item when a file is reproducing but it is paused">暫停</string>

    <string name="context_option_print" context="Menu option to print the recovery key from Offline section">列印</string>

    <string name="save_MK_confirmation" context="Message when the recovery key has been successfully saved on the filesystem">還原金鑰已成功儲存</string>

    <string name="pending_outshare_indicator" context="label to indicate that a share is still pending on outgoing shares of a node">（等待）</string>

    <string name="option_enable_chat_rich_preview" context="Title of the dialog to disable the rich links previews on chat">預覽網址</string>

    <string name="button_always_rich_links" context="Button to allow the rich links previews on chat">總是允許</string>
    <string name="button_not_now_rich_links" context="Button do not allow now the rich links previews on chat">稍後再說</string>
    <string name="button_never_rich_links" context="Button do not allow the rich links previews on chat">從不</string>

    <string name="title_enable_rich_links" context="Title of the dialog to enable the rich links previews on chat">啟用網址連結預覽功能</string>

    <string name="text_enable_rich_links" context="Text of the dialog to enable the rich links previews on chat">讓MEGAchat使用更順暢！為了顯示預覽縮圖，系統將會需要搜尋您所傳的連結內容，此動作也代表該連結網址沒有被端對端加密，所以我們需取得您的同意。</string>

    <string name="subtitle_mega_rich_link_no_key" context="Subtitle of a MEGA rich link without the decryption key">點擊以輸入解密密鑰</string>

    <string name="error_password" context="when the user tries to creates a MEGA account or tries to change his password and the password strength is very weak">請輸入一組更高強度的密碼</string>

    <string name="title_acceptance_contact_request_notification" context="title of the notification for an acceptance of a contact request">新聯絡人</string>
    <string name="title_storage_usage" context="title of usage storage section in Storage">儲存空間用量</string>

    <plurals name="plural_number_contact_request_notification">
        <item context="Notification title to show the number of incoming contact request, contact request" quantity="one">%1$d個待處理的聯絡人請求</item>
        <item context="Notification title to show the number of incoming contact request, contact requests" quantity="other">%1$d個待處理的聯絡人請求</item>
    </plurals>

    <string name="title_new_contact_request_notification" context="title of the notification for a new incoming contact request">新的聯絡人邀請</string>

    <string name="type_message_hint_with_title" context="Hint shown in the field to write a message in the chat screen (chat with customized title)">寫訊息給“%s”&#8230;</string>
    <string name="transfers_empty_new" context="message shown in the screen when there are not any active transfer">[B]沒有活動中[/B]的[A]傳輸[/A][B]。[/B]</string>
    <string name="completed_transfers_empty_new" context="message shown in the screen when there are not any active transfer">[B]沒有已完成[/B]的[A]傳輸[/A][B]。[/B]</string>
    <string name="file_browser_empty_folder_new" context="Text that indicates that a folder is currently empty">[B]空[/B][A]資料夾[/A][B]。[/B]</string>

    <string name="type_message_hint_with_customized_title" context="Hint shown in the field to write a message in the chat screen (chat with customized title)">寫訊息給“%s”&#8230;</string>
    <string name="type_message_hint_with_default_title" context="Hint shown in the field to write a message in the chat screen (chat with default title)">寫訊息給“%s”&#8230;</string>

    <string name="settings_2fa" context="Title of setting Two-Factor Authentication">雙重驗證</string>
    <string name="setting_subtitle_2fa" context="Subtitle of setting Two-Factor Authentication when the preference is disabled">雙重驗證是您帳戶的第二層安全保護。</string>
    <string name="title_2fa" context="Title of the screen Two-Factor Authentication">為什麼需要雙重驗證？</string>
    <string name="two_factor_authentication_explain">雙重驗證是您帳戶的第二層安全保護。這代表著，即使某人持有您的密碼，如果他無法知道只有您會有的六位碼，也無法登入您的帳戶。</string>
    <string name="button_setup_2fa" context="Button that permits user begin with the process of enable Two-Factor Authentication">開始設定</string>
    <string name="explain_qr_seed_2fa_1" context="Text that explain how to do with Two-Factor Authentication QR">掃描或複製種子到您的身份驗證應用程式。</string>
    <string name="explain_qr_seed_2fa_2" context="Text that explain how to do with Two-Factor Authentication seed">請務必將此種子備份於安全的地方，以防您的裝置遺失。</string>
    <string name="explain_confirm_2fa" context="Text that explain how to confirm Two-Factor Authentication">請輸入您身份驗證程式所生成的6位數字代碼。</string>
    <string name="general_verify" context="Text button">確認</string>
    <string name="general_next" context="Text button">次一</string>
    <string name="qr_seed_text_error" context="Text of the alert dialog to inform the user when an error occurs when try to enable seed or QR of Two-Factor Authentication">生成種子或QR碼時出錯，請再試一次。</string>
    <string name="title_2fa_enabled" context="Title of the screen shown when the user enabled correctly Two-Factor Authentication">已啟用雙重驗證</string>
    <string name="description_2fa_enabled" context="Description of the screen shown when the user enabled correctly Two-Factor Authentication">下次登入您的帳戶時，系統會要求您輸入身份驗證程式提供的6位數字代碼。</string>
    <string name="recommendation_2fa_enabled">If you lose access to your account after enabling 2FA and you have not backed up your Recovery Key, MEGA can\'t help you gain access to it again.\n<b>備份您的還原金鑰</b></string>
    <string name="pin_error_2fa" context="Error shown when a user tries to enable Two-Factor Authentication and introduce an invalid code">無效的條碼</string>
    <string name="lost_your_authenticator_device" context="Title of screen Lost authenticator decive">您的驗證設備不見了？</string>
    <string name="login_verification" context="Title of screen Login verification with Two-Factor Authentication">登入驗證</string>
    <string name="change_password_verification" context="Title of screen Change password verification with Two-Factor Authentication">雙重驗證\n更改密碼</string>
    <string name="cancel_account_verification" context="Title of screen Cancel account verification with Two-Factor Authentication">雙重驗證\n取消帳戶</string>
    <string name="change_mail_verification" context="Title of screen Change mail verification with Two-Factor Authentication">雙重驗證\n更改電子郵件地址</string>
    <string name="disable_2fa_verification" context="Title of screen Disable Two-Factor Authentication">停用雙重驗證</string>
    <string name="title_lost_authenticator_device" context="Title of screen Lost authenticator decive">您的驗證設備不見了？</string>
    <string name="error_disable_2fa" context="When the user tries to disable Two-Factor Authentication and some error ocurr in the process">嘗試停用雙重驗證時發生錯誤。請再試一次。</string>
    <string name="error_enable_2fa" context="When the user tries to enable Two-Factor Authentication and some error ocurr in the process">嘗試啟用雙重驗證時發生錯誤。請再試一次。</string>
    <string name="title_enable_2fa" context="Title of the dialog shown when a new account is created to suggest user enable Two-Factor Authentication">啟用雙重驗證</string>
    <string name="label_2fa_disabled" context="Label shown when it disables the Two-Factor Authentication">已停用雙重驗證</string>
    <string name="open_app_button" context="Text of the button which action is to show the authentication apps">開啟於</string>
    <string name="intent_not_available_2fa" context="message when trying to open a link that contains the seed to enable Two-Factor Authentication but there isn’t any app that open it">在您的設備上，沒有任何可用的應用程式可以用來啟用雙重驗證</string>
    <string name="general_close" context="Text button">關閉</string>

    <string name="backup_rk_2fa_end" context="Label shown when Two-Factor Authentication has been enabled to alert user that has to back up his Recovery Key before finish the process">匯出你的還原金鑰後就完成了</string>
    <string name="no_authentication_apps_title" context="Title of dialog shown when it tries to open an authentication app and there is no installed">身份驗證應用程式</string>
    <string name="open_play_store_2fa" context="Message shown to ask user if wants to open Google Play to install some authenticator app">您想開啟Google Play來安裝身份驗證程式嗎？</string>
    <string name="play_store_label" context="Label Play Store">應用商店</string>
    <string name="text_2fa_help" context="Text shown in an alert explaining how to continue to enable Two-Factor Authentication">您需要身份驗證應用程式才能在MEGA上啟用雙重驗證。您可以在手機或平板電腦裡下載並安裝Google Authenticator、Duo Mobile，Authy或Microsoft Authenticator app。</string>


    <string name="number_correctly_imported_from_chat" context="success message when importing multiple files from">已成功分享%d個檔案</string>
    <string name="number_no_imported_from_chat" context="error message when importing multiple files from chat">未能分享%d個檔案</string>
    <string name="preview_content" context="button’s text to open a full screen image">預覽內容</string>

    <string name="no_network_connection_on_play_file" context="message shown when the user clicks on media file chat message, there is no network connection and the file is not been downloaded">無法執行串流式傳輸，也未下載檔案</string>
    <string name="error_fail_to_open_file_no_network" context="message shown when the user open a file, there is no network connection and the file is not been downloaded">由於沒有網路連線，我們無法開啟檔案。</string>
    <string name="file_already_exists" context="message when trying to save for offline a file that already exists">檔案已存在於離線存取裡</string>

    <plurals name="error_forwarding_messages">
        <item context="Error message if forwarding a message failed, one message" quantity="one">訊息未轉發</item>
        <item context="Error message if forwarding a message failed, many messages" quantity="other">訊息未轉發</item>
    </plurals>

    <string name="title_confirmation_disable_rich_links" context="Title of the dialog to disable the rich links previews on chat">預覽網址</string>
    <string name="text_confirmation_disable_rich_links" context="Text of the dialog to disable the rich links previews on chat">您已永久停用網址連結預覽功能。您可以在設定中重新啟用連結預覽功能。請問您想繼續嗎？</string>

    <string name="call_missed_messages" context="Message shown when a call ends.">[A]未接來電[/A]</string>
    <string name="call_rejected_messages" context="Message shown when a call ends.">[A]通話被拒[/A]</string>
    <string name="call_cancelled_messages" context="Message shown when a call ends.">[A]通話取消[/A]</string>
    <string name="call_failed_messages" context="Message shown when a call ends.">[A]通話失敗[/A]</string>
    <string name="call_not_answered_messages" context="Message shown when a call ends.">[A]未接聽電話[/A]</string>

    <string name="contact_email" context="Indicates that can type a contact email">聯絡人電子郵件</string>
    <string name="contact_not_added" context="When it tries to add a contact in a list an is already added">您已加入此連絡人。</string>

    <string name="error_message_invalid_format" context="Content of a normal message that cannot be recognized">訊息格式無效</string>
    <string name="error_message_invalid_signature" context="Content of a normal message that cannot be recognized">訊息簽名無效</string>

    <string name="error_streaming" context="When the user tries to reproduce a file through streaming and ocurred an error creating it">嘗試創建串流時發生錯誤</string>

    <string name="context_restore" context="Menu option to restore an item from the Rubbish bin">恢復</string>

    <string name="context_correctly_node_restored" context="success message when a node was restore from Rubbish bin">還原至%s</string>
    <string name="context_no_restored" context="error message when a node was restore from Rubbish bin">發生錯誤。未能還原</string>

    <string name="context_send_message" context="menu item from contact section to send a message to a contact">發送訊息</string>

    <plurals name="plural_contact_sent_to_chats">
        <item context="Message shown when a contact is successfully sent to several chats, one contact" quantity="one">聯絡人資料已成功發送到聊天室中</item>
        <item context="Message shown when a contact is successfully sent to several chats, more contacts" quantity="other">聯絡人資料已成功發送到聊天室中</item>
    </plurals>

    <string name="error_MEGAdrop_not_supported" context="Error message on opening a MEGAdrop folder link">尚不支援MEGAdrop資料夾</string>

    <string name="pre_overquota_alert_text" context="Pre overquota error dialog when trying to copy or import a file">此操作無法完成，因為它會超出您目前的儲存限制。您要升級自己的帳戶嗎？</string>

    <string name="archived_chats_title_section" context="Title of the section Archived chats">已封存的對話</string>

    <string name="archived_chats_show_option" context="Text of the option to show the arhived chat, it shows the number of archived chats">封存聊天 (%d)</string>

    <string name="archive_chat_option" context="Title of the option on the chat list to archive a chat">封存對話</string>
    <string name="unarchive_chat_option" context="Title of the option on the chat list to unarchive a chat">解除封存對話</string>

    <string name="general_archive" context="Confirmation button of the dialog to archive a chat">封存</string>
    <string name="general_unarchive" context="Confirmation button of the dialog to unarchive a chat">未封存</string>

    <string name="success_archive_chat" context="Message shown when a chat is successfully archived, it shows the name of the chat">已封存%s個聊天。</string>
    <string name="error_archive_chat" context="Error message shown when a chat has not be archived, it shows the name of the chat">發生錯誤。未封存%s個聊天。</string>

    <string name="success_unarchive_chat" context="Message shown when a chat is successfully unarchived, it shows the name of the chat">取消封存%s個聊天。</string>
    <string name="error_unarchive_chat" context="Error message shown when a chat has not be unarchived, it shows the name of the chat">發生錯誤。未能取消封存%s個聊天。</string>

    <string name="archived_chats_empty" context="Message shown when the user has no archived chats">[A]沒有[/A] [B]封存的聊天[/B]</string>

    <string name="inactive_chat" context="Subtitle of chat screen when the chat is inactive">不活躍的聊天</string>
    <string name="archived_chat" context="Subtitle of chat screen when the chat is archived">封存的聊天</string>

    <string name="number_incorrectly_restored_from_rubbish" context="error message when restoring several nodes from rubbish">未能成功還原%d個項目</string>
    <string name="number_correctly_restored_from_rubbish" context="success message when restoring several nodes from rubbish">成功還原%d個項目</string>

    <string name="join_call_layout" context="Title of the layout to join a group call from the chat screen">點擊即可加入通話</string>

    <string name="invite_contacts" context="Label shown when the user wants to add contacts into his MEGA account">邀請聯絡人</string>
    <string name="share_with" cotext="Label shown when the user wants to share something with other contacts">與之分享</string>
    <string name="contacts_list_empty_text_loading_share" context="Message shown while the contact list from the device and from MEGA is being read and then shown to the user">載入聯絡人&#8230;</string>
    <string name="title_new_group" context="Title of the screen New Group">新群組</string>
    <string name="subtitle_new_group" context="Subtitle of the screen New Group">輸入群組名稱</string>
    <string name="hint_type_group" context="Hint of edittext shown when it is creating a new group to guide user to type the name of the group">為您的群組命名</string>
    <string name="confirmation_delete_contact" context="Text of the confirm dialog shown when it wants to remove a contact from a chat">確定要把%s從這個聊天對話中移除？</string>

    <string name="settings_file_management_file_versions_title" context="Settings preference title to show file versions info of the account">檔案版本</string>
    <string name="settings_file_management_file_versions_subtitle" context="Settings preference subtitle to show file versions info of the account">%1$d個檔案版本，總計%2$s個</string>

    <string name="settings_file_management_category" context="Title of the section File management on Settings section">檔案管理</string>

    <string name="settings_file_management_delete_versions" context="Option in Settings to delete all the versions of the account">刪除我所有舊版本的檔案</string>
    <string name="settings_file_management_subtitle_delete_versions" context="subtitle of the option in Settings to delete all the versions of the account">所有當前版本檔案將保留。僅歷史版本的檔案會被刪除。</string>

    <string name="text_confirmation_dialog_delete_versions" context="Text of the dialog to delete all the file versions of the account">您即將刪除所有檔案的版本歷史記錄。從聯繫人分享給您的任何檔案版本都只有分享者能刪除。\n\n請注意，當前的這個檔案不會被刪除。</string>

    <string name="success_delete_versions" context="success message when deleting all the versions of the account">已成功刪除檔案版本</string>
    <string name="error_delete_versions" context="error message when deleting all the versions of the account">嘗試刪除所有過去的檔案版本時發生錯誤，請於稍後重試。</string>

    <string name="settings_enable_file_versioning_title" context="Title of the option to enable or disable file versioning on Settings section">檔案版本控制</string>
    <string name="settings_enable_file_versioning_subtitle" context="Subtitle of the option to enable or disable file versioning on Settings section">為您整個帳戶啟用或停用檔案版本控制。\nr]停用檔案版本控制並不會讓您的聯絡人在共享資料夾中無法建立新版本的檔案。</string>
    <string name="choose_chat" context="section title to select a chat to send a file">選擇聊天</string>

    <string name="type_mail" context="Hint shown to guide user on activity add contacts">點擊、輸入姓名或電子郵件</string>

    <string name="confirmation_invite_contact" context="Text of the confirm dialog shown when it wants to add a contact from a QR scaned">將%s新增為您的聯絡人？</string>
    <string name="confirmation_not_invite_contact" context="Text of the confirm dialog shown when it wants to add a contact from a QR scaned and is already added before">您已新增聯繫人%s。</string>
    <string name="confirmation_invite_contact_already_added" context="Text of the confirm dialog shown when it wants to add a contact from a QR scaned and is already added before">您已新增聯繫人%s。</string>
    <string name="confirmation_share_contact" context="Text of the confirm dialog shown when it wants to add a contact from a QR scaned">與%s分享？</string>
    <string name="new_group_chat_label" context="Text button for init a group chat">新群組聊天</string>
    <string name="send_contacts" context="Label shown when the user wants to add contacts into a chat conversation">加入連絡人</string>

    <string name="title_alert_logged_out" context="Title of the alert when the account have been logged out from another client">已登出</string>
    <string name="account_confirmed" context="Text shown to indicate user that his account has already been confirmed">您的帳戶已通過認證。請登入帳戶以開始使用。</string>
    <string name="confirm_account" context="Text shown to indicate user that his account should be confirmed typing his password">請輸入您的密碼以確認帳戶</string>

    <string name="error_own_email_as_contact" context="Error shown if a user tries to add their own email address as a contact">您無須增加個人的電子郵件</string>

    <string name="invalid_code" context="Error shown when a user tries to enable Two-Factor Authentication and introduce an invalid code">無效的條碼</string>

    <string name="text_almost_full_warning" context="Text of the dialog shown when the storage of a FREE account is almost full">雲端硬碟幾乎已滿。升級為PRO專業版並獲得高達%1$s的儲存空間和%2$s的傳輸配額。</string>
    <string name="text_almost_full_warning_pro_account" context="Text of the dialog shown when the storage of a PRO I or II account is almost full">雲端硬碟幾乎要滿了。立即升級，並獲得高達%1$s的儲存空間和%2$s的傳輸配額。</string>
    <string name="text_almost_full_warning_pro3_account" context="Text of the dialog shown when the storage of a PRO III account is almost full">雲端硬碟已經快要滿了。如果您需要更多儲存空間，請聯絡MEGA客服部門，讓我們為您設計專屬方案。</string>
    <string name="text_storage_full_warning" context="Text of the dialog shown when the storage of a FREE account is full">雲端硬碟已滿。立即升級為PRO專業版帳戶並獲得高達%1$s的儲存空間和%2$s的傳輸配額。</string>
    <string name="text_storage_full_warning_pro_account" context="Text of the dialog shown when the storage of a PRO I or II account is full">雲端硬碟已滿。立即升級並獲得高達%1$s的儲存空間和%2$s的傳輸配額。</string>
    <string name="text_storage_full_warning_pro3_account" context="Text of the dialog shown when the storage of a PRO III account is full">雲端硬碟已滿。如果您需要更多儲存空間，請聯絡MEGA客服部門，讓我們為您設計專屬方案。</string>
    <string name="button_plans_almost_full_warning" context="Button of the dialog shown when the storage is almost full to see the available PRO plans">參看方案</string>
    <string name="button_custom_almost_full_warning" context="Button of the dialog shown when the storage is almost full to custom a plan">客製化方案</string>
    <string name="button_bonus_almost_full_warning" context="Button of the dialog shown when the storage is almost full to get bonus">獲得獎勵</string>

    <string name="title_mail_upgrade_plan" context="Mail title to upgrade to a custom plan">升級為客製化方案</string>
    <string name="subject_mail_upgrade_plan" context="Mail subject to upgrade to a custom plan">如何升級到客製化方案，請與我們洽詢：</string>

    <string name="word_me" context="Used in chat list screen to indicate in a chat list item that the message was sent by me, followed by the message">我：</string>

    <string name="call_button" context="Title of the button in the contact info screen to start an audio call">通話</string>
    <string name="message_button" context="Title of the button in the contact info screen to send a message">訊息</string>
    <string name="video_button" context="Title of the button in the contact info screen to start a video call">影片</string>

    <string name="title_chat_explorer" context="Title of chat explorer to send a link or file to a chat">寄給&#8230;</string>
    <string name="title_cloud_explorer" context="Title of cloud explorer to upload a link or file">上傳至&#8230;</string>

    <string name="contact_info_button_more" context="More button in contact info page">更多</string>

    <plurals name="plural_select_file">
        <item context="one file" quantity="one">選擇檔案</item>
        <item context="Section title to select a file to perform an action, more files" quantity="other">選擇檔案</item>
    </plurals>

    <string name="title_confirm_send_invitation" context="Title of confirmation dialog of sending invitation to a contact">邀請%1$s?</string>

    <string name="title_share_folder_explorer" context="Title of shared folder explorer to choose a folder to perform an action">選擇資料夾</string>

    <string name="login_warning_abort_transfers" context="Popup message shown if an user try to login while there is still living transfer">所有傳輸都將被取消，您要登入嗎？</string>
    <string name="logout_warning_abort_transfers" context="Popup message shown if an user try to login while there is still living transfer">所有傳輸都將被取消，您要登出嗎？</string>

    <string name="subtitle_read_only_permissions" context="Label to explain the read only participant permission in the options panel of the group info screen">僅能閱讀</string>

    <string name="used_space" context="Label shown the total space and the used space in an account">[B]%2$s[/B]的[A]%1$s[/A]已被使用</string>

    <string name="staging_api_url_title" context="title of the alert dialog when the user is changing the API URL to staging">更改為測試伺服器？</string>
    <string name="staging_api_url_text" context="Text of the alert dialog when the user is changing the API URL to staging">您確定要更改為測試伺服器？您的帳戶可能會遇到無法恢復的問題。</string>

    <string name="title_confirmation_open_camera_on_chat" context="Title of the confirmation dialog to open the camera app and lose the relay of the local camera on the in progress call">要開啟相機？</string>
    <string name="confirmation_open_camera_on_chat" context="Text of the confirmation dialog to open the camera app and lose the relay of the local camera on the in progress call">如果您開啟相機，您當前通話的視頻傳送將被中斷。</string>

    <string name="notification_chat_undefined_title" context="Title of the notification when there is unknown activity on the Chat">聊天活動</string>
    <string name="notification_chat_undefined_content" context="Content of the notification when there is unknown activity on the Chat">您可能有新的訊息</string>
    <string name="retrieving_message_title" context="When app is retrieving push message">檢索郵件</string>

    <string name="settings_rb_scheduler_enable_title" context="Title of Rubbish bin scheduler option in settings to enable or disable the functionality">垃圾桶清理時程</string>
    <string name="settings_rb_scheduler_enable_subtitle" context="Subtitle of Rubbish bin scheduler option in settings to enable or disable the functionality in free accounts">垃圾筒會自動幫您清空。</string>

    <string name="settings_rb_scheduler_enable_period_PRO" context="Title of Rubbish bin scheduler option in settings to enable or disable the functionality in PRO accounts">最短期間為7天。</string>
    <string name="settings_rb_scheduler_enable_period_FREE" context="Title of Rubbish bin scheduler option in settings to enable or disable the functionality in PRO accounts">最短期間為7天，最長期間為30天。</string>
	<string name="settings_compression_queue_subtitle" context="Sub title of compression queue notification option in settings indicating the size limits. Please keep the placeholders because are to show the size limits including units in runtime. For example: The minimum size is 100MB and the maximum size is 1000MB.">最小尺寸為%1$s，最大尺寸為%2$s。</string>

    <string name="settings_rb_scheduler_select_days_title" context="Title of Rubbish bin scheduler option in settings to set up the number of days of the rubbish bin scheduler">刪除較舊的檔案，早於</string>
    <string name="settings_rb_scheduler_select_days_subtitle" context="Time in days (plural). The placeholder is for the time value, please adjust the position based on linguistics">%d天</string>
	<string name="settings_video_compression_queue_size_popup_title" context="Title of popup that userd to set compression queue size (in MB) in settings">請通知我，如果大小大於</string>

	<string name="settings_video_compression_queue_size_title" context="Title of compression queue size option in settings">如果要壓縮的影片大於</string>

    <string name="settings_rb_scheduler_alert_disabling" context="Text of the alert when a FREE user tries to disable the RB scheduler">欲停用垃圾桶清理排程或設定更長的保留期限，您需要訂閱一個PRO計劃。</string>

    <string name="hint_days" context="Hint of the field to write the days of the rubbish bin scheduler">日</string>
    <string name="get_chat_link_option" context="Title of the option to generate a public chat link">取得聊天連結</string>
    <string name="manage_chat_link_option" context="Title of the option to manage a public chat link">管理聊天連結</string>

    <string name="make_chat_private_option" context="Title of the option to make a public chat private">啟用加密金鑰輪替</string>
    <string name="make_chat_private_option_text" context="Text of the dialog to change a public chat to private (enable encrypted key rotation)">金鑰輪替會稍微安全些，但不允許您建立聊天連接，而且新的參與者將無法看到歴史的訊息。</string>
    <string name="make_chat_private_not_available_text" context="Text of the option to change a public chat to private (enable encrypted key rotation)">與超過100位參與者的對話無法使用金鑰輪替功能。</string>
    <string name="warning_make_chat_private" context="Warning show to the user when tries to make private a public chat and the chat has more than 100 participants">由於超過參與者人數上限，因此無法將此聊天轉換為私人聊天。</string>

    <string name="message_created_chat_link" context="Text shown when a moderator of a chat create a chat link. Please keep the placeholder because is to show the moderator’s name in runtime.">[A]%1$s[/A][B]建立聊天連結。[/B]</string>
    <string name="message_deleted_chat_link" context="Text shown when a moderator of a chat delete a chat link. Please keep the placeholder because is to show the moderator’s name in runtime.">[A]%1$s[/A][B]移除聊天連結。[/B]</string>

    <string name="action_delete_link" context="Title of the option to delete a chat link">刪除聊天室連結</string>

    <string name="title_alert_chat_link_error" context="Title of the alert when a chat link is invalid">聊天室連結</string>
    <string name="confirmation_close_sessions_text" context="Text of the dialog to confirm after closing all other sessions">這將使您退出除了當前活動以外的所有其他連線活動。</string>
    <string name="confirmation_close_sessions_title" context="Title of the dialog to confirm after closing all other sessions">您要關閉所有其它連線活動？</string>

    <string name="number_of_participants" context="Subtitle chat screen for groups with permissions and not archived, Plural of participant. 2 participants">%d位與會者</string>

    <string name="action_join" context="Label of the button to join a chat by a chat link">加入</string>

    <string name="observers_chat_label" context="Label for observers of a group chat">觀察員</string>

    <string name="error_chat_link" context="Message on the title of the chat screen if there were any error loading the chat link">加載聊天連結時發生錯誤。</string>

    <string name="error_chat_link_init_error" context="Message on the title of the chat screen if there were any error loading the chat link without logging">當加載聊天連結初始化聊天時發生錯誤。</string>

    <string name="alert_already_participant_chat_link" context="Message on the alert to preview a chat link if the user is already a participant">您已加入此對談。</string>

    <string name="alert_invalid_preview" context="Message on the alert to close a chat preview if the link is invalid">此對談預覽已不再可用。如果您退出預覽，將無法再開啟它。</string>

    <string name="message_set_chat_private" context="Text shown when a moderator changes the chat to private. Please keep the placeholder because is to show the moderator’s name in runtime.">[A]%1$s[/A][B]開啟加密金鑰輪替。[/B]</string>

    <string name="invalid_chat_link" context="error message shown when a chat link is invalid">此對談已無法使用</string>
    <string name="invalid_chat_link_args" context="error message shown when a chat link is not well formed">無效的聊天連結</string>

    <string name="ekr_label" context="When it is creating a new group chat, this option permits to establish it private or public">加密金鑰輪替</string>
    <string name="ekr_explanation" context="Text of the dialog to change a public chat to private (enable encrypted key rotation)">金鑰輪替會稍微安全些，但不允許您建立聊天連接，而且新的參與者將無法看到歴史的訊息。</string>

    <string name="subtitle_chat_message_enabled_ERK" context="Text of the dialog to change a public chat to private (enable encrypted key rotation)">金鑰輪替會稍微安全些，但不允許您建立聊天連接，而且新的參與者將無法看到歴史的訊息。</string>
    <string name="action_open_chat_link" context="Menu item">開啟聊天連結</string>

    <string name="invite_not_sent_already_sent" context="Message shown when a contact request has not been sent because the invitation has been sent before">給聯絡人%s的邀請之前已發送過，可在已發送請求的頁面中查閱。</string>

    <string name="save_qr_cloud_drive" context="Label shown to indicate the QR is saving in Cloud Drive">在雲端硬碟中儲存%s &#8230;</string>

    <string name="general_folders" context="General label for folders">資料夾</string>
    <string name="general_files" context="General label for files">檔案</string>
    <string name="general_save_to_device" context="Item menu option upon right click on one or multiple files">儲存至裝置</string>

    <string name="title_upload_explorer" context="Title of cloud explorer to upload a file">上傳至MEGA</string>
    <string name="choose_destionation" context="Label choose destination">選擇目的地</string>
    <string name="general_show_more" context="Label that indicates show more items">顯示更多</string>
    <string name="general_show_less" context="Label that indicates show less items">顯示較少</string>

    <string name="notification_new_contact_request" context="Subtitle of the historic notification for a new contact request">[A]%s[/A][B]向您發送了聯絡人請求。[/B]</string>
    <string name="notification_new_contact" context="Subtitle of the historic notification for a new contact">[A]%s[/A][B]現在是聯絡人。[/B]</string>
    <string name="notification_new_shared_folder" context="Subtitle of the historic notification for a new shared folder">來自[A]%s.[/A][B]新的共享資料夾[/B]</string>

    <string name="notification_reminder_contact_request" context="Subtitle of the historic notification for a reminder new contact request">[A]提醒：[/A][B]%s[/B][C]向您發送一個聯絡人請求。[/C]</string>

    <string name="title_contact_request_notification_cancelled" context="Title of the historic notification for a contact request cancelled">聯絡人請求已取消</string>
    <string name="subtitle_contact_request_notification_cancelled" context="Subtitle of the historic notification for contact request cancelled">[A]%s[/A][B]取消了聯絡人請求。[/B]</string>

    <string name="title_contact_notification_deleted" context="Title of the historic notification when an user deletes you as contact">聯絡人已刪除</string>
    <string name="subtitle_contact_notification_deleted" context="Subtitle of the historic notification when an user deletes you as contact">[A]%s[/A][B]已刪除您作為他的聯絡人。[/B]</string>

    <string name="title_contact_notification_blocked" context="Title of the historic notification when an user blocks you as contact">聯絡人已封鎖</string>
    <string name="subtitle_contact_notification_blocked" context="Subtitle of the historic notification when an user blocks you as contact">[A]%s[/A][B]已封鎖您。[/B]</string>

    <string name="section_notification_with_unread" context="Item of the navigation title for the notification section when there is any unread">[A](%1$d)[/A]則訊息</string>
    <string name="section_notification_user_with_nickname" context="Text shown in the notifications section. When a contact has nickname, nickname (email) will be shown">[A]%1$s (%2$s)[/A]</string>

    <string name="title_account_notification_deleted" context="Title of the historic notification for an account deleted">帳戶已刪除</string>
    <string name="subtitle_account_notification_deleted" context="Subtitle of the historic notification for an account deleted">[B]帳戶[/B][A]%s[/A][B]已刪除。[/B]</string>

    <string name="subtitle_file_takedown_notification" context="Subtitle of file takedown historic notification">[A]您公開分享的檔案[/A][B]%s[/B][C]已被刪除。[/C]</string>
    <string name="subtitle_folder_takedown_notification" context="Subtitle of folder takedown historic notification">[A]您公開分享的資料夾[/A][B]%s[/B][C]已被刪除。[/C]</string>

    <string name="message_file_takedown_pop_out_notification" context="Popup notification text on mouse-over of taken down file.">此檔案接獲下架通知且已被移除</string>
    <string name="message_folder_takedown_pop_out_notification" context="Popup notification text on mouse-over taken down folder.">此資料夾接獲下架通知且已被移除</string>
    <string name="dispute_takendown_file" context="option to dispute taken down file or folder">爭議被刪除</string>
    <string name="error_download_takendown_node" context="Error shown when download a file that has violated ToS/AUP.">由於ToS/AUP違規而無法存取</string>
    <plurals name="alert_taken_down_files">
        <item context="Alert shown when one file was not downloaded due to ToS/AUP violation, Singular of taken down file. 1 file" quantity="one">由於違反服務條款 / 可接受使用政策，%d個檔案未下載。</item>
        <item context="Alert shown when some files were not downloaded due to ToS/AUP violation, Plural of taken down files. 2 files" quantity="other">由於違反服務條款 / 可接受使用政策，%d個檔案未下載。</item>
    </plurals>

    <string name="subtitle_file_takedown_reinstated_notification" context="Subtitle of a file takedown reinstated historic notification">[A]您公開分享的檔案[/A][B]%s[/B][C]已經恢復。[/C]</string>
    <string name="subtitle_folder_takedown_reinstated_notification" context="Subtitle of a folder takedown reinstated historic notification">[A]您公開分享的資料夾[/A][B]%s[/B][C]已經恢復。[/C]</string>

    <string name="title_outgoing_contact_request" context="Title of the historic notification for outgoing contact requests">發送的邀請</string>
    <string name="title_incoming_contact_request" context="Title of the historic notification for incoming contact requests">收到的邀請</string>

    <string name="subtitle_outgoing_contact_request_denied" context="Subtitle of the historic notification for contact request denied">[A]%s [/A][B]拒絕您的聯絡人請求。[/B]</string>
    <string name="subtitle_outgoing_contact_request_accepted" context="Subtitle of the historic notification for contact request accepted">[A]%s[/A][B]接受您的聯絡人請求。[/B]</string>

    <string name="notification_deleted_shared_folder" context="Subtitle of the historic notification for deleted shared folders (one or many)">存取[A]%s[/A][B]分享的資料夾權限[/B][B]已移除[/B]</string>
    <string name="notification_left_shared_folder" context="Subtitle of the historic notification when a contact leaves a shared folder">[A]%s[/A][B]已離開共享資料夾。[/B]</string>
    <string name="notification_left_shared_folder_with_name" context="Subtitle of the historic notification when a contact leaves a shared folder and the name of the folder is known">[A]%1$s[/A][B]已離開共享資料夾。[/B][A]%2$s.[/A]</string>

    <string name="subtitle_incoming_contact_request_ignored" context="Subtitle of the historic notification for incoming contact request ignored">來自[A]%s[/A][B]的聯絡人請求[/B][B]被忽略[/B]</string>
    <string name="subtitle_incoming_contact_request_accepted" context="Subtitle of the historic notification for incoming contact request accepted">來自[A]%s[/A][B]的聯絡人請求[/B][B]被接受[/B]</string>
    <string name="subtitle_incoming_contact_request_denied" context="Subtitle of the historic notification for incoming contact request declined">來自[A]%s[/A][B]的聯絡人請求[/B][B]被拒絕[/B]</string>

    <string name="type_of_my_account" context="Subtitle of the Upgrade account section">您現在的帳戶是[A]%s[/A]</string>
    <string name="footnote_achievements" context="Footnote to clarify the storage space is subject to the achievement program">取決於您所達成的獎勵挑戰。</string>
    <string name="select_payment_method" context="after choosing one PRO plan, the user have to choose the payment method: credit card, fortumo, etc">選擇付款方式</string>

    <string name="billing_period_title" context="title of billing period">繳費週期</string>
    <string name="billed_one_off_month" context="Option of one-off (month) billing. Placeholder: purchase price.">[A]一次性(月)[/A] %s</string>
    <string name="billed_one_off_year" context="Option of one-off (year) billing. Placeholder: purchase price.">[A]一次性(年)[/A] %s</string>
    <string name="billed_monthly_text" context="Option of monthly billing period. Placeholder: purchase price">[A]月繳[/A] %s/月</string>
    <string name="billed_yearly_text" context="Option of yearly billing period. Placeholder: purchase price">[A]年繳[/A] %s/年</string>
    <string name="button_cancel" context="dialog option cancel in alert dialog">取消</string>
    <string name="button_continue" context="dialog option continue in alert dialog">繼續</string>

    <string name="payment_method_google_wallet" context="one of the payment methods">[A]Google Pay[/A] (訂閱)</string>
    <string name="payment_method_credit_card" context="one of the payment methods">[A]信用卡[/A] (訂閱)</string>
    <string name="payment_method_fortumo" context="one of the payment methods">[A]電信商[/A] (一次性)</string>
    <string name="payment_method_centili" context="one of the payment methods">[A]電信商[/A] (一次性)</string>

    <string name="new_label_notification_item" context="Capital letters. Text of the label of a new historic notifications">新</string>
    <string name="label_custom_plan" context="When user is on PRO 3 plan, we will display an extra label to notify user that they can still contact support to have a customised plan.">想升級您目前的訂閱方案，請聯繫支援部門以尋求[A]客製化方案[/A]。</string>

    <string name="context_new_file_name_hint" context="Input field description in the create file dialog.">檔案名稱</string>
    <string name="option_enable_last_green_chat" context="Option in Settings section to enable the last active connection in chat">顯示最後上線時間&#8230;</string>
    <string name="subtitle_option_enable_last_green_chat" context="Subtitle of the option in Settings section to enable the last active connection in chat">允許您的聯絡人查看您上次在MEGA上活動是什麼時候。</string>

	<string name="title_out_of_space" context="title of notification when device is out of storage during camera upload">沒有足夠的儲存空間</string>
	<string name="message_out_of_space" context="message will be shown when there is not enough space to perform camera upload.">沒有足夠的儲存空間執行影片壓縮。</string>
	<string name="title_compression_size_over_limit" context="the title of the notification that displays when compression larger than setting">影片壓縮的檔案太大</string>
	<string name="message_compression_size_over_limit" context="the content message of the notification that displays when compression larger than setting, placeholder: size in MB">要壓縮影片的大小總和超過%s，請將您的裝置接上電源來繼續</string>
	<string name="message_keep_device_name" context="Message displayed when the user changes the ‘Keep file names as in the device’ setting">此設定將在下次執行相機上傳時生效</string>
	<string name="message_compress_video" context="Notification message when compressing video to show the compressed percentage. Please, keep the placeholder because it is for adding the percentage value at runtime.">%s已壓縮</string>
	<string name="title_compress_video" context="notification title when compressing video">壓縮影片%1$d/%2$d</string>
	<string name="error_invalid_folder_selected" context="error message pops up when user selected an invalid folder for camera upload">選擇的資料夾無效</string>

    <plurals name="num_files_with_parameter">
        <item context="on the section notifications indicates the number of files added to a shared folder, Singular of file. 1 file" quantity="one">%d 個檔案</item>
        <item context="on the section notifications indicates the number of files added to a shared folder, Plural of file. 2 files" quantity="other">%d 個檔案</item>
    </plurals>

    <plurals name="num_folders_with_parameter">
        <item context="on the section notifications indicates the number of folder added to a shared folder, Singular of folder/directory. 1 folder" quantity="one">%d 個資料夾</item>
        <item context="on the section notifications indicates the number of folder added to a shared folder, Plural of folder/directory. 2 folders" quantity="other">%d 個資料夾</item>
    </plurals>

    <string name="subtitle_notification_added_folders_and_files" context="Subtitle of the historic notification for new additions inside an existing shared folder. Placeholders are: email who added the folders or files, number of folders added, number of files added">[A]%1$s[/A][B]已新增 %2$s 和 %3$s[/B]</string>

    <plurals name="subtitle_notification_added_files">
        <item context="Subtitle of the historic notification for new additions inside an existing shared folder, Singular of file. 1 file" quantity="one">[A]%1$s [/A][B]已新增 %2$d 個檔案。[/B]</item>
        <item context="Subtitle of the historic notification for new additions inside an existing shared folder, Plural of file. 2 files" quantity="other">[A]%1$s [/A][B]已新增 %2$d 個檔案。[/B]</item>
    </plurals>

    <plurals name="subtitle_notification_deleted_items">
        <item context="Subtitle of the historic notification for deletions inside an existing shared folder, Singular of item. 1 item" quantity="one">[A]%1$s [/A][B]已刪除 %2$d 個項目。[/B]</item>
        <item context="Subtitle of the historic notification for deletions inside an existing shared folder, Plural of item. 2 items" quantity="other">[A]%1$s [/A][B]已刪除 %2$d 個項目。[/B]</item>
    </plurals>

    <plurals name="subtitle_notification_added_folders">
        <item context="Subtitle of the historic notification for new additions inside an existing shared folder, Singular of folder. 1 folder" quantity="one">[A]%1$s [/A][B]已新增 %2$d 個資料夾。[/B]</item>
        <item context="Subtitle of the historic notification for new additions inside an existing shared folder, Plural of folder. 2 folders" quantity="other">[A]%1$s [/A][B]已新增 %2$d 個資料夾。[/B]</item>
    </plurals>

    <plurals name="subtitle_of_group_chat">
        <item context="Subtitle chat screen for groups with permissions and not archived, Singular of participant. 1 participant" quantity="one">%d位與會者</item>
        <item context="Subtitle chat screen for groups with permissions and not archived, Plural of participant. 2 participants" quantity="other">%d位與會者</item>
    </plurals>

    <string name="custom_subtitle_of_group_chat" context="Subtitle chat screen for groups with permissions, not archived and custom titles, When there are more than 4 participants in the chat. Example: user1, user2, user3 and 7 more">還有%1$s和%2$d</string>

    <string name="message_error_set_title_get_link" context="Error when the user tries to get a public chat link for a chat with the default title">在您產出聊天室連結之前，您需要先設定說明：</string>

    <string name="chat_link_copied_clipboard" context="success alert when the user copy a chat link to the clipboard">聊天連結已複製至剪貼簿</string>

    <string name="type_month" context="Label to show the price of each plan in the upgrade account section">[A]自[/A] %s / [A]月[/A] *</string>
    <string name="type_business_month" context="Label to show the price of business plan in the upgrade account section">%s 每用戶 / [A]月[/A] [A]起[/A]*</string>
    <string name="upgrade_comment" context="the meaning of the asterisk in monthly* and annually* payment">*在下次自動更新日期前，自動續訂可隨時取消</string>
    <string name="call_started_messages" context="Message shown when a call starts.">通話開始</string>

    <string name="ssl_error_dialog_title" context="Title of the dialog to inform about a SSL error">SSL金鑰錯誤</string>
    <string name="ssl_error_dialog_text" context="Text of the dialog to inform about a SSL error">MEGA無法透過SSL安全地連線，您可能在使用有額外要求的公共Wi-Fi。</string>

    <string name="context_empty_notifications" context="Text of the empty screen for the notifications section">[B]沒有[/B][A]通知[/A][B]。[/B]</string>

    <string name="general_setup_mega" context="Permissions screen title">設定MEGA</string>
    <string name="setup_mega_explanation" context="Permissions screen explanation">MEGA需存取您的相片、媒體與檔案，好讓您可與朋友分享、交換加密訊息與進行安全通話。</string>
    <string name="allow_acces_media_title" cotext="Title of the screen asking permissions for files">允許存取相片、媒體與檔案。</string>
    <string name="allow_acces_media_subtitle" context="Subtitle of the screen asking permissions for files">為了分享相片、媒體與檔案，MEGA需要您的允許。</string>
    <string name="allow_acces_camera_title" cotext="Title of the screen asking permissions for camera">啟用相機</string>
    <string name="allow_acces_camera_subtitle" context="Subtitle of the screen asking permissions for camera">允許存取相機以掃描文件、拍照與進行視訊通話。</string>
    <string name="allow_acces_calls_title" cotext="Title of the screen asking permissions for microphone and write in log calls">啟用通話</string>
    <string name="allow_acces_contact_title" cotext="Title of the screen asking permissions for contacts">啟用存取您的通訊錄</string>
    <string name="allow_acces_contact_subtitle" context="Subtitle of the screen asking permissions for contacts">輕易的在您通訊錄中找到有在使用MEGA的聯絡人。</string>
    <string name="allow_access_contact_explanation" context="Explanation under the subtitle of asking permissions for contacts to explain that MEGA will never use the address book data for any other purpose">MEGA不會將這些資料用於任何其他目的，並且未經您的同意絕不會與您的聯絡人互動。</string>
    <string name="allow_acces_calls_subtitle_microphone" context="Subtitle of the screen asking permissions for microphone">允許存取麥克風以進行加密通話。</string>
    <string name="general_enable_access" context="General enable access">允許存取</string>
    <string name="title_chat_shared_files_info" context="Title of the option on chat info screen to list all the files sent to the chat">共享檔案</string>

    <string name="error_message_already_sent" context="Error mesage when trying to remove an uploading attachment that has already finished">已經發送附件</string>

    <string name="group_call_ended_message" context="Message shown when a group call ends.">[A]群組通話結束[/A][C]。通話時間：[/C]</string>
    <string name="call_ended_message" context="Message to indicate a call has ended and indicate the call duration.">[A]通話結束[/A][C]。通話時間：[/C]</string>
    <plurals name="plural_call_ended_messages_hours">
        <item context="Message that shows the hours of a call when it ends, one hour" quantity="one">[B]%1$s小時[/B]</item>
        <item context="Message that shows the hours of a call when it ends, more hours" quantity="other">[B]%1$s小時[/B]</item>
    </plurals>
    <plurals name="plural_call_ended_messages_minutes">
        <item context="Message that shows the minutes of a call when it ends, one minute" quantity="one">[B]%1$s分[/B]</item>
        <item context="Message that shows the minutes of a call when it ends, more minutes" quantity="other">[B]%1$s分[/B]</item>
    </plurals>
    <plurals name="plural_call_ended_messages_seconds">
        <item context="Message that shows the seconds of a call when it ends, one second" quantity="one">[B]%1$d秒[/B]</item>
        <item context="Message that shows the seconds of a call when it ends, more seconds" quantity="other">[B]%1$d秒[/B]</item>
    </plurals>
    <string name="call_ended_no_duration_message" context="Message to indicate a call has ended without indicate the call duration.">[A]通話結束[/A]</string>
    <string name="group_call_ended_no_duration_message" context="Message to indicate a group call has ended without indicate the call duration.">[A]群組通話結束[/A]</string>

    <string name="last_seen_today" context="String that appears when we show the last activity of a contact, when the last activity was today. For example: Last seen today 11:34a.m.">今天[A]最後上線時間 [/A]%1$s</string>
    <string name="last_seen_long_time_ago" context="String that appears when we show the last activity of a contact, but it’s been a long time ago that we don’t see any activity from that user">[A]最後上線時間 [/A]很久以前</string>
    <string name="last_seen_general" context="String that appears when we show the last activity of a contact, when the last activity was before today. For example: Last seen March 14th,2018 11:34a.m.">[A]最後上線時間 [/A]%1$s %2$s</string>

    <string name="label_today" context="label today">今天</string>
    <string name="label_yesterday" context="label yesterday">昨天</string>

    <string name="context_empty_shared_files" context="Text of the empty screen for the chat shared files">[B]沒有[/B][A]共享的檔案[/A][B]。[/B]</string>

    <string name="contact_joined_the_call" context="Text to indicate that a contact has joined a group call">%1$s已加入通話</string>
    <string name="contact_left_the_call" context="Text to indicate that a contact has left a group call">%1$s已離開通話</string>

    <string name="call_error_too_many_participants_start" context="Warning show when a call cannot start because there are too many participants in the group chat">由於超過參與者人數限制，因此您無法發起通話。</string>
    <string name="call_error_too_many_participants" context="Message show when a call cannot be established because there are too many participants in the group call">您無法加入此通話，因為它已達到參與人數上限。</string>
    <string name="call_error_too_many_participants_join" context="Message show when a call cannot be established because there are too many participants in the group">由於該群組已達到聊天參與人數上限，因此您無法加入此通話。</string>
    <string name="call_error_too_many_video" context="Message show when a user cannot activate the video in a group call because the max number of videos has been reached">由於此通話已達到視訊參與人數上限，因此您無法開啟視訊。</string>

    <string name="error_open_file_with" context="Error message shown when a file cannot be opened by other app using the open with option menu">發生錯誤。該檔案無法打開。</string>
    <string name="incoming_call_starting" context="Subtitle of the call screen when a incoming call is just starting">來電&#8230;</string>
    <string name="outgoing_call_starting" context="Subtitle of the call screen when a outgoing call is just starting">撥號中&#8230;</string>

    <string name="error_meta_message_invalid" context="Content of a invalid meta message">訊息包含無效元數據</string>

    <string name="title_activity_maps" context="Title of the activity that sends a location">發送位置</string>
    <string name="current_location_label" context="Label layout on maps activity that permits send current location">發送您目前所在位置</string>
    <string name="current_location_landscape_label" context="Label layout on maps activity that permits send current location. Placeholder is the current location">發送您目前所在位置：[A]%1$s[/A]</string>
    <string name="nearby_places_label" context="Label layout on maps activity indicating nearby places">附近的位置</string>
    <string name="explanation_send_location" context="Message shown in a dialog explaining the consequences of accesing the location">此位置將使用第三方地圖供應商開啟，供應商不屬於端對端加密MEGA平台。</string>
    <string name="title_marker_maps" context="Title of the location marker set by the user">發送這個位置</string>
    <string name="no_places_found" context="Label shown when after a maps search and no places were found">找不到位置</string>
    <string name="gps_disabled" context="Title of the dialog shown when the location is disabled">GPS功能已停用</string>
    <string name="open_location_settings" context="Text of the dialog shown when the location is disabled for open location settings">你想開啟位置設定嗎？</string>

    <string name="second_row_info_item_shared_file_chat" context="Info shown in the subtitle of each row of the shared files to chat: sender name . date">%1$s . %2$s</string>

    <string name="on_permanently_denied" context="After the user ticketed ’Don’t ask again’ on permission request dialog and denied, tell the user, he/she can still grant MEGA the permission in system settings.">您仍然可以在裝置的設定中授予MEGA權限</string>
    <string name="explanation_for_contacts_permission" context="Explain why MEGA needs the reading contacts permission when users deny to grant MEGA the permission.">如果您允許MEGA存取您的通訊錄，您將可以更輕鬆地找到通訊錄中有在使用MEGA的聯絡人。MEGA不會將這些資料用於任何其他用途，並且未經您的同意絕不會與您的聯絡人互動。</string>

    <plurals name="messages_forwarded_success_plural" formatted="false">
        <item context="Confirmation message after forwarding one or several messages, version item" quantity="one">轉發的訊息</item>
        <item context="Confirmation message after forwarding one or several messages, version items" quantity="other">轉發的訊息</item>
    </plurals>

    <string name="title_geolocation_message" context="Title of a chat message that contains geolocation info">固定位置</string>
    <string name="attachment_upload_panel_from_device" context="Text of the button to indicate an attachment upload from file system">從檔案系統</string>

    <plurals name="num_files_not_send">
        <item context="Alert shown when a num of files have not been sent because of any error occurs, Singular of file. 1 file" quantity="one">%d個檔案未被傳送至%d個聊天中</item>
        <item context="Alert shown when a num of files have not been sent because of any error occurs, Plural of file. 2 files" quantity="other">%d個檔案未被傳送至%d個聊天中</item>
    </plurals>

    <plurals name="num_contacts_not_send">
        <item context="Alert shown when a num of contacts have not been sent because of any error occurs, Singular of file. 1 file" quantity="one">%d位聯絡人未被傳送至%d個聊天中</item>
        <item context="Alert shown when a num of contacts have not been sent because of any error occurs, Plural of file. 2 files" quantity="other">%d位聯絡人未被傳送至%d個聊天中</item>
    </plurals>

    <plurals name="num_messages_not_send">
        <item context="Alert shown when a num of messages have not been sent because of any error occurs, Singular of file. 1 file" quantity="one">%d個訊息未被傳送至%d個聊天中</item>
        <item context="Alert shown when a num of messages have not been sent because of any error occurs, Plural of file. 2 files" quantity="other">未發送%d則訊息到%d個對話中</item>
    </plurals>

    <plurals name="quantity_of_local_contact">
        <item context="How many local contacts have been on MEGA, Singular of local contact. 1 contact" quantity="one">在MEGA上找到%d個聯絡人</item>
        <item context="How many local contacts have been on MEGA, Plural of local contact. 2 contacts" quantity="other">在MEGA上找到%d個聯絡人</item>
    </plurals>
    <string name="no_local_contacts_on_mega" context="Label displayed on the top of the chat list if none of user’s phone contacts have a MEGA account. In other case here would appear all the user’s phone contacts that have a MEGA account.">立即邀請聯絡人？</string>
    <string name="see_local_contacts_on_mega" context="To see whom in your local contacts has been on MEGA">查看您在MEGA上的聯絡人</string>
    <string name="grant_mega_access_contacts" context="In APP, text used to ask for access to contacts">授予MEGA存取您通訊錄的權限，以找到有在使用MEGA的聯絡人。</string>
    <string name="get_registered_contacts" context="Getting registered contacts">正在載入MEGA的聯絡人&#8230;</string>


    <string name="content_not_send" context="Alert shown when some content have not been sent because of any error occurs">此內容未被傳送至%d個聊天中</string>

    <string name="new_group_chat_created" context="Label shown when a new group chat has been created correctly">新群組已成功創建</string>
    <string name="preparing_chats" context="Alert shown when some content is sharing with chats and they are processing">正在準備檔案</string>
    <string name="sent_as_message" context="Label indicating some content has been sent as message">以訊息發送。</string>
    <string name="error_sent_as_message" context="Error message when the attachment cannot be sent to any of the selected chats">發生錯誤。該檔案並未傳送到任何一個您所選定的聊天對話中。</string>

    <string name="delete_versions" context="Action delete all file versions">刪除以前的版本</string>
    <string name="title_delete_version_history" context="Title of the dialog shown when it wants to delete the version history of a file">要刪除舊的版本嗎？</string>
    <string name="text_delete_version_history" context="Text of the dialog shown when it wants to delete the version history of a file">請注意，我們不會刪除最新的檔案。</string>
    <string name="version_history_deleted" context="Alert shown when the version history was deleted correctly">舊的版本已刪除。</string>
    <string name="version_history_deleted_erroneously" context="Alert shown when the version history was deleted erroneously">舊的版本沒有刪除。</string>

    <plurals name="versions_deleted_succesfully" formatted="false">
        <item context="Confirmation message after deleted file versions, version item" quantity="one">成功刪除%d個版本</item>
        <item context="Confirmation message after deleted file versions, version items" quantity="other">成功刪除%d個版本</item>
    </plurals>

    <plurals name="versions_not_deleted" formatted="false">
        <item context="Alert shown when some versions are not deleted successfully, version item" quantity="one">尚未刪除%d個版本</item>
        <item context="Alert shown when some versions are not deleted successfully, version items" quantity="other">尚未刪除%d個版本</item>
    </plurals>

    <string name="no_contacts_invite" context="Alert shown when the user tries to realize some action in chat and has not contacts">您沒有MEGA聯絡人。請從「聯絡人」頁面邀請朋友。</string>
    <string name="invite_more" context="Invite button for chat top cell">邀請更多</string>

    <string name="title_tour_one" context="Title of first tour screen">您握有鑰匙</string>
    <string name="content_tour_one" cotext="Content of first tour screen">追求安全性是我們存在的原因，您的檔案安全地存放在我們運行良好的加密主機中，只有您可以存取您的檔案。</string>
    <string name="title_tour_two" cotext="Title of second tour screen">加密聊天</string>
    <string name="content_tour_two" cotext="Content of second tour screen">完全加密的語音聊天及視訊通話，群組聊天以並整合雲端硬碟的檔案共享。</string>
    <string name="title_tour_three" cotext="Title of third tour screen">創建您的網絡</string>
    <string name="content_tour_three" cotext="Content of third tour screen">無需離開MEGA即可加入聯絡人、建立連線，協作及撥打語音與視訊通話</string>
    <string name="title_tour_four" cotext="Title of fourth tour screen">您在雲端的照片</string>
    <string name="content_tour_four" cotext="Content of fourth tour screen">相機上傳是任何行動裝置的必要功能，我們現已為您提供這項服務。立即建立您的帳戶。</string>

    <string name="title_pdf_password" context="Title of the dialog shown when a pdf required password">請輸入您的密碼</string>
    <string name="text_pdf_password" context="Text of the dialog shown when a pdf required password">%s是受密碼保護的PDF檔。請輸入密碼以打開此PDF。</string>
    <string name="error_pdf_password" context="Error of the dialog shown wen a pdf required password and the user types a wrong password">您輸入了錯誤的密碼，請重試。</string>
    <string name="error_max_pdf_password" context="Error of the dialog shown wen a pdf required password and the user has been typed three times a wrong password">您輸入的密碼無效。</string>

    <string name="unknownn_file" context="Alert shown when a user tries to open a file from a zip and the file is unknown or has not been possible to unzip correctly">無法打開檔案。可能因為它是未知的檔案類型，或者無法成功解壓縮檔案。</string>

    <string name="not_allow_play_alert" context="Alert shown when exists some call and the user tries to play an audio or video">正在通話時無法播放影音檔案。</string>
    <string name="ongoing_call_messages" context="Text shown in the list of chats when there is a call in progress but I am not on it">正在進行中的通話</string>
    <string name="join_call_layout_in_group_call" context="Title of the layout to join a group call from the chat screen. The placeholder indicates the user who initiated the call">%s發起了群組通話。點擊即可加入。</string>
    <string name="call_in_progress_layout" context="Title of the layout to return to a call">點擊即可返回通話</string>

    <string name="message_joined_public_chat_autoinvitation" formatted="false" context="chat message when a participant invites himself to a public chat using a chat link. Please keep the placeholder because is to show the participant’s name in runtime.">[A]%1$s[/A][B]已加入群聊。[/B]</string>

    <string name="context_remove_chat_link_warning_text" context="Warning that appears prior to remove a chat link on the group info screen.">一旦它被刪除，將無法再透過此連結存取聊天室對話內容。</string>
    <string name="context_create_chat_link_warning_text" context="Description text of the dialog to generate a public chat link">加密金鑰輪替功能不允許您在未創建新群聊的情況下獲取聊天連結。</string>
    <string name="context_create_chat_link_question_text" context="Question of the dialog to generate a public chat link">您想創建一個新的群組並獲取聊天連結嗎？</string>

    <string name="context_make_private_chat_warning_text" context="Text of the dialog to change a public chat to private (enable encrypted key rotation)">金鑰輪替會稍微安全些，但不允許您建立聊天連接，而且新的參與者將無法看到歴史的訊息。</string>

    <string name="message_joined_successfully" context="Message shown when a user has joined to a public chat successfully">您已成功加入聊天。</string>

    <string name="wizard_steps_indicator" context="Label that indicates the steps of a wizard">%2$d之%1$d</string>

    <string name="hint_action_search" context="Hint of the Search view">搜尋&#8230;</string>
    <string name="answer_call_incoming" context="The text of the notification button that is displayed when there is a call in progress, another call is received and answered.">應答</string>
    <string name="ignore_call_incoming" context="The text of the notification button that is displayed when there is a call in progress, another call is received and ignored.">忽略</string>
    <string name="muted_contact_micro" context="Subtitle of the call screen when a user muted the current individual call. The placeholder indicates the user who muted the call">%s已將此通話靜音</string>
    <string name="muted_own_micro" context="Subtitle of the call screen when I muted the current individual call">靜音</string>

    <string name="copy_already_downloaded" context="when trying to download a file that is already downloaded in the device and has to copy in another path">檔案已下載。複製到所選取的路徑。</string>

    <string name="title_join_call" context="Title of the dialog shown when you want to join a group call">加入通話</string>
    <string name="text_join_call" context="Text of the dialog shown when you want to join a group call">如要加入此通話，您必須先結束目前的通話。</string>

    <string name="hint_enter_chat_link" context="Hint shown in the open chat link alert dialog">輸入聊天連結</string>

    <string name="hint_paste_link" context="Hint shown in the open link alert dialog">貼上連結</string>
    <string name="invalid_file_folder_link" context="Error shown when it tries to open an invalid file or folder link">無效的檔案或資料夾連結</string>
    <string name="invalid_file_folder_link_empty" context="Error shown when it tries to open an invalid file or folder link and the text view is empty">請輸入有效的檔案或資料夾連結</string>
    <string name="invalid_chat_link_empty" context="Error shown when it tries to open an invalid chat link and the text view is empty">請輸入有效的聊天連結</string>
    <string name="valid_chat_link" context="Error shown when it tries to open a chat link from the Cloud Drive section">您已貼上一個聊天連結</string>
    <string name="valid_contact_link" context="Error shown when it tries to open a contact link from the Cloud Drive section">您已貼上一個連絡人連結</string>
    <string name="action_open_contact_link" context="Menu item">打開連絡人連結</string>

    <string name="copy_link_explanation" context="Explanation of the dialog shown to share a chat link">人們可以使用此連結加入您的群組。</string>
    <string name="new_chat_link_label" context="Label that indicates the creation of a chat link">新的聊天連結</string>
    <string name="enter_group_name" context="Title of the dialog shown when the user it is creating a chat link and the chat has not title">輸入群組名稱</string>
    <string name="alert_enter_group_name" context="Alert shown when the user it is creating a chat link and the chat has not title">您必須為該群組命名，才能創建聊天連結。</string>
    <string name="invite_contacts_to_start_chat" context="Text shown when an account doesn’t have any contact added and it’s trying to start a new chat conversation">邀請聯絡人並開始在MEGA上使用加密聊天功能</string>
    <string name="recent_chat_empty_text" context="Text of the empty screen when there are not chat conversations">使用點對點加密安全地與您的聯絡人聊天</string>

    <string name="invite_contacts_to_start_chat_text_message" context="Text sent to recipients to invite to be contact. Placeholder: contact link url.">嗨！一起在MEGA上與我進行安全的對談，並且獲得高達50GB的免費儲存空間。%1$s</string>

    <string name="no_chat_link_available" context="In some cases, a user may try to get the link for a chat room, but if such is not set by an operator - it would say ‘not link available’ and not auto create it.">沒有可用的聊天連結。</string>
    <string name="chat_link_deleted" context="Alert shown when it has been deleted successfully a chat link">已成功刪除聊天連結。</string>

    <string name="contact_request_status_accepted" context="The status of pending contact request (ACCEPTED), placeholder is contact request creation time">%1$s (已接受)</string>
    <string name="contact_request_status_deleted" context="The status of pending contact request (DELETED), placeholder is contact request creation time">%1$s (已刪除)</string>
    <string name="contact_request_status_denied" context="The status of pending contact request (DENIED), placeholder is contact request creation time">%1$s (已拒絕)</string>
    <string name="contact_request_status_ignored" context="The status of pending contact request (IGNORED), placeholder is contact request creation time">%1$s (已忽略)</string>
    <string name="contact_request_status_reminded" context="The status of pending contact request (REMINDED), placeholder is contact request creation time">%1$s (已提醒)</string>
    <string name="contact_request_status_pending" context="The status of pending contact request (PENDING), placeholder is contact request creation time">%1$s (等待中)</string>

    <string name="version_restored" context="Message shown when it restored successfully a file version">版本已成功還原。</string>

    <string name="recording_less_than_second" context="Text to inform that to make a recording you have to keep pressed the record button more than one second">點擊並按住以錄製，發佈即送出。</string>
    <string name="slide_to_cancel" context="label shown when slide to cancel a voice messages">滑動以取消</string>
    <string name="error_message_voice_clip" context="Error message when trying to play a voice message that it is not available">此語音訊息無法使用</string>

    <string name="invite_contact_chooser_title" context="Title of popup when user click ‘Share’ button on invite contact page">邀請朋友</string>
    <string name="invite_contact_action_button" context="Action button label">邀請朋友&#8230;</string>
	<plurals name="file_already_downloaded">
		<item context="When a multiple download is started, some of the files could have already been downloaded before. This message shows the number of files that has already been downloaded in singular. placeholder: number of files" quantity="one">已下載%d個檔案。&#160;</item>
		<item context="When a multiple download is started, some of the files could have already been downloaded before. This message shows the number of files that has already been downloaded in plural. placeholder: number of files" quantity="other">已下載%d個檔案。&#160;</item>
	</plurals>

	<plurals name="file_pending_download">
		<item context="When a multiple download is started, some of the files could have already been downloaded before. This message shows the number of files that are pending in singular. placeholder: number of files" quantity="one">%d個檔案等待中</item>
		<item context="When a multiple download is started, some of the files could have already been downloaded before. This message shows the number of files that are pending in plural. placeholder: number of files" quantity="other">%d個待處理檔案。</item>
	</plurals>

    <string name="login_to_mega" context="Title of the login screen">登入MEGA</string>
    <string name="create_account_title" context="Title of the create account screen">創建您的MEGA帳號</string>

    <string name="recents_label" context="Label to reference a recents section">近期的</string>
    <string name="chats_label" context="Label to reference a chats section">交談</string>

    <string name="context_empty_recents" context="Text of the empty screen when there are not elements in Recents">[A]近期裡[/A][B]沒有檔案活動顯示[/B][B]。[/B]</string>
    <string name="title_bucket" cotext="Title of a recents bucket">還有%1$s和%2$d</string>
    <string name="title_media_bucket_only_images" cotext="Title of a media recents bucket that only contains some images">%d張圖像</string>
    <string name="title_media_bucket_only_videos" cotext="Title of a media recents bucket that only contains some videos">%d個影片</string>
    <string name="title_media_bucket_images_and_videos" cotext="Title of a media recents bucket that contains some images and some videos">%1$d張圖像與%2$d個影片</string>
    <string name="title_media_bucket_images_and_video" cotext="Title of a media recents bucket that contains some images and a video">%d張圖像與1個影片</string>
    <string name="title_media_bucket_image_and_videos" cotext="Title of a media recents bucket that contains an image and some videos">1張圖像與%d個影片</string>
    <string name="title_media_bucket_image_and_video" cotext="Title of a media recents bucket that contains an image and a video">1張圖像與1個影片</string>
    <string name="create_action_bucket" context="Label that indicates who uploaded a file into a recents bucket">由%s[A]建立[/A]</string>
    <string name="update_action_bucket" context="Label that indicates who updated a file into a recents bucket">由%s[A]上傳[/A]</string>
    <string name="bucket_word_me" context="Used in recents list screen to indicate an action done by me">我</string>

    <string name="sms_add_phone_number_dialog_msg_achievement_user" context="Text to explain the benefits of adding phone number to achievement enabled users. Placeholder 1: bonus storage space e.g. 20GB">當您新增手機門號時可以免費獲得%1$s。這可以讓您的聯絡人更容易地在MEGA上找到您。</string>
    <string name="sms_add_phone_number_dialog_msg_non_achievement_user" context="Text to explain the benefits of adding phone number to non achievement users">將您的手機門號加到MEGA。這可以讓您的聯絡人更容易的在MEGA上找到您。</string>
    <string name="not_allowed_recording_voice_clip" context="Error message when trying to record a voice message while on a call in progress">通話進行中無法錄製語音留言。</string>
    <string name="error_upload_voice_clip" context="Text shown when it tries to upload a voice message and occurs an error to process the action">嘗試上傳語音訊息時發生一個錯誤。</string>

    <string name="title_notification_incoming_call" context="Title of the notification shown on the action bar when there is a incoming call">來電</string>

    <string name="embed_web_browser_loading_title" context="The title of progress dialog when loading web content">讀取中</string>
    <string name="embed_web_browser_loading_message" context="The message of progress dialog when loading web content">請等待&#8230;&#8230;</string>

    <string name="account_label" context="Head label to show the business account type">帳戶類型</string>
    <string name="business_label" context="Label in My Account section to show user account type">商業</string>
    <string name="admin_label" context="Business user role">管理員</string>
    <string name="user_label" context="Business user role">用戶</string>
    <string name="status_label" context="General label to show the status of something or someone">狀態</string>
    <string name="active_label" context="State to indicate something is active (business status account for instance)">登入</string>
    <string name="payment_required_label" context="Business account status. Payment is overdue, but the account still active in grace period">應付款</string>
    <string name="payment_overdue_label" context="Business expired account Overdue payment page header.">付款逾期</string>
    <string name="business_management_alert" context="Alert shown to an admin user of a business account in My Account section">用戶管理只能在電腦版瀏覽器進行。</string>
    <string name="tab_my_account_usage" context="Title of the usage tab in My Account Section">用量</string>
    <string name="usage_storage_details_label" context="Title of usage storage details section in Storage">空間使用細節</string>
    <string name="overall_usage_label" context="Title of overall usage section in Storage">總使用量</string>
    <string name="transfer_label" context="Title of transfer section in Storage">傳輸</string>

    <string name="error_remove_business_contact" context="Error shown when a Business account user (sub-user or admin) tries to remove a contact which is part of the same Business account. Please, keep the placeholder, it will be replaced with the name or email of the account, for example: Jane Appleseed or ja&#64;mega.nz">您無法以刪除聯絡人方式刪除%1$s，因為他們是您商業帳戶的成員之一。</string>
    <string name="grace_period_admin_alert" context="When logging in during the grace period, the administrator of the Business account will be notified that their payment is overdue, indicating that they need to access MEGA using a desktop browser for more information">您最近一次付款有問題。請使用電腦版瀏覽器登入MEGA以取得更多訊息。</string>
    <string name="expired_business_title" context="A dialog title shown to users when their business account is expired.">您的商業帳戶已過期</string>
    <string name="expired_admin_business_text" context="Details shown when a Business account is expired due a payment issue. The account is opened in a view-only mode.">處理您的付款時出現問題。在電腦版網頁瀏覽器中修復此問題之前，MEGA僅限於檢視。</string>
    <string name="expired_user_business_text" context="A message which is shown to sub-users of expired business accounts.">您的帳戶目前[B]暫停使用[/B]。您只能瀏覽您的資料。</string>
    <string name="camera_uploads_business_alert" context="Message shown when users with a business account (no administrators of a business account) try to enable the Camera Uploads, to advise them that the administrator do have the ability to view their data.">儘管MEGA無權存取您的資料，但您的組織管理員是可以控制和檢視您使用者帳戶中的「相機上傳」。</string>
    <string name="general_something_went_wrong_error" context="General label to alert user that somehting went wrong">出錯了</string>
    <string name="expired_user_business_text_2" context="A dialog message which is shown to sub-users of expired business accounts.">請聯繫您的商業帳戶管理員來解決問題並啟用您的帳戶。</string>
    <string name="business_account_clarification" context="The meaning of the double asterisk in the storage and transfer quota characteristics of the business accounts.">*用於真正的商業目的</string>
    <string name="unlimited_space" context="Label to indicate an scalable space. Please, keep [A] and [/A] is to format the string giving it a style, for instance bold style. Keep the ** at the end.">無限制 [A]儲存空間[/A] **</string>
    <string name="unlimited_transfer_quota" context="Label to indicate an unlimited transfer quota. Please, keep [A] and [/A] is to format the string giving it a style, for instance bold style. Keep the ** at the end.">無限制 [A]傳輸配額[/A] **</string>

    <string name="logout_warning_offline" context="Warning message to alert user about logout in My Account section if has offline files.">當您登出時，裝置中可離線存取的檔案將會被刪除。</string>
    <string name="logout_warning_transfers" context="Warning message to alert user about logout in My Account section if has transfers in progress.">當您登出時，正在進行中的傳輸將取消。</string>
    <string name="logout_warning_offline_and_transfers" context="Warning message to alert user about logout in My Account section if has offline files and transfers in progress.">當您登出時，您裝置上可離線存取的檔案將會被刪除，而且正在進行中的傳輸將被取消。</string>

    <string name="unknown_name_label" context="Label to indicate that a name has not been possible to obtain for some reason">未知的名稱</string>

    <string name="title_long" context="Error when renaming a chat title and it is too long">名稱過長</string>
    <string name="error_creating_group_and_attaching_file" context="Alert shown to the user when they is trying to create an empty group for attach a file">請選擇一個或多個聯絡人。</string>

    <string name="contacts_sent" context="Label showing the number of contacts attached in a chat conversation, placeholder is the number of contacts">已傳給 %s 位聯絡人。</string>

    <string name="my_chat_files_folder" context="Name by default of the folder where the files sent to the chat are stored in the cloud">我的聊天檔案</string>
    <string name="error_creating_folder" context="Error shown when it was not possible to create a folder for any reason">錯誤。資料夾%1$s沒有建立</string>

    <string name="verify_email_label" context="Title of an alert screen indicating the user has to verify their email">驗證您的電子郵件地址</string>
    <string name="account_temporarily_suspended" context="Text informing user that their account has been suspended">為了安全起見，您的帳戶已暫時被封鎖。</string>
    <string name="verify_email_and_follow_steps" context="Text informing user has to follow the steps of an email to unlock their account">[A]請驗證您的電子郵件[/A]，並按照MEGA信件裡的步驟解鎖您的帳戶。</string>
    <string name="why_am_i_seeing_this" context="Question which takes the user to a help screen">為什麼我會看到這個？</string>
    <string name="resend_email_label" cotext="Label of a button which action is resend an email">重發電子郵件</string>
    <string name="resend_email_error" cotext="Error shown when the user tries to resend the email to unblock their account before the time needed to permit send it again">電子郵件已發送。請等待幾分鐘，然後再重試。</string>
    <string name="locked_accounts_label" context="Title of a helping view about locked accounts">帳戶封鎖</string>
    <string name="locked_accounts_text_1" cotext="Locked accounts description text by an external data breach. This text is 1 of 2 paragraph of a description">這有可能是您MEGA帳戶所使用的密碼與在其它網站上所使用的密碼相同，而且這些網站當中至少有一個遭遇資料外洩。</string>
    <string name="locked_accounts_text_2" cotext="Locked accounts description text by bad use of user password. This text is 2 of 2 paragraph of a description">您的密碼已洩漏並且現在被不肖人士拿來登入您的帳戶，包括但不限於您的MEGA帳戶。</string>

    <string name="add_nickname" context="Button to add a nickname for a user">設定暱稱</string>
    <string name="edit_nickname" context="Button to update a nickname for a user">編輯暱稱</string>
    <string name="snackbar_nickname_added" context="Label showing that a nickname has been added">已加入暱稱</string>
    <string name="snackbar_nickname_removed" context="Label showing that a nickname has been added">已移除暱稱</string>
    <string name="error_snackbar_nickname_added" context="Label showing that a nickname has not been added">嘗試加入暱稱時發生錯誤</string>
    <string name="nickname_title" context="title of a dialog to edit or remove the nickname">暱稱</string>
    <string name="phonenumber_title" context="Text related to verified phone number. Used as title or cell description.">電話號碼</string>

    <string name="reconnecting_message" context="Text shown in a call when it is trying to reconnect after lose the internet connection">重新連線中</string>
    <string name="connected_message" context="Text shown when the Internet connection is retrieved and there is a call is in progress">你回來了。</string>

    <string name="recording_layout" context="Text is displayed while a voice clip is being recorded">錄音中&#8230;</string>
    <string name="create_new_file_action" context="Text shown for the action create new file">建立新檔案</string>
    <string name="permissions_error_label" context="Error title shown when you are trying to do an action with a file or folder and you don’t have the necessary permissions">未獲得授權</string>
    <string name="alert_not_enough_permissions_revert" context="Confirmation dialog shown to user when they try to revert a node in an incoming ReadWrite share.">您沒有還原此檔案的權限。為了繼續，我們能夠以還原的資料建立一個新檔案。您想要這麼做嗎？</string>
    <string name="version_as_new_file_created" context="Text shown when the creation of a version as a new file was successful">已成功的以此版本建立新檔案。</string>

    <string name="general_date_label" context="Label indicating a date. Keep the placeholder, is to set the date.">於%1$s</string>

    <string name="alert_remove_several_shares" context="Confirmation before removing the outgoing shares of several folders. Please keep the placeholder is to set the number of folders">您確定要移除這%1$d個資料夾的所有共享嗎？</string>

    <string name="download_location" context="Download location label">下載地址</string>
    <string name="confirmation_download_location" context="Text asking confirmation for download location">總是儲存在此位置？</string>

    <string name="file_provider_title" context="Title of the File Provider activity">附加自⋯</string>
    <string name="inactive_chat_title" context="Title of an inactive chat. Placeholder is to show the creation date and time">對話建立於%s</string>
    <string name="select_message_title" context="Title of the chat when multi-selection is activated">選擇訊息</string>

    <string name="over_disk_quota_paywall_header" context="Header text of the Over Disk Quota Paywall warning">空間已滿</string>
    <string name="over_disk_quota_paywall_title" context="Title of the Over Disk Quota Paywall warning">您的資料正面臨風險</string>
    <plurals name="over_disk_quota_paywall_text">
        <item context="Text of the Over Disk Quota Paywall warning with only one email notification. Placeholders: 1 user email, 2 email notification date, 3 number of files, 4 files size (including units) and 5 required PRO plan" quantity="one">我們已於%2$s透過email至%1$s聯繫您，但您的MEGA帳戶仍然有%3$s個檔案共佔用%4$s，您需要升級至%5$s。</item>
        <item context="Text of the Over Disk Quota Paywall warning with multiple email notification. Placeholders: 1 user email, 2 and 3 list of email notification dates, 4 number of files, 5 files size (including units) and 6 required PRO plan" quantity="other">我們已於%2$s與%3$s透過email至%1$s聯繫您，但您的MEGA帳戶仍然有%4$s個檔案共佔用%5$s，您需要升級至%6$s。</item>
    </plurals>
    <string name="over_disk_quota_paywall_text_no_warning_dates_info" context="Text of the Over Disk Quota Paywall warning with no email notification info. Placeholders: 1 user email, 2 number of files, 3 files size (including units) and 4 required PRO plan">我們已透過email至%1$s聯繫您，但您的MEGA帳戶仍然有%2$s個檔案共佔用%3$s，您需要升級至%4$s。</string>
    <string name="over_disk_quota_paywall_deletion_warning" context="Text of deletion alert of the Over Disk Quota Paywall warning. Placeholder is for include the time left (including units) in MEGA red color">[B]You have [M]%s[/M] left to upgrade[/B]. After that, your data is subject to deletion.</string>
    <string name="over_disk_quota_paywall_deletion_warning_no_data" context="Text of deletion alert of the Over Disk Quota Paywall warning if no data available">[B]You have to upgrade[/B]. Your data is subject to deletion.</string>
    <string name="over_disk_quota_paywall_deletion_warning_no_time_left" context="Text of deletion alert of the Over Disk Quota Paywall warning if no time left. “save” here means safeguard, protect, and not write to disk.">[B]您必須馬上採取行動以保存您的資料。[/B]</string>

    <plurals name="label_time_in_days_full">
        <item context="Time 1 day (singular). The placeholder is for the time value, please adjust the position based on linguistics" quantity="one">1天</item>
        <item context="Time in days (plural). The placeholder is for the time value, please adjust the position based on linguistics" quantity="other">%d天</item>
    </plurals>
    <string name="label_time_in_hours" context="Time in hours. The placeholder is for the time value, please adjust the position based on linguistics">%d小時</string>
    <string name="label_time_in_minutes" context="Time in minutes. The placeholder is for the time value, please adjust the position based on linguistics">%d分鐘</string>
    <string name="label_time_in_seconds" context="Time in seconds. The placeholder is for the time value, please adjust the position based on linguistics">%d秒</string>

    <string name="label_verify_credentials" context="Title for a section on the fingerprint warning dialog. Below it is a button which will allow the user to verify their contact’s fingerprint credentials.">驗證憑證</string>
    <string name="label_not_verified" context="Label to indicate that contact’s credentials are not verified.">未驗證</string>
    <string name="label_verified" context="Action indicating something was verified.">已驗證</string>
    <string name="authenticity_credentials_label" context="”Verify user” dialog title">授權認證</string>
    <string name="authenticity_credentials_explanation" context="”Verify user” dialog description">這最好由實際面對面來完成。如您有其他已驗證管道，如已驗證的OTR或PGP，也可以使採用。</string>
    <string name="label_your_credentials" context="Label title above your fingerprint credentials.  A credential in this case is a stored piece of information representing your identity">您的憑證</string>
    <string name="action_reset" context="Button to reset credentials">重設</string>
    <string name="already_verifying_credentials" context="Warning shown to the user when tries to approve/reset contact credentials and another request of this type is already running.">更新憑證中。請稍後再試。</string>

    <string name="joining_label" context="Info message displayed when the user is joining a chat conversation">正在加入&#8230;</string>
    <string name="leaving_label" context="Info message displayed when the user is leaving a chat conversation">離開中&#8230;</string>

    <string name="remove_phone_number" context="Text in the confirmation dialog for removing the associated phone number of current account.">要移除您的手機號碼？</string>
    <string name="remove_phone_number_success" context="Text show in a snackbar when phone has successfully reset.">您的手機號碼已成功移除。</string>
    <string name="remove_phone_number_fail" context="Text show in a snackbar when reset phone number failed.">您的手機號碼移除失敗。</string>

    <string name="error_reset_account_blocked" context="Alert shown when a user tries to reset an account wich is bloqued.">您欲重置的帳號已被鎖定。</string>
    <string name="error_account_blocked" context="Error message when trying to login and the account is blocked">您的帳號已被鎖定。請連繫support&#64;mega.nz</string>
    <string name="error_business_disabled" context="Error message appears to sub-users of a business account when they try to login and they are disabled.">您的帳戶已被您的管理員停用。相關詳細資訊，請與您的商業帳戶管理員聯絡。</string>
    <string name="error_business_removed" context="An error message which appears to sub-users of a business account when they try to login and they are deleted.">您的帳戶已被管理員刪除。有關更多資訊，請與您的商業帳戶管理員聯繫。</string>

    <string name="option_modify_phone_number" context="Option in bottom sheet dialog for modifying the associated phone number of current account.">修改</string>
    <string name="title_modify_phone_number" context="Option in bottom sheet dialog for modifying the associated phone number of current account.">修改手機號碼</string>
    <string name="title_remove_phone_number" context="Option in bottom sheet dialog for removing the associated phone number of current account.">移除手機號碼</string>
    <string name="modify_phone_number_message" context="Message showing to explain what will happen when the operation of">此操作將移除您目前的手機門號並開始進行將新的門號與您的帳戶做連結。</string>
    <string name="remove_phone_number_message" context="Message for action to remove the registered phone number.">這將從您的帳號移除所關聯的手機門號。如果您之後選擇新增手機門號，則需要再進行驗證。</string>

    <string name="action_see" context="Text of an action button indicating something was successful and it can checks it by pressing it">查看</string>
    <string name="label_contact_credentials" context="“Verify user” dialog description. Please, keep the placeholder, is to set the name of a contact: Joana’s credentials">%s的憑證</string>

</resources><|MERGE_RESOLUTION|>--- conflicted
+++ resolved
@@ -1550,10 +1550,6 @@
     <string name="add_to_cloud" context="Menu option to choose to add file or folders to Cloud Drive">匯入</string>
     <string name="save_for_offline" context="Menu option to choose save to Offline section">儲存為可離線存取</string>
     <string name="add_to_cloud_node_chat" context="Menu option to choose to add file to Cloud Drive in the chat">增加至雲端硬碟</string>
-<<<<<<< HEAD
-    <string name="save_to_offline" context="Menu option to choose save to Offline section">儲存為可離線存取</string>
-=======
->>>>>>> e0175d96
 
     <string name="general_view_contacts" context="Menu option">查看聯絡人</string>
 
