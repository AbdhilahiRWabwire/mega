<?xml version="1.0" encoding="utf-8"?>
<manifest xmlns:android="http://schemas.android.com/apk/res/android"
    xmlns:tools="http://schemas.android.com/tools"
    package="mega.privacy.android.app"
    android:installLocation="internalOnly">

    <uses-feature android:name="android.hardware.camera.autofocus" android:required="false" />
    <uses-feature android:name="android.hardware.camera" android:required="false"/>
    <uses-feature android:name="android.hardware.screen.portrait" android:required="false" />
    <uses-feature android:name="android.hardware.camera.front" android:required="false" />
    <uses-feature android:name="android.hardware.touchscreen" android:required="false" />
    <uses-feature android:name="android.hardware.sensor.proximity" android:required="false" />

    <supports-screens android:resizeable="true"
        android:smallScreens="true"
        android:normalScreens="true"
        android:largeScreens="true"
        android:xlargeScreens="true"
        android:anyDensity="true"/>
    <uses-permission android:name="android.permission.INTERNET"/>
    <uses-permission
        android:name="android.permission.WRITE_EXTERNAL_STORAGE"
        android:maxSdkVersion="29" />
    <uses-permission android:name="android.permission.READ_EXTERNAL_STORAGE"/>
    <uses-permission android:name="android.permission.ACCESS_NETWORK_STATE"/>
    <uses-permission android:name="android.permission.WAKE_LOCK"/>
    <uses-permission android:name="android.permission.CAMERA" />
    <uses-permission android:name="com.google.android.apps.photos.permission.GOOGLE_PHOTOS"/>
    <uses-permission android:name="android.permission.READ_CONTACTS" />
    <uses-permission android:name="com.android.vending.BILLING" />
    <uses-permission android:name="android.permission.VIBRATE" />
    <uses-permission android:name="android.permission.CHANGE_NETWORK_STATE" />
    <uses-permission android:name="android.permission.MODIFY_AUDIO_SETTINGS" />
    <uses-permission android:name="android.permission.RECORD_AUDIO" />
    <uses-permission android:name="android.permission.BLUETOOTH" />
    <uses-permission android:name="android.permission.CAPTURE_VIDEO_OUTPUT" />
    <uses-permission android:name="android.permission.FLAG_SHOW_WHEN_LOCKED" />
    <uses-permission android:name="android.permission.MANAGE_DOCUMENTS"/>
    <uses-permission android:name="android.permission.ACCESS_FINE_LOCATION" />
	<uses-permission android:name="android.permission.RECEIVE_BOOT_COMPLETED" />
    <uses-permission android:name="android.permission.FOREGROUND_SERVICE" />
    <uses-permission android:name="android.permission.SYSTEM_ALERT_WINDOW" />
    <uses-permission android:name="android.permission.USE_FULL_SCREEN_INTENT" />
<<<<<<< HEAD
=======
    <uses-permission
        android:name="android.permission.MANAGE_EXTERNAL_STORAGE"
        tools:ignore="ScopedStorage" />
    <uses-permission android:name="android.permission.USE_BIOMETRIC" />
>>>>>>> 43aef3cb

    <!--<uses-permission android:name="android.permission.READ_CALL_LOG"/>-->
    <!--<uses-permission android:name="android.permission.WRITE_CALL_LOG"/>-->

    <queries>
        <!-- Camera -->
        <intent>
            <action android:name="android.media.action.IMAGE_CAPTURE" />
        </intent>

        <!-- Content opened outside the app -->
        <intent>
            <action android:name="android.intent.action.VIEW" />
            <data android:mimeType="application/*" />
        </intent>

        <!-- URLs opened outside the app -->
        <intent>
            <action android:name="android.intent.action.VIEW" />
            <category android:name="android.intent.category.BROWSABLE" />
            <data
                android:host="*"
                android:mimeType="application/*"
                android:scheme="https" />
        </intent>
    </queries>

    <application
        android:name="mega.privacy.android.app.MegaApplication"
        android:allowBackup="false"
        android:icon="@mipmap/ic_launcher_mega"
        android:label="@string/app_name"
        android:requestLegacyExternalStorage="true"
        android:roundIcon="@mipmap/ic_launcher_mega_round"
        android:theme="@style/Theme.Mega"
        android:usesCleartextTraffic="true"
        android:screenOrientation="fullUser">

        <meta-data
            android:name="fontProviderRequests"
            android:value="Noto Color Emoji Compat" />

        <activity
            android:name="mega.privacy.android.app.lollipop.LoginActivityLollipop"
            android:label="@string/login_text"
            android:screenOrientation="portrait"
            android:windowSoftInputMode="stateAlwaysHidden">
        </activity>

        <activity
            android:name="mega.privacy.android.app.activities.WebViewActivity"
            android:configChanges="orientation|screenSize"
            android:label="@string/app_name"
            android:launchMode="singleTop" />

        <activity
            android:name="mega.privacy.android.app.lollipop.ManagerActivityLollipop"
            android:label="@string/app_name"
            android:launchMode="singleTop"
            android:windowSoftInputMode="adjustNothing">

            <intent-filter>
                <action android:name="android.intent.action.SEARCH" />
                <action android:name="android.intent.action.MAIN" />
                <category android:name="android.intent.category.LAUNCHER" />
            </intent-filter>

            <meta-data android:name="android.app.searchable"
                android:resource="@xml/searchable" />
        </activity>

        <activity
            android:name="mega.privacy.android.app.lollipop.megaachievements.AchievementsActivity"
            android:label="@string/app_name">
        </activity>

        <activity android:name="OpenLinkActivity" android:launchMode="singleTask" android:screenOrientation="portrait" >
            <intent-filter>
                <action android:name="android.intent.action.VIEW" ></action>
                <category android:name="android.intent.category.DEFAULT" ></category>
                <category android:name="android.intent.category.BROWSABLE" ></category>
                <data android:host="mega.co.nz" android:scheme="https" > </data>
            </intent-filter>

            <intent-filter>
                <action android:name="android.intent.action.VIEW" ></action>
                <category android:name="android.intent.category.DEFAULT" ></category>
                <category android:name="android.intent.category.BROWSABLE" ></category>
                <data android:host="www.mega.co.nz" android:scheme="https" > </data>
            </intent-filter>

            <intent-filter>
                <action android:name="android.intent.action.VIEW" ></action>
                <category android:name="android.intent.category.DEFAULT" ></category>
                <category android:name="android.intent.category.BROWSABLE" ></category>
                <data android:host="mega.nz" android:scheme="https" > </data>
            </intent-filter>

            <intent-filter>
                <action android:name="android.intent.action.VIEW" ></action>
                <category android:name="android.intent.category.DEFAULT" ></category>
                <category android:name="android.intent.category.BROWSABLE" ></category>
                <data android:host="www.mega.nz" android:scheme="https" > </data>
            </intent-filter>

            <intent-filter>
                <action android:name="android.intent.action.VIEW" ></action>
                <category android:name="android.intent.category.DEFAULT" ></category>
                <category android:name="android.intent.category.BROWSABLE" ></category>
                <data android:scheme="mega" > </data>
            </intent-filter>
        </activity>

        <activity
            android:name="mega.privacy.android.app.lollipop.FullScreenImageViewerLollipop"
            android:label="@string/full_screen_image_viewer_label"
            android:launchMode="singleTop"
            android:uiOptions="splitActionBarWhenNarrow"
            android:theme="@style/Theme.Dark.FullScreen.Draggable">
        </activity>

        <activity
            android:name="mega.privacy.android.app.lollipop.megachat.ChatFullScreenImageViewer"
            android:label="@string/full_screen_image_viewer_label"
            android:launchMode="singleTop"
            android:uiOptions="splitActionBarWhenNarrow"
            android:theme="@style/Theme.Dark.FullScreen.Draggable">
        </activity>

        <activity
            android:name="mega.privacy.android.app.lollipop.ContactFileListActivityLollipop"
            android:label="@string/contact_properties_activity"
            android:launchMode="singleTop">
        </activity>

        <activity
            android:name="mega.privacy.android.app.lollipop.FileContactListActivityLollipop"
            android:label="@string/file_properties_shared_folder_select_contact"
            android:launchMode="singleTop"
            android:configChanges="orientation|screenSize">
        </activity>

        <activity
            android:name="mega.privacy.android.app.lollipop.FileExplorerActivityLollipop"
            android:label="@string/app_name"
            android:launchMode="singleTask"
            android:windowSoftInputMode="adjustNothing">

            <intent-filter>
                <action android:name="android.intent.action.SEND" />

                <category android:name="android.intent.category.DEFAULT" />

                <data android:mimeType="*/*" />
            </intent-filter>
            <intent-filter>
                <action android:name="android.intent.action.SEND_MULTIPLE" />

                <category android:name="android.intent.category.DEFAULT" />

                <data android:mimeType="*/*" />
            </intent-filter>
        </activity>

        <activity
            android:name="mega.privacy.android.app.lollipop.megachat.ChatExplorerActivity"
            android:label="@string/app_name">
        </activity>

        <activity
            android:name="mega.privacy.android.app.lollipop.megachat.NodeAttachmentHistoryActivity"
            android:label="@string/app_name">
        </activity>

        <activity
            android:name="mega.privacy.android.app.lollipop.CountryCodePickerActivityLollipop"
            android:label="@string/app_name">
        </activity>

        <activity android:name="mega.privacy.android.app.providers.PasscodeFileProviderActivity"
            android:label="@string/app_name">
        </activity>

        <activity android:name="mega.privacy.android.app.providers.FileProviderActivity"
            android:label="@string/app_name"
            android:screenOrientation="locked">

            <intent-filter>
                <action
                    android:name="android.intent.action.PICK"/>
                <category
                    android:name="android.intent.category.DEFAULT"/>
                <category
                    android:name="android.intent.category.OPENABLE"/>
                <data android:mimeType="text/*"/>
                <data android:mimeType="application/*"/>
                <data android:mimeType="audio/*"/>
                <data android:mimeType="video/*"/>
                <data android:mimeType="image/*"/>
                <data android:mimeType="x-conference/*"/>
                <data android:mimeType="model/*"/>
                <data android:mimeType="chemical/*"/>
            </intent-filter>
            <intent-filter>
                <action android:name="android.intent.action.GET_CONTENT" />
                <category android:name="android.intent.category.OPENABLE" />
                <category android:name="android.intent.category.DEFAULT" />
                <data android:mimeType="text/*"/>
                <data android:mimeType="application/*"/>
                <data android:mimeType="audio/*"/>
                <data android:mimeType="video/*"/>
                <data android:mimeType="image/*"/>
                <data android:mimeType="x-conference/*"/>
                <data android:mimeType="model/*"/>
                <data android:mimeType="chemical/*"/>
            </intent-filter>
        </activity>

        <activity
            android:name="mega.privacy.android.app.lollipop.FileStorageActivityLollipop"
            android:label="@string/app_name"
            android:configChanges="orientation|screenSize"
            >
        </activity>

        <activity
            android:name="mega.privacy.android.app.lollipop.FolderLinkActivityLollipop"
            android:label="@string/app_name"
            android:configChanges="orientation|screenSize">
        </activity>

        <activity
            android:name="mega.privacy.android.app.lollipop.megachat.ContactAttachmentActivityLollipop"
            android:label="@string/app_name"
            android:configChanges="orientation|screenSize">
        </activity>

        <activity
            android:name="mega.privacy.android.app.lollipop.TestPasswordActivity"
            android:label="@string/app_name"
            android:configChanges="orientation|screenSize">
        </activity>

        <activity
            android:name="mega.privacy.android.app.lollipop.FileLinkActivityLollipop"
            android:label="@string/app_name"
            android:configChanges="orientation|screenSize">
        </activity>

        <activity
            android:name="mega.privacy.android.app.OpenPasswordLinkActivity"
            android:label=""
            android:launchMode="singleTop"
            android:configChanges="orientation|screenSize"
            android:excludeFromRecents="true"
            android:theme="@style/Theme.MaterialComponents.DayNight.Dialog">
        </activity>

        <activity
            android:name="mega.privacy.android.app.lollipop.ChangePasswordActivityLollipop"
            android:label="@string/my_account_change_password">
        </activity>

        <activity
            android:name="mega.privacy.android.app.getLink.GetLinkActivity"
            android:configChanges="screenSize|orientation">
        </activity>

        <activity
            android:name="mega.privacy.android.app.activities.settingsActivities.PasscodeLockActivity"
            android:label="@string/settings_passcode_lock"
            android:launchMode="singleInstance"
            android:windowSoftInputMode="adjustResize|stateVisible"/>

        <activity
            android:name="mega.privacy.android.app.lollipop.ZipBrowserActivityLollipop"
            android:label="@string/zip_browser_activity"
            android:configChanges="orientation|screenSize">
        </activity>

        <activity
            android:name="mega.privacy.android.app.lollipop.AddContactActivityLollipop"
            android:label="@string/app_name"
            android:windowSoftInputMode="adjustNothing">
        </activity>

	    <activity
		    android:name="mega.privacy.android.app.lollipop.InviteContactActivity"
		    android:label="@string/app_name"
		    android:windowSoftInputMode="adjustNothing">
	    </activity>

        <activity
            android:name="mega.privacy.android.app.lollipop.megachat.ChatActivityLollipop"
            android:label="@string/app_name"
            android:windowSoftInputMode="stateHidden|adjustResize"
            android:launchMode="singleTask">
        </activity>

        <activity
            android:name="mega.privacy.android.app.lollipop.megachat.ArchivedChatsActivity"
            android:label="@string/app_name">
        </activity>

        <activity
            android:name="mega.privacy.android.app.lollipop.ContactInfoActivityLollipop"
            android:label="@string/app_name">
        </activity>

        <activity
            android:name="mega.privacy.android.app.lollipop.FileInfoActivityLollipop"
            android:label="@string/app_name">
        </activity>
        <activity
            android:name=".activities.OfflineFileInfoActivity"
            android:label="@string/app_name" />

        <activity
            android:name="mega.privacy.android.app.lollipop.VersionsFileActivity"
            android:label="@string/app_name">
        </activity>

        <activity
            android:name="mega.privacy.android.app.lollipop.megachat.GroupChatInfoActivityLollipop"
            android:label="@string/app_name">
        </activity>

        <activity
            android:name="mega.privacy.android.app.lollipop.PdfViewerActivityLollipop"
            android:label="@string/pdf_app_name"
            android:launchMode="singleTop">
            <intent-filter>
                <action android:name="android.intent.action.VIEW" />
                <category android:name="android.intent.category.DEFAULT" />
                <data android:mimeType="application/pdf" />
            </intent-filter>
            <intent-filter>
                <action android:name="android.intent.action.VIEW" />
                <category android:name="android.intent.category.BROWSABLE" />
                <category android:name="android.intent.category.DEFAULT" />
                <data android:scheme="http" />
                <data android:host="*" />
                <data android:pathPattern=".*\\.pdf" />
            </intent-filter>
            <intent-filter>
                <action android:name="android.intent.action.VIEW" />
                <category android:name="android.intent.category.BROWSABLE" />
                <category android:name="android.intent.category.DEFAULT" />
                <data android:scheme="http" />
                <data android:host="*" />
                <data android:mimeType="application/pdf" />
            </intent-filter>
            <intent-filter>
                <action android:name="android.intent.action.VIEW" />
                <category android:name="android.intent.category.BROWSABLE" />
                <category android:name="android.intent.category.DEFAULT" />
                <data android:scheme="file" />
                <data android:host="*" />
                <data android:pathPattern=".*\\.pdf" />
            </intent-filter>
        </activity>

        <activity
            android:name=".mediaplayer.VideoPlayerActivity"
            android:windowSoftInputMode="adjustNothing"
            android:theme="@style/Theme.Dark.FullScreen.Draggable" />

        <activity
            android:name=".mediaplayer.AudioPlayerActivity"
            android:windowSoftInputMode="adjustNothing"
            android:launchMode="singleTop"
            android:screenOrientation="portrait" />

        <activity
            android:name="mega.privacy.android.app.lollipop.qrcode.QRCodeActivity"
            android:label="@string/app_name">
        </activity>

        <activity
            android:name="mega.privacy.android.app.lollipop.TwoFactorAuthenticationActivity"
            android:label="@string/app_name">
        </activity>

        <activity
            android:name="mega.privacy.android.app.lollipop.VerifyTwoFactorActivity"
            android:label="@string/app_name">
        </activity>

        <activity
            android:name="mega.privacy.android.app.BusinessExpiredAlertActivity"
            android:label="@string/app_name">
        </activity>

        <activity android:name="mega.privacy.android.app.smsVerification.SMSVerificationActivity" />

        <activity android:name="mega.privacy.android.app.smsVerification.SMSVerificationReceiveTxtActivity"/>

        <activity
            android:name="mega.privacy.android.app.activities.settingsActivities.AdvancedPreferencesActivity"
            android:label="@string/settings_advanced_features"
            android:launchMode="singleTop">
        </activity>

        <activity
            android:name="mega.privacy.android.app.activities.settingsActivities.CameraUploadsPreferencesActivity"
            android:label="@string/section_photo_sync"
            android:launchMode="singleTop">
        </activity>

        <activity
            android:name="mega.privacy.android.app.activities.settingsActivities.ChatNotificationsPreferencesActivity"
            android:label="@string/title_properties_chat_notifications_contact"
            android:launchMode="singleTop">
        </activity>

        <activity
            android:name="mega.privacy.android.app.activities.settingsActivities.ChatPreferencesActivity"
            android:label="@string/section_chat"
            android:launchMode="singleTop">
        </activity>

        <activity
            android:name="mega.privacy.android.app.activities.settingsActivities.DownloadPreferencesActivity"
            android:label="@string/download_location"
            android:launchMode="singleTop">
        </activity>

        <activity
            android:name="mega.privacy.android.app.activities.settingsActivities.FileManagementPreferencesActivity"
            android:label="@string/settings_file_management_category"
            android:launchMode="singleTop">
        </activity>

        <activity
            android:name="mega.privacy.android.app.activities.settingsActivities.PasscodePreferencesActivity"
            android:label="@string/settings_passcode_lock_switch"
            android:launchMode="singleTop"/>

        <activity
            android:name="mega.privacy.android.app.activities.settingsActivities.CookiePreferencesActivity"
            android:label="@string/settings_about_cookie_settings"
            android:launchMode="singleTop" />

        <activity
            android:name="mega.privacy.android.app.WeakAccountProtectionAlertActivity"
            android:label="@string/app_name"
            android:launchMode="singleTop">
        </activity>

        <activity
            android:name="mega.privacy.android.app.activities.ManageChatHistoryActivity"
            android:configChanges="orientation|screenSize"
            android:label="@string/title_properties_manage_chat"
            android:launchMode="singleTop">
        </activity>

        <activity
            android:name="mega.privacy.android.app.AuthenticityCredentialsActivity"
            android:label="@string/authenticity_credentials_label"
            android:launchMode="singleTop">
        </activity>

        <activity
            android:name="mega.privacy.android.app.activities.GiphyPickerActivity"
            android:configChanges="orientation|screenSize"
            android:label="@string/search_giphy_title"
            android:launchMode="singleTop"
            android:windowSoftInputMode="adjustNothing">

        </activity>

        <activity
            android:name="mega.privacy.android.app.activities.GiphyViewerActivity"
            android:launchMode="singleTop">
        </activity>

        <activity
            android:name="mega.privacy.android.app.textEditor.TextEditorActivity"
            android:launchMode="singleTop">
        </activity>

        <activity
            android:name="mega.privacy.android.app.contacts.ContactsActivity"
            android:launchMode="singleTop" />

        <activity android:name=".meeting.activity.MeetingActivity"
            android:configChanges="orientation|screenSize|keyboardHidden"
            android:screenOrientation="portrait"
            android:label="@string/app_name"
            android:windowSoftInputMode="adjustResize"/>

        <activity android:name=".meeting.activity.LeftMeetingActivity"
            android:screenOrientation="portrait"
            android:windowSoftInputMode="adjustResize"/>

        <service
            android:name="mega.privacy.android.app.lollipop.megachat.ChatUploadService"
            android:exported="false" >
        </service>

        <service
            android:name="mega.privacy.android.app.meeting.CallService"
            android:exported="false" >
        </service>

        <service
            android:name="DownloadService"
            android:exported="false" >
        </service>

        <service
            android:name="mega.privacy.android.app.meeting.CallNotificationIntentService"
            android:exported="false" >
        </service>

        <service
            android:name="mega.privacy.android.app.notifications.DownloadNotificationIntentService"
            android:exported="false" >
        </service>

        <service
            android:name="UploadService"
            android:exported="false" >
        </service>

        <service android:name=".mediaplayer.service.AudioPlayerService" android:exported="false" />
        <service android:name=".mediaplayer.service.VideoPlayerService" android:exported="false" />

        <service
            android:name=".jobservices.CameraUploadsService"
            android:exported="false" />
	    <service
		    android:name=".jobservices.CuSyncInactiveHeartbeatService"
		    android:permission="android.permission.BIND_JOB_SERVICE"
		    android:exported="false" />
	    <service
		    android:name=".jobservices.CameraUploadStarterService"
		    android:permission="android.permission.BIND_JOB_SERVICE"
		    android:exported="false" />
        <service android:name=".fcm.IncomingCallService" android:exported="true"/>
        <service android:name=".fcm.KeepAliveService" android:exported="true"/>
        <receiver
            android:name="mega.privacy.android.app.receivers.CustomInstallReferrerReceiver"
            android:exported="true">
            <intent-filter>
                <action
                    android:name="com.android.vending.INSTALL_REFERRER" />
            </intent-filter>
        </receiver>

        <receiver
            android:name="mega.privacy.android.app.receivers.CameraEventReceiver"
            android:enabled="true" >
            <intent-filter>
                <action android:name="com.android.camera.NEW_PICTURE" />
                <action android:name="android.hardware.action.NEW_PICTURE" />
                <category android:name="android.intent.category.DEFAULT" />
                <data android:mimeType="image/*" />
            </intent-filter>
        </receiver>

        <receiver
            android:name="mega.privacy.android.app.receivers.NetworkStateReceiver"
            android:enabled="true">
            <intent-filter>
                <action android:name="android.net.conn.CONNECTIVITY_CHANGE" />
            </intent-filter>
        </receiver>

        <receiver
            android:name="mega.privacy.android.app.receivers.ChargeEventReceiver"
            android:enabled="true">
            <intent-filter>
                <action android:name="android.intent.action.ACTION_POWER_CONNECTED" />
            </intent-filter>
        </receiver>

        <receiver
            android:name="mega.privacy.android.app.receivers.BootEventReceiver"
            android:enabled="true">
            <intent-filter>
                <action android:name="android.intent.action.BOOT_COMPLETED" />
            </intent-filter>
        </receiver>

        <provider
            android:name="androidx.core.content.FileProvider"
            android:authorities="mega.privacy.android.app.providers.fileprovider"
            android:grantUriPermissions="true"
            android:exported="false">
            <meta-data
                android:name="android.support.FILE_PROVIDER_PATHS"
                android:resource="@xml/filepaths" />
        </provider>

        <activity
            android:name=".lollipop.megachat.MapsActivity"
            android:configChanges="orientation|screenSize"
            android:label="@string/title_activity_maps"
            android:windowSoftInputMode="adjustNothing">

            <meta-data
                android:name="android.support.PARENT_ACTIVITY"
                android:value="mega.privacy.android.app.activities.PasscodeActivity" />
        </activity>

        <activity
            android:name=".activities.OverDiskQuotaPaywallActivity"
            android:label="@string/app_name"
            android:launchMode="singleTop">
        </activity>

        <activity
            android:name="nz.mega.documentscanner.DocumentScannerActivity"
            android:launchMode="singleTop"
            android:screenOrientation="sensorPortrait"
            android:theme="@style/DocumentScannerTheme"
            android:windowSoftInputMode="stateHidden|adjustNothing"/>

        <activity
            android:name="mega.privacy.android.app.myAccount.editProfile.EditProfileActivity"
            android:launchMode="singleTop" />

        <activity
            android:name="mega.privacy.android.app.myAccount.MyAccountActivity"
            android:launchMode="singleTop" />

        <activity
            android:name="mega.privacy.android.app.exportRK.ExportRecoveryKeyActivity"
            android:launchMode="singleTop" />

        <activity
            android:name="mega.privacy.android.app.upgradeAccount.UpgradeAccountActivity"
            android:label="@string/action_upgrade_account"
            android:launchMode="singleTop" />

        <activity
            android:name="mega.privacy.android.app.upgradeAccount.ChooseAccountActivity"
            android:label="@string/choose_account_fragment"
            android:launchMode="singleTop" />

        <receiver android:name=".psa.AlarmReceiver">
            <intent-filter>
                <action android:name="android.intent.action.checking.psa" />
            </intent-filter>
        </receiver>

        <activity
            android:name=".activities.AskForDisplayOverActivity"
            android:theme="@android:style/Theme.Translucent.NoTitleBar.Fullscreen"
            android:launchMode="singleTask"/>

        <activity
            android:name="mega.privacy.android.app.activities.settingsActivities.StartScreenPreferencesActivity"
            android:label="@string/start_screen_setting"
            android:launchMode="singleTop">
        </activity>

    </application>

</manifest><|MERGE_RESOLUTION|>--- conflicted
+++ resolved
@@ -41,13 +41,7 @@
     <uses-permission android:name="android.permission.FOREGROUND_SERVICE" />
     <uses-permission android:name="android.permission.SYSTEM_ALERT_WINDOW" />
     <uses-permission android:name="android.permission.USE_FULL_SCREEN_INTENT" />
-<<<<<<< HEAD
-=======
-    <uses-permission
-        android:name="android.permission.MANAGE_EXTERNAL_STORAGE"
-        tools:ignore="ScopedStorage" />
     <uses-permission android:name="android.permission.USE_BIOMETRIC" />
->>>>>>> 43aef3cb
 
     <!--<uses-permission android:name="android.permission.READ_CALL_LOG"/>-->
     <!--<uses-permission android:name="android.permission.WRITE_CALL_LOG"/>-->
