<?xml version="1.0" encoding="utf-8"?>
<manifest xmlns:android="http://schemas.android.com/apk/res/android"
    package="mega.privacy.android.app"
    android:installLocation="auto"
<<<<<<< HEAD
    android:versionCode="100"
    android:versionName="3.1.alfa.0" >
=======
    android:versionCode="84"
    android:versionName="3.0.12.2.2" >
>>>>>>> 27907c34

    <uses-sdk
        android:minSdkVersion="11"
        android:targetSdkVersion="23" />

    <uses-feature android:name="android.hardware.camera.autofocus" android:required="false" />
    <uses-feature android:name="android.hardware.camera" android:required="false"/>
    <uses-feature android:name="android.hardware.screen.portrait" android:required="false" />
    <uses-feature android:name="android.hardware.touchscreen" android:required="false" />

    <supports-screens android:resizeable="true"
        android:smallScreens="true"
        android:normalScreens="true"
        android:largeScreens="true"
        android:xlargeScreens="true"
        android:anyDensity="true"/>
    <uses-permission android:name="android.permission.INTERNET"/>
    <uses-permission android:name="android.permission.WRITE_EXTERNAL_STORAGE"/>
    <uses-permission android:name="android.permission.ACCESS_NETWORK_STATE"/>
    <uses-permission android:name="android.permission.WAKE_LOCK"/>
    <uses-permission android:name="android.permission.CAMERA" />
    <uses-permission android:name="com.google.android.apps.photos.permission.GOOGLE_PHOTOS"/>
    <uses-permission android:name="android.permission.READ_CONTACTS" />
    <uses-permission android:name="com.android.vending.BILLING" />

    <application
        android:name="MegaApplication"
        android:allowBackup="false"
        android:icon="@drawable/ic_launcher"
        android:label="@string/app_name"
        android:theme="@style/Theme.Megaactionbar" >

        <meta-data android:name="com.google.android.gms.version"
            android:value="@integer/google_play_services_version" />

        <activity
            android:name="mega.privacy.android.app.lollipop.LoginActivityLollipop"
            android:theme="@style/no_title_activity"
            android:label="@string/login_text"
            android:configChanges="orientation|screenSize"
            android:windowSoftInputMode="stateAlwaysHidden">
        </activity>

        <activity
            android:name="WebViewActivity"
            android:label="@string/app_name"
            android:launchMode="singleTop" >
        </activity>

        <activity
            android:name="mega.privacy.android.app.lollipop.WebViewActivityLollipop"
            android:label="@string/app_name"
            android:launchMode="singleTop">
        </activity>

        <activity
            android:name="LauncherActivity"
            android:label="@string/app_name"
            android:launchMode="singleTop">

            <intent-filter>
                <action android:name="android.intent.action.MAIN" />

                <category android:name="android.intent.category.LAUNCHER" />
            </intent-filter>
        </activity>

        <activity
            android:name="mega.privacy.android.app.lollipop.ManagerActivityLollipop"
            android:label="@string/app_name"
            android:launchMode="singleTop">

            <intent-filter>
                <action android:name="android.intent.action.SEARCH" />
            </intent-filter>

            <meta-data android:name="android.app.searchable"
                android:resource="@xml/searchable" />
        </activity>

        <activity
            android:name="mega.privacy.android.app.lollipop.OfflineActivityLollipop"
            android:label="@string/section_saved_for_offline"
            android:launchMode="singleTop"
            android:configChanges="orientation|screenSize">
        </activity>

        <activity android:name="OpenLinkActivity" android:launchMode="singleTask" android:screenOrientation="portrait" >
            <intent-filter>
                <action android:name="android.intent.action.VIEW" ></action>
                <category android:name="android.intent.category.DEFAULT" ></category>
                <category android:name="android.intent.category.BROWSABLE" ></category>
                <data android:host="mega.co.nz" android:scheme="https" > </data>
            </intent-filter>

            <intent-filter>
                <action android:name="android.intent.action.VIEW" ></action>
                <category android:name="android.intent.category.DEFAULT" ></category>
                <category android:name="android.intent.category.BROWSABLE" ></category>
                <data android:host="www.mega.co.nz" android:scheme="https" > </data>
            </intent-filter>

            <intent-filter>
                <action android:name="android.intent.action.VIEW" ></action>
                <category android:name="android.intent.category.DEFAULT" ></category>
                <category android:name="android.intent.category.BROWSABLE" ></category>
                <data android:host="mega.nz" android:scheme="https" > </data>
            </intent-filter>

            <intent-filter>
                <action android:name="android.intent.action.VIEW" ></action>
                <category android:name="android.intent.category.DEFAULT" ></category>
                <category android:name="android.intent.category.BROWSABLE" ></category>
                <data android:host="www.mega.nz" android:scheme="https" > </data>
            </intent-filter>

            <intent-filter>
                <action android:name="android.intent.action.VIEW" ></action>
                <category android:name="android.intent.category.DEFAULT" ></category>
                <category android:name="android.intent.category.BROWSABLE" ></category>
                <data android:scheme="mega" > </data>
            </intent-filter>
        </activity>

        <activity
            android:name="mega.privacy.android.app.lollipop.FullScreenImageViewerLollipop"
            android:label="@string/full_screen_image_viewer_label"
            android:launchMode="singleTop"
            android:theme="@style/Theme.Megaactionbar.FullScreen"
            android:uiOptions="splitActionBarWhenNarrow" >
        </activity>

        <activity
            android:name="mega.privacy.android.app.lollipop.SecureSelfiePreviewActivityLollipop"
            android:label="@string/full_screen_image_viewer_label"
            android:launchMode="singleTop"
            android:uiOptions="splitActionBarWhenNarrow" >
        </activity>

        <activity
            android:name="mega.privacy.android.app.lollipop.FilePropertiesActivityLollipop"
            android:label="@string/file_properties_activity"
            android:launchMode="singleTop"
            android:theme="@style/Theme.Megaactionbar.Properties">
        </activity>

        <activity
            android:name="mega.privacy.android.app.lollipop.ContactPropertiesActivityLollipop"
            android:label="@string/contact_properties_activity"
            android:launchMode="singleTop">
        </activity>

        <activity
            android:name="mega.privacy.android.app.lollipop.FileContactListActivityLollipop"
            android:label="@string/file_properties_shared_folder_select_contact"
            android:launchMode="singleTop"
            android:configChanges="orientation|screenSize">
        </activity>
<<<<<<< HEAD

        <activity
            android:name="LauncherFileExplorerActivity"
=======
        
       <activity 
            android:name="mega.privacy.android.app.lollipop.FileExplorerActivityLollipop"
>>>>>>> 27907c34
            android:label="@string/app_name">
            <intent-filter>
                <action android:name="android.intent.action.SEND" />

                <category android:name="android.intent.category.DEFAULT" />

                <data android:mimeType="*/*" />
            </intent-filter>
            <intent-filter>
                <action android:name="android.intent.action.SEND_MULTIPLE" />

                <category android:name="android.intent.category.DEFAULT" />

                <data android:mimeType="*/*" />
            </intent-filter>
        </activity>

<<<<<<< HEAD
        <activity
            android:name="mega.privacy.android.app.lollipop.FileExplorerActivityLollipop"
            android:configChanges="orientation|screenSize"
            android:label="@string/app_name">
        </activity>

=======
>>>>>>> 27907c34
        <activity android:name="mega.privacy.android.app.providers.PinFileProviderActivity"
            android:label="@string/app_name">
        </activity>

        <activity android:name="mega.privacy.android.app.providers.FileProviderActivity"
            android:label="@string/app_name">
            <intent-filter>
                <action
                    android:name="android.intent.action.PICK"/>
                <category
                    android:name="android.intent.category.DEFAULT"/>
                <category
                    android:name="android.intent.category.OPENABLE"/>
                <data android:mimeType="text/*"/>
                <data android:mimeType="application/*"/>
                <data android:mimeType="audio/*"/>
                <data android:mimeType="video/*"/>
                <data android:mimeType="image/*"/>
                <data android:mimeType="x-conference/*"/>
                <data android:mimeType="model/*"/>
                <data android:mimeType="chemical/*"/>
            </intent-filter>
            <intent-filter>
                <action android:name="android.intent.action.GET_CONTENT" />
                <category android:name="android.intent.category.OPENABLE" />
                <category android:name="android.intent.category.DEFAULT" />
                <data android:mimeType="text/*"/>
                <data android:mimeType="application/*"/>
                <data android:mimeType="audio/*"/>
                <data android:mimeType="video/*"/>
                <data android:mimeType="image/*"/>
                <data android:mimeType="x-conference/*"/>
                <data android:mimeType="model/*"/>
                <data android:mimeType="chemical/*"/>
            </intent-filter>
        </activity>

        <activity
            android:name="mega.privacy.android.app.lollipop.FileStorageActivityLollipop"
            android:label="@string/app_name"
            android:configChanges="orientation|screenSize">
        </activity>

        <activity
            android:name="mega.privacy.android.app.lollipop.ContactsExplorerActivityLollipop"
            android:label="@string/app_name">
        </activity>

        <activity
            android:name="mega.privacy.android.app.lollipop.PhoneContactsActivityLollipop"
            android:label="@string/app_name">
        </activity>

        <activity
            android:name="mega.privacy.android.app.lollipop.FolderLinkActivityLollipop"
            android:label="@string/app_name"
            android:configChanges="orientation|screenSize">
        </activity>

        <activity
            android:name="mega.privacy.android.app.lollipop.FileLinkActivityLollipop"
            android:label="@string/app_name"
            android:launchMode="singleTop"
            android:configChanges="orientation|screenSize">
        </activity>

        <activity
            android:name="mega.privacy.android.app.lollipop.ChangePasswordActivityLollipop"
            android:label="@string/my_account_change_password">
        </activity>

        <activity
            android:name="mega.privacy.android.app.lollipop.PinLockActivityLollipop"
            android:label="@string/settings_pin_lock"
            android:windowSoftInputMode="stateVisible">
        </activity>

        <activity
            android:name="mega.privacy.android.app.lollipop.ZipBrowserActivityLollipop"
            android:label="@string/zip_browser_activity"
            android:configChanges="orientation|screenSize" >
        </activity>

        <activity
            android:name="mega.privacy.android.app.lollipop.AddContactActivityLollipop"
            android:label="@string/app_name">
        </activity>

        <activity
            android:name="mega.privacy.android.app.lollipop.megachat.ChatActivityLollipop"
            android:label="@string/app_name">
        </activity>

        <activity
            android:name="mega.privacy.android.app.lollipop.megachat.ContactChatInfoActivityLollipop"
            android:label="@string/app_name">
        </activity>

        <activity
            android:name="mega.privacy.android.app.lollipop.megachat.GroupChatInfoActivityLollipop"
            android:label="@string/app_name">
        </activity>

        <activity
            android:name="mega.privacy.android.app.lollipop.megachat.ChatPreferencesActivity"
            android:label="@string/contact_properties_activity"
            android:theme="@style/Theme.Megaactionbar"
            android:launchMode="singleTop">
        </activity>

        <activity
            android:name="mega.privacy.android.app.lollipop.PhoneContactsActivityLollipop"
            android:label="@string/app_name">
        </activity>

        <service
            android:name="CameraSyncService"
            android:exported="false" >
        </service>

        <service
            android:name="DownloadService"
            android:exported="false" >
        </service>

        <service
            android:name="UploadService"
            android:exported="false" >
        </service>

        <service
            android:name="MegaStreamingService"
            android:exported="false" >
        </service>

        <service
            android:name=".fcm.MegaFirebaseMessagingService">
            <intent-filter>
                <action android:name="com.google.firebase.MESSAGING_EVENT"/>
            </intent-filter>
        </service>

        <service
            android:name=".fcm.MegaFirebaseInstanceIDService">
            <intent-filter>
                <action android:name="com.google.firebase.INSTANCE_ID_EVENT"/>
            </intent-filter>
        </service>

        <!-- Used for Google Play Store Campaign Measurement-->
        <service
            android:name="com.google.android.gms.analytics.CampaignTrackingService" />

        <receiver
            android:name="mega.privacy.android.app.receivers.CustomInstallReferrerReceiver"
            android:exported="true">
            <intent-filter>
                <action
                    android:name="com.android.vending.INSTALL_REFERRER" />
            </intent-filter>
        </receiver>

        <receiver
            android:name="mega.privacy.android.app.receivers.CameraEventReceiver"
            android:enabled="true" >
            <intent-filter>
                <action android:name="com.android.camera.NEW_PICTURE" />
                <action android:name="android.hardware.action.NEW_PICTURE" />
                <category android:name="android.intent.category.DEFAULT" />
                <data android:mimeType="image/*" />
            </intent-filter>
        </receiver>

        <receiver
            android:name="mega.privacy.android.app.receivers.NetEventReceiver"
            android:enabled="true">
            <intent-filter>
                <action android:name="android.net.conn.CONNECTIVITY_CHANGE" />
            </intent-filter>
        </receiver>

        <receiver
            android:name="mega.privacy.android.app.receivers.ChargeEventReceiver"
            android:enabled="true">
            <intent-filter>
                <action android:name="android.intent.action.ACTION_POWER_CONNECTED" />
            </intent-filter>
            <intent-filter>
                <action android:name="android.intent.action.ACTION_POWER_DISCONNECTED" />
            </intent-filter>
        </receiver>

        <receiver
            android:name="mega.privacy.android.app.receivers.BootEventReceiver"
            android:enabled="true">
            <intent-filter>
                <action android:name="android.intent.action.BOOT_COMPLETED" />
            </intent-filter>
        </receiver>

        <provider
            android:name="android.support.v4.content.FileProvider"
            android:authorities="mega.privacy.android.app.providers.fileprovider"
            android:grantUriPermissions="true"
            android:exported="false">
            <meta-data
                android:name="android.support.FILE_PROVIDER_PATHS"
                android:resource="@xml/filepaths" />
        </provider>
    </application>

</manifest><|MERGE_RESOLUTION|>--- conflicted
+++ resolved
@@ -2,13 +2,8 @@
 <manifest xmlns:android="http://schemas.android.com/apk/res/android"
     package="mega.privacy.android.app"
     android:installLocation="auto"
-<<<<<<< HEAD
     android:versionCode="100"
     android:versionName="3.1.alfa.0" >
-=======
-    android:versionCode="84"
-    android:versionName="3.0.12.2.2" >
->>>>>>> 27907c34
 
     <uses-sdk
         android:minSdkVersion="11"
@@ -167,15 +162,9 @@
             android:launchMode="singleTop"
             android:configChanges="orientation|screenSize">
         </activity>
-<<<<<<< HEAD
-
-        <activity
-            android:name="LauncherFileExplorerActivity"
-=======
-        
+
        <activity 
             android:name="mega.privacy.android.app.lollipop.FileExplorerActivityLollipop"
->>>>>>> 27907c34
             android:label="@string/app_name">
             <intent-filter>
                 <action android:name="android.intent.action.SEND" />
@@ -193,15 +182,6 @@
             </intent-filter>
         </activity>
 
-<<<<<<< HEAD
-        <activity
-            android:name="mega.privacy.android.app.lollipop.FileExplorerActivityLollipop"
-            android:configChanges="orientation|screenSize"
-            android:label="@string/app_name">
-        </activity>
-
-=======
->>>>>>> 27907c34
         <activity android:name="mega.privacy.android.app.providers.PinFileProviderActivity"
             android:label="@string/app_name">
         </activity>
