<?xml version="1.0" encoding="utf-8"?>
<manifest xmlns:android="http://schemas.android.com/apk/res/android"
    xmlns:tools="http://schemas.android.com/tools"
    package="mega.privacy.android.app"
    android:installLocation="internalOnly">

    <uses-feature android:name="android.hardware.camera.autofocus" android:required="false" />
    <uses-feature android:name="android.hardware.camera" android:required="false"/>
    <uses-feature android:name="android.hardware.screen.portrait" android:required="false" />
    <uses-feature android:name="android.hardware.camera.front" android:required="false" />
    <uses-feature android:name="android.hardware.touchscreen" android:required="false" />
    <uses-feature android:name="android.hardware.sensor.proximity" android:required="false" />

    <supports-screens android:resizeable="true"
        android:smallScreens="true"
        android:normalScreens="true"
        android:largeScreens="true"
        android:xlargeScreens="true"
        android:anyDensity="true"/>
    <uses-permission android:name="android.permission.INTERNET"/>
    <uses-permission
        android:name="android.permission.WRITE_EXTERNAL_STORAGE"
        android:maxSdkVersion="29" />
    <uses-permission android:name="android.permission.READ_EXTERNAL_STORAGE"/>
    <uses-permission android:name="android.permission.ACCESS_NETWORK_STATE"/>
    <uses-permission android:name="android.permission.WAKE_LOCK"/>
    <uses-permission android:name="android.permission.CAMERA" />
    <uses-permission android:name="com.google.android.apps.photos.permission.GOOGLE_PHOTOS"/>
    <uses-permission android:name="android.permission.READ_CONTACTS" />
    <uses-permission android:name="com.android.vending.BILLING" />
    <uses-permission android:name="android.permission.VIBRATE" />
    <uses-permission android:name="android.permission.CHANGE_NETWORK_STATE" />
    <uses-permission android:name="android.permission.MODIFY_AUDIO_SETTINGS" />
    <uses-permission android:name="android.permission.RECORD_AUDIO" />
    <uses-permission android:name="android.permission.BLUETOOTH" />
    <uses-permission android:name="android.permission.CAPTURE_VIDEO_OUTPUT" />
    <uses-permission android:name="android.permission.FLAG_SHOW_WHEN_LOCKED" />
    <uses-permission android:name="android.permission.MANAGE_DOCUMENTS"/>
    <uses-permission android:name="android.permission.ACCESS_FINE_LOCATION" />
	<uses-permission android:name="android.permission.RECEIVE_BOOT_COMPLETED" />
    <uses-permission android:name="android.permission.FOREGROUND_SERVICE" />
    <uses-permission android:name="android.permission.SYSTEM_ALERT_WINDOW" />
    <uses-permission android:name="android.permission.USE_FULL_SCREEN_INTENT" />
    <uses-permission
        android:name="android.permission.MANAGE_EXTERNAL_STORAGE"
        tools:ignore="ScopedStorage" />

    <!--<uses-permission android:name="android.permission.READ_CALL_LOG"/>-->
    <!--<uses-permission android:name="android.permission.WRITE_CALL_LOG"/>-->

    <queries>
        <!-- Camera -->
        <intent>
            <action android:name="android.media.action.IMAGE_CAPTURE" />
        </intent>

        <!-- Content opened outside the app -->
        <intent>
            <action android:name="android.intent.action.VIEW" />
            <data android:mimeType="application/*"/>
        </intent>
    </queries>

    <application
        android:name="mega.privacy.android.app.MegaApplication"
        android:allowBackup="false"
        android:icon="@mipmap/ic_launcher_mega"
        android:label="@string/app_name"
        android:requestLegacyExternalStorage="true"
        android:roundIcon="@mipmap/ic_launcher_mega_round"
        android:theme="@style/Theme.Mega"
        android:usesCleartextTraffic="true"
        android:screenOrientation="fullUser">

        <meta-data
            android:name="fontProviderRequests"
            android:value="Noto Color Emoji Compat" />

        <activity
            android:name="mega.privacy.android.app.lollipop.LoginActivityLollipop"
            android:label="@string/login_text"
            android:screenOrientation="portrait"
            android:windowSoftInputMode="stateAlwaysHidden">
        </activity>

        <activity
            android:name="mega.privacy.android.app.activities.WebViewActivity"
            android:configChanges="orientation|screenSize"
            android:label="@string/app_name"
            android:launchMode="singleTop" />

        <activity
            android:name="mega.privacy.android.app.lollipop.ManagerActivityLollipop"
            android:label="@string/app_name"
            android:launchMode="singleTop"
            android:windowSoftInputMode="adjustNothing">

            <intent-filter>
                <action android:name="android.intent.action.SEARCH" />
                <action android:name="android.intent.action.MAIN" />
                <category android:name="android.intent.category.LAUNCHER" />
            </intent-filter>

            <meta-data android:name="android.app.searchable"
                android:resource="@xml/searchable" />
        </activity>

        <activity
            android:name="mega.privacy.android.app.lollipop.megaachievements.AchievementsActivity"
            android:label="@string/app_name">
        </activity>

        <activity android:name="OpenLinkActivity" android:launchMode="singleTask" android:screenOrientation="portrait" >
            <intent-filter>
                <action android:name="android.intent.action.VIEW" ></action>
                <category android:name="android.intent.category.DEFAULT" ></category>
                <category android:name="android.intent.category.BROWSABLE" ></category>
                <data android:host="mega.co.nz" android:scheme="https" > </data>
            </intent-filter>

            <intent-filter>
                <action android:name="android.intent.action.VIEW" ></action>
                <category android:name="android.intent.category.DEFAULT" ></category>
                <category android:name="android.intent.category.BROWSABLE" ></category>
                <data android:host="www.mega.co.nz" android:scheme="https" > </data>
            </intent-filter>

            <intent-filter>
                <action android:name="android.intent.action.VIEW" ></action>
                <category android:name="android.intent.category.DEFAULT" ></category>
                <category android:name="android.intent.category.BROWSABLE" ></category>
                <data android:host="mega.nz" android:scheme="https" > </data>
            </intent-filter>

            <intent-filter>
                <action android:name="android.intent.action.VIEW" ></action>
                <category android:name="android.intent.category.DEFAULT" ></category>
                <category android:name="android.intent.category.BROWSABLE" ></category>
                <data android:host="www.mega.nz" android:scheme="https" > </data>
            </intent-filter>

            <intent-filter>
                <action android:name="android.intent.action.VIEW" ></action>
                <category android:name="android.intent.category.DEFAULT" ></category>
                <category android:name="android.intent.category.BROWSABLE" ></category>
                <data android:scheme="mega" > </data>
            </intent-filter>
        </activity>

        <activity
            android:name="mega.privacy.android.app.lollipop.FullScreenImageViewerLollipop"
            android:label="@string/full_screen_image_viewer_label"
            android:launchMode="singleTop"
            android:uiOptions="splitActionBarWhenNarrow"
            android:theme="@style/Theme.Dark.FullScreen.Draggable">
        </activity>

        <activity
            android:name="mega.privacy.android.app.lollipop.megachat.ChatFullScreenImageViewer"
            android:label="@string/full_screen_image_viewer_label"
            android:launchMode="singleTop"
            android:uiOptions="splitActionBarWhenNarrow"
            android:theme="@style/Theme.Dark.FullScreen.Draggable">
        </activity>

        <activity
            android:name="mega.privacy.android.app.lollipop.ContactFileListActivityLollipop"
            android:label="@string/contact_properties_activity"
            android:launchMode="singleTop">
        </activity>

        <activity
            android:name="mega.privacy.android.app.lollipop.FileContactListActivityLollipop"
            android:label="@string/file_properties_shared_folder_select_contact"
            android:launchMode="singleTop"
            android:configChanges="orientation|screenSize">
        </activity>

        <activity
            android:name="mega.privacy.android.app.lollipop.FileExplorerActivityLollipop"
            android:label="@string/app_name"
            android:launchMode="singleTask"
            android:windowSoftInputMode="adjustNothing">

            <intent-filter>
                <action android:name="android.intent.action.SEND" />

                <category android:name="android.intent.category.DEFAULT" />

                <data android:mimeType="*/*" />
            </intent-filter>
            <intent-filter>
                <action android:name="android.intent.action.SEND_MULTIPLE" />

                <category android:name="android.intent.category.DEFAULT" />

                <data android:mimeType="*/*" />
            </intent-filter>
        </activity>

        <activity
            android:name="mega.privacy.android.app.lollipop.megachat.ChatExplorerActivity"
            android:label="@string/app_name">
        </activity>

        <activity
            android:name="mega.privacy.android.app.lollipop.megachat.NodeAttachmentHistoryActivity"
            android:label="@string/app_name">
        </activity>

        <activity
            android:name="mega.privacy.android.app.lollipop.CountryCodePickerActivityLollipop"
            android:label="@string/app_name">
        </activity>

        <activity android:name="mega.privacy.android.app.providers.PasscodeFileProviderActivity"
            android:label="@string/app_name">
        </activity>

        <activity android:name="mega.privacy.android.app.providers.FileProviderActivity"
            android:label="@string/app_name"
            android:screenOrientation="locked">

            <intent-filter>
                <action
                    android:name="android.intent.action.PICK"/>
                <category
                    android:name="android.intent.category.DEFAULT"/>
                <category
                    android:name="android.intent.category.OPENABLE"/>
                <data android:mimeType="text/*"/>
                <data android:mimeType="application/*"/>
                <data android:mimeType="audio/*"/>
                <data android:mimeType="video/*"/>
                <data android:mimeType="image/*"/>
                <data android:mimeType="x-conference/*"/>
                <data android:mimeType="model/*"/>
                <data android:mimeType="chemical/*"/>
            </intent-filter>
            <intent-filter>
                <action android:name="android.intent.action.GET_CONTENT" />
                <category android:name="android.intent.category.OPENABLE" />
                <category android:name="android.intent.category.DEFAULT" />
                <data android:mimeType="text/*"/>
                <data android:mimeType="application/*"/>
                <data android:mimeType="audio/*"/>
                <data android:mimeType="video/*"/>
                <data android:mimeType="image/*"/>
                <data android:mimeType="x-conference/*"/>
                <data android:mimeType="model/*"/>
                <data android:mimeType="chemical/*"/>
            </intent-filter>
        </activity>

        <activity
            android:name="mega.privacy.android.app.lollipop.FileStorageActivityLollipop"
            android:label="@string/app_name"
            android:configChanges="orientation|screenSize"
            >
        </activity>

        <activity
            android:name="mega.privacy.android.app.lollipop.FolderLinkActivityLollipop"
            android:label="@string/app_name"
            android:configChanges="orientation|screenSize">
        </activity>

        <activity
            android:name="mega.privacy.android.app.lollipop.megachat.ContactAttachmentActivityLollipop"
            android:label="@string/app_name"
            android:configChanges="orientation|screenSize">
        </activity>

        <activity
            android:name="mega.privacy.android.app.lollipop.TestPasswordActivity"
            android:label="@string/app_name"
            android:configChanges="orientation|screenSize">
        </activity>

        <activity
            android:name="mega.privacy.android.app.lollipop.FileLinkActivityLollipop"
            android:label="@string/app_name"
            android:configChanges="orientation|screenSize">
        </activity>

        <activity
            android:name="mega.privacy.android.app.OpenPasswordLinkActivity"
            android:label=""
            android:launchMode="singleTop"
            android:configChanges="orientation|screenSize"
            android:excludeFromRecents="true"
            android:theme="@style/Theme.MaterialComponents.DayNight.Dialog">
        </activity>

        <activity
            android:name="mega.privacy.android.app.lollipop.ChangePasswordActivityLollipop"
            android:label="@string/my_account_change_password">
        </activity>

        <activity
            android:name="mega.privacy.android.app.getLink.GetLinkActivity"
            android:configChanges="screenSize|orientation">
        </activity>

        <activity
            android:name="mega.privacy.android.app.activities.settingsActivities.PasscodeLockActivity"
            android:label="@string/settings_passcode_lock"
            android:launchMode="singleInstance"
            android:windowSoftInputMode="adjustResize|stateVisible"/>

        <activity
            android:name="mega.privacy.android.app.lollipop.ZipBrowserActivityLollipop"
            android:label="@string/zip_browser_activity"
            android:configChanges="orientation|screenSize">
        </activity>

        <activity
            android:name="mega.privacy.android.app.lollipop.AddContactActivityLollipop"
            android:label="@string/app_name"
            android:windowSoftInputMode="adjustNothing">
        </activity>

	    <activity
		    android:name="mega.privacy.android.app.lollipop.InviteContactActivity"
		    android:label="@string/app_name"
		    android:windowSoftInputMode="adjustNothing">
	    </activity>

        <activity
            android:name="mega.privacy.android.app.lollipop.megachat.ChatActivityLollipop"
            android:label="@string/app_name"
            android:windowSoftInputMode="stateHidden|adjustResize"
            android:launchMode="singleTask">
        </activity>

        <activity
            android:name="mega.privacy.android.app.lollipop.megachat.ArchivedChatsActivity"
            android:label="@string/app_name">
        </activity>

        <activity
            android:name="mega.privacy.android.app.lollipop.ContactInfoActivityLollipop"
            android:label="@string/app_name">
        </activity>

        <activity
            android:name="mega.privacy.android.app.lollipop.FileInfoActivityLollipop"
            android:label="@string/app_name">
        </activity>
        <activity
            android:name=".activities.OfflineFileInfoActivity"
            android:label="@string/app_name" />

        <activity
            android:name="mega.privacy.android.app.lollipop.VersionsFileActivity"
            android:label="@string/app_name">
        </activity>

        <activity
            android:name="mega.privacy.android.app.lollipop.megachat.GroupChatInfoActivityLollipop"
            android:label="@string/app_name">
        </activity>

        <activity
            android:name="mega.privacy.android.app.lollipop.PdfViewerActivityLollipop"
            android:label="@string/pdf_app_name"
            android:launchMode="singleTop">
            <intent-filter>
                <action android:name="android.intent.action.VIEW" />
                <category android:name="android.intent.category.DEFAULT" />
                <data android:mimeType="application/pdf" />
            </intent-filter>
            <intent-filter>
                <action android:name="android.intent.action.VIEW" />
                <category android:name="android.intent.category.BROWSABLE" />
                <category android:name="android.intent.category.DEFAULT" />
                <data android:scheme="http" />
                <data android:host="*" />
                <data android:pathPattern=".*\\.pdf" />
            </intent-filter>
            <intent-filter>
                <action android:name="android.intent.action.VIEW" />
                <category android:name="android.intent.category.BROWSABLE" />
                <category android:name="android.intent.category.DEFAULT" />
                <data android:scheme="http" />
                <data android:host="*" />
                <data android:mimeType="application/pdf" />
            </intent-filter>
            <intent-filter>
                <action android:name="android.intent.action.VIEW" />
                <category android:name="android.intent.category.BROWSABLE" />
                <category android:name="android.intent.category.DEFAULT" />
                <data android:scheme="file" />
                <data android:host="*" />
                <data android:pathPattern=".*\\.pdf" />
            </intent-filter>
        </activity>

        <activity
            android:name=".mediaplayer.VideoPlayerActivity"
            android:windowSoftInputMode="adjustNothing"
            android:theme="@style/Theme.Dark.FullScreen.Draggable" />

        <activity
            android:name=".mediaplayer.AudioPlayerActivity"
            android:windowSoftInputMode="adjustNothing"
            android:launchMode="singleTop"
            android:screenOrientation="portrait" />

        <activity
            android:name="mega.privacy.android.app.lollipop.qrcode.QRCodeActivity"
            android:label="@string/app_name">
        </activity>

        <activity
            android:name="mega.privacy.android.app.lollipop.TwoFactorAuthenticationActivity"
            android:label="@string/app_name">
        </activity>

        <activity
            android:name="mega.privacy.android.app.lollipop.VerifyTwoFactorActivity"
            android:label="@string/app_name">
        </activity>

        <activity
            android:name="mega.privacy.android.app.BusinessExpiredAlertActivity"
            android:label="@string/app_name">
        </activity>

<<<<<<< HEAD
        <activity
            android:name="mega.privacy.android.app.lollipop.megachat.calls.ChatCallActivity"
            android:screenOrientation="portrait"
            android:launchMode="singleTask"
            android:label="@string/app_name">
        </activity>

        <activity android:name="mega.privacy.android.app.smsVerification.SMSVerificationActivity" />
=======
        <activity android:name="mega.privacy.android.app.SMSVerificationActivity" />
>>>>>>> 4e668349

        <activity android:name="mega.privacy.android.app.smsVerification.SMSVerificationReceiveTxtActivity"/>

        <activity
            android:name="mega.privacy.android.app.activities.settingsActivities.AdvancedPreferencesActivity"
            android:label="@string/settings_advanced_features"
            android:launchMode="singleTop">
        </activity>

        <activity
            android:name="mega.privacy.android.app.activities.settingsActivities.CameraUploadsPreferencesActivity"
            android:label="@string/section_photo_sync"
            android:launchMode="singleTop">
        </activity>

        <activity
            android:name="mega.privacy.android.app.activities.settingsActivities.ChatNotificationsPreferencesActivity"
            android:label="@string/title_properties_chat_notifications_contact"
            android:launchMode="singleTop">
        </activity>

        <activity
            android:name="mega.privacy.android.app.activities.settingsActivities.ChatPreferencesActivity"
            android:label="@string/section_chat"
            android:launchMode="singleTop">
        </activity>

        <activity
            android:name="mega.privacy.android.app.activities.settingsActivities.DownloadPreferencesActivity"
            android:label="@string/download_location"
            android:launchMode="singleTop">
        </activity>

        <activity
            android:name="mega.privacy.android.app.activities.settingsActivities.FileManagementPreferencesActivity"
            android:label="@string/settings_file_management_category"
            android:launchMode="singleTop">
        </activity>

        <activity
            android:name="mega.privacy.android.app.activities.settingsActivities.PasscodePreferencesActivity"
            android:label="@string/settings_passcode_lock_switch"
            android:launchMode="singleTop"/>

        <activity
            android:name="mega.privacy.android.app.activities.settingsActivities.CookiePreferencesActivity"
            android:label="@string/settings_about_cookie_settings"
            android:launchMode="singleTop" />

        <activity
            android:name="mega.privacy.android.app.WeakAccountProtectionAlertActivity"
            android:label="@string/app_name"
            android:launchMode="singleTop">
        </activity>

        <activity
            android:name="mega.privacy.android.app.activities.ManageChatHistoryActivity"
            android:configChanges="orientation|screenSize"
            android:label="@string/title_properties_manage_chat"
            android:launchMode="singleTop">
        </activity>

        <activity
            android:name="mega.privacy.android.app.AuthenticityCredentialsActivity"
            android:label="@string/authenticity_credentials_label"
            android:launchMode="singleTop">
        </activity>

        <activity
            android:name="mega.privacy.android.app.activities.GiphyPickerActivity"
            android:configChanges="orientation|screenSize"
            android:label="@string/search_giphy_title"
            android:launchMode="singleTop"
            android:windowSoftInputMode="adjustNothing">

        </activity>

        <activity
            android:name="mega.privacy.android.app.activities.GiphyViewerActivity"
            android:launchMode="singleTop">
        </activity>

        <activity
            android:name="mega.privacy.android.app.textEditor.TextEditorActivity"
            android:launchMode="singleTop">
        </activity>

<<<<<<< HEAD
        <activity
            android:name="mega.privacy.android.app.contacts.ContactsActivity"
            android:launchMode="singleTop" />
=======
        <activity android:name=".meeting.activity.MeetingActivity"
            android:configChanges="orientation|screenSize|keyboardHidden"
            android:screenOrientation="portrait"
            android:label="@string/app_name"
            android:windowSoftInputMode="adjustResize"/>

        <activity android:name=".meeting.activity.LeftMeetingActivity"
            android:screenOrientation="portrait"
            android:windowSoftInputMode="adjustResize"/>
>>>>>>> 4e668349

        <service
            android:name="mega.privacy.android.app.lollipop.megachat.ChatUploadService"
            android:exported="false" >
        </service>

        <service
            android:name="mega.privacy.android.app.meeting.CallService"
            android:exported="false" >
        </service>

        <service
            android:name="DownloadService"
            android:exported="false" >
        </service>

        <service
            android:name="mega.privacy.android.app.meeting.CallNotificationIntentService"
            android:exported="false" >
        </service>

        <service
            android:name="mega.privacy.android.app.notifications.DownloadNotificationIntentService"
            android:exported="false" >
        </service>

        <service
            android:name="UploadService"
            android:exported="false" >
        </service>

        <service android:name=".mediaplayer.service.AudioPlayerService" android:exported="false" />
        <service android:name=".mediaplayer.service.VideoPlayerService" android:exported="false" />

        <service
            android:name=".jobservices.CameraUploadsService"
            android:exported="false" />
	    <service
		    android:name=".jobservices.CuSyncInactiveHeartbeatService"
		    android:permission="android.permission.BIND_JOB_SERVICE"
		    android:exported="false" />
	    <service
		    android:name=".jobservices.CameraUploadStarterService"
		    android:permission="android.permission.BIND_JOB_SERVICE"
		    android:exported="false" />
        <service android:name=".fcm.IncomingCallService" android:exported="true"/>
        <service android:name=".fcm.KeepAliveService" android:exported="true"/>
        <receiver
            android:name="mega.privacy.android.app.receivers.CustomInstallReferrerReceiver"
            android:exported="true">
            <intent-filter>
                <action
                    android:name="com.android.vending.INSTALL_REFERRER" />
            </intent-filter>
        </receiver>

        <receiver
            android:name="mega.privacy.android.app.receivers.CameraEventReceiver"
            android:enabled="true" >
            <intent-filter>
                <action android:name="com.android.camera.NEW_PICTURE" />
                <action android:name="android.hardware.action.NEW_PICTURE" />
                <category android:name="android.intent.category.DEFAULT" />
                <data android:mimeType="image/*" />
            </intent-filter>
        </receiver>

        <receiver
            android:name="mega.privacy.android.app.receivers.NetworkStateReceiver"
            android:enabled="true">
            <intent-filter>
                <action android:name="android.net.conn.CONNECTIVITY_CHANGE" />
            </intent-filter>
        </receiver>

        <receiver
            android:name="mega.privacy.android.app.receivers.ChargeEventReceiver"
            android:enabled="true">
            <intent-filter>
                <action android:name="android.intent.action.ACTION_POWER_CONNECTED" />
            </intent-filter>
        </receiver>

        <receiver
            android:name="mega.privacy.android.app.receivers.BootEventReceiver"
            android:enabled="true">
            <intent-filter>
                <action android:name="android.intent.action.BOOT_COMPLETED" />
            </intent-filter>
        </receiver>

        <provider
            android:name="androidx.core.content.FileProvider"
            android:authorities="mega.privacy.android.app.providers.fileprovider"
            android:grantUriPermissions="true"
            android:exported="false">
            <meta-data
                android:name="android.support.FILE_PROVIDER_PATHS"
                android:resource="@xml/filepaths" />
        </provider>

        <activity
            android:name=".lollipop.megachat.MapsActivity"
            android:configChanges="orientation|screenSize"
            android:label="@string/title_activity_maps"
            android:windowSoftInputMode="adjustNothing">

            <meta-data
                android:name="android.support.PARENT_ACTIVITY"
                android:value="mega.privacy.android.app.activities.PasscodeActivity" />
        </activity>

        <activity
            android:name=".activities.OverDiskQuotaPaywallActivity"
            android:label="@string/app_name"
            android:launchMode="singleTop">
        </activity>

        <activity
            android:name="nz.mega.documentscanner.DocumentScannerActivity"
            android:launchMode="singleTop"
            android:screenOrientation="sensorPortrait"
            android:theme="@style/DocumentScannerTheme"
            android:windowSoftInputMode="stateHidden|adjustNothing"/>

        <activity
            android:name="mega.privacy.android.app.myAccount.editProfile.EditProfileActivity"
            android:launchMode="singleTop" />

        <activity
            android:name="mega.privacy.android.app.myAccount.MyAccountActivity"
            android:launchMode="singleTop" />

        <activity
            android:name="mega.privacy.android.app.exportRK.ExportRecoveryKeyActivity"
            android:launchMode="singleTop" />

        <activity
            android:name="mega.privacy.android.app.upgradeAccount.UpgradeAccountActivity"
            android:label="@string/action_upgrade_account"
            android:launchMode="singleTop" />

        <activity
            android:name="mega.privacy.android.app.upgradeAccount.ChooseAccountActivity"
            android:label="@string/choose_account_fragment"
            android:launchMode="singleTop" />

        <receiver android:name=".psa.AlarmReceiver">
            <intent-filter>
                <action android:name="android.intent.action.checking.psa" />
            </intent-filter>
        </receiver>

        <activity
            android:name=".activities.AskForDisplayOverActivity"
            android:theme="@android:style/Theme.Translucent.NoTitleBar.Fullscreen"
            android:launchMode="singleTask"/>

    </application>

</manifest><|MERGE_RESOLUTION|>--- conflicted
+++ resolved
@@ -427,18 +427,7 @@
             android:label="@string/app_name">
         </activity>
 
-<<<<<<< HEAD
-        <activity
-            android:name="mega.privacy.android.app.lollipop.megachat.calls.ChatCallActivity"
-            android:screenOrientation="portrait"
-            android:launchMode="singleTask"
-            android:label="@string/app_name">
-        </activity>
-
         <activity android:name="mega.privacy.android.app.smsVerification.SMSVerificationActivity" />
-=======
-        <activity android:name="mega.privacy.android.app.SMSVerificationActivity" />
->>>>>>> 4e668349
 
         <activity android:name="mega.privacy.android.app.smsVerification.SMSVerificationReceiveTxtActivity"/>
 
@@ -526,11 +515,10 @@
             android:launchMode="singleTop">
         </activity>
 
-<<<<<<< HEAD
         <activity
             android:name="mega.privacy.android.app.contacts.ContactsActivity"
             android:launchMode="singleTop" />
-=======
+
         <activity android:name=".meeting.activity.MeetingActivity"
             android:configChanges="orientation|screenSize|keyboardHidden"
             android:screenOrientation="portrait"
@@ -540,7 +528,6 @@
         <activity android:name=".meeting.activity.LeftMeetingActivity"
             android:screenOrientation="portrait"
             android:windowSoftInputMode="adjustResize"/>
->>>>>>> 4e668349
 
         <service
             android:name="mega.privacy.android.app.lollipop.megachat.ChatUploadService"
