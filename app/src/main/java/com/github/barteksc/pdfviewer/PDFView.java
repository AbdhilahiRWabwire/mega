/**
 * Copyright 2016 Bartosz Schiller
 * <p/>
 * Licensed under the Apache License, Version 2.0 (the "License");
 * you may not use this file except in compliance with the License.
 * You may obtain a copy of the License at
 * <p/>
 * http://www.apache.org/licenses/LICENSE-2.0
 * <p/>
 * Unless required by applicable law or agreed to in writing, software
 * distributed under the License is distributed on an "AS IS" BASIS,
 * WITHOUT WARRANTIES OR CONDITIONS OF ANY KIND, either express or implied.
 * See the License for the specific language governing permissions and
 * limitations under the License.
 */
package com.github.barteksc.pdfviewer;

import android.app.AlertDialog;
import android.content.Context;
import android.content.DialogInterface;
import android.graphics.Bitmap;
import android.graphics.Canvas;
import android.graphics.Color;
import android.graphics.Paint;
import android.graphics.Paint.Style;
import android.graphics.PaintFlagsDrawFilter;
import android.graphics.PointF;
import android.graphics.PorterDuff;
import android.graphics.Rect;
import android.graphics.RectF;
import android.graphics.drawable.Drawable;
import android.net.Uri;
import android.os.AsyncTask;
import android.os.HandlerThread;
import android.support.design.widget.TextInputLayout;
import android.support.v4.content.ContextCompat;
import android.support.v7.widget.AppCompatEditText;
import android.text.Editable;
import android.text.TextWatcher;
import android.util.AttributeSet;
import android.util.Log;
import android.view.View;
import android.view.inputmethod.EditorInfo;
import android.widget.ImageView;
import android.widget.RelativeLayout;

import com.github.barteksc.pdfviewer.exception.PageRenderingException;
import com.github.barteksc.pdfviewer.link.DefaultLinkHandler;
import com.github.barteksc.pdfviewer.link.LinkHandler;
import com.github.barteksc.pdfviewer.listener.Callbacks;
import com.github.barteksc.pdfviewer.listener.OnDrawListener;
import com.github.barteksc.pdfviewer.listener.OnErrorListener;
import com.github.barteksc.pdfviewer.listener.OnLoadCompleteListener;
import com.github.barteksc.pdfviewer.listener.OnPageChangeListener;
import com.github.barteksc.pdfviewer.listener.OnPageErrorListener;
import com.github.barteksc.pdfviewer.listener.OnPageScrollListener;
import com.github.barteksc.pdfviewer.listener.OnRenderListener;
import com.github.barteksc.pdfviewer.listener.OnTapListener;
import com.github.barteksc.pdfviewer.model.PagePart;
import com.github.barteksc.pdfviewer.scroll.ScrollHandle;
import com.github.barteksc.pdfviewer.source.AssetSource;
import com.github.barteksc.pdfviewer.source.ByteArraySource;
import com.github.barteksc.pdfviewer.source.DocumentSource;
import com.github.barteksc.pdfviewer.source.FileSource;
import com.github.barteksc.pdfviewer.source.InputStreamSource;
import com.github.barteksc.pdfviewer.source.UriSource;
import com.github.barteksc.pdfviewer.util.Constants;
import com.github.barteksc.pdfviewer.util.FitPolicy;
import com.github.barteksc.pdfviewer.util.MathUtils;
import com.github.barteksc.pdfviewer.util.Util;
import com.shockwave.pdfium.PdfDocument;
import com.shockwave.pdfium.PdfiumCore;
import com.shockwave.pdfium.util.Size;
import com.shockwave.pdfium.util.SizeF;

import java.io.File;
import java.io.InputStream;
import java.util.ArrayList;
import java.util.Collections;
import java.util.List;

import mega.privacy.android.app.R;
import mega.privacy.android.app.lollipop.PdfViewerActivityLollipop;

import static mega.privacy.android.app.utils.Util.*;

/**
 * It supports animations, zoom, cache, and swipe.
 * <p>
 * To fully understand this class you must know its principles :
 * - The PDF document is seen as if we always want to draw all the pages.
 * - The thing is that we only draw the visible parts.
 * - All parts are the same size, this is because we can't interrupt a native page rendering,
 * so we need these renderings to be as fast as possible, and be able to interrupt them
 * as soon as we can.
 * - The parts are loaded when the current offset or the current zoom level changes
 * <p>
 * Important :
 * - DocumentPage = A page of the PDF document.
 * - UserPage = A page as defined by the user.
 * By default, they're the same. But the user can change the pages order
 * using {@link #load(DocumentSource, String, int[])}. In this
 * particular case, a userPage of 5 can refer to a documentPage of 17.
 */
public class PDFView extends RelativeLayout {

    private static final String TAG = PDFView.class.getSimpleName();

    public static final float DEFAULT_MAX_SCALE = 3.0f;
    public static final float DEFAULT_MID_SCALE = 1.75f;
    public static final float DEFAULT_MIN_SCALE = 1.0f;

    private float minZoom = DEFAULT_MIN_SCALE;
    private float midZoom = DEFAULT_MID_SCALE;
    private float maxZoom = DEFAULT_MAX_SCALE;

    private PdfViewerActivityLollipop pdfViewer;

    /**
     * START - scrolling in first page direction
     * END - scrolling in last page direction
     * NONE - not scrolling
     */
    enum ScrollDir {
        NONE, START, END
    }

    private ScrollDir scrollDir = ScrollDir.NONE;

    /** Rendered parts go to the cache manager */
    CacheManager cacheManager;

    /** Animation manager manage all offset and zoom animation */
    private AnimationManager animationManager;

    /** Drag manager manage all touch events */
    private DragPinchManager dragPinchManager;

    PdfFile pdfFile;

    /** The index of the current sequence */
    private int currentPage;

    /**
     * If you picture all the pages side by side in their optimal width,
     * and taking into account the zoom level, the current offset is the
     * position of the left border of the screen in this big picture
     */
    private float currentXOffset = 0;

    /**
     * If you picture all the pages side by side in their optimal width,
     * and taking into account the zoom level, the current offset is the
     * position of the left border of the screen in this big picture
     */
    private float currentYOffset = 0;

    /** The zoom level, always >= 1 */
    private float zoom = 1f;

    /** True if the PDFView has been recycled */
    private boolean recycled = true;

    /** Current state of the view */
    private State state = State.DEFAULT;

    /** Async task used during the loading phase to decode a PDF document */
    private DecodingAsyncTask decodingAsyncTask;

    /** The thread {@link #renderingHandler} will run on */
    private final HandlerThread renderingHandlerThread;
    /** Handler always waiting in the background and rendering tasks */
    RenderingHandler renderingHandler;

    private PagesLoader pagesLoader;

    Callbacks callbacks = new Callbacks();

    /** Paint object for drawing */
    private Paint paint;

    /** Paint object for drawing debug stuff */
    private Paint debugPaint;

    /** Policy for fitting pages to screen */
    private FitPolicy pageFitPolicy = FitPolicy.WIDTH;

    private int defaultPage = 0;

    /** True if should scroll through pages vertically instead of horizontally */
    private boolean swipeVertical = true;

    private boolean enableSwipe = true;

    private boolean doubletapEnabled = true;

    /** Pdfium core for loading and rendering PDFs */
    private PdfiumCore pdfiumCore;

    private ScrollHandle scrollHandle;

    private boolean isScrollHandleInit = false;

    ScrollHandle getScrollHandle() {
        return scrollHandle;
    }

    /**
     * True if bitmap should use ARGB_8888 format and take more memory
     * False if bitmap should be compressed by using RGB_565 format and take less memory
     */
    private boolean bestQuality = false;

    /**
     * True if annotations should be rendered
     * False otherwise
     */
    private boolean annotationRendering = false;

    /**
     * True if the view should render during scaling<br/>
     * Can not be forced on older API versions (< Build.VERSION_CODES.KITKAT) as the GestureDetector does
     * not detect scrolling while scaling.<br/>
     * False otherwise
     */
    private boolean renderDuringScale = false;

    /** Antialiasing and bitmap filtering */
    private boolean enableAntialiasing = true;
    private PaintFlagsDrawFilter antialiasFilter =
            new PaintFlagsDrawFilter(0, Paint.ANTI_ALIAS_FLAG | Paint.FILTER_BITMAP_FLAG);

    /** Spacing between pages, in px */
    private int spacingPx = 0;

    /** pages numbers used when calling onDrawAllListener */
    private List<Integer> onDrawPagesNums = new ArrayList<>(10);

    /** Construct the initial view */
    public PDFView(Context context, AttributeSet set) {
        super(context, set);

        pdfViewer = (PdfViewerActivityLollipop) getContext();

        renderingHandlerThread = new HandlerThread("PDF renderer");

        if (isInEditMode()) {
            return;
        }

        cacheManager = new CacheManager();
        animationManager = new AnimationManager(this);
        dragPinchManager = new DragPinchManager(this, animationManager);
        pagesLoader = new PagesLoader(this);

        paint = new Paint();
        debugPaint = new Paint();
        debugPaint.setStyle(Style.STROKE);

        pdfiumCore = new PdfiumCore(context);
        setWillNotDraw(false);
    }

    private void load(DocumentSource docSource, String password) {
        load(docSource, password, null);
    }

    private void load(DocumentSource docSource, String password, int[] userPages) {

        if (!recycled) {
            throw new IllegalStateException("Don't call load on a PDF View without recycling it first.");
        }

        recycled = false;
        // Start decoding document
        decodingAsyncTask = new DecodingAsyncTask(docSource, password, userPages, this, pdfiumCore);
        decodingAsyncTask.executeOnExecutor(AsyncTask.THREAD_POOL_EXECUTOR);
    }

    /**
     * Go to the given page.
     *
     * @param page Page index.
     */
    public void jumpTo(int page, boolean withAnimation) {
        if (pdfFile == null) {
            return;
        }

        page = pdfFile.determineValidPageNumberFrom(page);
        float offset = -pdfFile.getPageOffset(page, zoom);
        if (swipeVertical) {
            if (withAnimation) {
                animationManager.startYAnimation(currentYOffset, offset);
            } else {
                moveTo(currentXOffset, offset);
            }
        } else {
            if (withAnimation) {
                animationManager.startXAnimation(currentXOffset, offset);
            } else {
                moveTo(offset, currentYOffset);
            }
        }
        showPage(page);
    }

    public void jumpTo(int page) {
        jumpTo(page, false);
    }

    void showPage(int pageNb) {
        if (recycled) {
            return;
        }

        // Check the page number and makes the
        // difference between UserPages and DocumentPages
        pageNb = pdfFile.determineValidPageNumberFrom(pageNb);
        currentPage = pageNb;

        loadPages();

        if (scrollHandle != null && !documentFitsView()) {
            scrollHandle.setPageNum(currentPage + 1);
        }

        callbacks.callOnPageChange(currentPage, pdfFile.getPagesCount());
    }

    /**
     * Get current position as ratio of document length to visible area.
     * 0 means that document start is visible, 1 that document end is visible
     *
     * @return offset between 0 and 1
     */
    public float getPositionOffset() {
        float offset;
        if (swipeVertical) {
            offset = -currentYOffset / (pdfFile.getDocLen(zoom) - getHeight());
        } else {
            offset = -currentXOffset / (pdfFile.getDocLen(zoom) - getWidth());
        }
        return MathUtils.limit(offset, 0, 1);
    }

    /**
     * @param progress   must be between 0 and 1
     * @param moveHandle whether to move scroll handle
     * @see PDFView#getPositionOffset()
     */
    public void setPositionOffset(float progress, boolean moveHandle) {
        if (swipeVertical) {
            moveTo(currentXOffset, (-pdfFile.getDocLen(zoom) + getHeight()) * progress, moveHandle);
        } else {
            moveTo((-pdfFile.getDocLen(zoom) + getWidth()) * progress, currentYOffset, moveHandle);
        }
        loadPageByOffset();
    }

    public void setPositionOffset(float progress) {
        setPositionOffset(progress, true);
    }

    public void stopFling() {
        animationManager.stopFling();
    }

    public int getPageCount() {
        if (pdfFile == null) {
            return 0;
        }
        return pdfFile.getPagesCount();
    }

    public void setSwipeEnabled(boolean enableSwipe) {
        this.enableSwipe = enableSwipe;
    }

    void enableDoubletap(boolean enableDoubletap) {
        this.doubletapEnabled = enableDoubletap;
    }

    boolean isDoubletapEnabled() {
        return doubletapEnabled;
    }

    void onPageError(PageRenderingException ex) {
        if (!callbacks.callOnPageError(ex.getPage(), ex.getCause())) {
            Log.e(TAG, "Cannot open page " + ex.getPage(), ex.getCause());
        }
    }

    public void recycle() {

        animationManager.stopAll();
        dragPinchManager.disable();

        // Stop tasks
        if (renderingHandler != null) {
            renderingHandler.stop();
            renderingHandler.removeMessages(RenderingHandler.MSG_RENDER_TASK);
        }
        if (decodingAsyncTask != null) {
            decodingAsyncTask.cancel(true);
        }

        // Clear caches
        cacheManager.recycle();

        if (scrollHandle != null && isScrollHandleInit) {
            scrollHandle.destroyLayout();
        }

        if (pdfFile != null) {
            pdfFile.dispose();
            pdfFile = null;
        }

        renderingHandler = null;
        scrollHandle = null;
        isScrollHandleInit = false;
        currentXOffset = currentYOffset = 0;
        zoom = 1f;
        recycled = true;
        callbacks = new Callbacks();
        state = State.DEFAULT;
    }

    public boolean isRecycled() {
        return recycled;
    }

    /** Handle fling animation */
    @Override
    public void computeScroll() {
        super.computeScroll();
        if (isInEditMode()) {
            return;
        }
        animationManager.computeFling();
    }

    @Override
    protected void onDetachedFromWindow() {
        recycle();
        super.onDetachedFromWindow();
    }

    @Override
    protected void onSizeChanged(int w, int h, int oldw, int oldh) {
        if (isInEditMode() || state != State.SHOWN) {
            return;
        }
        animationManager.stopAll();
        pdfFile.recalculatePageSizes(new Size(w, h));
        if (swipeVertical) {
            moveTo(currentXOffset, -pdfFile.getPageOffset(currentPage, zoom));
        } else {
            moveTo(-pdfFile.getPageOffset(currentPage, zoom), currentYOffset);
        }
        loadPageByOffset();
    }

    @Override
    public boolean canScrollHorizontally(int direction) {
        if (swipeVertical) {
            if (direction < 0 && currentXOffset < 0) {
                return true;
            } else if (direction > 0 && currentXOffset + toCurrentScale(pdfFile.getMaxPageWidth()) > getWidth()) {
                return true;
            }
        } else {
            if (direction < 0 && currentXOffset < 0) {
                return true;
            } else if (direction > 0 && currentXOffset + pdfFile.getDocLen(zoom) > getWidth()) {
                return true;
            }
        }
        return false;
    }

    @Override
    public boolean canScrollVertically(int direction) {
        if (swipeVertical) {
            if (direction < 0 && currentYOffset < 0) {
                return true;
            } else if (direction > 0 && currentYOffset + pdfFile.getDocLen(zoom) > getHeight()) {
                return true;
            }
        } else {
            if (direction < 0 && currentYOffset < 0) {
                return true;
            } else if (direction > 0 && currentYOffset + toCurrentScale(pdfFile.getMaxPageHeight()) > getHeight()) {
                return true;
            }
        }
        return false;
    }

    @Override
    protected void onDraw(Canvas canvas) {
        if (isInEditMode()) {
            return;
        }
        // As I said in this class javadoc, we can think of this canvas as a huge
        // strip on which we draw all the images. We actually only draw the rendered
        // parts, of course, but we render them in the place they belong in this huge
        // strip.

        // That's where Canvas.translate(x, y) becomes very helpful.
        // This is the situation :
        //  _______________________________________________
        // |   			 |					 			   |
        // | the actual  |					The big strip  |
        // |	canvas	 | 								   |
        // |_____________|								   |
        // |_______________________________________________|
        //
        // If the rendered part is on the bottom right corner of the strip
        // we can draw it but we won't see it because the canvas is not big enough.

        // But if we call translate(-X, -Y) on the canvas just before drawing the object :
        //  _______________________________________________
        // |   			  					  _____________|
        // |   The big strip     			 |			   |
        // |		    					 |	the actual |
        // |								 |	canvas	   |
        // |_________________________________|_____________|
        //
        // The object will be on the canvas.
        // This technique is massively used in this method, and allows
        // abstraction of the screen position when rendering the parts.

        // Draws background

        if (enableAntialiasing) {
            canvas.setDrawFilter(antialiasFilter);
        }

        Drawable bg = getBackground();
        if (bg == null) {
            canvas.drawColor(Color.WHITE);
        } else {
            bg.draw(canvas);
        }

        if (recycled) {
            return;
        }

        if (state != State.SHOWN) {
            return;
        }

        // Moves the canvas before drawing any element
        float currentXOffset = this.currentXOffset;
        float currentYOffset = this.currentYOffset;
        canvas.translate(currentXOffset, currentYOffset);

        // Draws thumbnails
        for (PagePart part : cacheManager.getThumbnails()) {
            drawPart(canvas, part);

        }

        // Draws parts
        for (PagePart part : cacheManager.getPageParts()) {
            drawPart(canvas, part);
            if (callbacks.getOnDrawAll() != null
                    && !onDrawPagesNums.contains(part.getPage())) {
                onDrawPagesNums.add(part.getPage());
            }
        }

        for (Integer page : onDrawPagesNums) {
            drawWithListener(canvas, page, callbacks.getOnDrawAll());
        }
        onDrawPagesNums.clear();

        drawWithListener(canvas, currentPage, callbacks.getOnDraw());

        // Restores the canvas position
        canvas.translate(-currentXOffset, -currentYOffset);
    }

    private void drawWithListener(Canvas canvas, int page, OnDrawListener listener) {
        if (listener != null) {
            float translateX, translateY;
            if (swipeVertical) {
                translateX = 0;
                translateY = pdfFile.getPageOffset(page, zoom);
            } else {
                translateY = 0;
                translateX = pdfFile.getPageOffset(page, zoom);
            }

            canvas.translate(translateX, translateY);
            SizeF size = pdfFile.getPageSize(page);
            listener.onLayerDrawn(canvas,
                    toCurrentScale(size.getWidth()),
                    toCurrentScale(size.getHeight()),
                    page);

            canvas.translate(-translateX, -translateY);
        }
    }

    /** Draw a given PagePart on the canvas */
    private void drawPart(Canvas canvas, PagePart part) {
        // Can seem strange, but avoid lot of calls
        RectF pageRelativeBounds = part.getPageRelativeBounds();
        Bitmap renderedBitmap = part.getRenderedBitmap();

        if (renderedBitmap.isRecycled()) {
            return;
        }

        // Move to the target page
        float localTranslationX = 0;
        float localTranslationY = 0;
        SizeF size = pdfFile.getPageSize(part.getPage());

        if (swipeVertical) {
            localTranslationY = pdfFile.getPageOffset(part.getPage(), zoom);
            float maxWidth = pdfFile.getMaxPageWidth();
            localTranslationX = toCurrentScale(maxWidth - size.getWidth()) / 2;
        } else {
            localTranslationX = pdfFile.getPageOffset(part.getPage(), zoom);
            float maxHeight = pdfFile.getMaxPageHeight();
            localTranslationY = toCurrentScale(maxHeight - size.getHeight()) / 2;
        }
        canvas.translate(localTranslationX, localTranslationY);

        Rect srcRect = new Rect(0, 0, renderedBitmap.getWidth(),
                renderedBitmap.getHeight());

        float offsetX = toCurrentScale(pageRelativeBounds.left * size.getWidth());
        float offsetY = toCurrentScale(pageRelativeBounds.top * size.getHeight());
        float width = toCurrentScale(pageRelativeBounds.width() * size.getWidth());
        float height = toCurrentScale(pageRelativeBounds.height() * size.getHeight());

        // If we use float values for this rectangle, there will be
        // a possible gap between page parts, especially when
        // the zoom level is high.
        RectF dstRect = new RectF((int) offsetX, (int) offsetY,
                (int) (offsetX + width),
                (int) (offsetY + height));

        // Check if bitmap is in the screen
        float translationX = currentXOffset + localTranslationX;
        float translationY = currentYOffset + localTranslationY;
        if (translationX + dstRect.left >= getWidth() || translationX + dstRect.right <= 0 ||
                translationY + dstRect.top >= getHeight() || translationY + dstRect.bottom <= 0) {
            canvas.translate(-localTranslationX, -localTranslationY);
            return;
        }

        canvas.drawBitmap(renderedBitmap, srcRect, dstRect, paint);

        if (Constants.DEBUG_MODE) {
            debugPaint.setColor(part.getPage() % 2 == 0 ? Color.RED : Color.BLUE);
            canvas.drawRect(dstRect, debugPaint);
        }

        // Restore the canvas position
        canvas.translate(-localTranslationX, -localTranslationY);

    }

    /**
     * Load all the parts around the center of the screen,
     * taking into account X and Y offsets, zoom level, and
     * the current page displayed
     */
    public void loadPages() {
        if (pdfFile == null || renderingHandler == null) {
            return;
        }

        // Cancel all current tasks
        renderingHandler.removeMessages(RenderingHandler.MSG_RENDER_TASK);
        cacheManager.makeANewSet();

        pagesLoader.loadPages();
        redraw();
    }

    /** Called when the PDF is loaded */
    void loadComplete(PdfFile pdfFile) {
        state = State.LOADED;

        this.pdfFile = pdfFile;

        if (!renderingHandlerThread.isAlive()) {
            renderingHandlerThread.start();
        }
        renderingHandler = new RenderingHandler(renderingHandlerThread.getLooper(), this);
        renderingHandler.start();

        if (scrollHandle != null) {
            scrollHandle.setupLayout(this);
            isScrollHandleInit = true;
        }

        dragPinchManager.enable();

        callbacks.callOnLoadComplete(pdfFile.getPagesCount());

        jumpTo(defaultPage, false);

        pdfViewer.loading = false;
        pdfViewer.progressBar.setVisibility(GONE);
    }

    void showErrorDialog(final Throwable t) {
        AlertDialog.Builder builder;
        builder = new AlertDialog.Builder(getContext());

        builder.setCancelable(false);
        if (t.getLocalizedMessage().equals("Password required or incorrect password.") || t.getMessage().equals("Password required or incorrect password.")) {
            if (pdfViewer.getMaxIntents() > 0) {
                View layout = pdfViewer.getLayoutInflater().inflate(R.layout.dialog_pdf_password, null);
                final TextInputLayout passwordLayout = layout.findViewById(R.id.password_layout);
                final AppCompatEditText passwordText = layout.findViewById(R.id.password_text);
                final ImageView passwordError = layout.findViewById(R.id.password_text_error_icon);

                if (pdfViewer.getPassword() != null) {
                    passwordError.setVisibility(VISIBLE);
                    String text = pdfViewer.getPassword();
                    passwordText.setText(text);
                    passwordText.setSelection(text.length());
                    passwordLayout.setError(pdfViewer.getString(R.string.error_enter_password));
                    passwordLayout.setHintTextAppearance(R.style.InputTextAppearanceError);
                    passwordError.setVisibility(View.VISIBLE);
                    passwordText.getBackground().mutate().setColorFilter(ContextCompat.getColor(getContext(), R.color.login_warning), PorterDuff.Mode.SRC_ATOP);
                } else {
                    passwordError.setVisibility(GONE);
                }

                passwordText.setOnFocusChangeListener((v, hasFocus) -> setPasswordToggle(passwordLayout, hasFocus));

                passwordText.setOnEditorActionListener((textView, actionId, keyEvent) -> {
                    if (actionId == EditorInfo.IME_ACTION_DONE) {
                        pdfViewer.reloadPDFwithPassword(textView.getText().toString());
                        return true;
                    }
                    return false;
                });

                passwordText.addTextChangedListener(new TextWatcher() {
                    @Override
                    public void beforeTextChanged(CharSequence charSequence, int i, int i1, int i2) {

                    }

                    @Override
                    public void onTextChanged(CharSequence charSequence, int i, int i1, int i2) {

                    }

                    @Override
                    public void afterTextChanged(Editable editable) {
                        if (passwordLayout.getError() != null && !passwordLayout.getError().toString().isEmpty()) {
                            passwordLayout.setError(null);
                            passwordLayout.setHintTextAppearance(R.style.TextAppearance_Design_Hint);
                            passwordError.setVisibility(View.GONE);
                        }
                    }
                });

                builder.setView(layout);
                builder.setTitle(getContext().getString(R.string.title_pdf_password))
                        .setMessage(getContext().getString(R.string.text_pdf_password, pdfViewer.getPdfFileName()))
                        .setNegativeButton(R.string.general_cancel, (dialogInterface, i) -> pdfViewer.finish())
                        .setPositiveButton(R.string.contact_accept, (dialogInterface, i) -> pdfViewer.reloadPDFwithPassword(passwordText.getText().toString()))
                        .show();
            } else {
                builder.setTitle(getResources().getString(R.string.general_error_word))
                        .setMessage(getResources().getString(R.string.error_max_pdf_password))
                        .setPositiveButton(R.string.contact_accept, (dialogInterface, i) -> pdfViewer.finish())
                        .show();
            }
        } else {
            builder.setMessage(R.string.corrupt_pdf_dialog_text)
<<<<<<< HEAD
                    .setPositiveButton(R.string.cam_sync_ok, (dialog, which) -> pdfViewer.finish())
=======
                    .setPositiveButton(R.string.general_ok, new DialogInterface.OnClickListener() {
                        public void onClick(DialogInterface dialog, int which) {
                            ((PdfViewerActivityLollipop) getContext()).finish();
                        }
                    })
>>>>>>> 09413ab7
                    .show();
        }
    }

    void loadError(Throwable t) {
        state = State.ERROR;
        // store reference, because callbacks will be cleared in recycle() method
        OnErrorListener onErrorListener = callbacks.getOnError();
        recycle();
        invalidate();
        if (onErrorListener != null) {
            onErrorListener.onError(t);
        } else {
            showErrorDialog(t);
            Log.e("PDFView", "load pdf error", t);
        }
    }

    void redraw() {
        invalidate();
    }

    /**
     * Called when a rendering task is over and
     * a PagePart has been freshly created.
     *
     * @param part The created PagePart.
     */
    public void onBitmapRendered(PagePart part) {
        // when it is first rendered part
        if (state == State.LOADED) {
            state = State.SHOWN;
            callbacks.callOnRender(pdfFile.getPagesCount());
        }

        if (part.isThumbnail()) {
            cacheManager.cacheThumbnail(part);
        } else {
            cacheManager.cachePart(part);
        }
        redraw();
    }

    public void moveTo(float offsetX, float offsetY) {
        moveTo(offsetX, offsetY, true);
    }

    /**
     * Move to the given X and Y offsets, but check them ahead of time
     * to be sure not to go outside the the big strip.
     *
     * @param offsetX    The big strip X offset to use as the left border of the screen.
     * @param offsetY    The big strip Y offset to use as the right border of the screen.
     * @param moveHandle whether to move scroll handle or not
     */
    public void moveTo(float offsetX, float offsetY, boolean moveHandle) {
        if (swipeVertical) {
            // Check X offset
            float scaledPageWidth = toCurrentScale(pdfFile.getMaxPageWidth());
            if (scaledPageWidth < getWidth()) {
                offsetX = getWidth() / 2 - scaledPageWidth / 2;
            } else {
                if (offsetX > 0) {
                    offsetX = 0;
                } else if (offsetX + scaledPageWidth < getWidth()) {
                    offsetX = getWidth() - scaledPageWidth;
                }
            }

            // Check Y offset
            float contentHeight = pdfFile.getDocLen(zoom);
            if (contentHeight < getHeight()) { // whole document height visible on screen
                offsetY = (getHeight() - contentHeight) / 2;
            } else {
                if (offsetY > 0) { // top visible
                    offsetY = 0;
                } else if (offsetY + contentHeight < getHeight()) { // bottom visible
                    offsetY = -contentHeight + getHeight();
                }
            }

            if (offsetY < currentYOffset) {
                scrollDir = ScrollDir.END;
            } else if (offsetY > currentYOffset) {
                scrollDir = ScrollDir.START;
            } else {
                scrollDir = ScrollDir.NONE;
            }
        } else {
            // Check Y offset
            float scaledPageHeight = toCurrentScale(pdfFile.getMaxPageHeight());
            if (scaledPageHeight < getHeight()) {
                offsetY = getHeight() / 2 - scaledPageHeight / 2;
            } else {
                if (offsetY > 0) {
                    offsetY = 0;
                } else if (offsetY + scaledPageHeight < getHeight()) {
                    offsetY = getHeight() - scaledPageHeight;
                }
            }

            // Check X offset
            float contentWidth = pdfFile.getDocLen(zoom);
            if (contentWidth < getWidth()) { // whole document width visible on screen
                offsetX = (getWidth() - contentWidth) / 2;
            } else {
                if (offsetX > 0) { // left visible
                    offsetX = 0;
                } else if (offsetX + contentWidth < getWidth()) { // right visible
                    offsetX = -contentWidth + getWidth();
                }
            }

            if (offsetX < currentXOffset) {
                scrollDir = ScrollDir.END;
            } else if (offsetX > currentXOffset) {
                scrollDir = ScrollDir.START;
            } else {
                scrollDir = ScrollDir.NONE;
            }
        }

        currentXOffset = offsetX;
        currentYOffset = offsetY;
        float positionOffset = getPositionOffset();

        if (moveHandle && scrollHandle != null && !documentFitsView()) {
            scrollHandle.setScroll(positionOffset);
        }

        callbacks.callOnPageScroll(getCurrentPage(), positionOffset);

        redraw();
    }

    void loadPageByOffset() {
        if (0 == pdfFile.getPagesCount()) {
            return;
        }

        float offset, screenCenter;
        if (swipeVertical) {
            offset = currentYOffset;
            screenCenter = ((float) getHeight()) / 2;
        } else {
            offset = currentXOffset;
            screenCenter = ((float) getWidth()) / 2;
        }

        int page = pdfFile.getPageAtOffset(-(offset - screenCenter), zoom);

        if (page >= 0 && page <= pdfFile.getPagesCount() - 1 && page != getCurrentPage()) {
            showPage(page);
        } else {
            loadPages();
        }
    }

    /**
     * Move relatively to the current position.
     *
     * @param dx The X difference you want to apply.
     * @param dy The Y difference you want to apply.
     * @see #moveTo(float, float)
     */
    public void moveRelativeTo(float dx, float dy) {
        moveTo(currentXOffset + dx, currentYOffset + dy);
    }

    /**
     * Change the zoom level
     */
    public void zoomTo(float zoom) {
        this.zoom = zoom;
    }

    /**
     * Change the zoom level, relatively to a pivot point.
     * It will call moveTo() to make sure the given point stays
     * in the middle of the screen.
     *
     * @param zoom  The zoom level.
     * @param pivot The point on the screen that should stays.
     */
    public void zoomCenteredTo(float zoom, PointF pivot) {
        float dzoom = zoom / this.zoom;
        zoomTo(zoom);
        float baseX = currentXOffset * dzoom;
        float baseY = currentYOffset * dzoom;
        baseX += (pivot.x - pivot.x * dzoom);
        baseY += (pivot.y - pivot.y * dzoom);
        moveTo(baseX, baseY);
    }

    /**
     * @see #zoomCenteredTo(float, PointF)
     */
    public void zoomCenteredRelativeTo(float dzoom, PointF pivot) {
        zoomCenteredTo(zoom * dzoom, pivot);
    }

    /**
     * Checks if whole document can be displayed on screen, doesn't include zoom
     *
     * @return true if whole document can displayed at once, false otherwise
     */
    public boolean documentFitsView() {
        float len = pdfFile.getDocLen(1);
        if (swipeVertical) {
            return len < getHeight();
        } else {
            return len < getWidth();
        }
    }

    public void fitToWidth(int page) {
        if (state != State.SHOWN) {
            Log.e(TAG, "Cannot fit, document not rendered yet");
            return;
        }
        zoomTo(getWidth() / pdfFile.getPageSize(page).getWidth());
        jumpTo(page);
    }

    public SizeF getPageSize(int pageIndex) {
        if (pdfFile == null) {
            return new SizeF(0, 0);
        }
        return pdfFile.getPageSize(pageIndex);
    }

    public int getCurrentPage() {
        return currentPage;
    }

    public float getCurrentXOffset() {
        return currentXOffset;
    }

    public float getCurrentYOffset() {
        return currentYOffset;
    }

    public float toRealScale(float size) {
        return size / zoom;
    }

    public float toCurrentScale(float size) {
        return size * zoom;
    }

    public float getZoom() {
        return zoom;
    }

    public boolean isZooming() {
        return zoom != minZoom;
    }

    private void setDefaultPage(int defaultPage) {
        this.defaultPage = defaultPage;
    }

    public void resetZoom() {
        zoomTo(minZoom);
    }

    public void resetZoomWithAnimation() {
        zoomWithAnimation(minZoom);
    }

    public void zoomWithAnimation(float centerX, float centerY, float scale) {
        animationManager.startZoomAnimation(centerX, centerY, zoom, scale);
    }

    public void zoomWithAnimation(float scale) {
        animationManager.startZoomAnimation(getWidth() / 2, getHeight() / 2, zoom, scale);
    }

    private void setScrollHandle(ScrollHandle scrollHandle) {
        this.scrollHandle = scrollHandle;
    }

    /**
     * Get page number at given offset
     *
     * @param positionOffset scroll offset between 0 and 1
     * @return page number at given offset, starting from 0
     */
    public int getPageAtPositionOffset(float positionOffset) {
        return pdfFile.getPageAtOffset(pdfFile.getDocLen(zoom) * positionOffset, zoom);
    }

    public float getMinZoom() {
        return minZoom;
    }

    public void setMinZoom(float minZoom) {
        this.minZoom = minZoom;
    }

    public float getMidZoom() {
        return midZoom;
    }

    public void setMidZoom(float midZoom) {
        this.midZoom = midZoom;
    }

    public float getMaxZoom() {
        return maxZoom;
    }

    public void setMaxZoom(float maxZoom) {
        this.maxZoom = maxZoom;
    }

    public void useBestQuality(boolean bestQuality) {
        this.bestQuality = bestQuality;
    }

    public boolean isBestQuality() {
        return bestQuality;
    }

    public boolean isSwipeVertical() {
        return swipeVertical;
    }

    public boolean isSwipeEnabled() {
        return enableSwipe;
    }

    private void setSwipeVertical(boolean swipeVertical) {
        this.swipeVertical = swipeVertical;
    }

    public void enableAnnotationRendering(boolean annotationRendering) {
        this.annotationRendering = annotationRendering;
    }

    public boolean isAnnotationRendering() {
        return annotationRendering;
    }

    public void enableRenderDuringScale(boolean renderDuringScale) {
        this.renderDuringScale = renderDuringScale;
    }

    public boolean isAntialiasing() {
        return enableAntialiasing;
    }

    public void enableAntialiasing(boolean enableAntialiasing) {
        this.enableAntialiasing = enableAntialiasing;
    }

    int getSpacingPx() {
        return spacingPx;
    }

    private void setSpacing(int spacing) {
        this.spacingPx = Util.getDP(getContext(), spacing);
    }

    private void setPageFitPolicy(FitPolicy pageFitPolicy) {
        this.pageFitPolicy = pageFitPolicy;
    }

    public FitPolicy getPageFitPolicy() {
        return pageFitPolicy;
    }

    public boolean doRenderDuringScale() {
        return renderDuringScale;
    }

    /** Returns null if document is not loaded */
    public PdfDocument.Meta getDocumentMeta() {
        if (pdfFile == null) {
            return null;
        }
        return pdfFile.getMetaData();
    }

    /** Will be empty until document is loaded */
    public List<PdfDocument.Bookmark> getTableOfContents() {
        if (pdfFile == null) {
            return Collections.emptyList();
        }
        return pdfFile.getBookmarks();
    }

    /** Will be empty until document is loaded */
    public List<PdfDocument.Link> getLinks(int page) {
        if (pdfFile == null) {
            return Collections.emptyList();
        }
        return pdfFile.getPageLinks(page);
    }

    /** Use an asset file as the pdf source */
    public Configurator fromAsset(String assetName) {
        return new Configurator(new AssetSource(assetName));
    }

    /** Use a file as the pdf source */
    public Configurator fromFile(File file) {
        return new Configurator(new FileSource(file));
    }

    /** Use URI as the pdf source, for use with content providers */
    public Configurator fromUri(Uri uri) {
        return new Configurator(new UriSource(uri));
    }

    /** Use bytearray as the pdf source, documents is not saved */
    public Configurator fromBytes(byte[] bytes) {
        return new Configurator(new ByteArraySource(bytes));
    }

    /** Use stream as the pdf source. Stream will be written to bytearray, because native code does not support Java Streams */
    public Configurator fromStream(InputStream stream) {
        return new Configurator(new InputStreamSource(stream));
    }

    /** Use custom source as pdf source */
    public Configurator fromSource(DocumentSource docSource) {
        return new Configurator(docSource);
    }

    private enum State {DEFAULT, LOADED, SHOWN, ERROR}

    public class Configurator {

        private final DocumentSource documentSource;

        private int[] pageNumbers = null;

        private boolean enableSwipe = true;

        private boolean enableDoubletap = true;

        private OnDrawListener onDrawListener;

        private OnDrawListener onDrawAllListener;

        private OnLoadCompleteListener onLoadCompleteListener;

        private OnErrorListener onErrorListener;

        private OnPageChangeListener onPageChangeListener;

        private OnPageScrollListener onPageScrollListener;

        private OnRenderListener onRenderListener;

        private OnTapListener onTapListener;

        private OnPageErrorListener onPageErrorListener;

        private LinkHandler linkHandler = new DefaultLinkHandler(PDFView.this);

        private int defaultPage = 0;

        private boolean swipeHorizontal = false;

        private boolean annotationRendering = false;

        private String password = null;

        private ScrollHandle scrollHandle = null;

        private boolean antialiasing = true;

        private int spacing = 0;

        private FitPolicy pageFitPolicy = FitPolicy.WIDTH;

        private Configurator(DocumentSource documentSource) {
            this.documentSource = documentSource;
        }

        public Configurator pages(int... pageNumbers) {
            this.pageNumbers = pageNumbers;
            return this;
        }

        public Configurator enableSwipe(boolean enableSwipe) {
            this.enableSwipe = enableSwipe;
            return this;
        }

        public Configurator enableDoubletap(boolean enableDoubletap) {
            this.enableDoubletap = enableDoubletap;
            return this;
        }

        public Configurator enableAnnotationRendering(boolean annotationRendering) {
            this.annotationRendering = annotationRendering;
            return this;
        }

        public Configurator onDraw(OnDrawListener onDrawListener) {
            this.onDrawListener = onDrawListener;
            return this;
        }

        public Configurator onDrawAll(OnDrawListener onDrawAllListener) {
            this.onDrawAllListener = onDrawAllListener;
            return this;
        }

        public Configurator onLoad(OnLoadCompleteListener onLoadCompleteListener) {
            this.onLoadCompleteListener = onLoadCompleteListener;
            return this;
        }

        public Configurator onPageScroll(OnPageScrollListener onPageScrollListener) {
            this.onPageScrollListener = onPageScrollListener;
            return this;
        }

        public Configurator onError(OnErrorListener onErrorListener) {
            this.onErrorListener = onErrorListener;
            return this;
        }

        public Configurator onPageError(OnPageErrorListener onPageErrorListener) {
            this.onPageErrorListener = onPageErrorListener;
            return this;
        }

        public Configurator onPageChange(OnPageChangeListener onPageChangeListener) {
            this.onPageChangeListener = onPageChangeListener;
            return this;
        }

        public Configurator onRender(OnRenderListener onRenderListener) {
            this.onRenderListener = onRenderListener;
            return this;
        }

        public Configurator onTap(OnTapListener onTapListener) {
            this.onTapListener = onTapListener;
            return this;
        }

        public Configurator linkHandler(LinkHandler linkHandler) {
            this.linkHandler = linkHandler;
            return this;
        }

        public Configurator defaultPage(int defaultPage) {
            this.defaultPage = defaultPage;
            return this;
        }

        public Configurator swipeHorizontal(boolean swipeHorizontal) {
            this.swipeHorizontal = swipeHorizontal;
            return this;
        }

        public Configurator password(String password) {
            this.password = password;
            return this;
        }

        public Configurator scrollHandle(ScrollHandle scrollHandle) {
            this.scrollHandle = scrollHandle;
            return this;
        }

        public Configurator enableAntialiasing(boolean antialiasing) {
            this.antialiasing = antialiasing;
            return this;
        }

        public Configurator spacing(int spacing) {
            this.spacing = spacing;
            return this;
        }

        public Configurator pageFitPolicy(FitPolicy pageFitPolicy) {
            this.pageFitPolicy = pageFitPolicy;
            return this;
        }

        public void load() {
            PDFView.this.recycle();
            PDFView.this.callbacks.setOnLoadComplete(onLoadCompleteListener);
            PDFView.this.callbacks.setOnError(onErrorListener);
            PDFView.this.callbacks.setOnDraw(onDrawListener);
            PDFView.this.callbacks.setOnDrawAll(onDrawAllListener);
            PDFView.this.callbacks.setOnPageChange(onPageChangeListener);
            PDFView.this.callbacks.setOnPageScroll(onPageScrollListener);
            PDFView.this.callbacks.setOnRender(onRenderListener);
            PDFView.this.callbacks.setOnTap(onTapListener);
            PDFView.this.callbacks.setOnPageError(onPageErrorListener);
            PDFView.this.callbacks.setLinkHandler(linkHandler);
            PDFView.this.setSwipeEnabled(enableSwipe);
            PDFView.this.enableDoubletap(enableDoubletap);
            PDFView.this.setDefaultPage(defaultPage);
            PDFView.this.setSwipeVertical(!swipeHorizontal);
            PDFView.this.enableAnnotationRendering(annotationRendering);
            PDFView.this.setScrollHandle(scrollHandle);
            PDFView.this.enableAntialiasing(antialiasing);
            PDFView.this.setSpacing(spacing);
            PDFView.this.setPageFitPolicy(pageFitPolicy);

            PDFView.this.post(new Runnable() {
                @Override
                public void run() {
                    if (pageNumbers != null) {
                        PDFView.this.load(documentSource, password, pageNumbers);
                    } else {
                        PDFView.this.load(documentSource, password);
                    }
                }
            });
        }
    }
}
<|MERGE_RESOLUTION|>--- conflicted
+++ resolved
@@ -1,1417 +1,1409 @@
-/**
- * Copyright 2016 Bartosz Schiller
- * <p/>
- * Licensed under the Apache License, Version 2.0 (the "License");
- * you may not use this file except in compliance with the License.
- * You may obtain a copy of the License at
- * <p/>
- * http://www.apache.org/licenses/LICENSE-2.0
- * <p/>
- * Unless required by applicable law or agreed to in writing, software
- * distributed under the License is distributed on an "AS IS" BASIS,
- * WITHOUT WARRANTIES OR CONDITIONS OF ANY KIND, either express or implied.
- * See the License for the specific language governing permissions and
- * limitations under the License.
- */
-package com.github.barteksc.pdfviewer;
-
-import android.app.AlertDialog;
-import android.content.Context;
-import android.content.DialogInterface;
-import android.graphics.Bitmap;
-import android.graphics.Canvas;
-import android.graphics.Color;
-import android.graphics.Paint;
-import android.graphics.Paint.Style;
-import android.graphics.PaintFlagsDrawFilter;
-import android.graphics.PointF;
-import android.graphics.PorterDuff;
-import android.graphics.Rect;
-import android.graphics.RectF;
-import android.graphics.drawable.Drawable;
-import android.net.Uri;
-import android.os.AsyncTask;
-import android.os.HandlerThread;
-import android.support.design.widget.TextInputLayout;
-import android.support.v4.content.ContextCompat;
-import android.support.v7.widget.AppCompatEditText;
-import android.text.Editable;
-import android.text.TextWatcher;
-import android.util.AttributeSet;
-import android.util.Log;
-import android.view.View;
-import android.view.inputmethod.EditorInfo;
-import android.widget.ImageView;
-import android.widget.RelativeLayout;
-
-import com.github.barteksc.pdfviewer.exception.PageRenderingException;
-import com.github.barteksc.pdfviewer.link.DefaultLinkHandler;
-import com.github.barteksc.pdfviewer.link.LinkHandler;
-import com.github.barteksc.pdfviewer.listener.Callbacks;
-import com.github.barteksc.pdfviewer.listener.OnDrawListener;
-import com.github.barteksc.pdfviewer.listener.OnErrorListener;
-import com.github.barteksc.pdfviewer.listener.OnLoadCompleteListener;
-import com.github.barteksc.pdfviewer.listener.OnPageChangeListener;
-import com.github.barteksc.pdfviewer.listener.OnPageErrorListener;
-import com.github.barteksc.pdfviewer.listener.OnPageScrollListener;
-import com.github.barteksc.pdfviewer.listener.OnRenderListener;
-import com.github.barteksc.pdfviewer.listener.OnTapListener;
-import com.github.barteksc.pdfviewer.model.PagePart;
-import com.github.barteksc.pdfviewer.scroll.ScrollHandle;
-import com.github.barteksc.pdfviewer.source.AssetSource;
-import com.github.barteksc.pdfviewer.source.ByteArraySource;
-import com.github.barteksc.pdfviewer.source.DocumentSource;
-import com.github.barteksc.pdfviewer.source.FileSource;
-import com.github.barteksc.pdfviewer.source.InputStreamSource;
-import com.github.barteksc.pdfviewer.source.UriSource;
-import com.github.barteksc.pdfviewer.util.Constants;
-import com.github.barteksc.pdfviewer.util.FitPolicy;
-import com.github.barteksc.pdfviewer.util.MathUtils;
-import com.github.barteksc.pdfviewer.util.Util;
-import com.shockwave.pdfium.PdfDocument;
-import com.shockwave.pdfium.PdfiumCore;
-import com.shockwave.pdfium.util.Size;
-import com.shockwave.pdfium.util.SizeF;
-
-import java.io.File;
-import java.io.InputStream;
-import java.util.ArrayList;
-import java.util.Collections;
-import java.util.List;
-
-import mega.privacy.android.app.R;
-import mega.privacy.android.app.lollipop.PdfViewerActivityLollipop;
-
-import static mega.privacy.android.app.utils.Util.*;
-
-/**
- * It supports animations, zoom, cache, and swipe.
- * <p>
- * To fully understand this class you must know its principles :
- * - The PDF document is seen as if we always want to draw all the pages.
- * - The thing is that we only draw the visible parts.
- * - All parts are the same size, this is because we can't interrupt a native page rendering,
- * so we need these renderings to be as fast as possible, and be able to interrupt them
- * as soon as we can.
- * - The parts are loaded when the current offset or the current zoom level changes
- * <p>
- * Important :
- * - DocumentPage = A page of the PDF document.
- * - UserPage = A page as defined by the user.
- * By default, they're the same. But the user can change the pages order
- * using {@link #load(DocumentSource, String, int[])}. In this
- * particular case, a userPage of 5 can refer to a documentPage of 17.
- */
-public class PDFView extends RelativeLayout {
-
-    private static final String TAG = PDFView.class.getSimpleName();
-
-    public static final float DEFAULT_MAX_SCALE = 3.0f;
-    public static final float DEFAULT_MID_SCALE = 1.75f;
-    public static final float DEFAULT_MIN_SCALE = 1.0f;
-
-    private float minZoom = DEFAULT_MIN_SCALE;
-    private float midZoom = DEFAULT_MID_SCALE;
-    private float maxZoom = DEFAULT_MAX_SCALE;
-
-    private PdfViewerActivityLollipop pdfViewer;
-
-    /**
-     * START - scrolling in first page direction
-     * END - scrolling in last page direction
-     * NONE - not scrolling
-     */
-    enum ScrollDir {
-        NONE, START, END
-    }
-
-    private ScrollDir scrollDir = ScrollDir.NONE;
-
-    /** Rendered parts go to the cache manager */
-    CacheManager cacheManager;
-
-    /** Animation manager manage all offset and zoom animation */
-    private AnimationManager animationManager;
-
-    /** Drag manager manage all touch events */
-    private DragPinchManager dragPinchManager;
-
-    PdfFile pdfFile;
-
-    /** The index of the current sequence */
-    private int currentPage;
-
-    /**
-     * If you picture all the pages side by side in their optimal width,
-     * and taking into account the zoom level, the current offset is the
-     * position of the left border of the screen in this big picture
-     */
-    private float currentXOffset = 0;
-
-    /**
-     * If you picture all the pages side by side in their optimal width,
-     * and taking into account the zoom level, the current offset is the
-     * position of the left border of the screen in this big picture
-     */
-    private float currentYOffset = 0;
-
-    /** The zoom level, always >= 1 */
-    private float zoom = 1f;
-
-    /** True if the PDFView has been recycled */
-    private boolean recycled = true;
-
-    /** Current state of the view */
-    private State state = State.DEFAULT;
-
-    /** Async task used during the loading phase to decode a PDF document */
-    private DecodingAsyncTask decodingAsyncTask;
-
-    /** The thread {@link #renderingHandler} will run on */
-    private final HandlerThread renderingHandlerThread;
-    /** Handler always waiting in the background and rendering tasks */
-    RenderingHandler renderingHandler;
-
-    private PagesLoader pagesLoader;
-
-    Callbacks callbacks = new Callbacks();
-
-    /** Paint object for drawing */
-    private Paint paint;
-
-    /** Paint object for drawing debug stuff */
-    private Paint debugPaint;
-
-    /** Policy for fitting pages to screen */
-    private FitPolicy pageFitPolicy = FitPolicy.WIDTH;
-
-    private int defaultPage = 0;
-
-    /** True if should scroll through pages vertically instead of horizontally */
-    private boolean swipeVertical = true;
-
-    private boolean enableSwipe = true;
-
-    private boolean doubletapEnabled = true;
-
-    /** Pdfium core for loading and rendering PDFs */
-    private PdfiumCore pdfiumCore;
-
-    private ScrollHandle scrollHandle;
-
-    private boolean isScrollHandleInit = false;
-
-    ScrollHandle getScrollHandle() {
-        return scrollHandle;
-    }
-
-    /**
-     * True if bitmap should use ARGB_8888 format and take more memory
-     * False if bitmap should be compressed by using RGB_565 format and take less memory
-     */
-    private boolean bestQuality = false;
-
-    /**
-     * True if annotations should be rendered
-     * False otherwise
-     */
-    private boolean annotationRendering = false;
-
-    /**
-     * True if the view should render during scaling<br/>
-     * Can not be forced on older API versions (< Build.VERSION_CODES.KITKAT) as the GestureDetector does
-     * not detect scrolling while scaling.<br/>
-     * False otherwise
-     */
-    private boolean renderDuringScale = false;
-
-    /** Antialiasing and bitmap filtering */
-    private boolean enableAntialiasing = true;
-    private PaintFlagsDrawFilter antialiasFilter =
-            new PaintFlagsDrawFilter(0, Paint.ANTI_ALIAS_FLAG | Paint.FILTER_BITMAP_FLAG);
-
-    /** Spacing between pages, in px */
-    private int spacingPx = 0;
-
-    /** pages numbers used when calling onDrawAllListener */
-    private List<Integer> onDrawPagesNums = new ArrayList<>(10);
-
-    /** Construct the initial view */
-    public PDFView(Context context, AttributeSet set) {
-        super(context, set);
-
-        pdfViewer = (PdfViewerActivityLollipop) getContext();
-
-        renderingHandlerThread = new HandlerThread("PDF renderer");
-
-        if (isInEditMode()) {
-            return;
-        }
-
-        cacheManager = new CacheManager();
-        animationManager = new AnimationManager(this);
-        dragPinchManager = new DragPinchManager(this, animationManager);
-        pagesLoader = new PagesLoader(this);
-
-        paint = new Paint();
-        debugPaint = new Paint();
-        debugPaint.setStyle(Style.STROKE);
-
-        pdfiumCore = new PdfiumCore(context);
-        setWillNotDraw(false);
-    }
-
-    private void load(DocumentSource docSource, String password) {
-        load(docSource, password, null);
-    }
-
-    private void load(DocumentSource docSource, String password, int[] userPages) {
-
-        if (!recycled) {
-            throw new IllegalStateException("Don't call load on a PDF View without recycling it first.");
-        }
-
-        recycled = false;
-        // Start decoding document
-        decodingAsyncTask = new DecodingAsyncTask(docSource, password, userPages, this, pdfiumCore);
-        decodingAsyncTask.executeOnExecutor(AsyncTask.THREAD_POOL_EXECUTOR);
-    }
-
-    /**
-     * Go to the given page.
-     *
-     * @param page Page index.
-     */
-    public void jumpTo(int page, boolean withAnimation) {
-        if (pdfFile == null) {
-            return;
-        }
-
-        page = pdfFile.determineValidPageNumberFrom(page);
-        float offset = -pdfFile.getPageOffset(page, zoom);
-        if (swipeVertical) {
-            if (withAnimation) {
-                animationManager.startYAnimation(currentYOffset, offset);
-            } else {
-                moveTo(currentXOffset, offset);
-            }
-        } else {
-            if (withAnimation) {
-                animationManager.startXAnimation(currentXOffset, offset);
-            } else {
-                moveTo(offset, currentYOffset);
-            }
-        }
-        showPage(page);
-    }
-
-    public void jumpTo(int page) {
-        jumpTo(page, false);
-    }
-
-    void showPage(int pageNb) {
-        if (recycled) {
-            return;
-        }
-
-        // Check the page number and makes the
-        // difference between UserPages and DocumentPages
-        pageNb = pdfFile.determineValidPageNumberFrom(pageNb);
-        currentPage = pageNb;
-
-        loadPages();
-
-        if (scrollHandle != null && !documentFitsView()) {
-            scrollHandle.setPageNum(currentPage + 1);
-        }
-
-        callbacks.callOnPageChange(currentPage, pdfFile.getPagesCount());
-    }
-
-    /**
-     * Get current position as ratio of document length to visible area.
-     * 0 means that document start is visible, 1 that document end is visible
-     *
-     * @return offset between 0 and 1
-     */
-    public float getPositionOffset() {
-        float offset;
-        if (swipeVertical) {
-            offset = -currentYOffset / (pdfFile.getDocLen(zoom) - getHeight());
-        } else {
-            offset = -currentXOffset / (pdfFile.getDocLen(zoom) - getWidth());
-        }
-        return MathUtils.limit(offset, 0, 1);
-    }
-
-    /**
-     * @param progress   must be between 0 and 1
-     * @param moveHandle whether to move scroll handle
-     * @see PDFView#getPositionOffset()
-     */
-    public void setPositionOffset(float progress, boolean moveHandle) {
-        if (swipeVertical) {
-            moveTo(currentXOffset, (-pdfFile.getDocLen(zoom) + getHeight()) * progress, moveHandle);
-        } else {
-            moveTo((-pdfFile.getDocLen(zoom) + getWidth()) * progress, currentYOffset, moveHandle);
-        }
-        loadPageByOffset();
-    }
-
-    public void setPositionOffset(float progress) {
-        setPositionOffset(progress, true);
-    }
-
-    public void stopFling() {
-        animationManager.stopFling();
-    }
-
-    public int getPageCount() {
-        if (pdfFile == null) {
-            return 0;
-        }
-        return pdfFile.getPagesCount();
-    }
-
-    public void setSwipeEnabled(boolean enableSwipe) {
-        this.enableSwipe = enableSwipe;
-    }
-
-    void enableDoubletap(boolean enableDoubletap) {
-        this.doubletapEnabled = enableDoubletap;
-    }
-
-    boolean isDoubletapEnabled() {
-        return doubletapEnabled;
-    }
-
-    void onPageError(PageRenderingException ex) {
-        if (!callbacks.callOnPageError(ex.getPage(), ex.getCause())) {
-            Log.e(TAG, "Cannot open page " + ex.getPage(), ex.getCause());
-        }
-    }
-
-    public void recycle() {
-
-        animationManager.stopAll();
-        dragPinchManager.disable();
-
-        // Stop tasks
-        if (renderingHandler != null) {
-            renderingHandler.stop();
-            renderingHandler.removeMessages(RenderingHandler.MSG_RENDER_TASK);
-        }
-        if (decodingAsyncTask != null) {
-            decodingAsyncTask.cancel(true);
-        }
-
-        // Clear caches
-        cacheManager.recycle();
-
-        if (scrollHandle != null && isScrollHandleInit) {
-            scrollHandle.destroyLayout();
-        }
-
-        if (pdfFile != null) {
-            pdfFile.dispose();
-            pdfFile = null;
-        }
-
-        renderingHandler = null;
-        scrollHandle = null;
-        isScrollHandleInit = false;
-        currentXOffset = currentYOffset = 0;
-        zoom = 1f;
-        recycled = true;
-        callbacks = new Callbacks();
-        state = State.DEFAULT;
-    }
-
-    public boolean isRecycled() {
-        return recycled;
-    }
-
-    /** Handle fling animation */
-    @Override
-    public void computeScroll() {
-        super.computeScroll();
-        if (isInEditMode()) {
-            return;
-        }
-        animationManager.computeFling();
-    }
-
-    @Override
-    protected void onDetachedFromWindow() {
-        recycle();
-        super.onDetachedFromWindow();
-    }
-
-    @Override
-    protected void onSizeChanged(int w, int h, int oldw, int oldh) {
-        if (isInEditMode() || state != State.SHOWN) {
-            return;
-        }
-        animationManager.stopAll();
-        pdfFile.recalculatePageSizes(new Size(w, h));
-        if (swipeVertical) {
-            moveTo(currentXOffset, -pdfFile.getPageOffset(currentPage, zoom));
-        } else {
-            moveTo(-pdfFile.getPageOffset(currentPage, zoom), currentYOffset);
-        }
-        loadPageByOffset();
-    }
-
-    @Override
-    public boolean canScrollHorizontally(int direction) {
-        if (swipeVertical) {
-            if (direction < 0 && currentXOffset < 0) {
-                return true;
-            } else if (direction > 0 && currentXOffset + toCurrentScale(pdfFile.getMaxPageWidth()) > getWidth()) {
-                return true;
-            }
-        } else {
-            if (direction < 0 && currentXOffset < 0) {
-                return true;
-            } else if (direction > 0 && currentXOffset + pdfFile.getDocLen(zoom) > getWidth()) {
-                return true;
-            }
-        }
-        return false;
-    }
-
-    @Override
-    public boolean canScrollVertically(int direction) {
-        if (swipeVertical) {
-            if (direction < 0 && currentYOffset < 0) {
-                return true;
-            } else if (direction > 0 && currentYOffset + pdfFile.getDocLen(zoom) > getHeight()) {
-                return true;
-            }
-        } else {
-            if (direction < 0 && currentYOffset < 0) {
-                return true;
-            } else if (direction > 0 && currentYOffset + toCurrentScale(pdfFile.getMaxPageHeight()) > getHeight()) {
-                return true;
-            }
-        }
-        return false;
-    }
-
-    @Override
-    protected void onDraw(Canvas canvas) {
-        if (isInEditMode()) {
-            return;
-        }
-        // As I said in this class javadoc, we can think of this canvas as a huge
-        // strip on which we draw all the images. We actually only draw the rendered
-        // parts, of course, but we render them in the place they belong in this huge
-        // strip.
-
-        // That's where Canvas.translate(x, y) becomes very helpful.
-        // This is the situation :
-        //  _______________________________________________
-        // |   			 |					 			   |
-        // | the actual  |					The big strip  |
-        // |	canvas	 | 								   |
-        // |_____________|								   |
-        // |_______________________________________________|
-        //
-        // If the rendered part is on the bottom right corner of the strip
-        // we can draw it but we won't see it because the canvas is not big enough.
-
-        // But if we call translate(-X, -Y) on the canvas just before drawing the object :
-        //  _______________________________________________
-        // |   			  					  _____________|
-        // |   The big strip     			 |			   |
-        // |		    					 |	the actual |
-        // |								 |	canvas	   |
-        // |_________________________________|_____________|
-        //
-        // The object will be on the canvas.
-        // This technique is massively used in this method, and allows
-        // abstraction of the screen position when rendering the parts.
-
-        // Draws background
-
-        if (enableAntialiasing) {
-            canvas.setDrawFilter(antialiasFilter);
-        }
-
-        Drawable bg = getBackground();
-        if (bg == null) {
-            canvas.drawColor(Color.WHITE);
-        } else {
-            bg.draw(canvas);
-        }
-
-        if (recycled) {
-            return;
-        }
-
-        if (state != State.SHOWN) {
-            return;
-        }
-
-        // Moves the canvas before drawing any element
-        float currentXOffset = this.currentXOffset;
-        float currentYOffset = this.currentYOffset;
-        canvas.translate(currentXOffset, currentYOffset);
-
-        // Draws thumbnails
-        for (PagePart part : cacheManager.getThumbnails()) {
-            drawPart(canvas, part);
-
-        }
-
-        // Draws parts
-        for (PagePart part : cacheManager.getPageParts()) {
-            drawPart(canvas, part);
-            if (callbacks.getOnDrawAll() != null
-                    && !onDrawPagesNums.contains(part.getPage())) {
-                onDrawPagesNums.add(part.getPage());
-            }
-        }
-
-        for (Integer page : onDrawPagesNums) {
-            drawWithListener(canvas, page, callbacks.getOnDrawAll());
-        }
-        onDrawPagesNums.clear();
-
-        drawWithListener(canvas, currentPage, callbacks.getOnDraw());
-
-        // Restores the canvas position
-        canvas.translate(-currentXOffset, -currentYOffset);
-    }
-
-    private void drawWithListener(Canvas canvas, int page, OnDrawListener listener) {
-        if (listener != null) {
-            float translateX, translateY;
-            if (swipeVertical) {
-                translateX = 0;
-                translateY = pdfFile.getPageOffset(page, zoom);
-            } else {
-                translateY = 0;
-                translateX = pdfFile.getPageOffset(page, zoom);
-            }
-
-            canvas.translate(translateX, translateY);
-            SizeF size = pdfFile.getPageSize(page);
-            listener.onLayerDrawn(canvas,
-                    toCurrentScale(size.getWidth()),
-                    toCurrentScale(size.getHeight()),
-                    page);
-
-            canvas.translate(-translateX, -translateY);
-        }
-    }
-
-    /** Draw a given PagePart on the canvas */
-    private void drawPart(Canvas canvas, PagePart part) {
-        // Can seem strange, but avoid lot of calls
-        RectF pageRelativeBounds = part.getPageRelativeBounds();
-        Bitmap renderedBitmap = part.getRenderedBitmap();
-
-        if (renderedBitmap.isRecycled()) {
-            return;
-        }
-
-        // Move to the target page
-        float localTranslationX = 0;
-        float localTranslationY = 0;
-        SizeF size = pdfFile.getPageSize(part.getPage());
-
-        if (swipeVertical) {
-            localTranslationY = pdfFile.getPageOffset(part.getPage(), zoom);
-            float maxWidth = pdfFile.getMaxPageWidth();
-            localTranslationX = toCurrentScale(maxWidth - size.getWidth()) / 2;
-        } else {
-            localTranslationX = pdfFile.getPageOffset(part.getPage(), zoom);
-            float maxHeight = pdfFile.getMaxPageHeight();
-            localTranslationY = toCurrentScale(maxHeight - size.getHeight()) / 2;
-        }
-        canvas.translate(localTranslationX, localTranslationY);
-
-        Rect srcRect = new Rect(0, 0, renderedBitmap.getWidth(),
-                renderedBitmap.getHeight());
-
-        float offsetX = toCurrentScale(pageRelativeBounds.left * size.getWidth());
-        float offsetY = toCurrentScale(pageRelativeBounds.top * size.getHeight());
-        float width = toCurrentScale(pageRelativeBounds.width() * size.getWidth());
-        float height = toCurrentScale(pageRelativeBounds.height() * size.getHeight());
-
-        // If we use float values for this rectangle, there will be
-        // a possible gap between page parts, especially when
-        // the zoom level is high.
-        RectF dstRect = new RectF((int) offsetX, (int) offsetY,
-                (int) (offsetX + width),
-                (int) (offsetY + height));
-
-        // Check if bitmap is in the screen
-        float translationX = currentXOffset + localTranslationX;
-        float translationY = currentYOffset + localTranslationY;
-        if (translationX + dstRect.left >= getWidth() || translationX + dstRect.right <= 0 ||
-                translationY + dstRect.top >= getHeight() || translationY + dstRect.bottom <= 0) {
-            canvas.translate(-localTranslationX, -localTranslationY);
-            return;
-        }
-
-        canvas.drawBitmap(renderedBitmap, srcRect, dstRect, paint);
-
-        if (Constants.DEBUG_MODE) {
-            debugPaint.setColor(part.getPage() % 2 == 0 ? Color.RED : Color.BLUE);
-            canvas.drawRect(dstRect, debugPaint);
-        }
-
-        // Restore the canvas position
-        canvas.translate(-localTranslationX, -localTranslationY);
-
-    }
-
-    /**
-     * Load all the parts around the center of the screen,
-     * taking into account X and Y offsets, zoom level, and
-     * the current page displayed
-     */
-    public void loadPages() {
-        if (pdfFile == null || renderingHandler == null) {
-            return;
-        }
-
-        // Cancel all current tasks
-        renderingHandler.removeMessages(RenderingHandler.MSG_RENDER_TASK);
-        cacheManager.makeANewSet();
-
-        pagesLoader.loadPages();
-        redraw();
-    }
-
-    /** Called when the PDF is loaded */
-    void loadComplete(PdfFile pdfFile) {
-        state = State.LOADED;
-
-        this.pdfFile = pdfFile;
-
-        if (!renderingHandlerThread.isAlive()) {
-            renderingHandlerThread.start();
-        }
-        renderingHandler = new RenderingHandler(renderingHandlerThread.getLooper(), this);
-        renderingHandler.start();
-
-        if (scrollHandle != null) {
-            scrollHandle.setupLayout(this);
-            isScrollHandleInit = true;
-        }
-
-        dragPinchManager.enable();
-
-        callbacks.callOnLoadComplete(pdfFile.getPagesCount());
-
-        jumpTo(defaultPage, false);
-
-        pdfViewer.loading = false;
-        pdfViewer.progressBar.setVisibility(GONE);
-    }
-
-    void showErrorDialog(final Throwable t) {
-        AlertDialog.Builder builder;
-        builder = new AlertDialog.Builder(getContext());
-
-        builder.setCancelable(false);
-        if (t.getLocalizedMessage().equals("Password required or incorrect password.") || t.getMessage().equals("Password required or incorrect password.")) {
-            if (pdfViewer.getMaxIntents() > 0) {
-                View layout = pdfViewer.getLayoutInflater().inflate(R.layout.dialog_pdf_password, null);
-                final TextInputLayout passwordLayout = layout.findViewById(R.id.password_layout);
-                final AppCompatEditText passwordText = layout.findViewById(R.id.password_text);
-                final ImageView passwordError = layout.findViewById(R.id.password_text_error_icon);
-
-                if (pdfViewer.getPassword() != null) {
-                    passwordError.setVisibility(VISIBLE);
-                    String text = pdfViewer.getPassword();
-                    passwordText.setText(text);
-                    passwordText.setSelection(text.length());
-                    passwordLayout.setError(pdfViewer.getString(R.string.error_enter_password));
-                    passwordLayout.setHintTextAppearance(R.style.InputTextAppearanceError);
-                    passwordError.setVisibility(View.VISIBLE);
-                    passwordText.getBackground().mutate().setColorFilter(ContextCompat.getColor(getContext(), R.color.login_warning), PorterDuff.Mode.SRC_ATOP);
-                } else {
-                    passwordError.setVisibility(GONE);
-                }
-
-                passwordText.setOnFocusChangeListener((v, hasFocus) -> setPasswordToggle(passwordLayout, hasFocus));
-
-                passwordText.setOnEditorActionListener((textView, actionId, keyEvent) -> {
-                    if (actionId == EditorInfo.IME_ACTION_DONE) {
-                        pdfViewer.reloadPDFwithPassword(textView.getText().toString());
-                        return true;
-                    }
-                    return false;
-                });
-
-                passwordText.addTextChangedListener(new TextWatcher() {
-                    @Override
-                    public void beforeTextChanged(CharSequence charSequence, int i, int i1, int i2) {
-
-                    }
-
-                    @Override
-                    public void onTextChanged(CharSequence charSequence, int i, int i1, int i2) {
-
-                    }
-
-                    @Override
-                    public void afterTextChanged(Editable editable) {
-                        if (passwordLayout.getError() != null && !passwordLayout.getError().toString().isEmpty()) {
-                            passwordLayout.setError(null);
-                            passwordLayout.setHintTextAppearance(R.style.TextAppearance_Design_Hint);
-                            passwordError.setVisibility(View.GONE);
-                        }
-                    }
-                });
-
-                builder.setView(layout);
-                builder.setTitle(getContext().getString(R.string.title_pdf_password))
-                        .setMessage(getContext().getString(R.string.text_pdf_password, pdfViewer.getPdfFileName()))
-                        .setNegativeButton(R.string.general_cancel, (dialogInterface, i) -> pdfViewer.finish())
-                        .setPositiveButton(R.string.contact_accept, (dialogInterface, i) -> pdfViewer.reloadPDFwithPassword(passwordText.getText().toString()))
-                        .show();
-            } else {
-                builder.setTitle(getResources().getString(R.string.general_error_word))
-                        .setMessage(getResources().getString(R.string.error_max_pdf_password))
-                        .setPositiveButton(R.string.contact_accept, (dialogInterface, i) -> pdfViewer.finish())
-                        .show();
-            }
-        } else {
-            builder.setMessage(R.string.corrupt_pdf_dialog_text)
-<<<<<<< HEAD
-                    .setPositiveButton(R.string.cam_sync_ok, (dialog, which) -> pdfViewer.finish())
-=======
-                    .setPositiveButton(R.string.general_ok, new DialogInterface.OnClickListener() {
-                        public void onClick(DialogInterface dialog, int which) {
-                            ((PdfViewerActivityLollipop) getContext()).finish();
-                        }
-                    })
->>>>>>> 09413ab7
-                    .show();
-        }
-    }
-
-    void loadError(Throwable t) {
-        state = State.ERROR;
-        // store reference, because callbacks will be cleared in recycle() method
-        OnErrorListener onErrorListener = callbacks.getOnError();
-        recycle();
-        invalidate();
-        if (onErrorListener != null) {
-            onErrorListener.onError(t);
-        } else {
-            showErrorDialog(t);
-            Log.e("PDFView", "load pdf error", t);
-        }
-    }
-
-    void redraw() {
-        invalidate();
-    }
-
-    /**
-     * Called when a rendering task is over and
-     * a PagePart has been freshly created.
-     *
-     * @param part The created PagePart.
-     */
-    public void onBitmapRendered(PagePart part) {
-        // when it is first rendered part
-        if (state == State.LOADED) {
-            state = State.SHOWN;
-            callbacks.callOnRender(pdfFile.getPagesCount());
-        }
-
-        if (part.isThumbnail()) {
-            cacheManager.cacheThumbnail(part);
-        } else {
-            cacheManager.cachePart(part);
-        }
-        redraw();
-    }
-
-    public void moveTo(float offsetX, float offsetY) {
-        moveTo(offsetX, offsetY, true);
-    }
-
-    /**
-     * Move to the given X and Y offsets, but check them ahead of time
-     * to be sure not to go outside the the big strip.
-     *
-     * @param offsetX    The big strip X offset to use as the left border of the screen.
-     * @param offsetY    The big strip Y offset to use as the right border of the screen.
-     * @param moveHandle whether to move scroll handle or not
-     */
-    public void moveTo(float offsetX, float offsetY, boolean moveHandle) {
-        if (swipeVertical) {
-            // Check X offset
-            float scaledPageWidth = toCurrentScale(pdfFile.getMaxPageWidth());
-            if (scaledPageWidth < getWidth()) {
-                offsetX = getWidth() / 2 - scaledPageWidth / 2;
-            } else {
-                if (offsetX > 0) {
-                    offsetX = 0;
-                } else if (offsetX + scaledPageWidth < getWidth()) {
-                    offsetX = getWidth() - scaledPageWidth;
-                }
-            }
-
-            // Check Y offset
-            float contentHeight = pdfFile.getDocLen(zoom);
-            if (contentHeight < getHeight()) { // whole document height visible on screen
-                offsetY = (getHeight() - contentHeight) / 2;
-            } else {
-                if (offsetY > 0) { // top visible
-                    offsetY = 0;
-                } else if (offsetY + contentHeight < getHeight()) { // bottom visible
-                    offsetY = -contentHeight + getHeight();
-                }
-            }
-
-            if (offsetY < currentYOffset) {
-                scrollDir = ScrollDir.END;
-            } else if (offsetY > currentYOffset) {
-                scrollDir = ScrollDir.START;
-            } else {
-                scrollDir = ScrollDir.NONE;
-            }
-        } else {
-            // Check Y offset
-            float scaledPageHeight = toCurrentScale(pdfFile.getMaxPageHeight());
-            if (scaledPageHeight < getHeight()) {
-                offsetY = getHeight() / 2 - scaledPageHeight / 2;
-            } else {
-                if (offsetY > 0) {
-                    offsetY = 0;
-                } else if (offsetY + scaledPageHeight < getHeight()) {
-                    offsetY = getHeight() - scaledPageHeight;
-                }
-            }
-
-            // Check X offset
-            float contentWidth = pdfFile.getDocLen(zoom);
-            if (contentWidth < getWidth()) { // whole document width visible on screen
-                offsetX = (getWidth() - contentWidth) / 2;
-            } else {
-                if (offsetX > 0) { // left visible
-                    offsetX = 0;
-                } else if (offsetX + contentWidth < getWidth()) { // right visible
-                    offsetX = -contentWidth + getWidth();
-                }
-            }
-
-            if (offsetX < currentXOffset) {
-                scrollDir = ScrollDir.END;
-            } else if (offsetX > currentXOffset) {
-                scrollDir = ScrollDir.START;
-            } else {
-                scrollDir = ScrollDir.NONE;
-            }
-        }
-
-        currentXOffset = offsetX;
-        currentYOffset = offsetY;
-        float positionOffset = getPositionOffset();
-
-        if (moveHandle && scrollHandle != null && !documentFitsView()) {
-            scrollHandle.setScroll(positionOffset);
-        }
-
-        callbacks.callOnPageScroll(getCurrentPage(), positionOffset);
-
-        redraw();
-    }
-
-    void loadPageByOffset() {
-        if (0 == pdfFile.getPagesCount()) {
-            return;
-        }
-
-        float offset, screenCenter;
-        if (swipeVertical) {
-            offset = currentYOffset;
-            screenCenter = ((float) getHeight()) / 2;
-        } else {
-            offset = currentXOffset;
-            screenCenter = ((float) getWidth()) / 2;
-        }
-
-        int page = pdfFile.getPageAtOffset(-(offset - screenCenter), zoom);
-
-        if (page >= 0 && page <= pdfFile.getPagesCount() - 1 && page != getCurrentPage()) {
-            showPage(page);
-        } else {
-            loadPages();
-        }
-    }
-
-    /**
-     * Move relatively to the current position.
-     *
-     * @param dx The X difference you want to apply.
-     * @param dy The Y difference you want to apply.
-     * @see #moveTo(float, float)
-     */
-    public void moveRelativeTo(float dx, float dy) {
-        moveTo(currentXOffset + dx, currentYOffset + dy);
-    }
-
-    /**
-     * Change the zoom level
-     */
-    public void zoomTo(float zoom) {
-        this.zoom = zoom;
-    }
-
-    /**
-     * Change the zoom level, relatively to a pivot point.
-     * It will call moveTo() to make sure the given point stays
-     * in the middle of the screen.
-     *
-     * @param zoom  The zoom level.
-     * @param pivot The point on the screen that should stays.
-     */
-    public void zoomCenteredTo(float zoom, PointF pivot) {
-        float dzoom = zoom / this.zoom;
-        zoomTo(zoom);
-        float baseX = currentXOffset * dzoom;
-        float baseY = currentYOffset * dzoom;
-        baseX += (pivot.x - pivot.x * dzoom);
-        baseY += (pivot.y - pivot.y * dzoom);
-        moveTo(baseX, baseY);
-    }
-
-    /**
-     * @see #zoomCenteredTo(float, PointF)
-     */
-    public void zoomCenteredRelativeTo(float dzoom, PointF pivot) {
-        zoomCenteredTo(zoom * dzoom, pivot);
-    }
-
-    /**
-     * Checks if whole document can be displayed on screen, doesn't include zoom
-     *
-     * @return true if whole document can displayed at once, false otherwise
-     */
-    public boolean documentFitsView() {
-        float len = pdfFile.getDocLen(1);
-        if (swipeVertical) {
-            return len < getHeight();
-        } else {
-            return len < getWidth();
-        }
-    }
-
-    public void fitToWidth(int page) {
-        if (state != State.SHOWN) {
-            Log.e(TAG, "Cannot fit, document not rendered yet");
-            return;
-        }
-        zoomTo(getWidth() / pdfFile.getPageSize(page).getWidth());
-        jumpTo(page);
-    }
-
-    public SizeF getPageSize(int pageIndex) {
-        if (pdfFile == null) {
-            return new SizeF(0, 0);
-        }
-        return pdfFile.getPageSize(pageIndex);
-    }
-
-    public int getCurrentPage() {
-        return currentPage;
-    }
-
-    public float getCurrentXOffset() {
-        return currentXOffset;
-    }
-
-    public float getCurrentYOffset() {
-        return currentYOffset;
-    }
-
-    public float toRealScale(float size) {
-        return size / zoom;
-    }
-
-    public float toCurrentScale(float size) {
-        return size * zoom;
-    }
-
-    public float getZoom() {
-        return zoom;
-    }
-
-    public boolean isZooming() {
-        return zoom != minZoom;
-    }
-
-    private void setDefaultPage(int defaultPage) {
-        this.defaultPage = defaultPage;
-    }
-
-    public void resetZoom() {
-        zoomTo(minZoom);
-    }
-
-    public void resetZoomWithAnimation() {
-        zoomWithAnimation(minZoom);
-    }
-
-    public void zoomWithAnimation(float centerX, float centerY, float scale) {
-        animationManager.startZoomAnimation(centerX, centerY, zoom, scale);
-    }
-
-    public void zoomWithAnimation(float scale) {
-        animationManager.startZoomAnimation(getWidth() / 2, getHeight() / 2, zoom, scale);
-    }
-
-    private void setScrollHandle(ScrollHandle scrollHandle) {
-        this.scrollHandle = scrollHandle;
-    }
-
-    /**
-     * Get page number at given offset
-     *
-     * @param positionOffset scroll offset between 0 and 1
-     * @return page number at given offset, starting from 0
-     */
-    public int getPageAtPositionOffset(float positionOffset) {
-        return pdfFile.getPageAtOffset(pdfFile.getDocLen(zoom) * positionOffset, zoom);
-    }
-
-    public float getMinZoom() {
-        return minZoom;
-    }
-
-    public void setMinZoom(float minZoom) {
-        this.minZoom = minZoom;
-    }
-
-    public float getMidZoom() {
-        return midZoom;
-    }
-
-    public void setMidZoom(float midZoom) {
-        this.midZoom = midZoom;
-    }
-
-    public float getMaxZoom() {
-        return maxZoom;
-    }
-
-    public void setMaxZoom(float maxZoom) {
-        this.maxZoom = maxZoom;
-    }
-
-    public void useBestQuality(boolean bestQuality) {
-        this.bestQuality = bestQuality;
-    }
-
-    public boolean isBestQuality() {
-        return bestQuality;
-    }
-
-    public boolean isSwipeVertical() {
-        return swipeVertical;
-    }
-
-    public boolean isSwipeEnabled() {
-        return enableSwipe;
-    }
-
-    private void setSwipeVertical(boolean swipeVertical) {
-        this.swipeVertical = swipeVertical;
-    }
-
-    public void enableAnnotationRendering(boolean annotationRendering) {
-        this.annotationRendering = annotationRendering;
-    }
-
-    public boolean isAnnotationRendering() {
-        return annotationRendering;
-    }
-
-    public void enableRenderDuringScale(boolean renderDuringScale) {
-        this.renderDuringScale = renderDuringScale;
-    }
-
-    public boolean isAntialiasing() {
-        return enableAntialiasing;
-    }
-
-    public void enableAntialiasing(boolean enableAntialiasing) {
-        this.enableAntialiasing = enableAntialiasing;
-    }
-
-    int getSpacingPx() {
-        return spacingPx;
-    }
-
-    private void setSpacing(int spacing) {
-        this.spacingPx = Util.getDP(getContext(), spacing);
-    }
-
-    private void setPageFitPolicy(FitPolicy pageFitPolicy) {
-        this.pageFitPolicy = pageFitPolicy;
-    }
-
-    public FitPolicy getPageFitPolicy() {
-        return pageFitPolicy;
-    }
-
-    public boolean doRenderDuringScale() {
-        return renderDuringScale;
-    }
-
-    /** Returns null if document is not loaded */
-    public PdfDocument.Meta getDocumentMeta() {
-        if (pdfFile == null) {
-            return null;
-        }
-        return pdfFile.getMetaData();
-    }
-
-    /** Will be empty until document is loaded */
-    public List<PdfDocument.Bookmark> getTableOfContents() {
-        if (pdfFile == null) {
-            return Collections.emptyList();
-        }
-        return pdfFile.getBookmarks();
-    }
-
-    /** Will be empty until document is loaded */
-    public List<PdfDocument.Link> getLinks(int page) {
-        if (pdfFile == null) {
-            return Collections.emptyList();
-        }
-        return pdfFile.getPageLinks(page);
-    }
-
-    /** Use an asset file as the pdf source */
-    public Configurator fromAsset(String assetName) {
-        return new Configurator(new AssetSource(assetName));
-    }
-
-    /** Use a file as the pdf source */
-    public Configurator fromFile(File file) {
-        return new Configurator(new FileSource(file));
-    }
-
-    /** Use URI as the pdf source, for use with content providers */
-    public Configurator fromUri(Uri uri) {
-        return new Configurator(new UriSource(uri));
-    }
-
-    /** Use bytearray as the pdf source, documents is not saved */
-    public Configurator fromBytes(byte[] bytes) {
-        return new Configurator(new ByteArraySource(bytes));
-    }
-
-    /** Use stream as the pdf source. Stream will be written to bytearray, because native code does not support Java Streams */
-    public Configurator fromStream(InputStream stream) {
-        return new Configurator(new InputStreamSource(stream));
-    }
-
-    /** Use custom source as pdf source */
-    public Configurator fromSource(DocumentSource docSource) {
-        return new Configurator(docSource);
-    }
-
-    private enum State {DEFAULT, LOADED, SHOWN, ERROR}
-
-    public class Configurator {
-
-        private final DocumentSource documentSource;
-
-        private int[] pageNumbers = null;
-
-        private boolean enableSwipe = true;
-
-        private boolean enableDoubletap = true;
-
-        private OnDrawListener onDrawListener;
-
-        private OnDrawListener onDrawAllListener;
-
-        private OnLoadCompleteListener onLoadCompleteListener;
-
-        private OnErrorListener onErrorListener;
-
-        private OnPageChangeListener onPageChangeListener;
-
-        private OnPageScrollListener onPageScrollListener;
-
-        private OnRenderListener onRenderListener;
-
-        private OnTapListener onTapListener;
-
-        private OnPageErrorListener onPageErrorListener;
-
-        private LinkHandler linkHandler = new DefaultLinkHandler(PDFView.this);
-
-        private int defaultPage = 0;
-
-        private boolean swipeHorizontal = false;
-
-        private boolean annotationRendering = false;
-
-        private String password = null;
-
-        private ScrollHandle scrollHandle = null;
-
-        private boolean antialiasing = true;
-
-        private int spacing = 0;
-
-        private FitPolicy pageFitPolicy = FitPolicy.WIDTH;
-
-        private Configurator(DocumentSource documentSource) {
-            this.documentSource = documentSource;
-        }
-
-        public Configurator pages(int... pageNumbers) {
-            this.pageNumbers = pageNumbers;
-            return this;
-        }
-
-        public Configurator enableSwipe(boolean enableSwipe) {
-            this.enableSwipe = enableSwipe;
-            return this;
-        }
-
-        public Configurator enableDoubletap(boolean enableDoubletap) {
-            this.enableDoubletap = enableDoubletap;
-            return this;
-        }
-
-        public Configurator enableAnnotationRendering(boolean annotationRendering) {
-            this.annotationRendering = annotationRendering;
-            return this;
-        }
-
-        public Configurator onDraw(OnDrawListener onDrawListener) {
-            this.onDrawListener = onDrawListener;
-            return this;
-        }
-
-        public Configurator onDrawAll(OnDrawListener onDrawAllListener) {
-            this.onDrawAllListener = onDrawAllListener;
-            return this;
-        }
-
-        public Configurator onLoad(OnLoadCompleteListener onLoadCompleteListener) {
-            this.onLoadCompleteListener = onLoadCompleteListener;
-            return this;
-        }
-
-        public Configurator onPageScroll(OnPageScrollListener onPageScrollListener) {
-            this.onPageScrollListener = onPageScrollListener;
-            return this;
-        }
-
-        public Configurator onError(OnErrorListener onErrorListener) {
-            this.onErrorListener = onErrorListener;
-            return this;
-        }
-
-        public Configurator onPageError(OnPageErrorListener onPageErrorListener) {
-            this.onPageErrorListener = onPageErrorListener;
-            return this;
-        }
-
-        public Configurator onPageChange(OnPageChangeListener onPageChangeListener) {
-            this.onPageChangeListener = onPageChangeListener;
-            return this;
-        }
-
-        public Configurator onRender(OnRenderListener onRenderListener) {
-            this.onRenderListener = onRenderListener;
-            return this;
-        }
-
-        public Configurator onTap(OnTapListener onTapListener) {
-            this.onTapListener = onTapListener;
-            return this;
-        }
-
-        public Configurator linkHandler(LinkHandler linkHandler) {
-            this.linkHandler = linkHandler;
-            return this;
-        }
-
-        public Configurator defaultPage(int defaultPage) {
-            this.defaultPage = defaultPage;
-            return this;
-        }
-
-        public Configurator swipeHorizontal(boolean swipeHorizontal) {
-            this.swipeHorizontal = swipeHorizontal;
-            return this;
-        }
-
-        public Configurator password(String password) {
-            this.password = password;
-            return this;
-        }
-
-        public Configurator scrollHandle(ScrollHandle scrollHandle) {
-            this.scrollHandle = scrollHandle;
-            return this;
-        }
-
-        public Configurator enableAntialiasing(boolean antialiasing) {
-            this.antialiasing = antialiasing;
-            return this;
-        }
-
-        public Configurator spacing(int spacing) {
-            this.spacing = spacing;
-            return this;
-        }
-
-        public Configurator pageFitPolicy(FitPolicy pageFitPolicy) {
-            this.pageFitPolicy = pageFitPolicy;
-            return this;
-        }
-
-        public void load() {
-            PDFView.this.recycle();
-            PDFView.this.callbacks.setOnLoadComplete(onLoadCompleteListener);
-            PDFView.this.callbacks.setOnError(onErrorListener);
-            PDFView.this.callbacks.setOnDraw(onDrawListener);
-            PDFView.this.callbacks.setOnDrawAll(onDrawAllListener);
-            PDFView.this.callbacks.setOnPageChange(onPageChangeListener);
-            PDFView.this.callbacks.setOnPageScroll(onPageScrollListener);
-            PDFView.this.callbacks.setOnRender(onRenderListener);
-            PDFView.this.callbacks.setOnTap(onTapListener);
-            PDFView.this.callbacks.setOnPageError(onPageErrorListener);
-            PDFView.this.callbacks.setLinkHandler(linkHandler);
-            PDFView.this.setSwipeEnabled(enableSwipe);
-            PDFView.this.enableDoubletap(enableDoubletap);
-            PDFView.this.setDefaultPage(defaultPage);
-            PDFView.this.setSwipeVertical(!swipeHorizontal);
-            PDFView.this.enableAnnotationRendering(annotationRendering);
-            PDFView.this.setScrollHandle(scrollHandle);
-            PDFView.this.enableAntialiasing(antialiasing);
-            PDFView.this.setSpacing(spacing);
-            PDFView.this.setPageFitPolicy(pageFitPolicy);
-
-            PDFView.this.post(new Runnable() {
-                @Override
-                public void run() {
-                    if (pageNumbers != null) {
-                        PDFView.this.load(documentSource, password, pageNumbers);
-                    } else {
-                        PDFView.this.load(documentSource, password);
-                    }
-                }
-            });
-        }
-    }
-}
+/**
+ * Copyright 2016 Bartosz Schiller
+ * <p/>
+ * Licensed under the Apache License, Version 2.0 (the "License");
+ * you may not use this file except in compliance with the License.
+ * You may obtain a copy of the License at
+ * <p/>
+ * http://www.apache.org/licenses/LICENSE-2.0
+ * <p/>
+ * Unless required by applicable law or agreed to in writing, software
+ * distributed under the License is distributed on an "AS IS" BASIS,
+ * WITHOUT WARRANTIES OR CONDITIONS OF ANY KIND, either express or implied.
+ * See the License for the specific language governing permissions and
+ * limitations under the License.
+ */
+package com.github.barteksc.pdfviewer;
+
+import android.app.AlertDialog;
+import android.content.Context;
+import android.content.DialogInterface;
+import android.graphics.Bitmap;
+import android.graphics.Canvas;
+import android.graphics.Color;
+import android.graphics.Paint;
+import android.graphics.Paint.Style;
+import android.graphics.PaintFlagsDrawFilter;
+import android.graphics.PointF;
+import android.graphics.PorterDuff;
+import android.graphics.Rect;
+import android.graphics.RectF;
+import android.graphics.drawable.Drawable;
+import android.net.Uri;
+import android.os.AsyncTask;
+import android.os.HandlerThread;
+import android.support.design.widget.TextInputLayout;
+import android.support.v4.content.ContextCompat;
+import android.support.v7.widget.AppCompatEditText;
+import android.text.Editable;
+import android.text.TextWatcher;
+import android.util.AttributeSet;
+import android.util.Log;
+import android.view.View;
+import android.view.inputmethod.EditorInfo;
+import android.widget.ImageView;
+import android.widget.RelativeLayout;
+
+import com.github.barteksc.pdfviewer.exception.PageRenderingException;
+import com.github.barteksc.pdfviewer.link.DefaultLinkHandler;
+import com.github.barteksc.pdfviewer.link.LinkHandler;
+import com.github.barteksc.pdfviewer.listener.Callbacks;
+import com.github.barteksc.pdfviewer.listener.OnDrawListener;
+import com.github.barteksc.pdfviewer.listener.OnErrorListener;
+import com.github.barteksc.pdfviewer.listener.OnLoadCompleteListener;
+import com.github.barteksc.pdfviewer.listener.OnPageChangeListener;
+import com.github.barteksc.pdfviewer.listener.OnPageErrorListener;
+import com.github.barteksc.pdfviewer.listener.OnPageScrollListener;
+import com.github.barteksc.pdfviewer.listener.OnRenderListener;
+import com.github.barteksc.pdfviewer.listener.OnTapListener;
+import com.github.barteksc.pdfviewer.model.PagePart;
+import com.github.barteksc.pdfviewer.scroll.ScrollHandle;
+import com.github.barteksc.pdfviewer.source.AssetSource;
+import com.github.barteksc.pdfviewer.source.ByteArraySource;
+import com.github.barteksc.pdfviewer.source.DocumentSource;
+import com.github.barteksc.pdfviewer.source.FileSource;
+import com.github.barteksc.pdfviewer.source.InputStreamSource;
+import com.github.barteksc.pdfviewer.source.UriSource;
+import com.github.barteksc.pdfviewer.util.Constants;
+import com.github.barteksc.pdfviewer.util.FitPolicy;
+import com.github.barteksc.pdfviewer.util.MathUtils;
+import com.github.barteksc.pdfviewer.util.Util;
+import com.shockwave.pdfium.PdfDocument;
+import com.shockwave.pdfium.PdfiumCore;
+import com.shockwave.pdfium.util.Size;
+import com.shockwave.pdfium.util.SizeF;
+
+import java.io.File;
+import java.io.InputStream;
+import java.util.ArrayList;
+import java.util.Collections;
+import java.util.List;
+
+import mega.privacy.android.app.R;
+import mega.privacy.android.app.lollipop.PdfViewerActivityLollipop;
+
+import static mega.privacy.android.app.utils.Util.*;
+
+/**
+ * It supports animations, zoom, cache, and swipe.
+ * <p>
+ * To fully understand this class you must know its principles :
+ * - The PDF document is seen as if we always want to draw all the pages.
+ * - The thing is that we only draw the visible parts.
+ * - All parts are the same size, this is because we can't interrupt a native page rendering,
+ * so we need these renderings to be as fast as possible, and be able to interrupt them
+ * as soon as we can.
+ * - The parts are loaded when the current offset or the current zoom level changes
+ * <p>
+ * Important :
+ * - DocumentPage = A page of the PDF document.
+ * - UserPage = A page as defined by the user.
+ * By default, they're the same. But the user can change the pages order
+ * using {@link #load(DocumentSource, String, int[])}. In this
+ * particular case, a userPage of 5 can refer to a documentPage of 17.
+ */
+public class PDFView extends RelativeLayout {
+
+    private static final String TAG = PDFView.class.getSimpleName();
+
+    public static final float DEFAULT_MAX_SCALE = 3.0f;
+    public static final float DEFAULT_MID_SCALE = 1.75f;
+    public static final float DEFAULT_MIN_SCALE = 1.0f;
+
+    private float minZoom = DEFAULT_MIN_SCALE;
+    private float midZoom = DEFAULT_MID_SCALE;
+    private float maxZoom = DEFAULT_MAX_SCALE;
+
+    private PdfViewerActivityLollipop pdfViewer;
+
+    /**
+     * START - scrolling in first page direction
+     * END - scrolling in last page direction
+     * NONE - not scrolling
+     */
+    enum ScrollDir {
+        NONE, START, END
+    }
+
+    private ScrollDir scrollDir = ScrollDir.NONE;
+
+    /** Rendered parts go to the cache manager */
+    CacheManager cacheManager;
+
+    /** Animation manager manage all offset and zoom animation */
+    private AnimationManager animationManager;
+
+    /** Drag manager manage all touch events */
+    private DragPinchManager dragPinchManager;
+
+    PdfFile pdfFile;
+
+    /** The index of the current sequence */
+    private int currentPage;
+
+    /**
+     * If you picture all the pages side by side in their optimal width,
+     * and taking into account the zoom level, the current offset is the
+     * position of the left border of the screen in this big picture
+     */
+    private float currentXOffset = 0;
+
+    /**
+     * If you picture all the pages side by side in their optimal width,
+     * and taking into account the zoom level, the current offset is the
+     * position of the left border of the screen in this big picture
+     */
+    private float currentYOffset = 0;
+
+    /** The zoom level, always >= 1 */
+    private float zoom = 1f;
+
+    /** True if the PDFView has been recycled */
+    private boolean recycled = true;
+
+    /** Current state of the view */
+    private State state = State.DEFAULT;
+
+    /** Async task used during the loading phase to decode a PDF document */
+    private DecodingAsyncTask decodingAsyncTask;
+
+    /** The thread {@link #renderingHandler} will run on */
+    private final HandlerThread renderingHandlerThread;
+    /** Handler always waiting in the background and rendering tasks */
+    RenderingHandler renderingHandler;
+
+    private PagesLoader pagesLoader;
+
+    Callbacks callbacks = new Callbacks();
+
+    /** Paint object for drawing */
+    private Paint paint;
+
+    /** Paint object for drawing debug stuff */
+    private Paint debugPaint;
+
+    /** Policy for fitting pages to screen */
+    private FitPolicy pageFitPolicy = FitPolicy.WIDTH;
+
+    private int defaultPage = 0;
+
+    /** True if should scroll through pages vertically instead of horizontally */
+    private boolean swipeVertical = true;
+
+    private boolean enableSwipe = true;
+
+    private boolean doubletapEnabled = true;
+
+    /** Pdfium core for loading and rendering PDFs */
+    private PdfiumCore pdfiumCore;
+
+    private ScrollHandle scrollHandle;
+
+    private boolean isScrollHandleInit = false;
+
+    ScrollHandle getScrollHandle() {
+        return scrollHandle;
+    }
+
+    /**
+     * True if bitmap should use ARGB_8888 format and take more memory
+     * False if bitmap should be compressed by using RGB_565 format and take less memory
+     */
+    private boolean bestQuality = false;
+
+    /**
+     * True if annotations should be rendered
+     * False otherwise
+     */
+    private boolean annotationRendering = false;
+
+    /**
+     * True if the view should render during scaling<br/>
+     * Can not be forced on older API versions (< Build.VERSION_CODES.KITKAT) as the GestureDetector does
+     * not detect scrolling while scaling.<br/>
+     * False otherwise
+     */
+    private boolean renderDuringScale = false;
+
+    /** Antialiasing and bitmap filtering */
+    private boolean enableAntialiasing = true;
+    private PaintFlagsDrawFilter antialiasFilter =
+            new PaintFlagsDrawFilter(0, Paint.ANTI_ALIAS_FLAG | Paint.FILTER_BITMAP_FLAG);
+
+    /** Spacing between pages, in px */
+    private int spacingPx = 0;
+
+    /** pages numbers used when calling onDrawAllListener */
+    private List<Integer> onDrawPagesNums = new ArrayList<>(10);
+
+    /** Construct the initial view */
+    public PDFView(Context context, AttributeSet set) {
+        super(context, set);
+
+        pdfViewer = (PdfViewerActivityLollipop) getContext();
+
+        renderingHandlerThread = new HandlerThread("PDF renderer");
+
+        if (isInEditMode()) {
+            return;
+        }
+
+        cacheManager = new CacheManager();
+        animationManager = new AnimationManager(this);
+        dragPinchManager = new DragPinchManager(this, animationManager);
+        pagesLoader = new PagesLoader(this);
+
+        paint = new Paint();
+        debugPaint = new Paint();
+        debugPaint.setStyle(Style.STROKE);
+
+        pdfiumCore = new PdfiumCore(context);
+        setWillNotDraw(false);
+    }
+
+    private void load(DocumentSource docSource, String password) {
+        load(docSource, password, null);
+    }
+
+    private void load(DocumentSource docSource, String password, int[] userPages) {
+
+        if (!recycled) {
+            throw new IllegalStateException("Don't call load on a PDF View without recycling it first.");
+        }
+
+        recycled = false;
+        // Start decoding document
+        decodingAsyncTask = new DecodingAsyncTask(docSource, password, userPages, this, pdfiumCore);
+        decodingAsyncTask.executeOnExecutor(AsyncTask.THREAD_POOL_EXECUTOR);
+    }
+
+    /**
+     * Go to the given page.
+     *
+     * @param page Page index.
+     */
+    public void jumpTo(int page, boolean withAnimation) {
+        if (pdfFile == null) {
+            return;
+        }
+
+        page = pdfFile.determineValidPageNumberFrom(page);
+        float offset = -pdfFile.getPageOffset(page, zoom);
+        if (swipeVertical) {
+            if (withAnimation) {
+                animationManager.startYAnimation(currentYOffset, offset);
+            } else {
+                moveTo(currentXOffset, offset);
+            }
+        } else {
+            if (withAnimation) {
+                animationManager.startXAnimation(currentXOffset, offset);
+            } else {
+                moveTo(offset, currentYOffset);
+            }
+        }
+        showPage(page);
+    }
+
+    public void jumpTo(int page) {
+        jumpTo(page, false);
+    }
+
+    void showPage(int pageNb) {
+        if (recycled) {
+            return;
+        }
+
+        // Check the page number and makes the
+        // difference between UserPages and DocumentPages
+        pageNb = pdfFile.determineValidPageNumberFrom(pageNb);
+        currentPage = pageNb;
+
+        loadPages();
+
+        if (scrollHandle != null && !documentFitsView()) {
+            scrollHandle.setPageNum(currentPage + 1);
+        }
+
+        callbacks.callOnPageChange(currentPage, pdfFile.getPagesCount());
+    }
+
+    /**
+     * Get current position as ratio of document length to visible area.
+     * 0 means that document start is visible, 1 that document end is visible
+     *
+     * @return offset between 0 and 1
+     */
+    public float getPositionOffset() {
+        float offset;
+        if (swipeVertical) {
+            offset = -currentYOffset / (pdfFile.getDocLen(zoom) - getHeight());
+        } else {
+            offset = -currentXOffset / (pdfFile.getDocLen(zoom) - getWidth());
+        }
+        return MathUtils.limit(offset, 0, 1);
+    }
+
+    /**
+     * @param progress   must be between 0 and 1
+     * @param moveHandle whether to move scroll handle
+     * @see PDFView#getPositionOffset()
+     */
+    public void setPositionOffset(float progress, boolean moveHandle) {
+        if (swipeVertical) {
+            moveTo(currentXOffset, (-pdfFile.getDocLen(zoom) + getHeight()) * progress, moveHandle);
+        } else {
+            moveTo((-pdfFile.getDocLen(zoom) + getWidth()) * progress, currentYOffset, moveHandle);
+        }
+        loadPageByOffset();
+    }
+
+    public void setPositionOffset(float progress) {
+        setPositionOffset(progress, true);
+    }
+
+    public void stopFling() {
+        animationManager.stopFling();
+    }
+
+    public int getPageCount() {
+        if (pdfFile == null) {
+            return 0;
+        }
+        return pdfFile.getPagesCount();
+    }
+
+    public void setSwipeEnabled(boolean enableSwipe) {
+        this.enableSwipe = enableSwipe;
+    }
+
+    void enableDoubletap(boolean enableDoubletap) {
+        this.doubletapEnabled = enableDoubletap;
+    }
+
+    boolean isDoubletapEnabled() {
+        return doubletapEnabled;
+    }
+
+    void onPageError(PageRenderingException ex) {
+        if (!callbacks.callOnPageError(ex.getPage(), ex.getCause())) {
+            Log.e(TAG, "Cannot open page " + ex.getPage(), ex.getCause());
+        }
+    }
+
+    public void recycle() {
+
+        animationManager.stopAll();
+        dragPinchManager.disable();
+
+        // Stop tasks
+        if (renderingHandler != null) {
+            renderingHandler.stop();
+            renderingHandler.removeMessages(RenderingHandler.MSG_RENDER_TASK);
+        }
+        if (decodingAsyncTask != null) {
+            decodingAsyncTask.cancel(true);
+        }
+
+        // Clear caches
+        cacheManager.recycle();
+
+        if (scrollHandle != null && isScrollHandleInit) {
+            scrollHandle.destroyLayout();
+        }
+
+        if (pdfFile != null) {
+            pdfFile.dispose();
+            pdfFile = null;
+        }
+
+        renderingHandler = null;
+        scrollHandle = null;
+        isScrollHandleInit = false;
+        currentXOffset = currentYOffset = 0;
+        zoom = 1f;
+        recycled = true;
+        callbacks = new Callbacks();
+        state = State.DEFAULT;
+    }
+
+    public boolean isRecycled() {
+        return recycled;
+    }
+
+    /** Handle fling animation */
+    @Override
+    public void computeScroll() {
+        super.computeScroll();
+        if (isInEditMode()) {
+            return;
+        }
+        animationManager.computeFling();
+    }
+
+    @Override
+    protected void onDetachedFromWindow() {
+        recycle();
+        super.onDetachedFromWindow();
+    }
+
+    @Override
+    protected void onSizeChanged(int w, int h, int oldw, int oldh) {
+        if (isInEditMode() || state != State.SHOWN) {
+            return;
+        }
+        animationManager.stopAll();
+        pdfFile.recalculatePageSizes(new Size(w, h));
+        if (swipeVertical) {
+            moveTo(currentXOffset, -pdfFile.getPageOffset(currentPage, zoom));
+        } else {
+            moveTo(-pdfFile.getPageOffset(currentPage, zoom), currentYOffset);
+        }
+        loadPageByOffset();
+    }
+
+    @Override
+    public boolean canScrollHorizontally(int direction) {
+        if (swipeVertical) {
+            if (direction < 0 && currentXOffset < 0) {
+                return true;
+            } else if (direction > 0 && currentXOffset + toCurrentScale(pdfFile.getMaxPageWidth()) > getWidth()) {
+                return true;
+            }
+        } else {
+            if (direction < 0 && currentXOffset < 0) {
+                return true;
+            } else if (direction > 0 && currentXOffset + pdfFile.getDocLen(zoom) > getWidth()) {
+                return true;
+            }
+        }
+        return false;
+    }
+
+    @Override
+    public boolean canScrollVertically(int direction) {
+        if (swipeVertical) {
+            if (direction < 0 && currentYOffset < 0) {
+                return true;
+            } else if (direction > 0 && currentYOffset + pdfFile.getDocLen(zoom) > getHeight()) {
+                return true;
+            }
+        } else {
+            if (direction < 0 && currentYOffset < 0) {
+                return true;
+            } else if (direction > 0 && currentYOffset + toCurrentScale(pdfFile.getMaxPageHeight()) > getHeight()) {
+                return true;
+            }
+        }
+        return false;
+    }
+
+    @Override
+    protected void onDraw(Canvas canvas) {
+        if (isInEditMode()) {
+            return;
+        }
+        // As I said in this class javadoc, we can think of this canvas as a huge
+        // strip on which we draw all the images. We actually only draw the rendered
+        // parts, of course, but we render them in the place they belong in this huge
+        // strip.
+
+        // That's where Canvas.translate(x, y) becomes very helpful.
+        // This is the situation :
+        //  _______________________________________________
+        // |   			 |					 			   |
+        // | the actual  |					The big strip  |
+        // |	canvas	 | 								   |
+        // |_____________|								   |
+        // |_______________________________________________|
+        //
+        // If the rendered part is on the bottom right corner of the strip
+        // we can draw it but we won't see it because the canvas is not big enough.
+
+        // But if we call translate(-X, -Y) on the canvas just before drawing the object :
+        //  _______________________________________________
+        // |   			  					  _____________|
+        // |   The big strip     			 |			   |
+        // |		    					 |	the actual |
+        // |								 |	canvas	   |
+        // |_________________________________|_____________|
+        //
+        // The object will be on the canvas.
+        // This technique is massively used in this method, and allows
+        // abstraction of the screen position when rendering the parts.
+
+        // Draws background
+
+        if (enableAntialiasing) {
+            canvas.setDrawFilter(antialiasFilter);
+        }
+
+        Drawable bg = getBackground();
+        if (bg == null) {
+            canvas.drawColor(Color.WHITE);
+        } else {
+            bg.draw(canvas);
+        }
+
+        if (recycled) {
+            return;
+        }
+
+        if (state != State.SHOWN) {
+            return;
+        }
+
+        // Moves the canvas before drawing any element
+        float currentXOffset = this.currentXOffset;
+        float currentYOffset = this.currentYOffset;
+        canvas.translate(currentXOffset, currentYOffset);
+
+        // Draws thumbnails
+        for (PagePart part : cacheManager.getThumbnails()) {
+            drawPart(canvas, part);
+
+        }
+
+        // Draws parts
+        for (PagePart part : cacheManager.getPageParts()) {
+            drawPart(canvas, part);
+            if (callbacks.getOnDrawAll() != null
+                    && !onDrawPagesNums.contains(part.getPage())) {
+                onDrawPagesNums.add(part.getPage());
+            }
+        }
+
+        for (Integer page : onDrawPagesNums) {
+            drawWithListener(canvas, page, callbacks.getOnDrawAll());
+        }
+        onDrawPagesNums.clear();
+
+        drawWithListener(canvas, currentPage, callbacks.getOnDraw());
+
+        // Restores the canvas position
+        canvas.translate(-currentXOffset, -currentYOffset);
+    }
+
+    private void drawWithListener(Canvas canvas, int page, OnDrawListener listener) {
+        if (listener != null) {
+            float translateX, translateY;
+            if (swipeVertical) {
+                translateX = 0;
+                translateY = pdfFile.getPageOffset(page, zoom);
+            } else {
+                translateY = 0;
+                translateX = pdfFile.getPageOffset(page, zoom);
+            }
+
+            canvas.translate(translateX, translateY);
+            SizeF size = pdfFile.getPageSize(page);
+            listener.onLayerDrawn(canvas,
+                    toCurrentScale(size.getWidth()),
+                    toCurrentScale(size.getHeight()),
+                    page);
+
+            canvas.translate(-translateX, -translateY);
+        }
+    }
+
+    /** Draw a given PagePart on the canvas */
+    private void drawPart(Canvas canvas, PagePart part) {
+        // Can seem strange, but avoid lot of calls
+        RectF pageRelativeBounds = part.getPageRelativeBounds();
+        Bitmap renderedBitmap = part.getRenderedBitmap();
+
+        if (renderedBitmap.isRecycled()) {
+            return;
+        }
+
+        // Move to the target page
+        float localTranslationX = 0;
+        float localTranslationY = 0;
+        SizeF size = pdfFile.getPageSize(part.getPage());
+
+        if (swipeVertical) {
+            localTranslationY = pdfFile.getPageOffset(part.getPage(), zoom);
+            float maxWidth = pdfFile.getMaxPageWidth();
+            localTranslationX = toCurrentScale(maxWidth - size.getWidth()) / 2;
+        } else {
+            localTranslationX = pdfFile.getPageOffset(part.getPage(), zoom);
+            float maxHeight = pdfFile.getMaxPageHeight();
+            localTranslationY = toCurrentScale(maxHeight - size.getHeight()) / 2;
+        }
+        canvas.translate(localTranslationX, localTranslationY);
+
+        Rect srcRect = new Rect(0, 0, renderedBitmap.getWidth(),
+                renderedBitmap.getHeight());
+
+        float offsetX = toCurrentScale(pageRelativeBounds.left * size.getWidth());
+        float offsetY = toCurrentScale(pageRelativeBounds.top * size.getHeight());
+        float width = toCurrentScale(pageRelativeBounds.width() * size.getWidth());
+        float height = toCurrentScale(pageRelativeBounds.height() * size.getHeight());
+
+        // If we use float values for this rectangle, there will be
+        // a possible gap between page parts, especially when
+        // the zoom level is high.
+        RectF dstRect = new RectF((int) offsetX, (int) offsetY,
+                (int) (offsetX + width),
+                (int) (offsetY + height));
+
+        // Check if bitmap is in the screen
+        float translationX = currentXOffset + localTranslationX;
+        float translationY = currentYOffset + localTranslationY;
+        if (translationX + dstRect.left >= getWidth() || translationX + dstRect.right <= 0 ||
+                translationY + dstRect.top >= getHeight() || translationY + dstRect.bottom <= 0) {
+            canvas.translate(-localTranslationX, -localTranslationY);
+            return;
+        }
+
+        canvas.drawBitmap(renderedBitmap, srcRect, dstRect, paint);
+
+        if (Constants.DEBUG_MODE) {
+            debugPaint.setColor(part.getPage() % 2 == 0 ? Color.RED : Color.BLUE);
+            canvas.drawRect(dstRect, debugPaint);
+        }
+
+        // Restore the canvas position
+        canvas.translate(-localTranslationX, -localTranslationY);
+
+    }
+
+    /**
+     * Load all the parts around the center of the screen,
+     * taking into account X and Y offsets, zoom level, and
+     * the current page displayed
+     */
+    public void loadPages() {
+        if (pdfFile == null || renderingHandler == null) {
+            return;
+        }
+
+        // Cancel all current tasks
+        renderingHandler.removeMessages(RenderingHandler.MSG_RENDER_TASK);
+        cacheManager.makeANewSet();
+
+        pagesLoader.loadPages();
+        redraw();
+    }
+
+    /** Called when the PDF is loaded */
+    void loadComplete(PdfFile pdfFile) {
+        state = State.LOADED;
+
+        this.pdfFile = pdfFile;
+
+        if (!renderingHandlerThread.isAlive()) {
+            renderingHandlerThread.start();
+        }
+        renderingHandler = new RenderingHandler(renderingHandlerThread.getLooper(), this);
+        renderingHandler.start();
+
+        if (scrollHandle != null) {
+            scrollHandle.setupLayout(this);
+            isScrollHandleInit = true;
+        }
+
+        dragPinchManager.enable();
+
+        callbacks.callOnLoadComplete(pdfFile.getPagesCount());
+
+        jumpTo(defaultPage, false);
+
+        pdfViewer.loading = false;
+        pdfViewer.progressBar.setVisibility(GONE);
+    }
+
+    void showErrorDialog(final Throwable t) {
+        AlertDialog.Builder builder;
+        builder = new AlertDialog.Builder(getContext());
+
+        builder.setCancelable(false);
+        if (t.getLocalizedMessage().equals("Password required or incorrect password.") || t.getMessage().equals("Password required or incorrect password.")) {
+            if (pdfViewer.getMaxIntents() > 0) {
+                View layout = pdfViewer.getLayoutInflater().inflate(R.layout.dialog_pdf_password, null);
+                final TextInputLayout passwordLayout = layout.findViewById(R.id.password_layout);
+                final AppCompatEditText passwordText = layout.findViewById(R.id.password_text);
+                final ImageView passwordError = layout.findViewById(R.id.password_text_error_icon);
+
+                if (pdfViewer.getPassword() != null) {
+                    passwordError.setVisibility(VISIBLE);
+                    String text = pdfViewer.getPassword();
+                    passwordText.setText(text);
+                    passwordText.setSelection(text.length());
+                    passwordLayout.setError(pdfViewer.getString(R.string.error_enter_password));
+                    passwordLayout.setHintTextAppearance(R.style.InputTextAppearanceError);
+                    passwordError.setVisibility(View.VISIBLE);
+                    passwordText.getBackground().mutate().setColorFilter(ContextCompat.getColor(getContext(), R.color.login_warning), PorterDuff.Mode.SRC_ATOP);
+                } else {
+                    passwordError.setVisibility(GONE);
+                }
+
+                passwordText.setOnFocusChangeListener((v, hasFocus) -> setPasswordToggle(passwordLayout, hasFocus));
+
+                passwordText.setOnEditorActionListener((textView, actionId, keyEvent) -> {
+                    if (actionId == EditorInfo.IME_ACTION_DONE) {
+                        pdfViewer.reloadPDFwithPassword(textView.getText().toString());
+                        return true;
+                    }
+                    return false;
+                });
+
+                passwordText.addTextChangedListener(new TextWatcher() {
+                    @Override
+                    public void beforeTextChanged(CharSequence charSequence, int i, int i1, int i2) {
+
+                    }
+
+                    @Override
+                    public void onTextChanged(CharSequence charSequence, int i, int i1, int i2) {
+
+                    }
+
+                    @Override
+                    public void afterTextChanged(Editable editable) {
+                        if (passwordLayout.getError() != null && !passwordLayout.getError().toString().isEmpty()) {
+                            passwordLayout.setError(null);
+                            passwordLayout.setHintTextAppearance(R.style.TextAppearance_Design_Hint);
+                            passwordError.setVisibility(View.GONE);
+                        }
+                    }
+                });
+
+                builder.setView(layout);
+                builder.setTitle(getContext().getString(R.string.title_pdf_password))
+                        .setMessage(getContext().getString(R.string.text_pdf_password, pdfViewer.getPdfFileName()))
+                        .setNegativeButton(R.string.general_cancel, (dialogInterface, i) -> pdfViewer.finish())
+                        .setPositiveButton(R.string.contact_accept, (dialogInterface, i) -> pdfViewer.reloadPDFwithPassword(passwordText.getText().toString()))
+                        .show();
+            } else {
+                builder.setTitle(getResources().getString(R.string.general_error_word))
+                        .setMessage(getResources().getString(R.string.error_max_pdf_password))
+                        .setPositiveButton(R.string.contact_accept, (dialogInterface, i) -> pdfViewer.finish())
+                        .show();
+            }
+        } else {
+            builder.setMessage(R.string.corrupt_pdf_dialog_text)
+                    .setPositiveButton(R.string.general_ok, (dialog, which) -> pdfViewer.finish())
+                    .show();
+        }
+    }
+
+    void loadError(Throwable t) {
+        state = State.ERROR;
+        // store reference, because callbacks will be cleared in recycle() method
+        OnErrorListener onErrorListener = callbacks.getOnError();
+        recycle();
+        invalidate();
+        if (onErrorListener != null) {
+            onErrorListener.onError(t);
+        } else {
+            showErrorDialog(t);
+            Log.e("PDFView", "load pdf error", t);
+        }
+    }
+
+    void redraw() {
+        invalidate();
+    }
+
+    /**
+     * Called when a rendering task is over and
+     * a PagePart has been freshly created.
+     *
+     * @param part The created PagePart.
+     */
+    public void onBitmapRendered(PagePart part) {
+        // when it is first rendered part
+        if (state == State.LOADED) {
+            state = State.SHOWN;
+            callbacks.callOnRender(pdfFile.getPagesCount());
+        }
+
+        if (part.isThumbnail()) {
+            cacheManager.cacheThumbnail(part);
+        } else {
+            cacheManager.cachePart(part);
+        }
+        redraw();
+    }
+
+    public void moveTo(float offsetX, float offsetY) {
+        moveTo(offsetX, offsetY, true);
+    }
+
+    /**
+     * Move to the given X and Y offsets, but check them ahead of time
+     * to be sure not to go outside the the big strip.
+     *
+     * @param offsetX    The big strip X offset to use as the left border of the screen.
+     * @param offsetY    The big strip Y offset to use as the right border of the screen.
+     * @param moveHandle whether to move scroll handle or not
+     */
+    public void moveTo(float offsetX, float offsetY, boolean moveHandle) {
+        if (swipeVertical) {
+            // Check X offset
+            float scaledPageWidth = toCurrentScale(pdfFile.getMaxPageWidth());
+            if (scaledPageWidth < getWidth()) {
+                offsetX = getWidth() / 2 - scaledPageWidth / 2;
+            } else {
+                if (offsetX > 0) {
+                    offsetX = 0;
+                } else if (offsetX + scaledPageWidth < getWidth()) {
+                    offsetX = getWidth() - scaledPageWidth;
+                }
+            }
+
+            // Check Y offset
+            float contentHeight = pdfFile.getDocLen(zoom);
+            if (contentHeight < getHeight()) { // whole document height visible on screen
+                offsetY = (getHeight() - contentHeight) / 2;
+            } else {
+                if (offsetY > 0) { // top visible
+                    offsetY = 0;
+                } else if (offsetY + contentHeight < getHeight()) { // bottom visible
+                    offsetY = -contentHeight + getHeight();
+                }
+            }
+
+            if (offsetY < currentYOffset) {
+                scrollDir = ScrollDir.END;
+            } else if (offsetY > currentYOffset) {
+                scrollDir = ScrollDir.START;
+            } else {
+                scrollDir = ScrollDir.NONE;
+            }
+        } else {
+            // Check Y offset
+            float scaledPageHeight = toCurrentScale(pdfFile.getMaxPageHeight());
+            if (scaledPageHeight < getHeight()) {
+                offsetY = getHeight() / 2 - scaledPageHeight / 2;
+            } else {
+                if (offsetY > 0) {
+                    offsetY = 0;
+                } else if (offsetY + scaledPageHeight < getHeight()) {
+                    offsetY = getHeight() - scaledPageHeight;
+                }
+            }
+
+            // Check X offset
+            float contentWidth = pdfFile.getDocLen(zoom);
+            if (contentWidth < getWidth()) { // whole document width visible on screen
+                offsetX = (getWidth() - contentWidth) / 2;
+            } else {
+                if (offsetX > 0) { // left visible
+                    offsetX = 0;
+                } else if (offsetX + contentWidth < getWidth()) { // right visible
+                    offsetX = -contentWidth + getWidth();
+                }
+            }
+
+            if (offsetX < currentXOffset) {
+                scrollDir = ScrollDir.END;
+            } else if (offsetX > currentXOffset) {
+                scrollDir = ScrollDir.START;
+            } else {
+                scrollDir = ScrollDir.NONE;
+            }
+        }
+
+        currentXOffset = offsetX;
+        currentYOffset = offsetY;
+        float positionOffset = getPositionOffset();
+
+        if (moveHandle && scrollHandle != null && !documentFitsView()) {
+            scrollHandle.setScroll(positionOffset);
+        }
+
+        callbacks.callOnPageScroll(getCurrentPage(), positionOffset);
+
+        redraw();
+    }
+
+    void loadPageByOffset() {
+        if (0 == pdfFile.getPagesCount()) {
+            return;
+        }
+
+        float offset, screenCenter;
+        if (swipeVertical) {
+            offset = currentYOffset;
+            screenCenter = ((float) getHeight()) / 2;
+        } else {
+            offset = currentXOffset;
+            screenCenter = ((float) getWidth()) / 2;
+        }
+
+        int page = pdfFile.getPageAtOffset(-(offset - screenCenter), zoom);
+
+        if (page >= 0 && page <= pdfFile.getPagesCount() - 1 && page != getCurrentPage()) {
+            showPage(page);
+        } else {
+            loadPages();
+        }
+    }
+
+    /**
+     * Move relatively to the current position.
+     *
+     * @param dx The X difference you want to apply.
+     * @param dy The Y difference you want to apply.
+     * @see #moveTo(float, float)
+     */
+    public void moveRelativeTo(float dx, float dy) {
+        moveTo(currentXOffset + dx, currentYOffset + dy);
+    }
+
+    /**
+     * Change the zoom level
+     */
+    public void zoomTo(float zoom) {
+        this.zoom = zoom;
+    }
+
+    /**
+     * Change the zoom level, relatively to a pivot point.
+     * It will call moveTo() to make sure the given point stays
+     * in the middle of the screen.
+     *
+     * @param zoom  The zoom level.
+     * @param pivot The point on the screen that should stays.
+     */
+    public void zoomCenteredTo(float zoom, PointF pivot) {
+        float dzoom = zoom / this.zoom;
+        zoomTo(zoom);
+        float baseX = currentXOffset * dzoom;
+        float baseY = currentYOffset * dzoom;
+        baseX += (pivot.x - pivot.x * dzoom);
+        baseY += (pivot.y - pivot.y * dzoom);
+        moveTo(baseX, baseY);
+    }
+
+    /**
+     * @see #zoomCenteredTo(float, PointF)
+     */
+    public void zoomCenteredRelativeTo(float dzoom, PointF pivot) {
+        zoomCenteredTo(zoom * dzoom, pivot);
+    }
+
+    /**
+     * Checks if whole document can be displayed on screen, doesn't include zoom
+     *
+     * @return true if whole document can displayed at once, false otherwise
+     */
+    public boolean documentFitsView() {
+        float len = pdfFile.getDocLen(1);
+        if (swipeVertical) {
+            return len < getHeight();
+        } else {
+            return len < getWidth();
+        }
+    }
+
+    public void fitToWidth(int page) {
+        if (state != State.SHOWN) {
+            Log.e(TAG, "Cannot fit, document not rendered yet");
+            return;
+        }
+        zoomTo(getWidth() / pdfFile.getPageSize(page).getWidth());
+        jumpTo(page);
+    }
+
+    public SizeF getPageSize(int pageIndex) {
+        if (pdfFile == null) {
+            return new SizeF(0, 0);
+        }
+        return pdfFile.getPageSize(pageIndex);
+    }
+
+    public int getCurrentPage() {
+        return currentPage;
+    }
+
+    public float getCurrentXOffset() {
+        return currentXOffset;
+    }
+
+    public float getCurrentYOffset() {
+        return currentYOffset;
+    }
+
+    public float toRealScale(float size) {
+        return size / zoom;
+    }
+
+    public float toCurrentScale(float size) {
+        return size * zoom;
+    }
+
+    public float getZoom() {
+        return zoom;
+    }
+
+    public boolean isZooming() {
+        return zoom != minZoom;
+    }
+
+    private void setDefaultPage(int defaultPage) {
+        this.defaultPage = defaultPage;
+    }
+
+    public void resetZoom() {
+        zoomTo(minZoom);
+    }
+
+    public void resetZoomWithAnimation() {
+        zoomWithAnimation(minZoom);
+    }
+
+    public void zoomWithAnimation(float centerX, float centerY, float scale) {
+        animationManager.startZoomAnimation(centerX, centerY, zoom, scale);
+    }
+
+    public void zoomWithAnimation(float scale) {
+        animationManager.startZoomAnimation(getWidth() / 2, getHeight() / 2, zoom, scale);
+    }
+
+    private void setScrollHandle(ScrollHandle scrollHandle) {
+        this.scrollHandle = scrollHandle;
+    }
+
+    /**
+     * Get page number at given offset
+     *
+     * @param positionOffset scroll offset between 0 and 1
+     * @return page number at given offset, starting from 0
+     */
+    public int getPageAtPositionOffset(float positionOffset) {
+        return pdfFile.getPageAtOffset(pdfFile.getDocLen(zoom) * positionOffset, zoom);
+    }
+
+    public float getMinZoom() {
+        return minZoom;
+    }
+
+    public void setMinZoom(float minZoom) {
+        this.minZoom = minZoom;
+    }
+
+    public float getMidZoom() {
+        return midZoom;
+    }
+
+    public void setMidZoom(float midZoom) {
+        this.midZoom = midZoom;
+    }
+
+    public float getMaxZoom() {
+        return maxZoom;
+    }
+
+    public void setMaxZoom(float maxZoom) {
+        this.maxZoom = maxZoom;
+    }
+
+    public void useBestQuality(boolean bestQuality) {
+        this.bestQuality = bestQuality;
+    }
+
+    public boolean isBestQuality() {
+        return bestQuality;
+    }
+
+    public boolean isSwipeVertical() {
+        return swipeVertical;
+    }
+
+    public boolean isSwipeEnabled() {
+        return enableSwipe;
+    }
+
+    private void setSwipeVertical(boolean swipeVertical) {
+        this.swipeVertical = swipeVertical;
+    }
+
+    public void enableAnnotationRendering(boolean annotationRendering) {
+        this.annotationRendering = annotationRendering;
+    }
+
+    public boolean isAnnotationRendering() {
+        return annotationRendering;
+    }
+
+    public void enableRenderDuringScale(boolean renderDuringScale) {
+        this.renderDuringScale = renderDuringScale;
+    }
+
+    public boolean isAntialiasing() {
+        return enableAntialiasing;
+    }
+
+    public void enableAntialiasing(boolean enableAntialiasing) {
+        this.enableAntialiasing = enableAntialiasing;
+    }
+
+    int getSpacingPx() {
+        return spacingPx;
+    }
+
+    private void setSpacing(int spacing) {
+        this.spacingPx = Util.getDP(getContext(), spacing);
+    }
+
+    private void setPageFitPolicy(FitPolicy pageFitPolicy) {
+        this.pageFitPolicy = pageFitPolicy;
+    }
+
+    public FitPolicy getPageFitPolicy() {
+        return pageFitPolicy;
+    }
+
+    public boolean doRenderDuringScale() {
+        return renderDuringScale;
+    }
+
+    /** Returns null if document is not loaded */
+    public PdfDocument.Meta getDocumentMeta() {
+        if (pdfFile == null) {
+            return null;
+        }
+        return pdfFile.getMetaData();
+    }
+
+    /** Will be empty until document is loaded */
+    public List<PdfDocument.Bookmark> getTableOfContents() {
+        if (pdfFile == null) {
+            return Collections.emptyList();
+        }
+        return pdfFile.getBookmarks();
+    }
+
+    /** Will be empty until document is loaded */
+    public List<PdfDocument.Link> getLinks(int page) {
+        if (pdfFile == null) {
+            return Collections.emptyList();
+        }
+        return pdfFile.getPageLinks(page);
+    }
+
+    /** Use an asset file as the pdf source */
+    public Configurator fromAsset(String assetName) {
+        return new Configurator(new AssetSource(assetName));
+    }
+
+    /** Use a file as the pdf source */
+    public Configurator fromFile(File file) {
+        return new Configurator(new FileSource(file));
+    }
+
+    /** Use URI as the pdf source, for use with content providers */
+    public Configurator fromUri(Uri uri) {
+        return new Configurator(new UriSource(uri));
+    }
+
+    /** Use bytearray as the pdf source, documents is not saved */
+    public Configurator fromBytes(byte[] bytes) {
+        return new Configurator(new ByteArraySource(bytes));
+    }
+
+    /** Use stream as the pdf source. Stream will be written to bytearray, because native code does not support Java Streams */
+    public Configurator fromStream(InputStream stream) {
+        return new Configurator(new InputStreamSource(stream));
+    }
+
+    /** Use custom source as pdf source */
+    public Configurator fromSource(DocumentSource docSource) {
+        return new Configurator(docSource);
+    }
+
+    private enum State {DEFAULT, LOADED, SHOWN, ERROR}
+
+    public class Configurator {
+
+        private final DocumentSource documentSource;
+
+        private int[] pageNumbers = null;
+
+        private boolean enableSwipe = true;
+
+        private boolean enableDoubletap = true;
+
+        private OnDrawListener onDrawListener;
+
+        private OnDrawListener onDrawAllListener;
+
+        private OnLoadCompleteListener onLoadCompleteListener;
+
+        private OnErrorListener onErrorListener;
+
+        private OnPageChangeListener onPageChangeListener;
+
+        private OnPageScrollListener onPageScrollListener;
+
+        private OnRenderListener onRenderListener;
+
+        private OnTapListener onTapListener;
+
+        private OnPageErrorListener onPageErrorListener;
+
+        private LinkHandler linkHandler = new DefaultLinkHandler(PDFView.this);
+
+        private int defaultPage = 0;
+
+        private boolean swipeHorizontal = false;
+
+        private boolean annotationRendering = false;
+
+        private String password = null;
+
+        private ScrollHandle scrollHandle = null;
+
+        private boolean antialiasing = true;
+
+        private int spacing = 0;
+
+        private FitPolicy pageFitPolicy = FitPolicy.WIDTH;
+
+        private Configurator(DocumentSource documentSource) {
+            this.documentSource = documentSource;
+        }
+
+        public Configurator pages(int... pageNumbers) {
+            this.pageNumbers = pageNumbers;
+            return this;
+        }
+
+        public Configurator enableSwipe(boolean enableSwipe) {
+            this.enableSwipe = enableSwipe;
+            return this;
+        }
+
+        public Configurator enableDoubletap(boolean enableDoubletap) {
+            this.enableDoubletap = enableDoubletap;
+            return this;
+        }
+
+        public Configurator enableAnnotationRendering(boolean annotationRendering) {
+            this.annotationRendering = annotationRendering;
+            return this;
+        }
+
+        public Configurator onDraw(OnDrawListener onDrawListener) {
+            this.onDrawListener = onDrawListener;
+            return this;
+        }
+
+        public Configurator onDrawAll(OnDrawListener onDrawAllListener) {
+            this.onDrawAllListener = onDrawAllListener;
+            return this;
+        }
+
+        public Configurator onLoad(OnLoadCompleteListener onLoadCompleteListener) {
+            this.onLoadCompleteListener = onLoadCompleteListener;
+            return this;
+        }
+
+        public Configurator onPageScroll(OnPageScrollListener onPageScrollListener) {
+            this.onPageScrollListener = onPageScrollListener;
+            return this;
+        }
+
+        public Configurator onError(OnErrorListener onErrorListener) {
+            this.onErrorListener = onErrorListener;
+            return this;
+        }
+
+        public Configurator onPageError(OnPageErrorListener onPageErrorListener) {
+            this.onPageErrorListener = onPageErrorListener;
+            return this;
+        }
+
+        public Configurator onPageChange(OnPageChangeListener onPageChangeListener) {
+            this.onPageChangeListener = onPageChangeListener;
+            return this;
+        }
+
+        public Configurator onRender(OnRenderListener onRenderListener) {
+            this.onRenderListener = onRenderListener;
+            return this;
+        }
+
+        public Configurator onTap(OnTapListener onTapListener) {
+            this.onTapListener = onTapListener;
+            return this;
+        }
+
+        public Configurator linkHandler(LinkHandler linkHandler) {
+            this.linkHandler = linkHandler;
+            return this;
+        }
+
+        public Configurator defaultPage(int defaultPage) {
+            this.defaultPage = defaultPage;
+            return this;
+        }
+
+        public Configurator swipeHorizontal(boolean swipeHorizontal) {
+            this.swipeHorizontal = swipeHorizontal;
+            return this;
+        }
+
+        public Configurator password(String password) {
+            this.password = password;
+            return this;
+        }
+
+        public Configurator scrollHandle(ScrollHandle scrollHandle) {
+            this.scrollHandle = scrollHandle;
+            return this;
+        }
+
+        public Configurator enableAntialiasing(boolean antialiasing) {
+            this.antialiasing = antialiasing;
+            return this;
+        }
+
+        public Configurator spacing(int spacing) {
+            this.spacing = spacing;
+            return this;
+        }
+
+        public Configurator pageFitPolicy(FitPolicy pageFitPolicy) {
+            this.pageFitPolicy = pageFitPolicy;
+            return this;
+        }
+
+        public void load() {
+            PDFView.this.recycle();
+            PDFView.this.callbacks.setOnLoadComplete(onLoadCompleteListener);
+            PDFView.this.callbacks.setOnError(onErrorListener);
+            PDFView.this.callbacks.setOnDraw(onDrawListener);
+            PDFView.this.callbacks.setOnDrawAll(onDrawAllListener);
+            PDFView.this.callbacks.setOnPageChange(onPageChangeListener);
+            PDFView.this.callbacks.setOnPageScroll(onPageScrollListener);
+            PDFView.this.callbacks.setOnRender(onRenderListener);
+            PDFView.this.callbacks.setOnTap(onTapListener);
+            PDFView.this.callbacks.setOnPageError(onPageErrorListener);
+            PDFView.this.callbacks.setLinkHandler(linkHandler);
+            PDFView.this.setSwipeEnabled(enableSwipe);
+            PDFView.this.enableDoubletap(enableDoubletap);
+            PDFView.this.setDefaultPage(defaultPage);
+            PDFView.this.setSwipeVertical(!swipeHorizontal);
+            PDFView.this.enableAnnotationRendering(annotationRendering);
+            PDFView.this.setScrollHandle(scrollHandle);
+            PDFView.this.enableAntialiasing(antialiasing);
+            PDFView.this.setSpacing(spacing);
+            PDFView.this.setPageFitPolicy(pageFitPolicy);
+
+            PDFView.this.post(new Runnable() {
+                @Override
+                public void run() {
+                    if (pageNumbers != null) {
+                        PDFView.this.load(documentSource, password, pageNumbers);
+                    } else {
+                        PDFView.this.load(documentSource, password);
+                    }
+                }
+            });
+        }
+    }
+}