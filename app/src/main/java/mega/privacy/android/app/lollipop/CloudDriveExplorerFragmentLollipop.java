--- conflicted
+++ resolved
@@ -655,15 +655,12 @@
 			}
 
             setParentHandle(parentNode.getHandle());
-<<<<<<< HEAD
-=======
 
 			if (parentNode.getType() == MegaNode.TYPE_ROOT) {
 				((FileExplorerActivityLollipop) context).hideTabs(false, CLOUD_FRAGMENT);
 			}
 
             ((FileExplorerActivityLollipop) context).changeTitle();
->>>>>>> fbd329c3
 
 			if((modeCloud == FileExplorerActivityLollipop.MOVE) || (modeCloud == FileExplorerActivityLollipop.COPY)){
 				MegaNode parent = ((FileExplorerActivityLollipop)context).parentMoveCopy();
@@ -699,11 +696,6 @@
 					gridLayoutManager.scrollToPositionWithOffset(lastVisiblePosition, 0);
 				}
 			}
-<<<<<<< HEAD
-=======
-			adapter.setParentHandle(parentHandle);
-			((FileExplorerActivityLollipop)context).setParentHandleCloud(parentHandle);
->>>>>>> fbd329c3
 
 			return 2;
 		}
