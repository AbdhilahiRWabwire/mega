package mega.privacy.android.app.lollipop.managerSections;

import android.app.Activity;
import android.app.ActivityManager;
import android.content.Context;
import android.content.Intent;
import android.content.res.Configuration;
import android.content.res.Resources;
import android.net.Uri;
import android.os.AsyncTask;
import android.os.Build;
import android.os.Bundle;
import android.os.Environment;
import android.support.v4.content.FileProvider;
import android.support.v7.app.AppCompatActivity;
import android.support.v7.view.ActionMode;
import android.support.v7.widget.DefaultItemAnimator;
import android.support.v7.widget.LinearLayoutManager;
import android.support.v7.widget.RecyclerView;
import android.text.Html;
import android.text.Spanned;
import android.util.DisplayMetrics;
import android.view.Display;
import android.view.LayoutInflater;
import android.view.Menu;
import android.view.MenuInflater;
import android.view.MenuItem;
import android.view.View;
import android.view.ViewGroup;
import android.widget.ImageView;
import android.widget.LinearLayout;
import android.widget.ProgressBar;
import android.widget.RelativeLayout;
import android.widget.TextView;
import android.widget.Toast;

import java.io.BufferedReader;
import java.io.File;
import java.io.FileInputStream;
import java.io.IOException;
import java.io.InputStream;
import java.io.InputStreamReader;
import java.util.ArrayList;
import java.util.HashMap;
import java.util.List;
import java.util.Map;
import java.util.Stack;
import java.util.concurrent.CopyOnWriteArrayList;

import mega.privacy.android.app.DatabaseHandler;
import mega.privacy.android.app.MegaApplication;
import mega.privacy.android.app.MegaPreferences;
import mega.privacy.android.app.MimeTypeList;
import mega.privacy.android.app.R;
import mega.privacy.android.app.components.CustomizedGridLayoutManager;
import mega.privacy.android.app.components.NewGridRecyclerView;
import mega.privacy.android.app.components.NewHeaderItemDecoration;
import mega.privacy.android.app.components.scrollBar.FastScroller;
import mega.privacy.android.app.lollipop.AudioVideoPlayerLollipop;
import mega.privacy.android.app.lollipop.FullScreenImageViewerLollipop;
import mega.privacy.android.app.lollipop.ManagerActivityLollipop;
import mega.privacy.android.app.lollipop.PdfViewerActivityLollipop;
import mega.privacy.android.app.lollipop.adapters.MegaNodeAdapter;
import mega.privacy.android.app.lollipop.adapters.RotatableAdapter;
import mega.privacy.android.app.lollipop.controllers.NodeController;
import nz.mega.sdk.MegaApiAndroid;
import nz.mega.sdk.MegaApiJava;
import nz.mega.sdk.MegaCancelToken;
import nz.mega.sdk.MegaError;
import nz.mega.sdk.MegaNode;
import nz.mega.sdk.MegaShare;

<<<<<<< HEAD
import static mega.privacy.android.app.utils.SortUtil.*;
import static mega.privacy.android.app.utils.FileUtils.*;
=======
import static mega.privacy.android.app.utils.Constants.*;
import static mega.privacy.android.app.utils.FileUtils.*;
import static mega.privacy.android.app.utils.LogUtil.*;
import static mega.privacy.android.app.utils.MegaApiUtils.*;
import static mega.privacy.android.app.utils.Util.*;
import static nz.mega.sdk.MegaApiJava.ORDER_DEFAULT_ASC;
>>>>>>> 9a1abd10

public class SearchFragmentLollipop extends RotatableFragment{

	private static final String BUNDLE_RECYCLER_LAYOUT = "classname.recycler.layout";

	public static ImageView imageDrag;

	private Context context;
	private RecyclerView recyclerView;
	private LinearLayoutManager mLayoutManager;
	private CustomizedGridLayoutManager gridLayoutManager;
	private FastScroller fastScroller;

	private ImageView emptyImageView;
	private LinearLayout emptyTextView;
	private TextView emptyTextViewFirst;

	private MegaNodeAdapter adapter;
	private ProgressBar progressBar;
	private MegaApiAndroid megaApi;
	private RelativeLayout transfersOverViewLayout;

	private Stack<Integer> lastPositionStack;

    private MenuItem trashIcon;

	private ArrayList<MegaNode> nodes = new ArrayList<>();

	private ActionMode actionMode;

	private DisplayMetrics outMetrics;
	private Display display;

	private boolean allFiles = true;
	private DatabaseHandler dbH;
	private MegaPreferences prefs;
	private String downloadLocationDefaultPath;

	private boolean multiselectBoolean=false;

    private int placeholderCount;

	private NewHeaderItemDecoration headerItemDecoration;

	private SearchNodesTask searchNodesTask;
	private RelativeLayout contentLayout;
	private ProgressBar searchProgressBar;

	private MegaCancelToken megaCancelToken;

	@Override
	protected RotatableAdapter getAdapter() {
		return adapter;
	}

	public void activateActionMode(){
<<<<<<< HEAD
		log("activateActionMode");

=======
		logDebug("activateActionMode");
>>>>>>> 9a1abd10
		if (!adapter.isMultipleSelect()){
			adapter.setMultipleSelect(true);
			actionMode = ((AppCompatActivity)context).startSupportActionMode(new ActionBarCallBack());
		}
	}

	@Override
	public void multipleItemClick(int position) {
		adapter.toggleSelection(position);
	}

	public void updateScrollPosition(int position) {
		logDebug("Position: " + position);
		if (adapter != null) {
			if (adapter.getAdapterType() == MegaNodeAdapter.ITEM_VIEW_TYPE_LIST && mLayoutManager != null) {
				mLayoutManager.scrollToPosition(position);
			}
			else if (gridLayoutManager != null) {
				gridLayoutManager.scrollToPosition(position);
			}
		}
	}


	public ImageView getImageDrag(int position) {
		logDebug("Position: " + position);
		if (adapter != null) {
			if (adapter.getAdapterType() == MegaNodeAdapter.ITEM_VIEW_TYPE_LIST && mLayoutManager != null) {
				View v = mLayoutManager.findViewByPosition(position);
				if (v != null) {
					return (ImageView) v.findViewById(R.id.file_list_thumbnail);
				}
			}
			else if (gridLayoutManager != null){
				View v = gridLayoutManager.findViewByPosition(position);
				if (v != null) {
					return (ImageView) v.findViewById(R.id.file_grid_thumbnail);
				}
			}
		}
		return null;
	}

	private class ActionBarCallBack implements ActionMode.Callback {

		@Override
		public boolean onActionItemClicked(ActionMode mode, MenuItem item) {
			List<MegaNode> documents = adapter.getSelectedNodes();
			
			switch(item.getItemId()){
				case R.id.cab_menu_download:{
					ArrayList<Long> handleList = new ArrayList<Long>();
					for (int i=0;i<documents.size();i++){
						handleList.add(documents.get(i).getHandle());
					}

					NodeController nC = new NodeController(context);
					nC.prepareForDownload(handleList, false);
					break;
				}
				case R.id.cab_menu_rename:{

					if (documents.size()==1){
						((ManagerActivityLollipop) context).showRenameDialog(documents.get(0), documents.get(0).getName());
					}
					break;
				}
				case R.id.cab_menu_copy:{
					ArrayList<Long> handleList = new ArrayList<Long>();
					for (int i=0;i<documents.size();i++){
						handleList.add(documents.get(i).getHandle());
					}

					NodeController nC = new NodeController(context);
					nC.chooseLocationToCopyNodes(handleList);
					break;
				}	
				case R.id.cab_menu_move:{
					ArrayList<Long> handleList = new ArrayList<Long>();
					for (int i=0;i<documents.size();i++){
						handleList.add(documents.get(i).getHandle());
					}

					NodeController nC = new NodeController(context);
					nC.chooseLocationToMoveNodes(handleList);
					break;
				}
				case R.id.cab_menu_share_link:{

					if (documents.size()==1){
//						NodeController nC = new NodeController(context);
//						nC.exportLink(documents.get(0));
						((ManagerActivityLollipop) context).showGetLinkActivity(documents.get(0).getHandle());
						clearSelections();
						hideMultipleSelect();
					}
					break;
				}
				case R.id.cab_menu_share_link_remove:{

					logDebug("Remove public link option");
					if(documents.get(0)==null){
						logWarning("The selected node is NULL");
						break;
					}
					((ManagerActivityLollipop) context).showConfirmationRemovePublicLink(documents.get(0));
					clearSelections();
					hideMultipleSelect();

					break;
				}
				case R.id.cab_menu_edit_link:{

					logDebug("Edit link option");
					if(documents.get(0)==null){
						logWarning("The selected node is NULL");
						break;
					}
					((ManagerActivityLollipop) context).showGetLinkActivity(documents.get(0).getHandle());
					clearSelections();
					hideMultipleSelect();
					break;
				}
				case R.id.cab_menu_send_to_chat:{
					logDebug("Send files to chat");
					ArrayList<MegaNode> nodesSelected = adapter.getArrayListSelectedNodes();
					NodeController nC = new NodeController(context);
					nC.checkIfNodesAreMineAndSelectChatsToSendNodes(nodesSelected);
					clearSelections();
					hideMultipleSelect();
					break;
				}
				case R.id.cab_menu_trash:{
					ArrayList<Long> handleList = new ArrayList<Long>();
					for (int i=0;i<documents.size();i++){
						handleList.add(documents.get(i).getHandle());
					}

					((ManagerActivityLollipop) context).askConfirmationMoveToRubbish(handleList);
					break;
				}
				case R.id.cab_menu_select_all:{
					selectAll();
					break;
				}
				case R.id.cab_menu_unselect_all:{
					clearSelections();
					hideMultipleSelect();
					break;
				}				
			}
			return false;
		}

		@Override
		public boolean onCreateActionMode(ActionMode mode, Menu menu) {
			MenuInflater inflater = mode.getMenuInflater();
			inflater.inflate(R.menu.file_browser_action, menu);
            trashIcon = menu.findItem(R.id.cab_menu_trash);
			((ManagerActivityLollipop) context).changeStatusBarColor(COLOR_STATUS_BAR_ACCENT);
			checkScroll();
			return true;
		}

		@Override
		public void onDestroyActionMode(ActionMode arg0) {
			logDebug("onDestroyActionMode");
			clearSelections();
			adapter.setMultipleSelect(false);
			((ManagerActivityLollipop)context).showFabButton();
<<<<<<< HEAD
			((ManagerActivityLollipop) context).changeStatusBarColor(Constants.COLOR_STATUS_BAR_ZERO_DELAY);
=======
			((ManagerActivityLollipop) context).changeStatusBarColor(COLOR_STATUS_BAR_SEARCH_DELAY);
>>>>>>> 9a1abd10
			checkScroll();
		}

		@Override
		public boolean onPrepareActionMode(ActionMode mode, Menu menu) {
			List<MegaNode> selected = adapter.getSelectedNodes();
			MenuItem unselect = menu.findItem(R.id.cab_menu_unselect_all);

			boolean showDownload = false;
			boolean showSendToChat = false;
			boolean showRename = false;
			boolean showCopy = false;
			boolean showMove = false;
			boolean showLink = false;
			boolean showEditLink = false;
			boolean showRemoveLink = false;
			boolean showTrash = false;
			boolean itemsSelected = false;

			menu.findItem(R.id.cab_menu_send_to_chat).setIcon(mutateIconSecondary(context, R.drawable.ic_send_to_contact, R.color.white));

			// Rename
			if((selected.size() == 1) && (megaApi.checkAccess(selected.get(0), MegaShare.ACCESS_FULL).getErrorCode() == MegaError.API_OK)) {
				showRename = true;
			}
			
			// Link
			if ((selected.size() == 1) && (megaApi.checkAccess(selected.get(0), MegaShare.ACCESS_OWNER).getErrorCode() == MegaError.API_OK)) {
				if(selected.get(0).isExported()){
					//Node has public link
					showRemoveLink=true;
					showLink=false;
					showEditLink = true;

				}
				else{
					showRemoveLink=false;
					showLink=true;
					showEditLink = false;
				}
			}


			if (selected.size() != 0) {
				showDownload = true;
				showTrash = true;
				showMove = true;
				showCopy = true;
				allFiles = true;

				for(int i=0; i<selected.size();i++)	{
					if(megaApi.checkMove(selected.get(i), megaApi.getRubbishNode()).getErrorCode() != MegaError.API_OK)	{
						showTrash = false;
						showMove = false;
						break;
					}
				}
				//showSendToChat
				for(int i=0; i<selected.size();i++)	{
					if(!selected.get(i).isFile()){
						allFiles = false;
					}
				}

				if(allFiles){
					if (isChatEnabled()) {
						showSendToChat = true;
					}
					else {
						showSendToChat = false;
					}
				}else{
					showSendToChat = false;
				}


				if(selected.size()==adapter.getItemCount()){
					menu.findItem(R.id.cab_menu_select_all).setVisible(false);
					unselect.setTitle(context.getString(R.string.action_unselect_all));
					unselect.setVisible(true);
				}
				else if(selected.size()==1){

                    menu.findItem(R.id.cab_menu_select_all).setVisible(true);
					unselect.setTitle(context.getString(R.string.action_unselect_all));
					unselect.setVisible(true);

					final long handle = selected.get(0).getHandle();
					MegaNode parent = megaApi.getNodeByHandle(handle);
					while (megaApi.getParentNode(parent) != null){
						parent = megaApi.getParentNode(parent);
					}

					if (parent.getHandle() != megaApi.getRubbishNode().getHandle()){
						trashIcon.setTitle(context.getString(R.string.context_move_to_trash));
					}else{
						trashIcon.setTitle(context.getString(R.string.context_remove));
					}
				}
				else{
					menu.findItem(R.id.cab_menu_select_all).setVisible(true);
					unselect.setTitle(context.getString(R.string.action_unselect_all));
					unselect.setVisible(true);

					for(MegaNode i:selected){

						final long handle = i.getHandle();
						MegaNode parent = megaApi.getNodeByHandle(handle);
						while (megaApi.getParentNode(parent) != null){
							parent = megaApi.getParentNode(parent);
						}
						if (parent.getHandle() != megaApi.getRubbishNode().getHandle()){
							itemsSelected=true;
						}
					}

					if(!itemsSelected){
						trashIcon.setTitle(context.getString(R.string.context_remove));
					}else{
						trashIcon.setTitle(context.getString(R.string.context_move_to_trash));
					}
				}
			}
			else{
				menu.findItem(R.id.cab_menu_select_all).setVisible(true);
				menu.findItem(R.id.cab_menu_unselect_all).setVisible(false);
			}
			
			menu.findItem(R.id.cab_menu_download).setVisible(showDownload);

			menu.findItem(R.id.cab_menu_send_to_chat).setVisible(showSendToChat);
			menu.findItem(R.id.cab_menu_send_to_chat).setShowAsAction(MenuItem.SHOW_AS_ACTION_ALWAYS);

			menu.findItem(R.id.cab_menu_rename).setVisible(showRename);
			menu.findItem(R.id.cab_menu_copy).setVisible(showCopy);
			menu.findItem(R.id.cab_menu_move).setVisible(showMove);
			menu.findItem(R.id.cab_menu_share_link).setVisible(showLink);
			if(showLink){
				menu.findItem(R.id.cab_menu_share_link_remove).setShowAsAction(MenuItem.SHOW_AS_ACTION_NEVER);
				menu.findItem(R.id.cab_menu_share_link).setShowAsAction(MenuItem.SHOW_AS_ACTION_ALWAYS);
			}else{
				menu.findItem(R.id.cab_menu_share_link).setShowAsAction(MenuItem.SHOW_AS_ACTION_NEVER);

			}

			menu.findItem(R.id.cab_menu_share_link_remove).setVisible(showRemoveLink);
			if(showRemoveLink){
				menu.findItem(R.id.cab_menu_share_link).setShowAsAction(MenuItem.SHOW_AS_ACTION_NEVER);
				menu.findItem(R.id.cab_menu_share_link_remove).setShowAsAction(MenuItem.SHOW_AS_ACTION_ALWAYS);
			}else{
				menu.findItem(R.id.cab_menu_share_link_remove).setShowAsAction(MenuItem.SHOW_AS_ACTION_NEVER);

			}
			menu.findItem(R.id.cab_menu_edit_link).setVisible(showEditLink);
			menu.findItem(R.id.cab_menu_trash).setVisible(showTrash);

			menu.findItem(R.id.cab_menu_leave_multiple_share).setVisible(false);
			
			return false;
		}
	}

	@Override
	public void onSaveInstanceState(Bundle outState) {
		super.onSaveInstanceState(outState);

		if(recyclerView.getLayoutManager()!=null){
			outState.putParcelable(BUNDLE_RECYCLER_LAYOUT, recyclerView.getLayoutManager().onSaveInstanceState());
		}
	}
	
	@Override
	public void onCreate (Bundle savedInstanceState){
		if (megaApi == null){
			megaApi = ((MegaApplication) ((Activity)context).getApplication()).getMegaApi();
		}
		dbH = DatabaseHandler.getDbHandler(context);
		prefs = dbH.getPreferences();
		downloadLocationDefaultPath = getDownloadLocation(context);

		lastPositionStack = new Stack<>();
		super.onCreate(savedInstanceState);
	}

	public void checkScroll () {
		if (recyclerView != null) {
			if (recyclerView.canScrollVertically(-1) || (adapter != null && adapter.isMultipleSelect())) {
				((ManagerActivityLollipop) context).changeActionBarElevation(true);
			}
			else {
				((ManagerActivityLollipop) context).changeActionBarElevation(false);
			}
		}
	}

    public void addSectionTitle(List<MegaNode> nodes,int type) {
        Map<Integer, String> sections = new HashMap<>();
        int folderCount = 0;
        int fileCount = 0;
        for (MegaNode node : nodes) {
            if(node == null) {
                continue;
            }
            if (node.isFolder()) {
                folderCount++;
            }
            if (node.isFile()) {
                fileCount++;
            }
        }

        String folderStr = context.getResources().getQuantityString(R.plurals.general_num_folders,folderCount);
        String fileStr = context.getResources().getQuantityString(R.plurals.general_num_files,fileCount);
        if (type == MegaNodeAdapter.ITEM_VIEW_TYPE_GRID) {
            int spanCount = 2;
            if (recyclerView instanceof NewGridRecyclerView) {
                spanCount = ((NewGridRecyclerView)recyclerView).getSpanCount();
            }
            if(folderCount > 0) {
                for (int i = 0;i < spanCount;i++) {
                    sections.put(i, getString(R.string.general_folders));
                }
            }

            if(fileCount > 0 ) {
                placeholderCount =  (folderCount % spanCount) == 0 ? 0 : spanCount - (folderCount % spanCount);
                if (placeholderCount == 0) {
                    for (int i = 0;i < spanCount;i++) {
                        sections.put(folderCount + i, getString(R.string.general_files));
                    }
                } else {
                    for (int i = 0;i < spanCount;i++) {
                        sections.put(folderCount + placeholderCount + i, getString(R.string.general_files));
                    }
                }
            }
        } else {
            placeholderCount = 0;
            sections.put(0, context.getString(R.string.general_folders));
            sections.put(folderCount, context.getString(R.string.general_files));
        }
		if (headerItemDecoration == null) {
			logDebug("Create new decoration");
			headerItemDecoration = new NewHeaderItemDecoration(context);
		} else {
			logDebug("Remove old decoration");
			recyclerView.removeItemDecoration(headerItemDecoration);
		}
		headerItemDecoration.setType(type);
		headerItemDecoration.setKeys(sections);
		recyclerView.addItemDecoration(headerItemDecoration);
    }
	
	@Override
	public View onCreateView(LayoutInflater inflater, ViewGroup container, Bundle savedInstanceState) {
		logDebug("onCreateView");

		if (megaApi == null){
			megaApi = ((MegaApplication) ((Activity)context).getApplication()).getMegaApi();
		}

		if (megaApi.getRootNode() == null){
			return null;
		}
		
		display = ((Activity)context).getWindowManager().getDefaultDisplay();
		outMetrics = new DisplayMetrics ();
	    display.getMetrics(outMetrics);
<<<<<<< HEAD
=======
	    density  = getResources().getDisplayMetrics().density;

		((ManagerActivityLollipop) context).changeStatusBarColor(COLOR_STATUS_BAR_SEARCH);
		if(((ManagerActivityLollipop)context).parentHandleSearch==-1){
			if(((ManagerActivityLollipop)context).searchQuery!=null){
				if(!((ManagerActivityLollipop)context).searchQuery.isEmpty()){
					logDebug("SEARCH NODES: " + ((ManagerActivityLollipop)context).searchQuery);
					nodes = megaApi.search(((ManagerActivityLollipop)context).searchQuery,ORDER_DEFAULT_ASC);
					logDebug("Nodes found = " + nodes.size());

				}
			}
		}
		else{
			MegaNode parentNode = megaApi.getNodeByHandle(((ManagerActivityLollipop)context).parentHandleSearch);
			if(parentNode!=null){
				logDebug("Parent node: " + parentNode.getHandle());
				nodes = megaApi.getChildren(parentNode, ((ManagerActivityLollipop)context).orderCloud);
			}
		}
>>>>>>> 9a1abd10

		View v;
		if (((ManagerActivityLollipop)context).isList){
			
			v = inflater.inflate(R.layout.fragment_filebrowserlist, container, false);

			recyclerView = (RecyclerView) v.findViewById(R.id.file_list_view_browser);
			fastScroller = (FastScroller) v.findViewById(R.id.fastscroll);

            //Add bottom padding for recyclerView like in other fragments.
            recyclerView.setPadding(0, 0, 0, scaleHeightPx(85, outMetrics));
            recyclerView.setClipToPadding(false);
			recyclerView.setClipToPadding(false);
//			recyclerView.addItemDecoration(new SimpleDividerItemDecoration(context, outMetrics));
			mLayoutManager = new LinearLayoutManager(context);
			recyclerView.setLayoutManager(mLayoutManager);
			recyclerView.setHasFixedSize(true);
			recyclerView.setItemAnimator(new DefaultItemAnimator());
			recyclerView.addOnScrollListener(new RecyclerView.OnScrollListener() {
				@Override
				public void onScrolled(RecyclerView recyclerView, int dx, int dy) {
					super.onScrolled(recyclerView, dx, dy);
					checkScroll();
				}
			});

			progressBar = (ProgressBar) v.findViewById(R.id.transfers_overview_progress_bar);
			progressBar.setVisibility(View.GONE);

			emptyImageView = (ImageView) v.findViewById(R.id.file_list_empty_image);
			emptyTextView = (LinearLayout) v.findViewById(R.id.file_list_empty_text);
			emptyTextViewFirst = (TextView) v.findViewById(R.id.file_list_empty_text_first);

			transfersOverViewLayout = (RelativeLayout) v.findViewById(R.id.transfers_overview_item_layout);
			transfersOverViewLayout.setVisibility(View.GONE);

			if (adapter == null){
				adapter = new MegaNodeAdapter(context, this, nodes, ((ManagerActivityLollipop)context).parentHandleSearch, recyclerView, null, SEARCH_ADAPTER, MegaNodeAdapter.ITEM_VIEW_TYPE_LIST);
			}
			else{
				adapter.setListFragment(recyclerView);
                adapter.setAdapterType(MegaNodeAdapter.ITEM_VIEW_TYPE_LIST);
			}
<<<<<<< HEAD
		} else{
			log("Grid View");
=======

			adapter.setMultipleSelect(false);
	
			recyclerView.setAdapter(adapter);
			fastScroller.setRecyclerView(recyclerView);
			
			setNodes(nodes);

			return v;
		}
		else{
			logDebug("Grid View");
>>>>>>> 9a1abd10
			
			v = inflater.inflate(R.layout.fragment_filebrowsergrid, container, false);
			
			recyclerView = (RecyclerView) v.findViewById(R.id.file_grid_view_browser);
			fastScroller = (FastScroller) v.findViewById(R.id.fastscroll);

			//recyclerView.setPadding(0, 0, 0, scaleHeightPx(80, outMetrics));
			recyclerView.setClipToPadding(false);

			recyclerView.setHasFixedSize(true);
			gridLayoutManager = (CustomizedGridLayoutManager) recyclerView.getLayoutManager();
			recyclerView.setItemAnimator(new DefaultItemAnimator());
			recyclerView.addOnScrollListener(new RecyclerView.OnScrollListener() {
				@Override
				public void onScrolled(RecyclerView recyclerView, int dx, int dy) {
					super.onScrolled(recyclerView, dx, dy);
					checkScroll();
				}
			});
			
			progressBar = (ProgressBar) v.findViewById(R.id.file_grid_download_progress_bar);

			emptyImageView = (ImageView) v.findViewById(R.id.file_grid_empty_image);
			emptyTextView = (LinearLayout) v.findViewById(R.id.file_grid_empty_text);
			emptyTextViewFirst = (TextView) v.findViewById(R.id.file_grid_empty_text_first);

			if (adapter == null){
				adapter = new MegaNodeAdapter(context, this, nodes, ((ManagerActivityLollipop)context).parentHandleSearch, recyclerView, null, SEARCH_ADAPTER, MegaNodeAdapter.ITEM_VIEW_TYPE_GRID);
			}
			else{
				adapter.setListFragment(recyclerView);
				adapter.setAdapterType(MegaNodeAdapter.ITEM_VIEW_TYPE_GRID);
			}
		}

		adapter.setMultipleSelect(false);

		recyclerView.setAdapter(adapter);
		fastScroller.setRecyclerView(recyclerView);

		contentLayout = v.findViewById(R.id.content_layout);
		searchProgressBar = v.findViewById(R.id.progressbar);

		return v;
	}

	@Override
	public void onViewCreated(View view, Bundle savedInstanceState) {
		super.onViewCreated(view, savedInstanceState);

		if (isAdded() && ((ManagerActivityLollipop) context).searchQuery != null) {
			newSearchNodesTask();
			((ManagerActivityLollipop) context).showFabButton();
		}
	}

	private class SearchNodesTask extends AsyncTask<Void, Void, Void> {

		@Override
		protected Void doInBackground(Void... voids) {
			getSearchNodes();
			return null;
		}

		@Override
		protected void onPostExecute(Void aVoid) {
			setProgressView(false);
			setNodes();
		}
	}

	public void newSearchNodesTask() {
		setProgressView(true);
		cancelPreviousAsyncTask();
		searchNodesTask = new SearchNodesTask();
		searchNodesTask.execute();
	}

	public void cancelPreviousAsyncTask() {
	    if (megaCancelToken != null && !megaCancelToken.isCancelled()) {
            megaCancelToken.cancel();
        }
		if (searchNodesTask != null) {
			searchNodesTask.cancel(true);
		}
	}

	private void setProgressView(boolean inProgress) {
		contentLayout.setEnabled(!inProgress);
		if (inProgress) {
			contentLayout.setAlpha(0.4f);
			searchProgressBar.setVisibility(View.VISIBLE);
			recyclerView.setVisibility(View.GONE);
		} else {
			contentLayout.setAlpha(1);
			searchProgressBar.setVisibility(View.GONE);
			recyclerView.setVisibility(View.VISIBLE);
		}
	}

	private void getSearchNodes() {
		String query = ((ManagerActivityLollipop) context).searchQuery;
		if (query == null) {
			nodes.clear();
			return;
		}

		MegaNode parent = null;
		long parentHandle = -1;
		long parentHandleSearch = ((ManagerActivityLollipop) context).parentHandleSearch;

		if (parentHandleSearch == -1) {
			final ManagerActivityLollipop.DrawerItem drawerItem = ((ManagerActivityLollipop) context).getSearchDrawerItem();
			if (drawerItem == null) return;

			switch (drawerItem) {
				case CLOUD_DRIVE: {
					parent = megaApi.getNodeByHandle(((ManagerActivityLollipop) context).parentHandleBrowser);
					break;
				}
				case SHARED_ITEMS: {
					if (((ManagerActivityLollipop) context).getTabItemShares() == 0) {
						if (((ManagerActivityLollipop) context).parentHandleIncoming == -1) {
							nodes = filterInShares(query);
							return;
						} else {
							parent = megaApi.getNodeByHandle(((ManagerActivityLollipop) context).parentHandleIncoming);
						}
					} else if (((ManagerActivityLollipop) context).getTabItemShares() == 1) {
						if (((ManagerActivityLollipop) context).parentHandleOutgoing == -1) {
							nodes = filterOutShares(query);
							return;
						} else {
							parent = megaApi.getNodeByHandle(((ManagerActivityLollipop) context).parentHandleOutgoing);
						}
					}
					break;
				}
				case SAVED_FOR_OFFLINE: {
					break;
				}
				case RUBBISH_BIN: {
				    parentHandle = ((ManagerActivityLollipop) context).parentHandleRubbish;
				    if (parentHandle == -1) {
				        parent = megaApi.getRubbishNode();
                    } else {
                        parent = megaApi.getNodeByHandle(((ManagerActivityLollipop) context).parentHandleRubbish);
                    }
					break;
				}
				case INBOX: {
				    parentHandle = ((ManagerActivityLollipop) context).parentHandleInbox;
				    if (parentHandle == -1) {
				        parent = megaApi.getInboxNode();
                    } else {
                        parent = megaApi.getNodeByHandle(parentHandle);
                    }
					break;
				}
			}
		} else {
			parent = megaApi.getNodeByHandle(parentHandleSearch);
		}

		if (parent != null) {
			if (query.isEmpty() || parentHandleSearch != -1) {
				nodes = megaApi.getChildren(parent);
			} else {
				megaCancelToken = new MegaCancelToken().createInstance();
				nodes = megaApi.search(parent, query, megaCancelToken,true, ((ManagerActivityLollipop) context).orderCloud);
			}
		}
		log("Nodes found = " + nodes.size());
	}

	private ArrayList<MegaNode> filterInShares(String query) {
		ArrayList<MegaNode> inShares = megaApi.getInShares();
		ArrayList<MegaNode> filteredInShares = new ArrayList<>();

		for (MegaNode inShare : inShares) {
			if (shouldNodeBeFilter(inShare, query)) {
				filteredInShares.add(inShare);
			}
		}

		if(((ManagerActivityLollipop)context).orderOthers == MegaApiJava.ORDER_DEFAULT_DESC){
			sortByMailDescending(filteredInShares);
		}

		return filteredInShares;
	}

	private ArrayList<MegaNode> filterOutShares(String query) {
		ArrayList<MegaShare> outShares = megaApi.getOutShares();
		ArrayList<MegaNode> filteredOutShares = new ArrayList<>();

		for (MegaShare outShare : outShares) {
			MegaNode node = megaApi.getNodeByHandle(outShare.getNodeHandle());
			if (node == null) continue;

			if (shouldNodeBeFilter(node, query)) {
				filteredOutShares.add(node);
			}
		}

		if(((ManagerActivityLollipop)context).orderOthers == MegaApiJava.ORDER_DEFAULT_DESC){
			sortByNameDescending(filteredOutShares);
		}
		else{
			sortByNameAscending(filteredOutShares);
		}

		return filteredOutShares;
	}

	private boolean shouldNodeBeFilter(MegaNode node, String query) {
		if (node.getName().toLowerCase().contains(query.toLowerCase())) {
			return true;
		}

		return false;
	}

	@Override
    public void onAttach(Activity activity) {
        super.onAttach(activity);
        context = activity;
    }

	@Override
	public void onAttach(Context context) {
		logDebug("onAttach");
		super.onAttach(context);
		this.context = context;
	}


	
    public void itemClick(int position, int[] screenPosition, ImageView imageView) {
		logDebug("Position: " + position);

		if (adapter.isMultipleSelect()){
			logDebug("Multiselect ON");
			adapter.toggleSelection(position);

			List<MegaNode> selectedNodes = adapter.getSelectedNodes();
			if (selectedNodes.size() > 0){
				updateActionModeTitle();
			}
		}
		else{
<<<<<<< HEAD
			log("nodes.size(): "+nodes.size());
			((ManagerActivityLollipop) context).setTextSubmitted();

			if (!((ManagerActivityLollipop) context).isValidSearchQuery()) {
				((ManagerActivityLollipop) context).closeSearchView();
				((ManagerActivityLollipop) context).openSearchNode(nodes.get(position), position, screenPosition, imageView);
				return;
			}

			if (nodes.get(position).isFolder()){
				log("is a folder");
				((ManagerActivityLollipop)context).setParentHandleSearch(nodes.get(position).getHandle());
				((ManagerActivityLollipop)context).levelsSearch ++;
=======
//			((ManagerActivityLollipop)context).textSubmitted = true;
			((ManagerActivityLollipop)context).setTextSubmitted();
			logDebug("nodes.size(): " + nodes.size());
			if (nodes.get(position).isFolder()){
				logDebug("Is a folder");
				MegaNode n = nodes.get(position);
>>>>>>> 9a1abd10

				int lastFirstVisiblePosition;
				if(((ManagerActivityLollipop)context).isList){
					lastFirstVisiblePosition = mLayoutManager.findFirstCompletelyVisibleItemPosition();
				}
				else{
					lastFirstVisiblePosition = ((NewGridRecyclerView) recyclerView).findFirstCompletelyVisibleItemPosition();
					if(lastFirstVisiblePosition==-1){
						logWarning("Completely -1 then find just visible position");
						lastFirstVisiblePosition = ((NewGridRecyclerView) recyclerView).findFirstVisibleItemPosition();
					}
				}
<<<<<<< HEAD
				log("Push to stack "+lastFirstVisiblePosition+" position");
				lastPositionStack.push(lastFirstVisiblePosition);
				clickAction();
=======

				logDebug("Push to stack " + lastFirstVisiblePosition + " position");
				lastPositionStack.push(lastFirstVisiblePosition);

				((ManagerActivityLollipop)context).parentHandleSearch= n.getHandle();
				((ManagerActivityLollipop)context).supportInvalidateOptionsMenu();
				((ManagerActivityLollipop)context).setToolbarTitle();

				nodes = megaApi.getChildren(n, ((ManagerActivityLollipop)context).orderCloud);
                addSectionTitle(nodes,adapter.getAdapterType());
				adapter.setNodes(nodes);
				recyclerView.scrollToPosition(0);

				((ManagerActivityLollipop)context).levelsSearch ++;

				visibilityFastScroller();

				//If folder has no files
				if (adapter.getItemCount() == 0){
					recyclerView.setVisibility(View.GONE);
					emptyImageView.setVisibility(View.VISIBLE);
					emptyTextView.setVisibility(View.VISIBLE);
					if (megaApi.getRootNode().getHandle()==n.getHandle()) {
						if(context.getResources().getConfiguration().orientation == Configuration.ORIENTATION_LANDSCAPE){
							emptyImageView.setImageResource(R.drawable.cloud_empty_landscape);
						}else{
							emptyImageView.setImageResource(R.drawable.ic_empty_cloud_drive);
						}

						String textToShow = String.format(context.getString(R.string.context_empty_cloud_drive));
						try{
							textToShow = textToShow.replace("[A]", "<font color=\'#000000\'>");
							textToShow = textToShow.replace("[/A]", "</font>");
							textToShow = textToShow.replace("[B]", "<font color=\'#7a7a7a\'>");
							textToShow = textToShow.replace("[/B]", "</font>");
						}
						catch (Exception e){}
						Spanned result = null;
						if (android.os.Build.VERSION.SDK_INT >= android.os.Build.VERSION_CODES.N) {
							result = Html.fromHtml(textToShow,Html.FROM_HTML_MODE_LEGACY);
						} else {
							result = Html.fromHtml(textToShow);
						}
						emptyTextViewFirst.setText(result);
					} else {
//						emptyImageView.setImageResource(R.drawable.ic_empty_folder);
//						emptyTextViewFirst.setText(R.string.file_browser_empty_folder);
						if(context.getResources().getConfiguration().orientation == Configuration.ORIENTATION_LANDSCAPE){
							emptyImageView.setImageResource(R.drawable.ic_zero_landscape_empty_folder);
						}else{
							emptyImageView.setImageResource(R.drawable.ic_zero_portrait_empty_folder);
						}
						String textToShow = String.format(context.getString(R.string.file_browser_empty_folder_new));
						try{
							textToShow = textToShow.replace("[A]", "<font color=\'#000000\'>");
							textToShow = textToShow.replace("[/A]", "</font>");
							textToShow = textToShow.replace("[B]", "<font color=\'#7a7a7a\'>");
							textToShow = textToShow.replace("[/B]", "</font>");
						}
						catch (Exception e){}
						Spanned result = null;
						if (android.os.Build.VERSION.SDK_INT >= android.os.Build.VERSION_CODES.N) {
							result = Html.fromHtml(textToShow,Html.FROM_HTML_MODE_LEGACY);
						} else {
							result = Html.fromHtml(textToShow);
						}
						emptyTextViewFirst.setText(result);
					}
				}
				else{
					logDebug("Folder with files");
					recyclerView.setVisibility(View.VISIBLE);
					emptyImageView.setVisibility(View.GONE);
					emptyTextView.setVisibility(View.GONE);
				}

				((ManagerActivityLollipop) context).showFabButton();
>>>>>>> 9a1abd10
			}
			else{
				if (MimeTypeList.typeForName(nodes.get(position).getName()).isImage()){
					Intent intent = new Intent(context, FullScreenImageViewerLollipop.class);
                    //Put flag to notify FullScreenImageViewerLollipop.
                    intent.putExtra("placeholder", placeholderCount);
					intent.putExtra("position", position);
					intent.putExtra("searchQuery", ((ManagerActivityLollipop)context).searchQuery);
					intent.putExtra("adapterType", SEARCH_ADAPTER);
					if (((ManagerActivityLollipop)context).parentHandleSearch == -1){
						intent.putExtra("parentNodeHandle", -1L);
					}
					else{
						intent.putExtra("parentNodeHandle", megaApi.getParentNode(nodes.get(position)).getHandle());
					}

					intent.putExtra("orderGetChildren", ((ManagerActivityLollipop)context).orderCloud);
					intent.putExtra("screenPosition", screenPosition);
					context.startActivity(intent);
					((ManagerActivityLollipop) context).overridePendingTransition(0,0);
					imageDrag = imageView;
				}
				else if (MimeTypeList.typeForName(nodes.get(position).getName()).isVideoReproducible() || MimeTypeList.typeForName(nodes.get(position).getName()).isAudio() ){
					MegaNode file = nodes.get(position);

					String mimeType = MimeTypeList.typeForName(file.getName()).getType();
					logDebug("FILE HANDLE: " + file.getHandle());

					Intent mediaIntent;
					boolean internalIntent;
					boolean opusFile = false;
					if (MimeTypeList.typeForName(file.getName()).isVideoNotSupported() || MimeTypeList.typeForName(file.getName()).isAudioNotSupported()){
						mediaIntent = new Intent(Intent.ACTION_VIEW);
						internalIntent = false;
						String[] s = file.getName().split("\\.");
						if (s != null && s.length > 1 && s[s.length-1].equals("opus")) {
							opusFile = true;
						}
					}
					else {
						internalIntent = true;
						mediaIntent = new Intent(context, AudioVideoPlayerLollipop.class);
					}
                    mediaIntent.putExtra("placeholder", placeholderCount);
					mediaIntent.putExtra("position", position);
					mediaIntent.putExtra("searchQuery", ((ManagerActivityLollipop)context).searchQuery);
					mediaIntent.putExtra("adapterType", SEARCH_ADAPTER);
					if (((ManagerActivityLollipop)context).parentHandleSearch == -1){
						mediaIntent.putExtra("parentNodeHandle", -1L);
					}
					else{
						mediaIntent.putExtra("parentNodeHandle", megaApi.getParentNode(nodes.get(position)).getHandle());
					}
					mediaIntent.putExtra("orderGetChildren", ((ManagerActivityLollipop)context).orderCloud);
					mediaIntent.putExtra("screenPosition", screenPosition);

					mediaIntent.putExtra("HANDLE", file.getHandle());
					mediaIntent.putExtra("FILENAME", file.getName());
					imageDrag = imageView;
					boolean isOnMegaDownloads = false;
					String localPath = getLocalFile(context, file.getName(), file.getSize(), downloadLocationDefaultPath);
					File f = new File(downloadLocationDefaultPath, file.getName());
					if(f.exists() && (f.length() == file.getSize())){
						isOnMegaDownloads = true;
					}
					if (localPath != null && (isOnMegaDownloads || (megaApi.getFingerprint(file) != null && megaApi.getFingerprint(file).equals(megaApi.getFingerprint(localPath))))){
						File mediaFile = new File(localPath);
						//mediaIntent.setDataAndType(Uri.parse(localPath), mimeType);
						if (Build.VERSION.SDK_INT >= Build.VERSION_CODES.N && localPath.contains(Environment.getExternalStorageDirectory().getPath())) {
							mediaIntent.setDataAndType(FileProvider.getUriForFile(context, "mega.privacy.android.app.providers.fileprovider", mediaFile), MimeTypeList.typeForName(file.getName()).getType());
						}
						else{
							mediaIntent.setDataAndType(Uri.fromFile(mediaFile), MimeTypeList.typeForName(file.getName()).getType());
						}
						mediaIntent.addFlags(Intent.FLAG_GRANT_READ_URI_PERMISSION);
					}
					else {
						if (megaApi.httpServerIsRunning() == 0) {
							megaApi.httpServerStart();
						}

						ActivityManager.MemoryInfo mi = new ActivityManager.MemoryInfo();
						ActivityManager activityManager = (ActivityManager) context.getSystemService(Context.ACTIVITY_SERVICE);
						activityManager.getMemoryInfo(mi);

						if(mi.totalMem>BUFFER_COMP){
							logDebug("Total mem: " + mi.totalMem + " allocate 32 MB");
							megaApi.httpServerSetMaxBufferSize(MAX_BUFFER_32MB);
						}
						else{
							logDebug("Total mem: " + mi.totalMem + " allocate 16 MB");
							megaApi.httpServerSetMaxBufferSize(MAX_BUFFER_16MB);
						}

						String url = megaApi.httpServerGetLocalLink(file);
						mediaIntent.setDataAndType(Uri.parse(url), mimeType);
					}
					if (opusFile){
						mediaIntent.setDataAndType(mediaIntent.getData(), "audio/*");
					}
					if (internalIntent) {
						context.startActivity(mediaIntent);
					}
					else {
						if (isIntentAvailable(context, mediaIntent)) {
							context.startActivity(mediaIntent);
						}
						else {
							((ManagerActivityLollipop) context).showSnackbar(SNACKBAR_TYPE, context.getResources().getString(R.string.intent_not_available), -1);
							adapter.notifyDataSetChanged();
							ArrayList<Long> handleList = new ArrayList<Long>();
							handleList.add(nodes.get(position).getHandle());
							NodeController nC = new NodeController(context);
							nC.prepareForDownload(handleList, true);
						}
					}
			  		((ManagerActivityLollipop) context).overridePendingTransition(0,0);
				}else if (MimeTypeList.typeForName(nodes.get(position).getName()).isPdf()){
					MegaNode file = nodes.get(position);

					String mimeType = MimeTypeList.typeForName(file.getName()).getType();
					logDebug("FILEHANDLE: " + file.getHandle() + ", TYPE: " + mimeType);

					Intent pdfIntent = new Intent(context, PdfViewerActivityLollipop.class);

					pdfIntent.putExtra("inside", true);
					pdfIntent.putExtra("adapterType", SEARCH_ADAPTER);
					boolean isOnMegaDownloads = false;
					String localPath = getLocalFile(context, file.getName(), file.getSize(), downloadLocationDefaultPath);
					File f = new File(downloadLocationDefaultPath, file.getName());
					if(f.exists() && (f.length() == file.getSize())){
						isOnMegaDownloads = true;
					}
					if (localPath != null && (isOnMegaDownloads || (megaApi.getFingerprint(file) != null && megaApi.getFingerprint(file).equals(megaApi.getFingerprint(localPath))))){
						File mediaFile = new File(localPath);
						if (Build.VERSION.SDK_INT >= Build.VERSION_CODES.N && localPath.contains(Environment.getExternalStorageDirectory().getPath())) {
							pdfIntent.setDataAndType(FileProvider.getUriForFile(context, "mega.privacy.android.app.providers.fileprovider", mediaFile), MimeTypeList.typeForName(file.getName()).getType());
						}
						else{
							pdfIntent.setDataAndType(Uri.fromFile(mediaFile), MimeTypeList.typeForName(file.getName()).getType());
						}
						pdfIntent.addFlags(Intent.FLAG_GRANT_READ_URI_PERMISSION);
					}
					else {
						if (megaApi.httpServerIsRunning() == 0) {
							megaApi.httpServerStart();
						}

						ActivityManager.MemoryInfo mi = new ActivityManager.MemoryInfo();
						ActivityManager activityManager = (ActivityManager) context.getSystemService(Context.ACTIVITY_SERVICE);
						activityManager.getMemoryInfo(mi);

						if(mi.totalMem>BUFFER_COMP){
							logDebug("Total mem: " + mi.totalMem + " allocate 32 MB");
							megaApi.httpServerSetMaxBufferSize(MAX_BUFFER_32MB);
						}
						else{
							logDebug("Total mem: " + mi.totalMem + " allocate 16 MB");
							megaApi.httpServerSetMaxBufferSize(MAX_BUFFER_16MB);
						}

						String url = megaApi.httpServerGetLocalLink(file);
						pdfIntent.setDataAndType(Uri.parse(url), mimeType);
					}
					pdfIntent.putExtra("HANDLE", file.getHandle());
					pdfIntent.putExtra("screenPosition", screenPosition);
					imageDrag = imageView;
					if (isIntentAvailable(context, pdfIntent)){
						context.startActivity(pdfIntent);
					}
					else{
						Toast.makeText(context, context.getString(R.string.intent_not_available), Toast.LENGTH_LONG).show();

						ArrayList<Long> handleList = new ArrayList<Long>();
						handleList.add(nodes.get(position).getHandle());
						NodeController nC = new NodeController(context);
						nC.prepareForDownload(handleList, true);
					}
					((ManagerActivityLollipop) context).overridePendingTransition(0,0);
				}
				else if (MimeTypeList.typeForName(nodes.get(position).getName()).isURL()) {
					logDebug("Is URL file");
					MegaNode file = nodes.get(position);

					boolean isOnMegaDownloads = false;
					String localPath = getLocalFile(context, file.getName(), file.getSize(), downloadLocationDefaultPath);
					File f = new File(downloadLocationDefaultPath, file.getName());
					if (f.exists() && (f.length() == file.getSize())) {
						isOnMegaDownloads = true;
					}
					logDebug("isOnMegaDownloads: " + isOnMegaDownloads);
					if (localPath != null && (isOnMegaDownloads || (megaApi.getFingerprint(file) != null && megaApi.getFingerprint(file).equals(megaApi.getFingerprint(localPath))))) {
						File mediaFile = new File(localPath);
						InputStream instream = null;

						try {
							// open the file for reading
							instream = new FileInputStream(f.getAbsolutePath());

							// if file the available for reading
							if (instream != null) {
								// prepare the file for reading
								InputStreamReader inputreader = new InputStreamReader(instream);
								BufferedReader buffreader = new BufferedReader(inputreader);

								String line1 = buffreader.readLine();
								if (line1 != null) {
									String line2 = buffreader.readLine();

									String url = line2.replace("URL=", "");

									logDebug("Is URL - launch browser intent");
									Intent i = new Intent(Intent.ACTION_VIEW);
									i.setData(Uri.parse(url));
									startActivity(i);
								} else {
									logWarning("Not expected format: Exception on processing url file");
									Intent intent = new Intent(Intent.ACTION_VIEW);
									if (Build.VERSION.SDK_INT >= Build.VERSION_CODES.N) {
										intent.setDataAndType(FileProvider.getUriForFile(context, "mega.privacy.android.app.providers.fileprovider", f), "text/plain");
									} else {
										intent.setDataAndType(Uri.fromFile(f), "text/plain");
									}
									intent.addFlags(Intent.FLAG_GRANT_READ_URI_PERMISSION);

									if (isIntentAvailable(context, intent)) {
										startActivity(intent);
									} else {
										ArrayList<Long> handleList = new ArrayList<Long>();
										handleList.add(nodes.get(position).getHandle());
										NodeController nC = new NodeController(context);
										nC.prepareForDownload(handleList, true);
									}
								}
							}
						} catch (Exception ex) {

							Intent intent = new Intent(Intent.ACTION_VIEW);
							if (Build.VERSION.SDK_INT >= Build.VERSION_CODES.N) {
								intent.setDataAndType(FileProvider.getUriForFile(context, "mega.privacy.android.app.providers.fileprovider", f), "text/plain");
							} else {
								intent.setDataAndType(Uri.fromFile(f), "text/plain");
							}
							intent.addFlags(Intent.FLAG_GRANT_READ_URI_PERMISSION);

							if (isIntentAvailable(context, intent)) {
								startActivity(intent);
							} else {
								ArrayList<Long> handleList = new ArrayList<Long>();
								handleList.add(nodes.get(position).getHandle());
								NodeController nC = new NodeController(context);
								nC.prepareForDownload(handleList, true);
							}

						} finally {
							// close the file.
							try {
								instream.close();
							} catch (IOException e) {
								logError("EXCEPTION closing InputStream", e);
							}
						}
					} else {
						ArrayList<Long> handleList = new ArrayList<Long>();
						handleList.add(nodes.get(position).getHandle());
						NodeController nC = new NodeController(context);
						nC.prepareForDownload(handleList, true);
					}
				} else{
					adapter.notifyDataSetChanged();
					ArrayList<Long> handleList = new ArrayList<Long>();
					handleList.add(nodes.get(position).getHandle());
					NodeController nC = new NodeController(context);
					nC.prepareForDownload(handleList, true);
				}
			}
		}
	}
	
	/*
	 * Clear all selected items
	 */
	private void clearSelections() {
		if(adapter.isMultipleSelect()){
			adapter.clearSelections();
		}
	}

	@Override
	protected void updateActionModeTitle() {
		if (actionMode == null || context == null) {
			return;
		}
		List<MegaNode> documents = adapter.getSelectedNodes();
		int files = 0;
		int folders = 0;
		for (MegaNode document : documents) {
			if (document.isFile()) {
				files++;
			} else if (document.isFolder()) {
				folders++;
			}
		}
		Resources res = context.getResources();

		String title;
		int sum=files+folders;

		if (files == 0 && folders == 0) {
			title = Integer.toString(sum);
		} else if (files == 0) {
			title = Integer.toString(folders);
		} else if (folders == 0) {
			title = Integer.toString(files);
		} else {
			title = Integer.toString(sum);
		}
		actionMode.setTitle(title);

		try {
			actionMode.invalidate();
		} catch (NullPointerException e) {
			e.printStackTrace();
			logError("Invalidate error", e);
		}
		// actionMode.
	}
	
	/*
	 * Disable selection
	 */
	public void hideMultipleSelect() {
		adapter.setMultipleSelect(false);

		if (actionMode != null) {
			actionMode.finish();
		}
	}
	
	public void selectAll(){
		logDebug("selectAll");
		if (adapter != null){
			if(adapter.isMultipleSelect()){
				adapter.selectAll();
			}
			else{			
				
				adapter.setMultipleSelect(true);
				adapter.selectAll();
				
				actionMode = ((AppCompatActivity)context).startSupportActionMode(new ActionBarCallBack());
			}
			
			updateActionModeTitle();
		}
	}
	
	public boolean showSelectMenuItem(){

		if (adapter != null){
			return adapter.isMultipleSelect();
		}
		
		return false;
	}
	
	public int onBackPressed(){
<<<<<<< HEAD
		log("onBackPressed");
		cancelPreviousAsyncTask();
		int levelSearch = ((ManagerActivityLollipop)context).levelsSearch;

		if (levelSearch >= 0) {
			if (levelSearch > 0) {
				MegaNode parentNode = megaApi.getParentNode(megaApi.getNodeByHandle(((ManagerActivityLollipop) context).parentHandleSearch));
				if (parentNode != null) {
					((ManagerActivityLollipop) context).setParentHandleSearch(parentNode.getHandle());
=======
		logDebug("onBackPressed");

		if (((ManagerActivityLollipop)context).levelsSearch > 0){
			logDebug("levels > 0");
			MegaNode parentNode = megaApi.getParentNode(megaApi.getNodeByHandle(((ManagerActivityLollipop)context).parentHandleSearch));
			if (parentNode != null){
				recyclerView.setVisibility(View.VISIBLE);
				emptyImageView.setVisibility(View.GONE);
				emptyTextView.setVisibility(View.GONE);

				((ManagerActivityLollipop)context).parentHandleSearch=parentNode.getHandle();
				((ManagerActivityLollipop)context).setToolbarTitle();
				((ManagerActivityLollipop)context).supportInvalidateOptionsMenu();

				nodes = megaApi.getChildren(parentNode, ((ManagerActivityLollipop)context).orderCloud);

				visibilityFastScroller();

				if(nodes!=null){
					logDebug("nodes.size: "+nodes.size());
					if(nodes.size()>0){
						recyclerView.setVisibility(View.VISIBLE);
						emptyImageView.setVisibility(View.GONE);
						emptyTextView.setVisibility(View.GONE);
					}
					else{
						recyclerView.setVisibility(View.GONE);
						emptyImageView.setVisibility(View.VISIBLE);
						emptyTextView.setVisibility(View.VISIBLE);
					}
				}
                addSectionTitle(nodes,adapter.getAdapterType());
				adapter.setNodes(nodes);

				int lastVisiblePosition = 0;
				if(!lastPositionStack.empty()){
					lastVisiblePosition = lastPositionStack.pop();
					logDebug("Pop of the stack " + lastVisiblePosition + " position");
				}
				logDebug("Scroll to " + lastVisiblePosition + " position");

				if(lastVisiblePosition>=0){

					if(((ManagerActivityLollipop)context).isList){
						mLayoutManager.scrollToPositionWithOffset(lastVisiblePosition, 0);
					}
					else{
						gridLayoutManager.scrollToPositionWithOffset(lastVisiblePosition, 0);
					}
>>>>>>> 9a1abd10
				}
			} else {
				((ManagerActivityLollipop) context).setParentHandleSearch(-1);
			}
<<<<<<< HEAD

			((ManagerActivityLollipop)context).levelsSearch--;
			clickAction();

=======
			else{
				((ManagerActivityLollipop) context).showFabButton();
				return 0;
			}
		}
		else if (((ManagerActivityLollipop)context).levelsSearch == -1){
			logWarning("levels == -1");
			((ManagerActivityLollipop) context).showFabButton();
			return 0;
		}
		else{
			logDebug("Levels search: " + ((ManagerActivityLollipop)context).levelsSearch);
			logDebug("Search query: " + ((ManagerActivityLollipop)context).searchQuery);
			((ManagerActivityLollipop)context).setParentHandleSearch(-1);
			nodes = megaApi.search(((ManagerActivityLollipop)context).searchQuery,ORDER_DEFAULT_ASC);
			setNodes(nodes);
			visibilityFastScroller();

			if(nodes!=null){
				logDebug("nodes.size: "+nodes.size());
				if(nodes.size()>0){
					recyclerView.setVisibility(View.VISIBLE);
					emptyImageView.setVisibility(View.GONE);
					emptyTextView.setVisibility(View.GONE);
				}else{
					recyclerView.setVisibility(View.GONE);
					emptyImageView.setVisibility(View.VISIBLE);
					emptyTextView.setVisibility(View.VISIBLE);
				}
			}
>>>>>>> 9a1abd10
			int lastVisiblePosition = 0;
			if(!lastPositionStack.empty()){
				lastVisiblePosition = lastPositionStack.pop();
				logDebug("Pop of the stack " + lastVisiblePosition + " position");
			}
			logDebug("Scroll to " + lastVisiblePosition + " position");

			if(lastVisiblePosition>=0){

				if(((ManagerActivityLollipop)context).isList){
					mLayoutManager.scrollToPositionWithOffset(lastVisiblePosition, 0);
				}
				else{
					gridLayoutManager.scrollToPositionWithOffset(lastVisiblePosition, 0);
				}
			}
			return 2;
		}

		log("levels == -1");
		((ManagerActivityLollipop) context).showFabButton();
		return 0;
	}

	private void clickAction() {
		newSearchNodesTask();
		((ManagerActivityLollipop)context).setToolbarTitle();
		((ManagerActivityLollipop)context).supportInvalidateOptionsMenu();
		((ManagerActivityLollipop) context).showFabButton();
	}
	
	public long getParentHandle(){
		return ((ManagerActivityLollipop)context).parentHandleSearch;

	}

	public void refresh(){
<<<<<<< HEAD
		log("refresh ");
		newSearchNodesTask();
=======
		logDebug("refresh ");
		if(((ManagerActivityLollipop)context).parentHandleSearch==-1){
			nodes = megaApi.search(((ManagerActivityLollipop)context).searchQuery,ORDER_DEFAULT_ASC);
		}else{
			MegaNode parentNode = megaApi.getNodeByHandle(((ManagerActivityLollipop)context).parentHandleSearch);
			if(parentNode!=null){
				logDebug("Parent Node: " + parentNode.getHandle());
				nodes = megaApi.getChildren(parentNode, ((ManagerActivityLollipop)context).orderCloud);
			}else{
				nodes = megaApi.search(((ManagerActivityLollipop)context).searchQuery,ORDER_DEFAULT_ASC);
			}
		}
		setNodes(nodes);
>>>>>>> 9a1abd10

		if(adapter != null){
			adapter.notifyDataSetChanged();
		}

		((ManagerActivityLollipop)context).supportInvalidateOptionsMenu();
		visibilityFastScroller();

	}

<<<<<<< HEAD
=======
//	public void refresh(){
//		log("refresh ");
//		if(((ManagerActivityLollipop)context).parentHandleSearch==-1){
//			nodes = megaApi.search(((ManagerActivityLollipop)context).searchQuery);
//		}
//		else{
//			MegaNode parentNode = megaApi.getNodeByHandle(((ManagerActivityLollipop)context).parentHandleSearch);
//			if(parentNode!=null){
//				log("parentNode: "+parentNode.getName());
//				nodes = megaApi.getChildren(parentNode, ((ManagerActivityLollipop)context).orderCloud);
//				contentText.setText(getInfoFolder(parentNode, context));
//			}
//		}
//		setNodes(nodes);
//
//		if(adapter != null){
//			adapter.notifyDataSetChanged();
//		}
//	}

>>>>>>> 9a1abd10
	public RecyclerView getRecyclerView(){
		return recyclerView;
	}

	public ArrayList<MegaNode> getNodes(){
	    //remove the null placeholder.
		if (nodes != null) {
			CopyOnWriteArrayList<MegaNode> safeList = new CopyOnWriteArrayList(nodes);
			for (MegaNode node : safeList) {
				if (node == null) {
					safeList.remove(node);
				}
			}
			return new ArrayList<>(safeList);
		}
	    return null;
	}
	
<<<<<<< HEAD
	public void setNodes(){
		log("setNodes");
=======
	public void setNodes(ArrayList<MegaNode> nodes){
		logDebug("setNodes");
>>>>>>> 9a1abd10
        if(nodes == null) {
            return;
        }
		if (adapter != null){
            addSectionTitle(nodes,adapter.getAdapterType());
			adapter.setNodes(nodes);
			visibilityFastScroller();

			if (adapter.getItemCount() == 0){
				logDebug("No results");
				recyclerView.setVisibility(View.GONE);
				emptyImageView.setVisibility(View.VISIBLE);
				emptyTextView.setVisibility(View.VISIBLE);
				if(((ManagerActivityLollipop)context).parentHandleSearch==-1){
					if(context.getResources().getConfiguration().orientation == Configuration.ORIENTATION_LANDSCAPE){
						emptyImageView.setImageResource(R.drawable.ic_zero_landscape_empty_folder);
					}else{
						emptyImageView.setImageResource(R.drawable.ic_zero_portrait_empty_folder);
					}
					emptyTextViewFirst.setText(R.string.no_results_found);
				}
				else if (megaApi.getRootNode().getHandle()==((ManagerActivityLollipop)context).parentHandleSearch) {
					if(context.getResources().getConfiguration().orientation == Configuration.ORIENTATION_LANDSCAPE){
						emptyImageView.setImageResource(R.drawable.cloud_empty_landscape);
					}else{
						emptyImageView.setImageResource(R.drawable.ic_empty_cloud_drive);
					}
					String textToShow = String.format(context.getString(R.string.context_empty_cloud_drive));
					try{
						textToShow = textToShow.replace("[A]", "<font color=\'#000000\'>");
						textToShow = textToShow.replace("[/A]", "</font>");
						textToShow = textToShow.replace("[B]", "<font color=\'#7a7a7a\'>");
						textToShow = textToShow.replace("[/B]", "</font>");
					}
					catch (Exception e){}
					Spanned result = null;
					if (android.os.Build.VERSION.SDK_INT >= android.os.Build.VERSION_CODES.N) {
						result = Html.fromHtml(textToShow,Html.FROM_HTML_MODE_LEGACY);
					} else {
						result = Html.fromHtml(textToShow);
					}
					emptyTextViewFirst.setText(result);
				}
				else {
					if(context.getResources().getConfiguration().orientation == Configuration.ORIENTATION_LANDSCAPE){
						emptyImageView.setImageResource(R.drawable.ic_zero_landscape_empty_folder);
					}else{
						emptyImageView.setImageResource(R.drawable.ic_zero_portrait_empty_folder);
					}
					String textToShow = String.format(context.getString(R.string.file_browser_empty_folder_new));
					try{
						textToShow = textToShow.replace("[A]", "<font color=\'#000000\'>");
						textToShow = textToShow.replace("[/A]", "</font>");
						textToShow = textToShow.replace("[B]", "<font color=\'#7a7a7a\'>");
						textToShow = textToShow.replace("[/B]", "</font>");
					}
					catch (Exception e){}
					Spanned result = null;
					if (android.os.Build.VERSION.SDK_INT >= android.os.Build.VERSION_CODES.N) {
						result = Html.fromHtml(textToShow,Html.FROM_HTML_MODE_LEGACY);
					} else {
						result = Html.fromHtml(textToShow);
					}
					emptyTextViewFirst.setText(result);
				}
			}
			else{
				recyclerView.setVisibility(View.VISIBLE);
				emptyImageView.setVisibility(View.GONE);
				emptyTextView.setVisibility(View.GONE);
			}			
		}
	}

	public static SearchFragmentLollipop newInstance() {
		logDebug("newInstance");
		SearchFragmentLollipop fragment = new SearchFragmentLollipop();
		return fragment;
	}

	public void notifyDataSetChanged(){
		if (adapter != null){
			adapter.notifyDataSetChanged();
		}
	}

	public void visibilityFastScroller(){
		if(adapter == null){
			fastScroller.setVisibility(View.GONE);
		}else{
			if(adapter.getItemCount() < MIN_ITEMS_SCROLLBAR){
				fastScroller.setVisibility(View.GONE);
			}else{
				fastScroller.setVisibility(View.VISIBLE);
			}
		}
	}

	public boolean isAllowedMultiselect(){
		return multiselectBoolean;
	}

	public void setAllowedMultiselect(boolean option){
		multiselectBoolean = option;
	}

	public void setHeaderItemDecoration(NewHeaderItemDecoration headerItemDecoration) {
		this.headerItemDecoration = headerItemDecoration;
	}
}<|MERGE_RESOLUTION|>--- conflicted
+++ resolved
@@ -70,17 +70,13 @@
 import nz.mega.sdk.MegaNode;
 import nz.mega.sdk.MegaShare;
 
-<<<<<<< HEAD
 import static mega.privacy.android.app.utils.SortUtil.*;
-import static mega.privacy.android.app.utils.FileUtils.*;
-=======
 import static mega.privacy.android.app.utils.Constants.*;
 import static mega.privacy.android.app.utils.FileUtils.*;
 import static mega.privacy.android.app.utils.LogUtil.*;
 import static mega.privacy.android.app.utils.MegaApiUtils.*;
 import static mega.privacy.android.app.utils.Util.*;
 import static nz.mega.sdk.MegaApiJava.ORDER_DEFAULT_ASC;
->>>>>>> 9a1abd10
 
 public class SearchFragmentLollipop extends RotatableFragment{
 
@@ -137,12 +133,8 @@
 	}
 
 	public void activateActionMode(){
-<<<<<<< HEAD
-		log("activateActionMode");
-
-=======
 		logDebug("activateActionMode");
->>>>>>> 9a1abd10
+
 		if (!adapter.isMultipleSelect()){
 			adapter.setMultipleSelect(true);
 			actionMode = ((AppCompatActivity)context).startSupportActionMode(new ActionBarCallBack());
@@ -313,11 +305,7 @@
 			clearSelections();
 			adapter.setMultipleSelect(false);
 			((ManagerActivityLollipop)context).showFabButton();
-<<<<<<< HEAD
-			((ManagerActivityLollipop) context).changeStatusBarColor(Constants.COLOR_STATUS_BAR_ZERO_DELAY);
-=======
-			((ManagerActivityLollipop) context).changeStatusBarColor(COLOR_STATUS_BAR_SEARCH_DELAY);
->>>>>>> 9a1abd10
+			((ManagerActivityLollipop) context).changeStatusBarColor(COLOR_STATUS_BAR_ZERO_DELAY);
 			checkScroll();
 		}
 
@@ -586,29 +574,6 @@
 		display = ((Activity)context).getWindowManager().getDefaultDisplay();
 		outMetrics = new DisplayMetrics ();
 	    display.getMetrics(outMetrics);
-<<<<<<< HEAD
-=======
-	    density  = getResources().getDisplayMetrics().density;
-
-		((ManagerActivityLollipop) context).changeStatusBarColor(COLOR_STATUS_BAR_SEARCH);
-		if(((ManagerActivityLollipop)context).parentHandleSearch==-1){
-			if(((ManagerActivityLollipop)context).searchQuery!=null){
-				if(!((ManagerActivityLollipop)context).searchQuery.isEmpty()){
-					logDebug("SEARCH NODES: " + ((ManagerActivityLollipop)context).searchQuery);
-					nodes = megaApi.search(((ManagerActivityLollipop)context).searchQuery,ORDER_DEFAULT_ASC);
-					logDebug("Nodes found = " + nodes.size());
-
-				}
-			}
-		}
-		else{
-			MegaNode parentNode = megaApi.getNodeByHandle(((ManagerActivityLollipop)context).parentHandleSearch);
-			if(parentNode!=null){
-				logDebug("Parent node: " + parentNode.getHandle());
-				nodes = megaApi.getChildren(parentNode, ((ManagerActivityLollipop)context).orderCloud);
-			}
-		}
->>>>>>> 9a1abd10
 
 		View v;
 		if (((ManagerActivityLollipop)context).isList){
@@ -652,23 +617,8 @@
 				adapter.setListFragment(recyclerView);
                 adapter.setAdapterType(MegaNodeAdapter.ITEM_VIEW_TYPE_LIST);
 			}
-<<<<<<< HEAD
 		} else{
-			log("Grid View");
-=======
-
-			adapter.setMultipleSelect(false);
-	
-			recyclerView.setAdapter(adapter);
-			fastScroller.setRecyclerView(recyclerView);
-			
-			setNodes(nodes);
-
-			return v;
-		}
-		else{
 			logDebug("Grid View");
->>>>>>> 9a1abd10
 			
 			v = inflater.inflate(R.layout.fragment_filebrowsergrid, container, false);
 			
@@ -837,11 +787,11 @@
 			if (query.isEmpty() || parentHandleSearch != -1) {
 				nodes = megaApi.getChildren(parent);
 			} else {
-				megaCancelToken = new MegaCancelToken().createInstance();
+				megaCancelToken = MegaCancelToken.createInstance();
 				nodes = megaApi.search(parent, query, megaCancelToken,true, ((ManagerActivityLollipop) context).orderCloud);
 			}
 		}
-		log("Nodes found = " + nodes.size());
+		logDebug("Nodes found = " + nodes.size());
 	}
 
 	private ArrayList<MegaNode> filterInShares(String query) {
@@ -920,8 +870,7 @@
 			}
 		}
 		else{
-<<<<<<< HEAD
-			log("nodes.size(): "+nodes.size());
+			logDebug("nodes.size(): "+nodes.size());
 			((ManagerActivityLollipop) context).setTextSubmitted();
 
 			if (!((ManagerActivityLollipop) context).isValidSearchQuery()) {
@@ -931,17 +880,9 @@
 			}
 
 			if (nodes.get(position).isFolder()){
-				log("is a folder");
+				logDebug("is a folder");
 				((ManagerActivityLollipop)context).setParentHandleSearch(nodes.get(position).getHandle());
 				((ManagerActivityLollipop)context).levelsSearch ++;
-=======
-//			((ManagerActivityLollipop)context).textSubmitted = true;
-			((ManagerActivityLollipop)context).setTextSubmitted();
-			logDebug("nodes.size(): " + nodes.size());
-			if (nodes.get(position).isFolder()){
-				logDebug("Is a folder");
-				MegaNode n = nodes.get(position);
->>>>>>> 9a1abd10
 
 				int lastFirstVisiblePosition;
 				if(((ManagerActivityLollipop)context).isList){
@@ -954,89 +895,10 @@
 						lastFirstVisiblePosition = ((NewGridRecyclerView) recyclerView).findFirstVisibleItemPosition();
 					}
 				}
-<<<<<<< HEAD
-				log("Push to stack "+lastFirstVisiblePosition+" position");
+
+				logDebug("Push to stack "+lastFirstVisiblePosition+" position");
 				lastPositionStack.push(lastFirstVisiblePosition);
 				clickAction();
-=======
-
-				logDebug("Push to stack " + lastFirstVisiblePosition + " position");
-				lastPositionStack.push(lastFirstVisiblePosition);
-
-				((ManagerActivityLollipop)context).parentHandleSearch= n.getHandle();
-				((ManagerActivityLollipop)context).supportInvalidateOptionsMenu();
-				((ManagerActivityLollipop)context).setToolbarTitle();
-
-				nodes = megaApi.getChildren(n, ((ManagerActivityLollipop)context).orderCloud);
-                addSectionTitle(nodes,adapter.getAdapterType());
-				adapter.setNodes(nodes);
-				recyclerView.scrollToPosition(0);
-
-				((ManagerActivityLollipop)context).levelsSearch ++;
-
-				visibilityFastScroller();
-
-				//If folder has no files
-				if (adapter.getItemCount() == 0){
-					recyclerView.setVisibility(View.GONE);
-					emptyImageView.setVisibility(View.VISIBLE);
-					emptyTextView.setVisibility(View.VISIBLE);
-					if (megaApi.getRootNode().getHandle()==n.getHandle()) {
-						if(context.getResources().getConfiguration().orientation == Configuration.ORIENTATION_LANDSCAPE){
-							emptyImageView.setImageResource(R.drawable.cloud_empty_landscape);
-						}else{
-							emptyImageView.setImageResource(R.drawable.ic_empty_cloud_drive);
-						}
-
-						String textToShow = String.format(context.getString(R.string.context_empty_cloud_drive));
-						try{
-							textToShow = textToShow.replace("[A]", "<font color=\'#000000\'>");
-							textToShow = textToShow.replace("[/A]", "</font>");
-							textToShow = textToShow.replace("[B]", "<font color=\'#7a7a7a\'>");
-							textToShow = textToShow.replace("[/B]", "</font>");
-						}
-						catch (Exception e){}
-						Spanned result = null;
-						if (android.os.Build.VERSION.SDK_INT >= android.os.Build.VERSION_CODES.N) {
-							result = Html.fromHtml(textToShow,Html.FROM_HTML_MODE_LEGACY);
-						} else {
-							result = Html.fromHtml(textToShow);
-						}
-						emptyTextViewFirst.setText(result);
-					} else {
-//						emptyImageView.setImageResource(R.drawable.ic_empty_folder);
-//						emptyTextViewFirst.setText(R.string.file_browser_empty_folder);
-						if(context.getResources().getConfiguration().orientation == Configuration.ORIENTATION_LANDSCAPE){
-							emptyImageView.setImageResource(R.drawable.ic_zero_landscape_empty_folder);
-						}else{
-							emptyImageView.setImageResource(R.drawable.ic_zero_portrait_empty_folder);
-						}
-						String textToShow = String.format(context.getString(R.string.file_browser_empty_folder_new));
-						try{
-							textToShow = textToShow.replace("[A]", "<font color=\'#000000\'>");
-							textToShow = textToShow.replace("[/A]", "</font>");
-							textToShow = textToShow.replace("[B]", "<font color=\'#7a7a7a\'>");
-							textToShow = textToShow.replace("[/B]", "</font>");
-						}
-						catch (Exception e){}
-						Spanned result = null;
-						if (android.os.Build.VERSION.SDK_INT >= android.os.Build.VERSION_CODES.N) {
-							result = Html.fromHtml(textToShow,Html.FROM_HTML_MODE_LEGACY);
-						} else {
-							result = Html.fromHtml(textToShow);
-						}
-						emptyTextViewFirst.setText(result);
-					}
-				}
-				else{
-					logDebug("Folder with files");
-					recyclerView.setVisibility(View.VISIBLE);
-					emptyImageView.setVisibility(View.GONE);
-					emptyTextView.setVisibility(View.GONE);
-				}
-
-				((ManagerActivityLollipop) context).showFabButton();
->>>>>>> 9a1abd10
 			}
 			else{
 				if (MimeTypeList.typeForName(nodes.get(position).getName()).isImage()){
@@ -1404,8 +1266,7 @@
 	}
 	
 	public int onBackPressed(){
-<<<<<<< HEAD
-		log("onBackPressed");
+		logDebug("onBackPressed");
 		cancelPreviousAsyncTask();
 		int levelSearch = ((ManagerActivityLollipop)context).levelsSearch;
 
@@ -1414,98 +1275,14 @@
 				MegaNode parentNode = megaApi.getParentNode(megaApi.getNodeByHandle(((ManagerActivityLollipop) context).parentHandleSearch));
 				if (parentNode != null) {
 					((ManagerActivityLollipop) context).setParentHandleSearch(parentNode.getHandle());
-=======
-		logDebug("onBackPressed");
-
-		if (((ManagerActivityLollipop)context).levelsSearch > 0){
-			logDebug("levels > 0");
-			MegaNode parentNode = megaApi.getParentNode(megaApi.getNodeByHandle(((ManagerActivityLollipop)context).parentHandleSearch));
-			if (parentNode != null){
-				recyclerView.setVisibility(View.VISIBLE);
-				emptyImageView.setVisibility(View.GONE);
-				emptyTextView.setVisibility(View.GONE);
-
-				((ManagerActivityLollipop)context).parentHandleSearch=parentNode.getHandle();
-				((ManagerActivityLollipop)context).setToolbarTitle();
-				((ManagerActivityLollipop)context).supportInvalidateOptionsMenu();
-
-				nodes = megaApi.getChildren(parentNode, ((ManagerActivityLollipop)context).orderCloud);
-
-				visibilityFastScroller();
-
-				if(nodes!=null){
-					logDebug("nodes.size: "+nodes.size());
-					if(nodes.size()>0){
-						recyclerView.setVisibility(View.VISIBLE);
-						emptyImageView.setVisibility(View.GONE);
-						emptyTextView.setVisibility(View.GONE);
-					}
-					else{
-						recyclerView.setVisibility(View.GONE);
-						emptyImageView.setVisibility(View.VISIBLE);
-						emptyTextView.setVisibility(View.VISIBLE);
-					}
-				}
-                addSectionTitle(nodes,adapter.getAdapterType());
-				adapter.setNodes(nodes);
-
-				int lastVisiblePosition = 0;
-				if(!lastPositionStack.empty()){
-					lastVisiblePosition = lastPositionStack.pop();
-					logDebug("Pop of the stack " + lastVisiblePosition + " position");
-				}
-				logDebug("Scroll to " + lastVisiblePosition + " position");
-
-				if(lastVisiblePosition>=0){
-
-					if(((ManagerActivityLollipop)context).isList){
-						mLayoutManager.scrollToPositionWithOffset(lastVisiblePosition, 0);
-					}
-					else{
-						gridLayoutManager.scrollToPositionWithOffset(lastVisiblePosition, 0);
-					}
->>>>>>> 9a1abd10
 				}
 			} else {
 				((ManagerActivityLollipop) context).setParentHandleSearch(-1);
 			}
-<<<<<<< HEAD
 
 			((ManagerActivityLollipop)context).levelsSearch--;
 			clickAction();
 
-=======
-			else{
-				((ManagerActivityLollipop) context).showFabButton();
-				return 0;
-			}
-		}
-		else if (((ManagerActivityLollipop)context).levelsSearch == -1){
-			logWarning("levels == -1");
-			((ManagerActivityLollipop) context).showFabButton();
-			return 0;
-		}
-		else{
-			logDebug("Levels search: " + ((ManagerActivityLollipop)context).levelsSearch);
-			logDebug("Search query: " + ((ManagerActivityLollipop)context).searchQuery);
-			((ManagerActivityLollipop)context).setParentHandleSearch(-1);
-			nodes = megaApi.search(((ManagerActivityLollipop)context).searchQuery,ORDER_DEFAULT_ASC);
-			setNodes(nodes);
-			visibilityFastScroller();
-
-			if(nodes!=null){
-				logDebug("nodes.size: "+nodes.size());
-				if(nodes.size()>0){
-					recyclerView.setVisibility(View.VISIBLE);
-					emptyImageView.setVisibility(View.GONE);
-					emptyTextView.setVisibility(View.GONE);
-				}else{
-					recyclerView.setVisibility(View.GONE);
-					emptyImageView.setVisibility(View.VISIBLE);
-					emptyTextView.setVisibility(View.VISIBLE);
-				}
-			}
->>>>>>> 9a1abd10
 			int lastVisiblePosition = 0;
 			if(!lastPositionStack.empty()){
 				lastVisiblePosition = lastPositionStack.pop();
@@ -1525,7 +1302,7 @@
 			return 2;
 		}
 
-		log("levels == -1");
+		logDebug("levels == -1");
 		((ManagerActivityLollipop) context).showFabButton();
 		return 0;
 	}
@@ -1543,24 +1320,8 @@
 	}
 
 	public void refresh(){
-<<<<<<< HEAD
-		log("refresh ");
+		logDebug("refresh ");
 		newSearchNodesTask();
-=======
-		logDebug("refresh ");
-		if(((ManagerActivityLollipop)context).parentHandleSearch==-1){
-			nodes = megaApi.search(((ManagerActivityLollipop)context).searchQuery,ORDER_DEFAULT_ASC);
-		}else{
-			MegaNode parentNode = megaApi.getNodeByHandle(((ManagerActivityLollipop)context).parentHandleSearch);
-			if(parentNode!=null){
-				logDebug("Parent Node: " + parentNode.getHandle());
-				nodes = megaApi.getChildren(parentNode, ((ManagerActivityLollipop)context).orderCloud);
-			}else{
-				nodes = megaApi.search(((ManagerActivityLollipop)context).searchQuery,ORDER_DEFAULT_ASC);
-			}
-		}
-		setNodes(nodes);
->>>>>>> 9a1abd10
 
 		if(adapter != null){
 			adapter.notifyDataSetChanged();
@@ -1571,29 +1332,6 @@
 
 	}
 
-<<<<<<< HEAD
-=======
-//	public void refresh(){
-//		log("refresh ");
-//		if(((ManagerActivityLollipop)context).parentHandleSearch==-1){
-//			nodes = megaApi.search(((ManagerActivityLollipop)context).searchQuery);
-//		}
-//		else{
-//			MegaNode parentNode = megaApi.getNodeByHandle(((ManagerActivityLollipop)context).parentHandleSearch);
-//			if(parentNode!=null){
-//				log("parentNode: "+parentNode.getName());
-//				nodes = megaApi.getChildren(parentNode, ((ManagerActivityLollipop)context).orderCloud);
-//				contentText.setText(getInfoFolder(parentNode, context));
-//			}
-//		}
-//		setNodes(nodes);
-//
-//		if(adapter != null){
-//			adapter.notifyDataSetChanged();
-//		}
-//	}
-
->>>>>>> 9a1abd10
 	public RecyclerView getRecyclerView(){
 		return recyclerView;
 	}
@@ -1611,14 +1349,10 @@
 		}
 	    return null;
 	}
-	
-<<<<<<< HEAD
+
 	public void setNodes(){
-		log("setNodes");
-=======
-	public void setNodes(ArrayList<MegaNode> nodes){
 		logDebug("setNodes");
->>>>>>> 9a1abd10
+
         if(nodes == null) {
             return;
         }
