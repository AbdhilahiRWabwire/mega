--- conflicted
+++ resolved
@@ -56,13 +56,9 @@
 @HiltViewModel
 class MeetingActivityViewModel @Inject constructor(
     private val meetingActivityRepository: MeetingActivityRepository,
-<<<<<<< HEAD
-    private val getCallUseCase: GetCallUseCase,
-    private val answerCallUseCase: AnswerCallUseCase
-=======
+    private val answerCallUseCase: AnswerCallUseCase,
     getLocalAudioChangesUseCase:GetLocalAudioChangesUseCase,
     private val getCallUseCase: GetCallUseCase
->>>>>>> cff07708
 ) : BaseRxViewModel(), OpenVideoDeviceListener.OnOpenVideoDeviceCallback,
     DisableAudioVideoCallListener.OnDisableAudioVideoCallback {
 
