--- conflicted
+++ resolved
@@ -240,10 +240,8 @@
                 switch (visibleFragment) {
                     case LOGIN_FRAGMENT: {
                         if (loginFragment != null && loginFragment.isAdded()) {
-<<<<<<< HEAD
+                            // TODO delete or not
                             loginFragment.returnToLogin();
-=======
->>>>>>> 933c64cf
                             onBackPressed();
                         }
                         break;
@@ -399,19 +397,9 @@
             finish();
         } else {
             logDebug("Start the Camera Uploads service");
-<<<<<<< HEAD
             handler.postDelayed(() -> {
                 logDebug("Now I start the service");
                 scheduleCameraUploadJob(LoginActivity.this);
-=======
-            handler.postDelayed(new Runnable() {
-
-                @Override
-                public void run() {
-                    logDebug("Now I start the service");
-                    scheduleCameraUploadJob(LoginActivity.this);
-                }
->>>>>>> 933c64cf
             }, time);
         }
     }
