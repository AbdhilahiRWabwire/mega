--- conflicted
+++ resolved
@@ -149,16 +149,12 @@
     }
 
     public void stopAudioSignals() {
-<<<<<<< HEAD
-        if(audioManager != null) audioManager = null;
-=======
         if (audioManager != null) {
             audioManager.setMode(AudioManager.MODE_IN_COMMUNICATION);
             audioManager = null;
         }
 
         logDebug("Stop sound and vibration");
->>>>>>> b3f63831
         stopSound();
         stopVibration();
     }
