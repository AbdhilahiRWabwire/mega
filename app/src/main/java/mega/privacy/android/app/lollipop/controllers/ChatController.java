--- conflicted
+++ resolved
@@ -75,11 +75,8 @@
 import static mega.privacy.android.app.utils.MegaNodeUtil.*;
 import static mega.privacy.android.app.utils.OfflineUtils.*;
 import static mega.privacy.android.app.utils.Util.*;
-<<<<<<< HEAD
-=======
 import static mega.privacy.android.app.utils.ContactUtil.*;
 import static mega.privacy.android.app.utils.TextUtil.*;
->>>>>>> b3f63831
 import static nz.mega.sdk.MegaApiJava.*;
 
 public class ChatController {
@@ -1629,7 +1626,6 @@
         if (nodeList == null) {
             return;
         }
-<<<<<<< HEAD
 
         long size = 0;
         for (int i = 0; i < nodeList.size(); i++) {
@@ -1665,7 +1661,7 @@
             }
             if ((tempNode != null) && tempNode.getType() == MegaNode.TYPE_FILE) {
                 logDebug("ISFILE");
-                String localPath = getLocalFile(context, tempNode.getName(), tempNode.getSize(), parentPath);
+                String localPath = getLocalFile(context, tempNode.getName(), tempNode.getSize());
 
                 //Check if the file is already downloaded
                 MegaApplication app = MegaApplication.getInstance();
@@ -1685,63 +1681,6 @@
                         intentZip.putExtra(ZipBrowserActivityLollipop.EXTRA_PATH_ZIP, zipFile.getAbsolutePath());
                         intentZip.putExtra(ZipBrowserActivityLollipop.EXTRA_HANDLE_ZIP, tempNode.getHandle());
 
-=======
-
-        long size = 0;
-        for (int i = 0; i < nodeList.size(); i++) {
-            size += nodeList.get(i).getSize();
-        }
-
-        ArrayList<String> serializedNodes = serializeNodes(nodeList);
-        boolean downloadToSDCard = false;
-        String downloadRoot = null;
-        SDCardOperator sdCardOperator = null;
-        if(SDCardOperator.isSDCardPath(parentPath)) {
-            DownloadChecker checker = new DownloadChecker(context, parentPath, SelectDownloadLocationDialog.From.CHAT);
-            checker.setChatController(this);
-            checker.setSize(size);
-            checker.setNodeList(nodeList);
-            checker.setSerializedNodes(serializedNodes);
-            if (checker.check()) {
-                downloadRoot = checker.getDownloadRoot();
-                downloadToSDCard = downloadRoot != null;
-                sdCardOperator = checker.getSdCardOperator();
-            } else {
-                return;
-            }
-        }
-
-        if(nodeList.size() == 1) {
-            logDebug("hashes.length == 1");
-            MegaNode tempNode = nodeList.get(0);
-            if (context instanceof ChatActivityLollipop) {
-                tempNode = authorizeNodeIfPreview(tempNode, ((ChatActivityLollipop) context).getChatRoom());
-            } else if (context instanceof NodeAttachmentHistoryActivity) {
-                tempNode = authorizeNodeIfPreview(tempNode, ((NodeAttachmentHistoryActivity) context).getChatRoom());
-            }
-            if ((tempNode != null) && tempNode.getType() == MegaNode.TYPE_FILE) {
-                logDebug("ISFILE");
-                String localPath = getLocalFile(context, tempNode.getName(), tempNode.getSize());
-
-                //Check if the file is already downloaded
-                MegaApplication app = MegaApplication.getInstance();
-                if (localPath != null) {
-                    checkDownload(context, tempNode, localPath, parentPath, true, downloadToSDCard, sdCardOperator);
-
-                    if (!Boolean.parseBoolean(dbH.getAutoPlayEnabled()) || isVoiceClip(nodeList.get(0).getName())) {
-                        return;
-                    }
-
-                    if (MimeTypeList.typeForName(tempNode.getName()).isZip()) {
-                        logDebug("MimeTypeList ZIP");
-                        File zipFile = new File(localPath);
-
-                        Intent intentZip = new Intent();
-                        intentZip.setClass(context, ZipBrowserActivityLollipop.class);
-                        intentZip.putExtra(ZipBrowserActivityLollipop.EXTRA_PATH_ZIP, zipFile.getAbsolutePath());
-                        intentZip.putExtra(ZipBrowserActivityLollipop.EXTRA_HANDLE_ZIP, tempNode.getHandle());
-
->>>>>>> b3f63831
                         context.startActivity(intentZip);
 
                     } else if (MimeTypeList.typeForName(tempNode.getName()).isVideoReproducible() || MimeTypeList.typeForName(tempNode.getName()).isAudio()) {
