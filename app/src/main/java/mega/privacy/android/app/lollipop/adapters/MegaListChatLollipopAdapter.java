package mega.privacy.android.app.lollipop.adapters;

import android.app.Activity;
import android.content.Context;
import android.graphics.Bitmap;
import android.graphics.BitmapFactory;
import android.graphics.Canvas;
import android.graphics.Color;
import android.graphics.Paint;
import android.graphics.RectF;
import android.support.v4.content.ContextCompat;
import android.support.v7.widget.RecyclerView;
import android.support.v7.widget.RecyclerView.ViewHolder;
import android.text.Spannable;
import android.text.SpannableString;
import android.text.style.ForegroundColorSpan;
import android.util.DisplayMetrics;
import android.util.SparseBooleanArray;
import android.util.TypedValue;
import android.view.Display;
import android.view.LayoutInflater;
import android.view.View;
import android.view.View.OnClickListener;
import android.view.ViewGroup;
import android.view.animation.Animation;
import android.view.animation.AnimationUtils;
import android.widget.ImageButton;
import android.widget.ImageView;
import android.widget.RelativeLayout;
import android.widget.TextView;

import java.io.File;
import java.util.ArrayList;
import java.util.List;
import java.util.Locale;

import mega.privacy.android.app.DatabaseHandler;
import mega.privacy.android.app.MegaApplication;
import mega.privacy.android.app.MegaContact;
import mega.privacy.android.app.R;
import mega.privacy.android.app.components.RoundedImageView;
import mega.privacy.android.app.lollipop.ManagerActivityLollipop;
import mega.privacy.android.app.lollipop.listeners.ChatUserAvatarListener;
import mega.privacy.android.app.lollipop.megachat.ChatItemPreferences;
import mega.privacy.android.app.lollipop.megachat.NonContactInfo;
import mega.privacy.android.app.lollipop.megachat.RecentChatsFragmentLollipop;
import mega.privacy.android.app.utils.Constants;
import mega.privacy.android.app.utils.TimeChatUtils;
import mega.privacy.android.app.utils.Util;
import nz.mega.sdk.MegaApiAndroid;
import nz.mega.sdk.MegaChatApi;
import nz.mega.sdk.MegaChatApiAndroid;
import nz.mega.sdk.MegaChatListItem;
import nz.mega.sdk.MegaChatMessage;
import nz.mega.sdk.MegaNode;
import nz.mega.sdk.MegaUser;


public class MegaListChatLollipopAdapter extends RecyclerView.Adapter<MegaListChatLollipopAdapter.ViewHolderChatList> implements OnClickListener {

	static public int ADAPTER_RECENT_CHATS = 0;
	static public int ADAPTER_ARCHIVED_CHATS = ADAPTER_RECENT_CHATS+1;

	Context context;
	int positionClicked;
	ArrayList<MegaChatListItem> chats;
	RecyclerView listFragment;
	MegaApiAndroid megaApi;
	MegaChatApiAndroid megaChatApi;
	boolean multipleSelect;
	private SparseBooleanArray selectedItems;
	Object fragment;

	DisplayMetrics outMetrics;

	DatabaseHandler dbH = null;
	ChatItemPreferences chatPrefs = null;

	int adapterType;

	public MegaListChatLollipopAdapter(Context _context, Object _fragment, ArrayList<MegaChatListItem> _chats, RecyclerView _listView, int type) {
		log("new adapter");
		this.context = _context;
		this.chats = _chats;
		this.positionClicked = -1;
		this.fragment = _fragment;
		this.adapterType = type;
		
		if (megaApi == null){
			megaApi = ((MegaApplication) ((Activity)context).getApplication()).getMegaApi();
		}

		if (megaChatApi == null){
			megaChatApi = ((MegaApplication) ((Activity)context).getApplication()).getMegaChatApi();
		}

		listFragment = _listView;
		
		if(chats!=null)
    	{
    		log("Number of chats: "+chats.size());
    	}
    	else{
    		log("Number of chats: NULL");
    	}
	}
	
	/*public view holder class*/
    public static class ViewHolderChatList extends ViewHolder{
    	public ViewHolderChatList(View arg0) {
			super(arg0);
			// TODO Auto-generated constructor stub
		}
    	RoundedImageView imageView;
    	TextView contactInitialLetter;
//        ImageView imageView;
        TextView textViewContactName;
        TextView textViewContent;
		TextView textViewDate;
        ImageButton imageButtonThreeDots;
        RelativeLayout itemLayout;
		ImageView circlePendingMessages;
		TextView numberPendingMessages;
		RelativeLayout layoutPendingMessages;
        ImageView muteIcon;
		ImageView contactStateIcon;
        String contactMail;
		String lastNameText="";
		String firstNameText="";
		String fullName = "";

		public String getContactMail (){
			return contactMail;
		}

		public void setImageView(Bitmap bitmap){
			imageView.setImageBitmap(bitmap);
			contactInitialLetter.setVisibility(View.GONE);
		}
    }
    ViewHolderChatList holder;
    
	@Override
	public void onBindViewHolder(ViewHolderChatList holder, int position) {
		log("---------------onBindViewHolder----------------");

		holder.imageView.setImageBitmap(null);
		holder.contactInitialLetter.setText("");

		log("Get the ChatRoom: "+position);
		MegaChatListItem chat = (MegaChatListItem) getItem(position);
		log("ChatRoom handle: "+chat.getChatId());

		setTitle(position, holder);

		if(!chat.isGroup()){
			log("Chat one to one");
			long contactHandle = chat.getPeerHandle();
			String userHandleEncoded = MegaApiAndroid.userHandleToBase64(contactHandle);
			if(megaApi==null){
				log("onBindViewHolder: megaApi is Null in Offline mode");
			}
			MegaUser user = megaApi.getContact(userHandleEncoded);
			if(user!=null){
				log("User email: _"+user.getEmail() + "_"+ contactHandle+ " userHandleEncoded: "+userHandleEncoded);
			}
			else{
				log("El user es NULL: "+contactHandle+ " userHandleEncoded: "+userHandleEncoded);
			}
			holder.contactMail = megaChatApi.getContactEmail(contactHandle);

			if (!multipleSelect) {
				//Multiselect OFF
				holder.imageButtonThreeDots.setVisibility(View.VISIBLE);
				holder.itemLayout.setBackgroundColor(Color.WHITE);

				setUserAvatar(holder, user);
			} else {
				log("Multiselect ON");

				if(this.isItemChecked(position)){
//					holder.imageButtonThreeDots.setVisibility(View.GONE);
					holder.imageButtonThreeDots.setVisibility(View.VISIBLE);
					holder.itemLayout.setBackgroundColor(context.getResources().getColor(R.color.new_multiselect_color));
					holder.imageView.setImageResource(R.drawable.ic_multiselect);
					holder.contactInitialLetter.setVisibility(View.GONE);
				}
				else{
					log("NOT selected");
					holder.imageButtonThreeDots.setVisibility(View.VISIBLE);
					holder.itemLayout.setBackgroundColor(Color.WHITE);

					setUserAvatar(holder, user);
				}
			}
			holder.contactStateIcon.setVisibility(View.VISIBLE);

			holder.contactStateIcon.setMaxWidth(Util.scaleWidthPx(6,outMetrics));
			holder.contactStateIcon.setMaxHeight(Util.scaleHeightPx(6,outMetrics));

			setStatus(position, holder);
		}
		else{
			log("Group chat");
			holder.contactStateIcon.setVisibility(View.GONE);

			if (!multipleSelect) {
				//Multiselect OFF
				holder.itemLayout.setBackgroundColor(Color.WHITE);

				if (chat.getTitle().length() > 0){
					String chatTitle = chat.getTitle().trim();
					String firstLetter = chatTitle.charAt(0) + "";
					firstLetter = firstLetter.toUpperCase(Locale.getDefault());
					holder.contactInitialLetter.setText(firstLetter);
				}

				createGroupChatAvatar(holder);
			} else {
				log("Multiselect ON");

				if(this.isItemChecked(position)){
//					holder.imageButtonThreeDots.setVisibility(View.GONE);
					holder.itemLayout.setBackgroundColor(context.getResources().getColor(R.color.new_multiselect_color));
					holder.imageView.setImageResource(R.drawable.ic_multiselect);

					holder.contactInitialLetter.setVisibility(View.GONE);
				}
				else{
					log("NOT selected");
					holder.itemLayout.setBackgroundColor(Color.WHITE);

					if (chat.getTitle().length() > 0){
						String chatTitle = chat.getTitle().trim();
						String firstLetter = chatTitle.charAt(0) + "";
						firstLetter = firstLetter.toUpperCase(Locale.getDefault());
						holder.contactInitialLetter.setText(firstLetter);
					}

					createGroupChatAvatar(holder);
				}
			}
		}

		setPendingMessages(position, holder);

		setTs(position, holder);

		setLastMessage(position, holder);

		chatPrefs = dbH.findChatPreferencesByHandle(String.valueOf(chat.getChatId()));
		if(chatPrefs!=null) {
			log("Chat prefs exists!!!");
			boolean notificationsEnabled = true;
			if (chatPrefs.getNotificationsEnabled() != null) {
				notificationsEnabled = Boolean.parseBoolean(chatPrefs.getNotificationsEnabled());
			}

			if (!notificationsEnabled) {
				log("Chat is MUTE");
				holder.muteIcon.setVisibility(View.VISIBLE);
			}
			else{
				log("Chat with notifications enabled!!");
				holder.muteIcon.setVisibility(View.GONE);
			}
		}
		else{
			log("Chat prefs is NULL");
			holder.muteIcon.setVisibility(View.GONE);
		}

		holder.imageButtonThreeDots.setTag(holder);
		holder.imageButtonThreeDots.setOnClickListener(this);		
	}

	public String getParticipantShortName(long userHandle){

		MegaContact contactDB = dbH.findContactByHandle(String.valueOf(userHandle));
		if (contactDB != null) {

			String participantFirstName = contactDB.getName();

			if(participantFirstName==null){
				participantFirstName="";
			}

			if (participantFirstName.trim().length() <= 0){
				String participantLastName = contactDB.getLastName();

				if(participantLastName == null){
					participantLastName="";
				}

				if (participantLastName.trim().length() <= 0){
					String stringHandle = megaApi.handleToBase64(userHandle);
					MegaUser megaContact = megaApi.getContact(stringHandle);
					if(megaContact!=null){
						return megaContact.getEmail();
					}
					else{
						return "No name";
					}
				}
				else{
					return participantLastName;
				}
			}
			else{
				return participantFirstName;
			}
		} else {
			log("Find non contact!");

			NonContactInfo nonContact = dbH.findNonContactByHandle(userHandle+"");

			if(nonContact!=null){
				String nonContactFirstName = nonContact.getFirstName();

				if(nonContactFirstName==null){
					nonContactFirstName="";
				}

				if (nonContactFirstName.trim().length() <= 0){
					String nonContactLastName = nonContact.getLastName();

					if(nonContactLastName == null){
						nonContactLastName="";
					}

					if (nonContactLastName.trim().length() <= 0){
						log("Ask for email of a non contact");
					}
					else{
						return nonContactLastName;
					}
				}
				else{
					return nonContactFirstName;
				}
			}
			else{
				log("Ask for non contact info");
			}

			return "";
		}
	}

	public void setUserAvatar(ViewHolderChatList holder, MegaUser contact){
		log("setUserAvatar");

		createDefaultAvatar(holder);

		ChatUserAvatarListener listener = new ChatUserAvatarListener(context, holder, this);

		File avatar = null;
		if (context.getExternalCacheDir() != null){
			avatar = new File(context.getExternalCacheDir().getAbsolutePath(), holder.contactMail + ".jpg");
		}
		else{
			avatar = new File(context.getCacheDir().getAbsolutePath(), holder.contactMail + ".jpg");
		}
		Bitmap bitmap = null;
		if (avatar.exists()){
			if (avatar.length() > 0){
				BitmapFactory.Options bOpts = new BitmapFactory.Options();
				bOpts.inPurgeable = true;
				bOpts.inInputShareable = true;
				bitmap = BitmapFactory.decodeFile(avatar.getAbsolutePath(), bOpts);
				if (bitmap == null) {
					avatar.delete();
					if(contact!=null){
						if (context.getExternalCacheDir() != null){
							megaApi.getUserAvatar(contact, context.getExternalCacheDir().getAbsolutePath() + "/" + contact.getEmail() + ".jpg", listener);
						}
						else{
							megaApi.getUserAvatar(contact, context.getCacheDir().getAbsolutePath() + "/" + contact.getEmail() + ".jpg", listener);
						}
					}
				}
				else{
					holder.contactInitialLetter.setVisibility(View.GONE);
					holder.imageView.setImageBitmap(bitmap);
				}
			}
			else{
				if(contact!=null){
					if (context.getExternalCacheDir() != null){
						megaApi.getUserAvatar(contact, context.getExternalCacheDir().getAbsolutePath() + "/" + contact.getEmail() + ".jpg", listener);
					}
					else{
						megaApi.getUserAvatar(contact, context.getCacheDir().getAbsolutePath() + "/" + contact.getEmail() + ".jpg", listener);
					}
				}
			}
		}
		else{
			if(contact!=null){
				if (context.getExternalCacheDir() != null){
					megaApi.getUserAvatar(contact, context.getExternalCacheDir().getAbsolutePath() + "/" + contact.getEmail() + ".jpg", listener);
				}
				else{
					megaApi.getUserAvatar(contact, context.getCacheDir().getAbsolutePath() + "/" + contact.getEmail() + ".jpg", listener);
				}
			}
		}
	}

	public String formatStringDuration(int duration) {

		if (duration > 0) {
			int hours = duration / 3600;
			int minutes = (duration % 3600) / 60;
			int seconds = duration % 60;

			String timeString;
			if (hours > 0) {
				timeString = " %d " + context.getResources().getString(R.string.initial_hour) + " %d " + context.getResources().getString(R.string.initial_minute);
				timeString = String.format(timeString, hours, minutes);
			} else if(minutes>0){
				timeString = " %d " + context.getResources().getString(R.string.initial_minute) + " %02d " + context.getResources().getString(R.string.initial_second);
				timeString = String.format(timeString, minutes, seconds);
			}
			else{
				timeString = " %02d " + context.getResources().getString(R.string.initial_second);
				timeString = String.format(timeString, seconds);
			}

			log("The duration is: " + hours + " " + minutes + " " + seconds);

			return timeString;
		}
		return "0";
	}

	@Override
	public ViewHolderChatList onCreateViewHolder(ViewGroup parent, int viewType) {
		log("onCreateViewHolder");

		Display display = ((Activity)context).getWindowManager().getDefaultDisplay();
		DisplayMetrics outMetrics = new DisplayMetrics ();
	    display.getMetrics(outMetrics);

		dbH = DatabaseHandler.getDbHandler(context);

		View v = LayoutInflater.from(parent.getContext()).inflate(R.layout.item_recent_chat_list, parent, false);
		holder = new ViewHolderChatList(v);
		holder.itemLayout = (RelativeLayout) v.findViewById(R.id.recent_chat_list_item_layout);
		holder.muteIcon = (ImageView) v.findViewById(R.id.recent_chat_list_mute_icon);

		holder.imageView = (RoundedImageView) v.findViewById(R.id.recent_chat_list_thumbnail);
		holder.contactInitialLetter = (TextView) v.findViewById(R.id.recent_chat_list_initial_letter);
		holder.textViewContactName = (TextView) v.findViewById(R.id.recent_chat_list_name);
		holder.textViewContactName.setMaxWidth(Util.scaleWidthPx(200, outMetrics));

		holder.textViewContent = (TextView) v.findViewById(R.id.recent_chat_list_content);
		holder.textViewContent.setMaxWidth(Util.scaleWidthPx(200, outMetrics));

		holder.textViewDate = (TextView) v.findViewById(R.id.recent_chat_list_date);
		holder.imageButtonThreeDots = (ImageButton) v.findViewById(R.id.recent_chat_list_three_dots);

		holder.layoutPendingMessages = (RelativeLayout) v.findViewById(R.id.recent_chat_list_unread_layout);
		holder.circlePendingMessages = (ImageView) v.findViewById(R.id.recent_chat_list_unread_circle);
		holder.numberPendingMessages = (TextView) v.findViewById(R.id.recent_chat_list_unread_number);

		holder.contactStateIcon = (ImageView) v.findViewById(R.id.recent_chat_list_contact_state);

		holder.itemLayout.setOnClickListener(this);

		v.setTag(holder);

		return holder;
	}

	public void setUnreadCount(int unreadMessages, ViewHolderChatList holder){
		log("setPendingMessages: "+unreadMessages);

		Bitmap image=null;
		String numberString = "";

		int heightPendingMessageIcon = (int) context.getResources().getDimension(R.dimen.width_image_pending_message_one_digit);

		if(unreadMessages<0){
			unreadMessages = Math.abs(unreadMessages);
			log("unread number: "+unreadMessages);
			numberString = "+"+unreadMessages;
		}
		else{
			numberString = unreadMessages+"";
		}

//		numberString="20";
		int size = numberString.length();

		switch(size){
			case 0:{
				log("0 digits - error!");
				holder.layoutPendingMessages.setVisibility(View.GONE);
				break;
			}
			case 1:{
				log("drawing circle for one digit");

				float imageWidth = TypedValue.applyDimension(TypedValue.COMPLEX_UNIT_DIP, heightPendingMessageIcon, outMetrics);
				float imageHeight = TypedValue.applyDimension(TypedValue.COMPLEX_UNIT_DIP, heightPendingMessageIcon, outMetrics);

				image = Bitmap.createBitmap( (int) Math.round(imageWidth), (int) Math.round(imageHeight), Bitmap.Config.ARGB_8888);

				Canvas c = new Canvas(image);
				Paint p = new Paint();
				p.setAntiAlias(true);
				p.setColor(context.getResources().getColor(R.color.accentColor));

				RelativeLayout.LayoutParams params = (RelativeLayout.LayoutParams) holder.layoutPendingMessages.getLayoutParams();
				params.width=heightPendingMessageIcon;
				holder.layoutPendingMessages.setLayoutParams(params);

				int radius;
				if (image.getWidth() < image.getHeight())
					radius = image.getWidth()/2;
				else
					radius = image.getHeight()/2;

				c.drawCircle(image.getWidth()/2, image.getHeight()/2, radius, p);
				break;
			}
			case 2:{
				log("drawing oval for two digits");
				int widthPendingMessageIcon = (int) context.getResources().getDimension(R.dimen.width_image_pending_message_two_digits);

				float imageWidth = TypedValue.applyDimension(TypedValue.COMPLEX_UNIT_DIP, widthPendingMessageIcon, outMetrics);
				float imageHeight = TypedValue.applyDimension(TypedValue.COMPLEX_UNIT_DIP, heightPendingMessageIcon, outMetrics);

				image = Bitmap.createBitmap( (int) Math.round(imageWidth), (int) Math.round(imageHeight), Bitmap.Config.ARGB_8888);

				Canvas c = new Canvas(image);
				Paint p = new Paint();
				p.setAntiAlias(true);
				p.setColor(context.getResources().getColor(R.color.accentColor));

				RelativeLayout.LayoutParams params = (RelativeLayout.LayoutParams) holder.layoutPendingMessages.getLayoutParams();
				params.width=widthPendingMessageIcon;
				holder.layoutPendingMessages.setLayoutParams(params);

				final RectF rect = new RectF(0, 0, image.getWidth(), image.getHeight());

				c.drawOval(rect, p);

				break;
			}
			case 3:{
				log("drawing oval for three digits");
				int widthPendingMessageIcon = (int) context.getResources().getDimension(R.dimen.width_image_pending_message_three_digits);

				float imageWidth = TypedValue.applyDimension(TypedValue.COMPLEX_UNIT_DIP, widthPendingMessageIcon, outMetrics);
				float imageHeight = TypedValue.applyDimension(TypedValue.COMPLEX_UNIT_DIP, heightPendingMessageIcon, outMetrics);

				image = Bitmap.createBitmap( (int) Math.round(imageWidth), (int) Math.round(imageHeight), Bitmap.Config.ARGB_8888);

				Canvas c = new Canvas(image);
				Paint p = new Paint();
				p.setAntiAlias(true);
				p.setColor(context.getResources().getColor(R.color.accentColor));

				RelativeLayout.LayoutParams params = (RelativeLayout.LayoutParams) holder.layoutPendingMessages.getLayoutParams();
				params.width=widthPendingMessageIcon;
				holder.layoutPendingMessages.setLayoutParams(params);

				final RectF rect = new RectF(0, 0, image.getWidth(), image.getHeight());

				c.drawOval(rect, p);
				break;
			}
			default:{
				log("drawing oval for DEFAULT");
				int widthPendingMessageIcon = (int) context.getResources().getDimension(R.dimen.width_image_pending_message_four_digits);

				float imageWidth = TypedValue.applyDimension(TypedValue.COMPLEX_UNIT_DIP, widthPendingMessageIcon, outMetrics);
				float imageHeight = TypedValue.applyDimension(TypedValue.COMPLEX_UNIT_DIP, heightPendingMessageIcon, outMetrics);

				image = Bitmap.createBitmap( (int) Math.round(imageWidth), (int) Math.round(imageHeight), Bitmap.Config.ARGB_8888);

				Canvas c = new Canvas(image);
				Paint p = new Paint();
				p.setAntiAlias(true);
				p.setColor(context.getResources().getColor(R.color.accentColor));

				RelativeLayout.LayoutParams params = (RelativeLayout.LayoutParams) holder.layoutPendingMessages.getLayoutParams();
				params.width=widthPendingMessageIcon;
				holder.layoutPendingMessages.setLayoutParams(params);

				final RectF rect = new RectF(0, 0, image.getWidth(), image.getHeight());

				c.drawOval(rect, p);
				break;
			}
		}

		if(image!=null){
			holder.circlePendingMessages.setImageBitmap(image);

			holder.layoutPendingMessages.setVisibility(View.VISIBLE);

			holder.numberPendingMessages.setText(numberString);
		}
		else{
			log("image is NULL -- hide layout for pending messages");
			holder.layoutPendingMessages.setVisibility(View.GONE);
		}
	}

	public void createGroupChatAvatar(ViewHolderChatList holder){
		log("createGroupChatAvatar()");

		Bitmap defaultAvatar = Bitmap.createBitmap(Constants.DEFAULT_AVATAR_WIDTH_HEIGHT,Constants.DEFAULT_AVATAR_WIDTH_HEIGHT, Bitmap.Config.ARGB_8888);
		Canvas c = new Canvas(defaultAvatar);
		Paint p = new Paint();
		p.setAntiAlias(true);
		p.setColor(ContextCompat.getColor(context,R.color.divider_upgrade_account));

		int radius;
		if (defaultAvatar.getWidth() < defaultAvatar.getHeight())
			radius = defaultAvatar.getWidth()/2;
		else
			radius = defaultAvatar.getHeight()/2;

		c.drawCircle(defaultAvatar.getWidth()/2, defaultAvatar.getHeight()/2, radius, p);
		holder.imageView.setImageBitmap(defaultAvatar);

		Display display = ((Activity)context).getWindowManager().getDefaultDisplay();
		outMetrics = new DisplayMetrics ();
		display.getMetrics(outMetrics);
		float density  = context.getResources().getDisplayMetrics().density;

		String firstLetter = holder.contactInitialLetter.getText().toString();

		if(firstLetter.trim().isEmpty()){
			holder.contactInitialLetter.setVisibility(View.INVISIBLE);
		}
		else{
			log("Group chat initial letter is: "+firstLetter);
			if(firstLetter.equals("(")){
				holder.contactInitialLetter.setVisibility(View.INVISIBLE);
			}
			else{
				holder.contactInitialLetter.setText(firstLetter);
				holder.contactInitialLetter.setTextColor(Color.WHITE);
				holder.contactInitialLetter.setVisibility(View.VISIBLE);
				holder.contactInitialLetter.setTextSize(24);
			}
		}
	}
	
	public void createDefaultAvatar(ViewHolderChatList holder){
		log("createDefaultAvatar()");
		
		Bitmap defaultAvatar = Bitmap.createBitmap(Constants.DEFAULT_AVATAR_WIDTH_HEIGHT,Constants.DEFAULT_AVATAR_WIDTH_HEIGHT, Bitmap.Config.ARGB_8888);
		Canvas c = new Canvas(defaultAvatar);
		Paint p = new Paint();
		p.setAntiAlias(true);

		MegaUser contact = megaApi.getContact(holder.contactMail);
		if(contact!=null){
			String color = megaApi.getUserAvatarColor(contact);
			if(color!=null){
				log("The color to set the avatar is "+color);
				p.setColor(Color.parseColor(color));
			}
			else{
				log("Default color to the avatar");
				p.setColor(context.getResources().getColor(R.color.lollipop_primary_color));
			}
		}
		else{
			log("Contact is NULL");
			p.setColor(context.getResources().getColor(R.color.lollipop_primary_color));
		}

		int radius; 
        if (defaultAvatar.getWidth() < defaultAvatar.getHeight())
        	radius = defaultAvatar.getWidth()/2;
        else
        	radius = defaultAvatar.getHeight()/2;
        
		c.drawCircle(defaultAvatar.getWidth()/2, defaultAvatar.getHeight()/2, radius, p);
		holder.imageView.setImageBitmap(defaultAvatar);
		
		Display display = ((Activity)context).getWindowManager().getDefaultDisplay();
		outMetrics = new DisplayMetrics ();
	    display.getMetrics(outMetrics);
	    float density  = context.getResources().getDisplayMetrics().density;

		int avatarTextSize = getAvatarTextSize(density);
		log("DENSITY: " + density + ":::: " + avatarTextSize);
		boolean setInitialByMail = false;

		if (holder.fullName != null){
			if (holder.fullName.trim().length() > 0){
				String firstLetter = holder.fullName.charAt(0) + "";
				firstLetter = firstLetter.toUpperCase(Locale.getDefault());
				holder.contactInitialLetter.setText(firstLetter);
				holder.contactInitialLetter.setTextColor(Color.WHITE);
				holder.contactInitialLetter.setVisibility(View.VISIBLE);
			}else{
				setInitialByMail=true;
			}
		}
		else{
			setInitialByMail=true;
		}
		if(setInitialByMail){
			if (holder.contactMail != null){
				if (holder.contactMail.length() > 0){
					log("email TEXT: " + holder.contactMail);
					log("email TEXT AT 0: " + holder.contactMail.charAt(0));
					String firstLetter = holder.contactMail.charAt(0) + "";
					firstLetter = firstLetter.toUpperCase(Locale.getDefault());
					holder.contactInitialLetter.setText(firstLetter);
					holder.contactInitialLetter.setTextColor(Color.WHITE);
					holder.contactInitialLetter.setVisibility(View.VISIBLE);
				}
			}
		}
		holder.contactInitialLetter.setTextSize(24);
	}
		
	private int getAvatarTextSize (float density){
		float textSize = 0.0f;
		
		if (density > 3.0){
			textSize = density * (DisplayMetrics.DENSITY_XXXHIGH / 72.0f);
		}
		else if (density > 2.0){
			textSize = density * (DisplayMetrics.DENSITY_XXHIGH / 72.0f);
		}
		else if (density > 1.5){
			textSize = density * (DisplayMetrics.DENSITY_XHIGH / 72.0f);
		}
		else if (density > 1.0){
			textSize = density * (72.0f / DisplayMetrics.DENSITY_HIGH / 72.0f);
		}
		else if (density > 0.75){
			textSize = density * (72.0f / DisplayMetrics.DENSITY_MEDIUM / 72.0f);
		}
		else{
			textSize = density * (72.0f / DisplayMetrics.DENSITY_LOW / 72.0f); 
		}
		
		return (int)textSize;
	}

	@Override
    public int getItemCount() {
        return chats.size();
    }
 
	public boolean isMultipleSelect() {
		log("isMultipleSelect");
		return multipleSelect;
	}
	
	public void setMultipleSelect(boolean multipleSelect) {
		log("setMultipleSelect");
		if (this.multipleSelect != multipleSelect) {
			this.multipleSelect = multipleSelect;
		}
		if(this.multipleSelect)
		{
			selectedItems = new SparseBooleanArray();
		}
	}
	
	public void toggleSelection(int pos) {
		log("toggleSelection");

		ViewHolderChatList view = (ViewHolderChatList) listFragment.findViewHolderForLayoutPosition(pos);
		if(view!=null){
			log("Start animation: "+pos);
			Animation flipAnimation = AnimationUtils.loadAnimation(context, R.anim.multiselect_flip);
			view.imageView.startAnimation(flipAnimation);
		}

		if (selectedItems.get(pos, false)) {
			log("delete pos: "+pos);
			selectedItems.delete(pos);
		}
		else {
			log("PUT pos: "+pos);
			selectedItems.put(pos, true);
		}
		notifyItemChanged(pos);
	}

	public void selectAll(){
		for (int i= 0; i<this.getItemCount();i++){
			if(!isItemChecked(i)){
				toggleSelection(i);
			}
		}
	}

	public void clearSelections() {
		if(selectedItems!=null){
			selectedItems.clear();
		}
//		notifyDataSetChanged();
	}
	
	private boolean isItemChecked(int position) {
        return selectedItems.get(position);
    }

	public int getSelectedItemCount() {
		return selectedItems.size();
	}

	public List<Integer> getSelectedItems() {
		List<Integer> items = new ArrayList<Integer>(selectedItems.size());
		for (int i = 0; i < selectedItems.size(); i++) {
			items.add(selectedItems.keyAt(i));
		}
		return items;
	}
	
	/*
	 * Get request at specified position
	 */
	public MegaChatListItem getChatAt(int position) {
		try {
			if (chats != null) {
				return chats.get(position);
			}
		} catch (IndexOutOfBoundsException e) {
		}
		return null;
	}
	
	/*
	 * Get list of all selected chats
	 */
	public ArrayList<MegaChatListItem> getSelectedChats() {
		ArrayList<MegaChatListItem> chats = new ArrayList<MegaChatListItem>();
		
		for (int i = 0; i < selectedItems.size(); i++) {
			if (selectedItems.valueAt(i) == true) {
				MegaChatListItem r = getChatAt(selectedItems.keyAt(i));
				if (r != null){
					chats.add(r);
				}
			}
		}
		return chats;
	}
	
    public Object getItem(int position) {
        return chats.get(position);
    }
 
    @Override
    public long getItemId(int position) {
        return position;
    }    
    
    public int getPositionClicked (){
    	return positionClicked;
    }
    
    public void setPositionClicked(int p){
		log("setPositionClicked: "+p);
    	positionClicked = p;
		notifyDataSetChanged();
    }

	@Override
	public void onClick(View v) {
		ViewHolderChatList holder = (ViewHolderChatList) v.getTag();
		int currentPosition = holder.getAdapterPosition();
		log("onClick -> Current position: "+currentPosition);
		MegaChatListItem c = (MegaChatListItem) getItem(currentPosition);

		switch (v.getId()){	
			case R.id.recent_chat_list_three_dots:{
				log("click three dots!: "+c.getTitle());
				((ManagerActivityLollipop) context).showChatPanel(c);
				break;
			}
			case R.id.recent_chat_list_item_layout:{
				log("click layout!");
//				if(multipleSelect){
//					toggleSelection(holder);
//				}

				((RecentChatsFragmentLollipop) fragment).itemClick(currentPosition);

				break;
			}
		}
	}

	public void setStatus(int position, ViewHolderChatList holder){
		log("setStatus");
		if(holder == null){
			holder = (ViewHolderChatList) listFragment.findViewHolderForAdapterPosition(position);
		}

		if(holder!=null){
			MegaChatListItem chat = chats.get(position);
			if(chat!=null){
				int state = chat.getOnlineStatus();
				if(state == MegaChatApi.STATUS_ONLINE){
					log("This user is connected: "+chat.getTitle());
					holder.contactStateIcon.setImageDrawable(ContextCompat.getDrawable(context, R.drawable.circle_status_contact_connected));
				}
				else{
					log("This user status is: "+state+  " " + chat.getTitle());
					holder.contactStateIcon.setImageDrawable(ContextCompat.getDrawable(context, R.drawable.circle_status_contact_not_connected));
				}
			}
			else{
				log("Chat is NULL");
			}
		}
	}

	public void setTitle(int position, ViewHolderChatList holder) {
		log("setTitle");
		if (holder == null) {
			holder = (ViewHolderChatList) listFragment.findViewHolderForAdapterPosition(position);
		}

		if(holder!=null){
			MegaChatListItem chat = chats.get(position);
<<<<<<< HEAD

			String title = chat.getTitle();
			if(title!=null){
				if(title.isEmpty()){
					log("Chat title is empty");
				}
				else{
					if(title.trim().length()<=0){
						log("Chat title is length < 0");
					}
					else{
						log("Chat TITLE: "+title);
					}
				}
			}
			else{
				log("Chat title is NULL");
			}

			holder.textViewContactName.setText(title);
=======
			log("ChatRoom title: "+chat.getTitle());
			log("chat timestamp: "+chat.getLastTimestamp());
			String date = TimeChatUtils.formatDateAndTime(chat.getLastTimestamp(), TimeChatUtils.DATE_LONG_FORMAT);
			log("date timestamp: "+date);
			holder.textViewContactName.setText(chat.getTitle());
>>>>>>> f6889bfc
			if(!chat.isGroup()){
				holder.fullName = title;
			}
			else{
				if (title.length() > 0){
					String chatTitle = title.trim();
					String firstLetter = chatTitle.charAt(0) + "";
					firstLetter = firstLetter.toUpperCase(Locale.getDefault());
					holder.contactInitialLetter.setText(firstLetter);
				}

				createGroupChatAvatar(holder);
			}
		}
	}

	public void setTs(int position, ViewHolderChatList holder) {
		log("setTs");

		if (holder == null) {
			holder = (ViewHolderChatList) listFragment.findViewHolderForAdapterPosition(position);
		}

		if(holder!=null){
			MegaChatListItem chat = chats.get(position);

			int messageType = chat.getLastMessageType();

			if(messageType==MegaChatMessage.TYPE_INVALID) {
				holder.textViewDate.setVisibility(View.GONE);
			}
			else{
				log("ChatRoom title: "+chat.getTitle());
				log("chat timestamp: "+chat.getLastTimestamp());
				String date = TimeChatUtils.formatDateAndTime(chat.getLastTimestamp(), TimeChatUtils.DATE_LONG_FORMAT);
				log("date timestamp: "+date);
				holder.textViewDate.setText(date);
				holder.textViewDate.setVisibility(View.VISIBLE);
			}
		}
		else{
			log("holder is NULL");
		}
	}

	public void setPendingMessages(int position, ViewHolderChatList holder){
		log("setPendingMessages");
		if(holder == null){
			holder = (ViewHolderChatList) listFragment.findViewHolderForAdapterPosition(position);
		}

		if(holder!=null){
			MegaChatListItem chat = chats.get(position);
			int unreadMessages = chat.getUnreadCount();
			log("Unread messages: "+unreadMessages);
			if(chat.getUnreadCount()!=0){
				setUnreadCount(unreadMessages, holder);
			}
			else{
				holder.layoutPendingMessages.setVisibility(View.INVISIBLE);
			}
		}
		else{
			log("Holder is NULL");
		}
	}

	public void showMuteIcon(int position){
		log("showMuteIcon");
		if(holder == null){
			holder = (ViewHolderChatList) listFragment.findViewHolderForAdapterPosition(position);
		}

		if(holder!=null){
			MegaChatListItem chatToShow = chats.get(position);

			chatPrefs = dbH.findChatPreferencesByHandle(String.valueOf(chatToShow.getChatId()));
			if(chatPrefs!=null) {
				log("Chat prefs exists!!!");
				boolean notificationsEnabled = true;
				if (chatPrefs.getNotificationsEnabled() != null) {
					notificationsEnabled = Boolean.parseBoolean(chatPrefs.getNotificationsEnabled());
				}

				if (!notificationsEnabled) {
					log("Chat is MUTE");
					holder.muteIcon.setVisibility(View.VISIBLE);
				}
				else{
					log("Chat with notifications enabled!!");
					holder.muteIcon.setVisibility(View.GONE);
				}
			}
			else{
				log("Chat prefs is NULL");
				holder.muteIcon.setVisibility(View.GONE);
			}
			notifyItemChanged(position);
		}
	}

	public void setLastMessage(int position, ViewHolderChatList holder){
		log("setLastMessage");
		if(holder == null){
			holder = (ViewHolderChatList) listFragment.findViewHolderForAdapterPosition(position);
		}

		if(holder!=null){
			MegaChatListItem chat = chats.get(position);

			int messageType = chat.getLastMessageType();
			String lastMessageString = chat.getLastMessage();

			switch(messageType){
				case MegaChatMessage.TYPE_INVALID:{
					holder.textViewContent.setText(context.getString(R.string.no_conversation_history));
					holder.textViewContent.setTextColor(ContextCompat.getColor(context, R.color.file_list_second_row));
					holder.textViewDate.setVisibility(View.GONE);
					break;
				}
				case MegaChatMessage.TYPE_NORMAL:{

					if(lastMessageString==null){
						lastMessageString = "Mensaje irreconocible";
					}

					log("MegaChatMessage.TYPE_NORMAL: "+lastMessageString);

<<<<<<< HEAD
					if(lastMessage.getUserHandle()==megaChatApi.getMyUserHandle()){
=======
					if(chat.getLastMessageSender()==megaApi.getMyUser().getHandle()){
>>>>>>> f6889bfc
						log("The last message is mine");
						Spannable me = new SpannableString("Me: ");
						me.setSpan(new ForegroundColorSpan(context.getResources().getColor(R.color.file_list_first_row)), 0, me.length(), Spannable.SPAN_EXCLUSIVE_EXCLUSIVE);
						holder.textViewContent.setText(me);

						if(lastMessageString!=null) {
							Spannable myMessage = new SpannableString(lastMessageString);
							myMessage.setSpan(new ForegroundColorSpan(context.getResources().getColor(R.color.file_list_second_row)), 0, myMessage.length(), Spannable.SPAN_EXCLUSIVE_EXCLUSIVE);
							holder.textViewContent.append(myMessage);
						}
					}
					else{
						log("The last message NOT mine");
						String fullNameAction = getParticipantShortName(chat.getLastMessageSender());

						if(chat.isGroup()){
							Spannable name = new SpannableString(fullNameAction+": ");
							name.setSpan(new ForegroundColorSpan(ContextCompat.getColor(context, R.color.black)), 0, name.length(), Spannable.SPAN_EXCLUSIVE_EXCLUSIVE);
							holder.textViewContent.setText(name);

							if(chat.getUnreadCount()==0){
								log("Message READ");

								Spannable myMessage = new SpannableString(lastMessageString);
								myMessage.setSpan(new ForegroundColorSpan(ContextCompat.getColor(context, R.color.file_list_second_row)), 0, myMessage.length(), Spannable.SPAN_EXCLUSIVE_EXCLUSIVE);
								holder.textViewContent.append(myMessage);
							}
							else{
								log("Message NOt read");
								Spannable myMessage = new SpannableString(lastMessageString);
								myMessage.setSpan(new ForegroundColorSpan(ContextCompat.getColor(context, R.color.accentColor)), 0, myMessage.length(), Spannable.SPAN_EXCLUSIVE_EXCLUSIVE);
								holder.textViewContent.append(myMessage);
							}
						}
						else{
							if(chat.getUnreadCount()==0){
								log("Message READ");
								holder.textViewContent.setTextColor(ContextCompat.getColor(context, R.color.file_list_second_row));
							}
							else{
								log("Message NOt read");
								holder.textViewContent.setTextColor(ContextCompat.getColor(context, R.color.accentColor));
							}

							holder.textViewContent.setText(lastMessageString);
						}

					}

					break;
				}
				case MegaChatMessage.TYPE_ATTACHMENT:{
					log("Message type attached!!");
					holder.textViewContent.setText("Attached: "+lastMessageString);
					break;
				}
				case MegaChatMessage.TYPE_CONTACT:{
					log("Mesasge type contact!!");
					holder.textViewContent.setText("Contact: "+lastMessageString);
					break;
				}
				default:{
					holder.textViewContent.setText("Loading...");
					holder.textViewContent.setTextColor(ContextCompat.getColor(context, R.color.file_list_second_row));
					holder.textViewDate.setVisibility(View.GONE);
				}

			}
		}
		else{
			log("Holder is NULL");
		}
	}
	
	public void setChats (ArrayList<MegaChatListItem> chats){
		log("SETCONTACTS!!!!");
		this.chats = chats;
		if(chats!=null)
		{
			log("num requests: "+chats.size());
		}

		positionClicked = -1;
//		listFragment.invalidate();
		notifyDataSetChanged();
	}
	
	public String getDescription(ArrayList<MegaNode> nodes){
		int numFolders = 0;
		int numFiles = 0;
		
		for (int i=0;i<nodes.size();i++){
			MegaNode c = nodes.get(i);
			if (c.isFolder()){
				numFolders++;
			}
			else{
				numFiles++;
			}
		}
		
		String info = "";
		if (numFolders > 0){
			info = numFolders +  " " + context.getResources().getQuantityString(R.plurals.general_num_folders, numFolders);
			if (numFiles > 0){
				info = info + ", " + numFiles + " " + context.getResources().getQuantityString(R.plurals.general_num_files, numFiles);
			}
		}
		else {
			if (numFiles == 0){
				info = numFiles +  " " + context.getResources().getQuantityString(R.plurals.general_num_folders, numFolders);
			}
			else{
				info = numFiles +  " " + context.getResources().getQuantityString(R.plurals.general_num_files, numFiles);
			}
		}
		
		return info;
	}

	public void modifyChat(ArrayList<MegaChatListItem> chats, int position){
		this.chats = chats;
		notifyItemChanged(position);
	}

	public void removeChat(ArrayList<MegaChatListItem> chats, int position){
		this.chats = chats;
		notifyItemRemoved(position);
	}
	
	private static void log(String log) {
		Util.log("MegaListChatLollipopAdapter", log);
	}
}<|MERGE_RESOLUTION|>--- conflicted
+++ resolved
@@ -157,24 +157,14 @@
 			log("Chat one to one");
 			long contactHandle = chat.getPeerHandle();
 			String userHandleEncoded = MegaApiAndroid.userHandleToBase64(contactHandle);
-			if(megaApi==null){
-				log("onBindViewHolder: megaApi is Null in Offline mode");
-			}
-			MegaUser user = megaApi.getContact(userHandleEncoded);
-			if(user!=null){
-				log("User email: _"+user.getEmail() + "_"+ contactHandle+ " userHandleEncoded: "+userHandleEncoded);
-			}
-			else{
-				log("El user es NULL: "+contactHandle+ " userHandleEncoded: "+userHandleEncoded);
-			}
+
 			holder.contactMail = megaChatApi.getContactEmail(contactHandle);
-
 			if (!multipleSelect) {
 				//Multiselect OFF
 				holder.imageButtonThreeDots.setVisibility(View.VISIBLE);
 				holder.itemLayout.setBackgroundColor(Color.WHITE);
 
-				setUserAvatar(holder, user);
+				setUserAvatar(holder, userHandleEncoded);
 			} else {
 				log("Multiselect ON");
 
@@ -190,7 +180,7 @@
 					holder.imageButtonThreeDots.setVisibility(View.VISIBLE);
 					holder.itemLayout.setBackgroundColor(Color.WHITE);
 
-					setUserAvatar(holder, user);
+					setUserAvatar(holder, userHandleEncoded);
 				}
 			}
 			holder.contactStateIcon.setVisibility(View.VISIBLE);
@@ -347,10 +337,10 @@
 		}
 	}
 
-	public void setUserAvatar(ViewHolderChatList holder, MegaUser contact){
+	public void setUserAvatar(ViewHolderChatList holder, String userHandle){
 		log("setUserAvatar");
 
-		createDefaultAvatar(holder);
+		createDefaultAvatar(holder, userHandle);
 
 		ChatUserAvatarListener listener = new ChatUserAvatarListener(context, holder, this);
 
@@ -370,6 +360,14 @@
 				bitmap = BitmapFactory.decodeFile(avatar.getAbsolutePath(), bOpts);
 				if (bitmap == null) {
 					avatar.delete();
+
+					if(megaApi==null){
+						log("setUserAvatar: megaApi is Null in Offline mode");
+						return;
+					}
+
+					MegaUser contact = megaApi.getContact(holder.contactMail);
+
 					if(contact!=null){
 						if (context.getExternalCacheDir() != null){
 							megaApi.getUserAvatar(contact, context.getExternalCacheDir().getAbsolutePath() + "/" + contact.getEmail() + ".jpg", listener);
@@ -378,6 +376,9 @@
 							megaApi.getUserAvatar(contact, context.getCacheDir().getAbsolutePath() + "/" + contact.getEmail() + ".jpg", listener);
 						}
 					}
+					else{
+						log("Contact is NULL");
+					}
 				}
 				else{
 					holder.contactInitialLetter.setVisibility(View.GONE);
@@ -385,6 +386,12 @@
 				}
 			}
 			else{
+				if(megaApi==null){
+					log("setUserAvatar: megaApi is Null in Offline mode");
+					return;
+				}
+
+				MegaUser contact = megaApi.getContact(holder.contactMail);
 				if(contact!=null){
 					if (context.getExternalCacheDir() != null){
 						megaApi.getUserAvatar(contact, context.getExternalCacheDir().getAbsolutePath() + "/" + contact.getEmail() + ".jpg", listener);
@@ -393,9 +400,18 @@
 						megaApi.getUserAvatar(contact, context.getCacheDir().getAbsolutePath() + "/" + contact.getEmail() + ".jpg", listener);
 					}
 				}
+				else{
+					log("Contact is NULL");
+				}
 			}
 		}
 		else{
+			if(megaApi==null){
+				log("setUserAvatar: megaApi is Null in Offline mode");
+				return;
+			}
+
+			MegaUser contact = megaApi.getContact(holder.contactMail);
 			if(contact!=null){
 				if (context.getExternalCacheDir() != null){
 					megaApi.getUserAvatar(contact, context.getExternalCacheDir().getAbsolutePath() + "/" + contact.getEmail() + ".jpg", listener);
@@ -403,6 +419,9 @@
 				else{
 					megaApi.getUserAvatar(contact, context.getCacheDir().getAbsolutePath() + "/" + contact.getEmail() + ".jpg", listener);
 				}
+			}
+			else{
+				log("Contact is NULL");
 			}
 		}
 	}
@@ -652,7 +671,7 @@
 		}
 	}
 	
-	public void createDefaultAvatar(ViewHolderChatList holder){
+	public void createDefaultAvatar(ViewHolderChatList holder, String userHandle){
 		log("createDefaultAvatar()");
 		
 		Bitmap defaultAvatar = Bitmap.createBitmap(Constants.DEFAULT_AVATAR_WIDTH_HEIGHT,Constants.DEFAULT_AVATAR_WIDTH_HEIGHT, Bitmap.Config.ARGB_8888);
@@ -660,20 +679,13 @@
 		Paint p = new Paint();
 		p.setAntiAlias(true);
 
-		MegaUser contact = megaApi.getContact(holder.contactMail);
-		if(contact!=null){
-			String color = megaApi.getUserAvatarColor(contact);
-			if(color!=null){
-				log("The color to set the avatar is "+color);
-				p.setColor(Color.parseColor(color));
-			}
-			else{
-				log("Default color to the avatar");
-				p.setColor(context.getResources().getColor(R.color.lollipop_primary_color));
-			}
+		String color = megaApi.getUserAvatarColor(userHandle);
+		if(color!=null){
+			log("The color to set the avatar is "+color);
+			p.setColor(Color.parseColor(color));
 		}
 		else{
-			log("Contact is NULL");
+			log("Default color to the avatar");
 			p.setColor(context.getResources().getColor(R.color.lollipop_primary_color));
 		}
 
@@ -930,48 +942,32 @@
 		}
 
 		if(holder!=null){
+
 			MegaChatListItem chat = chats.get(position);
-<<<<<<< HEAD
-
 			String title = chat.getTitle();
+
 			if(title!=null){
-				if(title.isEmpty()){
-					log("Chat title is empty");
+				log("ChatRoom title: "+title);
+				log("chat timestamp: "+chat.getLastTimestamp());
+				String date = TimeChatUtils.formatDateAndTime(chat.getLastTimestamp(), TimeChatUtils.DATE_LONG_FORMAT);
+				log("date timestamp: "+date);
+				holder.textViewContactName.setText(title);
+
+				if(!chat.isGroup()){
+					holder.fullName = title;
 				}
 				else{
-					if(title.trim().length()<=0){
-						log("Chat title is length < 0");
-					}
-					else{
-						log("Chat TITLE: "+title);
-					}
-				}
-			}
-			else{
-				log("Chat title is NULL");
-			}
-
-			holder.textViewContactName.setText(title);
-=======
-			log("ChatRoom title: "+chat.getTitle());
-			log("chat timestamp: "+chat.getLastTimestamp());
-			String date = TimeChatUtils.formatDateAndTime(chat.getLastTimestamp(), TimeChatUtils.DATE_LONG_FORMAT);
-			log("date timestamp: "+date);
-			holder.textViewContactName.setText(chat.getTitle());
->>>>>>> f6889bfc
-			if(!chat.isGroup()){
-				holder.fullName = title;
-			}
-			else{
-				if (title.length() > 0){
-					String chatTitle = title.trim();
-					String firstLetter = chatTitle.charAt(0) + "";
-					firstLetter = firstLetter.toUpperCase(Locale.getDefault());
-					holder.contactInitialLetter.setText(firstLetter);
-				}
-
-				createGroupChatAvatar(holder);
-			}
+					if (title.length() > 0){
+						String chatTitle = title.trim();
+						String firstLetter = chatTitle.charAt(0) + "";
+						firstLetter = firstLetter.toUpperCase(Locale.getDefault());
+						holder.contactInitialLetter.setText(firstLetter);
+					}
+
+					createGroupChatAvatar(holder);
+				}
+			}
+
 		}
 	}
 
@@ -1082,16 +1078,13 @@
 				case MegaChatMessage.TYPE_NORMAL:{
 
 					if(lastMessageString==null){
-						lastMessageString = "Mensaje irreconocible";
+						lastMessageString = context.getString(R.string.error_message_unrecognizable);
 					}
 
 					log("MegaChatMessage.TYPE_NORMAL: "+lastMessageString);
 
-<<<<<<< HEAD
-					if(lastMessage.getUserHandle()==megaChatApi.getMyUserHandle()){
-=======
-					if(chat.getLastMessageSender()==megaApi.getMyUser().getHandle()){
->>>>>>> f6889bfc
+					if(chat.getLastMessageSender()==megaChatApi.getMyUserHandle()){
+
 						log("The last message is mine");
 						Spannable me = new SpannableString("Me: ");
 						me.setSpan(new ForegroundColorSpan(context.getResources().getColor(R.color.file_list_first_row)), 0, me.length(), Spannable.SPAN_EXCLUSIVE_EXCLUSIVE);
