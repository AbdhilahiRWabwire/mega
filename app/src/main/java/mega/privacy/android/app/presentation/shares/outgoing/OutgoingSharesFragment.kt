package mega.privacy.android.app.presentation.shares.outgoing

import android.os.Bundle
import android.view.LayoutInflater
import android.view.Menu
import android.view.MenuItem
import android.view.View
import android.view.ViewGroup
import androidx.appcompat.app.AppCompatActivity
import androidx.appcompat.view.ActionMode
import androidx.fragment.app.activityViewModels
import androidx.lifecycle.Lifecycle
import androidx.lifecycle.lifecycleScope
import androidx.lifecycle.repeatOnLifecycle
import dagger.hilt.android.AndroidEntryPoint
import kotlinx.coroutines.launch
import mega.privacy.android.app.R
import mega.privacy.android.app.components.NewGridRecyclerView
import mega.privacy.android.app.main.adapters.MegaNodeAdapter
import mega.privacy.android.app.presentation.manager.model.SharesTab
import mega.privacy.android.app.presentation.manager.model.Tab
import mega.privacy.android.app.presentation.shares.MegaNodeBaseFragment
import mega.privacy.android.app.utils.CloudStorageOptionControlUtil
import mega.privacy.android.app.utils.Constants
import mega.privacy.android.app.utils.Constants.ORDER_CLOUD
import mega.privacy.android.app.utils.Constants.ORDER_OTHERS
import mega.privacy.android.app.utils.MegaNodeUtil.areAllFileNodesAndNotTakenDown
import mega.privacy.android.app.utils.MegaNodeUtil.areAllNotTakenDown
import mega.privacy.android.app.utils.MegaNodeUtil.canMoveToRubbish
import mega.privacy.android.app.utils.Util
import mega.privacy.android.domain.entity.SortOrder
import nz.mega.sdk.MegaApiJava.INVALID_HANDLE
import nz.mega.sdk.MegaError
import nz.mega.sdk.MegaNode
import nz.mega.sdk.MegaShare
import timber.log.Timber

/**
 * Outgoing shares page
 */
@AndroidEntryPoint
class OutgoingSharesFragment : MegaNodeBaseFragment() {

    private val viewModel by activityViewModels<OutgoingSharesViewModel>()

    private fun state() = viewModel.state.value

    /**
     * onCreateView
     */
    override fun onCreateView(
        inflater: LayoutInflater,
        container: ViewGroup?,
        savedInstanceState: Bundle?,
    ): View? {
        super.onCreateView(inflater, container, savedInstanceState)

        if (megaApi.rootNode == null)
            return null

        val view =
            if (managerActivity?.isList == true) getListView(inflater, container)
            else getGridView(inflater, container)

        initAdapter()

        return view
    }

    /**
     * onViewCreated
     */
    override fun onViewCreated(view: View, savedInstanceState: Bundle?) {
        super.onViewCreated(view, savedInstanceState)

        setupObservers()
    }

    /**
     * activateActionMode
     */
    override fun activateActionMode() {
        if (adapter?.isMultipleSelect == true) return

        super.activateActionMode()
        actionMode =
            (requireActivity() as AppCompatActivity).startSupportActionMode(
                ActionBarCallBack(SharesTab.OUTGOING_TAB)
            )
    }

    override fun itemClick(position: Int) {
        val actualPosition = position - 1

        when {
            // select mode
            adapter?.isMultipleSelect == true -> {
                adapter?.toggleSelection(position)
                val selectedNodes = adapter?.selectedNodes
                if ((selectedNodes?.size ?: 0) > 0)
                    updateActionModeTitle()
            }

            // click on a folder
            state().nodes[actualPosition].isFolder ->
                navigateToFolder(state().nodes[actualPosition])

            // click on a file
            else ->
                openFile(
                    state().nodes[actualPosition],
                    Constants.OUTGOING_SHARES_ADAPTER,
                    actualPosition
                )
        }
    }

    override fun navigateToFolder(node: MegaNode) {
        Timber.d("Is folder deep: %s", state().outgoingTreeDepth)

        val lastFirstVisiblePosition: Int = when {
            managerActivity?.isList == true ->
                mLayoutManager?.findFirstCompletelyVisibleItemPosition() ?: 0

            (recyclerView as NewGridRecyclerView).findFirstCompletelyVisibleItemPosition() == -1 ->
                (recyclerView as NewGridRecyclerView).findFirstVisibleItemPosition()

            else ->
                (recyclerView as NewGridRecyclerView).findFirstCompletelyVisibleItemPosition()
        }

        viewModel.pushToLastPositionStack(lastFirstVisiblePosition)
        viewModel.increaseOutgoingTreeDepth(node.handle)
        recyclerView?.scrollToPosition(0)
        checkScroll()
    }

    override fun onBackPressed(): Int {
        Timber.d("deepBrowserTree: %s", managerActivity?.deepBrowserTreeOutgoing)

        if (adapter == null)
            return 0

        managerActivity?.invalidateOptionsMenu()

        return when {
            state().outgoingTreeDepth == 1 -> {
                Timber.d("deepBrowserTree==1")
                viewModel.resetOutgoingTreeDepth()

                val lastVisiblePosition = viewModel.popLastPositionStack()

                lastVisiblePosition.takeIf { it > 0 }?.let {
                    if (managerActivity?.isList == true)
                        mLayoutManager?.scrollToPositionWithOffset(it, 0)
                    else
                        gridLayoutManager?.scrollToPositionWithOffset(it, 0)
                }

                recyclerView?.visibility = View.VISIBLE
                emptyImageView?.visibility = View.GONE
                emptyLinearLayout?.visibility = View.GONE
                3
            }

            state().outgoingTreeDepth > 1 -> {
                Timber.d("deepTree>1")

                state().outgoingParentHandle?.let { parentHandle ->
                    recyclerView?.visibility = View.VISIBLE
                    emptyImageView?.visibility = View.GONE
                    emptyLinearLayout?.visibility = View.GONE
                    viewModel.decreaseOutgoingTreeDepth(parentHandle)

                    val lastVisiblePosition = viewModel.popLastPositionStack()

                    lastVisiblePosition.takeIf { it > 0 }?.let {
                        if (managerActivity?.isList == true)
                            mLayoutManager?.scrollToPositionWithOffset(it, 0)
                        else
                            gridLayoutManager?.scrollToPositionWithOffset(it, 0)
                    }
                }

                2
            }

            else -> {
                Timber.d("ELSE deepTree")
                viewModel.resetOutgoingTreeDepth()
                0
            }
        }
    }

    override fun showSortByPanel() {
        val orderType = when (state().outgoingTreeDepth) {
            0 -> ORDER_OTHERS
            else -> ORDER_CLOUD
        }
        managerActivity?.showNewSortByPanel(orderType)
    }

    override val viewerFrom: Int = Constants.VIEWER_FROM_OUTGOING_SHARES
    override val currentSharesTab: SharesTab = SharesTab.OUTGOING_TAB
    override val sortOrder: SortOrder
        get() = state().sortOrder
    override val parentHandle: Long
        get() = state().outgoingHandle

    /**
     * Setup ViewModel observers
     */
    private fun setupObservers() {
        viewLifecycleOwner.lifecycleScope.launch {
            viewLifecycleOwner.repeatOnLifecycle(Lifecycle.State.RESUMED) {
                viewModel.state.collect {
                    Timber.d("Collect ui state")

                    // If the nodes are loading, don't display the UI
                    if (it.isLoading) {
                        recyclerView?.visibility = View.GONE
                        hideTabs(true)
                        return@collect
                    }

                    hideTabs(!it.isFirstNavigationLevel())

                    managerActivity?.showFabButton()
                    managerActivity?.invalidateOptionsMenu()
                    managerActivity?.setToolbarTitle()

                    visibilityFastScroller()
                    hideActionMode()
                    setEmptyView(it.isInvalidHandle)
<<<<<<< HEAD
                    adapter?.setMandatoryFingerprintVerificationValue(it.isMandatoryFingerprintVerificationNeeded)
                    adapter?.setUnverifiedOutgoingNodeHandles(it.unVerifiedOutgoingNodeHandles)
                    updateNodes(it.nodes)
=======
>>>>>>> 47b556e6
                }
            }
        }
    }

    /**
     * Update displayed nodes
     *
     * @param nodes the list of nodes to display
     */
    private fun updateNodes(nodes: List<MegaNode>) {
        val mutableListNodes = ArrayList(nodes)
        adapter?.setNodes(mutableListNodes)
    }

    /**
     * Initialize the adapter
     */
    private fun initAdapter() {
        if (adapter == null) {
            adapter = MegaNodeAdapter(
                requireActivity(),
                this,
                state().nodes,
                state().outgoingHandle,
                recyclerView,
                Constants.OUTGOING_SHARES_ADAPTER,
                if (managerActivity?.isList == true) MegaNodeAdapter.ITEM_VIEW_TYPE_LIST
                else MegaNodeAdapter.ITEM_VIEW_TYPE_GRID,
                sortByHeaderViewModel
            )
        } else {
            adapter?.parentHandle = state().outgoingHandle
            adapter?.setListFragment(recyclerView)
        }
        if (managerActivity?.isList == false)
            gridLayoutManager?.spanSizeLookup =
                gridLayoutManager?.spanCount?.let { adapter?.getSpanSizeLookup(it) }

        adapter?.isMultipleSelect = false
        recyclerView?.adapter = adapter
    }

    /**
     * Hide/Show shares tab
     *
     * @param hide true if needs to hide shares tabs
     */
    private fun hideTabs(hide: Boolean) {
        managerActivity?.hideTabs(hide, SharesTab.OUTGOING_TAB)
    }

    /**
     * Set the empty view and message depending if the handle is valid or not
     *
     * @param isInvalidHandle true if the handle is invalid
     */
    private fun setEmptyView(isInvalidHandle: Boolean) {
        var textToShow: String? = null

        if (isInvalidHandle) {
            if (Util.isScreenInPortrait(requireContext())) {
                emptyImageView?.setImageResource(R.drawable.empty_outgoing_portrait)
            } else {
                emptyImageView?.setImageResource(R.drawable.empty_outgoing_landscape)
            }
            textToShow = requireContext().getString(R.string.context_empty_outgoing)
        }
        setFinalEmptyView(textToShow)
    }

    private inner class ActionBarCallBack(currentTab: Tab) : BaseActionBarCallBack(currentTab) {
        override fun onPrepareActionMode(actionMode: ActionMode, menu: Menu): Boolean {
            super.onPrepareActionMode(actionMode, menu)
            val control = CloudStorageOptionControlUtil.Control()
            if (selected.size == 1 && !selected[0].isTakenDown) {
                if (megaApi.checkAccessErrorExtended(selected[0], MegaShare.ACCESS_OWNER).errorCode
                    == MegaError.API_OK
                ) {
                    if (selected[0].isExported) {
                        control.manageLink().setVisible(true).showAsAction =
                            MenuItem.SHOW_AS_ACTION_ALWAYS
                        control.removeLink().isVisible = true
                    } else {
                        control.link.setVisible(true).showAsAction = MenuItem.SHOW_AS_ACTION_ALWAYS
                    }
                }
                if (selected[0].isFolder) {
                    control.shareFolder().setVisible(true).showAsAction =
                        MenuItem.SHOW_AS_ACTION_ALWAYS
                }
                if (selected[0].isOutShare) {
                    control.removeShare().isVisible = true
                }
            }
            val areAllNotTakenDown = selected.areAllNotTakenDown()
            if (areAllNotTakenDown) {
                if (state().outgoingHandle == INVALID_HANDLE) {
                    control.removeShare().setVisible(true).showAsAction =
                        MenuItem.SHOW_AS_ACTION_ALWAYS
                }
                control.shareOut().setVisible(true).showAsAction = MenuItem.SHOW_AS_ACTION_ALWAYS
                if (state().outgoingTreeDepth > 0) {
                    if (areAllFileNodesAndNotTakenDown(selected)) {
                        control.sendToChat().setVisible(true).showAsAction =
                            MenuItem.SHOW_AS_ACTION_ALWAYS
                    }
                }
                control.copy().isVisible = true
                if (control.alwaysActionCount() < CloudStorageOptionControlUtil.MAX_ACTION_COUNT) {
                    control.copy().showAsAction = MenuItem.SHOW_AS_ACTION_ALWAYS
                } else {
                    control.copy().showAsAction = MenuItem.SHOW_AS_ACTION_NEVER
                }
            } else {
                control.saveToDevice().isVisible = false
            }
            if (selected.size == 1
                && megaApi.checkAccessErrorExtended(
                    selected[0],
                    MegaShare.ACCESS_FULL
                ).errorCode == MegaError.API_OK
            ) {
                control.rename().isVisible = true
                if (control.alwaysActionCount() < CloudStorageOptionControlUtil.MAX_ACTION_COUNT) {
                    control.rename().showAsAction = MenuItem.SHOW_AS_ACTION_ALWAYS
                } else {
                    control.rename().showAsAction = MenuItem.SHOW_AS_ACTION_NEVER
                }
            }
            control.selectAll().isVisible = notAllNodesSelected()
            control.trash().isVisible = canMoveToRubbish(selected)

            // If there is at least one Backup folder found, then apply read-only restrictions
            // for all selected items
            if (selected.any { node -> megaApi.isInInbox(node) }) {
                control.rename().isVisible = false
                control.move().isVisible = false
                control.trash().isVisible = false
            }

            CloudStorageOptionControlUtil.applyControl(menu, control)
            return true
        }
    }
}<|MERGE_RESOLUTION|>--- conflicted
+++ resolved
@@ -233,12 +233,9 @@
                     visibilityFastScroller()
                     hideActionMode()
                     setEmptyView(it.isInvalidHandle)
-<<<<<<< HEAD
                     adapter?.setMandatoryFingerprintVerificationValue(it.isMandatoryFingerprintVerificationNeeded)
                     adapter?.setUnverifiedOutgoingNodeHandles(it.unVerifiedOutgoingNodeHandles)
                     updateNodes(it.nodes)
-=======
->>>>>>> 47b556e6
                 }
             }
         }
