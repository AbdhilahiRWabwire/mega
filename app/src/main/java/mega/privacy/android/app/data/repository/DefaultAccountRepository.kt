--- conflicted
+++ resolved
@@ -5,11 +5,6 @@
 import kotlinx.coroutines.flow.map
 import kotlinx.coroutines.flow.mapNotNull
 import kotlinx.coroutines.withContext
-<<<<<<< HEAD
-import mega.privacy.android.app.DatabaseHandler
-import mega.privacy.android.app.UserCredentials
-=======
->>>>>>> 581d67df
 import mega.privacy.android.app.data.extensions.failWithError
 import mega.privacy.android.app.data.extensions.failWithException
 import mega.privacy.android.app.data.extensions.isType
@@ -17,10 +12,7 @@
 import mega.privacy.android.app.data.gateway.MonitorMultiFactorAuth
 import mega.privacy.android.app.data.gateway.api.MegaApiGateway
 import mega.privacy.android.app.data.gateway.api.MegaChatApiGateway
-<<<<<<< HEAD
-=======
 import mega.privacy.android.app.data.gateway.api.MegaLocalStorageGateway
->>>>>>> 581d67df
 import mega.privacy.android.app.data.mapper.UserUpdateMapper
 import mega.privacy.android.app.data.model.GlobalUpdate
 import mega.privacy.android.app.di.IoDispatcher
@@ -59,11 +51,7 @@
     private val monitorMultiFactorAuth: MonitorMultiFactorAuth,
     @IoDispatcher private val ioDispatcher: CoroutineDispatcher,
     private val userUpdateMapper: UserUpdateMapper,
-<<<<<<< HEAD
-    private val dbH: DatabaseHandler,
-=======
     private val localStorageGateway: MegaLocalStorageGateway,
->>>>>>> 581d67df
 ) : AccountRepository {
     override suspend fun getUserAccount(): UserAccount = withContext(ioDispatcher) {
         val user = megaApiGateway.getLoggedInUser()
@@ -159,12 +147,8 @@
         megaApiGateway.getNumUnreadUserAlerts()
     }
 
-<<<<<<< HEAD
-    override suspend fun getCredentials(): UserCredentials? = dbH.credentials
-=======
     override suspend fun getSession(): String? =
         localStorageGateway.getUserCredentials()?.session
->>>>>>> 581d67df
 
     override fun retryPendingConnections(disconnect: Boolean) {
         megaApiGateway.retryPendingConnections()
