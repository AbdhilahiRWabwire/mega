package mega.privacy.android.app.receivers;

import android.content.BroadcastReceiver;
import android.content.Context;
import android.content.Intent;
import android.net.ConnectivityManager;
import android.net.NetworkInfo;
import android.os.Build;
import android.os.Handler;

import java.util.ArrayList;
import java.util.List;

import mega.privacy.android.app.CameraSyncService;
import mega.privacy.android.app.MegaApplication;
import mega.privacy.android.app.utils.Util;
import nz.mega.sdk.MegaApiAndroid;
import nz.mega.sdk.MegaChatApiAndroid;

public class NetworkStateReceiver extends BroadcastReceiver {

    protected List<NetworkStateReceiverListener> listeners;
    protected Boolean connected;

    Handler handler = new Handler();

    private MegaChatApiAndroid megaChatApi;
    private MegaApiAndroid megaApi;

    public NetworkStateReceiver() {
        listeners = new ArrayList<NetworkStateReceiverListener>();
        connected = null;
    }

    public void onReceive(Context context, Intent intent) {
        if(intent == null || intent.getExtras() == null)
            return;

        final Context c = context;

        ConnectivityManager manager = (ConnectivityManager) context.getSystemService(Context.CONNECTIVITY_SERVICE);
        NetworkInfo ni = manager.getActiveNetworkInfo();

        if(ni != null && ni.getState() == NetworkInfo.State.CONNECTED) {

            log("getState = "+ni.getState());
            MegaApplication mApplication = ((MegaApplication)context.getApplicationContext());
            megaApi = mApplication.getMegaApi();

            if(Util.isChatEnabled()){
                megaChatApi = mApplication.getMegaChatApi();
            }
            else{
                megaChatApi=null;
            }

            String previousIP = mApplication.getLocalIpAddress();
            String currentIP = Util.getLocalIpAddress();
            if (previousIP == null || (previousIP.length() == 0) || (previousIP.compareTo("127.0.0.1") == 0))
            {
                mApplication.setLocalIpAddress(currentIP);
            }
            else if ((currentIP != null) && (currentIP.length() != 0) && (currentIP.compareTo("127.0.0.1") != 0) && (currentIP.compareTo(previousIP) != 0))
            {
                mApplication.setLocalIpAddress(currentIP);
                log("reconnect and retryPendingConnections");
                megaApi.reconnect();

                if (megaChatApi != null){
                    megaChatApi.retryPendingConnections(true, null);
                }
            }
            else{

                log("retryPendingConnections");
                megaApi.retryPendingConnections();

                if (megaChatApi != null){
                    megaChatApi.retryPendingConnections(false, null);
                }
            }

            connected = true;
            handler.postDelayed(new Runnable() {

                @Override
                public void run() {
<<<<<<< HEAD
                    log("Now I start the service");
                    if (Build.VERSION.SDK_INT < Build.VERSION_CODES.O) {
                        c.startService(new Intent(c, CameraSyncService.class));
                    }
=======
                    log("Start CameraSyncService");
                    c.startService(new Intent(c, CameraSyncService.class));
                    handler.removeCallbacksAndMessages(null);
>>>>>>> e158bf94
                }
            }, 2 * 1000);
        } else if(intent.getBooleanExtra(ConnectivityManager.EXTRA_NO_CONNECTIVITY,Boolean.FALSE)) {
            connected = false;
        }

        notifyStateToAll();
    }

    private void notifyStateToAll() {
        for(NetworkStateReceiverListener listener : listeners)
            notifyState(listener);
    }

    private void notifyState(NetworkStateReceiverListener listener) {
        if(connected == null || listener == null)
            return;

        if(connected == true)
            listener.networkAvailable();
        else
            listener.networkUnavailable();
    }

    public void addListener(NetworkStateReceiverListener l) {
        listeners.add(l);
        notifyState(l);
    }

    public void removeListener(NetworkStateReceiverListener l) {
        listeners.remove(l);
    }

    public interface NetworkStateReceiverListener {
        public void networkAvailable();
        public void networkUnavailable();
    }

    public static void log(String message) {
        Util.log("NetworkStateReceiver", message);
    }
}<|MERGE_RESOLUTION|>--- conflicted
+++ resolved
@@ -85,16 +85,11 @@
 
                 @Override
                 public void run() {
-<<<<<<< HEAD
                     log("Now I start the service");
                     if (Build.VERSION.SDK_INT < Build.VERSION_CODES.O) {
                         c.startService(new Intent(c, CameraSyncService.class));
                     }
-=======
-                    log("Start CameraSyncService");
-                    c.startService(new Intent(c, CameraSyncService.class));
                     handler.removeCallbacksAndMessages(null);
->>>>>>> e158bf94
                 }
             }, 2 * 1000);
         } else if(intent.getBooleanExtra(ConnectivityManager.EXTRA_NO_CONNECTIVITY,Boolean.FALSE)) {
