--- conflicted
+++ resolved
@@ -9,14 +9,6 @@
 import android.app.Activity;
 import android.content.Context;
 import android.graphics.Bitmap;
-<<<<<<< HEAD
-
-import androidx.annotation.NonNull;
-import androidx.annotation.Nullable;
-import androidx.recyclerview.widget.RecyclerView;
-import androidx.recyclerview.widget.RecyclerView.ViewHolder;
-=======
->>>>>>> 3f26ba2a
 import android.util.DisplayMetrics;
 import android.util.SparseBooleanArray;
 import android.util.TypedValue;
@@ -50,179 +42,6 @@
 import nz.mega.sdk.MegaShare;
 import timber.log.Timber;
 
-<<<<<<< HEAD
-import static mega.privacy.android.app.utils.Constants.INVALID_POSITION;
-import static mega.privacy.android.app.utils.LogUtil.*;
-import static mega.privacy.android.app.utils.MegaNodeUtil.getFileInfo;
-import static mega.privacy.android.app.utils.ThumbnailUtils.*;
-import static mega.privacy.android.app.utils.Util.*;
-
-public class VersionsFileAdapter extends RecyclerView.Adapter<VersionsFileAdapter.ViewHolderVersion> implements OnClickListener, View.OnLongClickListener, DragThumbnailGetter {
-
-	public static final int ITEM_VIEW_TYPE_LIST = 0;
-	public static final int ITEM_VIEW_TYPE_GRID = 1;
-
-	Context context;
-	MegaApiAndroid megaApi;
-
-	ArrayList<MegaNode> nodes;
-
-	long parentHandle = -1;
-	DisplayMetrics outMetrics;
-
-	private SparseBooleanArray selectedItems;
-
-	RecyclerView listFragment;
-
-	boolean multipleSelect;
-
-	@Override
-	public int getNodePosition(long handle) {
-		for (int i = 0; i < nodes.size(); i++) {
-			MegaNode node = nodes.get(i);
-			if (node != null && node.getHandle() == handle) {
-				return i;
-			}
-		}
-
-		return INVALID_POSITION;
-	}
-
-	@Nullable
-	@Override
-	public View getThumbnail(@NonNull ViewHolder viewHolder) {
-		return viewHolder.itemView;
-	}
-
-	/* public static view holder class */
-	public static class ViewHolderVersion extends ViewHolder {
-
-		public ViewHolderVersion(View v) {
-			super(v);
-		}
-
-		public TextView textViewFileName;
-		public TextView textViewFileSize;
-		public long document;
-		public ImageView imageView;
-		public RelativeLayout itemLayout;
-		public RelativeLayout threeDotsLayout;
-		public RelativeLayout headerLayout;
-		public TextView titleHeader;
-		public TextView sizeHeader;
-	}
-
-	public void toggleAllSelection(int pos) {
-		logDebug("Position: " + pos);
-		final int positionToflip = pos;
-
-		if (selectedItems.get(pos, false)) {
-			logDebug("Delete pos: " + pos);
-			selectedItems.delete(pos);
-		}
-		else {
-			logDebug("PUT pos: " + pos);
-			selectedItems.put(pos, true);
-		}
-
-		VersionsFileAdapter.ViewHolderVersion view = (VersionsFileAdapter.ViewHolderVersion) listFragment.findViewHolderForLayoutPosition(pos);
-		if(view!=null){
-			logDebug("Start animation: " + pos + " multiselection state: " + isMultipleSelect());
-			Animation flipAnimation = AnimationUtils.loadAnimation(context, R.anim.multiselect_flip);
-			flipAnimation.setAnimationListener(new Animation.AnimationListener() {
-				@Override
-				public void onAnimationStart(Animation animation) {
-
-				}
-
-				@Override
-				public void onAnimationEnd(Animation animation) {
-					logDebug("onAnimationEnd");
-					if (selectedItems.size() <= 0){
-						logDebug("hideMultipleSelect");
-						((VersionsFileActivity) context).hideMultipleSelect();
-					}
-					logDebug("notified item changed");
-					notifyItemChanged(positionToflip);
-				}
-
-				@Override
-				public void onAnimationRepeat(Animation animation) {
-
-				}
-			});
-			view.imageView.startAnimation(flipAnimation);
-		}
-		else{
-			logWarning("NULL view pos: " + positionToflip);
-			notifyItemChanged(pos);
-		}
-
-	}
-
-	public void toggleSelection(int pos) {
-		logDebug("Position: " + pos);
-
-		if (selectedItems.get(pos, false)) {
-			logDebug("Delete pos: " + pos);
-			selectedItems.delete(pos);
-		}
-		else {
-			logDebug("PUT pos: " + pos);
-			selectedItems.put(pos, true);
-		}
-		notifyItemChanged(pos);
-
-		VersionsFileAdapter.ViewHolderVersion view = (VersionsFileAdapter.ViewHolderVersion) listFragment.findViewHolderForLayoutPosition(pos);
-		if(view!=null){
-			logDebug("Start animation: " + pos);
-			Animation flipAnimation = AnimationUtils.loadAnimation(context, R.anim.multiselect_flip);
-			flipAnimation.setAnimationListener(new Animation.AnimationListener() {
-				@Override
-				public void onAnimationStart(Animation animation) {
-
-				}
-
-				@Override
-				public void onAnimationEnd(Animation animation) {
-					if (selectedItems.size() <= 0){
-						((VersionsFileActivity) context).hideMultipleSelect();
-					}
-				}
-
-				@Override
-				public void onAnimationRepeat(Animation animation) {
-
-				}
-			});
-
-			view.imageView.startAnimation(flipAnimation);
-
-		}
-		else{
-			logWarning("View is null - not animation");
-		}
-	}
-
-	public void selectAll(){
-		for (int i= 0; i<this.getItemCount();i++){
-			if(!isItemChecked(i)){
-				toggleAllSelection(i);
-			}
-		}
-	}
-
-	public void clearSelections() {
-		logDebug("clearSelections");
-		for (int i= 0; i<this.getItemCount();i++){
-			if(isItemChecked(i)){
-				toggleAllSelection(i);
-			}
-		}
-	}
-
-	private boolean isItemChecked(int position) {
-=======
 public class VersionsFileAdapter extends RecyclerView.Adapter<VersionsFileAdapter.ViewHolderVersion> implements OnClickListener, View.OnLongClickListener, DragThumbnailGetter {
 
     public static final int ITEM_VIEW_TYPE_LIST = 0;
@@ -384,7 +203,6 @@
     }
 
     private boolean isItemChecked(int position) {
->>>>>>> 3f26ba2a
         return selectedItems.get(position);
     }
 
