--- conflicted
+++ resolved
@@ -126,11 +126,7 @@
 
         // Session status has changed
         if (session.hasChanged(MegaChatSession.CHANGE_TYPE_STATUS)) {
-<<<<<<< HEAD
-            logDebug("Session status changed, current status is ${sessionStatusToString(session.status)}, of participant with clientID ${session.clientid}")
-=======
             Timber.d("Session status changed, current status is ${sessionStatusToString(session.status)}, of participant with clientID ${session.clientid}")
->>>>>>> 3f26ba2a
             sendSessionEvent(session, call)
         }
 
@@ -207,14 +203,6 @@
      * @param api MegaChatApiJava
      */
     private fun checkFirstParticipant(api: MegaChatApiJava, call: MegaChatCall) {
-<<<<<<< HEAD
-        if (call.hasLocalAudio() && call.status == CALL_STATUS_IN_PROGRESS &&
-                MegaApplication.getChatManagement().isRequestSent(call.callId)
-        ) {
-            api.getChatRoom(call.chatid)?.let { chat ->
-                if (chat.isMeeting || chat.isGroup) {
-                    if(customCountDownTimer == null) {
-=======
         api.getChatRoom(call.chatid)?.let { chat ->
             if (chat.isMeeting || chat.isGroup) {
                 if (call.hasLocalAudio() && call.status == CALL_STATUS_IN_PROGRESS &&
@@ -222,19 +210,14 @@
                 ) {
                     stopCountDown()
                     if (customCountDownTimer == null) {
->>>>>>> 3f26ba2a
                         val timerLiveData: MutableLiveData<Boolean> = MutableLiveData()
                         customCountDownTimer = CustomCountDownTimer(timerLiveData)
 
                         timerLiveData.observeOnce { counterState ->
                             counterState?.let { isFinished ->
                                 if (isFinished) {
-<<<<<<< HEAD
-                                    stopCountDown()
-=======
                                     Timber.d("Nobody has joined the group call/meeting, muted micro")
                                     customCountDownTimer = null
->>>>>>> 3f26ba2a
                                     api.disableAudio(call.chatid, null)
                                 }
                             }
@@ -251,14 +234,7 @@
      * Stop count down timer
      */
     private fun stopCountDown() {
-<<<<<<< HEAD
-        customCountDownTimer?.apply {
-            stop()
-        }
-
-=======
         customCountDownTimer?.stop()
->>>>>>> 3f26ba2a
         customCountDownTimer = null
     }
 }