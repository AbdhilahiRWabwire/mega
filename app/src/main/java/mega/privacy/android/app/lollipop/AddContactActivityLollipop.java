package mega.privacy.android.app.lollipop;

import android.Manifest;
import android.annotation.SuppressLint;
import android.app.Activity;
import android.content.ContentResolver;
import android.content.Context;
import android.content.DialogInterface;
import android.content.Intent;
import android.content.SharedPreferences;
import android.content.pm.PackageManager;
import android.content.res.Configuration;
import android.database.Cursor;
import android.os.AsyncTask;
import android.os.Build;
import android.os.Bundle;
import android.os.Handler;
import android.provider.ContactsContract;

import com.google.android.material.dialog.MaterialAlertDialogBuilder;
import com.google.android.material.floatingactionbutton.FloatingActionButton;

import androidx.core.app.ActivityCompat;
import androidx.core.content.ContextCompat;
import androidx.core.text.HtmlCompat;
import androidx.core.view.MenuItemCompat;
import androidx.core.widget.NestedScrollView;
import androidx.appcompat.app.ActionBar;
<<<<<<< HEAD
import androidx.lifecycle.Observer;
=======
import androidx.preference.PreferenceManager;
>>>>>>> ae3e7d03
import androidx.recyclerview.widget.DefaultItemAnimator;
import androidx.recyclerview.widget.LinearLayoutManager;
import androidx.recyclerview.widget.RecyclerView;
import androidx.appcompat.widget.SearchView;
import androidx.appcompat.widget.SwitchCompat;
import androidx.appcompat.widget.Toolbar;
import android.text.Editable;
import android.text.Html;
import android.text.InputFilter;
import android.text.Spanned;
import android.text.TextWatcher;
import android.util.DisplayMetrics;
import android.view.Display;
import android.view.KeyEvent;
import android.view.Menu;
import android.view.MenuInflater;
import android.view.MenuItem;
import android.view.MotionEvent;
import android.view.View;
import android.view.ViewGroup;
import android.view.inputmethod.EditorInfo;
import android.view.inputmethod.InputMethodManager;
import android.widget.Button;
import android.widget.CheckBox;
import android.widget.EditText;
import android.widget.ImageView;
import android.widget.LinearLayout;
import android.widget.ProgressBar;
import android.widget.RelativeLayout;
import android.widget.ScrollView;
import android.widget.TextView;

import com.brandongogetap.stickyheaders.StickyLayoutManager;
import com.brandongogetap.stickyheaders.exposed.StickyHeaderHandler;
import com.jeremyliao.liveeventbus.LiveEventBus;

import java.util.ArrayList;
import java.util.Collections;
import java.util.Comparator;
import java.util.List;
import java.util.ListIterator;

import mega.privacy.android.app.DatabaseHandler;
import mega.privacy.android.app.MegaApplication;
import mega.privacy.android.app.MegaContactAdapter;
import mega.privacy.android.app.MegaContactDB;
import mega.privacy.android.app.R;
import mega.privacy.android.app.activities.PasscodeActivity;
import mega.privacy.android.app.components.HeaderItemDecoration;
import mega.privacy.android.app.components.SimpleDividerItemDecoration;
import mega.privacy.android.app.components.TopSnappedStickyLayoutManager;
import mega.privacy.android.app.components.scrollBar.FastScroller;
import mega.privacy.android.app.components.twemoji.EmojiEditText;
import mega.privacy.android.app.lollipop.adapters.AddContactsLollipopAdapter;
import mega.privacy.android.app.lollipop.adapters.MegaAddContactsLollipopAdapter;
import mega.privacy.android.app.lollipop.adapters.MegaContactsLollipopAdapter;
import mega.privacy.android.app.lollipop.adapters.PhoneContactsLollipopAdapter;
import mega.privacy.android.app.lollipop.adapters.ShareContactsAdapter;
import mega.privacy.android.app.lollipop.adapters.ShareContactsHeaderAdapter;
import mega.privacy.android.app.lollipop.controllers.ContactController;
import mega.privacy.android.app.lollipop.qrcode.QRCodeActivity;
import mega.privacy.android.app.utils.ColorUtils;
import mega.privacy.android.app.utils.HighLightHintHelper;
import nz.mega.sdk.MegaApiAndroid;
import nz.mega.sdk.MegaApiJava;
import nz.mega.sdk.MegaChatApi;
import nz.mega.sdk.MegaChatApiAndroid;
import nz.mega.sdk.MegaChatApiJava;
import nz.mega.sdk.MegaChatListItem;
import nz.mega.sdk.MegaChatListenerInterface;
import nz.mega.sdk.MegaChatPresenceConfig;
import nz.mega.sdk.MegaChatRoom;
import nz.mega.sdk.MegaContactRequest;
import nz.mega.sdk.MegaError;
import nz.mega.sdk.MegaEvent;
import nz.mega.sdk.MegaGlobalListenerInterface;
import nz.mega.sdk.MegaNode;
import nz.mega.sdk.MegaRequest;
import nz.mega.sdk.MegaRequestListenerInterface;
import nz.mega.sdk.MegaShare;
import nz.mega.sdk.MegaUser;
import nz.mega.sdk.MegaUserAlert;

import static mega.privacy.android.app.utils.CallUtil.*;
import static mega.privacy.android.app.utils.Constants.*;
import static mega.privacy.android.app.utils.LogUtil.*;
import static mega.privacy.android.app.utils.StringResourcesUtils.getQuantityString;
import static mega.privacy.android.app.utils.TimeUtils.*;
import static mega.privacy.android.app.utils.Util.*;
import static mega.privacy.android.app.utils.ContactUtil.*;

public class AddContactActivityLollipop extends PasscodeActivity implements View.OnClickListener, RecyclerView.OnItemTouchListener, StickyHeaderHandler, TextWatcher, TextView.OnEditorActionListener, MegaRequestListenerInterface, MegaChatListenerInterface, MegaGlobalListenerInterface {

    private static final int SCAN_QR_FOR_ADD_CONTACTS = 1111;
    public static final String EXTRA_MEGA_CONTACTS = "mega_contacts";
    public static final String EXTRA_CONTACTS = "extra_contacts";
    public static final String EXTRA_MEETING = "extra_meeting";
    public static final String EXTRA_NODE_HANDLE = "node_handle";
    public static final String EXTRA_CHAT_TITLE = "chatTitle";
    public static final String EXTRA_GROUP_CHAT = "groupChat";
    public static final String EXTRA_EKR = "EKR";
    public static final String EXTRA_CHAT_LINK = "chatLink";

    private DisplayMetrics outMetrics;
    private MegaApplication app;
    private MegaApiAndroid megaApi;
    private MegaChatApiAndroid megaChatApi;
    private DatabaseHandler dbH = null;
    private int contactType = 0;
    // Determine if open this page from meeting
    private boolean isFromMeeting;
    private int multipleSelectIntent;
    private long nodeHandle = -1;
    private long[] nodeHandles;
    private long chatId = -1;

    private AddContactActivityLollipop addContactActivityLollipop;

    private Toolbar tB;
    private ActionBar aB;

    private RelativeLayout containerContacts;
    private RecyclerView recyclerViewList;
    private LinearLayoutManager linearLayoutManager;
    private StickyLayoutManager stickyLayoutManager;
    private ImageView emptyImageView;
    private TextView emptyTextView;
    private TextView emptySubTextView;
    private Button emptyInviteButton;
    private ProgressBar progressBar;
    private RecyclerView addedContactsRecyclerView;
    private RelativeLayout containerAddedContactsRecyclerView;
    private LinearLayoutManager mLayoutManager;
    private String inputString  = "";
    private String savedInputString = "";

//    Adapter list MEGA contacts
    private MegaContactsLollipopAdapter adapterMEGA;
//    Adapter list chips MEGA contacts
    private MegaAddContactsLollipopAdapter adapterMEGAContacts;

    private ArrayList<MegaUser> contactsMEGA;
    private ArrayList<MegaContactAdapter> visibleContactsMEGA = new ArrayList<>();
    private ArrayList<MegaContactAdapter> filteredContactMEGA = new ArrayList<>();
    private ArrayList<MegaContactAdapter> addedContactsMEGA = new ArrayList<>();
    private ArrayList<MegaContactAdapter> queryContactMEGA = new ArrayList<>();


//    Adapter list Phone contacts
    private PhoneContactsLollipopAdapter adapterPhone;
//    Adapter list chips Phone contacts
    private AddContactsLollipopAdapter adapterContacts;

    private ArrayList<PhoneContactInfo> phoneContacts = new ArrayList<>();
    private ArrayList<PhoneContactInfo> addedContactsPhone = new ArrayList<>();
    private ArrayList<PhoneContactInfo> filteredContactsPhone = new ArrayList<>();
    private ArrayList<PhoneContactInfo> queryContactsPhone = new ArrayList<>();

//    Adapter list Share contacts
    private ShareContactsHeaderAdapter adapterShareHeader;
//    Adapter list chips MEGA/Phone contacts
    private ShareContactsAdapter adapterShare;

    private ArrayList<ShareContactInfo> addedContactsShare = new ArrayList<>();
    private ArrayList<ShareContactInfo> shareContacts = new ArrayList<>();
    private ArrayList<ShareContactInfo> filteredContactsShare = new ArrayList<>();
    private ArrayList<ShareContactInfo> queryContactsShare = new ArrayList<>();

    private RelativeLayout relativeLayout;

    private ArrayList<String> savedaddedContacts = new ArrayList<>();

    private MenuItem sendInvitationMenuItem;
    private MenuItem scanQrMenuItem;
    private MenuItem inviteContactMenuItem;

    private boolean comesFromChat;

    private boolean comesFromRecent;
    public static final String FROM_RECENT = "comesFromRecent";

    private RelativeLayout headerContacts;
    private TextView textHeader;

    private boolean fromAchievements = false;
    private ArrayList<String> mailsFromAchievements;

    private MenuItem searchMenuItem;
    private SearchView.SearchAutoComplete searchAutoComplete;
    private boolean searchExpand = false;

    private FilterContactsTask filterContactsTask;
    private GetContactsTask getContactsTask;
    private GetPhoneContactsTask getPhoneContactsTask;
    private RecoverContactsTask recoverContactsTask;
    private QueryIfContactSouldBeAddedTask queryIfContactSouldBeAddedTask;

    private FastScroller fastScroller;

    private FloatingActionButton fabImageGroup;
    private FloatingActionButton fabButton;
    private EmojiEditText nameGroup;
    private boolean onNewGroup = false;
    private boolean isConfirmDeleteShown = false;
    private String confirmDeleteMail;

    private RelativeLayout mailError;
    private RelativeLayout typeContactLayout;
    private EditText typeContactEditText;
    private RelativeLayout scanQRButton;
    private RelativeLayout inviteContactButton;
    private RelativeLayout newGroupChatButton;
    private RelativeLayout newChatLinkButton;
    private RelativeLayout newMeetingButton;
    private boolean isConfirmAddShown = false;
    private String confirmAddMail;
    private boolean createNewGroup = false;
    private boolean createNewChatLink = false;
    private String title = "";

    private boolean queryPermissions = true;

    private LinearLayout addContactsLayout;
    private NestedScrollView newGroupLayout;
    private SwitchCompat ekrSwitch;
    private boolean isEKREnabled = false;
    private RelativeLayout getChatLinkLayout;
    private CheckBox getChatLinkBox;
    private LinearLayoutManager newGrouplinearLayoutManager;
    private RecyclerView newGroupRecyclerView;
    private TextView newGroupHeaderList;
    private boolean newGroup = false;
    private ArrayList<String> contactsNewGroup;

    MegaContactAdapter myContact;

    private boolean onlyCreateGroup;
    private boolean waitingForPhoneContacts;

<<<<<<< HEAD
    private final Observer<Boolean> fabChangeObserver  = isShow -> {
        if(isShow){
            showFabButton();
        } else {
            hideFabButton();
        }
    };

    /**
     * Shows the fabButton
     */
    private void showFabButton() {
        setSendInvitationVisibility();
    }

    /**
     * Hides the fabButton
     */
    private void hideFabButton() {
        if (fabButton != null){
            fabButton.hide();
        }
    }

    @Override
    protected void onPause() {
        LiveEventBus.get(EVENT_FAB_CHANGE, Boolean.class).removeObserver(fabChangeObserver);
        super.onPause();
    }

    @Override
    protected void onResume() {
        super.onResume();
        LiveEventBus.get(EVENT_FAB_CHANGE, Boolean.class).observeForever(fabChangeObserver);
    }
=======
    private static final String SP_KEY_IS_HINT_SHOWN_START_CONVERSATION = "is_hint_shown_start_conversation";
    private boolean isHintShowing;

    private HighLightHintHelper highLightHintHelper;
>>>>>>> ae3e7d03

    @Override
    public List<ShareContactInfo> getAdapterData() {
        if (inputString != null && !inputString.equals("")) {
            return queryContactsShare;
        }
        else {
            return filteredContactsShare;
        }
    }

    private class GetPhoneContactsTask extends AsyncTask<Void, Void, Void> {

        @Override
        protected Void doInBackground(Void... voids) {
            getDeviceContacts();
            MegaContactAdapter contactMEGA;
            PhoneContactInfo contactPhone;
            boolean found;
            shareContacts.clear();

            ShareContactInfo lastItem = filteredContactsShare.get(filteredContactsShare.size() - 1);
            if (lastItem.isProgress()) {
               filteredContactsShare.remove(lastItem);
            }

            if (filteredContactsPhone != null && !filteredContactsPhone.isEmpty()) {
                shareContacts.add(new ShareContactInfoHeader(true, false, true));
                for (int i=0; i<filteredContactsPhone.size(); i++) {
                    found = false;
                    contactPhone = filteredContactsPhone.get(i);
                    for (int j=0; j<filteredContactMEGA.size(); j++) {
                        contactMEGA = filteredContactMEGA.get(j);
                        if (contactPhone.getEmail().equals(getMegaContactMail(contactMEGA))){
                            found = true;
                            break;
                        }
                    }
                    if (!found) {
                        shareContacts.add(new ShareContactInfo(contactPhone, null, null));
                    }
                    else {
                        filteredContactsPhone.remove(contactPhone);
                        i--;
                    }
                }

                for (int i=0; i<shareContacts.size(); i++) {
                    filteredContactsShare.add(shareContacts.get(i));
                }
            }

            return null;
        }

        @Override
        protected void onPostExecute(Void aVoid) {
            waitingForPhoneContacts = false;
            setShareAdapterContacts(filteredContactsShare);
        }
    }

    private class GetContactsTask extends AsyncTask<Void, Void, Void> {

        @Override
        protected Void doInBackground(Void... voids) {

            if (contactType == CONTACT_TYPE_MEGA) {
                getVisibleMEGAContacts();
                if (newGroup) {
                    String mail;
                    MegaContactAdapter contact;
                    for (int i=0; i<contactsNewGroup.size(); i++) {
                        mail = contactsNewGroup.get(i);
                        for (int j=0; j<filteredContactMEGA.size(); j++) {
                            contact = filteredContactMEGA.get(j);
                            if ((contact.getMegaUser() != null && contact.getMegaUser().getEmail().equals(mail))
                                    || (contact.getMegaContactDB() != null && contact.getMegaContactDB().getMail().equals(mail))) {
                                addedContactsMEGA.add(contact);
                                filteredContactMEGA.remove(contact);
                                break;
                            }
                        }
                    }
                    adapterMEGAContacts.setContacts(addedContactsMEGA);
                }
            }
            else if (contactType == CONTACT_TYPE_DEVICE) {
                if (queryPermissions) {
                    getBothContacts();
                    addedContactsPhone.clear();
                    boolean found;
                    PhoneContactInfo contactPhone;
                    MegaContactAdapter contactMEGA;

                    if (filteredContactsPhone != null && !filteredContactsPhone.isEmpty()) {
                        for (int i = 0; i < filteredContactsPhone.size(); i++) {
                            found = false;
                            contactPhone = filteredContactsPhone.get(i);
                            for (int j = 0; j < visibleContactsMEGA.size(); j++) {
                                contactMEGA = visibleContactsMEGA.get(j);
                                if (contactPhone.getEmail().equals(getMegaContactMail(contactMEGA))) {
                                    found = true;
                                    break;
                                }
                            }
                            if (found) {
                                filteredContactsPhone.remove(contactPhone);
                                i--;
                            }
                        }
                    }
                }
            }
            else {
                getVisibleMEGAContacts();
                addedContactsPhone.clear();
                MegaContactAdapter contactMEGA;
                ShareContactInfo contact;
                shareContacts.clear();
                filteredContactsShare.clear();

                if (filteredContactMEGA != null && !filteredContactMEGA.isEmpty()) {
                    shareContacts.add(new ShareContactInfoHeader(true, true, false));
                    for (int i = 0; i<filteredContactMEGA.size(); i++) {
                        contactMEGA = filteredContactMEGA.get(i);
                        contact = new ShareContactInfo(null, contactMEGA, null);
                        shareContacts.add(contact);
                    }

                    for (int i=0; i<shareContacts.size(); i++) {
                        filteredContactsShare.add(shareContacts.get(i));
                    }
                }
            }

            return null;
        }

        @Override
        protected void onPostExecute(Void avoid) {
            logDebug("onPostExecute GetContactsTask");
            progressBar.setVisibility(View.GONE);
            if (searchExpand) {
                if (isAsyncTaskRunning(filterContactsTask)) {
                    filterContactsTask.cancel(true);
                }
                filterContactsTask = new FilterContactsTask();
                filterContactsTask.execute();
            }
            else {
                if (contactType == CONTACT_TYPE_MEGA) {
                    if (newGroup) {
                        setAddedAdapterContacts();
                    }
                    setMegaAdapterContacts(filteredContactMEGA, MegaContactsLollipopAdapter.ITEM_VIEW_TYPE_LIST_ADD_CONTACT);
                }
                else if (contactType == CONTACT_TYPE_DEVICE) {
                    setPhoneAdapterContacts(filteredContactsPhone);
                }
                else {
                    setShareAdapterContacts(filteredContactsShare);
                    if (queryPermissions) {
                        waitingForPhoneContacts = true;
                        filteredContactsShare.add(new ShareContactInfo());
                        getPhoneContactsTask = new GetPhoneContactsTask();
                        getPhoneContactsTask.execute();
                    }
                }
                setTitleAB();
                setRecyclersVisibility();
                setSendInvitationVisibility();
                visibilityFastScroller();

                if (isConfirmAddShown) {
                    if (isAsyncTaskRunning(queryIfContactSouldBeAddedTask)) {
                        queryIfContactSouldBeAddedTask.cancel(true);
                    }
                    hideKeyboard(addContactActivityLollipop, 0);
                    queryIfContactSouldBeAddedTask = new QueryIfContactSouldBeAddedTask();
                    queryIfContactSouldBeAddedTask.execute(true);
                }
            }
        }
    }

    private class FilterContactsTask extends AsyncTask<Void, Void, Void> {

        @Override
        protected Void doInBackground(Void... voids) {
            if (searchExpand) {
                if (searchAutoComplete != null) {
                    inputString = searchAutoComplete.getText().toString();
                }
            }
            else {
                inputString = typeContactEditText.getText().toString();
            }
            if (inputString != null && !inputString.equals("")){
                MegaContactAdapter contactMega;
                PhoneContactInfo contactPhone;
                ShareContactInfo contactShare;

                if (contactType == CONTACT_TYPE_MEGA) {
                    queryContactMEGA.clear();
                    for (int i=0; i<filteredContactMEGA.size(); i++){
                        contactMega = filteredContactMEGA.get(i);
                        if (getMegaContactMail(contactMega).toLowerCase().contains(inputString.toLowerCase())
                                || contactMega.getFullName().toLowerCase().contains(inputString.toLowerCase())) {
                            queryContactMEGA.add(contactMega);
                        }
                    }
                }
                else if (contactType == CONTACT_TYPE_DEVICE) {
                    queryContactsPhone.clear();
                    for (int i = 0; i<filteredContactsPhone.size(); i++) {
                        contactPhone = filteredContactsPhone.get(i);
                        if (contactPhone.getEmail().toLowerCase().contains(inputString.toLowerCase())
                                || contactPhone.getName().toLowerCase().contains(inputString.toLowerCase())) {
                            queryContactsPhone.add(contactPhone);
                        }
                    }
                }
                else {
                    queryContactsShare.clear();
                    int numMega = 0;
                    int numPhone = 0;
                    for (int i = 0; i<filteredContactsShare.size(); i++) {
                        contactShare = filteredContactsShare.get(i);
                        if (contactShare.isHeader()){
                            queryContactsShare.add(contactShare);
                        }
                        else {
                            if (contactShare.isMegaContact()){
                                if (getMegaContactMail(contactShare.getMegaContactAdapter()).toLowerCase().contains(inputString.toLowerCase())
                                        || contactShare.getMegaContactAdapter().getFullName().toLowerCase().contains(inputString.toLowerCase())) {
                                    queryContactsShare.add(contactShare);
                                    numMega++;
                                }
                            }
                            else {
                                if (contactShare.getPhoneContactInfo().getEmail().toLowerCase().contains(inputString.toLowerCase())
                                        || contactShare.getPhoneContactInfo().getName().toLowerCase().contains(inputString.toLowerCase())) {
                                    queryContactsShare.add(contactShare);
                                    numPhone++;
                                }
                            }
                        }
                    }
                    if (numMega == 0 && queryContactsShare.size() > 0) {
                        queryContactsShare.remove(0);
                    }
                    if (numPhone == 0 && (queryContactsShare.size()-1 >= 0)) {
                        queryContactsShare.remove(queryContactsShare.size()-1);
                    }
                }
            }

            return null;
        }

        @Override
        protected void onPostExecute(Void voids) {
            logDebug("onPostExecute FilterContactsTask");
            if (contactType == CONTACT_TYPE_MEGA) {
                if (inputString != null && !inputString.equals("")) {
                    setMegaAdapterContacts(queryContactMEGA, MegaContactsLollipopAdapter.ITEM_VIEW_TYPE_LIST_ADD_CONTACT);
                }
                else {
                    setMegaAdapterContacts(filteredContactMEGA, MegaContactsLollipopAdapter.ITEM_VIEW_TYPE_LIST_ADD_CONTACT);
                }
            }
            else if (contactType == CONTACT_TYPE_DEVICE) {
                if (inputString != null && !inputString.equals("")) {
                    setPhoneAdapterContacts(queryContactsPhone);
                }
                else {
                    setPhoneAdapterContacts(filteredContactsPhone);
                }
            }
            else {
                if (inputString != null && !inputString.equals("")) {
                    setShareAdapterContacts(queryContactsShare);
                }
                else {
                    setShareAdapterContacts(filteredContactsShare);
                }
            }
            visibilityFastScroller();

            if (isConfirmAddShown) {
                if (isAsyncTaskRunning(queryIfContactSouldBeAddedTask)) {
                    queryIfContactSouldBeAddedTask.cancel(true);
                }
                hideKeyboard(addContactActivityLollipop, 0);
                queryIfContactSouldBeAddedTask = new QueryIfContactSouldBeAddedTask();
                queryIfContactSouldBeAddedTask.execute(true);
            }
        }
    }

    private class RecoverContactsTask extends AsyncTask<Void, Void, Void> {

        @Override
        protected Void doInBackground(Void... voids) {
            if (contactType == CONTACT_TYPE_MEGA) {
                getVisibleMEGAContacts();
                String contactToAddMail = null;
                MegaContactAdapter contactToAdd, contact;
                for (int i=0; i<savedaddedContacts.size(); i++){
                    String mail = savedaddedContacts.get(i);
                    for (int j=0;j<filteredContactMEGA.size(); j++){
                        contact = filteredContactMEGA.get(j);
                        contactToAddMail = getMegaContactMail(contact);
                        if (contactToAddMail != null && contactToAddMail.equals(mail)){
                            if (!addedContactsMEGA.contains(contact)) {
                                addedContactsMEGA.add(contact);
                                int filteredPosition = filteredContactMEGA.indexOf(contact);
                                if (filteredPosition != INVALID_POSITION) {
                                    filteredContactMEGA.get(filteredPosition).setSelected(true);
                                }
                            }
                            break;
                        }
                    }
                    if (contactToAddMail != null && !contactToAddMail.equals(mail)){
                        contactToAdd = new MegaContactAdapter(null, null, mail);
                        if (!addedContactsMEGA.contains(contactToAdd)) {
                            addedContactsMEGA.add(contactToAdd);
                        }
                    }
                }
            }
            else {
                getBothContacts();
                MegaContactAdapter contactMEGA;
                PhoneContactInfo contactPhone;
                ShareContactInfo contact = null;
                boolean found;
                shareContacts.clear();

                if (filteredContactMEGA != null && !filteredContactMEGA.isEmpty()) {
                    shareContacts.add(new ShareContactInfoHeader(true, true, false));
                    for (int i = 0; i<filteredContactMEGA.size(); i++) {
                        contactMEGA = filteredContactMEGA.get(i);
                        contact = new ShareContactInfo(null, contactMEGA, null);
                        shareContacts.add(contact);
                    }
                }
                if (filteredContactsPhone != null && !filteredContactsPhone.isEmpty()) {
                    shareContacts.add(new ShareContactInfoHeader(true, false, true));
                    for (int i=0; i<filteredContactsPhone.size(); i++) {
                        found = false;
                        contactPhone = filteredContactsPhone.get(i);
                        for (int j=0; j<filteredContactMEGA.size(); j++) {
                            contactMEGA = filteredContactMEGA.get(j);
                            if (contactPhone.getEmail().equals(getMegaContactMail(contactMEGA))){
                                found = true;
                                break;
                            }
                        }
                        if (!found) {
                            shareContacts.add(new ShareContactInfo(contactPhone, null, null));
                        }
                        else {
                            filteredContactsPhone.remove(contactPhone);
                            i--;
                        }
                    }
                }
                filteredContactsShare.clear();
                for (int i=0; i<shareContacts.size(); i++) {
                    filteredContactsShare.add(shareContacts.get(i));
                }
                addedContactsShare.clear();
                String contactToAddMail = null;

                for (int i=0; i<savedaddedContacts.size(); i++){
                    String mail = savedaddedContacts.get(i);
                    logDebug("mail[" + i + "]: " + mail);
                    for (int j = 0; j< filteredContactsShare.size(); j++){
                        contact = filteredContactsShare.get(j);
                        if (contact.isMegaContact() && !contact.isHeader()){
                            contactToAddMail = getMegaContactMail(contact.getMegaContactAdapter());
                        }
                        else if (!contact.isHeader()){
                            contactToAddMail = contact.getPhoneContactInfo().getEmail();
                        }
                        else {
                            contactToAddMail = null;
                        }
                        if (contactToAddMail != null && contactToAddMail.equals(mail)){
                            if (!addedContactsShare.contains(contact)) {
                                addedContactsShare.add(contact);
                                if (contact.isMegaContact()) {
                                    int megaPosition = filteredContactMEGA.indexOf(contact.getMegaContactAdapter());
                                    if (megaPosition != INVALID_POSITION) {
                                        filteredContactMEGA.get(megaPosition).setSelected(true);
                                    }

                                    int sharePosition = filteredContactsShare.indexOf(contact);
                                    if (sharePosition != INVALID_POSITION) {
                                        filteredContactsShare.get(sharePosition).megaContactAdapter.setSelected(true);
                                    }
                                }
                                else {
                                    filteredContactsPhone.remove(contact.getPhoneContactInfo());
                                    filteredContactsShare.remove(contact);
                                }
                            }
                            break;
                        }
                    }
                    if (contactToAddMail != null && !contactToAddMail.equals(mail)){
                        contact = new ShareContactInfo(null, null, mail);
                        if (!addedContactsShare.contains(contact)) {
                            addedContactsShare.add(contact);
                        }
                    }
                }
            }
            return null;
        }

        @Override
        protected void onPostExecute(Void aVoid) {
            logDebug("onPostExecute RecoverContactsTask");
            setAddedAdapterContacts();
            if (searchExpand) {
                if (isAsyncTaskRunning(filterContactsTask)) {
                    filterContactsTask.cancel(true);
                }
                filterContactsTask = new FilterContactsTask();
                filterContactsTask.execute();
            }
            else {
                if (contactType == CONTACT_TYPE_MEGA) {
                    if (onNewGroup) {
                        newGroup();
                    }
                    else {
                        setMegaAdapterContacts(filteredContactMEGA, MegaContactsLollipopAdapter.ITEM_VIEW_TYPE_LIST_ADD_CONTACT);
                    }
                }
                else {
                    setShareAdapterContacts(filteredContactsShare);
                }
                setTitleAB();
                setRecyclersVisibility();
                visibilityFastScroller();

                if (isConfirmAddShown) {
                    if (isAsyncTaskRunning(queryIfContactSouldBeAddedTask)) {
                        queryIfContactSouldBeAddedTask.cancel(true);
                    }
                    hideKeyboard(addContactActivityLollipop, 0);
                    queryIfContactSouldBeAddedTask = new QueryIfContactSouldBeAddedTask();
                    queryIfContactSouldBeAddedTask.execute(true);
                }
            }
        }
    }

    private void getDeviceContacts() {
        if (queryPermissions) {
            if (phoneContacts != null) {
                phoneContacts.clear();
            }
            filteredContactsPhone.clear();
            phoneContacts = getPhoneContacts();
            if (phoneContacts != null) {
                for (int i = 0; i < phoneContacts.size(); i++) {
                    filteredContactsPhone.add(phoneContacts.get(i));
                }
            }
        }
    }

    private void getBothContacts() {
        getDeviceContacts();
        getVisibleMEGAContacts();
    }

    private class QueryIfContactSouldBeAddedTask extends AsyncTask<Boolean, Void, Integer> {

        ShareContactInfo shareContactInfo;
        PhoneContactInfo phoneContactInfo;
        boolean showDialog;
        final int isShareContact = 1;
        final int addContactShare = 2;
        final int isPhoneContact = 3;
        final int addContactPhone = 4;
        final int isAddedContact = 5;
        final int isMegaContact = 6;

        @Override
        protected Integer doInBackground(Boolean... booleans) {

            showDialog = booleans[0];

            if (contactType == CONTACT_TYPE_DEVICE) {
                for (int i=0; i<addedContactsPhone.size(); i++) {
                    if (addedContactsPhone.get(i).getEmail().equals(confirmAddMail)) {
                        return isAddedContact;
                    }
                }
                for (int i=0; i<filteredContactsPhone.size(); i++) {
                    if (filteredContactsPhone.get(i).getEmail().equals(confirmAddMail)) {
                        phoneContactInfo = filteredContactsPhone.get(i);
                        return isPhoneContact;
                    }
                }
                for (int i=0; i<visibleContactsMEGA.size(); i++) {
                    if (getMegaContactMail(visibleContactsMEGA.get(i)).equals(confirmAddMail)) {
                        return isMegaContact;
                    }
                }
                return addContactPhone;
            }
            else if (contactType == CONTACT_TYPE_BOTH) {
                for (int i=0; i<addedContactsShare.size(); i++) {
                    if (addedContactsShare.get(i).isMegaContact() && !addedContactsShare.get(i).isHeader()) {
                        if (getMegaContactMail(addedContactsShare.get(i).getMegaContactAdapter()).equals(confirmAddMail)) {
                            return isAddedContact;
                        }
                    }
                    else if (addedContactsShare.get(i).isPhoneContact() && !addedContactsShare.get(i).isHeader()) {
                        if (addedContactsShare.get(i).getPhoneContactInfo().getEmail().equals(confirmAddMail)) {
                            return isAddedContact;
                        }
                    }
                    else {
                        if (addedContactsShare.get(i).getMail().equals(confirmAddMail)) {
                            return isAddedContact;
                        }
                    }
                }

                for (int i=0; i<filteredContactsShare.size(); i++) {
                    if (filteredContactsShare.get(i).isMegaContact() && !filteredContactsShare.get(i).isHeader()) {
                        if (getMegaContactMail(filteredContactsShare.get(i).getMegaContactAdapter()).equals(confirmAddMail)) {
                            shareContactInfo = filteredContactsShare.get(i);
                            return isShareContact;
                        }
                    }
                    else if (filteredContactsShare.get(i).isPhoneContact() && !filteredContactsShare.get(i).isHeader()) {
                        if (filteredContactsShare.get(i).getPhoneContactInfo().getEmail().equals(confirmAddMail)) {
                            shareContactInfo = filteredContactsShare.get(i);
                            return isShareContact;
                        }
                    }
                }
                return addContactShare;
            }
            return 0;
        }

        void shareContact () {
            addShareContact(shareContactInfo);
            int position = filteredContactsShare.indexOf(shareContactInfo);
            if (shareContactInfo.isMegaContact()) {
                if (filteredContactMEGA.size() == 1) {
                    filteredContactsShare.remove(0);
                }
                filteredContactMEGA.remove(shareContactInfo.getMegaContactAdapter());
            } else if (shareContactInfo.isPhoneContact()) {
                filteredContactsPhone.remove(shareContactInfo.getPhoneContactInfo());
                if (filteredContactsPhone.size() == 0) {
                    filteredContactsShare.remove(filteredContactsShare.size() - 2);
                }
            }
            filteredContactsShare.remove(shareContactInfo);
            setShareAdapterContacts(filteredContactsShare);
        }

        void phoneContact () {
            addContact(phoneContactInfo);
            filteredContactsPhone.remove(phoneContactInfo);
            setPhoneAdapterContacts(filteredContactsPhone);
        }

        @Override
        protected void onPostExecute(final Integer type) {
            logDebug("onPostExecute QueryIfContactSouldBeAddedTask");
            if (showDialog) {
                MaterialAlertDialogBuilder builder = new MaterialAlertDialogBuilder(addContactActivityLollipop, R.style.ThemeOverlay_Mega_MaterialAlertDialog);
                builder.setCancelable(false);

                DialogInterface.OnClickListener dialogClickListener = new DialogInterface.OnClickListener() {
                    @Override
                    public void onClick(DialogInterface dialog, int which) {
                        switch (which) {
                            case DialogInterface.BUTTON_POSITIVE: {
                                if (contactType == CONTACT_TYPE_DEVICE) {
                                    if (type == isPhoneContact) {
                                        phoneContact();
                                    } else {
                                        addContact(new PhoneContactInfo(0, null, confirmAddMail, null));
                                    }
                                } else if (contactType == CONTACT_TYPE_BOTH) {
                                    if (type == isShareContact) {
                                        shareContact();
                                    } else {
                                        addShareContact(new ShareContactInfo(null, null, confirmAddMail));
                                    }
                                }
                                isConfirmAddShown = false;
                                break;
                            }

                            case DialogInterface.BUTTON_NEGATIVE: {
                                //No button clicked
                                isConfirmAddShown = false;
                                break;
                            }
                        }
                    }
                };

                switch (type) {
                    case isShareContact:
                    case addContactShare: {
                        builder.setMessage(getString(R.string.confirmation_share_contact, confirmAddMail));

                        builder.setPositiveButton(R.string.menu_add_contact, dialogClickListener)
                                .setNegativeButton(R.string.general_cancel, dialogClickListener).show();
                        break;
                    }
                    case isPhoneContact:
                    case addContactPhone: {
                        builder.setMessage(getString(R.string.confirmation_invite_contact, confirmAddMail));

                        builder.setPositiveButton(R.string.menu_add_contact, dialogClickListener)
                                .setNegativeButton(R.string.general_cancel, dialogClickListener).show();
                        break;
                    }
                    case isAddedContact: {
                        builder.setMessage(getString(R.string.confirmation_invite_contact_already_added, confirmAddMail));

                        builder.setNegativeButton(R.string.general_cancel, dialogClickListener).show();
                        break;
                    }
                    case isMegaContact: {
                        builder.setMessage(getString(R.string.confirmation_not_invite_contact, confirmAddMail));

                        builder.setNegativeButton(R.string.general_cancel, dialogClickListener).show();
                    }
                }

                isConfirmAddShown = true;
                builder.setOnDismissListener(new DialogInterface.OnDismissListener() {
                    @Override
                    public void onDismiss(DialogInterface dialog) {
                        isConfirmAddShown = false;
                    }
                });
            }
            else {
                switch (type) {
                    case isShareContact: {
                        shareContact();
                        break;
                    }
                    case addContactShare: {
                        addShareContact(new ShareContactInfo(null, null, confirmAddMail));
                        break;
                    }
                    case isPhoneContact: {
                        phoneContact();
                        break;
                    }
                    case addContactPhone: {
                        addContact(new PhoneContactInfo(0, null, confirmAddMail, null));
                        break;
                    }
                    case isAddedContact: {
                        showSnackbar(getString(R.string.contact_not_added));
                        break;
                    }
                    case isMegaContact: {
                        showSnackbar(getString(R.string.context_contact_already_exists, confirmAddMail));
                        break;
                    }
                }
            }
        }
    }

    private void setAddedAdapterContacts () {
        if (contactType == CONTACT_TYPE_MEGA) {
            if (adapterMEGAContacts == null){
                adapterMEGAContacts = new MegaAddContactsLollipopAdapter(addContactActivityLollipop, addedContactsMEGA);
            }
            else {
                adapterMEGAContacts.setContacts(addedContactsMEGA);
            }

            if (addedContactsMEGA.size() == 0){
                containerAddedContactsRecyclerView.setVisibility(View.GONE);
            }
            else {
                containerAddedContactsRecyclerView.setVisibility(View.VISIBLE);
            }

            addedContactsRecyclerView.setAdapter(adapterMEGAContacts);
        }
        else if (contactType == CONTACT_TYPE_DEVICE) {
            if (adapterContacts == null){
                adapterContacts = new AddContactsLollipopAdapter(this, addedContactsPhone);
            }
            else {
                adapterContacts.setContacts(addedContactsPhone);
            }

            if (addedContactsPhone.size() == 0){
                containerAddedContactsRecyclerView.setVisibility(View.GONE);
            }
            else {
                containerAddedContactsRecyclerView.setVisibility(View.VISIBLE);
            }

            addedContactsRecyclerView.setAdapter(adapterContacts);
        }
        else {
            if (adapterShare == null) {
                adapterShare = new ShareContactsAdapter(addContactActivityLollipop, addedContactsShare);
            }
            else {
                adapterShare.setContacts(addedContactsShare);
            }

            if (addedContactsShare.size() == 0){
                containerAddedContactsRecyclerView.setVisibility(View.GONE);
            }
            else {
                containerAddedContactsRecyclerView.setVisibility(View.VISIBLE);
            }

            addedContactsRecyclerView.setAdapter(adapterShare);
        }

        setSendInvitationVisibility();
    }

    private void setPhoneAdapterContacts (ArrayList<PhoneContactInfo> contacts) {
        if(queryPermissions && filteredContactsPhone!=null){
            if (filteredContactsPhone.size() == 0){
                showHeader(false);
                String textToShow = String.format(getString(R.string.context_empty_contacts)).toUpperCase();
                try{
                    textToShow = textToShow.replace("[A]", "<font color=\'"
                            + ColorUtils.getColorHexString(this, R.color.grey_900_grey_100)
                            + "\'>");
                    textToShow = textToShow.replace("[/A]", "</font>");
                    textToShow = textToShow.replace("[B]", "<font color=\'"
                            + ColorUtils.getColorHexString(this, R.color.grey_300_grey_600)
                            + "\'>");
                    textToShow = textToShow.replace("[/B]", "</font>");
                }
                catch (Exception e){}
                Spanned result = HtmlCompat.fromHtml(textToShow, HtmlCompat.FROM_HTML_MODE_LEGACY);
                emptyTextView.setText(result);
            }
            else {
                emptyTextView.setText(R.string.contacts_list_empty_text_loading);
            }
        }
        else{
            if (!queryPermissions) {
                emptyTextView.setText(R.string.no_contacts_permissions);
            }
            logDebug("PhoneContactsTask: Phone contacts null");
            boolean hasReadContactsPermission = (ContextCompat.checkSelfPermission(getApplicationContext(), Manifest.permission.READ_CONTACTS) == PackageManager.PERMISSION_GRANTED);
            if (!hasReadContactsPermission) {
                logWarning("PhoneContactsTask: No read contacts permission");
            }
        }

        if (adapterPhone == null){
            adapterPhone = new PhoneContactsLollipopAdapter(addContactActivityLollipop, contacts);

            recyclerViewList.setAdapter(adapterPhone);

            adapterPhone.SetOnItemClickListener(new PhoneContactsLollipopAdapter.OnItemClickListener() {

                @Override
                public void onItemClick(View view, int position) {
                    itemClick(view, position);
                }
            });
        }
        else{
            adapterPhone.setContacts(contacts);
        }

        if(adapterPhone!=null){
            if (adapterPhone.getItemCount() == 0){
                showHeader(false);
                if (contactType == CONTACT_TYPE_BOTH) {
                    if (adapterMEGA != null) {
                        if (adapterMEGA.getItemCount() == 0) {
                            setEmptyStateVisibility(true);
                        }
                        else {
                            setEmptyStateVisibility(false);
                        }
                    }
                }
                else {
                    setEmptyStateVisibility(true);
                }
            }
            else{
                showHeader(true);
                setEmptyStateVisibility(false);
            }
        }
    }

    private void setMegaAdapterContacts (ArrayList<MegaContactAdapter> contacts, int adapter) {
        if (onNewGroup){
            adapterMEGA = new MegaContactsLollipopAdapter(addContactActivityLollipop, null, contacts, newGroupRecyclerView, adapter);

            adapterMEGA.setPositionClicked(-1);
            newGroupRecyclerView.setAdapter(adapterMEGA);
        }
        else {
            if (adapterMEGA == null) {
                adapterMEGA = new MegaContactsLollipopAdapter(addContactActivityLollipop, null, contacts, recyclerViewList, adapter);
            } else {
                adapterMEGA.setAdapterType(adapter);
                adapterMEGA.setContacts(contacts);
            }

            adapterMEGA.setPositionClicked(-1);
            recyclerViewList.setAdapter(adapterMEGA);

            if (adapterMEGA.getItemCount() == 0) {
                String textToShow = getString(R.string.context_empty_contacts).toUpperCase();
                try {
                    textToShow = textToShow.replace("[A]", "<font color=\'"
                            + ColorUtils.getColorHexString(this, R.color.grey_900_grey_100)
                            + "\'>");
                    textToShow = textToShow.replace("[/A]", "</font>");
                    textToShow = textToShow.replace("[B]", "<font color=\'"
                            + ColorUtils.getColorHexString(this, R.color.grey_300_grey_600)
                            + "\'>");
                    textToShow = textToShow.replace("[/B]", "</font>");
                } catch (Exception e) {
                }
                Spanned result = HtmlCompat.fromHtml(textToShow, HtmlCompat.FROM_HTML_MODE_LEGACY);
                emptyTextView.setText(result);
                showHeader(false);
                recyclerViewList.setVisibility(View.GONE);
                setEmptyStateVisibility(true);
            }
            else {
                showHeader(true);
                recyclerViewList.setVisibility(View.VISIBLE);
                setEmptyStateVisibility(false);
            }
        }
    }

    private void setShareAdapterContacts (ArrayList<ShareContactInfo> contacts) {
        if (adapterShareHeader == null){
            adapterShareHeader = new ShareContactsHeaderAdapter(addContactActivityLollipop, contacts);
            recyclerViewList.setAdapter(adapterShareHeader);
            adapterShareHeader.SetOnItemClickListener(new ShareContactsHeaderAdapter.OnItemClickListener() {

                @Override
                public void onItemClick(View view, int position) {
                    itemClick(view, position);
                }
            });
        }
        else{
            adapterShareHeader.setContacts(contacts);
        }

        if (adapterShareHeader.getItemCount() == 0){
            String textToShow = String.format(getString(R.string.context_empty_contacts)).toUpperCase();
            try{
                textToShow = textToShow.replace("[A]", "<font color=\'"
                        + ColorUtils.getColorHexString(this, R.color.grey_900_grey_100)
                        + "\'>");
                textToShow = textToShow.replace("[/A]", "</font>");
                textToShow = textToShow.replace("[B]", "<font color=\'"
                        + ColorUtils.getColorHexString(this, R.color.grey_300_grey_600)
                        + "\'>");
                textToShow = textToShow.replace("[/B]", "</font>");
            }
            catch (Exception e){}
            Spanned result = null;
            if (android.os.Build.VERSION.SDK_INT >= android.os.Build.VERSION_CODES.N) {
                result = Html.fromHtml(textToShow,Html.FROM_HTML_MODE_LEGACY);
            } else {
                result = Html.fromHtml(textToShow);
            }
            emptyTextView.setText(result);
        }
        else {
            setEmptyStateVisibility(false);
        }
    }

    private final static boolean isValidEmail(CharSequence target) {
        if (target == null) {
            return false;
        } else {
            logDebug("isValid");
            return EMAIL_ADDRESS.matcher(target).matches();
        }
    }

    private void setSendInvitationVisibility() {
        if (fabButton != null) {
            if (contactType == CONTACT_TYPE_MEGA && !onNewGroup && (createNewGroup || createNewChatLink
                    || (comesFromChat && adapterMEGAContacts != null && adapterMEGAContacts.getItemCount() > 0))){
                fabButton.show();
            }
            else if (contactType == CONTACT_TYPE_DEVICE && adapterContacts != null && adapterContacts.getItemCount() > 0) {
                fabButton.show();
            }
            else if (contactType == CONTACT_TYPE_BOTH && adapterShare != null && adapterShare.getItemCount() > 0){
                fabButton.show();
            }
            else {
                fabButton.hide();
            }
        }
        if (sendInvitationMenuItem != null) {
            if (contactType == CONTACT_TYPE_MEGA && onNewGroup) {
                sendInvitationMenuItem.setVisible(true);
            }
            else {
                sendInvitationMenuItem.setVisible(false);
            }
        }
    }

    @Override
    public boolean onCreateOptionsMenu(Menu menu) {
        logDebug("onCreateOptionsMenu");

        MenuInflater inflater = getMenuInflater();
        inflater.inflate(R.menu.activity_add_contact, menu);

        searchMenuItem = menu.findItem(R.id.action_search);

        final SearchView searchView = (SearchView) MenuItemCompat.getActionView(searchMenuItem);

        searchAutoComplete = searchView.findViewById(androidx.appcompat.R.id.search_src_text);
        searchAutoComplete.setHint(getString(R.string.hint_action_search));
        View v = searchView.findViewById(androidx.appcompat.R.id.search_plate);
        v.setBackgroundColor(ContextCompat.getColor(this, android.R.color.transparent));

        searchView.setIconifiedByDefault(true);

        searchAutoComplete.setOnEditorActionListener(new TextView.OnEditorActionListener() {
            @Override
            public boolean onEditorAction(TextView v, int actionId, KeyEvent event) {
                if (actionId == EditorInfo.IME_ACTION_SEARCH) {
                    hideKeyboard(addContactActivityLollipop, 0);
                    return true;
                }
                return false;
            }
        });

        MenuItemCompat.setOnActionExpandListener(searchMenuItem, new MenuItemCompat.OnActionExpandListener() {
            @Override
            public boolean onMenuItemActionExpand(MenuItem item) {
                logDebug("onMenuItemActionExpand");
                searchExpand = true;
                typeContactEditText.getText().clear();
                if (isAsyncTaskRunning(filterContactsTask)) {
                    filterContactsTask.cancel(true);
                }
                filterContactsTask = new FilterContactsTask();
                filterContactsTask.execute();
                setSendInvitationVisibility();
                return true;
            }

            @Override
            public boolean onMenuItemActionCollapse(MenuItem item) {
                logDebug("onMenuItemActionCollapse");
                searchExpand = false;
                setSendInvitationVisibility();
                setTitleAB();
                if (isAsyncTaskRunning(filterContactsTask)){
                    filterContactsTask.cancel(true);
                }
                return true;
            }
        });
        searchView.setMaxWidth(Integer.MAX_VALUE);
        searchView.setOnQueryTextListener(new SearchView.OnQueryTextListener() {

            @Override
            public boolean onQueryTextSubmit(String query) {
                return true;
            }

            @Override
            public boolean onQueryTextChange(String newText) {
                logDebug("onQueryTextChange searchView");
                if (isAsyncTaskRunning(filterContactsTask)){
                    filterContactsTask.cancel(true);
                }
                filterContactsTask = new FilterContactsTask();
                filterContactsTask.execute();
                return true;
            }

        });

        scanQrMenuItem = menu.findItem(R.id.action_scan_qr);
        if (this.getResources().getConfiguration().orientation == Configuration.ORIENTATION_LANDSCAPE
                && contactType != CONTACT_TYPE_MEGA) {
            scanQrMenuItem.setVisible(true);
        }
        else {
            scanQrMenuItem.setVisible(false);
        }

        inviteContactMenuItem = menu.findItem(R.id.action_invite_contact);
        if (this.getResources().getConfiguration().orientation == Configuration.ORIENTATION_LANDSCAPE
                && contactType == CONTACT_TYPE_MEGA && !createNewGroup && !comesFromChat && !onNewGroup) {
            inviteContactMenuItem.setVisible(true);
        }
        else {
            inviteContactMenuItem.setVisible(false);
        }

        sendInvitationMenuItem = menu.findItem(R.id.action_send_invitation);
        setSendInvitationVisibility();

        if (searchExpand && searchMenuItem != null) {
            searchMenuItem.expandActionView();
            if (searchView != null) {
                logDebug("searchView != null inputString: " + savedInputString);
                searchView.setQuery(savedInputString, false);
                if (recoverContactsTask != null && recoverContactsTask.getStatus() == AsyncTask.Status.FINISHED) {
                    filterContactsTask = new FilterContactsTask();
                    filterContactsTask.execute();
                }
            }
        }
        setSearchVisibility();

        if (!queryPermissions && contactType == CONTACT_TYPE_DEVICE) {
            searchMenuItem.setVisible(false);
        }

        return super.onCreateOptionsMenu(menu);
    }

    private void setSearchVisibility() {
        if (searchMenuItem == null) {
            return;
        }

        boolean visible;

        if ((contactType == CONTACT_TYPE_MEGA && filteredContactMEGA.isEmpty())
                || (contactType ==  CONTACT_TYPE_DEVICE && filteredContactsPhone.isEmpty())
                || (contactType == CONTACT_TYPE_BOTH && filteredContactsShare.isEmpty())){
            visible = false;
        }
        else {
            visible = true;
        }

        if (searchMenuItem.isVisible() != visible) {
            searchMenuItem.setVisible(visible);
        }
    }

    @Override
    public boolean onPrepareOptionsMenu(Menu menu) {
        logDebug("onPrepareOptionsMenu");

        return super.onPrepareOptionsMenu(menu);
    }

    @Override
    public boolean onOptionsItemSelected(MenuItem item) {
        logDebug("onOptionsItemSelected");

        int id = item.getItemId();
        switch(id) {
            case android.R.id.home: {
                onBackPressed();
                break;
            }
            case R.id.action_scan_qr: {
                initScanQR();
                break;
            }
            case R.id.action_send_invitation: {
                if (contactType == CONTACT_TYPE_MEGA) {
                    setResultContacts(addedContactsMEGA, true);
                }
                else {
                    shareWith(addedContactsShare);
                }
                hideKeyboard(addContactActivityLollipop, 0);
                break;
            }
            case R.id.action_invite_contact: {
                toInviteContact();
                break;
            }
        }
        return super.onOptionsItemSelected(item);
    }

    private void refreshKeyboard() {

        String s = typeContactEditText.getText().toString();
        int imeOptions = typeContactEditText.getImeOptions();

        if (s != null) {
            if (s.length() == 0 && (!addedContactsMEGA.isEmpty() || !addedContactsPhone.isEmpty() || !addedContactsShare.isEmpty())){
                typeContactEditText.setImeOptions(EditorInfo.IME_ACTION_SEND);
            }
            else {
                typeContactEditText.setImeOptions(EditorInfo.IME_ACTION_DONE);
            }
        }
        else if (!addedContactsMEGA.isEmpty() || !addedContactsPhone.isEmpty() || !addedContactsShare.isEmpty()) {
            typeContactEditText.setImeOptions(EditorInfo.IME_ACTION_SEND);
        }
        else {
            typeContactEditText.setImeOptions(EditorInfo.IME_ACTION_DONE);
        }

        int imeOptionsNew = typeContactEditText.getImeOptions();
        if (imeOptions != imeOptionsNew) {
            View view = getCurrentFocus();
            if (view != null) {
                InputMethodManager inputMethodManager = (InputMethodManager) getSystemService(Context.INPUT_METHOD_SERVICE);
                inputMethodManager.restartInput(view);
            }
        }
    }

    @Override
    protected void onSaveInstanceState(Bundle outState) {
        super.onSaveInstanceState(outState);

        outState.putBoolean("fromAchievements", fromAchievements);
        outState.putStringArrayList("mailsFromAchievements", mailsFromAchievements);
        outState.putBoolean("searchExpand", searchExpand);
        if (searchExpand ) {
            if (searchAutoComplete != null) {
                outState.putString("inputString", searchAutoComplete.getText().toString());
            }
        }
        else {
            outState.putString("inputString", typeContactEditText.getText().toString());
        }
        outState.putBoolean("onNewGroup", onNewGroup);
        outState.putBoolean("isConfirmDeleteShown", isConfirmDeleteShown);
        outState.putString("confirmDeleteMail", confirmDeleteMail);
        outState.putBoolean(FROM_RECENT, comesFromRecent);
        if (isAsyncTaskRunning(queryIfContactSouldBeAddedTask)){
            isConfirmAddShown = true;
            queryIfContactSouldBeAddedTask.cancel(true);
        }
        outState.putBoolean("isConfirmAddShown", isConfirmAddShown);
        outState.putString("confirmAddMail", confirmAddMail);
        outState.putBoolean("createNewGroup", createNewGroup);
        outState.putBoolean("queryPermissions", queryPermissions);
        outState.putBoolean("createNewChatLink", createNewChatLink);
        outState.putBoolean("isEKREnabled", isEKREnabled);
        outState.putBoolean("newGroup", newGroup);
        outState.putBoolean("onlyCreateGroup", onlyCreateGroup);
        outState.putBoolean(KEY_HINT_IS_SHOWING, isHintShowing);

        saveContactsAdded(outState);
    }

    private boolean isAsyncTaskRunning(AsyncTask asyncTask) {
        return asyncTask != null && asyncTask.getStatus() == AsyncTask.Status.RUNNING;
    }

    private void saveContactsAdded (Bundle outState) {

        boolean finished = true;

        if (isAsyncTaskRunning(getContactsTask)){
            getContactsTask.cancel(true);
            finished = false;
            if (contactType == CONTACT_TYPE_DEVICE) {
                outState.putParcelableArrayList("addedContactsPhone", null);
                outState.putParcelableArrayList("filteredContactsPhone", null);
                outState.putParcelableArrayList("phoneContacts", null);
            } else {
                outState.putStringArrayList("savedaddedContacts", null);
            }
        } else if (isAsyncTaskRunning(getPhoneContactsTask)) {
            getPhoneContactsTask.cancel(true);
            finished = false;
            outState.putStringArrayList("savedaddedContacts", null);
        } else if (isAsyncTaskRunning(filterContactsTask)) {
            filterContactsTask.cancel(true);
            finished = true;
        } else if (isAsyncTaskRunning(recoverContactsTask)) {
            recoverContactsTask.cancel(true);
            finished = false;
            if (contactType == CONTACT_TYPE_DEVICE) {
                outState.putParcelableArrayList("addedContactsPhone", addedContactsPhone);
                outState.putParcelableArrayList("filteredContactsPhone", filteredContactsPhone);
                outState.putParcelableArrayList("phoneContacts", phoneContacts);
            } else {
                outState.putStringArrayList("savedaddedContacts", savedaddedContacts);
            }
        }

        if (finished){
            savedaddedContacts.clear();
            if (contactType == CONTACT_TYPE_MEGA) {
                if (onNewGroup) {
                    createMyContact();
                    if (addedContactsMEGA.contains(myContact)) {
                        addedContactsMEGA.remove(myContact);
                    }
                }
                for (int i=0; i<addedContactsMEGA.size(); i++){
                    if (getMegaContactMail(addedContactsMEGA.get(i)) != null) {
                        savedaddedContacts.add(getMegaContactMail(addedContactsMEGA.get(i)));
                    }
                    else {
                        savedaddedContacts.add(addedContactsMEGA.get(i).getFullName());
                    }
                }
                outState.putStringArrayList("savedaddedContacts", savedaddedContacts);
            }
            else if (contactType == CONTACT_TYPE_DEVICE) {
                outState.putParcelableArrayList("addedContactsPhone", addedContactsPhone);
                outState.putParcelableArrayList("filteredContactsPhone", filteredContactsPhone);
                outState.putParcelableArrayList("phoneContacts", phoneContacts);
            }
            else {
                for (int i=0; i<addedContactsShare.size(); i++){
                    if (addedContactsShare.get(i).isMegaContact()) {
                        savedaddedContacts.add(getMegaContactMail(addedContactsShare.get(i).getMegaContactAdapter()));
                    }
                    else if (addedContactsShare.get(i).isPhoneContact()) {
                        savedaddedContacts.add(addedContactsShare.get(i).getPhoneContactInfo().getEmail());
                    }
                    else {
                        savedaddedContacts.add(addedContactsShare.get(i).getMail());
                    }
                }
                outState.putStringArrayList("savedaddedContacts", savedaddedContacts);
            }
        }
    }

    @Override
    protected void onDestroy() {
        super.onDestroy();
        if(megaApi != null) {
            megaApi.removeGlobalListener(this);
        }

        highLightHintHelper.dismissPopupWindow();
    }

    @Override
    protected void onCreate(Bundle savedInstanceState) {
        logDebug("onCreate");

        super.onCreate(savedInstanceState);

        if (getIntent() != null){
            contactType = getIntent().getIntExtra("contactType", CONTACT_TYPE_MEGA);
            isFromMeeting = getIntent().getBooleanExtra(INTENT_EXTRA_IS_FROM_MEETING, false);
            chatId = getIntent().getLongExtra("chatId", -1);
            newGroup = getIntent().getBooleanExtra("newGroup", false);
            comesFromRecent = getIntent().getBooleanExtra(FROM_RECENT, false);
            if (newGroup) {
                createNewGroup = true;
                contactsNewGroup = getIntent().getStringArrayListExtra("contactsNewGroup");
            }
            fromAchievements = getIntent().getBooleanExtra("fromAchievements", false);
            if (fromAchievements){
                mailsFromAchievements = getIntent().getStringArrayListExtra(EXTRA_CONTACTS);
            }
            comesFromChat = getIntent().getBooleanExtra("chat", false);
            if (comesFromChat) {
                title = getIntent().getStringExtra("aBtitle");
            }
            onlyCreateGroup = getIntent().getBooleanExtra("onlyCreateGroup", false);
            if (contactType == CONTACT_TYPE_MEGA || contactType == CONTACT_TYPE_BOTH){
                multipleSelectIntent = getIntent().getIntExtra("MULTISELECT", -1);
                if(multipleSelectIntent==0){
                    nodeHandle =  getIntent().getLongExtra(EXTRA_NODE_HANDLE, -1);
                }
                else if(multipleSelectIntent==1){
                    logDebug("Multiselect YES!");
                    nodeHandles=getIntent().getLongArrayExtra(EXTRA_NODE_HANDLE);
                }
            }
        }

        Display display = getWindowManager().getDefaultDisplay();
        outMetrics = new DisplayMetrics ();
        display.getMetrics(outMetrics);

        app = (MegaApplication)getApplication();
        megaApi = app.getMegaApi();
        megaApi.addGlobalListener(this);
        if(megaApi==null||megaApi.getRootNode()==null){
            logDebug("Refresh session - sdk");
            Intent intent = new Intent(this, LoginActivityLollipop.class);
            intent.putExtra(VISIBLE_FRAGMENT,  LOGIN_FRAGMENT);
            intent.setFlags(Intent.FLAG_ACTIVITY_CLEAR_TOP);
            startActivity(intent);
            finish();
            return;
        }

        if (megaChatApi == null) {
            megaChatApi = ((MegaApplication) getApplication()).getMegaChatApi();
        }

        if (megaChatApi == null || megaChatApi.getInitState() == MegaChatApi.INIT_ERROR) {
            logDebug("Refresh session - karere");
            Intent intent = new Intent(this, LoginActivityLollipop.class);
            intent.putExtra(VISIBLE_FRAGMENT, LOGIN_FRAGMENT);
            intent.setFlags(Intent.FLAG_ACTIVITY_CLEAR_TOP);
            startActivity(intent);
            finish();
            return;
        }

        addContactActivityLollipop = this;

        if (megaChatApi != null){
            megaChatApi.addChatListener(this);
        }

        dbH = DatabaseHandler.getDbHandler(this);
        setContentView(R.layout.activity_add_contact);

        tB = (Toolbar) findViewById(R.id.add_contact_toolbar);
        if(tB==null){
            logWarning("Tb is Null");
            return;
        }

        tB.setVisibility(View.VISIBLE);
        setSupportActionBar(tB);
        aB = getSupportActionBar();
        aB.setHomeButtonEnabled(true);
        aB.setDisplayHomeAsUpEnabled(true);
        aB.setTitle("");
        aB.setSubtitle("");

        relativeLayout = (RelativeLayout) findViewById(R.id.relative_container_add_contact);

        fabButton = (FloatingActionButton) findViewById(R.id.fab_button_next);
        fabButton.setOnClickListener(this);

        mailError = (RelativeLayout) findViewById(R.id.add_contact_email_error);
        mailError.setVisibility(View.GONE);
        typeContactLayout = (RelativeLayout) findViewById(R.id.layout_type_mail);
        typeContactLayout.setVisibility(View.GONE);
        typeContactEditText = (EditText) findViewById(R.id.type_mail_edit_text);
        if (this.getResources().getConfiguration().orientation == Configuration.ORIENTATION_LANDSCAPE) {
            LinearLayout.LayoutParams params1 = new LinearLayout.LayoutParams(ViewGroup.LayoutParams.MATCH_PARENT, dp2px(40, outMetrics));
            typeContactLayout.setLayoutParams(params1);
        }
        typeContactEditText.addTextChangedListener(this);
        typeContactEditText.setOnEditorActionListener(this);
        typeContactEditText.setImeOptions(EditorInfo.IME_ACTION_DONE);
        typeContactEditText.setOnFocusChangeListener(new View.OnFocusChangeListener() {
            @Override
            public void onFocusChange(View v, boolean hasFocus) {
                if (hasFocus) {
                    if (searchExpand) {
                        if (searchAutoComplete != null) {
                            searchAutoComplete.getText().clear();
                        }
                        if (searchMenuItem != null) {
                            searchMenuItem.collapseActionView();
                        }
                        if (isAsyncTaskRunning(filterContactsTask)) {
                            filterContactsTask.cancel(true);
                        }
                        filterContactsTask = new FilterContactsTask();
                        filterContactsTask.execute();
                    }
                }
            }
        });
        scanQRButton = (RelativeLayout) findViewById(R.id.layout_scan_qr);
        scanQRButton.setOnClickListener(this);
        scanQRButton.setVisibility(View.GONE);
        inviteContactButton = (RelativeLayout) findViewById(R.id.layout_invite_contact);
        inviteContactButton.setOnClickListener(this);
        inviteContactButton.setVisibility(View.GONE);
        newGroupChatButton = (RelativeLayout) findViewById(R.id.layout_group_chat);
        newGroupChatButton.setOnClickListener(this);
        newGroupChatButton.setVisibility(View.GONE);
        newChatLinkButton = (RelativeLayout) findViewById(R.id.layout_chat_link);
        newChatLinkButton.setOnClickListener(this);
        newChatLinkButton.setVisibility(View.GONE);
        newMeetingButton = (RelativeLayout) findViewById(R.id.layout_meeting_link);
        newMeetingButton.setOnClickListener(this);
        newMeetingButton.setVisibility(View.GONE);
        addContactsLayout = (LinearLayout) findViewById(R.id.add_contacts_container);
        addedContactsRecyclerView = (RecyclerView) findViewById(R.id.contact_adds_recycler_view);
        containerAddedContactsRecyclerView = (RelativeLayout) findViewById(R.id.contacts_adds_container);
        containerAddedContactsRecyclerView.setVisibility(View.GONE);
        fabImageGroup = (FloatingActionButton) findViewById(R.id.image_group_floating_button);
        nameGroup = findViewById(R.id.name_group_edittext);
        nameGroup.setSingleLine();
        nameGroup.setImeOptions(EditorInfo.IME_ACTION_DONE);
        nameGroup.setFilters(new InputFilter[]{new InputFilter.LengthFilter(MAX_ALLOWED_CHARACTERS_AND_EMOJIS)});

        mLayoutManager = new LinearLayoutManager(this, LinearLayoutManager.HORIZONTAL, false);
        addedContactsRecyclerView.setLayoutManager(mLayoutManager);
        addedContactsRecyclerView.setItemAnimator(new DefaultItemAnimator());

        headerContacts = (RelativeLayout) findViewById(R.id.header_list);
        textHeader = (TextView) findViewById(R.id.text_header_list);

        fastScroller = (FastScroller) findViewById(R.id.fastscroll);

        stickyLayoutManager = new TopSnappedStickyLayoutManager(addContactActivityLollipop, this);
        linearLayoutManager = new LinearLayoutManager(this);
        recyclerViewList = (RecyclerView) findViewById(R.id.add_contact_list);
        recyclerViewList.setClipToPadding(false);
        recyclerViewList.setHasFixedSize(true);
        recyclerViewList.addOnItemTouchListener(this);
        recyclerViewList.setItemAnimator(new DefaultItemAnimator());
        fastScroller.setRecyclerView(recyclerViewList);

        if (contactType == CONTACT_TYPE_MEGA) {
            if (!comesFromChat && !newGroup) {
                if (this.getResources().getConfiguration().orientation == Configuration.ORIENTATION_PORTRAIT) {
                    inviteContactButton.setVisibility(View.VISIBLE);
                }
                newGroupChatButton.setVisibility(View.VISIBLE);
                newChatLinkButton.setVisibility(View.VISIBLE);
                newMeetingButton.setVisibility(View.VISIBLE);
            }
            recyclerViewList.setLayoutManager(linearLayoutManager);
            showHeader(true);
            textHeader.setText(getString(R.string.section_contacts));
            recyclerViewList.addItemDecoration(new SimpleDividerItemDecoration(this));
        }
        else if(contactType == CONTACT_TYPE_DEVICE) {
            typeContactLayout.setVisibility(View.VISIBLE);
            if (this.getResources().getConfiguration().orientation == Configuration.ORIENTATION_PORTRAIT) {
                scanQRButton.setVisibility(View.VISIBLE);
            }
            recyclerViewList.setLayoutManager(linearLayoutManager);
            showHeader(true);
            textHeader.setText(getString(R.string.contacts_phone));
            recyclerViewList.addItemDecoration(new SimpleDividerItemDecoration(this));
        }
        else {
            typeContactLayout.setVisibility(View.VISIBLE);
            if (this.getResources().getConfiguration().orientation == Configuration.ORIENTATION_PORTRAIT) {
                scanQRButton.setVisibility(View.VISIBLE);
            }
            recyclerViewList.setLayoutManager(stickyLayoutManager);
            recyclerViewList.addItemDecoration(new HeaderItemDecoration(this));
            showHeader(false);
        }

        containerContacts = (RelativeLayout) findViewById(R.id.container_list_contacts);

        emptyImageView = (ImageView) findViewById(R.id.add_contact_list_empty_image);
        emptyTextView = (TextView) findViewById(R.id.add_contact_list_empty_text);
        if (getResources().getConfiguration().orientation == Configuration.ORIENTATION_PORTRAIT) {
            emptyImageView.setImageResource(R.drawable.empty_contacts_portrait);
        } else {
            // auto scroll to the bottom to show the invite button
            final ScrollView scrollView = findViewById(R.id.scroller);
            new Handler().postDelayed(new Runnable() {
                @Override
                public void run() {
                    scrollView.fullScroll(View.FOCUS_DOWN);
                }
            }, 100);
            emptyImageView.setImageResource(R.drawable.empty_contacts_landscape);
        }
        emptyTextView.setText(R.string.contacts_list_empty_text_loading_share);
        emptySubTextView = (TextView) findViewById(R.id.add_contact_list_empty_subtext);
        emptyInviteButton = (Button) findViewById(R.id.add_contact_list_empty_invite_button);
        emptyInviteButton.setText(R.string.contact_invite);

        if (getResources().getConfiguration().orientation == Configuration.ORIENTATION_LANDSCAPE) {
            LinearLayout.LayoutParams params1 = (LinearLayout.LayoutParams) emptySubTextView.getLayoutParams();
            params1.setMargins(dp2px(34, outMetrics), 0, dp2px(34, outMetrics), 0);
            emptyTextView.setLayoutParams(params1);
            LinearLayout.LayoutParams params2 = (LinearLayout.LayoutParams) emptyInviteButton.getLayoutParams();
            params2.setMargins(0, dp2px(5, outMetrics), 0, dp2px(32, outMetrics));
            emptyInviteButton.setLayoutParams(params2);
        }

        emptyInviteButton.setOnClickListener(this);

        progressBar = (ProgressBar) findViewById(R.id.add_contact_progress_bar);

        newGroupLayout = (NestedScrollView) findViewById(R.id.new_group_layout);
        newGroupLayout.setVisibility(View.GONE);
        ekrSwitch = (SwitchCompat) findViewById(R.id.ekr_switch);
        ekrSwitch.setOnClickListener(this);
        getChatLinkBox = (CheckBox) findViewById(R.id.get_chat_link_checkbox);
        getChatLinkLayout = (RelativeLayout) findViewById(R.id.get_chat_link_layout);
        newGroupHeaderList = (TextView) findViewById(R.id.new_group_text_header_list);
        newGroupRecyclerView = (RecyclerView) findViewById(R.id.new_group_add_contact_list);
        newGroupRecyclerView.setClipToPadding(false);
        newGroupRecyclerView.setHasFixedSize(true);
        newGroupRecyclerView.addOnItemTouchListener(this);
        newGroupRecyclerView.setItemAnimator(new DefaultItemAnimator());
        newGrouplinearLayoutManager = new LinearLayoutManager(this);
        newGroupRecyclerView.setLayoutManager(newGrouplinearLayoutManager);
        newGroupRecyclerView.addItemDecoration(new SimpleDividerItemDecoration(this));

        //Get MEGA contacts and phone contacts: first name, last name and email
        if (savedInstanceState != null) {
            onNewGroup = savedInstanceState.getBoolean("onNewGroup", onNewGroup);
            isConfirmDeleteShown = savedInstanceState.getBoolean("isConfirmDeleteShown", false);
            confirmDeleteMail = savedInstanceState.getString("confirmDeleteMail");
            comesFromRecent = savedInstanceState.getBoolean(FROM_RECENT, false);
            searchExpand = savedInstanceState.getBoolean("searchExpand", false);
            savedInputString = savedInstanceState.getString("inputString");
            isConfirmAddShown = savedInstanceState.getBoolean("isConfirmAddShown", false);
            confirmAddMail = savedInstanceState.getString("confirmAddMail");
            createNewGroup = savedInstanceState.getBoolean("createNewGroup", false);
            queryPermissions = savedInstanceState.getBoolean("queryPermissions", true);
            createNewChatLink = savedInstanceState.getBoolean("createNewChatLink", false);
            isEKREnabled = savedInstanceState.getBoolean("isEKREnabled", false);
            ekrSwitch.setChecked(isEKREnabled);
            onlyCreateGroup = savedInstanceState.getBoolean("onlyCreateGroup", false);
            isHintShowing = savedInstanceState.getBoolean(KEY_HINT_IS_SHOWING, false);

            if (contactType == CONTACT_TYPE_MEGA || contactType == CONTACT_TYPE_BOTH) {
                savedaddedContacts = savedInstanceState.getStringArrayList("savedaddedContacts");

                if (createNewGroup) {
                    setTitleAB();
                    inviteContactButton.setVisibility(View.GONE);
                    newGroupChatButton.setVisibility(View.GONE);
                    newChatLinkButton.setVisibility(View.GONE);
                    newMeetingButton.setVisibility(View.GONE);
                }

                if (savedaddedContacts == null && (contactType == CONTACT_TYPE_MEGA || contactType == CONTACT_TYPE_BOTH)) {
                    setAddedAdapterContacts();
                    getContactsTask = new GetContactsTask();
                    getContactsTask.execute();
                }
                else {
                    recoverContactsTask = new RecoverContactsTask();
                    recoverContactsTask.execute();
                }
            }
            else if (contactType == CONTACT_TYPE_DEVICE){
                addedContactsPhone = savedInstanceState.getParcelableArrayList("addedContactsPhone");
                filteredContactsPhone = savedInstanceState.getParcelableArrayList("filteredContactsPhone");
                phoneContacts = savedInstanceState.getParcelableArrayList("phoneContacts");

                setAddedAdapterContacts();

                if (queryPermissions && filteredContactsPhone == null && phoneContacts == null) {
                    queryIfHasReadContactsPermissions();
                }
                else {
                    if (addedContactsPhone.size() == 0) {
                        containerAddedContactsRecyclerView.setVisibility(View.GONE);
                    }
                    else {
                        containerAddedContactsRecyclerView.setVisibility(View.VISIBLE);
                    }
                    addedContactsRecyclerView.setAdapter(adapterContacts);

                    if (phoneContacts != null && !phoneContacts.isEmpty()) {
                        if (filteredContactsPhone == null && (addedContactsPhone == null || addedContactsPhone.isEmpty())) {
                            for (int i = 0; i < phoneContacts.size(); i++) {
                                filteredContactsPhone.add(phoneContacts.get(i));
                            }
                        }
                        setPhoneAdapterContacts(filteredContactsPhone);
                    }
                    else if (addedContactsPhone != null && !addedContactsPhone.isEmpty()) {
                        setEmptyStateVisibility(true);
                    }
                    else {
                        setEmptyStateVisibility(true);

                        progressBar.setVisibility(View.VISIBLE);
                        getContactsTask = new GetContactsTask();
                        getContactsTask.execute();
                    }
                }
                setTitleAB();
                setRecyclersVisibility();
            }
        }
        else {
            isEKREnabled = false;
            ekrSwitch.setChecked(isEKREnabled);
            setAddedAdapterContacts();

            if (contactType == CONTACT_TYPE_MEGA) {
                progressBar.setVisibility(View.VISIBLE);
                getContactsTask = new GetContactsTask();
                getContactsTask.execute();
            } else {
                queryIfHasReadContactsPermissions();
            }
        }

        if (onlyCreateGroup) {
            createNewGroup = true;
            setTitleAB();
            inviteContactButton.setVisibility(View.GONE);
            newGroupChatButton.setVisibility(View.GONE);
            newChatLinkButton.setVisibility(View.GONE);
            newMeetingButton.setVisibility(View.GONE);
        }

        setGetChatLinkVisibility();

        if (comesFromRecent && !onNewGroup) {
            if (isAsyncTaskRunning(getContactsTask)) {
                getContactsTask.cancel(true);
            }
            createNewChatLink = true;
            newGroup();
        }

        highLightHintHelper = new HighLightHintHelper(this);

        // Workaround: wait for R.id.new_meeting_tv initialized.
        new Handler().postDelayed(() -> {
            if ((shouldShowMeetingHint(getApplicationContext(), SP_KEY_IS_HINT_SHOWN_START_CONVERSATION) && newMeetingButton.getVisibility() == View.VISIBLE) || isHintShowing) {
                highLightHintHelper.showHintForMeetingText(R.id.new_meeting_tv, () -> {
                    hintShown(getApplicationContext(), SP_KEY_IS_HINT_SHOWN_START_CONVERSATION);
                    highLightHintHelper.dismissPopupWindow();
                    isHintShowing = false;
                    return null;
                });

                isHintShowing = true;
            }
        }, 300);
    }

    private void setEmptyStateVisibility (boolean visible) {
        if (visible) {
            emptyImageView.setVisibility(View.VISIBLE);
            emptyTextView.setVisibility(View.VISIBLE);
            if (contactType == CONTACT_TYPE_MEGA && (addedContactsMEGA == null || addedContactsMEGA.isEmpty())) {
                if (!isFromMeeting) {
                    emptyInviteButton.setVisibility(View.VISIBLE);
                } else {
                    emptyInviteButton.setVisibility(View.GONE);
                }
            }
            else {
                emptySubTextView.setVisibility(View.GONE);
                emptyInviteButton.setVisibility(View.GONE);
            }
        }
        else {
            emptyImageView.setVisibility(View.GONE);
            emptyTextView.setVisibility(View.GONE);
            emptySubTextView.setVisibility(View.GONE);
            emptyInviteButton.setVisibility(View.GONE);
        }
    }

    private void setGetChatLinkVisibility () {
        if (isEKREnabled) {
            getChatLinkLayout.setVisibility(View.GONE);
        } else {
            getChatLinkLayout.setVisibility(View.VISIBLE);
        }
    }

    private void queryIfHasReadContactsPermissions() {
        if (Build.VERSION.SDK_INT >= Build.VERSION_CODES.M) {
            boolean hasReadContactsPermission = (ContextCompat.checkSelfPermission(this, Manifest.permission.READ_CONTACTS) == PackageManager.PERMISSION_GRANTED);
            if (!hasReadContactsPermission) {
                logWarning("No read contacts permission");
                ActivityCompat.requestPermissions((AddContactActivityLollipop) this,
                        new String[]{Manifest.permission.READ_CONTACTS},
                        REQUEST_READ_CONTACTS);
                if (contactType == CONTACT_TYPE_DEVICE) {
                    return;
                }
            }
        }

        if (waitingForPhoneContacts) {
            filteredContactsShare.add(new ShareContactInfo());
            getPhoneContactsTask = new GetPhoneContactsTask();
            getPhoneContactsTask.execute();
            return;
        }

        setEmptyStateVisibility(true);
        progressBar.setVisibility(View.VISIBLE);
        getContactsTask = new GetContactsTask();
        getContactsTask.execute();

    }

    private void setTitleAB() {
        logDebug("setTitleAB");
        if (aB != null) {
            if (contactType == CONTACT_TYPE_MEGA){
                if (comesFromChat) {
                    aB.setTitle(title.toUpperCase());
                    if (addedContactsMEGA.size() > 0) {
                        aB.setSubtitle(getResources().getString(R.string.selected_items, addedContactsMEGA.size()));
                    }
                    else {
                        aB.setSubtitle(null);
                    }
                }
                else if (!createNewGroup && !createNewChatLink) {
                    aB.setTitle(getString(R.string.group_chat_start_conversation_label).toUpperCase());
                }
                else if ((createNewGroup || createNewChatLink) && !onNewGroup) {
                    aB.setTitle(getString(R.string.title_new_group).toUpperCase());
                    if (addedContactsMEGA.size() > 0) {
                        aB.setSubtitle(getResources().getString(R.string.selected_items, addedContactsMEGA.size()));
                    }
                    else {
                        aB.setSubtitle(getString(R.string.add_participants_menu_item));
                    }
                }
            }
            else if (contactType == CONTACT_TYPE_DEVICE){
                aB.setTitle(getString(R.string.invite_contacts).toUpperCase());
                if (addedContactsPhone.size() > 0){
                    aB.setSubtitle(getQuantityString(R.plurals.general_selection_num_contacts,
                                    addedContactsPhone.size(), addedContactsPhone.size()));
                }
                else {
                    aB.setSubtitle(null);
                }
            }
            else {
                aB.setTitle(getString(R.string.share_with).toUpperCase());
                if (addedContactsShare.size() > 0){
                    aB.setSubtitle(getQuantityString(R.plurals.general_selection_num_contacts,
                                    addedContactsShare.size(), addedContactsShare.size()));
                }
                else {
                    aB.setSubtitle(null);
                }
            }
        }
    }

    private void setError(){
        logDebug("setError");
        if (this.getResources().getConfiguration().orientation == Configuration.ORIENTATION_LANDSCAPE){
            RelativeLayout.LayoutParams params = new RelativeLayout.LayoutParams(ViewGroup.LayoutParams.MATCH_PARENT, ViewGroup.LayoutParams.WRAP_CONTENT);
            params.setMargins(dp2px(18, outMetrics), dp2px(-10, outMetrics), dp2px(18, outMetrics), 0);
            typeContactEditText.setLayoutParams(params);
        }
        mailError.setVisibility(View.VISIBLE);

        ColorUtils.setErrorAwareInputAppearance(typeContactEditText, true);
    }

    private void quitError(){
        logDebug("quitError");
        if(mailError.getVisibility() != View.GONE){
            mailError.setVisibility(View.GONE);
        }
        if (this.getResources().getConfiguration().orientation == Configuration.ORIENTATION_LANDSCAPE){
            RelativeLayout.LayoutParams params = new RelativeLayout.LayoutParams(ViewGroup.LayoutParams.MATCH_PARENT, ViewGroup.LayoutParams.WRAP_CONTENT);
            params.setMargins(dp2px(18, outMetrics), dp2px(0, outMetrics), dp2px(18, outMetrics), 0);
            typeContactEditText.setLayoutParams(params);
        }

        ColorUtils.setErrorAwareInputAppearance(typeContactEditText, false);
    }

    private void addShareContact (ShareContactInfo contact) {
        logDebug("addShareContact");

        if (searchExpand && searchMenuItem != null) {
            searchMenuItem.collapseActionView();
        }
        if (!typeContactEditText.getText().toString().equals("")){
            typeContactEditText.getText().clear();
        }
        typeContactEditText.clearFocus();
        hideKeyboard(addContactActivityLollipop, 0);

        int foundIndex = -1;
        for (int i = 0; i < addedContactsShare.size(); i++) {
            if (getShareContactMail(addedContactsShare.get(i)).equals(getShareContactMail(contact))) {
                foundIndex = i;
                break;
            }
        }
        if (foundIndex != -1) {
            deleteContact(foundIndex);
            return;
        } else {
            addedContactsShare.add(contact);
        }
        adapterShare.setContacts(addedContactsShare);
        if (adapterShare.getItemCount()-1 >= 0) {
            mLayoutManager.scrollToPosition(adapterShare.getItemCount() - 1);
        }
        setSendInvitationVisibility();
        containerAddedContactsRecyclerView.setVisibility(View.VISIBLE);
        setTitleAB();

        if (adapterShareHeader != null){
            if (adapterShareHeader.getItemCount() == 0){
                setEmptyStateVisibility(true);

                String textToShow = String.format(getString(R.string.context_empty_contacts)).toUpperCase();
                try{
                    textToShow = textToShow.replace("[A]", "<font color=\'"
                            + ColorUtils.getColorHexString(this, R.color.grey_900_grey_100)
                            + "\'>");
                    textToShow = textToShow.replace("[/A]", "</font>");
                    textToShow = textToShow.replace("[B]", "<font color=\'"
                            + ColorUtils.getColorHexString(this, R.color.grey_300_grey_600)
                            + "\'>");
                    textToShow = textToShow.replace("[/B]", "</font>");
                }
                catch (Exception e){}
                Spanned result = null;
                if (android.os.Build.VERSION.SDK_INT >= android.os.Build.VERSION_CODES.N) {
                    result = Html.fromHtml(textToShow,Html.FROM_HTML_MODE_LEGACY);
                } else {
                    result = Html.fromHtml(textToShow);
                }
                emptyTextView.setText(result);
            }
            else {
                setEmptyStateVisibility(false);
            }
        }
        setRecyclersVisibility();
        refreshKeyboard();
    }

    private void addContactMEGA (MegaContactAdapter contact) {
        logDebug("Contact: " + contact.getFullName());

        if (searchExpand && searchMenuItem != null) {
            searchMenuItem.collapseActionView();
        }
        hideKeyboard(addContactActivityLollipop, 0);

        if (addedContactsMEGA.contains(contact)) {
            deleteContact(addedContactsMEGA.indexOf(contact));
            return;
        } else {
            addedContactsMEGA.add(contact);
        }
        adapterMEGAContacts.setContacts(addedContactsMEGA);
        if (adapterMEGAContacts.getItemCount()-1 >= 0) {
            mLayoutManager.scrollToPosition(adapterMEGAContacts.getItemCount() - 1);
        }
        setSendInvitationVisibility();
        containerAddedContactsRecyclerView.setVisibility(View.VISIBLE);
        setTitleAB();
        if (adapterMEGA != null){
            if (adapterMEGA.getItemCount() == 1){
                showHeader(false);
                setEmptyStateVisibility(true);

                String textToShow = String.format(getString(R.string.context_empty_contacts)).toUpperCase();
                try{
                    textToShow = textToShow.replace("[A]", "<font color=\'"
                            + ColorUtils.getColorHexString(this, R.color.grey_900_grey_100)
                            + "\'>");
                    textToShow = textToShow.replace("[/A]", "</font>");
                    textToShow = textToShow.replace("[B]", "<font color=\'"
                            + ColorUtils.getColorHexString(this, R.color.grey_300_grey_600)
                            + "\'>");
                    textToShow = textToShow.replace("[/B]", "</font>");
                }
                catch (Exception e){}
                Spanned result = null;
                if (android.os.Build.VERSION.SDK_INT >= android.os.Build.VERSION_CODES.N) {
                    result = Html.fromHtml(textToShow,Html.FROM_HTML_MODE_LEGACY);
                } else {
                    result = Html.fromHtml(textToShow);
                }
                emptyTextView.setText(result);
            }
        }
        setRecyclersVisibility();
        refreshKeyboard();
    }

    private void addContact (PhoneContactInfo contact){
        logDebug("Contact: " + contact.getName()+", Mail: " + contact.getEmail());

        if (searchExpand && searchMenuItem != null) {
            searchMenuItem.collapseActionView();
        }
        if (!typeContactEditText.getText().toString().equals("")){
            typeContactEditText.getText().clear();
        }
        typeContactEditText.clearFocus();
        hideKeyboard(addContactActivityLollipop, 0);

        boolean found = false;
        for (int i=0; i<addedContactsPhone.size(); i++) {
            found = false;
            if (addedContactsPhone.get(i).getEmail().equals(contact.getEmail())) {
                found = true;
                break;
            }
        }
        if (found){
            showSnackbar(getString(R.string.contact_not_added));
        }
        else {
            addedContactsPhone.add(contact);
        }

        adapterContacts.setContacts(addedContactsPhone);
        if (adapterContacts.getItemCount()-1 >= 0) {
            mLayoutManager.scrollToPosition(adapterContacts.getItemCount() - 1);
        }
        setSendInvitationVisibility();
        containerAddedContactsRecyclerView.setVisibility(View.VISIBLE);
        setTitleAB();

        if(adapterPhone!=null){
            if (adapterPhone.getItemCount() == 0){
                showHeader(false);
                setEmptyStateVisibility(true);

                String textToShow = String.format(getString(R.string.context_empty_contacts)).toUpperCase();
                try{
                    textToShow = textToShow.replace("[A]", "<font color=\'"
                            + ColorUtils.getColorHexString(this, R.color.grey_900_grey_100)
                            + "\'>");
                    textToShow = textToShow.replace("[/A]", "</font>");
                    textToShow = textToShow.replace("[B]", "<font color=\'"
                            + ColorUtils.getColorHexString(this, R.color.grey_300_grey_600)
                            + "\'>");
                    textToShow = textToShow.replace("[/B]", "</font>");
                }
                catch (Exception e){}
                Spanned result = null;
                if (android.os.Build.VERSION.SDK_INT >= android.os.Build.VERSION_CODES.N) {
                    result = Html.fromHtml(textToShow,Html.FROM_HTML_MODE_LEGACY);
                } else {
                    result = Html.fromHtml(textToShow);
                }
                emptyTextView.setText(result);
            }
        }
        setRecyclersVisibility();
        refreshKeyboard();
    }

    public void deleteContact (int position){
        logDebug("Position: " + position);
        if (position < 0) {
            return;
        }
        if (contactType == CONTACT_TYPE_MEGA){
            if (position >= addedContactsMEGA.size()) {
                return;
            }
            MegaContactAdapter deleteContact = addedContactsMEGA.get(position);
            addedContactsMEGA.remove(deleteContact);

            int filteredPosition = filteredContactMEGA.indexOf(deleteContact);
            if (filteredPosition != INVALID_POSITION) {
                filteredContactMEGA.get(filteredPosition).setSelected(false);
            }
            adapterMEGA.setContacts(filteredContactMEGA);

            setSendInvitationVisibility();
            adapterMEGAContacts.setContacts(addedContactsMEGA);
            if (addedContactsMEGA.size() == 0){
                containerAddedContactsRecyclerView.setVisibility(View.GONE);
            }
        }
        else if (contactType == CONTACT_TYPE_DEVICE){
            if (position >= addedContactsPhone.size()) {
                return;
            }
            PhoneContactInfo deleteContact = addedContactsPhone.get(position);
            if (deleteContact.getName() != null) {
                addFilteredContact(deleteContact);
            }
            addedContactsPhone.remove(deleteContact);
            setSendInvitationVisibility();
            adapterContacts.setContacts(addedContactsPhone);
            if (addedContactsPhone.size() == 0){
                containerAddedContactsRecyclerView.setVisibility(View.GONE);
            }
        }
        else {
            if (position >= addedContactsShare.size()) {
                return;
            }
            ShareContactInfo deleteContact = addedContactsShare.get(position);

            if (deleteContact.isPhoneContact()) {
                addFilteredContact(deleteContact.getPhoneContactInfo());
            } else if (deleteContact.isMegaContact()) {
                int filteredPosition = filteredContactsShare.indexOf(deleteContact);
                if (filteredPosition != INVALID_POSITION) {
                    filteredContactsShare.get(filteredPosition).getMegaContactAdapter().setSelected(false);
                    adapterShareHeader.setContacts(filteredContactsShare);
                }
            }

            addedContactsShare.remove(deleteContact);
            setSendInvitationVisibility();
            adapterShare.setContacts(addedContactsShare);
            if (addedContactsShare.size() == 0){
                containerAddedContactsRecyclerView.setVisibility(View.GONE);
            }
        }
        setTitleAB();
        setRecyclersVisibility();
        refreshKeyboard();
        setSearchVisibility();
    }

    public void showSnackbar(String message) {
        hideKeyboard(addContactActivityLollipop, 0);
        showSnackbar(relativeLayout, message);
    }

    private void addMEGAFilteredContact (MegaContactAdapter contact) {

        filteredContactMEGA.add(contact);
        Collections.sort(filteredContactMEGA, new Comparator<MegaContactAdapter>(){

            public int compare(MegaContactAdapter c1, MegaContactAdapter c2) {
                String name1 = c1.getFullName();
                String name2 = c2.getFullName();
                int res = String.CASE_INSENSITIVE_ORDER.compare(name1, name2);
                if (res == 0) {
                    res = name1.compareTo(name2);
                }
                return res;
            }
        });

        int index = filteredContactMEGA.indexOf(contact);
        if (searchExpand) {
            if (searchAutoComplete !=  null) {
                inputString = searchAutoComplete.getText().toString();
            }
        }
        else {
            inputString = typeContactEditText.getText().toString();
        }

        if (contactType == CONTACT_TYPE_BOTH) {
            int i = filteredContactMEGA.indexOf(contact);
            ShareContactInfo contactToAdd = new ShareContactInfo(null, contact, null);
            if (filteredContactMEGA.size() == 1) {
                filteredContactsShare.add(0, new ShareContactInfoHeader(true, true, false));
                filteredContactsShare.add(1, contactToAdd);
            }
            else {
                filteredContactsShare.add(i+1, contactToAdd);
            }
            if (inputString != null && !inputString.equals("")) {
                filterContactsTask = new FilterContactsTask();
                filterContactsTask.execute();
            }
            else {
                adapterShareHeader.setContacts(filteredContactsShare);
                if (index >= 0 && index < adapterShareHeader.getItemCount()) {
                    stickyLayoutManager.scrollToPosition(index);
                }
            }
            if (adapterShareHeader.getItemCount() != 0) {
                setEmptyStateVisibility(false);
            }
        }
        else {
            if (!onNewGroup) {
                if (inputString != null && !inputString.equals("")) {
                    filterContactsTask = new FilterContactsTask();
                    filterContactsTask.execute();
                }
                else {
                    adapterMEGA.setContacts(filteredContactMEGA);
                    if (index >= 0 && index < adapterMEGA.getItemCount()) {
                        linearLayoutManager.scrollToPosition(index);
                    }
                    if (adapterMEGA.getItemCount() != 0) {
                        showHeader(true);
                        setEmptyStateVisibility(false);
                    }
                    recyclerViewList.setVisibility(
                        adapterMEGA.getItemCount() > 0 ? View.VISIBLE : View.GONE);
                }
            }
        }
    }

    private void addFilteredContact(PhoneContactInfo contact) {
        logDebug("addFilteredContact");
        filteredContactsPhone.add(contact);
        Collections.sort(filteredContactsPhone);
        int index = filteredContactsPhone.indexOf(contact);
        int position;

        logDebug("Size filteredContactsPhone: " + filteredContactsPhone.size());

        if (searchExpand) {
            if (searchAutoComplete != null) {
                inputString = searchAutoComplete.getText().toString();
            }
        }
        else {
            inputString = typeContactEditText.getText().toString();
        }

        if (contactType == CONTACT_TYPE_BOTH) {
            if (filteredContactsPhone.size() == 1){
                filteredContactsShare.add(filteredContactsShare.size(), new ShareContactInfoHeader(true, false, true));
                filteredContactsShare.add(filteredContactsShare.size(), new ShareContactInfo(contact, null, null));
                position = filteredContactsShare.size();
            }
            else {
                position = (adapterShareHeader.getItemCount()-filteredContactsPhone.size())+index;
                if (position > 0 && (position+1 <= filteredContactsShare.size())) {
                    filteredContactsShare.add(position + 1, new ShareContactInfo(contact, null, null));
                }
            }
            if (inputString != null && !inputString.equals("")) {
                filterContactsTask = new FilterContactsTask();
                filterContactsTask.execute();
            }
            else {
                adapterShareHeader.setContacts(filteredContactsShare);
                if (position >= 0 && position < adapterShareHeader.getItemCount()) {
                    stickyLayoutManager.scrollToPosition(position);
                }
            }
            if (adapterShareHeader.getItemCount() != 0) {
                setEmptyStateVisibility(false);
            }
        }
        else {
            if (inputString != null && !inputString.equals("")) {
                filterContactsTask = new FilterContactsTask();
                filterContactsTask.execute();
            }
            else {
                adapterPhone.setContacts(filteredContactsPhone);
                if (index >= 0 && index < adapterPhone.getItemCount()) {
                    linearLayoutManager.scrollToPosition(index);
                }
                if(adapterPhone!=null){
                    if (adapterPhone.getItemCount() != 0){
                        showHeader(true);
                        setEmptyStateVisibility(false);
                    }
                }
            }
        }
    }

    private MegaContactAdapter createMegaContact(MegaUser contact) {
        MegaContactDB contactDB = getContactDB(contact.getHandle());
        String fullName = getContactNameDB(contactDB);
        if (fullName == null) {
            fullName = contact.getEmail();
        }

        return new MegaContactAdapter(contactDB, contact, fullName);
    }

    private void getVisibleMEGAContacts () {
        contactsMEGA = megaApi.getContacts();
        visibleContactsMEGA.clear();
        filteredContactMEGA.clear();
        addedContactsMEGA.clear();

        if(chatId!=-1){
            logDebug("Add participant to chat");
            if(megaChatApi!=null){
                MegaChatRoom chat = megaChatApi.getChatRoom(chatId);
                if(chat!=null){
                    long participantsCount = chat.getPeerCount();

                    for (int i=0;i<contactsMEGA.size();i++){
                        if (contactsMEGA.get(i).getVisibility() == MegaUser.VISIBILITY_VISIBLE){

                            boolean found = false;

                            for(int j=0;j<participantsCount;j++) {

                                long peerHandle = chat.getPeerHandle(j);

                                if(peerHandle == contactsMEGA.get(i).getHandle()){
                                    found = true;
                                    break;
                                }
                            }

                            if(!found){
                                visibleContactsMEGA.add(createMegaContact(contactsMEGA.get(i)));
                            }
                            else{
                                logDebug("Removed from list - already included on chat: ");
                            }
                        }
                    }
                }
                else{
                    for (int i=0;i<contactsMEGA.size();i++){
                        logDebug("Contact: " + contactsMEGA.get(i).getEmail() + "_" + contactsMEGA.get(i).getVisibility());
                        if (contactsMEGA.get(i).getVisibility() == MegaUser.VISIBILITY_VISIBLE){
                            MegaContactAdapter megaContactAdapter = createMegaContact(contactsMEGA.get(i));
                            visibleContactsMEGA.add(megaContactAdapter);
                        }
                    }
                }
            }
        }
        else if ((multipleSelectIntent == 0 && nodeHandle != -1) || (multipleSelectIntent == 1 && nodeHandles.length == 1)) {
            ArrayList<MegaShare> shared = new ArrayList<>();
            if (multipleSelectIntent == 0) {
                shared.addAll(megaApi.getOutShares(megaApi.getNodeByHandle(nodeHandle)));
            }
            else {
                shared.addAll(megaApi.getOutShares(megaApi.getNodeByHandle(nodeHandles[0])));
            }
            boolean found;
            for (int i=0;i<contactsMEGA.size();i++){
                found = false;
                logDebug("Contact: " + contactsMEGA.get(i).getEmail() + "_" + contactsMEGA.get(i).getVisibility());
                if (contactsMEGA.get(i).getVisibility() == MegaUser.VISIBILITY_VISIBLE){
                    MegaContactAdapter megaContactAdapter = createMegaContact(contactsMEGA.get(i));
                    for (int j=0; j<shared.size(); j++) {
                        if (getMegaContactMail(megaContactAdapter).equals(shared.get(j).getUser())){
                            found = true;
                            break;
                        }
                    }
                    if (!found) {
                        visibleContactsMEGA.add(megaContactAdapter);
                    }

                }
            }
        }
        else{
            for (int i=0;i<contactsMEGA.size();i++){
                logDebug("Contact: " + contactsMEGA.get(i).getEmail() + "_" + contactsMEGA.get(i).getVisibility());
                if (contactsMEGA.get(i).getVisibility() == MegaUser.VISIBILITY_VISIBLE){
                    MegaContactAdapter megaContactAdapter = createMegaContact(contactsMEGA.get(i));
                    visibleContactsMEGA.add(megaContactAdapter);
                }
            }
        }

        Collections.sort(visibleContactsMEGA, new Comparator<MegaContactAdapter>(){

            public int compare(MegaContactAdapter c1, MegaContactAdapter c2) {
                String name1 = c1.getFullName();
                String name2 = c2.getFullName();
                int res = String.CASE_INSENSITIVE_ORDER.compare(name1, name2);
                if (res == 0) {
                    res = name1.compareTo(name2);
                }
                return res;
            }
        });

        long handle;
        for (int i= 0; i<visibleContactsMEGA.size(); i++){
            filteredContactMEGA.add(visibleContactsMEGA.get(i));
            if (contactType == CONTACT_TYPE_MEGA) {
                //Ask for presence info and last green
                handle = getMegaContactHandle(visibleContactsMEGA.get(i));
                if (handle != -1) {
                    int userStatus = megaChatApi.getUserOnlineStatus(handle);
                    if (userStatus != MegaChatApi.STATUS_ONLINE && userStatus != MegaChatApi.STATUS_BUSY && userStatus != MegaChatApi.STATUS_INVALID) {
                        logDebug("Request last green for user");
                        megaChatApi.requestLastGreen(handle, null);
                    }
                }
            }
        }
    }

    @SuppressLint("InlinedApi")
    //Get the contacts explicitly added
    private ArrayList<PhoneContactInfo> getPhoneContacts() {
        logDebug("getPhoneContacts");
        ArrayList<PhoneContactInfo> contactList = new ArrayList<>();

        try {
            ContentResolver cr = getContentResolver();
            Cursor cursor = cr.query(ContactsContract.Contacts.CONTENT_URI,
                    new String[]{ContactsContract.Contacts._ID, ContactsContract.Contacts.DISPLAY_NAME},
                    null,
                    null,
                    null);

            if (cursor != null) {
                while (cursor.moveToNext()) {
                    long id = cursor.getLong(0);
                    String name = cursor.getString(1);

                    String emailAddress = null;
                    Cursor cursore = cr.query(ContactsContract.CommonDataKinds.Email.CONTENT_URI,
                            null,
                            ContactsContract.CommonDataKinds.Email.CONTACT_ID + " = ?",
                            new String[]{String.valueOf(id)},
                            ContactsContract.Contacts.SORT_KEY_PRIMARY);

                    if (cursore != null && cursore.moveToFirst()) {
                        emailAddress = cursore.getString(cursore.getColumnIndex(ContactsContract.CommonDataKinds.Email.DATA));
                        cursore.close();
                    }

                    if (emailAddress != null && !emailAddress.isEmpty() && emailAddress.contains("@") && !emailAddress.contains("s.whatsapp.net")) {
                        contactList.add(new PhoneContactInfo(id, name, emailAddress, null));
                    }
                }

                cursor.close();
            }
        } catch (Exception e) {
            logWarning("Exception getting phone contacts", e);
        }

        return contactList;
    }

    @Override
    public void beforeTextChanged(CharSequence s, int start, int count, int after) {
        quitError();
        refreshKeyboard();
    }

    @Override
    public void onTextChanged(CharSequence s, int start, int before, int count) {
        logDebug("onTextChanged: " + s.toString() + "_ " + start + "__" + before + "__" + count);
        if (contactType == CONTACT_TYPE_DEVICE){
            if (s != null) {
                if (s.length() > 0) {
                    String temp = s.toString();
                    char last = s.charAt(s.length()-1);
                    if(last == ' '){
                        boolean isValid = isValidEmail(temp.trim());
                        if(isValid){
                            confirmAddMail = temp.trim();
                            queryIfContactSouldBeAddedTask = new QueryIfContactSouldBeAddedTask();
                            queryIfContactSouldBeAddedTask.execute(false);
                            typeContactEditText.getText().clear();
                        }
                        else{
                            setError();
                        }
                        if (this.getResources().getConfiguration().orientation == Configuration.ORIENTATION_LANDSCAPE) {
                            hideKeyboard(addContactActivityLollipop, 0);
                        }
                    }
                    else{
                        logDebug("Last character is: " + last);
                    }
                }
            }
        }
        else if (contactType == CONTACT_TYPE_BOTH){
            if (s != null) {
                if (s.length() > 0) {
                    String temp = s.toString();
                    char last = s.charAt(s.length()-1);
                    if (last == ' '){
                        boolean isValid = isValidEmail(temp.trim());
                        if (isValid){
                            confirmAddMail = temp.trim();
                            queryIfContactSouldBeAddedTask = new QueryIfContactSouldBeAddedTask();
                            queryIfContactSouldBeAddedTask.execute(false);
                            typeContactEditText.getText().clear();
                        }
                        else {
                            setError();
                        }
                        if (this.getResources().getConfiguration().orientation == Configuration.ORIENTATION_LANDSCAPE) {
                            hideKeyboard(addContactActivityLollipop, 0);
                        }
                    }
                    else{
                        logDebug("Last character is: " + last);
                    }
                }
            }
        }

        if (isAsyncTaskRunning(filterContactsTask)){
            filterContactsTask.cancel(true);
        }
        filterContactsTask = new FilterContactsTask();
        filterContactsTask.execute();
        refreshKeyboard();
    }

    @Override
    public void afterTextChanged(Editable editable) {
        refreshKeyboard();
    }

    @Override
    public boolean onEditorAction(TextView v, int actionId, KeyEvent event) {
        refreshKeyboard();
        if (actionId == EditorInfo.IME_ACTION_DONE) {
            String s = v.getText().toString();
            logDebug("s: " + s);
            if (s.isEmpty() || s.equals("null") || s.equals("")) {
                hideKeyboard(addContactActivityLollipop, 0);
            }
            else {
                if (contactType == CONTACT_TYPE_DEVICE) {
                    boolean isValid = isValidEmail(s.trim());
                    if (isValid) {
                        confirmAddMail = s.trim();
                        queryIfContactSouldBeAddedTask = new QueryIfContactSouldBeAddedTask();
                        queryIfContactSouldBeAddedTask.execute(false);
                        typeContactEditText.getText().clear();
                        hideKeyboard(addContactActivityLollipop, 0);
                    }
                    else {
                        setError();
                    }
                    if (this.getResources().getConfiguration().orientation == Configuration.ORIENTATION_LANDSCAPE) {
                        hideKeyboard(addContactActivityLollipop, 0);
                    }
                }
                else if (contactType == CONTACT_TYPE_BOTH){
                    boolean isValid = isValidEmail(s.trim());
                    if (isValid) {
                        confirmAddMail = s.trim();
                        queryIfContactSouldBeAddedTask = new QueryIfContactSouldBeAddedTask();
                        queryIfContactSouldBeAddedTask.execute(false);
                        typeContactEditText.getText().clear();
                        hideKeyboard(addContactActivityLollipop, 0);
                    }
                    else {
                        setError();
                    }
                    if (this.getResources().getConfiguration().orientation == Configuration.ORIENTATION_LANDSCAPE) {
                        hideKeyboard(addContactActivityLollipop, 0);
                    }
                }
                if (isAsyncTaskRunning(filterContactsTask)){
                    filterContactsTask.cancel(true);
                }
                filterContactsTask = new FilterContactsTask();
                filterContactsTask.execute();
            }
            return true;
        }
        if ((event != null && (event.getKeyCode() == KeyEvent.KEYCODE_ENTER)) || (actionId == EditorInfo.IME_ACTION_SEND)) {
            if (contactType == CONTACT_TYPE_DEVICE){
                if (addedContactsPhone.isEmpty() || addedContactsPhone == null) {
                    hideKeyboard(addContactActivityLollipop, 0);
                }
                else {
                    inviteContacts(addedContactsPhone);
                }
            }
            else if (contactType == CONTACT_TYPE_MEGA){
                if (addedContactsMEGA.isEmpty() || addedContactsMEGA == null) {
                    hideKeyboard(addContactActivityLollipop, 0);
                }
                else {
                    setResultContacts(addedContactsMEGA, true);
                }
            }
            else {
                if (addedContactsShare.isEmpty() || addedContactsShare == null) {
                    hideKeyboard(addContactActivityLollipop, 0);
                }
                else {
                    shareWith(addedContactsShare);
                }
            }
            return true;
        }
        return false;
    }

    public void itemClick(String email, int adapter){

        logDebug("itemClick");

        if (contactType == CONTACT_TYPE_MEGA) {
            if (createNewGroup || createNewChatLink || comesFromChat) {
                if (adapter == MegaContactsLollipopAdapter.ITEM_VIEW_TYPE_LIST_ADD_CONTACT) {
                    if (searchExpand) {
                        if (searchAutoComplete != null) {
                            inputString = searchAutoComplete.getText().toString();
                        }
                    }
                    else {
                        inputString = typeContactEditText.getText().toString();
                    }
                    if (inputString != null && !inputString.equals("")) {
                        for (int i = 0; i < queryContactMEGA.size(); i++) {
                            MegaContactAdapter contact = queryContactMEGA.get(i);
                            if (getMegaContactMail(contact).equals(email)) {
                                int filteredPosition = filteredContactMEGA.indexOf(contact);
                                if (filteredPosition != INVALID_POSITION) {
                                    filteredContactMEGA.get(filteredPosition).setSelected(true);
                                }
                                addContactMEGA(contact);
                                break;
                            }
                        }
                    }
                    else {
                        for (int i = 0; i < filteredContactMEGA.size(); i++) {
                            MegaContactAdapter contact = filteredContactMEGA.get(i);
                            if (getMegaContactMail(contact).equals(email)) {
                                contact.setSelected(true);
                                addContactMEGA(contact);
                                adapterMEGA.setContacts(filteredContactMEGA);
                                break;
                            }
                        }
                    }

                    if (addedContactsMEGA.size() == 0) {
                        setSendInvitationVisibility();
                    }
                }
                else {
                    for (int i = 0; i < addedContactsMEGA.size(); i++) {
                        if (getMegaContactMail(addedContactsMEGA.get(i)).equals(email)) {
                            showConfirmationDeleteFromChat(addedContactsMEGA.get(i));
                            break;
                        }
                    }
                }
            }
            else {
                ArrayList<String> contacts = new ArrayList<>();
                contacts.add(email);
                startConversation(contacts, true, null);
            }
        }
        setSearchVisibility();
    }

    private void showConfirmationDeleteFromChat (final MegaContactAdapter contact) {

        MaterialAlertDialogBuilder builder = new MaterialAlertDialogBuilder(this, R.style.ThemeOverlay_Mega_MaterialAlertDialog);

        DialogInterface.OnClickListener dialogClickListener = new DialogInterface.OnClickListener() {
            @Override
            public void onClick(DialogInterface dialog, int which) {
                switch (which){
                    case DialogInterface.BUTTON_POSITIVE: {
                        addMEGAFilteredContact(contact);
                        addedContactsMEGA.remove(contact);
                        newGroupHeaderList.setText(getQuantityString(R.plurals.subtitle_of_group_chat, addedContactsMEGA.size(), addedContactsMEGA.size()));
                        adapterMEGA.setContacts(addedContactsMEGA);
                        adapterMEGAContacts.setContacts(addedContactsMEGA);

                        break;
                    }

                    case DialogInterface.BUTTON_NEGATIVE: {
                        //No button clicked
                        isConfirmDeleteShown = false;
                        break;
                    }
                }
            }
        };

        confirmDeleteMail = getMegaContactMail(contact);
        builder.setMessage(getString(R.string.confirmation_delete_contact, contact.getFullName()));
        builder.setOnDismissListener(new DialogInterface.OnDismissListener() {
            @Override
            public void onDismiss(DialogInterface dialog) {
                isConfirmDeleteShown = false;
            }
        });
        builder.setPositiveButton(R.string.context_remove, dialogClickListener)
                .setNegativeButton(R.string.general_cancel, dialogClickListener).show();
        isConfirmDeleteShown = true;
    }

    private void itemClick(View view, int position) {
        logDebug("on item click");
        if (searchExpand) {
            if (searchAutoComplete !=  null) {
                inputString = searchAutoComplete.getText().toString();
            }
        }
        else {
            inputString = typeContactEditText.getText().toString();
        }
        if (contactType == CONTACT_TYPE_DEVICE){

            if(adapterPhone==null){
                return;
            }

            final PhoneContactInfo contact = adapterPhone.getItem(position);
            if(contact == null) {
                return;
            }

            if (inputString != null && !inputString.equals("")) {
                for (int i=0; i<queryContactsPhone.size(); i++) {
                    if (queryContactsPhone.get(i).getEmail().equals(contact.getEmail())) {
                        filteredContactsPhone.remove(queryContactsPhone.get(i));
                        queryContactsPhone.remove(i);
                        adapterPhone.setContacts(queryContactsPhone);
                    }
                }
            }
            else {
                for (int i = 0; i < filteredContactsPhone.size(); i++) {
                    if (filteredContactsPhone.get(i).getEmail().equals(contact.getEmail())) {
                        filteredContactsPhone.remove(i);
                        adapterPhone.setContacts(filteredContactsPhone);
                        break;
                    }
                }
            }
            addContact(contact);
        }
        else if (contactType == CONTACT_TYPE_BOTH){
            if(adapterShareHeader==null){
                return;
            }

            final ShareContactInfo contact = adapterShareHeader.getItem(position);
            if(contact == null || contact.isHeader() || contact.isProgress()) {
                return;
            }

            if (contact.isPhoneContact()) {
                filteredContactsPhone.remove(contact.getPhoneContactInfo());
                if (filteredContactsPhone.size() == 0) {
                    filteredContactsShare.remove(filteredContactsShare.size() - 2);
                }
                filteredContactsShare.remove(contact);
            } else if (contact.isMegaContact()) {
                int contactPosition = filteredContactsShare.indexOf(contact);
                if (contactPosition != INVALID_POSITION) {
                    filteredContactsShare.get(contactPosition).getMegaContactAdapter().setSelected(true);
                }
            }

            if (inputString != null && !inputString.equals("")) {
                filterContactsTask = new FilterContactsTask();
                filterContactsTask.execute();
            } else {
                adapterShareHeader.setContacts(filteredContactsShare);
            }

            addShareContact(contact);
        }
        setSearchVisibility();
    }

    public String getShareContactMail(ShareContactInfo contact) {
        String mail = null;

        if (contact.isMegaContact() && !contact.isHeader()) {
            if (contact.getMegaContactAdapter().getMegaUser() != null && contact.getMegaContactAdapter().getMegaUser().getEmail() != null) {
                mail = contact.getMegaContactAdapter().getMegaUser().getEmail();
            } else if (contact.getMegaContactAdapter().getMegaContactDB() != null && contact.getMegaContactAdapter().getMegaContactDB().getMail() != null) {
                mail = contact.getMegaContactAdapter().getMegaContactDB().getMail();
            }
        }
        else if (contact.isPhoneContact() && !contact.isHeader()){
            mail = contact.getPhoneContactInfo().getEmail();
        }
        else{
            mail = contact.getMail();
        }

        return mail;
    }

    private String getMegaContactMail (MegaContactAdapter contact) {
        String mail = null;
        if (contact != null) {
            if (contact.getMegaUser() != null && contact.getMegaUser().getEmail() != null) {
                mail = contact.getMegaUser().getEmail();
            }
            else if (contact.getMegaContactDB() != null && contact.getMegaContactDB().getMail() != null) {
                mail = contact.getMegaContactDB().getMail();
            }
        }
        return mail;
    }

    private long getMegaContactHandle (MegaContactAdapter contact) {
        long handle = -1;
        if (contact != null) {
            if (contact.getMegaUser() != null && contact.getMegaUser().getHandle() != -1) {
                handle = contact.getMegaUser().getHandle();
            }
            else if (contact.getMegaContactDB() != null && contact.getMegaContactDB().getMail() != null) {
                handle = Long.parseLong(contact.getMegaContactDB().getHandle());
            }
        }
        return handle;
    }

    private void toInviteContact() {
        Intent in = new Intent(this, InviteContactActivity.class);
        in.putExtra("contactType", CONTACT_TYPE_DEVICE);
        startActivityForResult(in, REQUEST_INVITE_CONTACT_FROM_DEVICE);
    }

    private void toStartMeeting(){
        Intent intent = new Intent();
        intent.putExtra(EXTRA_MEETING, true);
        setResult(RESULT_OK, intent);
        hideKeyboard(addContactActivityLollipop, 0);
        finish();
    }

    @Override
    public void onClick(View v) {
        switch (v.getId()) {
            case R.id.layout_scan_qr: {
                logDebug("Scan QR code pressed");
                if (isNecessaryDisableLocalCamera() != -1) {
                    showConfirmationOpenCamera(this, ACTION_OPEN_QR, true);
                    break;
                }
                initScanQR();
                break;
            }
            case R.id.add_contact_list_empty_invite_button:
            case R.id.layout_invite_contact: {
                toInviteContact();
                break;
            }
            case R.id.layout_group_chat: {
                logDebug("New group chat pressed");
                createNewGroup = true;
                setNextLayout();
                break;
            }
            case R.id.ekr_switch: {
                isEKREnabled = ekrSwitch.isChecked();
                setGetChatLinkVisibility();
                break;
            }
            case R.id.layout_chat_link: {
                createNewChatLink = true;
                newGroup();
                break;
            }
            case R.id.layout_meeting_link:
                toStartMeeting();
                break;
            case R.id.fab_button_next: {
                if (contactType == CONTACT_TYPE_DEVICE){
                    inviteContacts(addedContactsPhone);
                }
                else if (contactType == CONTACT_TYPE_MEGA){
                    if (onlyCreateGroup && addedContactsMEGA.isEmpty()) {
                        showSnackbar(getString(R.string.error_creating_group_and_attaching_file));
                        break;
                    }

                    setResultContacts(addedContactsMEGA, true);
                }
                else {
                    shareWith(addedContactsShare);
                }
                hideKeyboard(this, 0);
                break;
            }
        }
    }

    private void setNextLayout() {
        inviteContactMenuItem.setVisible(false);
        if (visibleContactsMEGA != null && !visibleContactsMEGA.isEmpty()) {
            setSendInvitationVisibility();
            setTitleAB();
            inviteContactButton.setVisibility(View.GONE);
            newGroupChatButton.setVisibility(View.GONE);
            newChatLinkButton.setVisibility(View.GONE);
            newMeetingButton.setVisibility(View.GONE);
        }
        else {
            setResultContacts(addedContactsMEGA, true);
        }
    }

    public void initScanQR() {
        Intent intent = new Intent(this, QRCodeActivity.class);
        intent.putExtra("inviteContacts", true);
        startActivityForResult(intent, SCAN_QR_FOR_ADD_CONTACTS);
    }

    @Override
    protected void onActivityResult(int requestCode, int resultCode, Intent intent) {
        logDebug("onActivityResult");
        super.onActivityResult(requestCode, resultCode, intent);
        if (requestCode == SCAN_QR_FOR_ADD_CONTACTS && resultCode == Activity.RESULT_OK && intent != null) {
            String mail = intent.getStringExtra("mail");

            if (mail != null && !mail.equals("")) {
                confirmAddMail = mail;
                queryIfContactSouldBeAddedTask = new QueryIfContactSouldBeAddedTask();
                queryIfContactSouldBeAddedTask.execute(true);
            }
        }
        else if (requestCode == REQUEST_INVITE_CONTACT_FROM_DEVICE && resultCode == RESULT_OK) {
            logDebug("REQUEST_INVITE_CONTACT_FROM_DEVICE OK");

            if (intent == null) {
                logWarning("Return.....");
                return;
            }

            final ArrayList<String> contactsData = intent.getStringArrayListExtra(AddContactActivityLollipop.EXTRA_CONTACTS);

            if (contactsData != null){
                ContactController cC = new ContactController(this);
                cC.inviteMultipleContacts(contactsData);
            }
        }
    }

    @Override
    public void onBackPressed() {
        if (psaWebBrowser.consumeBack()) return;
        retryConnectionsAndSignalPresence();

        if (onNewGroup) {
            if (addedContactsMEGA.contains(myContact)) {
                addedContactsMEGA.remove(myContact);
            }
            if (comesFromRecent) {
                finish();
            } else {
                returnToAddContacts();
                createMyContact();
            }
        } else if (createNewGroup && (newGroup || onlyCreateGroup)) {
            finish();
        } else if ((createNewGroup || createNewChatLink) && (!newGroup || !onlyCreateGroup)) {
            returnToStartConversation();
        } else {
            super.onBackPressed();
        }
    }

    private void setResultContacts(ArrayList<MegaContactAdapter> addedContacts, boolean megaContacts){
        logDebug("setResultContacts");
        ArrayList<String> contactsSelected = new ArrayList<String>();
        String contactEmail;

        if (addedContacts != null) {
            for (int i = 0; i < addedContacts.size(); i++) {
                if (addedContacts.get(i).getMegaUser() != null && addedContacts.get(i).getMegaContactDB() != null) {
                    contactEmail = addedContacts.get(i).getMegaUser().getEmail();
                }
                else {
                    contactEmail = addedContacts.get(i).getFullName();
                }
                if (contactEmail != null) {
                    contactsSelected.add(contactEmail);
                }
            }
        }
        logDebug("Contacts selected: " + contactsSelected.size());

        if (comesFromChat) {
            addParticipants(contactsSelected);
        }
        else if (onNewGroup) {
            String chatTitle = "";
            if (nameGroup != null && nameGroup.getText().length() > 0) {
                chatTitle = nameGroup.getText().toString();
                startConversation(contactsSelected, megaContacts, chatTitle);
            }
            else {
                startConversation(contactsSelected, megaContacts, null);
            }
        }
        else {
            newGroup();
        }
        hideKeyboard(addContactActivityLollipop, 0);
    }

    private void addParticipants(ArrayList<String> contacts) {
        Intent intent = new Intent();
        intent.putStringArrayListExtra(EXTRA_CONTACTS, contacts);

        setResult(RESULT_OK, intent);
        hideKeyboard(addContactActivityLollipop, 0);
        finish();
    }

    private void returnToStartConversation() {
        createNewGroup = false;
        createNewChatLink = false;
        aB.setTitle(getString(R.string.group_chat_start_conversation_label).toUpperCase());
        aB.setSubtitle(null);
        if (getResources().getConfiguration().orientation == Configuration.ORIENTATION_PORTRAIT) {
            inviteContactButton.setVisibility(View.VISIBLE);
        } else {
            inviteContactMenuItem.setVisible(true);
        }
        newGroupChatButton.setVisibility(View.VISIBLE);
        newChatLinkButton.setVisibility(View.VISIBLE);
        newMeetingButton.setVisibility(View.VISIBLE);
        filteredContactMEGA.clear();
        filteredContactMEGA.addAll(visibleContactsMEGA);

        for (int i = 0; i < filteredContactMEGA.size(); i++) {
            filteredContactMEGA.get(i).setSelected(false);
        }

        setMegaAdapterContacts(filteredContactMEGA, MegaContactsLollipopAdapter.ITEM_VIEW_TYPE_LIST_ADD_CONTACT);
        addedContactsMEGA.clear();
        setRecyclersVisibility();
        setSendInvitationVisibility();
        setSearchVisibility();
        containerAddedContactsRecyclerView.setVisibility(View.GONE);
    }

    private void returnToAddContacts() {
        onNewGroup = false;
        setTitleAB();
        setRecyclersVisibility();
        addContactsLayout.setVisibility(View.VISIBLE);
        if (addedContactsMEGA.size() == 0) {
            containerAddedContactsRecyclerView.setVisibility(View.GONE);
        }
        setMegaAdapterContacts(filteredContactMEGA, MegaContactsLollipopAdapter.ITEM_VIEW_TYPE_LIST_ADD_CONTACT);
        newGroupLayout.setVisibility(View.GONE);
        if (createNewChatLink) {
            findViewById(R.id.ekr_layout).setVisibility(View.VISIBLE);
        }
        visibilityFastScroller();
        setSendInvitationVisibility();
        setSearchVisibility();
        if (createNewChatLink || visibleContactsMEGA == null || visibleContactsMEGA.isEmpty()) {
            onBackPressed();
        }
    }

    private void createMyContact () {
        if (myContact == null) {
            MegaContactDB contactDB = dbH.findContactByHandle(String.valueOf(megaApi.getMyUserHandle() + ""));
            String myFullName =  megaChatApi.getMyFullname();

            if(myFullName!=null){
                if(myFullName.trim().isEmpty()){
                    myFullName =  megaChatApi.getMyEmail();
                }
            }
            else{
                myFullName =  megaChatApi.getMyEmail();
            }

            myContact = new MegaContactAdapter(contactDB, megaApi.getMyUser(), getString(R.string.chat_me_text_bracket, myFullName));
        }
    }

    private void newGroup () {
        logDebug("newGroup");

        if (isAsyncTaskRunning(filterContactsTask)) {
            filterContactsTask.cancel(true);
        }
        onNewGroup = true;
        searchExpand = false;
        if (aB != null) {
            if (createNewChatLink) {
                aB.setTitle(getString(R.string.new_chat_link_label).toUpperCase());
            }
            else {
                aB.setTitle(getString(R.string.title_new_group).toUpperCase());
            }
            aB.setSubtitle(getString(R.string.subtitle_new_group));
        }

        createMyContact();

        addedContactsMEGA.add(myContact);
        newGroupHeaderList.setText(getQuantityString(R.plurals.subtitle_of_group_chat, addedContactsMEGA.size(), addedContactsMEGA.size()));

        if (searchMenuItem != null) {
            searchMenuItem.setVisible(false);
        }
        if (inviteContactMenuItem != null) {
            inviteContactMenuItem.setVisible(false);
        }
        addContactsLayout.setVisibility(View.GONE);
        newGroupLayout.setVisibility(View.VISIBLE);
        if (createNewChatLink) {
            findViewById(R.id.ekr_layout).setVisibility(View.GONE);
        }
        setSendInvitationVisibility();
        setMegaAdapterContacts(addedContactsMEGA, MegaContactsLollipopAdapter.ITEM_VIEW_TYPE_LIST_GROUP_CHAT);
        visibilityFastScroller();
        setRecyclersVisibility();
        if (isConfirmDeleteShown) {
            for (int i=0; i<addedContactsMEGA.size(); i++) {
                if (getMegaContactMail(addedContactsMEGA.get(i)).equals(confirmDeleteMail)) {
                    showConfirmationDeleteFromChat(addedContactsMEGA.get(i));
                    break;
                }
            }
        }
    }

    private void startConversation (ArrayList<String> contacts, boolean megaContacts, String chatTitle) {
        logDebug("startConversation");
        Intent intent = new Intent();
        intent.putStringArrayListExtra(EXTRA_CONTACTS, contacts);

        intent.putExtra(EXTRA_MEGA_CONTACTS, megaContacts);

        if((getChatLinkBox.isChecked() || createNewChatLink) && (chatTitle == null || chatTitle.trim().isEmpty())){
            new MaterialAlertDialogBuilder(this, R.style.ThemeOverlay_Mega_MaterialAlertDialog)
                    .setTitle(getString(R.string.enter_group_name))
                    .setMessage(getString(R.string.alert_enter_group_name))
                    .setPositiveButton(getString(R.string.general_ok), null)
                    .show();
            return;
        }

        if(chatTitle!=null){
            intent.putExtra(EXTRA_CHAT_TITLE, chatTitle);
        }

        if (createNewChatLink) {
            intent.putExtra(EXTRA_GROUP_CHAT, onNewGroup);
            intent.putExtra(EXTRA_CHAT_LINK, true);
        }
        else if(onNewGroup){
            intent.putExtra(EXTRA_EKR, isEKREnabled);
            intent.putExtra(EXTRA_GROUP_CHAT, onNewGroup);
            intent.putExtra(EXTRA_CHAT_LINK, getChatLinkBox.isChecked());
        }

        setResult(RESULT_OK, intent);
        hideKeyboard(addContactActivityLollipop, 0);
        finish();
    }

    private void shareWith (ArrayList<ShareContactInfo> addedContacts){
        logDebug("shareWith");

        ArrayList<String> contactsSelected = new ArrayList<>();
        if (addedContacts != null){
            for (int i=0; i<addedContacts.size(); i++){
                contactsSelected.add(getShareContactMail(addedContacts.get(i)));
            }
        }

        Intent intent = new Intent();
        intent.putStringArrayListExtra(EXTRA_CONTACTS, contactsSelected);
        if(multipleSelectIntent==0){
            intent.putExtra(EXTRA_NODE_HANDLE, nodeHandle);
            intent.putExtra("MULTISELECT", 0);
        }
        else if(multipleSelectIntent==1){
            intent.putExtra(EXTRA_NODE_HANDLE, nodeHandles);
            intent.putExtra("MULTISELECT", 1);
        }

        intent.putExtra(EXTRA_MEGA_CONTACTS, false);
        setResult(RESULT_OK, intent);
        hideKeyboard(addContactActivityLollipop, 0);
        finish();
    }

    private void inviteContacts(ArrayList<PhoneContactInfo> addedContacts){
        logDebug("inviteContacts");

        String contactEmail = null;
        ArrayList<String> contactsSelected = new ArrayList<>();
        if (addedContacts != null) {
            for (int i=0;i<addedContacts.size();i++) {
                contactEmail = addedContacts.get(i).getEmail();
                if (fromAchievements){
                    if (contactEmail != null && !mailsFromAchievements.contains(contactEmail)) {
                        contactsSelected.add(contactEmail);
                    }
                }
                else {
                    if (contactEmail != null) {
                        contactsSelected.add(contactEmail);
                    }
                }
            }
        }

        Intent intent = new Intent();
        intent.putStringArrayListExtra(EXTRA_CONTACTS, contactsSelected);
        for(int i=0; i<contactsSelected.size();i++){
            logDebug("setResultContacts: " + contactsSelected.get(i));
        }

        intent.putExtra(EXTRA_MEGA_CONTACTS, false);
        setResult(RESULT_OK, intent);
        hideKeyboard(addContactActivityLollipop, 0);
        finish();
    }

    @Override
    public void onRequestPermissionsResult(int requestCode, String[] permissions, int[] grantResults) {
        logDebug("onRequestPermissionsResult");
        super.onRequestPermissionsResult(requestCode, permissions, grantResults);
        switch (requestCode) {
            case REQUEST_READ_CONTACTS: {
                logDebug("REQUEST_READ_CONTACTS");
                if (grantResults.length > 0 && grantResults[0] == PackageManager.PERMISSION_GRANTED) {
                    boolean hasReadContactsPermissions = (ContextCompat.checkSelfPermission(this, Manifest.permission.READ_CONTACTS) == PackageManager.PERMISSION_GRANTED);
                    if (hasReadContactsPermissions && contactType == CONTACT_TYPE_DEVICE) {
                        filteredContactsPhone.clear();
                        setEmptyStateVisibility(true);

                        progressBar.setVisibility(View.VISIBLE);
                        new GetContactsTask().execute();
                    }
                    else if (hasReadContactsPermissions && contactType == CONTACT_TYPE_BOTH) {
                        progressBar.setVisibility(View.VISIBLE);
                        emptyTextView.setText(R.string.contacts_list_empty_text_loading_share);

                        getContactsTask = new GetContactsTask();
                        getContactsTask.execute();
                    }
                }
                else if (grantResults.length > 0 && grantResults[0] == PackageManager.PERMISSION_DENIED) {
                    boolean hasReadContactsPermissions = (ContextCompat.checkSelfPermission(this, Manifest.permission.READ_CONTACTS) == PackageManager.PERMISSION_DENIED);
                    queryPermissions = false;
                    supportInvalidateOptionsMenu();
                    if (hasReadContactsPermissions && contactType == CONTACT_TYPE_DEVICE) {
                        logWarning("Permission denied");
                        setTitleAB();
                        filteredContactsPhone.clear();
                        setEmptyStateVisibility(true);
                        emptyTextView.setText(R.string.no_contacts_permissions);

                        progressBar.setVisibility(View.GONE);
                    }
                }
                break;
            }
        }
    }

    private void setRecyclersVisibility () {
        if (contactType == CONTACT_TYPE_MEGA) {
            if (filteredContactMEGA.size() > 0){
                containerContacts.setVisibility(View.VISIBLE);
            }
            else {
                if (onNewGroup) {
                    containerContacts.setVisibility(View.VISIBLE);
                }
                else {
                    containerContacts.setVisibility(View.GONE);
                }
            }
        }
        else if (contactType ==  CONTACT_TYPE_DEVICE) {
            if (filteredContactsPhone.size() > 0){
                containerContacts.setVisibility(View.VISIBLE);
            }
            else {
                containerContacts.setVisibility(View.GONE);
            }
        }
        else {
            if (filteredContactsShare.size() >= 2){
                containerContacts.setVisibility(View.VISIBLE);
            }
            else {
                containerContacts.setVisibility(View.GONE);
            }
        }
    }

    private void visibilityFastScroller(){
        fastScroller.setRecyclerView(recyclerViewList);
        if (contactType == CONTACT_TYPE_MEGA) {
            if(adapterMEGA == null){
                fastScroller.setVisibility(View.GONE);
            }
            else{
                if(adapterMEGA.getItemCount() < MIN_ITEMS_SCROLLBAR_CONTACT){
                    fastScroller.setVisibility(View.GONE);
                }
                else{
                    fastScroller.setVisibility(View.VISIBLE);
                }
            }
        }
        else if (contactType == CONTACT_TYPE_DEVICE) {
            if(adapterPhone == null){
                fastScroller.setVisibility(View.GONE);
            }
            else{
                if(adapterPhone.getItemCount() < MIN_ITEMS_SCROLLBAR_CONTACT){
                    fastScroller.setVisibility(View.GONE);
                }
                else{
                    fastScroller.setVisibility(View.VISIBLE);
                }
            }
        }
        else {
            if(adapterShareHeader == null){
                fastScroller.setVisibility(View.GONE);
            }
            else{
                if(adapterShareHeader.getItemCount() < MIN_ITEMS_SCROLLBAR_CONTACT){
                    fastScroller.setVisibility(View.GONE);
                }
                else{
                    fastScroller.setVisibility(View.VISIBLE);
                }
            }
        }
    }

    private void showHeader(boolean isVisible) {
        headerContacts.setVisibility(!comesFromChat && isVisible ? View.VISIBLE : View.GONE);
    }

    @Override
    public void onUsersUpdate(MegaApiJava api, ArrayList<MegaUser> users) {

    }

    @Override
    public void onUserAlertsUpdate(MegaApiJava api, ArrayList<MegaUserAlert> userAlerts) {

    }

    @Override
    public void onNodesUpdate(MegaApiJava api, ArrayList<MegaNode> nodeList) {

    }

    @Override
    public void onReloadNeeded(MegaApiJava api) {

    }

    @Override
    public void onAccountUpdate(MegaApiJava api) {

    }

    @Override
    public void onContactRequestsUpdate(MegaApiJava api, ArrayList<MegaContactRequest> requests) {
        if (requests != null) {
            for (int i = 0; i < requests.size(); i++) {
                MegaContactRequest cr = requests.get(i);
                if (cr != null) {
                    if ((cr.getStatus() == MegaContactRequest.STATUS_ACCEPTED) && (cr.isOutgoing())) {
                        logDebug("ACCEPT OPR: " + cr.getSourceEmail() + " cr.isOutgoing: " + cr.isOutgoing() + " cr.getStatus: " + cr.getStatus());
                        getContactsTask = new GetContactsTask();
                        getContactsTask.execute();
                    }
                }
            }
        }
    }

    @Override
    public void onEvent(MegaApiJava api, MegaEvent event) {

    }

    @Override
    public boolean onInterceptTouchEvent(RecyclerView rv, MotionEvent e) {
        return false;
    }

    @Override
    public void onTouchEvent(RecyclerView rv, MotionEvent e) {

    }

    @Override
    public void onRequestDisallowInterceptTouchEvent(boolean disallowIntercept) {

    }

    @Override
    public void onRequestStart(MegaApiJava api, MegaRequest request) {
        logDebug("onRequestStart: " + request.getRequestString());
    }

    @Override
    public void onRequestUpdate(MegaApiJava api, MegaRequest request) {

    }

    @Override
    public void onRequestFinish(MegaApiJava api, MegaRequest request, MegaError e) {
        if (request.getType() == MegaRequest.TYPE_INVITE_CONTACT){
            logDebug("MegaRequest.TYPE_INVITE_CONTACT finished: " + request.getNumber());

            if(request.getNumber()==MegaContactRequest.INVITE_ACTION_REMIND){
                showSnackbar(getString(R.string.context_contact_invitation_resent));
            }
            else{
                if (e.getErrorCode() == MegaError.API_OK){
                    logDebug("OK INVITE CONTACT: " + request.getEmail());
                    if(request.getNumber()==MegaContactRequest.INVITE_ACTION_ADD){
                        showSnackbar(getString(R.string.context_contact_request_sent, request.getEmail()));
                    }
                    else if(request.getNumber()==MegaContactRequest.INVITE_ACTION_DELETE){
                        showSnackbar(getString(R.string.context_contact_invitation_deleted));
                    }
                }
                else{
                    logWarning("ERROR: " + e.getErrorCode() + "___" + e.getErrorString());
                    if(e.getErrorCode()==MegaError.API_EEXIST){
                        showSnackbar(getString(R.string.context_contact_already_exists, request.getEmail()));
                    }
                    else if(request.getNumber()==MegaContactRequest.INVITE_ACTION_ADD && e.getErrorCode()==MegaError.API_EARGS){
                        showSnackbar(getString(R.string.error_own_email_as_contact));
                    }
                    else{
                        showSnackbar(getString(R.string.general_error));
                    }
                }
            }
        }
    }

    @Override
    public void onRequestTemporaryError(MegaApiJava api, MegaRequest request, MegaError e) {

    }


    @Override
    public void onChatListItemUpdate(MegaChatApiJava api, MegaChatListItem item) {

    }

    @Override
    public void onChatInitStateUpdate(MegaChatApiJava api, int newState) {

    }

    @Override
    public void onChatOnlineStatusUpdate(MegaChatApiJava api, long userhandle, int status, boolean inProgress) {

    }

    @Override
    public void onChatPresenceConfigUpdate(MegaChatApiJava api, MegaChatPresenceConfig config) {

    }

    @Override
    public void onChatConnectionStateUpdate(MegaChatApiJava api, long chatid, int newState) {

    }

    @Override
    public void onChatPresenceLastGreen(MegaChatApiJava api, long userhandle, int lastGreen) {
        logDebug("onChatPresenceLastGreen");
        int state = megaChatApi.getUserOnlineStatus(userhandle);
        if(state != MegaChatApi.STATUS_ONLINE && state != MegaChatApi.STATUS_BUSY && state != MegaChatApi.STATUS_INVALID){
            String formattedDate = lastGreenDate(this, lastGreen);
            if(userhandle != megaChatApi.getMyUserHandle()){
                logDebug("Status last green for the user: " + userhandle);
//                Replace on visible MEGA contacts (all my visible contacts)
                ListIterator<MegaContactAdapter> itrReplace = visibleContactsMEGA.listIterator();
                while (itrReplace.hasNext()) {
                    MegaContactAdapter contactToUpdate = itrReplace.next();
                    if (contactToUpdate != null) {
                        if (getMegaContactHandle(contactToUpdate) == userhandle) {
                            contactToUpdate.setLastGreen(formattedDate);
                            break;
                        }
                    } else {
                        break;
                    }
                }
//                Replace on list adapter (filtered or search filtered MEGA contacts)
                int indexToReplace = -1;
                if(adapterMEGA!=null && adapterMEGA.getContacts() != null){
                    ListIterator<MegaContactAdapter> itrReplace2 = adapterMEGA.getContacts().listIterator();
                    while (itrReplace2.hasNext()) {
                        MegaContactAdapter contactToUpdate = itrReplace2.next();
                        if (contactToUpdate != null) {
                            if (getMegaContactHandle(contactToUpdate) == userhandle) {
                                contactToUpdate.setLastGreen(formattedDate);
                                indexToReplace = itrReplace2.nextIndex() -1;
                                break;
                            }
                        } else {
                            break;
                        }
                    }
                    if (indexToReplace != -1) {
                        adapterMEGA.updateContactStatus(indexToReplace);
                    }
                }
//                Replace on filtered MEGA contacts (without search)
                if (filteredContactMEGA != null && filteredContactMEGA.size() > 0) {
                    ListIterator<MegaContactAdapter> itrReplace3 = filteredContactMEGA.listIterator();
                    while (itrReplace3.hasNext()) {
                        MegaContactAdapter contactToUpdate = itrReplace3.next();
                        if (contactToUpdate != null) {
                            if (getMegaContactHandle(contactToUpdate) == userhandle) {
                                contactToUpdate.setLastGreen(formattedDate);
                                break;
                            }
                        } else {
                            break;
                        }
                    }
                }
//                Replace, if exist, on search filtered MEGA contacts
                if (queryContactMEGA != null && queryContactMEGA.size() > 0) {
                    ListIterator<MegaContactAdapter> itrReplace4 = queryContactMEGA.listIterator();
                    while (itrReplace4.hasNext()) {
                        MegaContactAdapter contactToUpdate = itrReplace4.next();
                        if (contactToUpdate != null) {
                            if (getMegaContactHandle(contactToUpdate) == userhandle) {
                                contactToUpdate.setLastGreen(formattedDate);
                                break;
                            }
                        } else {
                            break;
                        }
                    }
                }
//                Replace, if exist, on added adapter and added MEGA contacts
                if (addedContactsMEGA != null && addedContactsMEGA.size() > 0) {
                    ListIterator<MegaContactAdapter> itrReplace5 = addedContactsMEGA.listIterator();
                    while (itrReplace5.hasNext()) {
                        MegaContactAdapter contactToUpdate = itrReplace5.next();
                        if (contactToUpdate != null) {
                            if (getMegaContactHandle(contactToUpdate) == userhandle) {
                                contactToUpdate.setLastGreen(formattedDate);
                                break;
                            }
                        } else {
                            break;
                        }
                    }
                    if (adapterMEGAContacts != null) {
                        adapterMEGAContacts.setContacts(addedContactsMEGA);
                    }
                }
            }
            logDebug("Date last green: " + formattedDate);
        }
    }
}<|MERGE_RESOLUTION|>--- conflicted
+++ resolved
@@ -7,7 +7,6 @@
 import android.content.Context;
 import android.content.DialogInterface;
 import android.content.Intent;
-import android.content.SharedPreferences;
 import android.content.pm.PackageManager;
 import android.content.res.Configuration;
 import android.database.Cursor;
@@ -26,11 +25,7 @@
 import androidx.core.view.MenuItemCompat;
 import androidx.core.widget.NestedScrollView;
 import androidx.appcompat.app.ActionBar;
-<<<<<<< HEAD
 import androidx.lifecycle.Observer;
-=======
-import androidx.preference.PreferenceManager;
->>>>>>> ae3e7d03
 import androidx.recyclerview.widget.DefaultItemAnimator;
 import androidx.recyclerview.widget.LinearLayoutManager;
 import androidx.recyclerview.widget.RecyclerView;
@@ -270,7 +265,11 @@
     private boolean onlyCreateGroup;
     private boolean waitingForPhoneContacts;
 
-<<<<<<< HEAD
+    private static final String SP_KEY_IS_HINT_SHOWN_START_CONVERSATION = "is_hint_shown_start_conversation";
+    private boolean isHintShowing;
+
+    private HighLightHintHelper highLightHintHelper;
+
     private final Observer<Boolean> fabChangeObserver  = isShow -> {
         if(isShow){
             showFabButton();
@@ -306,12 +305,6 @@
         super.onResume();
         LiveEventBus.get(EVENT_FAB_CHANGE, Boolean.class).observeForever(fabChangeObserver);
     }
-=======
-    private static final String SP_KEY_IS_HINT_SHOWN_START_CONVERSATION = "is_hint_shown_start_conversation";
-    private boolean isHintShowing;
-
-    private HighLightHintHelper highLightHintHelper;
->>>>>>> ae3e7d03
 
     @Override
     public List<ShareContactInfo> getAdapterData() {
