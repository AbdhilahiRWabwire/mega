--- conflicted
+++ resolved
@@ -803,57 +803,6 @@
 				permissionsDialog = dialogBuilder.create();
 				permissionsDialog.show();
 			}
-<<<<<<< HEAD
-=======
-		} else if (requestCode == REQUEST_CODE_GET_LOCAL && resultCode == RESULT_OK) {
-			if (intent == null) {
-				return;
-			}
-			String folderPath = intent.getStringExtra(FileStorageActivity.EXTRA_PATH);
-			ArrayList<String> paths = intent.getStringArrayListExtra(FileStorageActivity.EXTRA_FILES);
-
-			int i = 0;
-
-			MegaNode parentNode = megaApi.getNodeByHandle(parentHandle);
-			if (parentNode == null) {
-				parentNode = megaApi.getRootNode();
-			}
-
-			if (app.getStorageState() == STORAGE_STATE_PAYWALL) {
-				showOverDiskQuotaPaywallWarning();
-				return;
-			}
-
-			showSnackbar(SNACKBAR_TYPE, getResources().getQuantityString(R.plurals.upload_began, paths.size(), paths.size()));
-			for (String path : paths) {
-				Intent uploadServiceIntent = new Intent(this, UploadService.class);
-				File file = new File(path);
-				if (file.isDirectory()) {
-					uploadServiceIntent.putExtra(UploadService.EXTRA_FILEPATH, file.getAbsolutePath());
-					uploadServiceIntent.putExtra(UploadService.EXTRA_NAME, file.getName());
-					logDebug("FOLDER: EXTRA_FILEPATH: " + file.getAbsolutePath());
-					logDebug("FOLDER: EXTRA_NAME: " + file.getName());
-				} else {
-					ShareInfo info = ShareInfo.infoFromFile(file);
-					if (info == null) {
-						continue;
-					}
-					uploadServiceIntent.putExtra(UploadService.EXTRA_FILEPATH, info.getFileAbsolutePath());
-					uploadServiceIntent.putExtra(UploadService.EXTRA_NAME, info.getTitle());
-					uploadServiceIntent.putExtra(UploadService.EXTRA_SIZE, info.getSize());
-
-					logDebug("FILE: EXTRA_FILEPATH: " + info.getFileAbsolutePath());
-					logDebug("FILE: EXTRA_NAME: " + info.getTitle());
-					logDebug("FILE: EXTRA_SIZE: " + info.getSize());
-				}
-
-				uploadServiceIntent.putExtra(UploadService.EXTRA_FOLDERPATH, folderPath);
-				uploadServiceIntent.putExtra(UploadService.EXTRA_PARENT_HASH, parentNode.getHandle());
-				logDebug("PARENTNODE: " + parentNode.getHandle() + "___" + parentNode.getName());
-				ContextCompat.startForegroundService(this, uploadServiceIntent);
-				i++;
-			}
->>>>>>> 308a3581
 		} else if (requestCode == TAKE_PHOTO_CODE) {
 			logDebug("TAKE_PHOTO_CODE");
 			if (resultCode == Activity.RESULT_OK) {
@@ -918,24 +867,7 @@
 			dismissAlertDialogIfExists(statusDialog);
 			showErrorAlertDialog(StringResourcesUtils.getString(R.string.upload_can_not_open),
 					false, this);
-<<<<<<< HEAD
 			return;
-=======
-		} else {
-			if (app.getStorageState() == STORAGE_STATE_PAYWALL) {
-				showOverDiskQuotaPaywallWarning();
-				return;
-			}
-			showSnackbar(SNACKBAR_TYPE, getResources().getQuantityString(R.plurals.upload_began, infos.size(), infos.size()));
-			for (ShareInfo info : infos) {
-				Intent intent = new Intent(this, UploadService.class);
-				intent.putExtra(UploadService.EXTRA_FILEPATH, info.getFileAbsolutePath());
-				intent.putExtra(UploadService.EXTRA_NAME, info.getTitle());
-				intent.putExtra(UploadService.EXTRA_PARENT_HASH, parentNode.getHandle());
-				intent.putExtra(UploadService.EXTRA_SIZE, info.getSize());
-				ContextCompat.startForegroundService(this, intent);
-			}
->>>>>>> 308a3581
 		}
 
 		if (app.getStorageState() == STORAGE_STATE_PAYWALL) {
