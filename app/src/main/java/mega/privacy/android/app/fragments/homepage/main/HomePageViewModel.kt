package mega.privacy.android.app.fragments.homepage.main

import android.graphics.Bitmap
import androidx.hilt.lifecycle.ViewModelInject
<<<<<<< HEAD
import androidx.lifecycle.LiveData
import androidx.lifecycle.MutableLiveData
import dagger.hilt.android.qualifiers.ApplicationContext
import io.reactivex.rxjava3.android.schedulers.AndroidSchedulers
import io.reactivex.rxjava3.core.Single
import io.reactivex.rxjava3.functions.Consumer
import io.reactivex.rxjava3.schedulers.Schedulers
import mega.privacy.android.app.R
import mega.privacy.android.app.arch.BaseRxViewModel
import mega.privacy.android.app.di.MegaApi
import mega.privacy.android.app.fragments.homepage.*
=======
import androidx.lifecycle.*
import com.jeremyliao.liveeventbus.LiveEventBus
import kotlinx.coroutines.launch
import mega.privacy.android.app.MegaApplication
import mega.privacy.android.app.fragments.homepage.Scrollable
>>>>>>> 36dba36d
import mega.privacy.android.app.listeners.BaseListener
import mega.privacy.android.app.utils.Constants.*
import nz.mega.sdk.MegaApiJava
import nz.mega.sdk.MegaBanner
import nz.mega.sdk.MegaError
import nz.mega.sdk.MegaRequest

class HomePageViewModel @ViewModelInject constructor(
<<<<<<< HEAD
    @MegaApi private val megaApi: MegaApiAndroid,
    private val megaChatApi: MegaChatApiAndroid,
    @ApplicationContext private val context: Context
) : BaseRxViewModel() {
=======
    private val repository: HomepageRepository
) : ViewModel() {
>>>>>>> 36dba36d

    private val _notificationCount = MutableLiveData<Int>()
    private val _avatar = MutableLiveData<Bitmap>()
    private val _chatStatusDrawableId = MutableLiveData<Int>()
    private val _isScrolling = MutableLiveData<Pair<Scrollable, Boolean>>()
    private val _bannerList: MutableLiveData<MutableList<MegaBanner>?> = repository.getBannerListLiveData()

    val notificationCount: LiveData<Int> = _notificationCount
    val avatar: LiveData<Bitmap> = _avatar
    val chatStatusDrawableId: LiveData<Int> = _chatStatusDrawableId
    val isScrolling: LiveData<Pair<Scrollable, Boolean>> = _isScrolling
    val bannerList: LiveData<MutableList<MegaBanner>?> = _bannerList

    private val avatarChangeObserver = androidx.lifecycle.Observer<Boolean> {
        loadAvatar()
    }

    private val scrollingObserver = androidx.lifecycle.Observer<Pair<Scrollable, Boolean>> {
        _isScrolling.value = it
    }

    private val notificationCountObserver = androidx.lifecycle.Observer<Int> {
        _notificationCount.value = it
    }

    private val chatOnlineStatusObserver = androidx.lifecycle.Observer<Int> {
        _chatStatusDrawableId.value = repository.getChatStatusDrawableId(it)
    }

    init {
        LiveEventBus.get(EVENT_AVATAR_CHANGE, Boolean::class.java).observeForever(avatarChangeObserver)
        @Suppress("UNCHECKED_CAST")
        LiveEventBus.get(EVENT_SCROLLING_CHANGE).observeForever(scrollingObserver as Observer<Any>)
        LiveEventBus.get(EVENT_NOTIFICATION_COUNT_CHANGE, Int::class.java).observeForever(notificationCountObserver)
        LiveEventBus.get(EVENT_CHAT_STATUS_CHANGE, Int::class.java).observeForever(chatOnlineStatusObserver)

        // Show the default avatar (the Alphabet avatar) above all, then load the actual avatar
        showDefaultAvatar().invokeOnCompletion {
            loadAvatar(true)
        }
    }

    override fun onCleared() {
        super.onCleared()

        LiveEventBus.get(EVENT_AVATAR_CHANGE, Boolean::class.java).removeObserver(avatarChangeObserver)
        @Suppress("UNCHECKED_CAST")
        LiveEventBus.get(EVENT_SCROLLING_CHANGE).removeObserver(scrollingObserver as Observer<Any>)
        LiveEventBus.get(EVENT_NOTIFICATION_COUNT_CHANGE, Int::class.java).removeObserver(notificationCountObserver)
        LiveEventBus.get(EVENT_CHAT_STATUS_CHANGE, Int::class.java).removeObserver(chatOnlineStatusObserver)
    }

    private fun showDefaultAvatar() = viewModelScope.launch {
        _avatar.value = repository.getDefaultAvatar()
    }

    /**
     * Generate and show the round avatar based on the actual avatar stored in the cache folder.
     * Try to retrieve the avatar from the server if it has not been cached.
     * Showing the default avatar if the retrieve failed
     */
    private fun loadAvatar(retry: Boolean = false) {
        viewModelScope.launch {
            repository.loadAvatar()?.also {
                when {
                    it.first -> _avatar.value = it.second
                    retry -> repository.createAvatar(object : BaseListener(MegaApplication.getInstance()) {
                        override fun onRequestFinish(
                            api: MegaApiJava,
                            request: MegaRequest,
                            e: MegaError
                        ) {
                            if (request.type == MegaRequest.TYPE_GET_ATTR_USER
                                && request.paramType == MegaApiJava.USER_ATTR_AVATAR
                                && e.errorCode == MegaError.API_OK
                            ) {
                                loadAvatar()
                            } else {
                                showDefaultAvatar()
                            }
                        }
                    })
                    else -> showDefaultAvatar()
                }
            }
        }
    }

    fun isRootNodeNull() = repository.isRootNodeNull()

    /**
     * Get banner list from the server or from memory cache
     */
    fun getBanners() {
        viewModelScope.launch { repository.loadBannerList() }
    }

    /**
     * Dismiss the banner for this account.
     * The banner would never be given again by the server once being dismissed
     */
    fun dismissBanner(banner: MegaBanner) {
        repository.dismissBanner(banner.id)
        _bannerList.value?.remove(banner)
        _bannerList.value?.let {
            _bannerList.value = it
        }
    }
}<|MERGE_RESOLUTION|>--- conflicted
+++ resolved
@@ -2,25 +2,11 @@
 
 import android.graphics.Bitmap
 import androidx.hilt.lifecycle.ViewModelInject
-<<<<<<< HEAD
-import androidx.lifecycle.LiveData
-import androidx.lifecycle.MutableLiveData
-import dagger.hilt.android.qualifiers.ApplicationContext
-import io.reactivex.rxjava3.android.schedulers.AndroidSchedulers
-import io.reactivex.rxjava3.core.Single
-import io.reactivex.rxjava3.functions.Consumer
-import io.reactivex.rxjava3.schedulers.Schedulers
-import mega.privacy.android.app.R
-import mega.privacy.android.app.arch.BaseRxViewModel
-import mega.privacy.android.app.di.MegaApi
-import mega.privacy.android.app.fragments.homepage.*
-=======
 import androidx.lifecycle.*
 import com.jeremyliao.liveeventbus.LiveEventBus
 import kotlinx.coroutines.launch
 import mega.privacy.android.app.MegaApplication
 import mega.privacy.android.app.fragments.homepage.Scrollable
->>>>>>> 36dba36d
 import mega.privacy.android.app.listeners.BaseListener
 import mega.privacy.android.app.utils.Constants.*
 import nz.mega.sdk.MegaApiJava
@@ -29,21 +15,15 @@
 import nz.mega.sdk.MegaRequest
 
 class HomePageViewModel @ViewModelInject constructor(
-<<<<<<< HEAD
-    @MegaApi private val megaApi: MegaApiAndroid,
-    private val megaChatApi: MegaChatApiAndroid,
-    @ApplicationContext private val context: Context
-) : BaseRxViewModel() {
-=======
     private val repository: HomepageRepository
 ) : ViewModel() {
->>>>>>> 36dba36d
 
     private val _notificationCount = MutableLiveData<Int>()
     private val _avatar = MutableLiveData<Bitmap>()
     private val _chatStatusDrawableId = MutableLiveData<Int>()
     private val _isScrolling = MutableLiveData<Pair<Scrollable, Boolean>>()
-    private val _bannerList: MutableLiveData<MutableList<MegaBanner>?> = repository.getBannerListLiveData()
+    private val _bannerList: MutableLiveData<MutableList<MegaBanner>?> =
+        repository.getBannerListLiveData()
 
     val notificationCount: LiveData<Int> = _notificationCount
     val avatar: LiveData<Bitmap> = _avatar
@@ -68,11 +48,14 @@
     }
 
     init {
-        LiveEventBus.get(EVENT_AVATAR_CHANGE, Boolean::class.java).observeForever(avatarChangeObserver)
+        LiveEventBus.get(EVENT_AVATAR_CHANGE, Boolean::class.java)
+            .observeForever(avatarChangeObserver)
         @Suppress("UNCHECKED_CAST")
         LiveEventBus.get(EVENT_SCROLLING_CHANGE).observeForever(scrollingObserver as Observer<Any>)
-        LiveEventBus.get(EVENT_NOTIFICATION_COUNT_CHANGE, Int::class.java).observeForever(notificationCountObserver)
-        LiveEventBus.get(EVENT_CHAT_STATUS_CHANGE, Int::class.java).observeForever(chatOnlineStatusObserver)
+        LiveEventBus.get(EVENT_NOTIFICATION_COUNT_CHANGE, Int::class.java)
+            .observeForever(notificationCountObserver)
+        LiveEventBus.get(EVENT_CHAT_STATUS_CHANGE, Int::class.java)
+            .observeForever(chatOnlineStatusObserver)
 
         // Show the default avatar (the Alphabet avatar) above all, then load the actual avatar
         showDefaultAvatar().invokeOnCompletion {
@@ -83,11 +66,14 @@
     override fun onCleared() {
         super.onCleared()
 
-        LiveEventBus.get(EVENT_AVATAR_CHANGE, Boolean::class.java).removeObserver(avatarChangeObserver)
+        LiveEventBus.get(EVENT_AVATAR_CHANGE, Boolean::class.java)
+            .removeObserver(avatarChangeObserver)
         @Suppress("UNCHECKED_CAST")
         LiveEventBus.get(EVENT_SCROLLING_CHANGE).removeObserver(scrollingObserver as Observer<Any>)
-        LiveEventBus.get(EVENT_NOTIFICATION_COUNT_CHANGE, Int::class.java).removeObserver(notificationCountObserver)
-        LiveEventBus.get(EVENT_CHAT_STATUS_CHANGE, Int::class.java).removeObserver(chatOnlineStatusObserver)
+        LiveEventBus.get(EVENT_NOTIFICATION_COUNT_CHANGE, Int::class.java)
+            .removeObserver(notificationCountObserver)
+        LiveEventBus.get(EVENT_CHAT_STATUS_CHANGE, Int::class.java)
+            .removeObserver(chatOnlineStatusObserver)
     }
 
     private fun showDefaultAvatar() = viewModelScope.launch {
@@ -104,7 +90,8 @@
             repository.loadAvatar()?.also {
                 when {
                     it.first -> _avatar.value = it.second
-                    retry -> repository.createAvatar(object : BaseListener(MegaApplication.getInstance()) {
+                    retry -> repository.createAvatar(object :
+                        BaseListener(MegaApplication.getInstance()) {
                         override fun onRequestFinish(
                             api: MegaApiJava,
                             request: MegaRequest,
