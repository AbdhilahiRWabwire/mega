package mega.privacy.android.app.lollipop.adapters;

import android.app.Activity;
import android.content.Context;
import android.content.Intent;
import android.content.res.Resources;
import android.graphics.Bitmap;
import android.net.Uri;
import android.os.Build;
import android.support.v7.app.ActionBar;
import android.support.v7.app.AppCompatActivity;
import android.support.v7.view.ActionMode;
import android.support.v7.widget.RecyclerView;
import android.util.DisplayMetrics;
import android.util.SparseBooleanArray;
import android.view.Display;
import android.view.LayoutInflater;
import android.view.Menu;
import android.view.MenuInflater;
import android.view.MenuItem;
import android.view.View;
import android.view.View.OnClickListener;
import android.view.View.OnLongClickListener;
import android.view.ViewGroup;
import android.widget.ImageView;
import android.widget.LinearLayout;
import android.widget.RelativeLayout;
import android.widget.TextView;
import android.widget.Toast;

import java.io.UnsupportedEncodingException;
import java.net.URLEncoder;
import java.util.ArrayList;
import java.util.List;

import mega.privacy.android.app.MegaApplication;
import mega.privacy.android.app.MegaStreamingService;
import mega.privacy.android.app.MimeTypeThumbnail;
import mega.privacy.android.app.R;
import mega.privacy.android.app.lollipop.FullScreenImageViewerLollipop;
import mega.privacy.android.app.lollipop.LoginActivityLollipop;
import mega.privacy.android.app.lollipop.ManagerActivityLollipop;
import mega.privacy.android.app.lollipop.MegaMonthPicLollipop;
import mega.privacy.android.app.lollipop.MyAccountInfo;
import mega.privacy.android.app.lollipop.controllers.NodeController;
import mega.privacy.android.app.lollipop.managerSections.CameraUploadFragmentLollipop;
import mega.privacy.android.app.utils.Constants;
import mega.privacy.android.app.utils.MegaApiUtils;
import mega.privacy.android.app.utils.ThumbnailUtilsLollipop;
import mega.privacy.android.app.utils.Util;
import nz.mega.sdk.MegaApiAndroid;
import nz.mega.sdk.MegaApiJava;
import nz.mega.sdk.MegaError;
import nz.mega.sdk.MegaNode;
import nz.mega.sdk.MegaShare;


public class MegaPhotoSyncGridAdapterLollipop extends RecyclerView.Adapter<MegaPhotoSyncGridAdapterLollipop.ViewHolderPhotoSyncGrid> {
	
	private class Media {
		public String filePath;
		public long timestamp;
	}

	public static int PADDING_GRID_LARGE = 6;
	public static int PADDING_GRID_SMALL = 3;
	
	private ViewHolderPhotoSyncGrid holder = null;

	private Context context;
	private MegaApplication app;
	private MegaApiAndroid megaApi;

<<<<<<< HEAD
	private ArrayList<MegaMonthPicLollipop> monthPics;
	private ArrayList<MegaNode> nodes;

	private long photosyncHandle = -1;

	private RecyclerView listFragment;
	private ImageView emptyImageViewFragment;
	private TextView emptyTextViewFragment;
	private ActionBar aB;

	private int numberOfCells;
	private int gridWidth;

	private boolean multipleSelect;

	private SparseBooleanArray checkedItems = new SparseBooleanArray();

	private int orderGetChildren = MegaApiJava.ORDER_MODIFICATION_DESC;

	private Object fragment;
	private int type = Constants.CAMERA_UPLOAD_ADAPTER;
=======
	ArrayList<MegaMonthPicLollipop> monthPics;
	ArrayList<MegaNode> nodes;

	long photosyncHandle = -1;

	RecyclerView listFragment;
	ImageView emptyImageViewFragment;
	TextView emptyTextViewFragment;
	ActionBar aB;

	int numberOfCells;
	int gridWidth;

	boolean multipleSelect;

	SparseBooleanArray checkedItems = new SparseBooleanArray();

	int orderGetChildren = MegaApiJava.ORDER_MODIFICATION_DESC;

	Object fragment;
	int type = Constants.CAMERA_UPLOAD_ADAPTER;
>>>>>>> 8a4ec4b0
	
	private ActionMode actionMode;
	
	private class ActionBarCallBack implements ActionMode.Callback {

		@Override
		public boolean onActionItemClicked(ActionMode mode, MenuItem item) {
			log("onActionItemClicked");
			List<MegaNode> documents = getSelectedDocuments();
			
			switch(item.getItemId()){
				case R.id.cab_menu_download:{
					ArrayList<Long> handleList = new ArrayList<Long>();
					for (int i=0;i<documents.size();i++){
						handleList.add(documents.get(i).getHandle());
					}
					clearSelections();
					hideMultipleSelect();
					NodeController nC = new NodeController(context);
					nC.prepareForDownload(handleList);
					break;
				}
				case R.id.cab_menu_copy:{
					ArrayList<Long> handleList = new ArrayList<Long>();
					for (int i=0;i<documents.size();i++){
						handleList.add(documents.get(i).getHandle());
					}
					clearSelections();
					hideMultipleSelect();
					NodeController nC = new NodeController(context);
					nC.chooseLocationToCopyNodes(handleList);
					break;
				}	
				case R.id.cab_menu_move:{
					ArrayList<Long> handleList = new ArrayList<Long>();
					for (int i=0;i<documents.size();i++){
						handleList.add(documents.get(i).getHandle());
					}
					clearSelections();
					hideMultipleSelect();
					NodeController nC = new NodeController(context);
					nC.chooseLocationToMoveNodes(handleList);
					break;
				}
				case R.id.cab_menu_share_link:{
					clearSelections();
					hideMultipleSelect();
					if (documents.size()==1){
						//NodeController nC = new NodeController(context);
						//nC.exportLink(documents.get(0));
						if(documents.get(0)==null){
							log("The selected node is NULL");
							break;
						}
						((ManagerActivityLollipop) context).showGetLinkActivity(documents.get(0).getHandle());
					}
					break;
				}
				case R.id.cab_menu_share_link_remove:{

					clearSelections();
					hideMultipleSelect();
					if (documents.size()==1){
						//NodeController nC = new NodeController(context);
						//nC.removeLink(documents.get(0));
						if(documents.get(0)==null){
							log("The selected node is NULL");
							break;
						}
						((ManagerActivityLollipop) context).showConfirmationRemovePublicLink(documents.get(0));

					}
					break;

				}
				case R.id.cab_menu_trash:{
					ArrayList<Long> handleList = new ArrayList<Long>();
					for (int i=0;i<documents.size();i++){
						handleList.add(documents.get(i).getHandle());
					}
					clearSelections();
					hideMultipleSelect();
					((ManagerActivityLollipop) context).askConfirmationMoveToRubbish(handleList);
					break;
				}
				case R.id.cab_menu_select_all:{
					selectAll();
					break;
				}
				case R.id.cab_menu_unselect_all:{
					clearSelections();
					hideMultipleSelect();
					break;
				}
			}
			return false;
		}

		@Override
		public boolean onCreateActionMode(ActionMode mode, Menu menu) {
			log("onCreateActionMode");
			MenuInflater inflater = mode.getMenuInflater();
			inflater.inflate(R.menu.file_browser_action, menu);
			return true;
		}

		@Override
		public void onDestroyActionMode(ActionMode mode) {
			log("onDestroyActionMode");	
			multipleSelect = false;
			clearSelections();
		}

		@Override
		public boolean onPrepareActionMode(ActionMode mode, Menu menu) {
			log("onPrepareActionMode");
			List<MegaNode> selected = getSelectedDocuments();
			
			boolean showDownload = false;
			boolean showRename = false;
			boolean showCopy = false;
			boolean showMove = false;
			boolean showLink = false;
			boolean showTrash = false;
			boolean showRemoveLink = false;


			// Link
			if ((selected.size() == 1) && (megaApi.checkAccess(selected.get(0), MegaShare.ACCESS_OWNER).getErrorCode() == MegaError.API_OK)) {
				if(selected.get(0).isExported()){
					//Node has public link
					showRemoveLink=true;
					showLink=false;

				}
				else{
					showRemoveLink=false;
					showLink=true;
				}			}

			if (selected.size() != 0) {
				showDownload = true;
				showTrash = true;
				showMove = true;
				showCopy = true;

				for(int i=0; i<selected.size();i++)	{
					if(megaApi.checkMove(selected.get(i), megaApi.getRubbishNode()).getErrorCode() != MegaError.API_OK)	{
						showTrash = false;
						showMove = false;
						break;
					}
				}
				
				if(selected.size() == nodes.size()){
					menu.findItem(R.id.cab_menu_select_all).setVisible(false);
					menu.findItem(R.id.cab_menu_unselect_all).setVisible(true);			
				}
				else{
					menu.findItem(R.id.cab_menu_select_all).setVisible(true);
					menu.findItem(R.id.cab_menu_unselect_all).setVisible(true);	
				}
			}
			else{
				menu.findItem(R.id.cab_menu_select_all).setVisible(true);
				menu.findItem(R.id.cab_menu_unselect_all).setVisible(false);
			}

			if(showCopy){
				menu.findItem(R.id.cab_menu_copy).setShowAsAction(MenuItem.SHOW_AS_ACTION_ALWAYS);
			}

			if(showDownload){
				menu.findItem(R.id.cab_menu_download).setShowAsAction(MenuItem.SHOW_AS_ACTION_ALWAYS);
			}

			if(showLink){
				menu.findItem(R.id.cab_menu_share_link_remove).setShowAsAction(MenuItem.SHOW_AS_ACTION_NEVER);
				menu.findItem(R.id.cab_menu_share_link).setShowAsAction(MenuItem.SHOW_AS_ACTION_ALWAYS);
			}
			if(showRemoveLink){
				menu.findItem(R.id.cab_menu_share_link).setShowAsAction(MenuItem.SHOW_AS_ACTION_NEVER);
				menu.findItem(R.id.cab_menu_share_link_remove).setShowAsAction(MenuItem.SHOW_AS_ACTION_ALWAYS);
			}

			if(showMove){
				if(selected.size()==1){
					menu.findItem(R.id.cab_menu_move).setShowAsAction(MenuItem.SHOW_AS_ACTION_NEVER);
				}else{
					menu.findItem(R.id.cab_menu_move).setShowAsAction(MenuItem.SHOW_AS_ACTION_ALWAYS);
				}
			}
			
			menu.findItem(R.id.cab_menu_download).setVisible(showDownload);
			menu.findItem(R.id.cab_menu_rename).setVisible(showRename);
			menu.findItem(R.id.cab_menu_copy).setVisible(showCopy);
			menu.findItem(R.id.cab_menu_move).setVisible(showMove);
			menu.findItem(R.id.cab_menu_share_link).setVisible(showLink);
			menu.findItem(R.id.cab_menu_share_link_remove).setVisible(showRemoveLink);

			menu.findItem(R.id.cab_menu_trash).setVisible(showTrash);
			menu.findItem(R.id.cab_menu_leave_multiple_share).setVisible(false);
			
			return false;
		}
		
	}	
	
	/*public static view holder class*/
    public class ViewHolderPhotoSyncGrid extends RecyclerView.ViewHolder {
    	
    	public ViewHolderPhotoSyncGrid(View v){
    		super(v);
    	}
    	
    	public LinearLayout cellLayout;
    	public ArrayList<RelativeLayout> relativeLayoutsComplete;
    	public ArrayList<RelativeLayout> relativeLayoutsEmpty;
		public ArrayList<RelativeLayout> relativeLayoutsVideoInfo;
		public ArrayList<LinearLayout> relativeLayoutsGradientVideo;
    	public ArrayList<ImageView> imageViews;
    	public ArrayList<ImageView> videoIcons;
		public ArrayList<TextView> videoDuration;
    	public TextView textView;
    	public RelativeLayout textRelativeLayout;
    	public ArrayList<LinearLayout> longClickLayoutsSelected;
    	public ArrayList<LinearLayout> longClickLayoutsUnselected;
    	
    	public ArrayList<Long> documents;
    }
	
    public MegaPhotoSyncGridAdapterLollipop(Context _context, ArrayList<MegaMonthPicLollipop> _monthPics, long _photosyncHandle, RecyclerView listView, ImageView emptyImageView, TextView emptyTextView, ActionBar aB, ArrayList<MegaNode> _nodes, int numberOfCells, int gridWidth, Object fragment, int type) {
    	this.context = _context;
		this.monthPics = _monthPics;
		this.photosyncHandle = _photosyncHandle;
		this.nodes = _nodes;
		
		this.listFragment = listView;
		this.emptyImageViewFragment = emptyImageView;
		this.emptyTextViewFragment = emptyTextView;
		this.aB = aB;
		this.fragment = fragment;
		this.type = type;
		this.numberOfCells = numberOfCells;
		this.gridWidth = gridWidth;
		
		if (megaApi == null){
			megaApi = ((MegaApplication) ((Activity)context).getApplication()).getMegaApi();
		}
		this.app = ((MegaApplication) ((Activity) context).getApplication());
	}
    
    public void setNumberOfCells(int numberOfCells, int gridWidth){
    	this.numberOfCells = numberOfCells;
    	this.gridWidth = gridWidth;
    }
	
	public void setNodes(ArrayList<MegaMonthPicLollipop> monthPics, ArrayList<MegaNode> nodes){
		this.monthPics = monthPics;
		this.nodes = nodes;
		notifyDataSetChanged();
	}
	
	public void setPhotoSyncHandle(long photoSyncHandle){
		this.photosyncHandle = photoSyncHandle;
		notifyDataSetChanged();
	}

	public Object getItem(int position) {
        return monthPics.get(position);
    }
 
    @Override
    public long getItemId(int position) {
        return position;
    }
		
	public boolean isMultipleSelect() {
		return multipleSelect;
	}
	
	public void setMultipleSelect(boolean multipleSelect){
		this.multipleSelect = multipleSelect;
	}
	
	public void setOrder(int orderGetChildren){
		this.orderGetChildren = orderGetChildren;
	}
	
	public long getPhotoSyncHandle(){
		return photosyncHandle;
	}
	
	/*
	 * Disable selection
	 */
	public void hideMultipleSelect() {
		this.multipleSelect = false;

		clearSelections();

		if (actionMode != null) {
			actionMode.finish();
		}
	}
	
	public void selectAll(){

		this.multipleSelect = true;
		if (nodes != null){
			for ( int i=0; i< nodes.size(); i++ ) {
				checkedItems.append(i, true);
			}
		}
		if (actionMode == null){
			actionMode = ((AppCompatActivity)context).startSupportActionMode(new ActionBarCallBack());
		}

		updateActionModeTitle();
		notifyDataSetChanged();
	}
	
	public void clearSelections() {
		log("clearSelections");
		for (int i = 0; i < checkedItems.size(); i++) {
			if (checkedItems.valueAt(i) == true) {
				int checkedPosition = checkedItems.keyAt(i);
				checkedItems.append(checkedPosition, false);
			}
		}
		this.multipleSelect = false;
		updateActionModeTitle();
		notifyDataSetChanged();
	}
	
	public boolean isChecked(int totalPosition){
		
		if (!multipleSelect){
			return false;
		}
		else{
			if (checkedItems.get(totalPosition, false) == false){
				return false;
			}
			else{
				return true;
			}	
		}
	}
	
	private static void log(String log) {
		Util.log("MegaPhotoSyncGridAdapterLollipop", log);
	}

	@Override
	public int getItemCount() {
		return monthPics.size();
	}
	
	public void onNodeClick(ViewHolderPhotoSyncGrid holder, int position, int index, int positionInNodes){
		if (!multipleSelect){
			MegaNode n = megaApi.getNodeByHandle(holder.documents.get(index));
			if (n != null){
				if (!n.isFolder()){
					if (MimeTypeThumbnail.typeForName(n.getName()).isImage()){
						
						Intent intent = new Intent(context, FullScreenImageViewerLollipop.class);
						intent.putExtra("position", positionInNodes);
						intent.putExtra("parentNodeHandle", megaApi.getParentNode(n).getHandle());
						intent.putExtra("adapterType", Constants.PHOTO_SYNC_ADAPTER);
						intent.putExtra("orderGetChildren", orderGetChildren);
						MyAccountInfo accountInfo = ((ManagerActivityLollipop)context).getMyAccountInfo();
						if(accountInfo!=null){
							intent.putExtra("typeAccount", accountInfo.getAccountType());
						}
						log("Position in nodes: "+positionInNodes);
						if (megaApi.getParentNode(nodes.get(positionInNodes)).getType() == MegaNode.TYPE_ROOT){
							intent.putExtra("parentNodeHandle", -1L);
						}
						else{
							intent.putExtra("parentNodeHandle", megaApi.getParentNode(nodes.get(positionInNodes)).getHandle());
						}
						context.startActivity(intent);
					}
					else if (MimeTypeThumbnail.typeForName(n.getName()).isVideo() || MimeTypeThumbnail.typeForName(n.getName()).isAudio() ){
						MegaNode file = n;
						Intent service = new Intent(context, MegaStreamingService.class);
				  		context.startService(service);
				  		String fileName = file.getName();
						try {
							fileName = URLEncoder.encode(fileName, "UTF-8").replaceAll("\\+", "%20");
						} 
						catch (UnsupportedEncodingException e) {
							e.printStackTrace();
						}
						
				  		String url = "http://127.0.0.1:4443/" + file.getBase64Handle() + "/" + fileName;
				  		String mimeType = MimeTypeThumbnail.typeForName(file.getName()).getType();
				  		System.out.println("FILENAME: " + fileName);
				  		
				  		Intent mediaIntent = new Intent(Intent.ACTION_VIEW);
				  		mediaIntent.setDataAndType(Uri.parse(url), mimeType);
				  		if (MegaApiUtils.isIntentAvailable(context, mediaIntent)){
				  			context.startActivity(mediaIntent);
				  		}
				  		else{
				  			Toast.makeText(context, context.getResources().getString(R.string.intent_not_available), Toast.LENGTH_LONG).show();
				  			ArrayList<Long> handleList = new ArrayList<Long>();
							handleList.add(n.getHandle());
							NodeController nC = new NodeController(context);
							nC.prepareForDownload(handleList);
				  		}						
					}
					else{
						ArrayList<Long> handleList = new ArrayList<Long>();
						handleList.add(n.getHandle());
						NodeController nC = new NodeController(context);
						nC.prepareForDownload(handleList);
					}	
					notifyDataSetChanged();
				}
			}
		}
		else{
			if (checkedItems.get(positionInNodes, false) == false){
				checkedItems.append(positionInNodes, true);
			}
			else{
				checkedItems.append(positionInNodes, false);
			}		
			List<MegaNode> selectedNodes = getSelectedDocuments();
			if (selectedNodes.size() > 0){
				updateActionModeTitle();
				notifyDataSetChanged();
			}
			else{
				hideMultipleSelect();
			}
		}
	}
	
	public void onNodeLongClick(ViewHolderPhotoSyncGrid holder, int position, int index, int positionInNodes){
		log("onNodeLongClick");
		if (!multipleSelect){
			clearSelections();

			this.multipleSelect = true;
			checkedItems.append(positionInNodes, true);

			actionMode = ((AppCompatActivity)context).startSupportActionMode(new ActionBarCallBack());

			updateActionModeTitle();
			notifyDataSetChanged();
		}
		else{
    		onNodeClick(holder, position, index, positionInNodes);
    	}
	}
	
	private void updateActionModeTitle() {
		log("updateActionModeTitle");
		if (actionMode == null){
			log("actionMode null");
			return;
		}
		
		if (context == null){
			log("context null");
			return;
		}
		
		List<MegaNode> documents = getSelectedDocuments();
		int files = 0;
		int folders = 0;
		for (MegaNode document : documents) {
			if (document.isFile()) {
				files++;
			} else if (document.isFolder()) {
				folders++;
			}
		}
		Resources res = context.getResources();
		String title;
		int sum=files+folders;

		if (files == 0 && folders == 0) {
			title = Integer.toString(sum);
		} else if (files == 0) {
			title = Integer.toString(folders);
		} else if (folders == 0) {
			title = Integer.toString(files);
		} else {
			title = Integer.toString(sum);
		}
		actionMode.setTitle(title);
		try {
			actionMode.invalidate();
		} catch (NullPointerException e) {
			e.printStackTrace();
			log("oninvalidate error");
		}
		// actionMode.
	}
	
	/*
	 * Get list of all selected documents
	 */
	public List<MegaNode> getSelectedDocuments() {
		log("getSelectedDocuments");
		ArrayList<MegaNode> documents = new ArrayList<MegaNode>();
		for (int i = 0; i < checkedItems.size(); i++) {
			if (checkedItems.valueAt(i) == true) {
				MegaNode document = null;
				try {
					if (nodes != null) {
						document = nodes.get(checkedItems.keyAt(i));
					}
				}
				catch (IndexOutOfBoundsException e) {}
				
				if (document != null){
					documents.add(document);
				}
			}
		}
		
		return documents;
	}

	@Override
	public void onBindViewHolder(ViewHolderPhotoSyncGrid holder, int position) {
		log("onBindViewHolder");
		
		Display display = ((Activity) context).getWindowManager().getDefaultDisplay();
		DisplayMetrics outMetrics = new DisplayMetrics();
		display.getMetrics(outMetrics);
		float density = ((Activity) context).getResources().getDisplayMetrics().density;

		float scaleW = Util.getScaleW(outMetrics, density);
		float scaleH = Util.getScaleH(outMetrics, density);
		
		MegaMonthPicLollipop monthPic = (MegaMonthPicLollipop) getItem(position);
		
		if (monthPic.monthYearString != null){
			if (monthPic.monthYearString.compareTo("") != 0){
				holder.textRelativeLayout.setVisibility(View.VISIBLE);
				holder.textView.setText(monthPic.monthYearString);
				for (int i=0;i<numberOfCells;i++){
					holder.relativeLayoutsComplete.get(i).setVisibility(View.GONE);
					holder.relativeLayoutsEmpty.get(i).setVisibility(View.GONE);
				}
			}
			else{
				log("monthPic.monthYearString != null and not empty string");
				holder.textRelativeLayout.setVisibility(View.GONE);
				for (int i=0;i<numberOfCells;i++){
					if (monthPic.nodeHandles.size() > i){
						MegaNode n = megaApi.getNodeByHandle(monthPic.nodeHandles.get(i));
						int positionInNodes = 0;
						for (int j=0;j<nodes.size();j++){
							if(nodes.get(j).getHandle() == monthPic.nodeHandles.get(i)){
								positionInNodes = j;
								break;
							}
						}
						
						if (multipleSelect){
							if (isChecked(positionInNodes)){
								holder.longClickLayoutsSelected.get(i).setVisibility(View.VISIBLE);
								holder.longClickLayoutsUnselected.get(i).setVisibility(View.GONE);
							}
							else{
								holder.longClickLayoutsSelected.get(i).setVisibility(View.GONE);
								holder.longClickLayoutsUnselected.get(i).setVisibility(View.VISIBLE);
							}
						}
						else{
							holder.longClickLayoutsSelected.get(i).setVisibility(View.GONE);
							holder.longClickLayoutsUnselected.get(i).setVisibility(View.GONE);
						}
						
						holder.relativeLayoutsComplete.get(i).setVisibility(View.VISIBLE);
						holder.imageViews.get(i).setVisibility(View.VISIBLE);
						holder.relativeLayoutsEmpty.get(i).setVisibility(View.GONE);
						holder.documents.set(i, n.getHandle());
						
						Bitmap thumb = null;						
						holder.imageViews.get(i).setImageResource(MimeTypeThumbnail.typeForName(n.getName()).getIconResourceId());	
						if (n.hasThumbnail()){
							thumb = ThumbnailUtilsLollipop.getThumbnailFromCache(n);
							if (thumb != null){
								holder.imageViews.get(i).setImageBitmap(thumb);
							}
							else{
								thumb = ThumbnailUtilsLollipop.getThumbnailFromFolder(n, context);
								if (thumb != null){
									holder.imageViews.get(i).setImageBitmap(thumb);
								}
								else{
									try{
										thumb = ThumbnailUtilsLollipop.getThumbnailFromMegaPhotoSyncGrid(n, context, holder, megaApi, this, i);
									}
									catch(Exception e){} //Too many AsyncTasks
									
									if (thumb != null){
										holder.imageViews.get(i).setImageBitmap(thumb);
									}
									else{
										holder.imageViews.get(i).setImageResource(MimeTypeThumbnail.typeForName(n.getName()).getIconResourceId());
									}
								}
							}
						}
						else{
							log(n.getName()+" NO ThUMB!!");
						}

						if(Util.isVideoFile(n.getName())){
							log("IS VIDEO!");
							holder.relativeLayoutsVideoInfo.get(i).setVisibility(View.VISIBLE);
							holder.relativeLayoutsGradientVideo.get(i).setVisibility(View.VISIBLE);
							holder.videoIcons.get(i).setVisibility(View.VISIBLE);

							if(((CameraUploadFragmentLollipop) fragment).getIsLargeGrid()){
								holder.videoIcons.get(i).setImageResource(R.drawable.ic_play_arrow_white_24dp);
								log(n.getName()+" DURATION: "+n.getDuration());
								int duration = n.getDuration();
								if(duration>0){
									int hours = duration / 3600;
									int minutes = (duration % 3600) / 60;
									int seconds = duration % 60;

									String timeString;
									if(hours>0){
										timeString = String.format("%d:%d:%02d", hours, minutes, seconds);
									}
									else{
										timeString = String.format("%d:%02d", minutes, seconds);
									}

									log("The duration is: "+hours+" "+minutes+" "+seconds);

									holder.videoDuration.get(i).setText(timeString);
									RelativeLayout.LayoutParams relativeParams = (RelativeLayout.LayoutParams)holder.relativeLayoutsVideoInfo.get(i).getLayoutParams();
									relativeParams.bottomMargin=Util.scaleWidthPx(3, outMetrics);
									relativeParams.leftMargin=Util.scaleWidthPx(3, outMetrics);
									holder.relativeLayoutsVideoInfo.get(i).setLayoutParams(relativeParams);
									holder.videoDuration.get(i).setVisibility(View.VISIBLE);
								}
								else{
									holder.videoDuration.get(i).setVisibility(View.GONE);
								}
							}
							else{
								holder.videoIcons.get(i).setImageResource(R.drawable.ic_play_arrow_white_18dp);
								holder.videoIcons.get(i).setVisibility(View.VISIBLE);
								RelativeLayout.LayoutParams relativeParams = (RelativeLayout.LayoutParams)holder.relativeLayoutsVideoInfo.get(i).getLayoutParams();
								relativeParams.bottomMargin=Util.scaleWidthPx(1, outMetrics);
								relativeParams.leftMargin=Util.scaleWidthPx(1, outMetrics);
								holder.relativeLayoutsVideoInfo.get(i).setLayoutParams(relativeParams);
								holder.videoDuration.get(i).setVisibility(View.GONE);
							}
						}
						else{
							holder.relativeLayoutsGradientVideo.get(i).setVisibility(View.GONE);
							holder.videoIcons.get(i).setVisibility(View.GONE);
							holder.videoDuration.get(i).setVisibility(View.GONE);
						}
					}
					else{
						holder.relativeLayoutsComplete.get(i).setVisibility(View.VISIBLE);
						holder.imageViews.get(i).setVisibility(View.GONE);
						holder.relativeLayoutsEmpty.get(i).setVisibility(View.VISIBLE);
						holder.documents.set(i,  -1l);
					}
				}
			}
		}
		else{
			holder.textRelativeLayout.setVisibility(View.GONE);
			for (int i=0;i<numberOfCells;i++){
				holder.longClickLayoutsSelected.get(i).setVisibility(View.GONE);
				holder.longClickLayoutsUnselected.get(i).setVisibility(View.GONE);
				
				if (monthPic.nodeHandles.size() > i){
					MegaNode n = megaApi.getNodeByHandle(monthPic.nodeHandles.get(i));
					if (n == null){
						Intent intent = new Intent(context, LoginActivityLollipop.class);
						intent.putExtra("visibleFragment", Constants. TOUR_FRAGMENT);
				        if (Build.VERSION.SDK_INT >= Build.VERSION_CODES.HONEYCOMB)
				        	intent.addFlags(Intent.FLAG_ACTIVITY_CLEAR_TASK);
				        context.startActivity(intent);
				        if (context instanceof Activity){
				        	((Activity)context).finish();
				        }
				        return;
					}
					int positionInNodes = 0;
					for (int j=0;j<nodes.size();j++){
						if(nodes.get(j).getHandle() == monthPic.nodeHandles.get(i)){
							positionInNodes = j;
							break;
						}
					}
					
					if (multipleSelect){
						if (isChecked(positionInNodes)){
							holder.longClickLayoutsSelected.get(i).setVisibility(View.VISIBLE);
							holder.longClickLayoutsUnselected.get(i).setVisibility(View.GONE);
						}
						else{
							holder.longClickLayoutsSelected.get(i).setVisibility(View.GONE);
							holder.longClickLayoutsUnselected.get(i).setVisibility(View.VISIBLE);
						}
					}
					else{
						holder.longClickLayoutsSelected.get(i).setVisibility(View.GONE);
						holder.longClickLayoutsUnselected.get(i).setVisibility(View.GONE);
					}
					
					holder.relativeLayoutsComplete.get(i).setVisibility(View.VISIBLE);
					holder.imageViews.get(i).setVisibility(View.VISIBLE);
					holder.relativeLayoutsEmpty.get(i).setVisibility(View.GONE);
					holder.documents.set(i, n.getHandle());
					
					Bitmap thumb = null;					
					holder.imageViews.get(i).setImageResource(MimeTypeThumbnail.typeForName(n.getName()).getIconResourceId());
					if (n.hasThumbnail()){
						thumb = ThumbnailUtilsLollipop.getThumbnailFromCache(n);
						if (thumb != null){
							holder.imageViews.get(i).setImageBitmap(thumb);
						}
						else{
							thumb = ThumbnailUtilsLollipop.getThumbnailFromFolder(n, context);
							if (thumb != null){
								holder.imageViews.get(i).setImageBitmap(thumb);
							}
							else{ 
								try{
									thumb = ThumbnailUtilsLollipop.getThumbnailFromMegaPhotoSyncGrid(n, context, holder, megaApi, this, i);
								}
								catch(Exception e){} //Too many AsyncTasks
								
								if (thumb != null){
									holder.imageViews.get(i).setImageBitmap(thumb);
								}
								else{
									holder.imageViews.get(i).setImageResource(MimeTypeThumbnail.typeForName(n.getName()).getIconResourceId());
								}
							}
						}
					}
					else{
						log(n.getName()+" NO ThUMB!!");
					}

					if(Util.isVideoFile(n.getName())){
						holder.relativeLayoutsVideoInfo.get(i).setVisibility(View.VISIBLE);
						holder.relativeLayoutsGradientVideo.get(i).setVisibility(View.VISIBLE);
						holder.videoIcons.get(i).setVisibility(View.VISIBLE);

						if(((CameraUploadFragmentLollipop) fragment).getIsLargeGrid()){						
							holder.videoIcons.get(i).setImageResource(R.drawable.ic_play_arrow_white_24dp);
							log(n.getName()+" DURATION: "+n.getDuration());
							int duration = n.getDuration();
							if(duration>0){
								int hours = duration / 3600;
								int minutes = (duration % 3600) / 60;
								int seconds = duration % 60;

								String timeString;
								if(hours>0){
									timeString = String.format("%d:%d:%02d", hours, minutes, seconds);
								}
								else{
									timeString = String.format("%d:%02d", minutes, seconds);
								}

								log("The duration is: "+hours+" "+minutes+" "+seconds);

								holder.videoDuration.get(i).setText(timeString);
								RelativeLayout.LayoutParams relativeParams = (RelativeLayout.LayoutParams)holder.relativeLayoutsVideoInfo.get(i).getLayoutParams();
								relativeParams.bottomMargin=Util.scaleWidthPx(3, outMetrics);
								relativeParams.leftMargin=Util.scaleWidthPx(3, outMetrics);
								holder.relativeLayoutsVideoInfo.get(i).setLayoutParams(relativeParams);
								holder.videoDuration.get(i).setVisibility(View.VISIBLE);
							}
							else{
								holder.videoDuration.get(i).setVisibility(View.GONE);
							}
						}
						else{
							holder.videoIcons.get(i).setImageResource(R.drawable.ic_play_arrow_white_18dp);	
							RelativeLayout.LayoutParams relativeParams = (RelativeLayout.LayoutParams)holder.relativeLayoutsVideoInfo.get(i).getLayoutParams();
							relativeParams.bottomMargin=Util.scaleWidthPx(1, outMetrics);
							relativeParams.leftMargin=Util.scaleWidthPx(1, outMetrics);
							holder.relativeLayoutsVideoInfo.get(i).setLayoutParams(relativeParams);
							holder.videoDuration.get(i).setVisibility(View.GONE);
						}
					}
					else{
						holder.relativeLayoutsGradientVideo.get(i).setVisibility(View.GONE);
						holder.videoIcons.get(i).setVisibility(View.GONE);
						holder.videoDuration.get(i).setVisibility(View.GONE);
					}
				}
				else{
					holder.relativeLayoutsComplete.get(i).setVisibility(View.VISIBLE);
					holder.imageViews.get(i).setVisibility(View.GONE);
					holder.relativeLayoutsEmpty.get(i).setVisibility(View.VISIBLE);
					holder.documents.set(i,  -1l);
				}				
			}
		}
		
		for (int i=0; i< holder.imageViews.size(); i++){
			final int index = i;
			final int positionFinal = position;
			ImageView iV = holder.imageViews.get(i);
			iV.setTag(holder);
			iV.setOnClickListener(new OnClickListener() {
				
				@Override
				public void onClick(View v) {
					ViewHolderPhotoSyncGrid holder= (ViewHolderPhotoSyncGrid) v.getTag();
					
					long handle = holder.documents.get(index);
					
					MegaNode n = megaApi.getNodeByHandle(handle);
					if (n != null){
						int positionInNodes = 0;
						for (int i=0;i<nodes.size();i++){
							if(nodes.get(i).getHandle() == n.getHandle()){
								positionInNodes = i;
								break;
							}
						}
						
						onNodeClick(holder, positionFinal, index, positionInNodes);
					}
				}
			} );
			
			iV.setOnLongClickListener(new OnLongClickListener() {
				
				@Override
				public boolean onLongClick(View v) {
					ViewHolderPhotoSyncGrid holder= (ViewHolderPhotoSyncGrid) v.getTag();
					
					long handle = holder.documents.get(index);
					
					MegaNode n = megaApi.getNodeByHandle(handle);
					if (n != null){
						int positionInNodes = 0;
						for (int i=0;i<nodes.size();i++){
							if(nodes.get(i).getHandle() == n.getHandle()){
								positionInNodes = i;
								break;
							}
						}
						
						onNodeLongClick(holder, positionFinal, index, positionInNodes);
					}
					
					return true;
				}
			});
		}
	}

	@Override
	public ViewHolderPhotoSyncGrid onCreateViewHolder(ViewGroup parent, int viewType) {
		log("onCreateViewHolder");
		
		Display display = ((Activity) context).getWindowManager().getDefaultDisplay();
		DisplayMetrics outMetrics = new DisplayMetrics();
		display.getMetrics(outMetrics);
		float density = ((Activity) context).getResources().getDisplayMetrics().density;

		float scaleW = Util.getScaleW(outMetrics, density);
		float scaleH = Util.getScaleH(outMetrics, density);
		
		float dpHeight = outMetrics.heightPixels / density;
		float dpWidth  = outMetrics.widthPixels / density;
		
//		Toast.makeText(context, "W: " + dpWidth + "__H: " + dpHeight, Toast.LENGTH_SHORT).show();
//		Toast.makeText(context, "Wpx: " + outMetrics.widthPixels + "__H: " + outMetrics.heightPixels, Toast.LENGTH_SHORT).show();
		LayoutInflater inflater = (LayoutInflater) context.getSystemService(Context.LAYOUT_INFLATER_SERVICE);
		
		View v = inflater.inflate(R.layout.item_photo_sync_grid, parent, false);
		holder = new ViewHolderPhotoSyncGrid(v);
		holder.relativeLayoutsEmpty = new ArrayList<RelativeLayout>();
		holder.relativeLayoutsComplete = new ArrayList<RelativeLayout>();
		holder.imageViews = new ArrayList<ImageView>();
		holder.longClickLayoutsSelected = new ArrayList<LinearLayout>();
		holder.longClickLayoutsUnselected = new ArrayList<LinearLayout>();
		holder.relativeLayoutsVideoInfo = new ArrayList<RelativeLayout>();
		holder.relativeLayoutsGradientVideo = new ArrayList<LinearLayout>();
		holder.videoIcons = new ArrayList<ImageView>();
		holder.videoDuration = new ArrayList<TextView>();
		holder.documents = new ArrayList<Long>();
		
		holder.cellLayout = (LinearLayout) v.findViewById(R.id.cell_photosync_layout);
		for (int i=0;i<numberOfCells;i++){
			View rLView = inflater.inflate(R.layout.cell_photosync_grid_fill, holder.cellLayout, false);
			
			RelativeLayout rL = (RelativeLayout) rLView.findViewById(R.id.cell_photosync_grid_item_complete_layout);
//			rL.setLayoutParams(new LinearLayout.LayoutParams(android.widget.LinearLayout.LayoutParams.MATCH_PARENT, android.widget.LinearLayout.LayoutParams.WRAP_CONTENT, 1f));
			rL.setLayoutParams(new LinearLayout.LayoutParams(android.widget.LinearLayout.LayoutParams.MATCH_PARENT, gridWidth, 1f));
			holder.cellLayout.addView(rL);
			holder.relativeLayoutsComplete.add(rL);
			
			RelativeLayout rLE = (RelativeLayout) rLView.findViewById(R.id.cell_photosync_item_layout_empty);
			holder.relativeLayoutsEmpty.add(rLE);
			
			ImageView iV = (ImageView) rLView.findViewById(R.id.cell_photosync_grid_thumbnail);
			iV.setLayoutParams(new RelativeLayout.LayoutParams(gridWidth, gridWidth));
			if(numberOfCells == CameraUploadFragmentLollipop.GRID_LARGE){
				log("numOfCells is GRID_LARGE");

				int padding = PADDING_GRID_LARGE;
				ViewGroup.MarginLayoutParams layoutParams = (ViewGroup.MarginLayoutParams)  iV.getLayoutParams();
				layoutParams.setMargins(padding, padding, padding, padding);
				iV.requestLayout();
//				iV.setPadding(padding, padding, padding, padding);
			}
			else if (numberOfCells == CameraUploadFragmentLollipop.GRID_SMALL){
				log("numOfCells is GRID_SMALL");
				int padding = PADDING_GRID_SMALL;
				ViewGroup.MarginLayoutParams layoutParams = (ViewGroup.MarginLayoutParams)  iV.getLayoutParams();
				layoutParams.setMargins(padding, padding, padding, padding);
				iV.requestLayout();
//				iV.setPadding(padding, padding, padding, padding);
			}
			else{
				log("numOfCells is "+numberOfCells);
				int padding = 2;
				ViewGroup.MarginLayoutParams layoutParams = (ViewGroup.MarginLayoutParams)  iV.getLayoutParams();
				layoutParams.setMargins(padding, padding, padding, padding);
				iV.requestLayout();
//				iV.setPadding(padding, padding, padding, padding);
			}
			holder.imageViews.add(iV);
			
			LinearLayout lcLS = (LinearLayout) rLView.findViewById(R.id.cell_photosync_menu_long_click_selected);
			lcLS.setLayoutParams(new RelativeLayout.LayoutParams(gridWidth, gridWidth));
			holder.longClickLayoutsSelected.add(lcLS);
			
			LinearLayout lcLU = (LinearLayout) rLView.findViewById(R.id.cell_photosync_menu_long_click_unselected);
			lcLU.setLayoutParams(new RelativeLayout.LayoutParams(gridWidth, gridWidth));
			holder.longClickLayoutsUnselected.add(lcLU);

			RelativeLayout rLVdI = (RelativeLayout) rLView.findViewById(R.id.cell_photosync_grid_video_info_layout);
			holder.relativeLayoutsVideoInfo.add(rLVdI);

			LinearLayout rLVgra = (LinearLayout) rLView.findViewById(R.id.cell_photosync_gradient_effect);
			holder.relativeLayoutsGradientVideo.add(rLVgra);
			
			ImageView vI = (ImageView) rLView.findViewById(R.id.cell_photosync_grid_video_icon);
			holder.videoIcons.add(vI);

			TextView vD = (TextView) rLView.findViewById(R.id.cell_photosync_grid_video_duration);
			holder.videoDuration.add(vD);

			holder.documents.add(-1l);
		}
		
		holder.textRelativeLayout = (RelativeLayout) v.findViewById(R.id.cell_photosync_grid_month_layout);
		
		holder.textView = (TextView) v.findViewById(R.id.cell_photosync_grid_month_name);
//		//Margins
//		RelativeLayout.LayoutParams contentTextParams = (RelativeLayout.LayoutParams)holder.textView.getLayoutParams();
//		contentTextParams.setMargins(Util.scaleWidthPx(63, outMetrics), Util.scaleHeightPx(5, outMetrics), 0, Util.scaleHeightPx(5, outMetrics));
//		holder.textView.setLayoutParams(contentTextParams);
		
		v.setTag(holder);
		
		return holder;
	}
}<|MERGE_RESOLUTION|>--- conflicted
+++ resolved
@@ -71,29 +71,6 @@
 	private MegaApplication app;
 	private MegaApiAndroid megaApi;
 
-<<<<<<< HEAD
-	private ArrayList<MegaMonthPicLollipop> monthPics;
-	private ArrayList<MegaNode> nodes;
-
-	private long photosyncHandle = -1;
-
-	private RecyclerView listFragment;
-	private ImageView emptyImageViewFragment;
-	private TextView emptyTextViewFragment;
-	private ActionBar aB;
-
-	private int numberOfCells;
-	private int gridWidth;
-
-	private boolean multipleSelect;
-
-	private SparseBooleanArray checkedItems = new SparseBooleanArray();
-
-	private int orderGetChildren = MegaApiJava.ORDER_MODIFICATION_DESC;
-
-	private Object fragment;
-	private int type = Constants.CAMERA_UPLOAD_ADAPTER;
-=======
 	ArrayList<MegaMonthPicLollipop> monthPics;
 	ArrayList<MegaNode> nodes;
 
@@ -115,7 +92,6 @@
 
 	Object fragment;
 	int type = Constants.CAMERA_UPLOAD_ADAPTER;
->>>>>>> 8a4ec4b0
 	
 	private ActionMode actionMode;
 	
