package mega.privacy.android.app.fragments.homepage.main

import android.animation.Animator
import android.animation.AnimatorListenerAdapter
import android.animation.AnimatorSet
import android.animation.ObjectAnimator
import android.annotation.SuppressLint
import android.content.*
import android.graphics.Color
import android.os.Bundle
import android.view.*
import android.view.View.OnClickListener
import android.view.ViewTreeObserver.OnGlobalLayoutListener
import androidx.appcompat.app.AlertDialog
import androidx.constraintlayout.widget.ConstraintLayout
import androidx.core.content.ContextCompat
import androidx.core.view.isVisible
import androidx.fragment.app.Fragment
import androidx.fragment.app.viewModels
import androidx.navigation.fragment.findNavController
import androidx.viewpager2.widget.ViewPager2
import com.google.android.material.dialog.MaterialAlertDialogBuilder
import com.google.android.material.floatingactionbutton.FloatingActionButton
import com.google.android.material.tabs.TabLayout
import com.google.android.material.tabs.TabLayoutMediator
import com.jeremyliao.liveeventbus.LiveEventBus
import com.zhpan.bannerview.BannerViewPager
import com.zhpan.bannerview.constants.IndicatorGravity
import com.zhpan.bannerview.utils.BannerUtils
import com.zhpan.indicator.enums.IndicatorStyle
import dagger.hilt.android.AndroidEntryPoint
import kotlinx.android.synthetic.main.fragment_homepage.*
import kotlinx.android.synthetic.main.fragment_homepage.view.*
import kotlinx.android.synthetic.main.homepage_bottom_sheet.view.*
import kotlinx.android.synthetic.main.homepage_fabs.view.*
import mega.privacy.android.app.R
import mega.privacy.android.app.components.search.FloatingSearchView
import mega.privacy.android.app.constants.BroadcastConstants.ACTION_TYPE
import mega.privacy.android.app.databinding.FabMaskLayoutBinding
import mega.privacy.android.app.databinding.FragmentHomepageBinding
import mega.privacy.android.app.fragments.homepage.banner.BannerAdapter
import mega.privacy.android.app.fragments.homepage.banner.BannerClickHandler
import mega.privacy.android.app.fragments.settingsFragments.startSceen.util.StartScreenUtil.notAlertAnymoreAboutStartScreen
import mega.privacy.android.app.fragments.settingsFragments.startSceen.util.StartScreenUtil.shouldShowStartScreenDialog
import mega.privacy.android.app.lollipop.AddContactActivityLollipop
import mega.privacy.android.app.lollipop.ManagerActivityLollipop
import mega.privacy.android.app.utils.AlertDialogUtil.isAlertDialogShown
import mega.privacy.android.app.utils.ColorUtils
import mega.privacy.android.app.utils.ColorUtils.getThemeColor
import mega.privacy.android.app.utils.Constants.*
import mega.privacy.android.app.utils.RunOnUIThreadUtils.post
import mega.privacy.android.app.utils.RunOnUIThreadUtils.runDelay
import mega.privacy.android.app.utils.StringResourcesUtils
import mega.privacy.android.app.utils.Util
import mega.privacy.android.app.utils.Util.isOnline
import mega.privacy.android.app.utils.callManager
import nz.mega.sdk.MegaBanner
import nz.mega.sdk.MegaChatApi
import nz.mega.sdk.MegaChatApiJava.MEGACHAT_INVALID_HANDLE


@AndroidEntryPoint
class HomepageFragment : Fragment() {

    companion object {
        private const val FAB_ANIM_DURATION = 200L
        private const val FAB_MASK_OUT_DELAY = 200L
        private const val ALPHA_TRANSPARENT = 0f
        private const val ALPHA_OPAQUE = 1f
        private const val FAB_DEFAULT_ANGEL = 0f
        private const val FAB_ROTATE_ANGEL = 135f
        private const val SLIDE_OFFSET_CHANGE_BACKGROUND = 0.8f
        private const val KEY_CONTACT_TYPE = "contactType"
        private const val KEY_IS_FAB_EXPANDED = "isFabExpanded"
        const val BOTTOM_SHEET_ELEVATION = 2f    // 2dp, for the overlay opacity is 7%
        private const val BOTTOM_SHEET_CORNER_SIZE = 8f  // 8dp
        private const val KEY_IS_BOTTOM_SHEET_EXPANDED = "isBottomSheetExpanded"
        private const val START_SCREEN_DIALOG_SHOWN = "START_SCREEN_DIALOG_SHOWN"
    }

    private val viewModel: HomePageViewModel by viewModels()

    private lateinit var viewDataBinding: FragmentHomepageBinding

    /** Shorthand for viewDataBinding.root */
    private lateinit var rootView: View

    private lateinit var bottomSheetBehavior: HomepageBottomSheetBehavior<View>
    private lateinit var searchInputView: FloatingSearchView
    private lateinit var bannerViewPager: BannerViewPager<MegaBanner>

    /** The fab button in normal state */
    private lateinit var fabMain: FloatingActionButton

    /** The main fab button in expanded state */
    private lateinit var fabMaskMain: FloatingActionButton

    /** The layout for showing the full screen grey mask at FAB expanded state */
    private lateinit var fabMaskLayout: View

    /** The view pager in the bottom sheet, containing 2 pages: Recents and Offline */
    private lateinit var viewPager: ViewPager2

    /** The tab layout in the bottom sheet, associated with the view pager */
    private lateinit var tabLayout: TabLayout

    private var currentSelectedTabFragment: Fragment? = null

    /** The list of all sub views of the TabLayout*/
    private val tabsChildren = ArrayList<View>()

    private var windowContent: ViewGroup? = null

    private var startScreenDialog: AlertDialog? = null

    private val homepageVisibilityChangeObserver = androidx.lifecycle.Observer<Boolean> {
        if (it) {
            post { setBottomSheetMaxHeight() }
        }
    }

    var isFabExpanded = false

    /** The broadcast receiver for network connectivity.
     *  Switch the UI appearance between offline and online status
     */
    private val networkReceiver = object : BroadcastReceiver() {
        override fun onReceive(context: Context?, intent: Intent?) {
            if (intent == null) return

            when (intent.getIntExtra(ACTION_TYPE, -1)) {
                GO_OFFLINE -> showOfflineMode()
                GO_ONLINE -> showOnlineMode()
            }
        }
    }

    /** The click listener for clicking on the file category buttons.
     *  Clicking to navigate to corresponding fragments */
    private val categoryClickListener = OnClickListener {
        with(viewDataBinding.category) {
            val direction = when (it) {
                categoryPhoto -> HomepageFragmentDirections.actionHomepageFragmentToPhotosFragment()
                categoryDocument -> HomepageFragmentDirections.actionHomepageFragmentToDocumentsFragment()
                categoryAudio -> HomepageFragmentDirections.actionHomepageFragmentToAudioFragment()
                categoryVideo -> HomepageFragmentDirections.actionHomepageFragmentToVideoFragment()
                else -> return@with
            }

            findNavController().navigate(direction)
        }
    }

    override fun onCreateView(
        inflater: LayoutInflater, container: ViewGroup?,
        savedInstanceState: Bundle?
    ): View {
        viewDataBinding = FragmentHomepageBinding.inflate(inflater, container, false)
        rootView = viewDataBinding.root

        LiveEventBus.get(EVENT_HOMEPAGE_VISIBILITY, Boolean::class.java)
            .observeForever(homepageVisibilityChangeObserver)

        isFabExpanded = savedInstanceState?.getBoolean(KEY_IS_FAB_EXPANDED) ?: false

        // Fully expand the BottomSheet if it had been, e.g. rotate screen
        rootView.viewTreeObserver.addOnGlobalLayoutListener(object :
            OnGlobalLayoutListener {
            override fun onGlobalLayout() {
                if (rootView.height > 0) {
                    if (savedInstanceState?.getBoolean(KEY_IS_BOTTOM_SHEET_EXPANDED) == true) {
                        fullyExpandBottomSheet()
                    }
                    rootView.viewTreeObserver.removeOnGlobalLayoutListener(this)
                }
            }
        })

        (activity as? ManagerActivityLollipop)?.adjustTransferWidgetPositionInHomepage()

        return rootView
    }

    override fun onViewCreated(view: View, savedInstanceState: Bundle?) {
        super.onViewCreated(view, savedInstanceState)

        setupMask()
        setupSearchView()
        setupBannerView()
        setupCategories()
        setupBottomSheetUI()
        setupBottomSheetBehavior()
        setupFabs()

        (activity as? ManagerActivityLollipop)?.adjustTransferWidgetPositionInHomepage()

        requireContext().registerReceiver(
            networkReceiver, IntentFilter(BROADCAST_ACTION_INTENT_CONNECTIVITY_CHANGE)
        )

        if (savedInstanceState?.getBoolean(START_SCREEN_DIALOG_SHOWN, false) == true) {
            showChooseStartScreenDialog()
        }
    }

    override fun onResume() {
        super.onResume()

        if (!isOnline(context)) {
            showOfflineMode()
        }

        // Retrieve the banners from the server again, for the banners are possibly varied
        // while the app is on the background
        viewModel.getBanners()

        callManager { manager ->
            if (manager.isInMainHomePage && shouldShowStartScreenDialog(requireContext())) {
                showChooseStartScreenDialog()
            }
        }
    }

    override fun onDestroyView() {
        super.onDestroyView()

        tabsChildren.clear()
        requireContext().unregisterReceiver(networkReceiver)

        LiveEventBus.get(EVENT_HOMEPAGE_VISIBILITY, Boolean::class.java)
            .removeObserver(homepageVisibilityChangeObserver)
<<<<<<< HEAD

        LiveEventBus.get(EVENT_FAB_CHANGE, Boolean::class.java)
            .removeObserver(fabChangeObserver)

        startScreenDialog?.dismiss()
=======
>>>>>>> 06575933
    }

    /**
     * Show the UI appearance for network connected status (normal UI)
     */
    private fun showOnlineMode() {
        if (viewModel.isRootNodeNull()) return

        viewPager.isUserInputEnabled = true
        rootView.category.isVisible = true
        rootView.banner_view.isVisible = true

        fullyCollapseBottomSheet()
        bottomSheetBehavior.isDraggable = true

        enableTabs(true)
    }

    /**
     * Show the UI appearance for network disconnected status
     */
    private fun showOfflineMode() {
        viewPager.isUserInputEnabled = false

        // other code is doing too much work when enter offline mode,
        // to prevent janky frame when change several UI elements together,
        // we have to post to end of UI thread.
        post {
            viewPager.setCurrentItem(BottomSheetPagerAdapter.OFFLINE_INDEX, false)
            rootView.category.isVisible = false
            rootView.banner_view.isVisible = false
            fullyExpandBottomSheet()
            bottomSheetBehavior.isDraggable = false
        }

        enableTabs(false)
    }

    /**
     * Enable/Disable all touchable sub views in the TabLayout
     */
    private fun enableTabs(enable: Boolean) {
        if (tabsChildren.isEmpty()) {
            tabLayout.touchables.forEach { tab ->
                tabsChildren.add(tab)
            }
        }

        tabsChildren.forEach { tab ->
            tab.isEnabled = enable
        }
    }

    /**
     * Expand the bottom sheet to the bottom of the search view
     */
    private fun fullyExpandBottomSheet() {
        val bottomSheetRoot = viewDataBinding.homepageBottomSheet.root
        bottomSheetBehavior.state = HomepageBottomSheetBehavior.STATE_EXPANDED
        viewDataBinding.backgroundMask.alpha = 1F
        bottomSheetRoot.elevation = 0F

        setBottomSheetMaxHeight()
    }

    /**
     * Collapse the bottom sheet to its initial position (its top is in the middle of the screen)
     */
    private fun fullyCollapseBottomSheet() =
        bottomSheetBehavior.setState(HomepageBottomSheetBehavior.STATE_COLLAPSED)

    /**
     * Set up the UI elements of the Search view
     * Associate the Search View hamburger icon with the Navigation Drawer
     * Set click listeners, observe the changes of chat status, notification count
     */
    private fun setupSearchView() {
        val activity = activity as ManagerActivityLollipop

        searchInputView = viewDataBinding.searchView
        searchInputView.attachNavigationDrawerToMenuButton(
            activity.drawerLayout!!
        )

        viewModel.notificationCount.observe(viewLifecycleOwner) {
            searchInputView.setLeftNotificationCount(it)
        }
        viewModel.avatar.observe(viewLifecycleOwner) {
            searchInputView.setAvatar(it)
        }
        viewModel.chatStatus.observe(viewLifecycleOwner) {
            val iconRes = if (Util.isDarkMode(requireContext())) {
                when (it) {
                    MegaChatApi.STATUS_ONLINE -> R.drawable.ic_online_dark_drawer
                    MegaChatApi.STATUS_AWAY -> R.drawable.ic_away_dark_drawer
                    MegaChatApi.STATUS_BUSY -> R.drawable.ic_busy_dark_drawer
                    MegaChatApi.STATUS_OFFLINE -> R.drawable.ic_offline_dark_drawer
                    else -> 0
                }
            } else {
                when (it) {
                    MegaChatApi.STATUS_ONLINE -> R.drawable.ic_online_light
                    MegaChatApi.STATUS_AWAY -> R.drawable.ic_away_light
                    MegaChatApi.STATUS_BUSY -> R.drawable.ic_busy_light
                    MegaChatApi.STATUS_OFFLINE -> R.drawable.ic_offline_light
                    else -> 0
                }
            }

            searchInputView.setChatStatus(iconRes != 0, iconRes)
        }

        searchInputView.setAvatarClickListener {
            doIfOnline(false) { activity.showMyAccount() }
        }

        searchInputView.setOnSearchInputClickListener {
            doIfOnline(false) { activity.homepageToSearch() }
        }
    }

    override fun onSaveInstanceState(outState: Bundle) {
        super.onSaveInstanceState(outState)

        outState.putBoolean(START_SCREEN_DIALOG_SHOWN, isAlertDialogShown(startScreenDialog))
        outState.putBoolean(KEY_IS_FAB_EXPANDED, isFabExpanded)
        if (this::bottomSheetBehavior.isInitialized) {
            outState.putBoolean(
                KEY_IS_BOTTOM_SHEET_EXPANDED,
                bottomSheetBehavior.state == HomepageBottomSheetBehavior.STATE_EXPANDED
            )
        }
    }

    /**
     * Set up the view pager, tab layout and fragments contained in the Homepage main bottom sheet
     */
    private fun setupBottomSheetUI() {
        viewPager = rootView.view_pager
        val adapter = BottomSheetPagerAdapter(this)
        // By setting this will make BottomSheetPagerAdapter create all the fragments on initialization.
        viewPager.offscreenPageLimit = adapter.itemCount
        viewPager.adapter = adapter
        // Attach the view pager to the tab layout
        tabLayout = rootView.tab_layout
        val mediator = TabLayoutMediator(tabLayout, viewPager) { tab, position ->
            tab.text = getTabTitle(position)
        }
        mediator.attach()

        // Pass selected page view to HomepageBottomSheetBehavior which would seek for
        // the nested scrolling child views and deal with the logic of nested scrolling
        viewPager.registerOnPageChangeCallback(object : ViewPager2.OnPageChangeCallback() {

            override fun onPageSelected(position: Int) {
                currentSelectedTabFragment = childFragmentManager.findFragmentByTag("f$position")
                bottomSheetBehavior.invalidateScrollingChild(
                    // ViewPager2 has fragments tagged as fX (e.g. f0,f1) that X is the page
                    currentSelectedTabFragment?.view
                )
            }
        })

        setupBottomSheetBackground()
    }

    /**
     * Set bottom sheet background for the elevation effect according to Invision
     */
    private fun setupBottomSheetBackground() {
        val elevationPx = Util.dp2px(BOTTOM_SHEET_ELEVATION, resources.displayMetrics).toFloat()
        val cornerSizePx = Util.dp2px(BOTTOM_SHEET_CORNER_SIZE, resources.displayMetrics).toFloat()

        viewDataBinding.root.homepage_bottom_sheet.background =
            ColorUtils.getShapeDrawableForElevation(
                requireContext(),
                elevationPx,
                cornerSizePx
            )
        viewPager.setBackgroundColor(ColorUtils.getColorForElevation(requireContext(), elevationPx))
    }

    /**
     * Set up the banner view pager layout
     */
    @Suppress("UNCHECKED_CAST")
    private fun setupBannerView() {
        val bannerAdapter = BannerAdapter(viewModel)
        bannerAdapter.setClickBannerCallback(BannerClickHandler(this))

        bannerViewPager =
            viewDataBinding.bannerView as BannerViewPager<MegaBanner>
        bannerViewPager.setIndicatorSliderGap(BannerUtils.dp2px(6f))
            .setScrollDuration(800)
            .setAutoPlay(false)
            .setLifecycleRegistry(lifecycle)
            .setIndicatorStyle(IndicatorStyle.CIRCLE)
            .setIndicatorSliderGap(Util.dp2px(6f))
            .setIndicatorSliderRadius(
                Util.dp2px(3f),
                Util.dp2px(3f)
            )
            .setIndicatorGravity(IndicatorGravity.CENTER)
            .setIndicatorSliderColor(
                ContextCompat.getColor(requireContext(), R.color.grey_300_grey_600),
                ContextCompat.getColor(requireContext(), R.color.white)
            )
            .setOnPageClickListener(null)
            .setAdapter(bannerAdapter)
            .create()

        viewModel.bannerList.observe(viewLifecycleOwner) {
            bannerViewPager.refreshData(it)
        }
    }

    /**
     * Inflate the layout of the full screen mask
     * The mask will actually be shown after clicking to expand the FAB
     */
    private fun setupMask() {
        windowContent = activity?.window?.findViewById(Window.ID_ANDROID_CONTENT)
        fabMaskLayout = FabMaskLayoutBinding.inflate(layoutInflater, windowContent, false).root
    }

    /**
     * Set the click listeners for file categories buttons
     */
    private fun setupCategories() {
        viewDataBinding.category.categoryPhoto.setOnClickListener(categoryClickListener)
        viewDataBinding.category.categoryDocument.setOnClickListener(categoryClickListener)
        viewDataBinding.category.categoryAudio.setOnClickListener(categoryClickListener)
        viewDataBinding.category.categoryVideo.setOnClickListener(categoryClickListener)
    }

    /**
     * Get the title of the bottom sheet tab
     *
     * @param position the tab index
     * @return The title text or "" for invalid position param
     */
    private fun getTabTitle(position: Int): String {
        when (position) {
            BottomSheetPagerAdapter.RECENT_INDEX -> return resources.getString(R.string.recents_label)
            BottomSheetPagerAdapter.OFFLINE_INDEX -> return resources.getString(R.string.section_saved_for_offline_new)
        }

        return ""
    }

    private fun setupBottomSheetBehavior() {
        bottomSheetBehavior =
            HomepageBottomSheetBehavior.from(viewDataBinding.homepageBottomSheet.root)
        setBottomSheetPeekHeight()
        setBottomSheetExpandedTop()
    }

    /**
     * Set the initial height of the bottom sheet. The top is just below the banner view.
     */
    private fun setBottomSheetPeekHeight() {
        rootView.viewTreeObserver.addOnGlobalLayoutListener(object :
            OnGlobalLayoutListener {
            override fun onGlobalLayout() {
                if (category == null) {
                    return
                }

                if (bannerViewPager.data.isNotEmpty()) {
                    bottomSheetBehavior.peekHeight = rootView.height - bannerViewPager.bottom
                } else {
                    bottomSheetBehavior.peekHeight = rootView.height - category.bottom
                }

                setBottomSheetMaxHeight()
            }
        })
    }

    /**
     * Set the topmost height of the bottom sheet(when expanded).
     * The top of the bottom sheet would always below the search view.
     * In addition, set the transition effect while dragging the bottom sheet to/away from the top
     */
    private fun setBottomSheetExpandedTop() {
        bottomSheetBehavior.addBottomSheetCallback(object :
            HomepageBottomSheetBehavior.BottomSheetCallback() {

            @SuppressLint("StaticFieldLeak")
            val backgroundMask = viewDataBinding.backgroundMask
            val dividend = 1.0f - SLIDE_OFFSET_CHANGE_BACKGROUND
            val bottomSheet = viewDataBinding.homepageBottomSheet
            val maxElevation = bottomSheet.root.elevation

            override fun onStateChanged(bottomSheet: View, newState: Int) {
                setBottomSheetMaxHeight()
            }

            override fun onSlide(bottomSheet: View, slideOffset: Float) {
                // A background color and BottomSheet elevation transition anim effect
                // as dragging the BottomSheet close to/ far away from the top
                val diff = slideOffset - SLIDE_OFFSET_CHANGE_BACKGROUND

                if (diff <= 0) {
                    // The calculation for "alpha" may get a very small Float instead of 0.0f
                    // Reset it to 0f here
                    if (backgroundMask.alpha > 0f) backgroundMask.alpha = 0f
                    // So is the elevation
                    if (bottomSheet.elevation < maxElevation) bottomSheet.elevation = maxElevation
                    return
                }

                val res = diff / dividend
                backgroundMask.alpha = res
                bottomSheet.elevation = maxElevation - res * maxElevation
            }
        })
    }

    private fun setBottomSheetMaxHeight() {
        val bottomSheet = viewDataBinding.homepageBottomSheet.root
        val maxHeight = rootView.measuredHeight - searchInputView.bottom
        val layoutParams = bottomSheet.layoutParams

        if (layoutParams.height != maxHeight) {
            layoutParams.height = maxHeight
            bottomSheet.layoutParams = layoutParams
        }
    }

    /**
     * Set up the Fab and Fabs in the expanded status
     */
    private fun setupFabs() {
        fabMain = rootView.fab_home_main
        fabMaskMain = fabMaskLayout.fab_main

        fabMain.setOnClickListener {
            fabMainClickCallback()
        }

        fabMaskMain.setOnClickListener {
            fabMainClickCallback()
        }

        fabMaskLayout.setOnClickListener {
            fabMainClickCallback()
        }

        fabMaskLayout.fab_chat.setOnClickListener {
            fabMainClickCallback()
            runDelay(FAB_MASK_OUT_DELAY) {
                openNewChatActivity()
            }
        }

        fabMaskLayout.text_chat.setOnClickListener {
            fabMainClickCallback()
            runDelay(FAB_MASK_OUT_DELAY) {
                openNewChatActivity()
            }
        }

        fabMaskLayout.fab_upload.setOnClickListener {
            fabMainClickCallback()
            runDelay(FAB_MASK_OUT_DELAY) {
                showUploadPanel()
            }
        }

        fabMaskLayout.text_upload.setOnClickListener {
            fabMainClickCallback()
            runDelay(FAB_MASK_OUT_DELAY) {
                showUploadPanel()
            }
        }

        if (isFabExpanded) {
            expandFab()
        }
    }

    /**
     * Do some operation if the network is connected, or show a snack bar for alerting the disconnection
     *
     * @param showSnackBar true for showing a snack bar for alerting the disconnection
     * @param operation the operation to be executed if online
     */
    private fun doIfOnline(showSnackBar: Boolean, operation: () -> Unit) {
        if (isOnline(context) && !viewModel.isRootNodeNull()) {
            operation()
        } else if (showSnackBar) {
            (activity as ManagerActivityLollipop).showSnackbar(
                SNACKBAR_TYPE,
                getString(R.string.error_server_connection_problem),
                MEGACHAT_INVALID_HANDLE
            )
        }
    }

    private fun openNewChatActivity() = doIfOnline(true) {
        val intent = Intent(activity, AddContactActivityLollipop::class.java).apply {
            putExtra(KEY_CONTACT_TYPE, CONTACT_TYPE_MEGA)
        }

        activity?.startActivityForResult(intent, REQUEST_CREATE_CHAT)
    }

    private fun showUploadPanel() = doIfOnline(true) {
        (activity as ManagerActivityLollipop).showUploadPanel()
    }

    private fun fabMainClickCallback() = if (isFabExpanded) {
        collapseFab()
    } else {
        expandFab()
    }

    /**
     * Update FAB position, considering the visibility of PSA layout and mini audio player.
     *
     * @param psaLayoutHeight height of PSA layout
     * @param miniAudioPlayerHeight height of mini audio player
     */
    fun updateFabPosition(psaLayoutHeight: Int, miniAudioPlayerHeight: Int) {
        if (!this::fabMain.isInitialized) {
            return
        }

        val fabMainParams = fabMain.layoutParams as ConstraintLayout.LayoutParams
        fabMainParams.bottomMargin =
            resources.getDimensionPixelSize(R.dimen.fab_margin_span) + psaLayoutHeight + miniAudioPlayerHeight
        fabMain.layoutParams = fabMainParams

        val fabMaskMainParams = fabMaskMain.layoutParams as ConstraintLayout.LayoutParams
        fabMaskMainParams.bottomMargin =
            resources.getDimensionPixelSize(R.dimen.fab_margin_span) + psaLayoutHeight + miniAudioPlayerHeight
        fabMaskMain.layoutParams = fabMaskMainParams
    }

    fun collapseFab() {
        rotateFab(false)
        showOut(
            fabMaskLayout.fab_chat,
            fabMaskLayout.fab_upload,
            fabMaskLayout.text_chat,
            fabMaskLayout.text_upload
        )
        // After animation completed, then remove mask.
        runDelay(FAB_MASK_OUT_DELAY) {
            removeMask()
            fabMain.visibility = View.VISIBLE
            isFabExpanded = false
        }
    }

    private fun expandFab() {
        fabMain.visibility = View.GONE
        addMask()
        // Need to do so, otherwise, fabMaskMain.background is null.
        post {
            rotateFab(true)
            showIn(
                fabMaskLayout.fab_chat,
                fabMaskLayout.fab_upload,
                fabMaskLayout.text_chat,
                fabMaskLayout.text_upload
            )
            isFabExpanded = true
        }
    }

    /**
     * Present the expanded FABs with animated transition
     */
    private fun showIn(vararg fabs: View) {
        for (fab in fabs) {
            fab.visibility = View.VISIBLE
            fab.alpha = ALPHA_TRANSPARENT
            fab.translationY = fab.height.toFloat()

            fab.animate()
                .setDuration(FAB_ANIM_DURATION)
                .translationY(0f)
                .setListener(object :
                    AnimatorListenerAdapter() {/* No need to override any methods here. */ })
                .alpha(ALPHA_OPAQUE)
                .start()
        }
    }

    /**
     * Hide the expanded FABs with animated transition
     */
    private fun showOut(vararg fabs: View) {
        for (fab in fabs) {
            fab.animate()
                .setDuration(FAB_ANIM_DURATION)
                .translationY(fab.height.toFloat())
                .setListener(object : AnimatorListenerAdapter() {
                    override fun onAnimationEnd(animation: Animator) {
                        fab.visibility = View.GONE
                        super.onAnimationEnd(animation)
                    }
                }).alpha(ALPHA_TRANSPARENT)
                .start()
        }
    }

    /**
     * Showing the full screen mask by adding the mask layout to the window content
     */
    private fun addMask() {
        windowContent?.addView(fabMaskLayout)
    }

    /**
     * Removing the full screen mask
     */
    private fun removeMask() {
        windowContent?.removeView(fabMaskLayout)
    }

    /**
     * Animate the appearance of the main FAB when expanding and collapsing
     *
     * @param isExpand true if the FAB is being expanded, false for being collapsed
     */
    private fun rotateFab(isExpand: Boolean) {
        val rotateAnim = ObjectAnimator.ofFloat(
            fabMaskMain, "rotation",
            if (isExpand) FAB_ROTATE_ANGEL else FAB_DEFAULT_ANGEL
        )

        // The tint of the icon in the middle of the FAB
        val tintAnim = ObjectAnimator.ofArgb(
            fabMaskMain.drawable.mutate(), "tint",
            if (isExpand) Color.BLACK else Color.WHITE
        )

        // The background tint of the FAB
        val backgroundTintAnim = ObjectAnimator.ofArgb(
            fabMaskMain.background.mutate(), "tint",
            if (isExpand) Color.WHITE else getThemeColor(requireContext(), R.attr.colorSecondary)
        )

        AnimatorSet().apply {
            duration = FAB_ANIM_DURATION
            playTogether(rotateAnim, backgroundTintAnim, tintAnim)
            start()
        }
    }

    /**
     * Hides the fabButton
     */
    fun hideFabButton() {
        fabMain.hide()
        fabMaskMain.hide()
    }

    /**
     * Shows the fabButton
     */
    fun showFabButton() {
        fabMain.show()
        fabMaskMain.show()
    }

    /**
     * Shows the dialog which informs the start screen can be changed.
     */
    private fun showChooseStartScreenDialog() {
        startScreenDialog = MaterialAlertDialogBuilder(requireContext())
            .setView(R.layout.dialog_choose_start_screen)
            .setPositiveButton(StringResourcesUtils.getString(R.string.change_setting_action)) { _, _ ->
                callManager { manager -> manager.moveToSettingsSectionStartScreen() }
                notAlertAnymoreAboutStartScreen(requireContext())
            }
            .setNegativeButton(StringResourcesUtils.getString(R.string.general_dismiss)) { _, _ ->
                notAlertAnymoreAboutStartScreen(requireContext())
            }
            .show().apply {
                setCancelable(false)
                setCanceledOnTouchOutside(false)
            }
    }
}<|MERGE_RESOLUTION|>--- conflicted
+++ resolved
@@ -229,14 +229,8 @@
 
         LiveEventBus.get(EVENT_HOMEPAGE_VISIBILITY, Boolean::class.java)
             .removeObserver(homepageVisibilityChangeObserver)
-<<<<<<< HEAD
-
-        LiveEventBus.get(EVENT_FAB_CHANGE, Boolean::class.java)
-            .removeObserver(fabChangeObserver)
 
         startScreenDialog?.dismiss()
-=======
->>>>>>> 06575933
     }
 
     /**
