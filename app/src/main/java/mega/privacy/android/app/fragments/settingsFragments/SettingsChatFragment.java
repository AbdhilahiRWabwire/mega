--- conflicted
+++ resolved
@@ -56,7 +56,6 @@
         autoAwaySwitch = findPreference(KEY_CHAT_AUTOAWAY_SWITCH);
         autoAwaySwitch.setOnPreferenceClickListener(this);
 
-<<<<<<< HEAD
         chatAutoAwayPreference = findPreference(KEY_CHAT_AUTOAWAY_PREFERENCE);
         chatAutoAwayPreference.setOnPreferenceClickListener(this);
 
@@ -65,18 +64,6 @@
 
         enableLastGreenChatSwitch = findPreference(KEY_CHAT_LAST_GREEN);
         enableLastGreenChatSwitch.setOnPreferenceClickListener(this);
-=======
-        chatDndSwitch = findPreference(KEY_CHAT_DND);
-        chatDndSwitch.setVisible(false);
-        chatDndSwitch.setOnPreferenceChangeListener((preference, newValue) -> {
-            if (((SwitchPreferenceCompat) preference).isChecked()) {
-                MegaApplication.getPushNotificationSettingManagement().controlMuteNotifications(context, NOTIFICATIONS_ENABLED, null);
-            } else {
-                createMuteNotificationsChatAlertDialog(((ChatPreferencesActivity) context), null);
-            }
-            return false;
-        });
->>>>>>> 02462ef0
 
         chatAttachmentsChatListPreference = findPreference(KEY_CHAT_SEND_ORIGINALS);
         chatAttachmentsChatListPreference.setOnPreferenceChangeListener(this);
@@ -115,24 +102,8 @@
         if (sendOriginalAttachment) {
             chatAttachmentsChatListPreference.setValue(1 + "");
         } else {
-<<<<<<< HEAD
             chatAttachmentsChatListPreference.setValue(0 + "");
-=======
-            String soundString = chatSettings.getNotificationsSound();
-            if (soundString.equals("true")) {
-                Uri defaultSoundUri2 = RingtoneManager.getDefaultUri(RingtoneManager.TYPE_NOTIFICATION);
-                Ringtone defaultSound2 = RingtoneManager.getRingtone(context, defaultSoundUri2);
-                chatSoundPreference.setSummary(defaultSound2.getTitle(context));
-                dbH.setNotificationSoundChat(defaultSoundUri2.toString());
-            } else {
-                Ringtone sound = RingtoneManager.getRingtone(context, Uri.parse(soundString));
-                if (sound != null) {
-                    chatSoundPreference.setSummary(sound.getTitle(context));
-                } else {
-                    logWarning("Sound is null");
-                }
-            }
->>>>>>> 02462ef0
+
         }
         chatAttachmentsChatListPreference.setSummary(chatAttachmentsChatListPreference.getEntry());
 
@@ -151,7 +122,6 @@
         }
 
         switch (preference.getKey()) {
-<<<<<<< HEAD
             case KEY_CHAT_NOTIFICATIONS_CHAT:
                 startActivity(new Intent(context, ChatNotificationsPreferencesActivity.class));
                 break;
@@ -198,10 +168,6 @@
                     logDebug("Change persistence chat to true");
                     megaChatApi.setPresencePersist(true);
                 }
-=======
-            case KEY_CHAT_NOTIFICATIONS:
-                MegaApplication.getPushNotificationSettingManagement().controlMuteNotifications(context, chatNotificationsSwitch.isChecked() ? NOTIFICATIONS_ENABLED : NOTIFICATIONS_DISABLED, null);
->>>>>>> 02462ef0
                 break;
 
             case KEY_CHAT_LAST_GREEN:
