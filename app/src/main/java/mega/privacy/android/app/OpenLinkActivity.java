package mega.privacy.android.app;

import android.content.Intent;
import android.net.Uri;
import android.os.Bundle;
import android.view.View;
import android.widget.ProgressBar;
import android.widget.RelativeLayout;
import android.widget.TextView;

import mega.privacy.android.app.lollipop.FileLinkActivityLollipop;
import mega.privacy.android.app.lollipop.FolderLinkActivityLollipop;
import mega.privacy.android.app.lollipop.LoginActivityLollipop;
import mega.privacy.android.app.lollipop.ManagerActivityLollipop;
import mega.privacy.android.app.lollipop.PinActivityLollipop;
import mega.privacy.android.app.lollipop.WebViewActivityLollipop;
import mega.privacy.android.app.lollipop.controllers.AccountController;
import mega.privacy.android.app.lollipop.megachat.ChatActivityLollipop;
import nz.mega.sdk.MegaApiAndroid;
import nz.mega.sdk.MegaApiJava;
import nz.mega.sdk.MegaChatApi;
import nz.mega.sdk.MegaChatApiAndroid;
import nz.mega.sdk.MegaError;
import nz.mega.sdk.MegaNode;
import nz.mega.sdk.MegaRequest;
import nz.mega.sdk.MegaRequestListenerInterface;


import static mega.privacy.android.app.utils.Constants.*;
import static mega.privacy.android.app.utils.LogUtil.*;
import static mega.privacy.android.app.utils.Util.*;

public class OpenLinkActivity extends PinActivityLollipop implements MegaRequestListenerInterface, View.OnClickListener {

	private DatabaseHandler dbH = null;

	private String urlConfirmationLink = null;

	private TextView processingText;
	private TextView errorText;
	private ProgressBar progressBar;
	private RelativeLayout containerOkButton;

	@Override
	protected void onCreate(Bundle savedInstanceState){
		super.onCreate(savedInstanceState);

		Intent intent = getIntent();
		String url = intent.getDataString();
		logDebug("Original url: " + url);

		setContentView(R.layout.activity_open_link);

		processingText = findViewById(R.id.open_link_text);
		errorText = findViewById(R.id.open_link_error);
		errorText.setVisibility(View.GONE);
		progressBar = findViewById(R.id.open_link_bar);
		containerOkButton = findViewById(R.id.container_accept_button);
		containerOkButton.setVisibility(View.GONE);
		containerOkButton.setOnClickListener(this);

<<<<<<< HEAD
		decodeURL(url);

		// Email verification link
		if (matchRegexs(url, EMAIL_VERIFY_LINK_REGEXS)) {
			logDebug("Open email verification link");
			app.setIsWebOpenDueToEmailVerification(true);
			openWebLink(url);
			return;
		}

=======
		url = decodeURL(url);
>>>>>>> 574df0be
		// File link
		if (matchRegexs(url, FILE_LINK_REGEXS)) {
			logDebug("Open link url");

			Intent openFileIntent = new Intent(this, FileLinkActivityLollipop.class);
			openFileIntent.setFlags(Intent.FLAG_ACTIVITY_CLEAR_TOP);
			openFileIntent.setAction(ACTION_OPEN_MEGA_LINK);
			openFileIntent.setData(Uri.parse(url));
			startActivity(openFileIntent);
			finish();
			return;
		}

		// Confirmation link
		if (matchRegexs(url, CONFIRMATION_LINK_REGEXS)) {
			logDebug("Confirmation url");
			urlConfirmationLink = url;

			AccountController aC = new AccountController(this);
			app.setUrlConfirmationLink(urlConfirmationLink);

			aC.logout(this, megaApi);

			return;
		}

		// Folder Download link
        if (matchRegexs(url, FOLDER_LINK_REGEXS)) {
			logDebug("Folder link url");

			Intent openFolderIntent = new Intent(this, FolderLinkActivityLollipop.class);
			openFolderIntent.setFlags(Intent.FLAG_ACTIVITY_CLEAR_TOP);
			openFolderIntent.setAction(ACTION_OPEN_MEGA_FOLDER_LINK);
			openFolderIntent.setData(Uri.parse(url));
			startActivity(openFolderIntent);
			finish();

			return;
		}

		// Chat link
        if (matchRegexs(url, CHAT_LINK_REGEXS)) {
			logDebug("Open chat url");

			if (dbH == null){
				dbH = DatabaseHandler.getDbHandler(getApplicationContext());
			}
			if (dbH != null) {
				if (dbH.getCredentials() != null) {
					logDebug("Logged IN");
					Intent openChatLinkIntent = new Intent(this, ManagerActivityLollipop.class);
					openChatLinkIntent.setAction(ACTION_OPEN_CHAT_LINK);
					openChatLinkIntent.setData(Uri.parse(url));
					startActivity(openChatLinkIntent);
					finish();
				}
				else{
					logDebug("Not logged");
					int initResult = megaChatApi.getInitState();
					if(initResult<MegaChatApi.INIT_WAITING_NEW_SESSION){
						initResult = megaChatApi.initAnonymous();
					}

					if(initResult!= MegaChatApi.INIT_ERROR){
						Intent openChatLinkIntent = new Intent(this, ChatActivityLollipop.class);
						openChatLinkIntent.setAction(ACTION_OPEN_CHAT_LINK);
						openChatLinkIntent.setData(Uri.parse(url));
						startActivity(openChatLinkIntent);
						finish();
					}
					else{
						logError("Open chat url:initAnonymous:INIT_ERROR");
						setError(getString(R.string.error_chat_link_init_error));
					}
				}
			}
			return;
		}

		// Password link
		if (matchRegexs(url, PASSWORD_LINK_REGEXS)) {
			logDebug("Link with password url");

			Intent openLinkIntent = new Intent(this, OpenPasswordLinkActivity.class);
			openLinkIntent.setFlags(Intent.FLAG_ACTIVITY_CLEAR_TOP);
			openLinkIntent.setData(Uri.parse(url));
			startActivity(openLinkIntent);
			finish();

			return;
		}

		// Create account invitation - user must be logged OUT
		if (matchRegexs(url, ACCOUNT_INVITATION_LINK_REGEXS)) {
			logDebug("New signup url");

			if (dbH == null){
				dbH = DatabaseHandler.getDbHandler(getApplicationContext());
			}
			if (dbH != null) {
				if (dbH.getCredentials() != null) {
					logDebug("Logged IN");
					setError(getString(R.string.log_out_warning));
				}
				else{
					logDebug("Not logged");
					Intent createAccountIntent = new Intent(this, LoginActivityLollipop.class);
					createAccountIntent.putExtra(VISIBLE_FRAGMENT, CREATE_ACCOUNT_FRAGMENT);
					startActivity(createAccountIntent);
					finish();
				}
			}
			return;
		}

		// Export Master Key link - user must be logged IN
		if (matchRegexs(url, EXPORT_MASTER_KEY_LINK_REGEXS)) {
			logDebug("Export master key url");

			if (dbH == null){
				dbH = DatabaseHandler.getDbHandler(getApplicationContext());
			}
			if (dbH != null) {
				if (dbH.getCredentials() != null) {
					logDebug("Logged IN"); //Check fetch nodes is already done in ManagerActivity
					Intent exportIntent = new Intent(this, ManagerActivityLollipop.class);
					exportIntent.setAction(ACTION_EXPORT_MASTER_KEY);
					startActivity(exportIntent);
					finish();
				} else {
					logDebug("Not logged");
					setError(getString(R.string.alert_not_logged_in));
				}
			}
			return;
		}

		// New mwssage chat- user must be logged IN
		if (matchRegexs(url, NEW_MESSAGE_CHAT_LINK_REGEXS)) {
			logDebug("New message chat url");

			if (dbH == null){
				dbH = DatabaseHandler.getDbHandler(getApplicationContext());
			}
			if (dbH != null) {
				if (dbH.getCredentials() != null) {
					logDebug("Logged IN"); //Check fetch nodes is already done in ManagerActivity
					Intent chatIntent = new Intent(this, ManagerActivityLollipop.class);
					chatIntent.setAction(ACTION_CHAT_SUMMARY);
					startActivity(chatIntent);
					finish();
				} else {
					logDebug("Not logged");
					setError(getString(R.string.alert_not_logged_in));
				}
			}
			return;
		}

		// Cancel account  - user must be logged IN
		if (matchRegexs(url, CANCEL_ACCOUNT_LINK_REGEXS)) {
			logDebug("Cancel account url");

			if (dbH == null){
				dbH = DatabaseHandler.getDbHandler(getApplicationContext());
			}
			if (dbH != null) {
				if (dbH.getCredentials() != null) {
					MegaNode rootNode = megaApi.getRootNode();
					if (rootNode == null) {
						logDebug("Go to Login to fetch nodes");
						Intent cancelAccountIntent = new Intent(this, LoginActivityLollipop.class);
						cancelAccountIntent.putExtra(VISIBLE_FRAGMENT, LOGIN_FRAGMENT);
						cancelAccountIntent.setAction(ACTION_CANCEL_ACCOUNT);
						cancelAccountIntent.setData(Uri.parse(url));
						startActivity(cancelAccountIntent);
						finish();

					} else {
						logDebug("Logged IN");
						megaApi.queryCancelLink(url, this);
					}
				} else {
					logDebug("Not logged");
					setError(getString(R.string.alert_not_logged_in));
				}
			}
			return;
		}

		// Verify change mail - user must be logged IN
		if (matchRegexs(url, VERIFY_CHANGE_MAIL_LINK_REGEXS)) {
			logDebug("Verify mail url");

			if (dbH == null){
				dbH = DatabaseHandler.getDbHandler(getApplicationContext());
			}
			if (dbH != null) {
				if (dbH.getCredentials() != null) {
					MegaNode rootNode = megaApi.getRootNode();
					if (rootNode == null) {
						logDebug("Go to Login to fetch nodes");
						Intent changeMailIntent = new Intent(this, LoginActivityLollipop.class);
						changeMailIntent.putExtra(VISIBLE_FRAGMENT, LOGIN_FRAGMENT);
						changeMailIntent.setAction(ACTION_CHANGE_MAIL);
						changeMailIntent.setData(Uri.parse(url));
						startActivity(changeMailIntent);
						finish();

					} else {
						logDebug("Logged IN");
						Intent changeMailIntent = new Intent(this, ManagerActivityLollipop.class);
						changeMailIntent.setAction(ACTION_CHANGE_MAIL);
						changeMailIntent.setData(Uri.parse(url));
						startActivity(changeMailIntent);
						finish();
					}
				} else {
					logWarning("Not logged");
					setError(getString(R.string.alert_not_logged_in));
				}
			}
			return;
		}

		// Reset password - two options: logged IN or OUT
		if (matchRegexs(url, RESET_PASSWORD_LINK_REGEXS)) {
			logDebug("Reset pass url");

			//Check if link with MK or not
			if (dbH == null){
				dbH = DatabaseHandler.getDbHandler(getApplicationContext());
			}
			if (dbH != null) {
				if (dbH.getCredentials() != null) {
					MegaNode rootNode = megaApi.getRootNode();
					if (rootNode == null) {
						logDebug("Go to Login to fetch nodes");
						Intent resetPassIntent = new Intent(this, LoginActivityLollipop.class);
						resetPassIntent.putExtra(VISIBLE_FRAGMENT, LOGIN_FRAGMENT);
						resetPassIntent.setAction(ACTION_RESET_PASS);
						resetPassIntent.setData(Uri.parse(url));
						startActivity(resetPassIntent);
						finish();

					} else {
						logDebug("Logged IN");
						Intent resetPassIntent = new Intent(this, ManagerActivityLollipop.class);
						resetPassIntent.setAction(ACTION_RESET_PASS);
						resetPassIntent.setData(Uri.parse(url));
						startActivity(resetPassIntent);
						finish();
					}
				} else {
					logDebug("Not logged");
					megaApi.queryResetPasswordLink(url, this);
				}
			}
			return;
		}

		// Pending contacts
		if (matchRegexs(url, PENDING_CONTACTS_LINK_REGEXS)) {
			logDebug("Pending contacts url");

			if (dbH == null){
				dbH = DatabaseHandler.getDbHandler(getApplicationContext());
			}
			if (dbH != null) {
				if (dbH.getCredentials() != null) {
					MegaNode rootNode = megaApi.getRootNode();
					if (rootNode == null) {
						logDebug("Go to Login to fetch nodes");
						Intent ipcIntent = new Intent(this, LoginActivityLollipop.class);
						ipcIntent.putExtra(VISIBLE_FRAGMENT, LOGIN_FRAGMENT);
						ipcIntent.setAction(ACTION_IPC);
						startActivity(ipcIntent);
						finish();

					} else {
						logDebug("Logged IN");
						Intent ipcIntent = new Intent(this, ManagerActivityLollipop.class);
						ipcIntent.setAction(ACTION_IPC);
						startActivity(ipcIntent);
						finish();
					}
				} else {
					logWarning("Not logged");
					setError(getString(R.string.alert_not_logged_in));
				}
			}
			return;
		}

		if (matchRegexs(url, REVERT_CHANGE_PASSWORD_LINK_REGEXS)
				|| matchRegexs(url, MEGA_BLOG_LINK_REGEXS)) {
			logDebug("Open revert password change link: " + url);

			openWebLink(url);
			return;
		}

		if (matchRegexs(url, HANDLE_LINK_REGEXS)) {
			logDebug("Handle link url");

			Intent handleIntent = new Intent(this, ManagerActivityLollipop.class);
			handleIntent.setAction(ACTION_OPEN_HANDLE_NODE);
			handleIntent.setData(Uri.parse(url));
			startActivity(handleIntent);
			finish();
			return;
		}

		//Contact link
		if (matchRegexs(url, CONTACT_LINK_REGEXS)) { //https://mega.nz/C!
			if (dbH == null){
				dbH = DatabaseHandler.getDbHandler(getApplicationContext());
			}
			if (dbH != null) {
				if (dbH.getCredentials() != null) {
					String[] s = url.split("C!");
					long handle = MegaApiAndroid.base64ToHandle(s[1].trim());
					Intent inviteContact = new Intent(this, ManagerActivityLollipop.class);
					inviteContact.setAction(ACTION_OPEN_CONTACTS_SECTION);
					inviteContact.putExtra(CONTACT_HANDLE, handle);
					startActivity(inviteContact);
					finish();
				} else {
					logWarning("Not logged");
					setError(getString(R.string.alert_not_logged_in));
				}
				return;
			}
		}

		//MEGA DROP link
		if (matchRegexs(url, MEGA_DROP_LINK_REGEXS)) { //https://mega.nz/megadrop
			setError(getString(R.string.error_MEGAdrop_not_supported));
			return;
		}

		// Browser open the link which does not require app to handle
		logDebug("Browser open link: " + url);
		openWebLink(url);
	}

	private void openWebLink(String url) {
		Intent openIntent = new Intent(this, WebViewActivityLollipop.class);
		openIntent.setData(Uri.parse(url));
		startActivity(openIntent);
		finish();
	}

	@Override
	public void onRequestStart(MegaApiJava api, MegaRequest request) {
		logDebug("onRequestStart");
	}

	@Override
	public void onRequestUpdate(MegaApiJava api, MegaRequest request) {

	}

	@Override
	public void onRequestFinish(MegaApiJava api, MegaRequest request, MegaError e) {
		logDebug("onRequestFinish");
		if(request.getType() == MegaRequest.TYPE_QUERY_RECOVERY_LINK){
			logDebug("TYPE_GET_RECOVERY_LINK");

			if (e.getErrorCode() == MegaError.API_OK){
				String url = request.getLink();
				if (matchRegexs(url, CANCEL_ACCOUNT_LINK_REGEXS)) {
					logDebug("Cancel account url");

					String myEmail = request.getEmail();
					if(myEmail!=null){
						if(myEmail.equals(megaApi.getMyEmail())){
							logDebug("The email matchs!!!");
							Intent cancelAccountIntent = new Intent(this, ManagerActivityLollipop.class);
							cancelAccountIntent.setAction(ACTION_CANCEL_ACCOUNT);
							cancelAccountIntent.setData(Uri.parse(url));
							startActivity(cancelAccountIntent);
							finish();
						}
						else{
							logWarning("Not logged with the correct account");
							logWarning(e.getErrorString() + "___" + e.getErrorCode());
							setError(getString(R.string.error_not_logged_with_correct_account));
						}
					}
					else{
						logWarning("My email is NULL in the request");
					}

				}
				else if (matchRegexs(url, RESET_PASSWORD_LINK_REGEXS)) {
					logDebug("Reset pass url");
					logDebug("The recovery link has been sent");

					boolean mk = request.getFlag();
					if(mk){
						logDebug("Link with master key");
						if(url!=null){
							Intent resetPassIntent = new Intent(this, LoginActivityLollipop.class);
							resetPassIntent.putExtra(VISIBLE_FRAGMENT, LOGIN_FRAGMENT);
							resetPassIntent.setAction(ACTION_RESET_PASS);
							resetPassIntent.setData(Uri.parse(url));
							startActivity(resetPassIntent);
							finish();
						}
						else{
							logWarning("LINK is null");
							logWarning(e.getErrorString() + "___" + e.getErrorCode());
							setError(getString(R.string.general_text_error));
						}
					}
					else{
						logDebug("Link without master key - park account");
						Intent resetPassIntent = new Intent(this, LoginActivityLollipop.class);
						resetPassIntent.putExtra(VISIBLE_FRAGMENT, LOGIN_FRAGMENT);
						resetPassIntent.setAction(ACTION_PARK_ACCOUNT);
						resetPassIntent.setData(Uri.parse(url));
						startActivity(resetPassIntent);
						finish();
					}
				}
			}
			else if(e.getErrorCode() == MegaError.API_EEXPIRED){
				logWarning("Error expired link");
				logWarning(e.getErrorString() + "___" + e.getErrorCode());
				String url = request.getLink();
				if (matchRegexs(url, CANCEL_ACCOUNT_LINK_REGEXS)) {
					logDebug("Cancel account url");
					setError(getString(R.string.cancel_link_expired));
				}
				else if (matchRegexs(url, RESET_PASSWORD_LINK_REGEXS)) {
					logDebug("Reset pass url");
					setError(getString(R.string.recovery_link_expired));
				}
			}
			else{
				logError("Error when asking for recovery pass link");
				logError(e.getErrorString() + "___" + e.getErrorCode());
				setError(getString(R.string.invalid_link));
			}
		}
		else if(request.getType() == MegaRequest.TYPE_LOGOUT){
			if(isChatEnabled()){
				logDebug("END logout sdk request - wait chat logout");

				if(app.getUrlConfirmationLink()!=null){
					logDebug("Confirmation link - show confirmation screen");
					if (dbH == null){
						dbH = DatabaseHandler.getDbHandler(getApplicationContext());
					}
					if (dbH != null){
						dbH.clearEphemeral();
					}

					AccountController aC = new AccountController(this);
					aC.logoutConfirmed(this);

					Intent confirmIntent = new Intent(this, LoginActivityLollipop.class);
					confirmIntent.putExtra(VISIBLE_FRAGMENT, LOGIN_FRAGMENT);
					confirmIntent.putExtra(EXTRA_CONFIRMATION, urlConfirmationLink);
					confirmIntent.setFlags(Intent.FLAG_ACTIVITY_CLEAR_TOP);
					confirmIntent.setAction(ACTION_CONFIRM);
					startActivity(confirmIntent);
					app.setUrlConfirmationLink(null);
					finish();
				}
			}
			else{
				logDebug("END logout sdk request - chat disabled");
				if (dbH == null){
					dbH = DatabaseHandler.getDbHandler(getApplicationContext());
				}
				if (dbH != null){
					dbH.clearEphemeral();
				}

				AccountController aC = new AccountController(this);
				aC.logoutConfirmed(this);

				Intent confirmIntent = new Intent(this, LoginActivityLollipop.class);
				confirmIntent.putExtra(VISIBLE_FRAGMENT, LOGIN_FRAGMENT);
				confirmIntent.putExtra(EXTRA_CONFIRMATION, urlConfirmationLink);
				confirmIntent.setFlags(Intent.FLAG_ACTIVITY_CLEAR_TOP);
				confirmIntent.setAction(ACTION_CONFIRM);
				startActivity(confirmIntent);
				app.setUrlConfirmationLink(null);
				finish();
			}
		}
		else if (request.getType() == MegaRequest.TYPE_QUERY_SIGNUP_LINK){
			logDebug("MegaRequest.TYPE_QUERY_SIGNUP_LINK");

			if(e.getErrorCode() == MegaError.API_OK){
				AccountController aC = new AccountController(this);
				app.setUrlConfirmationLink(request.getLink());

				aC.logout(this, megaApi);
			}
			else{
				setError(getString(R.string.invalid_link));
			}
		}
	}

	public void setError (String string) {
		processingText.setVisibility(View.GONE);
		progressBar.setVisibility(View.GONE);
		errorText.setText(string);
		errorText.setVisibility(View.VISIBLE);
		containerOkButton.setVisibility(View.VISIBLE);
	}

	@Override
	public void onRequestTemporaryError(MegaApiJava api, MegaRequest request, MegaError e) {

	}

	@Override
	public void onClick(View v) {
		switch (v.getId()) {
			case R.id.container_accept_button: {
				this.finish();
				break;
			}
		}
	}
}<|MERGE_RESOLUTION|>--- conflicted
+++ resolved
@@ -59,8 +59,7 @@
 		containerOkButton.setVisibility(View.GONE);
 		containerOkButton.setOnClickListener(this);
 
-<<<<<<< HEAD
-		decodeURL(url);
+		url = decodeURL(url);
 
 		// Email verification link
 		if (matchRegexs(url, EMAIL_VERIFY_LINK_REGEXS)) {
@@ -70,9 +69,6 @@
 			return;
 		}
 
-=======
-		url = decodeURL(url);
->>>>>>> 574df0be
 		// File link
 		if (matchRegexs(url, FILE_LINK_REGEXS)) {
 			logDebug("Open link url");
