--- conflicted
+++ resolved
@@ -1097,16 +1097,10 @@
 				if (numberOfNodesPending > 0){
 					msg = msg + getString(R.string.pending_multiple, numberOfNodesPending);
 				}
-
-<<<<<<< HEAD
 				showSnackbar(Constants.SNACKBAR_TYPE, msg);
-
-=======
-				showSnackbar(msg);
 			}
 			else {
-				showSnackbar(getString(R.string.download_began));
->>>>>>> c47a311e
+				showSnackbar(Constants.SNACKBAR_TYPE, getString(R.string.download_began));
 			}
 		}
 	}
