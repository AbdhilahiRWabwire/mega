--- conflicted
+++ resolved
@@ -343,19 +343,10 @@
 
 			if(contact!=null) {
 				if (contact.getVisibility() == MegaUser.VISIBILITY_VISIBLE) {
-<<<<<<< HEAD
-					ContactUtil.openContactInfoActivity(this, c.getMail());
-=======
 					MegaChatRoom chat = megaChatApi.getChatRoom(chatId);
 					long contactHandle = Long.parseLong(c.getHandle());
-
-					Intent i = new Intent(this, ContactInfoActivityLollipop.class);
-					i.putExtra(NAME, c.getMail());
-					if (chat != null && !chat.isGroup() && contactHandle == chat.getPeerHandle(0)) {
-						i.putExtra(ACTION_CHAT_OPEN, true);
-					}
-					this.startActivity(i);
->>>>>>> c5e42ed4
+					boolean isChatRoomOpen = chat != null && !chat.isGroup() && contactHandle == chat.getPeerHandle(0);
+					ContactUtil.openContactInfoActivity(this, c.getMail(), isChatRoomOpen);
 				}
 				else{
 					logDebug("The user is not contact");
