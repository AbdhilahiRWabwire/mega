--- conflicted
+++ resolved
@@ -1,32 +1,9 @@
 package mega.privacy.android.app.constants;
 
 public class SettingsConstants {
-<<<<<<< HEAD
-    public static final String ACTION_REFRESH_CAMERA_UPLOADS_SETTING = "ACTION_REFRESH_CAMERA_UPLOADS_SETTING";
-    public static final String ACTION_REFRESH_CAMERA_UPLOADS_MEDIA_SETTING = "ACTION_REFRESH_CAMERA_UPLOADS_MEDIA_SETTING";
-    public static final String ACTION_REFRESH_CLEAR_OFFLINE_SETTING = "ACTION_REFRESH_CLEAR_OFFLINE_SETTING";
-    public static final String ACTION_REENABLE_CAMERA_UPLOADS_PREFERENCE = "ACTION_REENABLE_CAMERA_UPLOADS_PREFERENCE";
-    public static final String KEY_REENABLE_WHICH_PREFERENCE = "REENABLE_WHICH_PREFERENCE";
-    public static final int COMPRESSION_QUEUE_SIZE_MIN = 100;
-    public static final int COMPRESSION_QUEUE_SIZE_MAX = 1000;
-
-    public static final int REQUEST_CAMERA_FOLDER = 2000;
-    public static final int REQUEST_MEGA_CAMERA_FOLDER = 3000;
-    public static final int REQUEST_LOCAL_SECONDARY_MEDIA_FOLDER = 4000;
-    public static final int REQUEST_MEGA_SECONDARY_MEDIA_FOLDER = 5000;
-    public static final String KEY_SET_QUEUE_DIALOG = "KEY_SET_QUEUE_DIALOG";
-    public static final String KEY_SET_QUEUE_SIZE = "KEY_SET_QUEUE_SIZE";
-    public final static String SELECTED_MEGA_FOLDER = "SELECT_MEGA_FOLDER";
-
-    public static final int DEFAULT_CONVENTION_QUEUE_SIZE = 200;
-
-    public static final String CATEGORY_PIN_LOCK = "settings_pin_lock";
-    public static final String CATEGORY_CHAT_ENABLED = "settings_chat";
-=======
     /* General settings */
     public static final String KEY_FEATURES_CAMERA_UPLOAD = "settings_features_camera_upload";
     public static final String KEY_FEATURES_CHAT = "settings_features_chat";
->>>>>>> bb849fd3
     public static final String CATEGORY_STORAGE = "settings_storage";
     public static final String KEY_STORAGE_DOWNLOAD = "settings_nested_download_location";
     public static final String KEY_STORAGE_FILE_MANAGEMENT = "settings_storage_file_management";
