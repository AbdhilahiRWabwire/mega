--- conflicted
+++ resolved
@@ -354,11 +354,9 @@
     @Inject
     CopyNodeUseCase copyNodeUseCase;
     @Inject
-<<<<<<< HEAD
+    GetParticipantsChangesUseCase getParticipantsChangesUseCase;
+    @Inject
     GetPushToken getPushToken;
-=======
-    GetParticipantsChangesUseCase getParticipantsChangesUseCase;
->>>>>>> 1ee0e746
 
     private int currentRecordButtonState;
     private String mOutputFilePath;
