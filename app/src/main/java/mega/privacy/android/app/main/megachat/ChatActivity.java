--- conflicted
+++ resolved
@@ -3199,7 +3199,6 @@
                 showConfirmationLeaveChat(chatActivity, chatRoom.getChatId(), chatActivity);
                 break;
             }
-<<<<<<< HEAD
 
             case R.id.cab_menu_end_call_for_all:
                 Timber.d("End call for all selected");
@@ -3208,10 +3207,6 @@
 
             case R.id.cab_menu_archive_chat:{
                 if(recordView.isRecordingNow()) break;
-=======
-            case R.id.cab_menu_archive_chat: {
-                if (recordView.isRecordingNow()) break;
->>>>>>> 0f8264c7
 
                 Timber.d("Archive/unarchive selected!");
                 ChatController chatC = new ChatController(chatActivity);
@@ -3689,7 +3684,7 @@
                         endCallForAllDialog.dismiss();
                     }
 
-                }, (error) -> logError("Error " + error));
+                }, (error) -> Timber.e("Error " + error));
 
         composite.add(callSubscription);
     }
