package mega.privacy.android.app.utils;

import android.Manifest;
import android.app.Activity;
import android.app.PendingIntent;
import android.content.Context;
import android.content.DialogInterface;
import android.content.Intent;
<<<<<<< HEAD
import android.graphics.Bitmap;
=======
import android.content.pm.PackageManager;
>>>>>>> 0fa36b97
import android.os.SystemClock;

import androidx.core.app.ActivityCompat;
import androidx.core.content.ContextCompat;

import android.util.TypedValue;
import android.view.MenuItem;
import android.view.View;
import android.widget.Chronometer;
import android.widget.LinearLayout;
import android.widget.RelativeLayout;
import android.widget.TextView;

import java.util.ArrayList;

import mega.privacy.android.app.MegaApplication;
import mega.privacy.android.app.R;
import mega.privacy.android.app.listeners.CreateChatListener;
import mega.privacy.android.app.lollipop.AddContactActivityLollipop;
import mega.privacy.android.app.lollipop.ContactInfoActivityLollipop;
import mega.privacy.android.app.lollipop.InviteContactActivity;
import mega.privacy.android.app.lollipop.ManagerActivityLollipop;
import mega.privacy.android.app.lollipop.megachat.ChatActivityLollipop;
import mega.privacy.android.app.lollipop.megachat.GroupChatInfoActivityLollipop;
import mega.privacy.android.app.lollipop.megachat.calls.ChatCallActivity;
import nz.mega.sdk.MegaApiAndroid;
import nz.mega.sdk.MegaChatApi;
import nz.mega.sdk.MegaChatApiAndroid;
import nz.mega.sdk.MegaChatCall;
import nz.mega.sdk.MegaChatPeerList;
import nz.mega.sdk.MegaChatRequestListenerInterface;
import nz.mega.sdk.MegaChatRoom;
import nz.mega.sdk.MegaChatSession;
import nz.mega.sdk.MegaHandleList;
import nz.mega.sdk.MegaUser;

import static mega.privacy.android.app.utils.CacheFolderManager.*;
import static mega.privacy.android.app.utils.Constants.*;
import static mega.privacy.android.app.utils.ContactUtil.*;
import static mega.privacy.android.app.utils.LogUtil.*;
import static mega.privacy.android.app.utils.TextUtil.isTextEmpty;
import static mega.privacy.android.app.utils.Util.*;
import static mega.privacy.android.app.utils.AvatarUtil.*;
import static nz.mega.sdk.MegaChatApiJava.MEGACHAT_INVALID_HANDLE;

public class CallUtil {

    public static final int MAX_PARTICIPANTS_IN_CALL = 20;

    /**
     * Retrieve if there's a call in progress that you're participating in.
     *
     * @return True if you're on a call in progress. Otherwise false.
     */
    public static boolean participatingInACall() {
        MegaChatApiAndroid megaChatApi = MegaApplication.getInstance().getMegaChatApi();

        MegaHandleList listCallsRequestSent = megaChatApi.getChatCalls(MegaChatCall.CALL_STATUS_REQUEST_SENT);
        MegaHandleList listCallsUserNoPresent = megaChatApi.getChatCalls(MegaChatCall.CALL_STATUS_USER_NO_PRESENT);
        MegaHandleList listCallsRingIn = megaChatApi.getChatCalls(MegaChatCall.CALL_STATUS_RING_IN);
        MegaHandleList listCallsDestroy = megaChatApi.getChatCalls(MegaChatCall.CALL_STATUS_DESTROYED);
        MegaHandleList listCalls = megaChatApi.getChatCalls();

        if ((listCalls.size() - listCallsDestroy.size()) == 0) {
            logDebug("No calls in progress");
            return false;
        }

        logDebug("There is some call in progress");
        if ((listCalls.size() - listCallsDestroy.size()) == (listCallsUserNoPresent.size() + listCallsRingIn.size())) {
            logDebug("I'm not participating in any of the calls there");
            return false;
        }
        if (listCallsRequestSent.size() > 0) {
            logDebug("I'm doing a outgoing call");
            return true;
        }
        logDebug("I'm in a call in progress");
        return true;
    }

    /**
     * Retrieve the id of a chat that has a call in progress.
     *
     * @return A long data type. It's the id of chat.
     */
    public static long getChatCallInProgress() {
        ArrayList<Long> listCalls = new ArrayList<>();
        MegaChatApiAndroid megaChatApi = MegaApplication.getInstance().getMegaChatApi();
        MegaHandleList listCallsRequestSent = megaChatApi.getChatCalls(MegaChatCall.CALL_STATUS_REQUEST_SENT);
        if (listCallsRequestSent != null && listCallsRequestSent.size() > 0) {
            for(int i = 0; i < listCallsRequestSent.size(); i++){
                listCalls.add(listCallsRequestSent.get(i));
            }
        }

        MegaHandleList listCallsInProgress = megaChatApi.getChatCalls(MegaChatCall.CALL_STATUS_IN_PROGRESS);
        if (listCallsInProgress != null && listCallsInProgress.size() > 0) {
            for(int i = 0; i < listCallsInProgress.size(); i++){
                listCalls.add(listCallsInProgress.get(i));
            }
        }
        MegaHandleList listCallsJoining = megaChatApi.getChatCalls(MegaChatCall.CALL_STATUS_JOINING);
        if (listCallsJoining != null && listCallsJoining.size() > 0) {
            for(int i = 0; i < listCallsJoining.size(); i++){
                listCalls.add(listCallsJoining.get(i));
            }
        }

        MegaHandleList listCallsInReconnecting = megaChatApi.getChatCalls(MegaChatCall.CALL_STATUS_RECONNECTING);
        if (listCallsInReconnecting != null && listCallsInReconnecting.size() > 0) {
            for(int i = 0; i < listCallsInReconnecting.size(); i++){
                listCalls.add(listCallsInReconnecting.get(i));
            }
        }

        if (!listCalls.isEmpty()) {
            for (Long idChat : listCalls) {
                if (!megaChatApi.getChatCall(idChat).isOnHold()) {
                    return idChat;
                }
            }
        }

        return MEGACHAT_INVALID_HANDLE;
    }

    /**
     * Open the call that is in progress
     *
     * @param context from which the action is done
     */
    public static void returnActiveCall(Context context) {
        ArrayList<Long> currentCalls = getCallsParticipating();

        for(Long chatIdCall:currentCalls){
            MegaChatCall call = MegaApplication.getInstance().getMegaChatApi().getChatCall(chatIdCall);
            if(call != null && !call.isOnHold()){
                MegaApplication.setShowPinScreen(false);
                Intent intent = new Intent(context, ChatCallActivity.class);
                intent.addFlags(Intent.FLAG_ACTIVITY_CLEAR_TOP);
                intent.putExtra(CHAT_ID, call.getChatid());
                intent.putExtra(CALL_ID, call.getId());
                context.startActivity(intent);
            }
        }
    }
    /**
     * Open the call that is in progress
     *
     * @param context from which the action is done
     */
    public static void returnCall(Context context, long chatId) {
        ArrayList<Long> currentCalls = getCallsParticipating();

        for(Long chatIdCall:currentCalls){
            if(chatIdCall == chatId){
                MegaChatCall call = MegaApplication.getInstance().getMegaChatApi().getChatCall(chatId);
                MegaApplication.setShowPinScreen(false);
                Intent intent = new Intent(context, ChatCallActivity.class);
                intent.addFlags(Intent.FLAG_ACTIVITY_CLEAR_TOP);
                intent.putExtra(CHAT_ID, call.getChatid());
                intent.putExtra(CALL_ID, call.getId());
                context.startActivity(intent);
            }
        }
    }

    /**
     * Method to get the session of an individual call.
     *
     * @return The session.
     */
    public static MegaChatSession getSesionIndividualCall(MegaChatCall callChat) {
        if(callChat == null)
            return null;

        return callChat.getMegaChatSession(callChat.getSessionsPeerid().get(0), callChat.getSessionsClientid().get(0));
    }

    /**
     * Method for knowing if the session is on hold.
     *
     * @return True if it's on hold. False if it's not.
     */
    public static boolean isSessionOnHold(long chatId) {
        MegaChatRoom chat = MegaApplication.getInstance().getMegaChatApi().getChatRoom(chatId);
        if (chat == null || chat.isGroup())
            return false;

        MegaChatSession session = getSesionIndividualCall(MegaApplication.getInstance().getMegaChatApi().getChatCall(chatId));
        if (session == null)
            return false;

        return session.isOnHold();
    }

    /**
     * Show or hide the "Tap to return to call" banner
     *
     * @param context              from which the action is done
     * @param callInProgressLayout RelativeLayout to be shown or hidden
     * @param callInProgressChrono Chronometer of the banner to be updated.
     * @param callInProgressText   Text of the banner to be updated
     */
    public static void showCallLayout(Context context, final RelativeLayout callInProgressLayout, final Chronometer callInProgressChrono, final TextView callInProgressText) {
        MegaChatApiAndroid megaChatApi = MegaApplication.getInstance().getMegaChatApi();
        if (callInProgressLayout == null){
            return;
        }

        ArrayList<Long> currentChatCallsList = getCallsParticipating();

        if (!participatingInACall() || currentChatCallsList == null) {
            hideCallInProgressLayout(context, callInProgressLayout, callInProgressChrono);
            return;
        }

        ArrayList<MegaChatCall> callsActive = new ArrayList<>();

        for (Long chatIdCall : currentChatCallsList) {
            MegaChatCall current = megaChatApi.getChatCall(chatIdCall);
            if (current != null) {
                if (!current.isOnHold() && !isSessionOnHold(chatIdCall)) {
                    callsActive.add(current);
                }
            }
        }
        if (callsActive.isEmpty()) {
            hideCallInProgressLayout(context, callInProgressLayout, callInProgressChrono);
            return;
        }

        long chatId = getChatCallInProgress();
        if (chatId == -1){
            return;
        }

        MegaChatCall call = megaChatApi.getChatCall(chatId);
        if(call == null)
            return;

        if (call.getStatus() == MegaChatCall.CALL_STATUS_RECONNECTING) {
            logDebug("Displayed the Reconnecting call layout");
            activateChrono(false, callInProgressChrono, null);
            callInProgressLayout.setBackgroundColor(ContextCompat.getColor(context, R.color.reconnecting_bar));
            callInProgressText.setText(context.getString(R.string.reconnecting_message));

        } else {
            logDebug("Displayed the layout to return to the call");
            callInProgressText.setText(context.getString(R.string.call_in_progress_layout));
            callInProgressLayout.setBackgroundColor(ContextCompat.getColor(context, R.color.accentColor));

            if (call.getStatus() == MegaChatCall.CALL_STATUS_IN_PROGRESS) {
                activateChrono(true, callInProgressChrono, call);
            } else {
                activateChrono(false, callInProgressChrono, null);
            }
        }

        callInProgressLayout.setVisibility(View.VISIBLE);
        if(context instanceof ManagerActivityLollipop) {
            ((ManagerActivityLollipop)context).changeToolbarLayoutElevation();
        }
        if(context instanceof ContactInfoActivityLollipop) {
            ((ContactInfoActivityLollipop)context).changeToolbarLayoutElevation();
        }
    }

    /**
     * This method is used to hide the current call banner.
     *
     * @param context              The Activity context.
     * @param callInProgressLayout RelativeLayout to be hidden
     * @param callInProgressChrono Chronometer of the banner.
     */
    private static void hideCallInProgressLayout(Context context, final RelativeLayout callInProgressLayout, final Chronometer callInProgressChrono) {
        callInProgressLayout.setVisibility(View.GONE);
        activateChrono(false, callInProgressChrono, null);
        if (context instanceof ManagerActivityLollipop) {
            ((ManagerActivityLollipop) context).changeToolbarLayoutElevation();
        }
        if (context instanceof ContactInfoActivityLollipop) {
            ((ContactInfoActivityLollipop) context).changeToolbarLayoutElevation();
        }
    }

    /**
     * This method shows or hides the toolbar icon to return a call when a call is in progress
     * and it is in Cloud Drive section, Recents section, Incoming section, Outgoing section or in the chats list.
     */
    public static void setCallMenuItem(final MenuItem returnCallMenuItem, final LinearLayout layoutCallMenuItem, final Chronometer chronometerMenuItem){
        Context context = MegaApplication.getInstance().getBaseContext();
        if (!isScreenInPortrait(context) &&
                participatingInACall() && getChatCallInProgress() != MEGACHAT_INVALID_HANDLE &&
                !isSessionOnHold(getChatCallInProgress())) {
            returnCallMenuItem.setVisible(true);

            MegaChatCall call = MegaApplication.getInstance().getMegaChatApi().getChatCall(getChatCallInProgress());
            int callStatus = call.getStatus();

            if(callStatus == MegaChatCall.CALL_STATUS_RECONNECTING){
                layoutCallMenuItem.setBackground(ContextCompat.getDrawable(context,R.drawable.reconnection_rounded));
            }else{
                layoutCallMenuItem.setBackground(ContextCompat.getDrawable(context,R.drawable.dark_rounded_chat_own_message));
            }

            if(chronometerMenuItem != null && (callStatus == MegaChatCall.CALL_STATUS_IN_PROGRESS || callStatus == MegaChatCall.CALL_STATUS_JOINING)){
                if(chronometerMenuItem.getVisibility() == View.VISIBLE) return;
                chronometerMenuItem.setVisibility(View.VISIBLE);
                chronometerMenuItem.setBase(SystemClock.elapsedRealtime() - (call.getDuration() * 1000));
                chronometerMenuItem.start();
                chronometerMenuItem.setFormat(" %s");
            }else{
                if(chronometerMenuItem.getVisibility() == View.GONE) return;
                chronometerMenuItem.stop();
                chronometerMenuItem.setVisibility(View.GONE);
            }
        }else {
            hideCallMenuItem(chronometerMenuItem, returnCallMenuItem);
        }
    }

    /**
     * This method is used to hide the current call menu item.
     *
     * @param chronometerMenuItem Chronometer of the MenuItem.
     * @param returnCallMenuItem  MenuItem to be hidden.
     */
    public static void hideCallMenuItem(final Chronometer chronometerMenuItem, final MenuItem returnCallMenuItem) {
        if (chronometerMenuItem != null) {
            chronometerMenuItem.stop();
        }
        if (returnCallMenuItem != null) {
            returnCallMenuItem.setVisible(false);
        }
    }

    /**
     * This method is used to hide the current call banner and update the toolbar elevation.
     *
     * @param context              The Activity context.
     * @param callInProgressChrono Chronometer of the banner.
     * @param callInProgressLayout RelativeLayout to be hidden.
     */
    public static void hideCallWidget(Context context, final Chronometer callInProgressChrono, final RelativeLayout callInProgressLayout) {
        if (callInProgressChrono != null) {
            activateChrono(false, callInProgressChrono, null);
        }
        if (callInProgressLayout != null && callInProgressLayout.getVisibility() == View.VISIBLE) {
            callInProgressLayout.setVisibility(View.GONE);
            if (context instanceof ManagerActivityLollipop) {
                ((ManagerActivityLollipop) context).changeToolbarLayoutElevation();
            }
            if (context instanceof ContactInfoActivityLollipop) {
                ((ContactInfoActivityLollipop) context).changeToolbarLayoutElevation();
            }
        }
    }

    /**
     * Retrieve if the call was in a reconnecting state or not
     *
     * @param context          from which the action is done.
     * @param layout           Type RelativeLayout.
     * @param reconnectingText Type TextView.
     * @return True If the previous status of the call was reconnecting. Otherwise false.
     */
    public static boolean isAfterReconnecting(Context context, RelativeLayout layout, final TextView reconnectingText) {
        return layout != null && layout.getVisibility() == View.VISIBLE && reconnectingText.getText().toString().equals(context.getString(R.string.reconnecting_message));
    }

    /**
     * Know if a call in a specific chat is established.
     *
     * @param chatId Id of a chat room that has a call.
     * @return True if the call is established. Otherwise false.
     */
    public static boolean isEstablishedCall(long chatId) {
        MegaChatApiAndroid megaChatApi = MegaApplication.getInstance().getMegaChatApi();
        if (megaChatApi.getChatCall(chatId) == null) return false;

        MegaChatCall call = megaChatApi.getChatCall(chatId);
        return (call.getStatus() <= MegaChatCall.CALL_STATUS_REQUEST_SENT) || (call.getStatus() == MegaChatCall.CALL_STATUS_JOINING) || (call.getStatus() == MegaChatCall.CALL_STATUS_IN_PROGRESS);
    }

    /**
     * Method to activate or deactivate the chronometer of a call.
     *
     * @param activateChrono True, if it must be activated. False, if it must be deactivated.
     * @param chronometer    The cronometer.
     * @param call           The call.
     */
    public static void activateChrono(boolean activateChrono, final Chronometer chronometer, MegaChatCall call) {
        if (chronometer == null)
            return;

        if (!activateChrono) {
            chronometer.stop();
            chronometer.setVisibility(View.GONE);
            return;
        }

        if (call != null) {
            chronometer.setVisibility(View.VISIBLE);
            chronometer.setBase(SystemClock.elapsedRealtime() - (call.getDuration()* 1000));
            chronometer.start();
            chronometer.setFormat(" %s");
        }
    }

    public static String milliSecondsToTimer(long milliseconds) {
        String minutesString;
        String secondsString;
        String finalTime = "";
        int hours = (int) (milliseconds / (1000 * 60 * 60));
        int minutes = (int) (milliseconds % (1000 * 60 * 60)) / (1000 * 60);
        int seconds = (int) ((milliseconds % (1000 * 60 * 60)) % (1000 * 60) / 1000);

        if (minutes < 10) {
            minutesString = "0" + minutes;
        } else {
            minutesString = "" + minutes;
        }
        if (seconds < 10) {
            secondsString = "0" + seconds;
        } else {
            secondsString = "" + seconds;
        }
        if (hours > 0) {
            if (hours < 10) {
                finalTime = "0" + hours + ":";
            } else {
                finalTime = "" + hours + ":";
            }
        }
        return finalTime + minutesString + ":" + secondsString;
    }

    public static void showErrorAlertDialogGroupCall(String message, final boolean finish, final Activity activity) {
        if (activity == null) {
            return;
        }

        try {
            android.app.AlertDialog.Builder dialogBuilder = getCustomAlertBuilder(activity, activity.getString(R.string.general_error_word), message, null);
            dialogBuilder.setPositiveButton(
                    activity.getString(android.R.string.ok),
                    (dialog, which) -> {
                        dialog.dismiss();
                        if (finish) {
                            activity.finishAndRemoveTask();
                        }
                    });
            dialogBuilder.setOnCancelListener(dialog -> {
                if (finish) {
                    activity.finishAndRemoveTask();
                }
            });

            android.app.AlertDialog dialog = dialogBuilder.create();
            dialog.show();
            brandAlertDialog(dialog);
        } catch (Exception ex) {
            showToast(activity, message);
        }
    }

    public static String callStatusToString(int status) {
        switch (status) {
            case MegaChatCall.CALL_STATUS_INITIAL:
                return "CALL_STATUS_INITIAL";
            case MegaChatCall.CALL_STATUS_HAS_LOCAL_STREAM:
                return "CALL_STATUS_HAS_LOCAL_STREAM";
            case MegaChatCall.CALL_STATUS_REQUEST_SENT:
                return "CALL_STATUS_REQUEST_SENT";
            case MegaChatCall.CALL_STATUS_RING_IN:
                return "CALL_STATUS_RING_IN";
            case MegaChatCall.CALL_STATUS_JOINING:
                return "CALL_STATUS_JOINING";
            case MegaChatCall.CALL_STATUS_IN_PROGRESS:
                return "CALL_STATUS_IN_PROGRESS";
            case MegaChatCall.CALL_STATUS_TERMINATING_USER_PARTICIPATION:
                return "CALL_STATUS_TERMINATING_USER_PARTICIPATION";
            case MegaChatCall.CALL_STATUS_DESTROYED:
                return "CALL_STATUS_DESTROYED";
            case MegaChatCall.CALL_STATUS_USER_NO_PRESENT:
                return "CALL_STATUS_USER_NO_PRESENT";
            case MegaChatCall.CALL_STATUS_RECONNECTING:
                return "CALL_STATUS_RECONNECTING";
            default:
                return String.valueOf(status);
        }
    }

    public static String sessionStatusToString(int status) {
        switch (status) {
            case MegaChatSession.SESSION_STATUS_INVALID:
                return "SESSION_STATUS_INVALID";
            case MegaChatSession.SESSION_STATUS_INITIAL:
                return "SESSION_STATUS_INITIAL";
            case MegaChatSession.SESSION_STATUS_IN_PROGRESS:
                return "SESSION_STATUS_IN_PROGRESS";
            case MegaChatSession.SESSION_STATUS_DESTROYED:
                return "SESSION_STATUS_DESTROYED";
            default:
                return String.valueOf(status);
        }
    }

    public static boolean isStatusConnected(Context context, long chatId) {
        MegaChatApiAndroid megaChatApi = MegaApplication.getInstance().getMegaChatApi();
        return checkConnection(context) && megaChatApi.getConnectionState() == MegaChatApi.CONNECTED && megaChatApi.getChatConnectionState(chatId) == MegaChatApi.CHAT_CONNECTION_ONLINE;
    }

    public static boolean checkConnection(Context context) {
        if (!isOnline(context)) {
            if (context instanceof ContactInfoActivityLollipop) {
                ((ContactInfoActivityLollipop) context).showSnackbar(SNACKBAR_TYPE, context.getString(R.string.error_server_connection_problem), -1);
            }
            return false;
        }
        return true;
    }

    public static void disableLocalCamera() {
        long idCall = isNecessaryDisableLocalCamera();
        MegaChatApiAndroid megaChatApi = MegaApplication.getInstance().getMegaChatApi();
        if (idCall == -1) return;

        megaChatApi.disableVideo(idCall, null);
    }

    public static long isNecessaryDisableLocalCamera() {
        long noVideo = -1;

        MegaChatApiAndroid megaChatApi = MegaApplication.getInstance().getMegaChatApi();
        long chatIdCallInProgress = getChatCallInProgress();
        MegaChatCall callInProgress = megaChatApi.getChatCall(chatIdCallInProgress);
        if (callInProgress == null || !callInProgress.hasLocalVideo()) {
            return noVideo;
        }

        return chatIdCallInProgress;
    }

    /**
     * When there is a video call in progress with the video enabled of the current account logged-in,
     * alerts the user if they are sure they want to perform the action in which the camera is involved,
     * since their camera will be disabled in the call.
     *
     * @param activity      current Activity involved
     * @param action        the action to perform. These are the possibilities:
     *                      ACTION_TAKE_PICTURE, TAKE_PICTURE_PROFILE_CODE, ACTION_OPEN_QR
     * @param openScanQR    if the action is ACTION_OPEN_QR, it specifies whether to open the "Scan QR" section.
     *                      True if it should open the "Scan QR" section, false otherwise.
     */
    public static void showConfirmationOpenCamera(Activity activity, String action, boolean openScanQR) {
        DialogInterface.OnClickListener dialogClickListener = (dialog, which) -> {
            switch (which) {
                case DialogInterface.BUTTON_POSITIVE:
                    logDebug("Open camera and lost the camera in the call");
                    disableLocalCamera();
                    if (activity instanceof ChatActivityLollipop && action.equals(ACTION_TAKE_PICTURE)) {
                        ((ChatActivityLollipop) activity).controlCamera();
                    }
                    if (activity instanceof ManagerActivityLollipop) {
                        if (action.equals(ACTION_OPEN_QR)) {
                            ((ManagerActivityLollipop) activity).openQR(openScanQR);
                        } else if (action.equals(ACTION_TAKE_PICTURE)) {
                            takePicture(activity, TAKE_PHOTO_CODE);
                        } else if (action.equals(ACTION_TAKE_PROFILE_PICTURE)) {
                            takePicture(activity, TAKE_PICTURE_PROFILE_CODE);
                        }
                    }
                    if (activity instanceof AddContactActivityLollipop && action.equals(ACTION_OPEN_QR)) {
                        ((AddContactActivityLollipop) activity).initScanQR();
                    }
                    if (activity instanceof InviteContactActivity && action.equals(ACTION_OPEN_QR)) {
                        ((InviteContactActivity) activity).initScanQR();
                    }
                    break;

                case DialogInterface.BUTTON_NEGATIVE:
                    break;
            }
        };
        androidx.appcompat.app.AlertDialog.Builder builder = new androidx.appcompat.app.AlertDialog.Builder(activity, R.style.AppCompatAlertDialogStyle);
        String message = activity.getString(R.string.confirmation_open_camera_on_chat);
        builder.setTitle(R.string.title_confirmation_open_camera_on_chat);
        builder.setMessage(message).setPositiveButton(R.string.context_open_link, dialogClickListener).setNegativeButton(R.string.general_cancel, dialogClickListener).show();
    }

    /**
<<<<<<< HEAD
     * Method to get the default avatar in calls.
     *
     * @param context    Context of the Activity.
     * @param chat       Chat room identifier where the call is.
     * @param peerId     User handle from whom the avatar is obtained.
     * @return Bitmap with the default avatar created.
     */
    public static Bitmap getDefaultAvatarCall(Context context, MegaChatRoom chat, long peerId) {
        return AvatarUtil.getDefaultAvatar(getColorAvatar(peerId), getUserNameCall(chat, peerId), px2dp(AVATAR_SIZE_CALLS, ((ChatCallActivity) context).getOutMetrics()), true);
    }

    /**
     * Method to get the image avatar in calls.
     *
     * @param context Context of the Activity.
     * @param chat    Chat room identifier where the call is.
     * @param peerId  User handle from whom the avatar is obtained.
     * @return Bitmap with the image avatar created.
     */
    public static Bitmap getImageAvatarCall(Context context, MegaChatRoom chat, long peerId) {
        /*Avatar*/
        String mail = getUserMailCall(chat, peerId);
        MegaChatApiAndroid megaChatApi = MegaApplication.getInstance().getMegaChatApi();

        String userHandleString = MegaApiAndroid.userHandleToBase64(peerId);
        String myUserHandleEncoded = MegaApiAndroid.userHandleToBase64(megaChatApi.getMyUserHandle());
        if (userHandleString.equals(myUserHandleEncoded)) {
            Bitmap bitmap = getAvatarBitmap(mail);
            return bitmap;
        } else {
            String nameFileHandle = userHandleString;
            String nameFileEmail = mail;
            Bitmap bitmap = isTextEmpty(nameFileEmail) ? getAvatarBitmap(nameFileHandle) : getUserAvatar(nameFileHandle, nameFileEmail);
            return bitmap;
        }

    }

    /**
     * Method to get the email from a handle.
     *
     * @param chat Chat room identifier.
     * @param peerId User handle from whom the email is obtained.
     * @return The email.
     */
    public static String getUserMailCall(MegaChatRoom chat, long peerId){
        if (peerId == MegaApplication.getInstance().getMegaChatApi().getMyUserHandle()) {
            return MegaApplication.getInstance().getMegaChatApi().getMyEmail();
        } else {
            return chat.getPeerEmailByHandle(peerId);
        }
    }

    /**
     * Method to get the name from a handle.
     *
     * @param chat   Chat room identifier.
     * @param peerId User handle from whom the name is obtained.
     * @return The name.
     */
    public static String getUserNameCall(MegaChatRoom chat, long peerId){
        MegaChatApiAndroid megaChatApi = MegaApplication.getInstance().getMegaChatApi();
        if (peerId == megaChatApi.getMyUserHandle()) {
            return megaChatApi.getMyFullname();
        }

        String nickname = getNicknameContact(peerId);
        if (nickname != null) {
            return nickname;
        }

        String name = chat.getPeerFirstnameByHandle(peerId);
        if(name != null){
            return name;
        }
        return  chat.getPeerEmailByHandle(peerId);
    }

    /**
     * Method for finding out if the participant is me.
     *
     * @param peerId   The Peer ID.
     * @param clientId The Client ID.
     * @return True if it's me. Otherwise, False.
     */
    public static boolean isItMe(long chatId, long peerId, long clientId) {
        MegaChatApiAndroid megaChatApi = MegaApplication.getInstance().getMegaChatApi();
        return peerId == megaChatApi.getMyUserHandle() && clientId == megaChatApi.getMyClientidHandle(chatId);
    }

    /**
     * Method to get the call on hold if it's different than the current call.
     *
     * @param callId The current call ID.
     * @return The call on hold.
     */
    public static MegaChatCall getAnotherCallOnHold(long callId) {
        MegaChatApiAndroid megaChatApi = MegaApplication.getInstance().getMegaChatApi();
        MegaHandleList listCallsInProgress = megaChatApi.getChatCalls(MegaChatCall.CALL_STATUS_IN_PROGRESS);
        if (listCallsInProgress != null && listCallsInProgress.size() > 0) {
            for (int i = 0; i < listCallsInProgress.size(); i++) {
                MegaChatCall call = megaChatApi.getChatCall(listCallsInProgress.get(i));
                if (call != null && call.isOnHold() && call.getId() != callId) {
                    return call;
                }
            }
        }

        MegaHandleList listCallsJoining = megaChatApi.getChatCalls(MegaChatCall.CALL_STATUS_JOINING);
        if (listCallsJoining != null && listCallsJoining.size() > 0) {
            for (int i = 0; i < listCallsJoining.size(); i++) {
                MegaChatCall call = megaChatApi.getChatCall(listCallsJoining.get(i));
                if (call != null && call.isOnHold() && call.getId() != callId) {
                    return call;
                }
            }
        }

        MegaHandleList listCallsReconnecting = megaChatApi.getChatCalls(MegaChatCall.CALL_STATUS_RECONNECTING);
        if (listCallsReconnecting != null && listCallsReconnecting.size() > 0) {
            for (int i = 0; i < listCallsReconnecting.size(); i++) {
                MegaChatCall call = megaChatApi.getChatCall(listCallsReconnecting.get(i));
                if (call != null && call.isOnHold() && call.getId() != callId) {
                    return call;
                }
            }
        }

        return null;
    }

    /**
     * Retrieve the calls I'm participating in.
     *
     * @return The list of chats IDs with call.
     */
    public static ArrayList<Long> getCallsParticipating() {
        ArrayList<Long> listCalls = new ArrayList<>();
        MegaChatApiAndroid megaChatApi = MegaApplication.getInstance().getMegaChatApi();
        MegaHandleList listCallsRequestSent = megaChatApi.getChatCalls(MegaChatCall.CALL_STATUS_REQUEST_SENT);
        if (listCallsRequestSent != null && listCallsRequestSent.size() > 0) {
            for(int i = 0; i < listCallsRequestSent.size(); i++){
                listCalls.add(listCallsRequestSent.get(i));
            }
        }

        MegaHandleList listCallsInProgress = megaChatApi.getChatCalls(MegaChatCall.CALL_STATUS_IN_PROGRESS);
        if (listCallsInProgress != null && listCallsInProgress.size() > 0) {
            for(int i = 0; i < listCallsInProgress.size(); i++){
                listCalls.add(listCallsInProgress.get(i));
            }
        }
        MegaHandleList listCallsJoining = megaChatApi.getChatCalls(MegaChatCall.CALL_STATUS_JOINING);
        if (listCallsJoining != null && listCallsJoining.size() > 0) {
            for(int i = 0; i < listCallsJoining.size(); i++){
                listCalls.add(listCallsJoining.get(i));
            }
        }

        MegaHandleList listCallsInReconnecting = megaChatApi.getChatCalls(MegaChatCall.CALL_STATUS_RECONNECTING);
        if (listCallsInReconnecting != null && listCallsInReconnecting.size() > 0) {
            for(int i = 0; i < listCallsInReconnecting.size(); i++){
                listCalls.add(listCallsInReconnecting.get(i));
            }
        }

        if (listCalls.isEmpty())
            return null;

        return listCalls;
    }

    /**
     * Method for obtaining the height of the action bar.
     *
     * @return The height of actionbar.
     */
    public static int getActionBarHeight(Context context) {
        int actionBarHeight = ((ChatCallActivity) context).getSupportActionBar().getHeight();
        if (actionBarHeight != 0) {
            return actionBarHeight;
        }

        final TypedValue tv = new TypedValue();
        if (context.getTheme().resolveAttribute(android.R.attr.actionBarSize, tv, true)) {
            return TypedValue.complexToDimensionPixelSize(tv.data, context.getResources().getDisplayMetrics());
        }
        return actionBarHeight;
    }

    /**
     * Method to retrieve the chat ID with an active call.
     *
     * @param currentChatId The chat ID with call.
     */
    public static long isAnotherActiveCall(long currentChatId) {
        ArrayList<Long> chatsIDsWithCallActive = getCallsParticipating();
        if (chatsIDsWithCallActive == null || chatsIDsWithCallActive.isEmpty()) {
            return currentChatId;
        }

        MegaChatCall currentCall = MegaApplication.getInstance().getMegaChatApi().getChatCall(currentChatId);
        if (currentCall != null && currentCall.isOnHold()) {
            logDebug("Current call ON HOLD, look for other");
            for (Long anotherChatId : chatsIDsWithCallActive) {
                if (anotherChatId != currentChatId) {
                    MegaChatCall call = MegaApplication.getInstance().getMegaChatApi().getChatCall(anotherChatId);
                    if (call != null && !call.isOnHold()) {
                        logDebug("Another call ACTIVE");
                        return anotherChatId;
                    }
                }
            }
        }
        logDebug("Current call ACTIVE, look for other");
        return currentChatId;
    }

    /**
     * Method to check if there is a call and that it is not on hold before answering it.
     *
     * @param currentChatId The current call.
     * @return The call in progress.
     */
    public static long existsAnotherCall(long currentChatId) {
        ArrayList<Long> chatsIDsWithCallActive = getCallsParticipating();
        if (chatsIDsWithCallActive == null || chatsIDsWithCallActive.isEmpty()) {
            return currentChatId;
        }
        for (Long anotherChatId : chatsIDsWithCallActive) {
            if (anotherChatId != currentChatId) {
                MegaChatCall call = MegaApplication.getInstance().getMegaChatApi().getChatCall(anotherChatId);
                if (call != null && !call.isOnHold()) {
                    return anotherChatId;
                }
            }
        }
        return currentChatId;
    }

    public static PendingIntent getPendingIntentCall(Context context, long chatIdCallToAnswer, int requestCode) {
        Intent intentCall = new Intent(context, ChatCallActivity.class);
        intentCall.addFlags(Intent.FLAG_ACTIVITY_CLEAR_TOP);
        intentCall.putExtra(CHAT_ID, chatIdCallToAnswer);
        return PendingIntent.getActivity(context, requestCode, intentCall, PendingIntent.FLAG_UPDATE_CURRENT);
    }

    /**
     * Method for knowing if the call start button should be enabled or not.
     *
     * @param userHandle User handle.
     * @return True, if it should be enabled or false otherwise.
     */
    public static boolean isCallOptionEnabled(long userHandle) {
        return !participatingInACall();
=======
     * Method to control when a call should be started, whether the chat room should be created or is already created.
     *
     * @param activity The Activity.
     * @param user    The mega User.
     */
    public static void startNewCall(Activity activity, MegaUser user) {
        MegaChatApiAndroid megaChatApi = MegaApplication.getInstance().getMegaChatApi();
        MegaChatRoom chat = megaChatApi.getChatRoomByUser(user.getHandle());

        MegaChatPeerList peers = MegaChatPeerList.createInstance();
        if (chat == null) {
            ArrayList<MegaChatRoom> chats = new ArrayList<>();
            ArrayList<MegaUser> usersNoChat = new ArrayList<>();
            usersNoChat.add(user);
            CreateChatListener listener = new CreateChatListener(chats, usersNoChat, -1, activity, CreateChatListener.START_AUDIO_CALL);
            peers.addPeer(user.getHandle(), MegaChatPeerList.PRIV_STANDARD);
            megaChatApi.createChat(false, peers, listener);
        } else if (megaChatApi.getChatCall(chat.getChatId()) != null) {
            Intent i = new Intent(activity, ChatCallActivity.class);
            i.putExtra(CHAT_ID, chat.getChatId());
            i.addFlags(Intent.FLAG_ACTIVITY_NEW_TASK);
            activity.startActivity(i);
        } else if (isStatusConnected(activity, chat.getChatId())) {
            MegaApplication.setUserWaitingForCall(user.getHandle());
            startCallWithChatOnline(activity, chat);
        }
    }

    /**
     * Method to control if the chat is online in order to start a call.
     *
     * @param activity  The Activity.
     * @param chatRoom The chatRoom.
     */
    public static void startCallWithChatOnline(Activity activity, MegaChatRoom chatRoom) {
        if (checkPermissionsCall(activity, START_CALL_PERMISSIONS)) {
            MegaApplication.setSpeakerStatus(chatRoom.getChatId(), false);
            MegaApplication.getInstance().getMegaChatApi().startChatCall(chatRoom.getChatId(), false, (MegaChatRequestListenerInterface) activity);
            MegaApplication.setIsWaitingForCall(false);
        }
    }

    /**
     * Method for obtaining the necessary permissions in one call.
     *
     * @param activity       The activity.
     * @param typePermission The type of permission
     * @return True, if you have both permits. False, otherwise.
     */
    public static boolean checkPermissionsCall(Activity activity, int typePermission) {
        boolean hasCameraPermission = (ContextCompat.checkSelfPermission(MegaApplication.getInstance().getBaseContext(), Manifest.permission.CAMERA) == PackageManager.PERMISSION_GRANTED);
        if (!hasCameraPermission) {
            if (activity instanceof ManagerActivityLollipop) {
                ((ManagerActivityLollipop) activity).setTypesCameraPermission(typePermission);
            }
            ActivityCompat.requestPermissions(activity, new String[]{Manifest.permission.CAMERA}, REQUEST_CAMERA);
            return false;
        }

        boolean hasRecordAudioPermission = (ContextCompat.checkSelfPermission(MegaApplication.getInstance().getBaseContext(), Manifest.permission.RECORD_AUDIO) == PackageManager.PERMISSION_GRANTED);
        if (!hasRecordAudioPermission) {
            if (activity instanceof ManagerActivityLollipop) {
                ((ManagerActivityLollipop) activity).setTypesCameraPermission(typePermission);
            }
            ActivityCompat.requestPermissions(activity, new String[]{Manifest.permission.RECORD_AUDIO}, RECORD_AUDIO);
            return false;
        }

        return true;
>>>>>>> 0fa36b97
    }

    /**
     * Checks if it cannot join to call because has reached the maximum number of participants.
     * If so, shows a snackbar with a warning.
     *
             * @param context   current Context
     * @param call      MegaChatCall to check
     * @param chat      MegaChatRoom to check
     * @return True if cannot joint to call, false otherwise
     */
    public static boolean canNotJoinCall(Context context, MegaChatCall call, MegaChatRoom chat) {
        if (call == null || call.getNumParticipants(MegaChatCall.ANY_FLAG) >= MAX_PARTICIPANTS_IN_CALL) {
            showSnackbar(context, context.getString(R.string.call_error_too_many_participants));
            return true;
        } else if (canNotStartCall(context, chat, true)) {
            showSnackbar(context, context.getString(R.string.call_error_too_many_participants_join));
            return true;
        }

        return false;
    }

    /**
     * Checks if it cannot start a call because has reached the maximum number of participants.
     * If so, shows a snackbar with a warning.
     *
     * @param context   current Context
     * @param chat      MegaChatRoom to check
     * @return True if cannot start a call, false otherwise
     */
    public static boolean canNotStartCall(Context context, MegaChatRoom chat) {
        return canNotStartCall(context, chat, false);
    }

    /**
     * Checks if it cannot start a call because has reached the maximum number of participants.
     * If so, shows a snackbar with a warning.
     *
     * @param context   current Context
     * @param chat      MegaChatRoom to check
     * @param joining   true if it is related to a join request, false otherwise
     * @return True if cannot start a call, false otherwise
     */
    public static boolean canNotStartCall(Context context, MegaChatRoom chat, boolean joining) {
        if (chat == null || (chat.isPublic() && chat.getPeerCount() + 1 > MAX_PARTICIPANTS_IN_CALL)) {
            if (!joining) {
                showSnackbar(context, context.getString(R.string.call_error_too_many_participants_start));
            }
            return true;
        }

        return false;
    }
}<|MERGE_RESOLUTION|>--- conflicted
+++ resolved
@@ -6,11 +6,8 @@
 import android.content.Context;
 import android.content.DialogInterface;
 import android.content.Intent;
-<<<<<<< HEAD
 import android.graphics.Bitmap;
-=======
 import android.content.pm.PackageManager;
->>>>>>> 0fa36b97
 import android.os.SystemClock;
 
 import androidx.core.app.ActivityCompat;
@@ -158,10 +155,11 @@
             }
         }
     }
-    /**
-     * Open the call that is in progress
-     *
+
+    /**
+     *  Open the call that is in progress
      * @param context from which the action is done
+     * @param chatId ID chat.
      */
     public static void returnCall(Context context, long chatId) {
         ArrayList<Long> currentCalls = getCallsParticipating();
@@ -175,6 +173,20 @@
                 intent.putExtra(CHAT_ID, call.getChatid());
                 intent.putExtra(CALL_ID, call.getId());
                 context.startActivity(intent);
+            }
+        }
+    }
+
+    /**
+     * Open the call that is in progress
+     *
+     * @param context from which the action is done
+     */
+    public static void returnCall(Context context) {
+        if (participatingInACall() && getChatCallInProgress() != MEGACHAT_INVALID_HANDLE && !isSessionOnHold(getChatCallInProgress())) {
+            long chatCallId = getChatCallInProgress();
+            if (chatCallId != MEGACHAT_INVALID_HANDLE && !isSessionOnHold(chatCallId)) {
+                returnCall(context, chatCallId);
             }
         }
     }
@@ -333,6 +345,7 @@
             hideCallMenuItem(chronometerMenuItem, returnCallMenuItem);
         }
     }
+
 
     /**
      * This method is used to hide the current call menu item.
@@ -605,7 +618,6 @@
     }
 
     /**
-<<<<<<< HEAD
      * Method to get the default avatar in calls.
      *
      * @param context    Context of the Activity.
@@ -861,7 +873,8 @@
      */
     public static boolean isCallOptionEnabled(long userHandle) {
         return !participatingInACall();
-=======
+    }
+/**
      * Method to control when a call should be started, whether the chat room should be created or is already created.
      *
      * @param activity The Activity.
@@ -931,7 +944,6 @@
         }
 
         return true;
->>>>>>> 0fa36b97
     }
 
     /**
