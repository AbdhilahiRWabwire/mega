--- conflicted
+++ resolved
@@ -101,11 +101,7 @@
                         logDebug("Sent invite to: " + email);
                         // for UI smoothness, ignore the callback
                         megaApi.inviteContact(email, null, MegaContactRequest.INVITE_ACTION_ADD);
-<<<<<<< HEAD
-                        showSnackBar(context, SNACKBAR_TYPE, context.getString(R.string.context_contact_request_sent, email), -1);
-=======
                         showSnackbar(context, context.getString(R.string.context_contact_request_sent, email));
->>>>>>> c55097b0
                         break;
                     case DialogInterface.BUTTON_NEGATIVE:
                         dialog.dismiss();
@@ -152,10 +148,6 @@
 
     public void setDefaultAvatar(MegaContactGetter.MegaContact contact, ContactViewHolder holder) {
         int color = getColorAvatar(context, megaApi, contact.getId());
-<<<<<<< HEAD
-        Bitmap background = getDefaultAvatar(context, color, contact.getLocalName(), AVATAR_SIZE, true);
-        holder.avatar.setImageBitmap(background);
-=======
         Bitmap background = createAvatarBackground(color);
         holder.avatar.setImageBitmap(background);
 
@@ -168,7 +160,6 @@
             holder.textViewInitialLetter.setVisibility(View.VISIBLE);
             holder.textViewInitialLetter.setTextSize(24);
         }
->>>>>>> c55097b0
     }
 
     @Override
