--- conflicted
+++ resolved
@@ -11,24 +11,18 @@
 import mega.privacy.android.app.data.gateway.api.MegaApiGateway
 import mega.privacy.android.app.data.gateway.api.MegaChatApiGateway
 import mega.privacy.android.app.data.mapper.ContactRequestMapper
-<<<<<<< HEAD
-import mega.privacy.android.app.data.mapper.UserUpdateMapper
-=======
 import mega.privacy.android.app.data.mapper.MegaChatPeerListMapper
 import mega.privacy.android.app.data.mapper.OnlineStatusMapper
+import mega.privacy.android.app.data.mapper.UserUpdateMapper
 import mega.privacy.android.app.data.model.ChatUpdate
->>>>>>> 7dcf8048
 import mega.privacy.android.app.data.model.GlobalUpdate
 import mega.privacy.android.app.di.IoDispatcher
 import mega.privacy.android.app.listeners.OptionalMegaChatRequestListenerInterface
 import mega.privacy.android.domain.entity.contacts.ContactRequest
 import mega.privacy.android.domain.repository.ContactsRepository
-<<<<<<< HEAD
-import nz.mega.sdk.MegaUser
-=======
 import nz.mega.sdk.MegaChatError
 import nz.mega.sdk.MegaChatRequest
->>>>>>> 7dcf8048
+import nz.mega.sdk.MegaUser
 import javax.inject.Inject
 import kotlin.coroutines.Continuation
 import kotlin.coroutines.suspendCoroutine
@@ -40,6 +34,7 @@
  * @property megaChatApiGateway     [MegaChatApiGateway]
  * @property ioDispatcher           [CoroutineDispatcher]
  * @property contactRequestMapper   [ContactRequestMapper]
+ * @property userUpdateMapper       [UserUpdateMapper]
  * @property megaChatPeerListMapper [MegaChatPeerListMapper]
  * @property onlineStatusMapper     [OnlineStatusMapper]
  */
@@ -48,12 +43,9 @@
     private val megaChatApiGateway: MegaChatApiGateway,
     @IoDispatcher private val ioDispatcher: CoroutineDispatcher,
     private val contactRequestMapper: ContactRequestMapper,
-<<<<<<< HEAD
     private val userUpdateMapper: UserUpdateMapper,
-=======
     private val megaChatPeerListMapper: MegaChatPeerListMapper,
     private val onlineStatusMapper: OnlineStatusMapper,
->>>>>>> 7dcf8048
 ) : ContactsRepository {
 
     override fun monitorContactRequestUpdates(): Flow<List<ContactRequest>> =
@@ -61,7 +53,6 @@
             .filterIsInstance<GlobalUpdate.OnContactRequestsUpdate>()
             .mapNotNull { it.requests?.map(contactRequestMapper) }
 
-<<<<<<< HEAD
     override fun monitorContactUpdates() =
         megaApiGateway.globalUpdates
             .filterIsInstance<GlobalUpdate.OnUsersUpdate>()
@@ -77,7 +68,7 @@
                             || user.hasChanged(MegaUser.CHANGE_TYPE_ALIAS))
                 })
             }.filter { it.changes.isNotEmpty() }
-=======
+
     override suspend fun startConversation(isGroup: Boolean, userHandles: List<Long>): Long =
         withContext(ioDispatcher) {
             suspendCoroutine { continuation ->
@@ -106,5 +97,4 @@
     override fun monitorChatOnlineStatusUpdates() = megaChatApiGateway.chatUpdates
         .filterIsInstance<ChatUpdate.OnChatOnlineStatusUpdate>()
         .map { onlineStatusMapper(it.userHandle, it.status, it.inProgress) }
->>>>>>> 7dcf8048
 }