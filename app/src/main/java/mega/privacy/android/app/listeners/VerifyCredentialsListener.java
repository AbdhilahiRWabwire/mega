--- conflicted
+++ resolved
@@ -30,13 +30,9 @@
     public void onRequestFinish(MegaApiJava api, MegaRequest request, MegaError e) {
         if (request.getType() != MegaRequest.TYPE_VERIFY_CREDENTIALS) return;
 
-<<<<<<< HEAD
-        context.sendBroadcast(new Intent(BROADCAST_ACTION_INTENT_FILTER_CONTACT_UPDATE)
-=======
         MegaApplication.setVerifyingCredentials(false);
 
-        LocalBroadcastManager.getInstance(context).sendBroadcast(new Intent(BROADCAST_ACTION_INTENT_FILTER_CONTACT_UPDATE)
->>>>>>> 37071202
+        context.sendBroadcast(new Intent(BROADCAST_ACTION_INTENT_FILTER_CONTACT_UPDATE)
                 .setAction(ACTION_UPDATE_CREDENTIALS)
                 .putExtra(EXTRA_USER_HANDLE, request.getNodeHandle()));
 
