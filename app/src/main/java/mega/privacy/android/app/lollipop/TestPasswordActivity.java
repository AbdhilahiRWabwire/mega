package mega.privacy.android.app.lollipop;

import android.content.Intent;
import android.content.pm.PackageManager;
import android.graphics.PorterDuff;
import android.graphics.PorterDuffColorFilter;
import android.graphics.drawable.Drawable;
import android.os.Bundle;
import android.support.annotation.NonNull;
import android.support.design.widget.TextInputLayout;
import android.support.v4.content.ContextCompat;
import android.support.v7.app.ActionBar;
import android.support.v7.widget.AppCompatEditText;
import android.support.v7.widget.Toolbar;
import android.text.Editable;
import android.text.TextWatcher;
import android.view.MenuItem;
import android.view.View;
import android.view.inputmethod.EditorInfo;
import android.widget.Button;
import android.widget.CheckBox;
import android.widget.ImageView;
import android.widget.LinearLayout;
import android.widget.ProgressBar;
import android.widget.TextView;

import java.io.File;

import mega.privacy.android.app.R;
import mega.privacy.android.app.lollipop.controllers.AccountController;
import mega.privacy.android.app.modalbottomsheet.RecoveryKeyBottomSheetDialogFragment;
import nz.mega.sdk.MegaApiJava;
import nz.mega.sdk.MegaError;
import nz.mega.sdk.MegaRequest;
import nz.mega.sdk.MegaRequestListenerInterface;

import static mega.privacy.android.app.modalbottomsheet.UtilsModalBottomSheet.*;
import static mega.privacy.android.app.utils.Constants.*;
import static mega.privacy.android.app.utils.FileUtils.*;
import static mega.privacy.android.app.utils.LogUtil.*;
import static mega.privacy.android.app.utils.Util.*;

public class TestPasswordActivity extends PinActivityLollipop implements View.OnClickListener, MegaRequestListenerInterface {

    private LinearLayout passwordReminderLayout;
    private ImageView passwordReminderCloseButton;
    private CheckBox blockCheckBox;
    private TextView dialogTest;
    private Button testPasswordButton;
    private Button passwordReminderBackupRecoveryKeyButton;
    private Button passwordReminderDismissButton;

    private LinearLayout testPasswordLayout;
    private Toolbar tB;
    private ActionBar aB;
    private TextInputLayout passwordLayout;
    private AppCompatEditText passwordText;
    private ImageView passwordErrorImage;
    private Button confirmPasswordButton;
    private Button testPasswordbackupRecoveryKeyButton;
    private Button testPasswordDismissButton;
    private Button proceedToLogout;

    private ProgressBar progressBar;

    private boolean passwordCorrect;
    private boolean logout;

    private int counter;
    private boolean testingPassword;
    private boolean dismissPasswordReminder;
    private int numRequests;

    private RecoveryKeyBottomSheetDialogFragment recoveryKeyBottomSheetDialogFragment;

    @Override
    public void onCreate(Bundle savedInstanceState) {
        super.onCreate(savedInstanceState);

        setContentView(R.layout.activity_test_password);
        if (getIntent() == null){
            logWarning("Intent NULL");
            return;
        }

        if (savedInstanceState != null){
            counter = savedInstanceState.getInt("counter", 0);
            testingPassword = savedInstanceState.getBoolean("testingPassword", false);
        }
        else {
            counter = 0;
            testingPassword = false;
        }

        logout = getIntent().getBooleanExtra("logout", false);

        getWindow().setStatusBarColor(ContextCompat.getColor(this, R.color.dark_primary_color));

        passwordReminderLayout = findViewById(R.id.password_reminder_layout);
        passwordReminderCloseButton = findViewById(R.id.password_reminder_close_image_button);
        passwordReminderCloseButton.setOnClickListener(this);
        dialogTest = findViewById(R.id.password_reminder_text);
        blockCheckBox = findViewById(R.id.password_reminder_checkbox);
        blockCheckBox.setOnClickListener(this);
        testPasswordButton = findViewById(R.id.password_reminder_test_button);
        testPasswordButton.setOnClickListener(this);
        passwordReminderBackupRecoveryKeyButton = findViewById(R.id.password_reminder_recoverykey_button);
        passwordReminderBackupRecoveryKeyButton.setOnClickListener(this);
        passwordReminderDismissButton = findViewById(R.id.password_reminder_dismiss_button);
        passwordReminderDismissButton.setOnClickListener(this);

        testPasswordLayout = findViewById(R.id.test_password_layout);
        tB = findViewById(R.id.toolbar);
        passwordLayout = findViewById(R.id.test_password_text_layout);
        passwordText = findViewById(R.id.test_password_edittext);
        passwordErrorImage = findViewById(R.id.test_password_text_error_icon);
        confirmPasswordButton = findViewById(R.id.test_password_confirm_button);
        confirmPasswordButton.setOnClickListener(this);
        testPasswordbackupRecoveryKeyButton = findViewById(R.id.test_password_backup_button);
        testPasswordbackupRecoveryKeyButton.setOnClickListener(this);
        testPasswordDismissButton = findViewById(R.id.test_password_dismiss_button);
        testPasswordDismissButton.setOnClickListener(this);
        proceedToLogout = findViewById(R.id.proceed_to_logout_button);
        proceedToLogout.setOnClickListener(this);

        progressBar = findViewById(R.id.progress_bar);
        progressBar.setVisibility(View.GONE);

        if (isLogout()) {
            passwordReminderCloseButton.setVisibility(View.VISIBLE);
            dialogTest.setText(R.string.remember_pwd_dialog_text_logout);
            passwordReminderDismissButton.setText(R.string.proceed_to_logout);
            passwordReminderDismissButton.setTextColor(ContextCompat.getColor(this, R.color.login_warning));
            testPasswordDismissButton.setVisibility(View.GONE);
            proceedToLogout.setVisibility(View.VISIBLE);
        }
        else {
            passwordReminderCloseButton.setVisibility(View.GONE);
            dialogTest.setText(R.string.remember_pwd_dialog_text);
            passwordReminderDismissButton.setText(R.string.general_dismiss);
            passwordReminderDismissButton.setTextColor(ContextCompat.getColor(this, R.color.accentColor));
            testPasswordDismissButton.setVisibility(View.VISIBLE);
            proceedToLogout.setVisibility(View.GONE);
        }

        passwordText.getBackground().clearColorFilter();

        passwordText.setOnEditorActionListener((v, actionId, event) -> {
            if (actionId == EditorInfo.IME_ACTION_DONE) {
                String password = passwordText.getText().toString();
                passwordCorrect = megaApi.checkPassword(password);
                showError(passwordCorrect);
                return true;
            }
            return false;
        });

        passwordText.addTextChangedListener(new TextWatcher() {
            @Override
            public void beforeTextChanged(CharSequence s, int start, int count, int after) {

            }

            @Override
            public void onTextChanged(CharSequence s, int start, int before, int count) {

            }

            @Override
            public void afterTextChanged(Editable s) {
                if (!passwordCorrect){
                    quitError();
                }
            }
        });

        passwordText.setOnFocusChangeListener((v, hasFocus) -> setPasswordToggle(passwordLayout, hasFocus));

        if (testingPassword) {
            setTestPasswordLayout();
        }
        else {
            passwordReminderLayout.setVisibility(View.VISIBLE);
            testPasswordLayout.setVisibility(View.GONE);
        }
    }

    @Override
    public void onSaveInstanceState(Bundle outState) {
        super.onSaveInstanceState(outState);

        outState.putInt("counter", counter);
        outState.putBoolean("testingPassword", testingPassword);
    }

    void setTestPasswordLayout () {
        tB.setVisibility(View.VISIBLE);
        setSupportActionBar(tB);
        aB = getSupportActionBar();
        aB.setTitle(getString(R.string.remember_pwd_dialog_button_test).toUpperCase());
        aB.setHomeButtonEnabled(true);
        aB.setDisplayHomeAsUpEnabled(true);
        passwordReminderLayout.setVisibility(View.GONE);
        testPasswordLayout.setVisibility(View.VISIBLE);
    }

    @Override
    public void onBackPressed() {
        dismissActivity(false);
        super.onBackPressed();
    }

    @Override
    public boolean onOptionsItemSelected(MenuItem item) {

        switch (item.getItemId()) {
            case android.R.id.home: {
                onBackPressed();
                break;
            }
        }

        return super.onOptionsItemSelected(item);
    }

    void quitError(){
<<<<<<< HEAD
        if(containerPasswordError.getVisibility() != View.INVISIBLE){
            enterPwdHint.setTextColor(ContextCompat.getColor(this, R.color.accentColor));
            containerPasswordError.setVisibility(View.INVISIBLE);
            passwordEditText.setBackground(password_background);
            testPasswordbackupRecoveryKeyButton.setTextColor(ContextCompat.getColor(this, R.color.accentColor));
            confirmPasswordButton.setEnabled(true);
            confirmPasswordButton.setAlpha(1F);
        }
=======
        passwordLayout.setError(null);
        passwordLayout.setHintTextAppearance(R.style.TextAppearance_Design_Hint);
        passwordErrorImage.setVisibility(View.GONE);
        testPasswordbackupRecoveryKeyButton.setTextColor(ContextCompat.getColor(this, R.color.accentColor));
        confirmPasswordButton.setEnabled(true);
        confirmPasswordButton.setAlpha(1F);
>>>>>>> c55097b0
    }

    void showError (boolean correct) {
        hideKeyboard(this, 0);

        Drawable icon;

        if (correct){
            passwordLayout.setError(getString(R.string.test_pwd_accepted));
            passwordLayout.setHintTextAppearance(R.style.InputTextAppearanceMedium);
            passwordLayout.setErrorTextAppearance(R.style.InputTextAppearanceMedium);
            icon = ContextCompat.getDrawable(this, R.drawable.ic_accept_test);
            icon.setColorFilter(new PorterDuffColorFilter(ContextCompat.getColor(this, R.color.green_unlocked_rewards), PorterDuff.Mode.SRC_ATOP));
            passwordErrorImage.setImageDrawable(icon);
            testPasswordbackupRecoveryKeyButton.setTextColor(ContextCompat.getColor(this, R.color.accentColor));
            passwordText.setEnabled(false);
            passwordReminderSucceeded();
        }
        else {
            counter++;
            passwordLayout.setError(getString(R.string.test_pwd_wrong));
            passwordLayout.setHintTextAppearance(R.style.InputTextAppearanceError);
            passwordLayout.setErrorTextAppearance(R.style.InputTextAppearanceError);
            icon = ContextCompat.getDrawable(this, R.drawable.ic_input_warning);
            icon.setColorFilter(new PorterDuffColorFilter(ContextCompat.getColor(this, R.color.login_warning), PorterDuff.Mode.SRC_ATOP));
            passwordErrorImage.setImageDrawable(icon);
            testPasswordbackupRecoveryKeyButton.setTextColor(ContextCompat.getColor(this, R.color.login_warning));
            if (counter == 3) {
                Intent intent = new Intent(this, ChangePasswordActivityLollipop.class);
                intent.putExtra("logout", isLogout());
                startActivity(intent);
                onBackPressed();
            }
        }

        passwordErrorImage.setVisibility(View.VISIBLE);
        confirmPasswordButton.setEnabled(false);
        confirmPasswordButton.setAlpha(0.3F);
    }

    @Override
    protected void onActivityResult(int requestCode, int resultCode, Intent intent) {
        super.onActivityResult(requestCode, resultCode, intent);

        if (requestCode == REQUEST_DOWNLOAD_FOLDER && resultCode == RESULT_OK){
            logDebug("REQUEST_DOWNLOAD_FOLDER");
            String parentPath = intent.getStringExtra(FileStorageActivityLollipop.EXTRA_PATH);
            if (parentPath != null){
                logDebug("parentPath no NULL");
                parentPath = parentPath + File.separator + getRecoveryKeyFileName();
                AccountController ac = new AccountController(this);
                ac.exportMK(parentPath);
            }
        }
    }

    @Override
    public void onClick(View v) {

        switch (v.getId()){
            case R.id.password_reminder_checkbox: {
                if (blockCheckBox.isChecked()) {
                    logDebug("Block CheckBox checked!");
                }
                else {
                    logDebug("Block CheckBox does NOT checked!");
                }
                break;
            }
            case R.id.password_reminder_test_button: {
                shouldBlockPasswordReminder();
                testingPassword = true;
                setTestPasswordLayout();
                break;
            }
            case R.id.test_password_confirm_button:{
                String password = passwordText.getText().toString();
                passwordCorrect = megaApi.checkPassword(password);
                showError(passwordCorrect);
                break;
            }
            case R.id.password_reminder_recoverykey_button:
            case R.id.test_password_backup_button: {
                if (isBottomSheetDialogShown(recoveryKeyBottomSheetDialogFragment)) break;

                recoveryKeyBottomSheetDialogFragment = new RecoveryKeyBottomSheetDialogFragment();
                recoveryKeyBottomSheetDialogFragment.show(getSupportFragmentManager(), recoveryKeyBottomSheetDialogFragment.getTag());
                break;
            }
            case R.id.test_password_dismiss_button:
            case R.id.password_reminder_close_image_button: {
                onBackPressed();
                break;
            }
            case R.id.password_reminder_dismiss_button: {
                if (isLogout()) {
                    dismissActivity(true);
                }
                else {
                    onBackPressed();
                }
            }
            case R.id.proceed_to_logout_button: {
                dismissActivity(true);
                break;
            }
        }
    }

    void disableUI () {
        if (passwordReminderLayout.getVisibility() == View.VISIBLE) {
            passwordReminderLayout.setEnabled(false);
            passwordReminderLayout.setAlpha(0.3F);
        }
        else if (testPasswordLayout.getVisibility() == View.VISIBLE) {
            testPasswordLayout.setEnabled(false);
            testPasswordLayout.setAlpha(0.3F);
        }
        progressBar.setVisibility(View.VISIBLE);
    }

    public void passwordReminderSucceeded() {
        shouldBlockPasswordReminder();
        enableDismissPasswordReminder();
        numRequests++;
        megaApi.passwordReminderDialogSucceeded(this);
        if (isLogout()) {
            disableUI();
        }
        else {
            finish();
        }
    }

    public void dismissActivity(boolean enableDismissPasswordReminder) {
        if (enableDismissPasswordReminder) {
            enableDismissPasswordReminder();
            if (isLogout()) {
                disableUI();
            }
        }
        numRequests++;
        megaApi.passwordReminderDialogSkipped(this);
        shouldBlockPasswordReminder();
    }

    void shouldBlockPasswordReminder() {
        if (blockCheckBox.isChecked()) {
            numRequests++;
            megaApi.passwordReminderDialogBlocked(this);
        }
    }

    public void showSnackbar(String s){
        logDebug("showSnackbar");
        showSnackbar(findViewById(R.id.container_layout), s);
    }

    @Override
    public void onRequestPermissionsResult(int requestCode, @NonNull String[] permissions, @NonNull int[] grantResults) {
        super.onRequestPermissionsResult(requestCode, permissions, grantResults);
        switch (requestCode) {
            case REQUEST_WRITE_STORAGE:{
                if (grantResults.length > 0 && grantResults[0] == PackageManager.PERMISSION_GRANTED){
                    logDebug("REQUEST_WRITE_STORAGE PERMISSIONS GRANTED");
                }
                break;
            }
        }
    }

    @Override
    public void onRequestStart(MegaApiJava api, MegaRequest request) {

    }

    @Override
    public void onRequestUpdate(MegaApiJava api, MegaRequest request) {

    }

    @Override
    public void onRequestFinish(MegaApiJava api, MegaRequest request, MegaError e) {
        if(request.getType() == MegaRequest.TYPE_SET_ATTR_USER){
            if (request.getParamType() == MegaApiJava.USER_ATTR_PWD_REMINDER) {
                numRequests--;
                if (e.getErrorCode() == MegaError.API_OK || e.getErrorCode() == MegaError.API_ENOENT) {
                    logDebug("New value of attribute USER_ATTR_PWD_REMINDER: " + request.getText());
                    if (dismissPasswordReminder && isLogout() && numRequests <= 0) {
                        AccountController ac = new AccountController(this);
                        ac.logout(this, megaApi);
                    }
                }
                else {
                    logError("Error: MegaRequest.TYPE_SET_ATTR_USER | MegaApiJava.USER_ATTR_PWD_REMINDER " + e.getErrorString());
                }
            }
        } else if (request.getType() == MegaRequest.TYPE_LOGOUT) {
            logDebug("END logout sdk request - wait chat logout");
        }
    }

    public boolean isLogout() {
        return logout;
    }

    public void enableDismissPasswordReminder() {
        dismissPasswordReminder = true;
    }

    public void incrementRequests() {
        numRequests++;
    }

    @Override
    public void onRequestTemporaryError(MegaApiJava api, MegaRequest request, MegaError e) {

    }
}<|MERGE_RESOLUTION|>--- conflicted
+++ resolved
@@ -224,23 +224,12 @@
     }
 
     void quitError(){
-<<<<<<< HEAD
-        if(containerPasswordError.getVisibility() != View.INVISIBLE){
-            enterPwdHint.setTextColor(ContextCompat.getColor(this, R.color.accentColor));
-            containerPasswordError.setVisibility(View.INVISIBLE);
-            passwordEditText.setBackground(password_background);
-            testPasswordbackupRecoveryKeyButton.setTextColor(ContextCompat.getColor(this, R.color.accentColor));
-            confirmPasswordButton.setEnabled(true);
-            confirmPasswordButton.setAlpha(1F);
-        }
-=======
         passwordLayout.setError(null);
         passwordLayout.setHintTextAppearance(R.style.TextAppearance_Design_Hint);
         passwordErrorImage.setVisibility(View.GONE);
         testPasswordbackupRecoveryKeyButton.setTextColor(ContextCompat.getColor(this, R.color.accentColor));
         confirmPasswordButton.setEnabled(true);
         confirmPasswordButton.setAlpha(1F);
->>>>>>> c55097b0
     }
 
     void showError (boolean correct) {
