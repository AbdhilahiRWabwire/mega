package mega.privacy.android.app.lollipop;

import android.app.ActivityManager;
import android.content.Context;
import android.content.Intent;
import android.content.res.Configuration;
import android.content.res.Resources;
import android.net.Uri;
import android.os.Build;
import android.os.Bundle;
import android.os.Environment;
import android.os.Handler;
import android.support.design.widget.CoordinatorLayout;
import android.support.design.widget.FloatingActionButton;
import android.support.v4.content.FileProvider;
import android.support.v7.app.AppCompatActivity;
import android.support.v7.view.ActionMode;
import android.support.v7.widget.DefaultItemAnimator;
import android.support.v7.widget.LinearLayoutManager;
import android.support.v7.widget.RecyclerView;
import android.text.Html;
import android.text.Spanned;
import android.util.TypedValue;
import android.view.LayoutInflater;
import android.view.Menu;
import android.view.MenuInflater;
import android.view.MenuItem;
import android.view.View;
import android.view.ViewGroup;
import android.widget.ImageView;
import android.widget.TextView;
import android.widget.Toast;

import java.io.BufferedReader;
import java.io.File;
import java.io.FileInputStream;
import java.io.IOException;
import java.io.InputStream;
import java.io.InputStreamReader;
import java.util.ArrayList;
import java.util.List;
import java.util.Stack;

import mega.privacy.android.app.MimeTypeList;
import mega.privacy.android.app.R;
import mega.privacy.android.app.components.SimpleDividerItemDecoration;
import mega.privacy.android.app.lollipop.adapters.MegaNodeAdapter;
import mega.privacy.android.app.lollipop.controllers.NodeController;
import mega.privacy.android.app.lollipop.listeners.FabButtonListener;
import mega.privacy.android.app.utils.Constants;
import mega.privacy.android.app.utils.MegaApiUtils;
import mega.privacy.android.app.utils.Util;
import nz.mega.sdk.MegaError;
import nz.mega.sdk.MegaNode;
import nz.mega.sdk.MegaShare;


public class ContactFileListFragmentLollipop extends ContactFileBaseFragment {

	public static ImageView imageDrag;
    private ActionMode actionMode;
	CoordinatorLayout mainLayout;
	RecyclerView listView;
	LinearLayoutManager mLayoutManager;
	ImageView emptyImageView;
	TextView emptyTextView;
	MegaNodeAdapter adapter;
	FloatingActionButton fab;
	Stack<Long> parentHandleStack = new Stack<Long>();
    int currNodePosition = -1;
    
    public void setCurrNodePosition(int currNodePosition) {
        this.currNodePosition = currNodePosition;
    }

	Handler handler;

	public void activateActionMode(){
		log("activateActionMode");
		if (!adapter.isMultipleSelect()){
			adapter.setMultipleSelect(true);
			actionMode = ((AppCompatActivity)context).startSupportActionMode(new ActionBarCallBack());
		}
	}

	public void updateScrollPosition(int position) {
		log("updateScrollPosition");
		if (adapter != null && mLayoutManager != null){
			mLayoutManager.scrollToPosition(position);
		}
	}


	public ImageView getImageDrag(int position) {
		log("getImageDrag");
		if (adapter != null && mLayoutManager != null) {
			View v = mLayoutManager.findViewByPosition(position);
			if (v != null) {
				return (ImageView) v.findViewById(R.id.file_list_thumbnail);
			}
		}

		return null;
	}

	private class ActionBarCallBack implements ActionMode.Callback {

		@Override
		public boolean onActionItemClicked(ActionMode mode, MenuItem item) {
			List<MegaNode> documents = adapter.getSelectedNodes();

			switch (item.getItemId()) {
				case R.id.cab_menu_download: {
					ArrayList<Long> handleList = new ArrayList<Long>();
					for (int i = 0; i < documents.size(); i++) {
						handleList.add(documents.get(i).getHandle());
					}

					((ContactFileListActivityLollipop)context).onFileClick(handleList);
					break;
				}
				case R.id.cab_menu_copy: {
					ArrayList<Long> handleList = new ArrayList<Long>();
					for (int i = 0; i < documents.size(); i++) {
						handleList.add(documents.get(i).getHandle());
					}

					((ContactFileListActivityLollipop)context).showCopyLollipop(handleList);
					break;
				}
				case R.id.cab_menu_select_all:{
					selectAll();
					break;
				}
				case R.id.cab_menu_unselect_all:{
					clearSelections();
					break;
				}
				case R.id.cab_menu_leave_multiple_share: {
					ArrayList<Long> handleList = new ArrayList<Long>();
					for (int i=0;i<documents.size();i++){
						handleList.add(documents.get(i).getHandle());
					}

					((ContactFileListActivityLollipop) context).showConfirmationLeaveIncomingShare(handleList);
                    break;
				}
                case R.id.cab_menu_trash: {
                    ArrayList<Long> handleList = new ArrayList<Long>();
                    for (int i=0;i<documents.size();i++){
                        handleList.add(documents.get(i).getHandle());
                    }
                    ((ContactFileListActivityLollipop)(context)).askConfirmationMoveToRubbish(handleList);
                    break;
                }
				case R.id.cab_menu_rename: {
					MegaNode aux = documents.get(0);
					((ContactFileListActivityLollipop) context).showRenameDialog(aux, aux.getName());
					break;
				}
			}
//			//After click item, should quit action mode except select all.
//            if(item.getItemId() != R.id.cab_menu_select_all) {
//                actionMode.finish();
//                return true;
//            }
            return false;
		}

		@Override
		public boolean onCreateActionMode(ActionMode mode, Menu menu) {
			MenuInflater inflater = mode.getMenuInflater();
			inflater.inflate(R.menu.file_browser_action, menu);
			fab.setVisibility(View.GONE);
			Util.changeStatusBarColorActionMode(context, ((ContactFileListActivityLollipop) context).getWindow(), handler, 1);
			return true;
		}

		@Override
		public void onDestroyActionMode(ActionMode arg0) {
			log("onDestroyActionMode");
			clearSelections();
			adapter.setMultipleSelect(false);
			fab.setVisibility(View.VISIBLE);
			Util.changeStatusBarColorActionMode(context, ((ContactFileListActivityLollipop) context).getWindow(), handler, 0);
		}

		@Override
		public boolean onPrepareActionMode(ActionMode mode, Menu menu) {
			List<MegaNode> selected = adapter.getSelectedNodes();
			boolean showRename = false;
			boolean showMove = false;
			boolean showTrash = false;
			
			// Rename
			if(selected.size() == 1){
				if ((megaApi.checkAccess(selected.get(0), MegaShare.ACCESS_FULL).getErrorCode() == MegaError.API_OK) || (megaApi.checkAccess(selected.get(0), MegaShare.ACCESS_READWRITE).getErrorCode() == MegaError.API_OK)) {
					showRename = true;
				}
			}

			if (selected.size() > 0) {
				if ((megaApi.checkAccess(selected.get(0), MegaShare.ACCESS_FULL).getErrorCode() == MegaError.API_OK) || (megaApi.checkAccess(selected.get(0), MegaShare.ACCESS_READWRITE).getErrorCode() == MegaError.API_OK)) {
					showMove = true;	
				}
			}
			
			if (selected.size() != 0) {
				showMove = false;
				// Rename
				if(selected.size() == 1) {
					
					if((megaApi.checkAccess(selected.get(0), MegaShare.ACCESS_FULL).getErrorCode() == MegaError.API_OK)){
						showMove = true;
						showRename = true;
					}
					else if(megaApi.checkAccess(selected.get(0), MegaShare.ACCESS_READWRITE).getErrorCode() == MegaError.API_OK){
						showMove = false;
						showRename = false;
					}		
				}
				else{
					showRename = false;
					showMove = false;
				}
				
				for(int i=0; i<selected.size();i++)	{
					if(megaApi.checkMove(selected.get(i), megaApi.getRubbishNode()).getErrorCode() != MegaError.API_OK)	{
						showMove = false;
						break;
					}
				}

				if(!((ContactFileListActivityLollipop)context).isEmptyParentHandleStack()){
					showTrash = true;
				}
				for(int i=0; i<selected.size(); i++){
					if((megaApi.checkAccess(selected.get(i), MegaShare.ACCESS_FULL).getErrorCode() != MegaError.API_OK)){
						showTrash = false;
						break;
					}
				}
				
				if(selected.size()==adapter.getItemCount()){
					menu.findItem(R.id.cab_menu_select_all).setVisible(false);
					menu.findItem(R.id.cab_menu_unselect_all).setVisible(true);			
				}
				else{
					menu.findItem(R.id.cab_menu_select_all).setVisible(true);
					menu.findItem(R.id.cab_menu_unselect_all).setVisible(true);	
				}	
			}
			else{
				menu.findItem(R.id.cab_menu_select_all).setVisible(true);
				menu.findItem(R.id.cab_menu_unselect_all).setVisible(false);
			}
			
			menu.findItem(R.id.cab_menu_download).setVisible(true);
			menu.findItem(R.id.cab_menu_download).setShowAsAction(MenuItem.SHOW_AS_ACTION_ALWAYS);

			menu.findItem(R.id.cab_menu_leave_multiple_share).setVisible(true);
			menu.findItem(R.id.cab_menu_leave_multiple_share).setShowAsAction(MenuItem.SHOW_AS_ACTION_ALWAYS);

			menu.findItem(R.id.cab_menu_rename).setVisible(showRename);
			menu.findItem(R.id.cab_menu_copy).setVisible(true);

			menu.findItem(R.id.cab_menu_move).setVisible(showMove);
			menu.findItem(R.id.cab_menu_share_link).setVisible(false);
			menu.findItem(R.id.cab_menu_trash).setVisible(showTrash);

			return false;
		}

	}

	@Override
	public void onDestroy() {
		super.onDestroy();
		handler.removeCallbacksAndMessages(null);
	}

	@Override
	public View onCreateView(LayoutInflater inflater, ViewGroup container, Bundle savedInstanceState) {
		log("onCreateView");
		View v = null;
		handler = new Handler();
		if (userEmail != null){
			v = inflater.inflate(R.layout.fragment_contact_file_list, container, false);

			mainLayout = (CoordinatorLayout) v.findViewById(R.id.contact_file_list_coordinator_layout);

			fab = (FloatingActionButton) v.findViewById(R.id.floating_button_contact_file_list);
			fab.setOnClickListener(new FabButtonListener(context));
			fab.setVisibility(View.GONE);

			contact = megaApi.getContact(userEmail);
			if(contact == null)
			{
				return null;
			}

			contactNodes = megaApi.getInShares(contact);

			
			listView = (RecyclerView) v.findViewById(R.id.contact_file_list_view_browser);
			listView.addItemDecoration(new SimpleDividerItemDecoration(context, outMetrics));
			mLayoutManager = new LinearLayoutManager(context);
			listView.setLayoutManager(mLayoutManager);
			listView.setItemAnimator(new DefaultItemAnimator());

			Resources res = getResources();
			int valuePaddingTop = (int) TypedValue.applyDimension(TypedValue.COMPLEX_UNIT_DIP, 8, res.getDisplayMetrics());
			int valuePaddingBottom = (int) TypedValue.applyDimension(TypedValue.COMPLEX_UNIT_DIP, 88, res.getDisplayMetrics());

			listView.setClipToPadding(false);
			listView.setPadding(0, valuePaddingTop, 0, valuePaddingBottom);

			emptyImageView = (ImageView) v.findViewById(R.id.contact_file_list_empty_image);
			emptyTextView = (TextView) v.findViewById(R.id.contact_file_list_empty_text);
			if (contactNodes.size() != 0) {
				emptyImageView.setVisibility(View.GONE);
				emptyTextView.setVisibility(View.GONE);
				listView.setVisibility(View.VISIBLE);
			} else {
				emptyImageView.setVisibility(View.VISIBLE);
				emptyTextView.setVisibility(View.VISIBLE);
				listView.setVisibility(View.GONE);

				if(context.getResources().getConfiguration().orientation == Configuration.ORIENTATION_LANDSCAPE){
					emptyImageView.setImageResource(R.drawable.incoming_empty_landscape);
				}else{
					emptyImageView.setImageResource(R.drawable.incoming_shares_empty);
				}
<<<<<<< HEAD
				String textToShow = getString(R.string.context_empty_incoming);
=======
				String textToShow = String.format(context.getString(R.string.context_empty_incoming));
>>>>>>> 53f949f4
				try{
					textToShow = textToShow.replace("[A]", "<font color=\'#000000\'>");
					textToShow = textToShow.replace("[/A]", "</font>");
					textToShow = textToShow.replace("[B]", "<font color=\'#7a7a7a\'>");
					textToShow = textToShow.replace("[/B]", "</font>");
				}
				catch (Exception e){}
				Spanned result = null;
				if (android.os.Build.VERSION.SDK_INT >= android.os.Build.VERSION_CODES.N) {
					result = Html.fromHtml(textToShow,Html.FROM_HTML_MODE_LEGACY);
				} else {
					result = Html.fromHtml(textToShow);
				}
				emptyTextView.setText(result);
			}

			if (adapter == null) {
				adapter = new MegaNodeAdapter(context, this, contactNodes, -1,listView, aB,Constants.CONTACT_FILE_ADAPTER, MegaNodeAdapter.ITEM_VIEW_TYPE_LIST);

			} else {
				adapter.setNodes(contactNodes);
				adapter.setParentHandle(-1);
			}

			adapter.setMultipleSelect(false);

			listView.setAdapter(adapter);
		}
        if(currNodePosition != -1 ) {
            itemClick(currNodePosition,null,null);
        }
		return v;
	}
	
	public void showOptionsPanel(MegaNode sNode){
		log("showOptionsPanel");
		((ContactFileListActivityLollipop)context).showOptionsPanel(sNode);
	}

	public void setNodes(long parentHandle){
		if (megaApi.getNodeByHandle(parentHandle) == null){
			parentHandle = -1;
			this.parentHandle = -1;
			((ContactFileListActivityLollipop)context).setParentHandle(parentHandle);
			adapter.setParentHandle(parentHandle);

			setNodes(megaApi.getInShares(contact));
		}
		else{
			this.parentHandle = parentHandle;
			((ContactFileListActivityLollipop)context).setParentHandle(parentHandle);
			adapter.setParentHandle(parentHandle);
			setNodes(megaApi.getChildren(megaApi.getNodeByHandle(parentHandle), orderGetChildren));
		}
	}

	public void setNodes(ArrayList<MegaNode> nodes){
		this.contactNodes = nodes;
		if (adapter != null){
			adapter.setNodes(contactNodes);
			if (adapter.getItemCount() == 0){
				listView.setVisibility(View.GONE);
				emptyImageView.setVisibility(View.VISIBLE);
				emptyTextView.setVisibility(View.VISIBLE);
				if (megaApi.getRootNode().getHandle()==parentHandle) {
					emptyImageView.setImageResource(R.drawable.ic_empty_cloud_drive);
					emptyTextView.setText(R.string.file_browser_empty_cloud_drive);
				} else {

					if(context.getResources().getConfiguration().orientation == Configuration.ORIENTATION_LANDSCAPE){
						emptyImageView.setImageResource(R.drawable.incoming_empty_landscape);
					}else{
						emptyImageView.setImageResource(R.drawable.incoming_shares_empty);
					}
<<<<<<< HEAD
					String textToShow = getString(R.string.context_empty_incoming);
=======
					String textToShow = String.format(context.getString(R.string.context_empty_incoming));
>>>>>>> 53f949f4
					try{
						textToShow = textToShow.replace("[A]", "<font color=\'#000000\'>");
						textToShow = textToShow.replace("[/A]", "</font>");
						textToShow = textToShow.replace("[B]", "<font color=\'#7a7a7a\'>");
						textToShow = textToShow.replace("[/B]", "</font>");
					}
					catch (Exception e){}
					Spanned result = null;
					if (android.os.Build.VERSION.SDK_INT >= android.os.Build.VERSION_CODES.N) {
						result = Html.fromHtml(textToShow,Html.FROM_HTML_MODE_LEGACY);
					} else {
						result = Html.fromHtml(textToShow);
					}
					emptyTextView.setText(result);
				}
			}
			else{
				listView.setVisibility(View.VISIBLE);
				emptyImageView.setVisibility(View.GONE);
				emptyTextView.setVisibility(View.GONE);
			}
		}
	}
	
	public void itemClick(int position, int[] screenPosition, ImageView imageView) {

		if (adapter.isMultipleSelect()){
			log("multiselect ON");
			adapter.toggleSelection(position);

			List<MegaNode> selectedNodes = adapter.getSelectedNodes();
			if (selectedNodes.size() > 0){
				updateActionModeTitle();
			}
		}
		else{
			if (contactNodes.get(position).isFolder()) {
				MegaNode n = contactNodes.get(position);

				int lastFirstVisiblePosition = 0;

				lastFirstVisiblePosition = mLayoutManager.findFirstCompletelyVisibleItemPosition();

				log("Push to stack "+lastFirstVisiblePosition+" position");
				lastPositionStack.push(lastFirstVisiblePosition);

				((ContactFileListActivityLollipop)context).setTitleActionBar(n.getName());
				((ContactFileListActivityLollipop)context).supportInvalidateOptionsMenu();

				parentHandleStack.push(parentHandle);
				parentHandle = contactNodes.get(position).getHandle();
				adapter.setParentHandle(parentHandle);
				((ContactFileListActivityLollipop)context).setParentHandle(parentHandle);

				contactNodes = megaApi.getChildren(contactNodes.get(position));
				adapter.setNodes(contactNodes);
				listView.scrollToPosition(0);
				
				// If folder has no files
				if (adapter.getItemCount() == 0) {
					listView.setVisibility(View.GONE);
					emptyImageView.setVisibility(View.VISIBLE);
					emptyTextView.setVisibility(View.VISIBLE);
					//******
//					emptyImageView.setImageResource(R.drawable.ic_empty_folder);
//					emptyTextView.setText(R.string.file_browser_empty_folder);

					if(context.getResources().getConfiguration().orientation == Configuration.ORIENTATION_LANDSCAPE){
						emptyImageView.setImageResource(R.drawable.incoming_empty_landscape);
					}else{
						emptyImageView.setImageResource(R.drawable.incoming_shares_empty);
					}
<<<<<<< HEAD
					String textToShow = getString(R.string.context_empty_incoming);
=======
					String textToShow = String.format(context.getString(R.string.context_empty_incoming));
>>>>>>> 53f949f4
					try{
						textToShow = textToShow.replace("[A]", "<font color=\'#000000\'>");
						textToShow = textToShow.replace("[/A]", "</font>");
						textToShow = textToShow.replace("[B]", "<font color=\'#7a7a7a\'>");
						textToShow = textToShow.replace("[/B]", "</font>");
					}
					catch (Exception e){}
					Spanned result = null;
					if (android.os.Build.VERSION.SDK_INT >= android.os.Build.VERSION_CODES.N) {
						result = Html.fromHtml(textToShow,Html.FROM_HTML_MODE_LEGACY);
					} else {
						result = Html.fromHtml(textToShow);
					}
					emptyTextView.setText(result);


				} else {
					listView.setVisibility(View.VISIBLE);
					emptyImageView.setVisibility(View.GONE);
					emptyTextView.setVisibility(View.GONE);
				}
				showFabButton(n);
			} 
			else {
				if (MimeTypeList.typeForName(contactNodes.get(position).getName()).isImage()) {
					Intent intent = new Intent(context, FullScreenImageViewerLollipop.class);
					intent.putExtra("position", position);
					intent.putExtra("adapterType", Constants.CONTACT_FILE_ADAPTER);
					if (megaApi.getParentNode(contactNodes.get(position)).getType() == MegaNode.TYPE_ROOT) {
						intent.putExtra("parentNodeHandle", -1L);
					} else {
						intent.putExtra("parentNodeHandle", megaApi.getParentNode(contactNodes.get(position)).getHandle());
					}
					intent.putExtra("screenPosition", screenPosition);
					((ContactFileListActivityLollipop)context).startActivity(intent);
					((ContactFileListActivityLollipop) context).overridePendingTransition(0,0);
					imageDrag = imageView;
				} 
				else if (MimeTypeList.typeForName(contactNodes.get(position).getName()).isVideoReproducible()	|| MimeTypeList.typeForName(contactNodes.get(position).getName()).isAudio()) {
					MegaNode file = contactNodes.get(position);
					String mimeType = MimeTypeList.typeForName(file.getName()).getType();
					log("FILENAME: " + file.getName());

					//Intent mediaIntent = new Intent(Intent.ACTION_VIEW);
					Intent mediaIntent;
					boolean internalIntent;
					boolean opusFile = false;
					if (MimeTypeList.typeForName(file.getName()).isVideoNotSupported() || MimeTypeList.typeForName(file.getName()).isAudioNotSupported()){
						mediaIntent = new Intent(Intent.ACTION_VIEW);
						internalIntent = false;
						String[] s = file.getName().split("\\.");
						if (s != null && s.length > 1 && s[s.length-1].equals("opus")) {
							opusFile = true;
						}
					}
					else {
						internalIntent = true;
						mediaIntent = new Intent(context, AudioVideoPlayerLollipop.class);
					}
					mediaIntent.putExtra("position", position);
					mediaIntent.putExtra("adapterType", Constants.CONTACT_FILE_ADAPTER);
					if (megaApi.getParentNode(contactNodes.get(position)).getType() == MegaNode.TYPE_ROOT) {
						mediaIntent.putExtra("parentNodeHandle", -1L);
					} else {
						mediaIntent.putExtra("parentNodeHandle", megaApi.getParentNode(contactNodes.get(position)).getHandle());
					}
					mediaIntent.putExtra("orderGetChildren", orderGetChildren);
					mediaIntent.putExtra("screenPosition", screenPosition);
					mediaIntent.putExtra("HANDLE", file.getHandle());
					mediaIntent.putExtra("FILENAME", file.getName());
					mediaIntent.putExtra("adapterType", Constants.CONTACT_FILE_ADAPTER);
					imageDrag = imageView;
					boolean isOnMegaDownloads = false;
					String localPath = Util.getLocalFile(context, file.getName(), file.getSize(), downloadLocationDefaultPath);
					File f = new File(downloadLocationDefaultPath, file.getName());
					if(f.exists() && (f.length() == file.getSize())){
						isOnMegaDownloads = true;
					}
					if (localPath != null && (isOnMegaDownloads || (megaApi.getFingerprint(file) != null && megaApi.getFingerprint(file).equals(megaApi.getFingerprint(localPath))))){
						File mediaFile = new File(localPath);
						//mediaIntent.setDataAndType(Uri.parse(localPath), mimeType);
						if (Build.VERSION.SDK_INT >= Build.VERSION_CODES.N && localPath.contains(Environment.getExternalStorageDirectory().getPath())) {
							mediaIntent.setDataAndType(FileProvider.getUriForFile(context, "mega.privacy.android.app.providers.fileprovider", mediaFile), MimeTypeList.typeForName(file.getName()).getType());
						}
						else{
							mediaIntent.setDataAndType(Uri.fromFile(mediaFile), MimeTypeList.typeForName(file.getName()).getType());
						}
						mediaIntent.addFlags(Intent.FLAG_GRANT_READ_URI_PERMISSION);
					}
					else {
						if (megaApi.httpServerIsRunning() == 0) {
							megaApi.httpServerStart();
						}

						ActivityManager.MemoryInfo mi = new ActivityManager.MemoryInfo();
						ActivityManager activityManager = (ActivityManager) context.getSystemService(Context.ACTIVITY_SERVICE);
						activityManager.getMemoryInfo(mi);

						if(mi.totalMem>Constants.BUFFER_COMP){
							log("Total mem: "+mi.totalMem+" allocate 32 MB");
							megaApi.httpServerSetMaxBufferSize(Constants.MAX_BUFFER_32MB);
						}
						else{
							log("Total mem: "+mi.totalMem+" allocate 16 MB");
							megaApi.httpServerSetMaxBufferSize(Constants.MAX_BUFFER_16MB);
						}

						String url = megaApi.httpServerGetLocalLink(file);
						mediaIntent.setDataAndType(Uri.parse(url), mimeType);
					}
					if (opusFile){
						mediaIntent.setDataAndType(mediaIntent.getData(), "audio/*");
					}
					if (internalIntent){
						startActivity(mediaIntent);
					}
					else {
						if (MegaApiUtils.isIntentAvailable(context, mediaIntent)){
							startActivity(mediaIntent);
						}
						else{
							((ContactFileListActivityLollipop) context).showSnackbar(context.getResources().getString(R.string.intent_not_available));
							adapter.notifyDataSetChanged();
							ArrayList<Long> handleList = new ArrayList<Long>();
							handleList.add(contactNodes.get(position).getHandle());
							((ContactFileListActivityLollipop)context).onFileClick(handleList);
						}
					}
					((ContactFileListActivityLollipop) context).overridePendingTransition(0,0);
				}else if (MimeTypeList.typeForName(contactNodes.get(position).getName()).isPdf()){
					MegaNode file = contactNodes.get(position);

					String mimeType = MimeTypeList.typeForName(file.getName()).getType();
					log("FILENAME: " + file.getName() + "TYPE: "+mimeType);

					Intent pdfIntent = new Intent(context, PdfViewerActivityLollipop.class);
					pdfIntent.putExtra("inside", true);
					pdfIntent.putExtra("adapterType", Constants.CONTACT_FILE_ADAPTER);
					boolean isOnMegaDownloads = false;
					String localPath = Util.getLocalFile(context, file.getName(), file.getSize(), downloadLocationDefaultPath);
					File f = new File(downloadLocationDefaultPath, file.getName());
					if(f.exists() && (f.length() == file.getSize())){
						isOnMegaDownloads = true;
					}
					if (localPath != null && (isOnMegaDownloads || (megaApi.getFingerprint(file) != null && megaApi.getFingerprint(file).equals(megaApi.getFingerprint(localPath))))){
						File mediaFile = new File(localPath);
						if (Build.VERSION.SDK_INT >= Build.VERSION_CODES.N	&& localPath.contains(Environment.getExternalStorageDirectory().getPath())) {
							pdfIntent.setDataAndType(FileProvider.getUriForFile(context, "mega.privacy.android.app.providers.fileprovider", mediaFile), MimeTypeList.typeForName(file.getName()).getType());
						}
						else{
							pdfIntent.setDataAndType(Uri.fromFile(mediaFile), MimeTypeList.typeForName(file.getName()).getType());
						}
						pdfIntent.addFlags(Intent.FLAG_GRANT_READ_URI_PERMISSION);
					}
					else {
						if (megaApi.httpServerIsRunning() == 0) {
							megaApi.httpServerStart();
						}

						ActivityManager.MemoryInfo mi = new ActivityManager.MemoryInfo();
						ActivityManager activityManager = (ActivityManager) context.getSystemService(Context.ACTIVITY_SERVICE);
						activityManager.getMemoryInfo(mi);

						if(mi.totalMem>Constants.BUFFER_COMP){
							log("Total mem: "+mi.totalMem+" allocate 32 MB");
							megaApi.httpServerSetMaxBufferSize(Constants.MAX_BUFFER_32MB);
						}
						else{
							log("Total mem: "+mi.totalMem+" allocate 16 MB");
							megaApi.httpServerSetMaxBufferSize(Constants.MAX_BUFFER_16MB);
						}

						String url = megaApi.httpServerGetLocalLink(file);
						pdfIntent.setDataAndType(Uri.parse(url), mimeType);
					}
					pdfIntent.putExtra("HANDLE", file.getHandle());
					pdfIntent.putExtra("screenPosition", screenPosition);
					imageDrag = imageView;
					if (MegaApiUtils.isIntentAvailable(context, pdfIntent)){
						startActivity(pdfIntent);
					}
					else{
						Toast.makeText(context, context.getResources().getString(R.string.intent_not_available), Toast.LENGTH_LONG).show();

						ArrayList<Long> handleList = new ArrayList<Long>();
						handleList.add(contactNodes.get(position).getHandle());
						NodeController nC = new NodeController(context);
						nC.prepareForDownload(handleList, true);
					}
					((ContactFileListActivityLollipop) context).overridePendingTransition(0,0);
				}
				else if (MimeTypeList.typeForName(contactNodes.get(position).getName()).isURL()){
					log("Is URL file");
					MegaNode file = contactNodes.get(position);

					boolean isOnMegaDownloads = false;
					String localPath = Util.getLocalFile(context, file.getName(), file.getSize(), downloadLocationDefaultPath);
					File f = new File(downloadLocationDefaultPath, file.getName());
					if(f.exists() && (f.length() == file.getSize())){
						isOnMegaDownloads = true;
					}
					log("isOnMegaDownloads: "+isOnMegaDownloads);
					if (localPath != null && (isOnMegaDownloads || (megaApi.getFingerprint(file) != null && megaApi.getFingerprint(file).equals(megaApi.getFingerprint(localPath))))){
						File mediaFile = new File(localPath);
						InputStream instream = null;

						try {
							// open the file for reading
							instream = new FileInputStream(f.getAbsolutePath());

							// if file the available for reading
							if (instream != null) {
								// prepare the file for reading
								InputStreamReader inputreader = new InputStreamReader(instream);
								BufferedReader buffreader = new BufferedReader(inputreader);

								String line1 = buffreader.readLine();
								if(line1!=null){
									String line2= buffreader.readLine();

									String url = line2.replace("URL=","");

									log("Is URL - launch browser intent");
									Intent i = new Intent(Intent.ACTION_VIEW);
									i.setData(Uri.parse(url));
									startActivity(i);
								}
								else{
									log("Not expected format: Exception on processing url file");
									Intent intent = new Intent(Intent.ACTION_VIEW);
									if (Build.VERSION.SDK_INT >= Build.VERSION_CODES.N) {
										intent.setDataAndType(FileProvider.getUriForFile(context, "mega.privacy.android.app.providers.fileprovider", f), "text/plain");
									} else {
										intent.setDataAndType(Uri.fromFile(f), "text/plain");
									}
									intent.addFlags(Intent.FLAG_GRANT_READ_URI_PERMISSION);

									if (MegaApiUtils.isIntentAvailable(context, intent)){
										startActivity(intent);
									}
									else{
										ArrayList<Long> handleList = new ArrayList<Long>();
										handleList.add(contactNodes.get(position).getHandle());
										NodeController nC = new NodeController(context);
										nC.prepareForDownload(handleList, true);
									}
								}
							}
						} catch (Exception ex) {

							Intent intent = new Intent(Intent.ACTION_VIEW);
							if (Build.VERSION.SDK_INT >= Build.VERSION_CODES.N) {
								intent.setDataAndType(FileProvider.getUriForFile(context, "mega.privacy.android.app.providers.fileprovider", f), "text/plain");
							} else {
								intent.setDataAndType(Uri.fromFile(f), "text/plain");
							}
							intent.addFlags(Intent.FLAG_GRANT_READ_URI_PERMISSION);

							if (MegaApiUtils.isIntentAvailable(context, intent)){
								startActivity(intent);
							}
							else{
								ArrayList<Long> handleList = new ArrayList<Long>();
								handleList.add(contactNodes.get(position).getHandle());
								NodeController nC = new NodeController(context);
								nC.prepareForDownload(handleList, true);
							}

						} finally {
							// close the file.
							try {
								instream.close();
							} catch (IOException e) {
								log("EXCEPTION closing InputStream");
							}
						}
					}
					else {
						ArrayList<Long> handleList = new ArrayList<Long>();
						handleList.add(contactNodes.get(position).getHandle());
						((ContactFileListActivityLollipop)context).onFileClick(handleList);
					}
				}
				else {
					adapter.notifyDataSetChanged();
					ArrayList<Long> handleList = new ArrayList<Long>();
					handleList.add(contactNodes.get(position).getHandle());
					((ContactFileListActivityLollipop)context).onFileClick(handleList);
				}
			}
		}
	}

	public int onBackPressed() {
		log("onBackPressed");

		parentHandle = adapter.getParentHandle();
		((ContactFileListActivityLollipop)context).setParentHandle(parentHandle);
		//If from ContactInfoActivityLollipop embeded list, retrun to ContactInfoActivityLollipop directly.
        if(currNodePosition != -1 && parentHandleStack.size() == 1) {
            return 0;
        }
		if (parentHandleStack.isEmpty()) {
			log("return 0");
			fab.setVisibility(View.GONE);
			return 0;
		} else {
			parentHandle = parentHandleStack.pop();
			listView.setVisibility(View.VISIBLE);
			emptyImageView.setVisibility(View.GONE);
			emptyTextView.setVisibility(View.GONE);
			if (parentHandle == -1) {
				fab.setVisibility(View.GONE);
				contactNodes = megaApi.getInShares(contact);
				((ContactFileListActivityLollipop)context).setTitleActionBar(null);
				((ContactFileListActivityLollipop)context).supportInvalidateOptionsMenu();
				adapter.setNodes(contactNodes);
				int lastVisiblePosition = 0;
				if(!lastPositionStack.empty()){
					lastVisiblePosition = lastPositionStack.pop();
					log("Pop of the stack "+lastVisiblePosition+" position");
				}
				log("Scroll to "+lastVisiblePosition+" position");

				if(lastVisiblePosition>=0){
					mLayoutManager.scrollToPositionWithOffset(lastVisiblePosition, 0);
				}
				((ContactFileListActivityLollipop)context).setParentHandle(parentHandle);
				adapter.setParentHandle(parentHandle);
				log("return 2");
				return 2;
			} else {
				contactNodes = megaApi.getChildren(megaApi.getNodeByHandle(parentHandle));
				((ContactFileListActivityLollipop)context).setTitleActionBar(megaApi.getNodeByHandle(parentHandle).getName());
				((ContactFileListActivityLollipop)context).supportInvalidateOptionsMenu();
				adapter.setNodes(contactNodes);
				int lastVisiblePosition = 0;
				if(!lastPositionStack.empty()){
					lastVisiblePosition = lastPositionStack.pop();
					log("Pop of the stack "+lastVisiblePosition+" position");
				}
				log("Scroll to "+lastVisiblePosition+" position");

				if(lastVisiblePosition>=0){
					mLayoutManager.scrollToPositionWithOffset(lastVisiblePosition, 0);
				}
				((ContactFileListActivityLollipop)context).setParentHandle(parentHandle);
				adapter.setParentHandle(parentHandle);
				showFabButton(megaApi.getNodeByHandle(parentHandle));
				log("return 3");
				return 3;
			}
		}
	}

	public void setNodes(){
		contactNodes = megaApi.getChildren(megaApi.getNodeByHandle(parentHandle));
		adapter.setNodes(contactNodes);
		listView.invalidate();
	}

	public void selectAll(){
		if (adapter != null){
			if(adapter.isMultipleSelect()){
				adapter.selectAll();
			}
			else{
				adapter.setMultipleSelect(true);
				adapter.selectAll();
				
				actionMode = ((AppCompatActivity)context).startSupportActionMode(new ActionBarCallBack());
			}
			
			updateActionModeTitle();
		}
	}

	private void updateActionModeTitle() {
		if (actionMode == null) {
			return;
		}
		List<MegaNode> documents = adapter.getSelectedNodes();
		int files = 0;
		int folders = 0;
		for (MegaNode document : documents) {
			if (document.isFile()) {
				files++;
			} else if (document.isFolder()) {
				folders++;
			}
		}
		Resources res = getResources();
		String title;
		int sum=files+folders;

		if (files == 0 && folders == 0) {
			title = Integer.toString(sum);
		} else if (files == 0) {
			title = Integer.toString(folders);
		} else if (folders == 0) {
			title = Integer.toString(files);
		} else {
			title = Integer.toString(sum);
		}
		actionMode.setTitle(title);
		try {
			actionMode.invalidate();
		} catch (NullPointerException e) {
			e.printStackTrace();
			log("oninvalidate error");
		}
		// actionMode.
	}
    
    public void clearSelections() {
        if(adapter != null && adapter.isMultipleSelect()){
            adapter.clearSelections();
        }
    }
    
	public void hideMultipleSelect() {
		log("hideMultipleSelect");
		adapter.setMultipleSelect(false);
		if (actionMode != null) {
			actionMode.finish();
		}
	}

	public void notifyDataSetChanged(){		
		if (adapter != null){
			adapter.notifyDataSetChanged();
		}		
	}

	public void showFabButton(MegaNode node){
		log("showFabButton");
		int accessLevel = megaApi.getAccess(node);

		if(accessLevel== MegaShare.ACCESS_READ){
			fab.setVisibility(View.GONE);
		}
		else{
			fab.setVisibility(View.VISIBLE);
		}
		((ContactFileListActivityLollipop) context).invalidateOptionsMenu();
	}

	public int getFabVisibility(){
		return fab.getVisibility();
	}
    
    public void setParentHandle(long parentHandle) {
        this.parentHandle = parentHandle;
        if (adapter != null){
            adapter.setParentHandle(parentHandle);
        }
    }
    
    public long getParentHandle() {
        return parentHandle;
    }
    
    public boolean isEmptyParentHandleStack() {
        return parentHandleStack.isEmpty();
    }
	

}<|MERGE_RESOLUTION|>--- conflicted
+++ resolved
@@ -331,11 +331,7 @@
 				}else{
 					emptyImageView.setImageResource(R.drawable.incoming_shares_empty);
 				}
-<<<<<<< HEAD
-				String textToShow = getString(R.string.context_empty_incoming);
-=======
 				String textToShow = String.format(context.getString(R.string.context_empty_incoming));
->>>>>>> 53f949f4
 				try{
 					textToShow = textToShow.replace("[A]", "<font color=\'#000000\'>");
 					textToShow = textToShow.replace("[/A]", "</font>");
@@ -410,11 +406,7 @@
 					}else{
 						emptyImageView.setImageResource(R.drawable.incoming_shares_empty);
 					}
-<<<<<<< HEAD
-					String textToShow = getString(R.string.context_empty_incoming);
-=======
 					String textToShow = String.format(context.getString(R.string.context_empty_incoming));
->>>>>>> 53f949f4
 					try{
 						textToShow = textToShow.replace("[A]", "<font color=\'#000000\'>");
 						textToShow = textToShow.replace("[/A]", "</font>");
@@ -487,11 +479,7 @@
 					}else{
 						emptyImageView.setImageResource(R.drawable.incoming_shares_empty);
 					}
-<<<<<<< HEAD
-					String textToShow = getString(R.string.context_empty_incoming);
-=======
 					String textToShow = String.format(context.getString(R.string.context_empty_incoming));
->>>>>>> 53f949f4
 					try{
 						textToShow = textToShow.replace("[A]", "<font color=\'#000000\'>");
 						textToShow = textToShow.replace("[/A]", "</font>");
