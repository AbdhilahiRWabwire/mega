--- conflicted
+++ resolved
@@ -1106,11 +1106,7 @@
 					emptyImageView.setImageResource(R.drawable.inbox_empty);
 				}
 
-<<<<<<< HEAD
-				String textToShow = getString(R.string.context_empty_inbox);
-=======
 				String textToShow = String.format(context.getString(R.string.context_empty_inbox));
->>>>>>> 53f949f4
 				try{
 					textToShow = textToShow.replace("[A]", "<font color=\'#000000\'>");
 					textToShow = textToShow.replace("[/A]", "</font>");
