package mega.privacy.android.app.components.voiceClip;

import android.animation.Animator;
import android.animation.AnimatorListenerAdapter;
import android.animation.ValueAnimator;
import android.app.Activity;
import android.content.Context;
import android.content.res.AssetFileDescriptor;
import android.graphics.Color;
import android.media.AudioManager;
import android.media.MediaPlayer;
import android.os.Handler;
import android.os.SystemClock;
import android.support.annotation.Nullable;
import android.util.AttributeSet;
import android.util.DisplayMetrics;
import android.view.Display;
import android.view.MotionEvent;
import android.view.View;
import android.view.ViewGroup;
import android.view.animation.Animation;
import android.view.animation.AnimationUtils;
import android.view.animation.DecelerateInterpolator;
import android.widget.Chronometer;
import android.widget.ImageView;
import android.widget.RelativeLayout;
import android.widget.TextView;

import java.io.IOException;
import java.util.Locale;

import io.supercharge.shimmerlayout.ShimmerLayout;
import mega.privacy.android.app.R;
import mega.privacy.android.app.utils.Constants;
import mega.privacy.android.app.utils.LogUtil;
import mega.privacy.android.app.utils.Util;
import nz.mega.sdk.MegaApiAndroid;

public class RecordView extends RelativeLayout {

    private final static int START_RECORD = 1;
    private final static int CANCEL_RECORD = 2;
    private final static int LOCK_RECORD = 3;
    private final static int FINISH_RECORD = 4;
    private final static int LESS_SECOND_RECORD = 5;
    private final static int FINISH_SOUND = 6;
    private final static int SOUND_START = R.raw.record_start;
    private final static int SOUND_END = R.raw.record_finished;
    private final static int SOUND_ERROR = R.raw.record_error;
    private final static int SECONDS_ALLOWED = 1;
    private final static int TIME_ANIMATION = 1500;
    private ImageView smallBlinkingMic, basketImg;
    private Chronometer counterTime;
    private TextView slideToCancel;
    private ShimmerLayout slideToCancelLayout;
    private RelativeLayout cancelRecordLayout;
    private TextView textCancelRecord;
    private float initialX, basketInitialX = 0;
    private long startTime, finalTime = 0;
    private Context context;
    private OnRecordListener recordListener;
    private boolean isSwiped = false;
    private MediaPlayer player = null;
    private AudioManager audioManager;
    private AnimationHelper animationHelper;
    private View layoutLock;
    private ImageView imageLock, imageArrow;
    private boolean isPadlockShouldBeShown = false;
    private boolean isLockpadShown = false;
    private boolean isRecordingNow = false;
    private Handler handlerStartRecord = new Handler();
    private Handler handlerShowPadLock = new Handler();
    private float previewX = 0;
    private Animation animJump, animJumpFast;
    private int count = 0;
    private DisplayMetrics outMetrics;
    final Runnable runPadLock = new Runnable() {
        @Override
        public void run() {
            if (isPadlockShouldBeShown) {
                showLock(true);
            }
        }
    };
    final Runnable runStartRecord = new Runnable() {
        @Override
        public void run() {
            if (isPadlockShouldBeShown) {
                handlerShowPadLock.postDelayed(runPadLock, TIME_ANIMATION);
            }
        }
    };
    private Display display;
    private float lastX, lastY;
    private float firstX, firstY;
    private UserBehaviour userBehaviour = UserBehaviour.NONE;

    public RecordView(Context context) {
        super(context);
        this.context = context;
        init(context);
    }

    public RecordView(Context context, @Nullable AttributeSet attrs) {
        super(context, attrs);
        this.context = context;
        init(context);
    }

    public RecordView(Context context, @Nullable AttributeSet attrs, int defStyleAttr) {
        super(context, attrs, defStyleAttr);
        this.context = context;
        init(context);
    }

    public static void collapse(final View v, int duration, int targetHeight) {
        int prevHeight = v.getHeight();
        ValueAnimator valueAnimator = ValueAnimator.ofInt(prevHeight, targetHeight);
        valueAnimator.setInterpolator(new DecelerateInterpolator());
        valueAnimator.addUpdateListener(new ValueAnimator.AnimatorUpdateListener() {
            @Override
            public void onAnimationUpdate(ValueAnimator animation) {
                v.getLayoutParams().height = (int) animation.getAnimatedValue();
                v.requestLayout();
            }
        });
        valueAnimator.setInterpolator(new DecelerateInterpolator());
        valueAnimator.setDuration(duration);
        valueAnimator.start();
    }

    private void init(Context context) {
        View view = View.inflate(context, R.layout.record_view_layout, null);
        addView(view);

        ViewGroup viewGroup = (ViewGroup) view.getParent();
        viewGroup.setClipChildren(false);

        display = ((Activity) context).getWindowManager().getDefaultDisplay();
        outMetrics = new DisplayMetrics();
        display.getMetrics(outMetrics);
        startTime = 0;
        isSwiped = false;
        slideToCancel = view.findViewById(R.id.slide_to_cancel);
        slideToCancel.setText(context.getString(R.string.slide_to_cancel).toUpperCase(Locale.getDefault()));
        slideToCancelLayout = view.findViewById(R.id.shimmer_layout);
        slideToCancelLayout.setVisibility(GONE);

        smallBlinkingMic = view.findViewById(R.id.glowing_mic);
        smallBlinkingMic.setVisibility(GONE);
        counterTime = view.findViewById(R.id.chrono_voice_clip);
        counterTime.setVisibility(GONE);
        basketImg = view.findViewById(R.id.basket_img);

        cancelRecordLayout = view.findViewById(R.id.rl_cancel_record);
        cancelRecordLayout.setVisibility(GONE);
        cancelRecordLayout.setOnClickListener(new View.OnClickListener() {
            @Override
            public void onClick(View view) {
                LogUtil.logDebug("cancelRecordLayout:onClick -> hideViews");
                hideViews();
            }
        });

        textCancelRecord = view.findViewById(R.id.text_cancel_record);
        textCancelRecord.setText(context.getString(R.string.button_cancel).toUpperCase(Locale.getDefault()));

        animJump = AnimationUtils.loadAnimation(getContext(), R.anim.jump);
        animJumpFast = AnimationUtils.loadAnimation(getContext(), R.anim.jump_fast);
        layoutLock = view.findViewById(R.id.layout_lock);
        layoutLock.setVisibility(GONE);
        imageLock = view.findViewById(R.id.image_lock);
        imageLock.setVisibility(GONE);
        imageArrow = view.findViewById(R.id.image_arrow);
        imageArrow.setVisibility(GONE);

        audioManager = (AudioManager) context.getSystemService(Context.AUDIO_SERVICE);
        animationHelper = new AnimationHelper(context, basketImg, smallBlinkingMic);
    }

    public boolean isRecordingNow() {
        return isRecordingNow;
    }

    public void setRecordingNow(boolean recordingNow) {
        isRecordingNow = recordingNow;
    }

    private void hideViews() {
        LogUtil.logDebug("hideViews");
        slideToCancelLayout.setVisibility(GONE);
        cancelRecordLayout.setVisibility(GONE);
        startStopCounterTime(false);
        playSound(Constants.TYPE_ERROR_RECORD);
        if (animationHelper == null) return;
        animationHelper.animateBasket(basketInitialX);
        animationHelper.setStartRecorded(false);
    }

    public void showLock(boolean needToShow) {
        if (needToShow) {
            count = 0;
            if (layoutLock.getVisibility() == View.GONE) {
                layoutLock.setVisibility(View.VISIBLE);
                imageArrow.setVisibility(VISIBLE);
                imageLock.setVisibility(VISIBLE);
                createAnimation(needToShow, Util.px2dp(175, outMetrics), 500);
            }
        } else {
            isPadlockShouldBeShown = false;
            count++;
            if (count == 1 && layoutLock.getVisibility() == View.VISIBLE) {
                layoutLock.setVisibility(View.GONE);
                isLockpadShown = false;
                createAnimation(needToShow, 10, 250);
            }
        }
    }

    private void createAnimation(final boolean toOpen, int value, int duration) {
        LogUtil.logDebug("createAnimation");

        int prevHeight = layoutLock.getHeight();
        ValueAnimator valueAnimator = ValueAnimator.ofInt(prevHeight, value);
        if (!toOpen) {
            valueAnimator.setInterpolator(new DecelerateInterpolator());
        }
        valueAnimator.addUpdateListener(new ValueAnimator.AnimatorUpdateListener() {
            @Override
            public void onAnimationUpdate(ValueAnimator animation) {
                layoutLock.getLayoutParams().height = (int) animation.getAnimatedValue();
                layoutLock.requestLayout();
            }
        });

        valueAnimator.addListener(new AnimatorListenerAdapter() {
            @Override
            public void onAnimationEnd(Animator animation) {
                if (imageArrow == null || imageLock == null) return;

                if (toOpen) {
                    //It is expanded
                    isLockpadShown = true;
                    imageArrow.startAnimation(animJumpFast);
                    imageLock.startAnimation(animJump);
                } else {
                    //It is compressed
                    clearAnimations(imageArrow);
                    clearAnimations(imageLock);
                    layoutLock.setVisibility(View.GONE);
                }
            }
        });
        valueAnimator.setInterpolator(new DecelerateInterpolator());
        valueAnimator.setDuration(duration);
        valueAnimator.start();
    }

    private boolean isLessThanOneSecond(long time) {
        return time <= SECONDS_ALLOWED;
    }

    private void recordListenerOptions(int option, long recordTime) {
        if (recordListener == null) return;
        switch (option) {
            case START_RECORD: {
                recordListener.onStart();
                break;
            }
            case LESS_SECOND_RECORD: {
                removeHandlerRecord();
                recordListener.onLessThanSecond();
                break;
            }
            case LOCK_RECORD: {
                recordListener.onLock();
                break;
            }
            case CANCEL_RECORD: {
                removeHandlerRecord();
                recordListener.onCancel();
                break;
            }
            case FINISH_SOUND: {
                recordListener.finishedSound();
                break;
            }
            case FINISH_RECORD: {
                removeHandlerRecord();
                recordListener.onFinish(recordTime);
                break;
            }
            default:
                break;
        }
    }

    private AssetFileDescriptor updateSound(int type) {
        int soundChoosed = 0;
        switch (type) {
            case Constants.TYPE_START_RECORD: {
                soundChoosed = SOUND_START;
                break;
            }
            case Constants.TYPE_END_RECORD: {
                soundChoosed = SOUND_END;
                break;
            }
            case Constants.TYPE_ERROR_RECORD: {
                soundChoosed = SOUND_ERROR;
                break;
            }
            default: {
                return null;
            }
        }
        return context.getResources().openRawResourceFd(soundChoosed);

    }

    private void typeStart(int type) {
        if (type == Constants.TYPE_START_RECORD) {
            recordListenerOptions(FINISH_SOUND, 0);
        }
    }

    public void startRecordingTime() {
        LogUtil.logDebug("StartRecordingTime");
        slideToCancelLayout.setVisibility(VISIBLE);
        cancelRecordLayout.setVisibility(GONE);
        isSwiped = false;

        startStopCounterTime(true);

        handlerStartRecord.postDelayed(runStartRecord, 100); //500 milliseconds delay to record
        isPadlockShouldBeShown = true;
    }

    public void playSound(int type) {
<<<<<<< HEAD
        LogUtil.logDebug("playSound ");
=======
        log("playSound");
        if (player == null) player = new MediaPlayer();
>>>>>>> 5a867b53

        if (player == null || audioManager.getRingerMode() == AudioManager.RINGER_MODE_SILENT || audioManager.getStreamVolume(AudioManager.STREAM_MUSIC) == 0 || updateSound(type) == null) {
            typeStart(type);
            return;
        }

        try {
            int maxVolume = audioManager.getStreamMaxVolume(AudioManager.STREAM_MUSIC);
            int volumeLevel = audioManager.getStreamVolume(AudioManager.STREAM_MUSIC);
            AssetFileDescriptor afd = updateSound(type);
            player.reset();
            player.setDataSource(afd.getFileDescriptor(), afd.getStartOffset(), afd.getLength());
            afd.close();
            player.setAudioStreamType(AudioManager.STREAM_MUSIC);
            float volume = (float) (1 - Math.log(maxVolume - volumeLevel / Math.log(maxVolume)));
            player.setVolume(volume, volume);
            player.setLooping(false);
            player.prepare();

        }
        catch (IOException e) {
            e.printStackTrace();
            typeStart(type);
            return;
        }

        player.start();

        if (type == Constants.TYPE_START_RECORD) {
            player.setOnCompletionListener(new MediaPlayer.OnCompletionListener() {
                @Override
                public void onCompletion(MediaPlayer mp) {
                    recordListenerOptions(FINISH_SOUND, 0);
                    mp.reset();
                }
            });
        }
        else {
            player.setOnCompletionListener(null);
        }

    }

    private void displaySlideToCancel() {
        RelativeLayout.LayoutParams paramsSlide = (RelativeLayout.LayoutParams) slideToCancelLayout.getLayoutParams();
        paramsSlide.addRule(RelativeLayout.RIGHT_OF, R.id.chrono_voice_clip);
        paramsSlide.addRule(RelativeLayout.ALIGN_PARENT_BOTTOM);
        paramsSlide.setMargins(Util.px2dp(20, outMetrics), 0, 0, 0);
        slideToCancelLayout.setLayoutParams(paramsSlide);
        slideToCancelLayout.setShimmerColor(Color.WHITE);
        slideToCancelLayout.setShimmerAnimationDuration(TIME_ANIMATION);
        slideToCancelLayout.setAnimationReversed(true);
        slideToCancelLayout.startShimmerAnimation();
    }

    protected void onActionDown(RelativeLayout recordBtnLayout, MotionEvent motionEvent) {
        LogUtil.logDebug("onActionDown()");

        animationHelper.setStartRecorded(true);
        animationHelper.resetBasketAnimation();
        animationHelper.resetSmallMic();
        startStopCounterTime(false);

        initialX = recordBtnLayout.getX();
        firstX = motionEvent.getRawX();
        firstY = motionEvent.getRawY();
        lastX = motionEvent.getRawX();
        lastY = motionEvent.getRawY();
        startTime = 0;
        isSwiped = false;

        userBehaviour = UserBehaviour.NONE;
        basketInitialX = basketImg.getX() - 90;

        recordListenerOptions(START_RECORD, 0);
    }

    private void slideToCancelTranslation(float translationX) {
        if (slideToCancelLayout == null) return;

        slideToCancelLayout.setTranslationX(translationX);
        slideToCancelLayout.setTranslationY(0);
        if (translationX == 0) {
            slideToCancelLayout.stopShimmerAnimation();
            slideToCancelLayout.setVisibility(GONE);
        }
    }

    public void recordButtonTranslation(RelativeLayout recordBtnLayout, float translationX, float translationY) {
        if (recordBtnLayout == null) return;
        recordBtnLayout.setTranslationX(translationX);
        recordBtnLayout.setTranslationY(translationY);

    }

    protected void onActionMove(RelativeLayout recordBtnLayout, MotionEvent motionEvent) {
        LogUtil.logDebug("onActionMove()");
        if (isSwiped) return;

        UserBehaviour direction;
        float motionX = Math.abs(firstX - motionEvent.getRawX());
        float motionY = Math.abs(firstY - motionEvent.getRawY());

        if (motionX > motionY && lastX < firstX) {
            direction = UserBehaviour.CANCELING;
        } else if (motionY > motionX && lastY < firstY) {
            direction = UserBehaviour.LOCKING;
        } else {
            direction = UserBehaviour.NONE;
        }

        if (isRecordingNow && direction == UserBehaviour.CANCELING && (userBehaviour != UserBehaviour.CANCELING || ((motionEvent.getRawY() + (recordBtnLayout.getWidth() / 2)) > firstY)) && slideToCancelLayout.getVisibility() == VISIBLE && counterTime.getVisibility() == VISIBLE && recordListener != null) {
            if (slideToCancelLayout.getX() < counterTime.getLeft()) {
                LogUtil.logDebug("CANCELING ");
                isSwiped = true;
                userBehaviour = UserBehaviour.CANCELING;
                animationHelper.moveRecordButtonAndSlideToCancelBack(recordBtnLayout, initialX);
                slideToCancelTranslation(0);
                hideViews();
                return;
            }

            if (previewX == 0) {
                previewX = recordBtnLayout.getX();
            } else if (recordBtnLayout.getX() <= (previewX - 150)) {
                showLock(false);
            }

            float valueToTranslation = -(firstX - motionEvent.getRawX());
            slideToCancelTranslation(valueToTranslation);
            recordButtonTranslation(recordBtnLayout, valueToTranslation, 0);


        } else if (isRecordingNow && direction == UserBehaviour.LOCKING && (userBehaviour != UserBehaviour.LOCKING || ((motionEvent.getRawX() + (recordBtnLayout.getWidth() / 2)) > firstX)) && layoutLock.getVisibility() == VISIBLE && isLockpadShown && recordListener != null) {
            if (((firstY - motionEvent.getRawY()) >= (layoutLock.getHeight() - (recordBtnLayout.getHeight() / 2)))) {
                LogUtil.logDebug("LOCKING");
                userBehaviour = UserBehaviour.LOCKING;
                recordListenerOptions(LOCK_RECORD, 0);
                recordButtonTranslation(recordBtnLayout, 0, 0);
                slideToCancelTranslation(0);
                cancelRecordLayout.setVisibility(VISIBLE);
                return;

            }
            float valueToTranslation = -(firstY - motionEvent.getRawY());
            recordButtonTranslation(recordBtnLayout, 0, valueToTranslation);
        }

        lastX = motionEvent.getRawX();
        lastY = motionEvent.getRawY();
    }

    private void resetAnimationHelper() {
        if (animationHelper == null) return;
        animationHelper.clearAlphaAnimation(false);
        animationHelper.setStartRecorded(false);
    }

    protected void onActionCancel(RelativeLayout recordBtnLayout) {
        LogUtil.logDebug("onActionCancel()");
        userBehaviour = UserBehaviour.NONE;
        removeHandlerPadLock();
        isPadlockShouldBeShown = false;
        firstX = 0;
        firstY = 0;
        lastX = 0;
        lastY = 0;
        recordButtonTranslation(recordBtnLayout, 0, 0);
        slideToCancelTranslation(0);
        startStopCounterTime(false);
        resetAnimationHelper();
        showLock(false);
        recordListenerOptions(CANCEL_RECORD, 0);
    }

    protected void onActionUp(RelativeLayout recordBtnLayout) {
        LogUtil.logDebug("onActionUp()");
        userBehaviour = UserBehaviour.NONE;
        if (startTime == 0) {
            finalTime = 0;
        } else {
            finalTime = System.currentTimeMillis() - startTime;
        }
        removeHandlerPadLock();
        isPadlockShouldBeShown = false;
        firstX = 0;
        firstY = 0;
        lastX = 0;
        lastY = 0;

        recordButtonTranslation(recordBtnLayout, 0, 0);
        slideToCancelTranslation(0);
        startStopCounterTime(false);

        if (isLessThanOneSecond(finalTime / 1000) && !isSwiped) {
            LogUtil.logDebug("Less than a second");
            startTime = 0;
            recordListenerOptions(LESS_SECOND_RECORD, 0);
            resetAnimationHelper();
            return;
        }

        LogUtil.logDebug("More than a second");
        showLock(false);
        if (!isSwiped) {
            recordListenerOptions(FINISH_RECORD, finalTime);
            if (animationHelper == null) return;
            animationHelper.clearAlphaAnimation(true);
            animationHelper.setStartRecorded(false);
        }
    }

    private void startStopCounterTime(boolean start) {
        if (counterTime == null) return;

        if (!start) {
            displaySlideToCancel();
            counterTime.stop();
            counterTime.setVisibility(GONE);
            startTime = 0;
            return;
        }

        if (counterTime.getVisibility() != GONE) {
            return;
        }
        startTime = System.currentTimeMillis();
        counterTime.setVisibility(VISIBLE);
        smallBlinkingMic.setVisibility(VISIBLE);
        animationHelper.animateSmallMicAlpha();
        counterTime.setBase(SystemClock.elapsedRealtime());
        counterTime.start();
    }

    public void setOnRecordListener(OnRecordListener recordListener) {
        this.recordListener = recordListener;
    }

    public void setOnBasketAnimationEndListener(OnBasketAnimationEnd onBasketAnimationEndListener) {
        animationHelper.setOnBasketAnimationEndListener(onBasketAnimationEndListener);
    }

    private void removeHandlerPadLock() {
        handlerShowPadLock.removeCallbacksAndMessages(null);
        handlerShowPadLock.removeCallbacks(runPadLock);
    }

    private void removeHandlerRecord() {
        handlerStartRecord.removeCallbacksAndMessages(null);
        handlerStartRecord.removeCallbacks(runStartRecord);
    }

    private void clearAnimations(ImageView image1) {
        if (image1 == null) return;
        image1.clearAnimation();
        image1.setVisibility(GONE);
    }

    public enum UserBehaviour {
        CANCELING,
        LOCKING,
        NONE
    }
}<|MERGE_RESOLUTION|>--- conflicted
+++ resolved
@@ -337,12 +337,8 @@
     }
 
     public void playSound(int type) {
-<<<<<<< HEAD
-        LogUtil.logDebug("playSound ");
-=======
-        log("playSound");
+        LogUtil.logDebug("playSound");
         if (player == null) player = new MediaPlayer();
->>>>>>> 5a867b53
 
         if (player == null || audioManager.getRingerMode() == AudioManager.RINGER_MODE_SILENT || audioManager.getStreamVolume(AudioManager.STREAM_MUSIC) == 0 || updateSound(type) == null) {
             typeStart(type);
