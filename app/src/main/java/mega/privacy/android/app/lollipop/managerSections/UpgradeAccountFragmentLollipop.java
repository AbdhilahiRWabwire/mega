package mega.privacy.android.app.lollipop.managerSections;

import android.app.Activity;
import android.content.Context;
import android.os.Build;
import android.os.Bundle;
import android.os.Handler;
import android.support.v4.app.Fragment;
import android.support.v4.content.ContextCompat;
import android.text.Html;
import android.text.Spanned;
import android.util.DisplayMetrics;
import android.view.Display;
import android.view.LayoutInflater;
import android.view.View;
import android.view.View.OnClickListener;
import android.view.ViewGroup;
import android.widget.ImageView;
import android.widget.LinearLayout;
import android.widget.RadioButton;
import android.widget.RadioGroup;
import android.widget.RelativeLayout;
import android.widget.ScrollView;
import android.widget.TableLayout;
import android.widget.TableRow;
import android.widget.TextView;

import java.text.DecimalFormat;
import java.util.ArrayList;
import java.util.Locale;
import java.util.concurrent.TimeoutException;

import mega.privacy.android.app.MegaApplication;
import mega.privacy.android.app.Product;
import mega.privacy.android.app.R;
import mega.privacy.android.app.components.ListenScrollChangesHelper;
import mega.privacy.android.app.lollipop.ManagerActivityLollipop;
import mega.privacy.android.app.lollipop.MyAccountInfo;
import mega.privacy.android.app.utils.Constants;
import mega.privacy.android.app.utils.DBUtil;
import mega.privacy.android.app.utils.Util;
import nz.mega.sdk.MegaApiAndroid;

public class UpgradeAccountFragmentLollipop extends Fragment implements OnClickListener{

	static int HEIGHT_ACCOUNT_LAYOUT=109;

	static int HEIGHT_PAYMENT_METHODS_LAYOUT=80;

	private MegaApiAndroid megaApi;
	public MyAccountInfo myAccountInfo;

	DisplayMetrics outMetrics;

	private ScrollView scrollView;
	private RelativeLayout semitransparentLayer;
	private TextView textMyAccount;

	int parameterType=-1;
	int paymentMethod = -1;

	private RelativeLayout proLiteLayout;
	private RelativeLayout pro1Layout;
	private RelativeLayout pro2Layout;
	private RelativeLayout pro3Layout;

	TextView upgradeComment;

	private RelativeLayout proLiteTransparentLayout;
	private RelativeLayout pro1TransparentLayout;
	private RelativeLayout pro3TransparentLayout;
	private RelativeLayout pro2TransparentLayout;

	private TextView monthSectionLite;
	private TextView storageSectionLite;
	private TextView bandwidthSectionLite;
	private TextView monthSectionPro1;
	private TextView storageSectionPro1;
	private TextView bandwidthSectionPro1;
	private TextView monthSectionPro2;
	private TextView storageSectionPro2;
	private TextView bandwidthSectionPro2;
	private TextView monthSectionPro3;
	private TextView storageSectionPro3;
	private TextView bandwidthSectionPro3;

	//Payment layout
	View selectPaymentMethodLayoutLite;
	View selectPaymentMethodLayoutPro1;
	View selectPaymentMethodLayoutPro2;
	View selectPaymentMethodLayoutPro3;
	private TextView selectPaymentMethod;
	private TextView paymentTitle;

	RelativeLayout googlePlayLayout;
	RelativeLayout creditCardLayout;
	RelativeLayout fortumoLayout;
	RelativeLayout centiliLayout;

	RelativeLayout googlePlayLayer;
	RelativeLayout creditCardLayer;
	RelativeLayout fortumoLayer;
	RelativeLayout centiliLayer;

	LinearLayout optionsBilling;
	RadioGroup billingPeriod;
	RadioButton billedMonthly;
	RadioButton billedYearly;
	LinearLayout layoutButtons;
	TextView buttonCancel;
    TextView buttonContinue;

	TextView fortumoText;
	TextView centiliText;
	TextView creditCardText;
	TextView googleWalletText;

	Context context;


	@Override
	public void onDestroy(){
		super.onDestroy();
	}
	
	@Override
	public void onCreate (Bundle savedInstanceState){
		if (megaApi == null){
			megaApi = ((MegaApplication) ((Activity)context).getApplication()).getMegaApi();
		}

		super.onCreate(savedInstanceState);
		log("onCreate");
	}

	@Override
	public View onCreateView(LayoutInflater inflater, ViewGroup container, Bundle savedInstanceState) {
		log("onCreateView");

		if (megaApi == null){
			megaApi = ((MegaApplication) ((Activity)context).getApplication()).getMegaApi();
		}

		Display display = ((Activity) context).getWindowManager().getDefaultDisplay();
		outMetrics = new DisplayMetrics();
		display.getMetrics(outMetrics);
		float density = ((Activity) context).getResources().getDisplayMetrics().density;

		float scaleW = Util.getScaleW(outMetrics, density);
		float scaleH = Util.getScaleH(outMetrics, density);

		View v = inflater.inflate(R.layout.fragment_upgrade_account, container, false);
		scrollView = (ScrollView) v.findViewById(R.id.scroll_view_upgrade);
<<<<<<< HEAD
		new ListenScrollChangesHelper().addViewToListen(scrollView, new ListenScrollChangesHelper.OnScrollChangeListenerCompat() {
			@Override
			public void onScrollChange(View v, int scrollX, int scrollY, int oldScrollX, int oldScrollY) {
				if (scrollView.canScrollVertically(-1)){
					((ManagerActivityLollipop) context).changeActionBarElevation(true);
				}
				else {
					((ManagerActivityLollipop) context).changeActionBarElevation(false);
				}
			}
		});
		linearLayoutMain = (LinearLayout) v.findViewById(R.id.linear_layout_upgrade);

		//Replace elevation
		if (Build.VERSION.SDK_INT < Build.VERSION_CODES.LOLLIPOP) {
			scrollView.setBackgroundColor(ContextCompat.getColor(context, R.color.grid_item_separator));
			linearLayoutMain.setBackgroundColor(ContextCompat.getColor(context, R.color.grid_item_separator));
		}
=======
		textMyAccount = (TextView) v.findViewById(R.id.text_of_my_account);
		semitransparentLayer = (RelativeLayout) v.findViewById(R.id.semitransparent_layer);
		semitransparentLayer.setOnClickListener(this);
		setAccountDetails();
>>>>>>> f34d83af

		//PRO LITE ACCOUNT
		proLiteLayout = (RelativeLayout) v.findViewById(R.id.upgrade_prolite_layout);
		proLiteLayout.setOnClickListener(this);
		monthSectionLite = (TextView) v.findViewById(R.id.month_lite);
		storageSectionLite = (TextView) v.findViewById(R.id.storage_lite);
		bandwidthSectionLite = (TextView) v.findViewById(R.id.bandwidth_lite);
		selectPaymentMethodLayoutLite = v.findViewById(R.id.available_payment_methods_prolite);
		proLiteTransparentLayout = (RelativeLayout) v.findViewById(R.id.upgrade_prolite_layout_transparent);
		proLiteTransparentLayout.setVisibility(View.GONE);
		//END -- PRO LITE ACCOUNT

		//PRO I ACCOUNT
		pro1Layout = (RelativeLayout) v.findViewById(R.id.upgrade_pro_i_layout);
		pro1Layout.setOnClickListener(this);
		monthSectionPro1 = (TextView) v.findViewById(R.id.month_pro_i);
		storageSectionPro1 = (TextView) v.findViewById(R.id.storage_pro_i);
		bandwidthSectionPro1 = (TextView) v.findViewById(R.id.bandwidth_pro_i);
		selectPaymentMethodLayoutPro1 = v.findViewById(R.id.available_payment_methods_pro_i);
		pro1TransparentLayout = (RelativeLayout) v.findViewById(R.id.upgrade_pro_i_layout_transparent);
		pro1TransparentLayout.setVisibility(View.GONE);
		//END -- PRO I ACCOUNT

		//PRO II ACCOUNT
		pro2Layout = (RelativeLayout) v.findViewById(R.id.upgrade_pro_ii_layout);
		pro2Layout.setOnClickListener(this);
		monthSectionPro2 = (TextView) v.findViewById(R.id.month_pro_ii);
		storageSectionPro2 = (TextView) v.findViewById(R.id.storage_pro_ii);
		bandwidthSectionPro2 = (TextView) v.findViewById(R.id.bandwidth_pro_ii);
		selectPaymentMethodLayoutPro2 = v.findViewById(R.id.available_payment_methods_pro_ii);
		pro2TransparentLayout = (RelativeLayout) v.findViewById(R.id.upgrade_pro_ii_layout_transparent);
		pro2TransparentLayout.setVisibility(View.GONE);
		//END -- PRO II ACCOUNT

		//PRO III ACCOUNT
		pro3Layout = (RelativeLayout) v.findViewById(R.id.upgrade_pro_iii_layout);
		pro3Layout.setOnClickListener(this);
		monthSectionPro3 = (TextView) v.findViewById(R.id.month_pro_iii);
		storageSectionPro3 = (TextView) v.findViewById(R.id.storage_pro_iii);
		bandwidthSectionPro3 = (TextView) v.findViewById(R.id.bandwidth_pro_iii);
		selectPaymentMethodLayoutPro3 = v.findViewById(R.id.available_payment_methods_pro_iii);
		pro3TransparentLayout = (RelativeLayout) v.findViewById(R.id.upgrade_pro_iii_layout_transparent);
		pro3TransparentLayout.setVisibility(View.GONE);
		//END -- PRO III ACCOUNT

		upgradeComment = (TextView) v.findViewById(R.id.upgrade_account_comment);
		String text = getString(R.string.upgrade_account_comment);
		try{
			text = text.replace("[A]", "<font color=\'#ff333a\'>");
			text = text.replace("[/A]", "</font>");
		}
		catch (Exception e){}
		Spanned result = null;
		if (android.os.Build.VERSION.SDK_INT >= android.os.Build.VERSION_CODES.N) {
			result = Html.fromHtml(text,Html.FROM_HTML_MODE_LEGACY);
		}else {
			result = Html.fromHtml(text);
		}
		upgradeComment.setText(result);

		setPricing();
		log("setPricing ENDS");
		showAvailableAccount();

		refreshAccountInfo();

		int displayedAccountType = ((ManagerActivityLollipop)context).getDisplayedAccountType();
		log("displayedAccountType: "+displayedAccountType);
		if(displayedAccountType!=-1){
			switch(displayedAccountType){
				case Constants.PRO_LITE:{
					onUpgradeClick(Constants.PRO_LITE);
					break;
				}
				case Constants.PRO_I:{
					onUpgradeClick(Constants.PRO_I);
					break;
				}
				case Constants.PRO_II:{
					onUpgradeClick(Constants.PRO_II);
					break;
				}
				case Constants.PRO_III:{
					onUpgradeClick(Constants.PRO_III);
					break;
				}
			}
		}

		((MegaApplication) ((Activity)context).getApplication()).sendSignalPresenceActivity();
		log("END onCreateView");
		return v;
	}

	public void refreshAccountInfo(){
		log("refreshAccountInfo");

		log("Check the last call to callToPricing");
		if(DBUtil.callToPricing(context)){
			log("megaApi.getPricing SEND");
			((MegaApplication) ((Activity)context).getApplication()).askForPricing();
		}

		log("Check the last call to callToPaymentMethods");
		if(DBUtil.callToPaymentMethods(context)){
			log("megaApi.getPaymentMethods SEND");
			((MegaApplication) ((Activity)context).getApplication()).askForPaymentMethods();
		}
	}

	public void setPricing() {
		log("setPricing");

		DecimalFormat df = new DecimalFormat("#.##");

		if (myAccountInfo == null) {
			myAccountInfo = ((MegaApplication) ((Activity) context).getApplication()).getMyAccountInfo();
		}

		if (myAccountInfo != null) {
			ArrayList<Product> productAccounts = myAccountInfo.getProductAccounts();

			if (productAccounts == null) {
				log("productAccounts == null");
				((MegaApplication) ((Activity) context).getApplication()).askForPricing();
				return;
			}

			for (int i = 0; i < productAccounts.size(); i++) {
				Product account = productAccounts.get(i);
				if (account.getLevel() == Constants.PRO_I && account.getMonths() == 1) {
					log("PRO1: " + account.getStorage());

					double price = account.getAmount() / 100.00;
					String priceString = df.format(price);
					String[] s = priceString.split("\\.");

					String textMonth = "";
					if (s.length == 1) {
						String[] s1 = priceString.split(",");
						if (s1.length == 1) {
							textMonth = s1[0];
						} else if (s1.length == 2) {
							textMonth = s1[0]+","+s1[1]+" €";
						}
					}else if (s.length == 2) {
						textMonth = s[0]+","+s[1]+" €";
					}

					String textToShowA = getString(R.string.type_month, textMonth);
					try{
						textToShowA = textToShowA.replace("[A]", "<font color=\'#ff333a\'>");
						textToShowA = textToShowA.replace("[/A]", "</font>");
						textToShowA = textToShowA.replace("[B]", "<font color=\'#ff333a\'>");
						textToShowA = textToShowA.replace("[/B]", "</font>");
					}catch (Exception e){}
					Spanned resultA = null;
					if (android.os.Build.VERSION.SDK_INT >= android.os.Build.VERSION_CODES.N) {
						resultA = Html.fromHtml(textToShowA,Html.FROM_HTML_MODE_LEGACY);
					}else {
						resultA = Html.fromHtml(textToShowA);
					}
					monthSectionPro1.setText(resultA);

					String textToShowB = "[A] "+(account.getStorage() / 1024)+" TB [/A] "+getString(R.string.tab_my_account_storage);
					try{
						textToShowB = textToShowB.replace("[A]", "<font color=\'#000000\'>");
						textToShowB = textToShowB.replace("[/A]", "</font>");
					}
					catch (Exception e){}
					Spanned resultB = null;
					if (android.os.Build.VERSION.SDK_INT >= android.os.Build.VERSION_CODES.N) {
						resultB = Html.fromHtml(textToShowB,Html.FROM_HTML_MODE_LEGACY);
					}else {
						resultB = Html.fromHtml(textToShowB);
					}
					storageSectionPro1.setText(resultB);


					String textToShowC = "[A] "+(account.getTransfer() / 1024)+" TB [/A] "+getString(R.string.transfer_quota);
					try{
						textToShowC = textToShowC.replace("[A]", "<font color=\'#000000\'>");
						textToShowC = textToShowC.replace("[/A]", "</font>");
					}catch (Exception e){}
					Spanned resultC = null;
					if (android.os.Build.VERSION.SDK_INT >= android.os.Build.VERSION_CODES.N) {
						resultC = Html.fromHtml(textToShowC,Html.FROM_HTML_MODE_LEGACY);
					}else {
						resultC = Html.fromHtml(textToShowC);
					}
					bandwidthSectionPro1.setText(resultC);

				} else if (account.getLevel() == Constants.PRO_II && account.getMonths() == 1) {
					log("PRO2: " + account.getStorage());

					double price = account.getAmount() / 100.00;
					String priceString = df.format(price);
					String[] s = priceString.split("\\.");

					String textMonth = "";
					if (s.length == 1) {
						String[] s1 = priceString.split(",");
						if (s1.length == 1) {
							textMonth = s1[0];
						} else if (s1.length == 2) {
							textMonth = s1[0]+","+s1[1]+" €";
						}
					}else if (s.length == 2) {
						textMonth = s[0]+","+s[1]+" €";
					}

					String textToShowA = getString(R.string.type_month, textMonth);
					try{
						textToShowA = textToShowA.replace("[A]", "<font color=\'#ff333a\'>");
						textToShowA = textToShowA.replace("[/A]", "</font>");
						textToShowA = textToShowA.replace("[B]", "<font color=\'#ff333a\'>");
						textToShowA = textToShowA.replace("[/B]", "</font>");
					}catch (Exception e){}
					Spanned resultA = null;
					if (android.os.Build.VERSION.SDK_INT >= android.os.Build.VERSION_CODES.N) {
						resultA = Html.fromHtml(textToShowA,Html.FROM_HTML_MODE_LEGACY);
					}else {
						resultA = Html.fromHtml(textToShowA);
					}
					monthSectionPro2.setText(resultA);

					String textToShowB = "[A] "+(sizeTranslation(account.getStorage(), 0))+" TB [/A] "+getString(R.string.tab_my_account_storage);
					try{
						textToShowB = textToShowB.replace("[A]", "<font color=\'#000000\'>");
						textToShowB = textToShowB.replace("[/A]", "</font>");
					}
					catch (Exception e){}
					Spanned resultB = null;
					if (android.os.Build.VERSION.SDK_INT >= android.os.Build.VERSION_CODES.N) {
						resultB = Html.fromHtml(textToShowB,Html.FROM_HTML_MODE_LEGACY);
					}else {
						resultB = Html.fromHtml(textToShowB);
					}
					storageSectionPro2.setText(resultB);


					String textToShowC = "[A] "+(account.getTransfer() / 1024)+" TB [/A] "+getString(R.string.transfer_quota);
					try{
						textToShowC = textToShowC.replace("[A]", "<font color=\'#000000\'>");
						textToShowC = textToShowC.replace("[/A]", "</font>");
					}catch (Exception e){}
					Spanned resultC = null;
					if (android.os.Build.VERSION.SDK_INT >= android.os.Build.VERSION_CODES.N) {
						resultC = Html.fromHtml(textToShowC,Html.FROM_HTML_MODE_LEGACY);
					}else {
						resultC = Html.fromHtml(textToShowC);
					}
					bandwidthSectionPro2.setText(resultC);

				} else if (account.getLevel() == Constants.PRO_III && account.getMonths() == 1) {
					log("PRO3: " + account.getStorage());

					double price = account.getAmount() / 100.00;
					String priceString = df.format(price);
					String[] s = priceString.split("\\.");

					String textMonth = "";
					if (s.length == 1) {
						String[] s1 = priceString.split(",");
						if (s1.length == 1) {
							textMonth = s1[0];
						} else if (s1.length == 2) {
							textMonth = s1[0]+","+s1[1]+" €";
						}
					}else if (s.length == 2) {
						textMonth = s[0]+","+s[1]+" €";
					}

					String textToShowA = getString(R.string.type_month, textMonth);
					try{
						textToShowA = textToShowA.replace("[A]", "<font color=\'#ff333a\'>");
						textToShowA = textToShowA.replace("[/A]", "</font>");
						textToShowA = textToShowA.replace("[B]", "<font color=\'#ff333a\'>");
						textToShowA = textToShowA.replace("[/B]", "</font>");
					}catch (Exception e){}
					Spanned resultA = null;
					if (android.os.Build.VERSION.SDK_INT >= android.os.Build.VERSION_CODES.N) {
						resultA = Html.fromHtml(textToShowA,Html.FROM_HTML_MODE_LEGACY);
					}else {
						resultA = Html.fromHtml(textToShowA);
					}
					monthSectionPro3.setText(resultA);

					String textToShowB = "[A] "+(sizeTranslation(account.getStorage(), 0))+" TB [/A] "+getString(R.string.tab_my_account_storage);
					try{
						textToShowB = textToShowB.replace("[A]", "<font color=\'#000000\'>");
						textToShowB = textToShowB.replace("[/A]", "</font>");
					}
					catch (Exception e){}
					Spanned resultB = null;
					if (android.os.Build.VERSION.SDK_INT >= android.os.Build.VERSION_CODES.N) {
						resultB = Html.fromHtml(textToShowB,Html.FROM_HTML_MODE_LEGACY);
					}else {
						resultB = Html.fromHtml(textToShowB);
					}
					storageSectionPro3.setText(resultB);


					String textToShowC = "[A] "+(account.getTransfer() / 1024)+" TB [/A] "+getString(R.string.transfer_quota);
					try{
						textToShowC = textToShowC.replace("[A]", "<font color=\'#000000\'>");
						textToShowC = textToShowC.replace("[/A]", "</font>");
					}catch (Exception e){}
					Spanned resultC = null;
					if (android.os.Build.VERSION.SDK_INT >= android.os.Build.VERSION_CODES.N) {
						resultC = Html.fromHtml(textToShowC,Html.FROM_HTML_MODE_LEGACY);
					}else {
						resultC = Html.fromHtml(textToShowC);
					}
					bandwidthSectionPro3.setText(resultC);

				} else if (account.getLevel() == Constants.PRO_LITE && account.getMonths() == 1) {
					log("Lite: " + account.getStorage());

					double price = account.getAmount() / 100.00;
					String priceString = df.format(price);
					String[] s = priceString.split("\\.");
					String textMonth = "";
					if (s.length == 1) {
						String[] s1 = priceString.split(",");
						if (s1.length == 1) {
							textMonth = s1[0];
						} else if (s1.length == 2) {
							textMonth = s1[0]+","+s1[1]+" €";
						}
					}else if (s.length == 2) {
						textMonth = s[0]+","+s[1]+" €";
					}

					String textToShowA = getString(R.string.type_month, textMonth);
					try{
						textToShowA = textToShowA.replace("[A]", "<font color=\'#ffa500\'>");
						textToShowA = textToShowA.replace("[/A]", "</font>");
						textToShowA = textToShowA.replace("[B]", "<font color=\'#ff333a\'>");
						textToShowA = textToShowA.replace("[/B]", "</font>");
					}catch (Exception e){}
					Spanned resultA = null;
					if (android.os.Build.VERSION.SDK_INT >= android.os.Build.VERSION_CODES.N) {
						resultA = Html.fromHtml(textToShowA,Html.FROM_HTML_MODE_LEGACY);
					}else {
						resultA = Html.fromHtml(textToShowA);
					}
					monthSectionLite.setText(resultA);

					String textToShowB = "[A] "+account.getStorage()+" GB [/A] "+getString(R.string.tab_my_account_storage);
					try{
						textToShowB = textToShowB.replace("[A]", "<font color=\'#000000\'>");
						textToShowB = textToShowB.replace("[/A]", "</font>");
					}
					catch (Exception e){}
					Spanned resultB = null;
					if (android.os.Build.VERSION.SDK_INT >= android.os.Build.VERSION_CODES.N) {
						resultB = Html.fromHtml(textToShowB,Html.FROM_HTML_MODE_LEGACY);
					}else {
						resultB = Html.fromHtml(textToShowB);
					}
					storageSectionLite.setText(resultB);


					String textToShowC = "[A] "+(account.getTransfer() / 1024)+" TB [/A] "+getString(R.string.transfer_quota);
					try{
						textToShowC = textToShowC.replace("[A]", "<font color=\'#000000\'>");
						textToShowC = textToShowC.replace("[/A]", "</font>");
					}catch (Exception e){}
					Spanned resultC = null;
					if (android.os.Build.VERSION.SDK_INT >= android.os.Build.VERSION_CODES.N) {
						resultC = Html.fromHtml(textToShowC,Html.FROM_HTML_MODE_LEGACY);
					}else {
						resultC = Html.fromHtml(textToShowC);
					}
					bandwidthSectionLite.setText(resultC);

				}
			}

			int displayedAccountType = ((ManagerActivityLollipop) context).getDisplayedAccountType();
			log("displayedAccountType: " + displayedAccountType);
			if (displayedAccountType != -1) {
				switch (displayedAccountType) {
					case Constants.PRO_LITE: {
						onUpgradeClick(Constants.PRO_LITE);
						break;
					}
					case Constants.PRO_I: {
						onUpgradeClick(Constants.PRO_I);
						break;
					}
					case Constants.PRO_II: {
						onUpgradeClick(Constants.PRO_II);
						break;
					}
					case Constants.PRO_III: {
						onUpgradeClick(Constants.PRO_III);
						break;
					}
				}
			}
		} else {
			log("MyAccountInfo is Null");
		}
	}
	
	public void showAvailableAccount(){
		log("showAvailableAccount()");

		if(myAccountInfo==null){
			log("MyAccountInfo is NULL");
			myAccountInfo = ((MegaApplication) ((Activity)context).getApplication()).getMyAccountInfo();
		}

		log("showAvailableAccount: "+myAccountInfo.getAccountType());

		switch(myAccountInfo.getAccountType()){

			case Constants.PRO_I:{
				hideProI();
				break;
			}
			case Constants.PRO_II:{
				hideProII();
				break;
			}
			case Constants.PRO_III:{
				hideProIII();
				break;
			}
			case Constants.PRO_LITE:{
				hideProLite();
				break;
			}
		}
	}

	public void onUpgradeClick(int account){
		log("onUpgradeClick: "+account);
		LinearLayout selectPaymentMethodClicked;

		switch (account){
			case Constants.PRO_LITE:{
				log("onUpgradeClick:PRO_LITE ");

				selectPaymentMethodClicked = (LinearLayout) selectPaymentMethodLayoutLite;
				break;
			}
			case Constants.PRO_I:{
				selectPaymentMethodClicked = (LinearLayout) selectPaymentMethodLayoutPro1;
				break;
			}
			case Constants.PRO_II:{
				selectPaymentMethodClicked = (LinearLayout) selectPaymentMethodLayoutPro2;
				break;
			}
			case Constants.PRO_III:{
				selectPaymentMethodClicked = (LinearLayout) selectPaymentMethodLayoutPro3;
				break;
			}
			default:{
				selectPaymentMethodClicked = (LinearLayout) selectPaymentMethodLayoutLite;
				break;
			}
		}

		if (myAccountInfo.getPaymentBitSet() != null){
			log("onUpgradeClick:myAccountInfo.getPaymentBitSet() != null");

			selectPaymentMethod = (TextView) selectPaymentMethodClicked.findViewById(R.id.payment_text_payment_method);
			paymentTitle = (TextView) selectPaymentMethodClicked.findViewById(R.id.payment_text_payment_title);


//			RelativeLayout.LayoutParams titleParams = (RelativeLayout.LayoutParams) selectPaymentMethod.getLayoutParams();
//			titleParams.setMargins(0,Util.scaleHeightPx(18, outMetrics),0,Util.scaleHeightPx(14, outMetrics));
//			selectPaymentMethod.setLayoutParams(titleParams);

			switch (account){
				case Constants.PRO_LITE:{
					paymentTitle.setTextColor(ContextCompat.getColor(context, R.color.upgrade_orange));
					paymentTitle.setText(getString(R.string.prolite_account));
					break;
				}
				case Constants.PRO_I:{
					paymentTitle.setTextColor(ContextCompat.getColor(context, R.color.login_warning));
					paymentTitle.setText(getString(R.string.pro1_account));
					break;
				}
				case Constants.PRO_II:{
					paymentTitle.setTextColor(ContextCompat.getColor(context, R.color.login_warning));
					paymentTitle.setText(getString(R.string.pro2_account));
					break;
				}
				case Constants.PRO_III:{
					paymentTitle.setTextColor(ContextCompat.getColor(context, R.color.login_warning));
					paymentTitle.setText(getString(R.string.pro3_account));
					break;
				}
				default:{
					break;
				}
			}

			googlePlayLayout = (RelativeLayout) selectPaymentMethodClicked.findViewById(R.id.payment_method_google_wallet);
			googlePlayLayout.setOnClickListener(this);

			googlePlayLayer = (RelativeLayout) selectPaymentMethodClicked.findViewById(R.id.payment_method_google_wallet_layer);
			googlePlayLayer.setVisibility(View.GONE);

			googleWalletText = (TextView) selectPaymentMethodClicked.findViewById(R.id.payment_method_google_wallet_text);

            String textGoogleWallet = getString(R.string.payment_method_google_wallet);
            try{
                textGoogleWallet = textGoogleWallet.replace("[A]", "<font color=\'#000000\'>");
                textGoogleWallet = textGoogleWallet.replace("[/A]", "</font>");
            }
            catch (Exception e){}
            Spanned resultGoogleWallet = null;
            if (android.os.Build.VERSION.SDK_INT >= android.os.Build.VERSION_CODES.N) {
                resultGoogleWallet = Html.fromHtml(textGoogleWallet,Html.FROM_HTML_MODE_LEGACY);
            }else {
                resultGoogleWallet = Html.fromHtml(textGoogleWallet);
            }
            googleWalletText.setText(resultGoogleWallet);


			creditCardLayout = (RelativeLayout) selectPaymentMethodClicked.findViewById(R.id.payment_method_credit_card);
			creditCardLayout.setOnClickListener(this);

			creditCardLayer = (RelativeLayout) selectPaymentMethodClicked.findViewById(R.id.payment_method_credit_card_layer);
			creditCardLayer.setVisibility(View.GONE);

			creditCardText = (TextView) selectPaymentMethodClicked.findViewById(R.id.payment_method_credit_card_text);
			String textCreditCardText = getString(R.string.payment_method_credit_card);
			try{
				textCreditCardText = textCreditCardText.replace("[A]", "<font color=\'#000000\'>");
				textCreditCardText = textCreditCardText.replace("[/A]", "</font>");
			}
			catch (Exception e){}
			Spanned resultCreditCardText = null;
			if (android.os.Build.VERSION.SDK_INT >= android.os.Build.VERSION_CODES.N) {
				resultCreditCardText = Html.fromHtml(textCreditCardText,Html.FROM_HTML_MODE_LEGACY);
			}else {
				resultCreditCardText = Html.fromHtml(textCreditCardText);
			}
			creditCardText.setText(resultCreditCardText);

			fortumoLayout = (RelativeLayout) selectPaymentMethodClicked.findViewById(R.id.payment_method_fortumo);
			fortumoLayout.setOnClickListener(this);

			fortumoLayer = (RelativeLayout) selectPaymentMethodClicked.findViewById(R.id.payment_method_fortumo_layer);
			fortumoLayer.setVisibility(View.GONE);

			fortumoText = (TextView) selectPaymentMethodClicked.findViewById(R.id.payment_method_fortumo_text);

			String textFortumoText = getString(R.string.payment_method_fortumo);
			try{
				textFortumoText = textFortumoText.replace("[A]", "<font color=\'#000000\'>");
				textFortumoText = textFortumoText.replace("[/A]", "</font>");
			}
			catch (Exception e){}
			Spanned resultFortumoText = null;
			if (android.os.Build.VERSION.SDK_INT >= android.os.Build.VERSION_CODES.N) {
				resultFortumoText = Html.fromHtml(textFortumoText,Html.FROM_HTML_MODE_LEGACY);
			}else {
				resultFortumoText = Html.fromHtml(textFortumoText);
			}
			fortumoText.setText(resultFortumoText);

			centiliLayout = (RelativeLayout) selectPaymentMethodClicked.findViewById(R.id.payment_method_centili);
			centiliLayout.setOnClickListener(this);

			centiliLayer = (RelativeLayout) selectPaymentMethodClicked.findViewById(R.id.payment_method_centili_layer);
			centiliLayer.setVisibility(View.GONE);

			centiliText = (TextView) selectPaymentMethodClicked.findViewById(R.id.payment_method_centili_text);

			String textCentiliText = getString(R.string.payment_method_centili);
			try{
				textCentiliText = textCentiliText.replace("[A]", "<font color=\'#000000\'>");
				textCentiliText = textCentiliText.replace("[/A]", "</font>");
			}
			catch (Exception e){}
			Spanned resultCentiliText = null;
			if (android.os.Build.VERSION.SDK_INT >= android.os.Build.VERSION_CODES.N) {
				resultCentiliText = Html.fromHtml(textCentiliText,Html.FROM_HTML_MODE_LEGACY);
			}else {
				resultCentiliText = Html.fromHtml(textCentiliText);
			}
			centiliText.setText(resultCentiliText);

			optionsBilling = (LinearLayout) selectPaymentMethodClicked.findViewById(R.id.options);

			billingPeriod = (RadioGroup) selectPaymentMethodClicked.findViewById(R.id.billing_period);
			billedMonthly = (RadioButton) selectPaymentMethodClicked.findViewById(R.id.billed_monthly);
			billedMonthly.setOnClickListener(this);
			billedYearly = (RadioButton) selectPaymentMethodClicked.findViewById(R.id.billed_yearly);
			billedYearly.setOnClickListener(this);

			layoutButtons = (LinearLayout) selectPaymentMethodClicked.findViewById(R.id.layout_buttons);
			buttonCancel = (TextView) selectPaymentMethodClicked.findViewById(R.id.button_cancel);
			buttonCancel.setOnClickListener(this);
            buttonContinue = (TextView) selectPaymentMethodClicked.findViewById(R.id.button_continue);
            buttonContinue.setOnClickListener(this);

			googlePlayLayout.setVisibility(View.GONE);
			creditCardLayout.setVisibility(View.GONE);
			fortumoLayout.setVisibility(View.GONE);
			centiliLayout.setVisibility(View.GONE);
			optionsBilling.setVisibility(View.GONE);

			showPaymentMethods(account);

			refreshAccountInfo();
			log("END refreshAccountInfo");
			if (!myAccountInfo.isInventoryFinished()){
				log("if (!myAccountInfo.isInventoryFinished())");
				googlePlayLayout.setVisibility(View.GONE);
			}
			log("Just before show the layout");

			selectPaymentMethodClicked.setVisibility(View.VISIBLE);
			semitransparentLayer.setVisibility(View.VISIBLE);

			switch (account){
				case Constants.PRO_I:{

					new Handler().post(new Runnable() {
						@Override
						public void run() {
							log("smeasure: "+pro2Layout.getTop());
							log("scroll to: "+pro2Layout.getBottom());
							scrollView.smoothScrollTo(0, pro1Layout.getTop());

						}
					});
					break;
				}
				case Constants.PRO_II:{
					new Handler().post(new Runnable() {
						@Override
						public void run() {
							scrollView.smoothScrollTo(0, pro3Layout.getBottom());
						}
					});
					break;
				}
				case Constants.PRO_III:{
					new Handler().post(new Runnable() {
						@Override
						public void run() {
							scrollView.smoothScrollTo(0, pro3Layout.getBottom());
						}
					});
					break;
				}
			}
		}
		else{
			log("PaymentBitSet Null");
		}
	}

	private void hideProLite(){
		log("hideProLite");
		proLiteTransparentLayout.setVisibility(View.VISIBLE);
	}

	private void hideProI(){
		log("hideProI");
		pro1TransparentLayout.setVisibility(View.VISIBLE);
	}

	private void hideProII(){
		log("hideProII");
		pro2TransparentLayout.setVisibility(View.VISIBLE);
	}

	private void hideProIII(){
		log("hideProIII");
		pro3TransparentLayout.setVisibility(View.VISIBLE);
	}

	public String sizeTranslation(long size, int type) {
		log("sizeTranslation");

		switch(type){
			case 0:{
				//From GB to TB
				if(size!=1024){
					size=size/1024;
				}
								
				String value = new DecimalFormat("#").format(size);			
				return value;
			}
		}
		return null;
	      
	}

	@Override
	public void onAttach(Activity activity) {
		super.onAttach(activity);
		context = activity;
	}
	
	public static void log(String log) {
		Util.log("UpgradeAccountFragmentLollipop", log);
	}

	public void showNextPaymentFragment(int paymentM){
		log("showNextPaymentFragment: paymentM: "+paymentM);

		if(selectPaymentMethodLayoutLite.getVisibility()==View.VISIBLE){
			parameterType=Constants.PRO_LITE;
		}
		else if(selectPaymentMethodLayoutPro1.getVisibility()==View.VISIBLE){
			parameterType=Constants.PRO_I;
		}
		else if(selectPaymentMethodLayoutPro2.getVisibility()==View.VISIBLE){
			parameterType=Constants.PRO_II;
		}
		else if(selectPaymentMethodLayoutPro3.getVisibility()==View.VISIBLE){
			parameterType=Constants.PRO_III;
		}
		else{
			parameterType=0;
		}
		paymentMethod = paymentM;
		log("showNextPaymentFragment: parameterType: "+parameterType);

		((ManagerActivityLollipop)context).setSelectedAccountType(parameterType);
		((ManagerActivityLollipop)context).setSelectedPaymentMethod(paymentMethod);
		showmyF(paymentM, parameterType);

//		((ManagerActivityLollipop)context).showmyF(paymentMethod, parameterType);
	}

	@Override
	public void onClick(View v) {
		log("onClick");

		((ManagerActivityLollipop)context).setDisplayedAccountType(-1);
		((MegaApplication) ((Activity)context).getApplication()).sendSignalPresenceActivity();
		switch (v.getId()){
            case R.id.button_continue:{
				log("Button button_continue pressed");
				if(billingPeriod.getCheckedRadioButtonId()==R.id.billed_monthly){
					//MONTHLY SUBSCRIPTION
					switch (parameterType) {
						case 1: {
							//PRO I
							switch (paymentMethod) {
								case MegaApiAndroid.PAYMENT_METHOD_CREDIT_CARD: {
									((ManagerActivityLollipop) context).showCC(parameterType, Constants.PAYMENT_CC_MONTH, true);
									break;
								}
								case MegaApiAndroid.PAYMENT_METHOD_GOOGLE_WALLET: {
									((ManagerActivityLollipop) context).launchPayment(ManagerActivityLollipop.SKU_PRO_I_MONTH);
									break;
								}
								case MegaApiAndroid.PAYMENT_METHOD_FORTUMO: {
									break;
								}
								case MegaApiAndroid.PAYMENT_METHOD_CENTILI: {
									break;
								}
							}
							break;
						}
						case 2: {
							//PRO II
							switch (paymentMethod) {
								case MegaApiAndroid.PAYMENT_METHOD_CREDIT_CARD: {
									((ManagerActivityLollipop) context).showCC(parameterType, Constants.PAYMENT_CC_MONTH, true);
									break;
								}
								case MegaApiAndroid.PAYMENT_METHOD_GOOGLE_WALLET: {
									((ManagerActivityLollipop) context).launchPayment(ManagerActivityLollipop.SKU_PRO_II_MONTH);
									break;
								}
								case MegaApiAndroid.PAYMENT_METHOD_FORTUMO: {
									break;
								}
								case MegaApiAndroid.PAYMENT_METHOD_CENTILI: {
									break;
								}
							}
							break;
						}
						case 3: {
							//PRO III
							switch (paymentMethod) {
								case MegaApiAndroid.PAYMENT_METHOD_CREDIT_CARD: {
									((ManagerActivityLollipop) context).showCC(parameterType, Constants.PAYMENT_CC_MONTH, true);
									break;
								}
								case MegaApiAndroid.PAYMENT_METHOD_GOOGLE_WALLET: {
									((ManagerActivityLollipop) context).launchPayment(ManagerActivityLollipop.SKU_PRO_III_MONTH);
									break;
								}
								case MegaApiAndroid.PAYMENT_METHOD_FORTUMO: {
									break;
								}
								case MegaApiAndroid.PAYMENT_METHOD_CENTILI: {
									break;
								}
							}
							break;
						}
						case 4: {
							//LITE
							switch (paymentMethod) {
								case MegaApiAndroid.PAYMENT_METHOD_CREDIT_CARD: {
									((ManagerActivityLollipop) context).showCC(parameterType, Constants.PAYMENT_CC_MONTH, true);
									break;
								}
								case MegaApiAndroid.PAYMENT_METHOD_GOOGLE_WALLET: {
									((ManagerActivityLollipop) context).launchPayment(ManagerActivityLollipop.SKU_PRO_LITE_MONTH);
									break;
								}
								case MegaApiAndroid.PAYMENT_METHOD_FORTUMO: {
									((ManagerActivityLollipop) context).showFortumo();
									break;
								}
								case MegaApiAndroid.PAYMENT_METHOD_CENTILI: {
									((ManagerActivityLollipop) context).showCentili();
									break;
								}
							}
							break;
						}
					}
				} else {
					//YEARLY SUBSCRIPTION
					switch (parameterType) {
						case 1: {
							//PRO I
							switch (paymentMethod) {
								case MegaApiAndroid.PAYMENT_METHOD_CREDIT_CARD: {
									((ManagerActivityLollipop) context).showCC(parameterType, Constants.PAYMENT_CC_YEAR, true);
									break;
								}
								case MegaApiAndroid.PAYMENT_METHOD_GOOGLE_WALLET: {
									((ManagerActivityLollipop) context).launchPayment(ManagerActivityLollipop.SKU_PRO_I_YEAR);
									break;
								}
								case MegaApiAndroid.PAYMENT_METHOD_FORTUMO: {
									break;
								}
								case MegaApiAndroid.PAYMENT_METHOD_CENTILI: {
									break;
								}
							}
							break;
						}
						case 2: {
							//PRO II
							switch (paymentMethod) {
								case MegaApiAndroid.PAYMENT_METHOD_CREDIT_CARD: {
									((ManagerActivityLollipop) context).showCC(parameterType, Constants.PAYMENT_CC_YEAR, true);
									break;
								}
								case MegaApiAndroid.PAYMENT_METHOD_GOOGLE_WALLET: {
									((ManagerActivityLollipop) context).launchPayment(ManagerActivityLollipop.SKU_PRO_II_YEAR);
									break;
								}
								case MegaApiAndroid.PAYMENT_METHOD_FORTUMO: {
									break;
								}
								case MegaApiAndroid.PAYMENT_METHOD_CENTILI: {
									break;
								}
							}
							break;
						}
						case 3: {
							//PRO III
							switch (paymentMethod) {
								case MegaApiAndroid.PAYMENT_METHOD_CREDIT_CARD: {
									((ManagerActivityLollipop) context).showCC(parameterType, Constants.PAYMENT_CC_YEAR, true);
									break;
								}
								case MegaApiAndroid.PAYMENT_METHOD_GOOGLE_WALLET: {
									((ManagerActivityLollipop) context).launchPayment(ManagerActivityLollipop.SKU_PRO_III_YEAR);
									break;
								}
								case MegaApiAndroid.PAYMENT_METHOD_FORTUMO: {
									break;
								}
								case MegaApiAndroid.PAYMENT_METHOD_CENTILI: {
									break;
								}
							}
							break;
						}
						case 4: {
							//LITE
							switch (paymentMethod) {
								case MegaApiAndroid.PAYMENT_METHOD_CREDIT_CARD: {
									((ManagerActivityLollipop) context).showCC(parameterType, Constants.PAYMENT_CC_YEAR, true);
									break;
								}
								case MegaApiAndroid.PAYMENT_METHOD_GOOGLE_WALLET: {
									((ManagerActivityLollipop) context).launchPayment(ManagerActivityLollipop.SKU_PRO_LITE_YEAR);
									break;
								}
								case MegaApiAndroid.PAYMENT_METHOD_FORTUMO: {
									break;
								}
								case MegaApiAndroid.PAYMENT_METHOD_CENTILI: {
									break;
								}
							}
							break;
						}
					}
				}

                break;
            }
			case R.id.button_cancel:{
				log("button_cancel");
				semitransparentLayer.setVisibility(View.GONE);
				selectPaymentMethodLayoutLite.setVisibility(View.GONE);
				selectPaymentMethodLayoutPro1.setVisibility(View.GONE);
				selectPaymentMethodLayoutPro2.setVisibility(View.GONE);
				selectPaymentMethodLayoutPro3.setVisibility(View.GONE);
				break;
			}
			case R.id.semitransparent_layer:{
				log("semitransparent_layer");
				semitransparentLayer.setVisibility(View.GONE);
				selectPaymentMethodLayoutLite.setVisibility(View.GONE);
				selectPaymentMethodLayoutPro1.setVisibility(View.GONE);
				selectPaymentMethodLayoutPro2.setVisibility(View.GONE);
				selectPaymentMethodLayoutPro3.setVisibility(View.GONE);
				break;
			}
			case R.id.upgrade_prolite_layout:{
				if(selectPaymentMethodLayoutLite.getVisibility()==View.VISIBLE){
					selectPaymentMethodLayoutLite.setVisibility(View.GONE);
					semitransparentLayer.setVisibility(View.GONE);
				}else{
					selectPaymentMethodLayoutPro1.setVisibility(View.GONE);
					selectPaymentMethodLayoutPro2.setVisibility(View.GONE);
					selectPaymentMethodLayoutPro3.setVisibility(View.GONE);
					onUpgradeClick(Constants.PRO_LITE);
				}
				break;
			}
			case R.id.upgrade_pro_i_layout:{
				if (selectPaymentMethodLayoutPro1.getVisibility() == View.VISIBLE) {
					selectPaymentMethodLayoutPro1.setVisibility(View.GONE);
				} else {
					selectPaymentMethodLayoutLite.setVisibility(View.GONE);
					semitransparentLayer.setVisibility(View.GONE);
					selectPaymentMethodLayoutPro2.setVisibility(View.GONE);
					selectPaymentMethodLayoutPro3.setVisibility(View.GONE);
					onUpgradeClick(Constants.PRO_I);
				}
				break;
			}
			case R.id.upgrade_pro_ii_layout:{
				if (selectPaymentMethodLayoutPro2.getVisibility() == View.VISIBLE) {
					selectPaymentMethodLayoutPro2.setVisibility(View.GONE);
				} else {
					selectPaymentMethodLayoutLite.setVisibility(View.GONE);
					semitransparentLayer.setVisibility(View.GONE);
					selectPaymentMethodLayoutPro1.setVisibility(View.GONE);
					selectPaymentMethodLayoutPro3.setVisibility(View.GONE);
					onUpgradeClick(Constants.PRO_II);
				}
				break;
			}
			case R.id.upgrade_pro_iii_layout:{
				if (selectPaymentMethodLayoutPro3.getVisibility() == View.VISIBLE) {
					selectPaymentMethodLayoutPro3.setVisibility(View.GONE);
				} else {
					selectPaymentMethodLayoutLite.setVisibility(View.GONE);
					semitransparentLayer.setVisibility(View.GONE);
					selectPaymentMethodLayoutPro1.setVisibility(View.GONE);
					selectPaymentMethodLayoutPro2.setVisibility(View.GONE);
					onUpgradeClick(Constants.PRO_III);
				}
				break;
			}
			case R.id.payment_method_google_wallet:{
				showNextPaymentFragment(MegaApiAndroid.PAYMENT_METHOD_GOOGLE_WALLET);
				break;
			}
			case R.id.payment_method_credit_card:{
				showNextPaymentFragment(MegaApiAndroid.PAYMENT_METHOD_CREDIT_CARD);
				break;
			}
			case R.id.payment_method_fortumo:{
				showNextPaymentFragment(MegaApiAndroid.PAYMENT_METHOD_FORTUMO);
				break;
			}
			case R.id.payment_method_centili:{
				showNextPaymentFragment(MegaApiAndroid.PAYMENT_METHOD_CENTILI);
				break;
			}
			case R.id.billed_monthly:{
				break;
			}
			case R.id.billed_yearly:{
				break;
			}
		}
	}

	public void showPaymentMethods(int parameterType){
		log("showPaymentMethods");

		if(myAccountInfo==null){
			myAccountInfo = ((MegaApplication) ((Activity)context).getApplication()).getMyAccountInfo();
		}

		if(myAccountInfo==null){
			return;
		}

		ArrayList<Product> accounts = myAccountInfo.getProductAccounts();

		if (accounts == null){
			log("accounts == null");
			((MegaApplication) ((Activity)context).getApplication()).askForPricing();
			return;
		}

		switch(parameterType){
			case Constants.PRO_I:{
				if (myAccountInfo.getPaymentBitSet() != null){
					if (!myAccountInfo.isInventoryFinished()){
						log("if (!myAccountInfo.isInventoryFinished())");
						googlePlayLayout.setVisibility(View.GONE);
					}
					else{
						if (Util.checkBitSet(myAccountInfo.getPaymentBitSet(), MegaApiAndroid.PAYMENT_METHOD_GOOGLE_WALLET)){
							if ((myAccountInfo.getProIMonthly() != null) && (myAccountInfo.getProIYearly() != null)) {
								log("PROI monthly: " + myAccountInfo.getProIMonthly().getOriginalJson());
								log("PROI annualy: " + myAccountInfo.getProIYearly().getOriginalJson());
								googlePlayLayout.setVisibility(View.GONE);
							}
							else{
								googlePlayLayout.setVisibility(View.VISIBLE);
							}
						}
					}

					if (Util.checkBitSet(myAccountInfo.getPaymentBitSet(), MegaApiAndroid.PAYMENT_METHOD_CREDIT_CARD)){
						creditCardLayout.setVisibility(View.VISIBLE);
					}
					fortumoLayout.setVisibility(View.GONE);
					centiliLayout.setVisibility(View.GONE);

					if(!Util.isPaymentMethod(myAccountInfo.getPaymentBitSet(), parameterType)){
						selectPaymentMethod.setText(getString(R.string.no_available_payment_method));
					}
					else{
						selectPaymentMethod.setText(getString(R.string.select_payment_method));
					}
				}
				else{
					log("not payment bit set received!!!");
					selectPaymentMethod.setText(getString(R.string.no_available_payment_method));
					googlePlayLayout.setVisibility(View.GONE);
					fortumoLayout.setVisibility(View.GONE);
					centiliLayout.setVisibility(View.GONE);
				}

				break;
			}
			case Constants.PRO_II:{

				if (myAccountInfo.getPaymentBitSet() != null){
					if (!myAccountInfo.isInventoryFinished()){
						log("if (!myAccountInfo.isInventoryFinished())");
						googlePlayLayout.setVisibility(View.GONE);
					}
					else{
						if (Util.checkBitSet(myAccountInfo.getPaymentBitSet(), MegaApiAndroid.PAYMENT_METHOD_GOOGLE_WALLET)){
							if ((myAccountInfo.getProIIMonthly() != null) && (myAccountInfo.getProIIYearly() != null)) {
								log("PROII monthly: " + myAccountInfo.getProIIMonthly().getOriginalJson());
								log("PROII annualy: " + myAccountInfo.getProIIYearly().getOriginalJson());
								googlePlayLayout.setVisibility(View.GONE);
							}
							else{
								googlePlayLayout.setVisibility(View.VISIBLE);
							}
						}
					}

					if (Util.checkBitSet(myAccountInfo.getPaymentBitSet(), MegaApiAndroid.PAYMENT_METHOD_CREDIT_CARD)){
						creditCardLayout.setVisibility(View.VISIBLE);
					}
					fortumoLayout.setVisibility(View.GONE);
					centiliLayout.setVisibility(View.GONE);

					if(!Util.isPaymentMethod(myAccountInfo.getPaymentBitSet(), parameterType)){
						selectPaymentMethod.setText(getString(R.string.no_available_payment_method));
					}
					else{
						selectPaymentMethod.setText(getString(R.string.select_payment_method));
					}
				}
				else{
					log("not payment bit set received!!!");
				}

				break;
			}
			case Constants.PRO_III:{

				if (myAccountInfo.getPaymentBitSet() != null){
					if (!myAccountInfo.isInventoryFinished()){
						log("if (!myAccountInfo.isInventoryFinished())");
						googlePlayLayout.setVisibility(View.GONE);
					}
					else{
						if (Util.checkBitSet(myAccountInfo.getPaymentBitSet(), MegaApiAndroid.PAYMENT_METHOD_GOOGLE_WALLET)){
							if ((myAccountInfo.getProIIIMonthly() != null) && (myAccountInfo.getProIIIYearly() != null)) {
								log("PROIII monthly: " + myAccountInfo.getProIIIMonthly().getOriginalJson());
								log("PROIII annualy: " + myAccountInfo.getProIIIYearly().getOriginalJson());
								googlePlayLayout.setVisibility(View.GONE);
							}
							else{
								googlePlayLayout.setVisibility(View.VISIBLE);
							}
						}
					}

					if (Util.checkBitSet(myAccountInfo.getPaymentBitSet(), MegaApiAndroid.PAYMENT_METHOD_CREDIT_CARD)){
						creditCardLayout.setVisibility(View.VISIBLE);
					}
					fortumoLayout.setVisibility(View.GONE);
					centiliLayout.setVisibility(View.GONE);

					if(!Util.isPaymentMethod(myAccountInfo.getPaymentBitSet(), parameterType)){
						selectPaymentMethod.setText(getString(R.string.no_available_payment_method));
					}
					else{
						selectPaymentMethod.setText(getString(R.string.select_payment_method));
					}
				}

				break;
			}
			case Constants.PRO_LITE:{

				if (myAccountInfo.getPaymentBitSet() != null){
					if (!myAccountInfo.isInventoryFinished()){
						log("if (!myAccountInfo.isInventoryFinished())");
						googlePlayLayout.setVisibility(View.GONE);
					}
					else {
						if (Util.checkBitSet(myAccountInfo.getPaymentBitSet(), MegaApiAndroid.PAYMENT_METHOD_GOOGLE_WALLET)) {
							if ((myAccountInfo.getProLiteMonthly() != null) && (myAccountInfo.getProLiteYearly() != null)) {
								log("PRO Lite monthly: " + myAccountInfo.getProLiteMonthly().getOriginalJson());
								log("PRO Lite annualy: " + myAccountInfo.getProLiteYearly().getOriginalJson());
								googlePlayLayout.setVisibility(View.GONE);
							}
							else{
								googlePlayLayout.setVisibility(View.VISIBLE);
							}
						}
					}

					if (Util.checkBitSet(myAccountInfo.getPaymentBitSet(), MegaApiAndroid.PAYMENT_METHOD_CREDIT_CARD)){
						creditCardLayout.setVisibility(View.VISIBLE);
					}
					if (Util.checkBitSet(myAccountInfo.getPaymentBitSet(), MegaApiAndroid.PAYMENT_METHOD_FORTUMO)){
						fortumoLayout.setVisibility(View.VISIBLE);
					}
					if (Util.checkBitSet(myAccountInfo.getPaymentBitSet(), MegaApiAndroid.PAYMENT_METHOD_CENTILI)){
						centiliLayout.setVisibility(View.VISIBLE);
					}

					if(!Util.isPaymentMethod(myAccountInfo.getPaymentBitSet(), parameterType)){
						selectPaymentMethod.setText(getString(R.string.no_available_payment_method));
					}
					else{
						selectPaymentMethod.setText(getString(R.string.select_payment_method));
					}
				}
				break;
			}
		}
	}


	public void setAccountDetails() {
		log("setAccountDetails");

		if ((getActivity() == null) || (!isAdded())) {
			log("Fragment MyAccount NOT Attached!");
			return;
		}

		if (myAccountInfo == null) {
			myAccountInfo = ((MegaApplication) ((Activity) context).getApplication()).getMyAccountInfo();
		}

		if (myAccountInfo == null) {
			return;
		}
		//Set account details
		if (myAccountInfo.getAccountType() < 0 || myAccountInfo.getAccountType() > 4) {
			textMyAccount.setText(getString(R.string.recovering_info));
			textMyAccount.setTextColor(ContextCompat.getColor(context,R.color.mail_my_account));
		} else {
			switch (myAccountInfo.getAccountType()) {

				case 0: {
					String textToShowB = getString(R.string.type_of_my_account, getString(R.string.free_account).toUpperCase());
					try{
						textToShowB = textToShowB.replace("[A]", "<font color=\'#2bb200\'>");
						textToShowB = textToShowB.replace("[/A]", "</font>");
					}
					catch (Exception e){}
					Spanned resultB = null;
					if (android.os.Build.VERSION.SDK_INT >= android.os.Build.VERSION_CODES.N) {
						resultB = Html.fromHtml(textToShowB,Html.FROM_HTML_MODE_LEGACY);
					}else {
						resultB = Html.fromHtml(textToShowB);
					}
					textMyAccount.setText(resultB);
					break;
				}

				case 1: {
					String textToShowB = getString(R.string.type_of_my_account, getString(R.string.pro1_account).toUpperCase());
					try{
						textToShowB = textToShowB.replace("[A]", "<font color=\'#ff333a\'>");
						textToShowB = textToShowB.replace("[/A]", "</font>");
					}
					catch (Exception e){}
					Spanned resultB = null;
					if (android.os.Build.VERSION.SDK_INT >= android.os.Build.VERSION_CODES.N) {
						resultB = Html.fromHtml(textToShowB,Html.FROM_HTML_MODE_LEGACY);
					}else {
						resultB = Html.fromHtml(textToShowB);
					}
					textMyAccount.setText(resultB);
					break;
				}

				case 2: {
					String textToShowB = getString(R.string.type_of_my_account, getString(R.string.pro2_account).toUpperCase());
					try{
						textToShowB = textToShowB.replace("[A]", "<font color=\'#ff333a\'>");
						textToShowB = textToShowB.replace("[/A]", "</font>");
					}
					catch (Exception e){}
					Spanned resultB = null;
					if (android.os.Build.VERSION.SDK_INT >= android.os.Build.VERSION_CODES.N) {
						resultB = Html.fromHtml(textToShowB,Html.FROM_HTML_MODE_LEGACY);
					}else {
						resultB = Html.fromHtml(textToShowB);
					}
					textMyAccount.setText(resultB);
					break;
				}

				case 3: {
					String textToShowB = getString(R.string.type_of_my_account, getString(R.string.pro3_account).toUpperCase());
					try{
						textToShowB = textToShowB.replace("[A]", "<font color=\'#ff333a\'>");
						textToShowB = textToShowB.replace("[/A]", "</font>");
					}
					catch (Exception e){}
					Spanned resultB = null;
					if (android.os.Build.VERSION.SDK_INT >= android.os.Build.VERSION_CODES.N) {
						resultB = Html.fromHtml(textToShowB,Html.FROM_HTML_MODE_LEGACY);
					}else {
						resultB = Html.fromHtml(textToShowB);
					}
					textMyAccount.setText(resultB);
					break;
				}

				case 4: {
					String textToShowB = getString(R.string.type_of_my_account, getString(R.string.prolite_account).toUpperCase());
					try{
						textToShowB = textToShowB.replace("[A]", "<font color=\'#ffa500\'>");
						textToShowB = textToShowB.replace("[/A]", "</font>");
					}
					catch (Exception e){}
					Spanned resultB = null;
					if (android.os.Build.VERSION.SDK_INT >= android.os.Build.VERSION_CODES.N) {
						resultB = Html.fromHtml(textToShowB,Html.FROM_HTML_MODE_LEGACY);
					}else {
						resultB = Html.fromHtml(textToShowB);
					}
					textMyAccount.setText(resultB);
					break;
				}

			}
		}

	}


//	public void setPaymentMethods(int parameterType){
//		log("setPaymentMethods");
//
//		if (!myAccountInfo.isInventoryFinished()){
//			log("if (!myAccountInfo.isInventoryFinished())");
//			googlePlayLayout.setVisibility(View.GONE);
//		}
//		else{
//			if (Util.checkBitSet(myAccountInfo.getPaymentBitSet(), MegaApiAndroid.PAYMENT_METHOD_GOOGLE_WALLET)){
//				switch (parameterType){
//					case 1:{
//						if ((myAccountInfo.getProIMonthly() != null) && (myAccountInfo.getProIYearly() != null)) {
//							googlePlayLayout.setVisibility(View.GONE);
//						}
//						else{
//							googlePlayLayout.setVisibility(View.VISIBLE);
//						}
//						break;
//					}
//					case 2:{
//						if ((myAccountInfo.getProIIMonthly() != null) && (myAccountInfo.getProIIYearly() != null)) {
//							googlePlayLayout.setVisibility(View.GONE);
//						}
//						else{
//							googlePlayLayout.setVisibility(View.VISIBLE);
//						}
//						break;
//					}
//					case 3:{
//						if ((myAccountInfo.getProIIIMonthly() != null) && (myAccountInfo.getProIIIYearly() != null)) {
//							googlePlayLayout.setVisibility(View.GONE);
//						}
//						else{
//							googlePlayLayout.setVisibility(View.VISIBLE);
//						}
//						break;
//					}
//					case 4:{
//						if ((myAccountInfo.getProLiteMonthly() != null) && (myAccountInfo.getProLiteYearly() != null)) {
//							googlePlayLayout.setVisibility(View.GONE);
//						}
//						else{
//							googlePlayLayout.setVisibility(View.VISIBLE);
//						}
//						break;
//					}
//				}
//
//			}
//		}
//
//		if (Util.checkBitSet(myAccountInfo.getPaymentBitSet(), MegaApiAndroid.PAYMENT_METHOD_CREDIT_CARD)){
//			creditCardLayout.setVisibility(View.VISIBLE);
//		}
//		if (Util.checkBitSet(myAccountInfo.getPaymentBitSet(), MegaApiAndroid.PAYMENT_METHOD_FORTUMO)){
//			if (parameterType == 4){
//				fortumoLayout.setVisibility(View.VISIBLE);
//			}
//		}
//		if (Util.checkBitSet(myAccountInfo.getPaymentBitSet(), MegaApiAndroid.PAYMENT_METHOD_CENTILI)){
//			if (parameterType == 4){
//				centiliLayout.setVisibility(View.VISIBLE);
//			}
//		}
//		if(!Util.isPaymentMethod(myAccountInfo.getPaymentBitSet(), parameterType)){
//			selectPaymentMethod.setText(getString(R.string.no_available_payment_method));
//		}
//		else{
//			selectPaymentMethod.setText(getString(R.string.select_payment_method));
//		}
//
//	}


	public void showmyF(int paymentMethod, int parameterType){
		log("showmyF (method "+paymentMethod+", type "+parameterType+")");

		String priceMonthlyInteger = "";
		String priceMonthlyDecimal = "";
		String priceYearlyInteger = "";
		String priceYearlyDecimal = "";

		DecimalFormat df = new DecimalFormat("#.##");

		if(myAccountInfo==null){
			myAccountInfo = ((MegaApplication) ((Activity)context).getApplication()).getMyAccountInfo();
		}

		if(myAccountInfo == null){
			return;
		}

		ArrayList<Product> accounts = myAccountInfo.getProductAccounts();

		if (accounts == null){
			log("accounts == null");
			((MegaApplication) ((Activity)context).getApplication()).askForPricing();
			return;
		}

		switch(parameterType){
			case 1:{
				log("case PRO I");

				for (int i=0;i<accounts.size();i++){

					Product account = accounts.get(i);

					if(account.getLevel()==1 && account.getMonths()==1){
						double price = account.getAmount()/100.00;
						String priceString = df.format(price);
						String [] s = priceString.split("\\.");
						if (s.length == 1){
							String [] s1 = priceString.split(",");
							if (s1.length == 1){
								priceMonthlyInteger = s1[0];
								priceMonthlyDecimal = "";
							}
							else if (s1.length == 2){
								priceMonthlyInteger = s1[0];
								priceMonthlyDecimal = "." + s1[1] + " €";
							}
						}
						else if (s.length == 2){
							priceMonthlyInteger = s[0];
							priceMonthlyDecimal = "." + s[1] + " €";
						}
						String priceMonthly = priceMonthlyInteger+priceMonthlyDecimal;

						String textToShowMonthly = getString(R.string.billed_monthly_text, priceMonthly);
						try{
							textToShowMonthly = textToShowMonthly.replace("[A]", "<font color=\'#000000\'>");
							textToShowMonthly = textToShowMonthly.replace("[/A]", "</font>");
						}
						catch (Exception e){}
						Spanned resultMonthly = null;
						if (android.os.Build.VERSION.SDK_INT >= android.os.Build.VERSION_CODES.N) {
							resultMonthly = Html.fromHtml(textToShowMonthly,Html.FROM_HTML_MODE_LEGACY);
						}else {
							resultMonthly = Html.fromHtml(textToShowMonthly);
						}
						billedMonthly.setText(resultMonthly);
					}
					if (account.getLevel()==1 && account.getMonths()==12){
						double price = account.getAmount()/100.00;
						String priceString = df.format(price);
						String [] s = priceString.split("\\.");
						if (s.length == 1){
							String [] s1 = priceString.split(",");
							if (s1.length == 1){
								priceYearlyInteger = s1[0];
								priceYearlyDecimal = "";
							}
							else if (s1.length == 2){
								priceYearlyInteger = s1[0];
								priceYearlyDecimal = "." + s1[1] + " €";
							}
						}
						else if (s.length == 2){
							priceYearlyInteger = s[0];
							priceYearlyDecimal = "." + s[1] + " €";
						}

						String priceYearly = priceYearlyInteger+priceYearlyDecimal;

						String textToShowYearly = getString(R.string.billed_yearly_text, priceYearly);
						try{
							textToShowYearly = textToShowYearly.replace("[A]", "<font color=\'#000000\'>");
							textToShowYearly = textToShowYearly.replace("[/A]", "</font>");
						}
						catch (Exception e){}
						Spanned resultYearly = null;
						if (android.os.Build.VERSION.SDK_INT >= android.os.Build.VERSION_CODES.N) {
							resultYearly = Html.fromHtml(textToShowYearly,Html.FROM_HTML_MODE_LEGACY);
						}else {
							resultYearly = Html.fromHtml(textToShowYearly);
						}
						billedYearly.setText(resultYearly);
					}
				}

				switch (paymentMethod){
					case MegaApiAndroid.PAYMENT_METHOD_FORTUMO:{
						log("Pro I - PAYMENT_METHOD_FORTUMO");
						creditCardLayer.setVisibility(View.VISIBLE);
						googlePlayLayer.setVisibility(View.VISIBLE);
						centiliLayer.setVisibility(View.VISIBLE);
						fortumoLayer.setVisibility(View.GONE);
						optionsBilling.setVisibility(View.VISIBLE);
						billedMonthly.setVisibility(View.VISIBLE);
						billedYearly.setVisibility(View.VISIBLE);
						break;
					}
					case MegaApiAndroid.PAYMENT_METHOD_CENTILI:{
						log("Pro I - PAYMENT_METHOD_CENTILI");
						fortumoLayer.setVisibility(View.VISIBLE);
						googlePlayLayer.setVisibility(View.VISIBLE);
						creditCardLayer.setVisibility(View.VISIBLE);
						centiliLayer.setVisibility(View.GONE);
						optionsBilling.setVisibility(View.VISIBLE);
						billedMonthly.setVisibility(View.VISIBLE);
						billedYearly.setVisibility(View.VISIBLE);
						break;
					}
					case MegaApiAndroid.PAYMENT_METHOD_CREDIT_CARD:{
						log("Pro I - PAYMENT_METHOD_CREDIT_CARD");
						fortumoLayer.setVisibility(View.VISIBLE);
						googlePlayLayer.setVisibility(View.VISIBLE);
						centiliLayer.setVisibility(View.VISIBLE);
						creditCardLayer.setVisibility(View.GONE);
						optionsBilling.setVisibility(View.VISIBLE);
						billedMonthly.setVisibility(View.VISIBLE);
						billedYearly.setVisibility(View.VISIBLE);
						break;
					}
					case MegaApiAndroid.PAYMENT_METHOD_GOOGLE_WALLET:{
						log("Pro I - PAYMENT_METHOD_GOOGLE_WALLET");
						fortumoLayer.setVisibility(View.VISIBLE);
						creditCardLayer.setVisibility(View.VISIBLE);
						centiliLayer.setVisibility(View.VISIBLE);
						googlePlayLayer.setVisibility(View.GONE);
						optionsBilling.setVisibility(View.VISIBLE);
						billedMonthly.setVisibility(View.VISIBLE);
						billedYearly.setVisibility(View.VISIBLE);

						if (myAccountInfo.getProIMonthly() != null) {
							if(billingPeriod.getCheckedRadioButtonId()==R.id.billed_monthly){
								billedYearly.setChecked(true);
							}
							billedMonthly.setVisibility(View.GONE);
						}

						if (myAccountInfo.getProIYearly() != null) {
							if(billingPeriod.getCheckedRadioButtonId()==R.id.billed_yearly){
								billedMonthly.setChecked(true);
							}
							billedYearly.setVisibility(View.GONE);
						}
						break;
					}
				}

				break;
			}
			case 2:{
				log(" case PRO II");

				for (int i=0;i<accounts.size();i++){

					Product account = accounts.get(i);

					if(account.getLevel()==2 && account.getMonths()==1){
						double price = account.getAmount()/100.00;
						String priceString = df.format(price);
						String [] s = priceString.split("\\.");
						if (s.length == 1){
							String [] s1 = priceString.split(",");
							if (s1.length == 1){
								priceMonthlyInteger = s1[0];
								priceMonthlyDecimal = "";
							}
							else if (s1.length == 2){
								priceMonthlyInteger = s1[0];
								priceMonthlyDecimal = "." + s1[1] + " €";
							}
						}
						else if (s.length == 2){
							priceMonthlyInteger = s[0];
							priceMonthlyDecimal = "." + s[1] + " €";
						}

						String priceMonthly = priceMonthlyInteger+priceMonthlyDecimal;

						String textToShowMonthly = getString(R.string.billed_monthly_text, priceMonthly);
						try{
							textToShowMonthly = textToShowMonthly.replace("[A]", "<font color=\'#000000\'>");
							textToShowMonthly = textToShowMonthly.replace("[/A]", "</font>");
						}
						catch (Exception e){}
						Spanned resultMonthly = null;
						if (android.os.Build.VERSION.SDK_INT >= android.os.Build.VERSION_CODES.N) {
							resultMonthly = Html.fromHtml(textToShowMonthly,Html.FROM_HTML_MODE_LEGACY);
						}else {
							resultMonthly = Html.fromHtml(textToShowMonthly);
						}
						billedMonthly.setText(resultMonthly);
					}
					if (account.getLevel()==2 && account.getMonths()==12){
						double price = account.getAmount()/100.00;
						String priceString = df.format(price);
						String [] s = priceString.split("\\.");
						if (s.length == 1){
							String [] s1 = priceString.split(",");
							if (s1.length == 1){
								priceYearlyInteger = s1[0];
								priceYearlyDecimal = "";
							}
							else if (s1.length == 2){
								priceYearlyInteger = s1[0];
								priceYearlyDecimal = "." + s1[1] + " €";
							}
						}
						else if (s.length == 2){
							priceYearlyInteger = s[0];
							priceYearlyDecimal = "." + s[1] + " €";
						}
						String priceYearly = priceYearlyInteger+priceYearlyDecimal;

						String textToShowYearly = getString(R.string.billed_yearly_text, priceYearly);
						try{
							textToShowYearly = textToShowYearly.replace("[A]", "<font color=\'#000000\'>");
							textToShowYearly = textToShowYearly.replace("[/A]", "</font>");
						}
						catch (Exception e){}
						Spanned resultYearly = null;
						if (android.os.Build.VERSION.SDK_INT >= android.os.Build.VERSION_CODES.N) {
							resultYearly = Html.fromHtml(textToShowYearly,Html.FROM_HTML_MODE_LEGACY);
						}else {
							resultYearly = Html.fromHtml(textToShowYearly);
						}
						billedYearly.setText(resultYearly);

					}
				}

				switch (paymentMethod){
					case MegaApiAndroid.PAYMENT_METHOD_FORTUMO:{
						log("Pro II - PAYMENT_METHOD_FORTUMO");
						creditCardLayer.setVisibility(View.VISIBLE);
						googlePlayLayer.setVisibility(View.VISIBLE);
						centiliLayer.setVisibility(View.VISIBLE);
						fortumoLayer.setVisibility(View.GONE);
						optionsBilling.setVisibility(View.VISIBLE);
						billedMonthly.setVisibility(View.VISIBLE);
						billedYearly.setVisibility(View.VISIBLE);
						break;
					}
					case MegaApiAndroid.PAYMENT_METHOD_CENTILI:{
						log("Pro II - PAYMENT_METHOD_CENTILI");
						fortumoLayer.setVisibility(View.VISIBLE);
						googlePlayLayer.setVisibility(View.VISIBLE);
						creditCardLayer.setVisibility(View.VISIBLE);
						centiliLayer.setVisibility(View.GONE);
						optionsBilling.setVisibility(View.VISIBLE);
						billedMonthly.setVisibility(View.VISIBLE);
						billedYearly.setVisibility(View.VISIBLE);
						break;
					}
					case MegaApiAndroid.PAYMENT_METHOD_CREDIT_CARD:{
						log("Pro II - PAYMENT_METHOD_CREDIT_CARD");
						fortumoLayer.setVisibility(View.VISIBLE);
						googlePlayLayer.setVisibility(View.VISIBLE);
						centiliLayer.setVisibility(View.VISIBLE);
						creditCardLayer.setVisibility(View.GONE);
						optionsBilling.setVisibility(View.VISIBLE);
						billedMonthly.setVisibility(View.VISIBLE);
						billedYearly.setVisibility(View.VISIBLE);
						break;
					}
					case MegaApiAndroid.PAYMENT_METHOD_GOOGLE_WALLET:{
						log("Pro II - PAYMENT_METHOD_GOOGLE_WALLET");
						fortumoLayer.setVisibility(View.VISIBLE);
						creditCardLayer.setVisibility(View.VISIBLE);
						centiliLayer.setVisibility(View.VISIBLE);
						googlePlayLayer.setVisibility(View.GONE);
						optionsBilling.setVisibility(View.VISIBLE);
						billedMonthly.setVisibility(View.VISIBLE);
						billedYearly.setVisibility(View.VISIBLE);

						if (myAccountInfo.getProIIMonthly() != null) {
							if(billingPeriod.getCheckedRadioButtonId()==R.id.billed_monthly){
								billedYearly.setChecked(true);
							}
							billedMonthly.setVisibility(View.GONE);
						}

						if (myAccountInfo.getProIIYearly() != null) {
							if(billingPeriod.getCheckedRadioButtonId()==R.id.billed_yearly){
								billedMonthly.setChecked(true);
							}
							billedYearly.setVisibility(View.GONE);
						}
						break;
					}
				}

				break;
			}
			case 3:{
				log("case PRO III");

				for (int i=0;i<accounts.size();i++){

					Product account = accounts.get(i);

					if(account.getLevel()==3 && account.getMonths()==1){
						double price = account.getAmount()/100.00;
						String priceString = df.format(price);
						String [] s = priceString.split("\\.");
						if (s.length == 1){
							String [] s1 = priceString.split(",");
							if (s1.length == 1){
								priceMonthlyInteger = s1[0];
								priceMonthlyDecimal = "";
							}
							else if (s1.length == 2){
								priceMonthlyInteger = s1[0];
								priceMonthlyDecimal = "." + s1[1] + " €";
							}
						}
						else if (s.length == 2){
							priceMonthlyInteger = s[0];
							priceMonthlyDecimal = "." + s[1] + " €";
						}

						String priceMonthly = priceMonthlyInteger+priceMonthlyDecimal;

						String textToShowMonthly = getString(R.string.billed_monthly_text, priceMonthly);
						try{
							textToShowMonthly = textToShowMonthly.replace("[A]", "<font color=\'#000000\'>");
							textToShowMonthly = textToShowMonthly.replace("[/A]", "</font>");
						}
						catch (Exception e){}
						Spanned resultMonthly = null;
						if (android.os.Build.VERSION.SDK_INT >= android.os.Build.VERSION_CODES.N) {
							resultMonthly = Html.fromHtml(textToShowMonthly,Html.FROM_HTML_MODE_LEGACY);
						}else {
							resultMonthly = Html.fromHtml(textToShowMonthly);
						}
						billedMonthly.setText(resultMonthly);
					}
					if (account.getLevel()==3 && account.getMonths()==12){
						double price = account.getAmount()/100.00;
						String priceString = df.format(price);
						String [] s = priceString.split("\\.");
						if (s.length == 1){
							String [] s1 = priceString.split(",");
							if (s1.length == 1){
								priceYearlyInteger = s1[0];
								priceYearlyDecimal = "";
							}
							else if (s1.length == 2){
								priceYearlyInteger = s1[0];
								priceYearlyDecimal = "." + s1[1] + " €";
							}
						}
						else if (s.length == 2){
							priceYearlyInteger = s[0];
							priceYearlyDecimal = "." + s[1] + " €";
						}

						String priceYearly = priceYearlyInteger+priceYearlyDecimal;

						String textToShowYearly = getString(R.string.billed_yearly_text, priceYearly);
						try{
							textToShowYearly = textToShowYearly.replace("[A]", "<font color=\'#000000\'>");
							textToShowYearly = textToShowYearly.replace("[/A]", "</font>");
						}
						catch (Exception e){}
						Spanned resultYearly = null;
						if (android.os.Build.VERSION.SDK_INT >= android.os.Build.VERSION_CODES.N) {
							resultYearly = Html.fromHtml(textToShowYearly,Html.FROM_HTML_MODE_LEGACY);
						}else {
							resultYearly = Html.fromHtml(textToShowYearly);
						}
						billedYearly.setText(resultYearly);

					}
				}

				switch (paymentMethod){
					case MegaApiAndroid.PAYMENT_METHOD_FORTUMO:{
						log("Pro III - PAYMENT_METHOD_FORTUMO");
						creditCardLayer.setVisibility(View.VISIBLE);
						googlePlayLayer.setVisibility(View.VISIBLE);
						centiliLayer.setVisibility(View.VISIBLE);
						fortumoLayer.setVisibility(View.GONE);
						optionsBilling.setVisibility(View.VISIBLE);
						billedMonthly.setVisibility(View.VISIBLE);
						billedYearly.setVisibility(View.VISIBLE);
						break;
					}
					case MegaApiAndroid.PAYMENT_METHOD_CENTILI:{
						log("Pro III - PAYMENT_METHOD_CENTILI");
						fortumoLayer.setVisibility(View.VISIBLE);
						googlePlayLayer.setVisibility(View.VISIBLE);
						creditCardLayer.setVisibility(View.VISIBLE);
						centiliLayer.setVisibility(View.GONE);
						optionsBilling.setVisibility(View.VISIBLE);
						billedMonthly.setVisibility(View.VISIBLE);
						billedYearly.setVisibility(View.VISIBLE);
						break;
					}
					case MegaApiAndroid.PAYMENT_METHOD_CREDIT_CARD:{
						log("Pro III - PAYMENT_METHOD_CREDIT_CARD");
						fortumoLayer.setVisibility(View.VISIBLE);
						googlePlayLayer.setVisibility(View.VISIBLE);
						centiliLayer.setVisibility(View.VISIBLE);
						creditCardLayer.setVisibility(View.GONE);
						optionsBilling.setVisibility(View.VISIBLE);
						billedMonthly.setVisibility(View.VISIBLE);
						billedYearly.setVisibility(View.VISIBLE);
						break;
					}
					case MegaApiAndroid.PAYMENT_METHOD_GOOGLE_WALLET:{
						log("Pro III - PAYMENT_METHOD_GOOGLE_WALLET");
						fortumoLayer.setVisibility(View.VISIBLE);
						creditCardLayer.setVisibility(View.VISIBLE);
						centiliLayer.setVisibility(View.VISIBLE);
						googlePlayLayer.setVisibility(View.GONE);
						optionsBilling.setVisibility(View.VISIBLE);
						billedMonthly.setVisibility(View.VISIBLE);
						billedYearly.setVisibility(View.VISIBLE);
						if (myAccountInfo.getProIIIMonthly() != null) {
							if(billingPeriod.getCheckedRadioButtonId()==R.id.billed_monthly){
								billedYearly.setChecked(true);
							}
							billedMonthly.setVisibility(View.GONE);
						}

						if (myAccountInfo.getProIIIYearly() != null) {
							if(billingPeriod.getCheckedRadioButtonId()==R.id.billed_yearly){
								billedMonthly.setChecked(true);
							}
							billedYearly.setVisibility(View.GONE);
						}
						break;
					}
				}

				break;
			}
			case 4:{
				log("case LITE");
				for (int i=0;i<accounts.size();i++){

					Product account = accounts.get(i);

					if(account.getLevel()==4 && account.getMonths()==1){
						double price = account.getAmount()/100.00;
						String priceString = df.format(price);
						String [] s = priceString.split("\\.");
						if (s.length == 1){
							String [] s1 = priceString.split(",");
							if (s1.length == 1){
								priceMonthlyInteger = s1[0];
								priceMonthlyDecimal = "";
							}else if (s1.length == 2){
								priceMonthlyInteger = s1[0];
								priceMonthlyDecimal = "," + s1[1] + " €";
							}
						}else if (s.length == 2){
							priceMonthlyInteger = s[0];
							priceMonthlyDecimal = "," + s[1] + " €";
						}

						String priceMonthly = priceMonthlyInteger+priceMonthlyDecimal;

						String textToShowMonthly = getString(R.string.billed_monthly_text, priceMonthly);
						try{
							textToShowMonthly = textToShowMonthly.replace("[A]", "<font color=\'#000000\'>");
							textToShowMonthly = textToShowMonthly.replace("[/A]", "</font>");
						}
						catch (Exception e){}
						Spanned resultMonthly = null;
						if (android.os.Build.VERSION.SDK_INT >= android.os.Build.VERSION_CODES.N) {
							resultMonthly = Html.fromHtml(textToShowMonthly,Html.FROM_HTML_MODE_LEGACY);
						}else {
							resultMonthly = Html.fromHtml(textToShowMonthly);
						}
						billedMonthly.setText(resultMonthly);

					}
					if (account.getLevel()==4 && account.getMonths()==12){
						double price = account.getAmount()/100.00;
						String priceString = df.format(price);
						String [] s = priceString.split("\\.");
						if (s.length == 1){
							String [] s1 = priceString.split(",");
							if (s1.length == 1){
								priceYearlyInteger = s1[0];
								priceYearlyDecimal = "";
							}
							else if (s1.length == 2){
								priceYearlyInteger = s1[0];
								priceYearlyDecimal = "," + s1[1] + " €";
							}
						}
						else if (s.length == 2){
							priceYearlyInteger = s[0];
							priceYearlyDecimal = "," + s[1] + " €";
						}

						String priceYearly = priceYearlyInteger+priceYearlyDecimal;


						String textToShowYearly = getString(R.string.billed_yearly_text, priceYearly);
						try{
							textToShowYearly = textToShowYearly.replace("[A]", "<font color=\'#000000\'>");
							textToShowYearly = textToShowYearly.replace("[/A]", "</font>");
						}
						catch (Exception e){}
						Spanned resultYearly = null;
						if (android.os.Build.VERSION.SDK_INT >= android.os.Build.VERSION_CODES.N) {
							resultYearly = Html.fromHtml(textToShowYearly,Html.FROM_HTML_MODE_LEGACY);
						}else {
							resultYearly = Html.fromHtml(textToShowYearly);
						}

						billedYearly.setText(resultYearly);
					}
				}

				switch (paymentMethod){
					case MegaApiAndroid.PAYMENT_METHOD_FORTUMO:{
						log("Lite - PAYMENT_METHOD_FORTUMO");
						creditCardLayer.setVisibility(View.VISIBLE);
						googlePlayLayer.setVisibility(View.VISIBLE);
						centiliLayer.setVisibility(View.VISIBLE);
						fortumoLayer.setVisibility(View.GONE);
						optionsBilling.setVisibility(View.VISIBLE);
						billedMonthly.setVisibility(View.VISIBLE);
						billedMonthly.setChecked(true);
						billedYearly.setVisibility(View.GONE);
						break;
					}
					case MegaApiAndroid.PAYMENT_METHOD_CENTILI:{
						log("Lite - PAYMENT_METHOD_CENTILI");
						fortumoLayer.setVisibility(View.VISIBLE);
						googlePlayLayer.setVisibility(View.VISIBLE);
						creditCardLayer.setVisibility(View.VISIBLE);
						centiliLayer.setVisibility(View.GONE);
						optionsBilling.setVisibility(View.VISIBLE);
						billedMonthly.setVisibility(View.VISIBLE);
						billedMonthly.setChecked(true);
						billedYearly.setVisibility(View.GONE);
						break;
					}
					case MegaApiAndroid.PAYMENT_METHOD_CREDIT_CARD:{
						log("Lite - PAYMENT_METHOD_CREDIT_CARD");
						fortumoLayer.setVisibility(View.VISIBLE);
						googlePlayLayer.setVisibility(View.VISIBLE);
						centiliLayer.setVisibility(View.VISIBLE);
						creditCardLayer.setVisibility(View.GONE);
						optionsBilling.setVisibility(View.VISIBLE);
						billedMonthly.setVisibility(View.VISIBLE);
						billedYearly.setVisibility(View.VISIBLE);
						billedYearly.setChecked(true);
						break;
					}
					case MegaApiAndroid.PAYMENT_METHOD_GOOGLE_WALLET:{
						log("Lite - PAYMENT_METHOD_GOOGLE_WALLET");
						fortumoLayer.setVisibility(View.VISIBLE);
						creditCardLayer.setVisibility(View.VISIBLE);
						centiliLayer.setVisibility(View.VISIBLE);
						googlePlayLayer.setVisibility(View.GONE);
						optionsBilling.setVisibility(View.VISIBLE);
						billedMonthly.setVisibility(View.VISIBLE);
						billedYearly.setVisibility(View.VISIBLE);

						if (myAccountInfo.getProLiteMonthly() != null) {
							if(billingPeriod.getCheckedRadioButtonId()==R.id.billed_monthly){
								billedYearly.setChecked(true);
							}
							billedMonthly.setVisibility(View.GONE);
						}
						if (myAccountInfo.getProLiteYearly() != null) {
							if(billingPeriod.getCheckedRadioButtonId()==R.id.billed_yearly){
								billedMonthly.setChecked(true);
							}
							billedYearly.setVisibility(View.GONE);
						}
						break;
					}
				}
				break;
			}
		}
	}
}<|MERGE_RESOLUTION|>--- conflicted
+++ resolved
@@ -56,6 +56,8 @@
 	private RelativeLayout semitransparentLayer;
 	private TextView textMyAccount;
 
+	private LinearLayout linearLayoutMain;
+
 	int parameterType=-1;
 	int paymentMethod = -1;
 
@@ -151,7 +153,7 @@
 
 		View v = inflater.inflate(R.layout.fragment_upgrade_account, container, false);
 		scrollView = (ScrollView) v.findViewById(R.id.scroll_view_upgrade);
-<<<<<<< HEAD
+
 		new ListenScrollChangesHelper().addViewToListen(scrollView, new ListenScrollChangesHelper.OnScrollChangeListenerCompat() {
 			@Override
 			public void onScrollChange(View v, int scrollX, int scrollY, int oldScrollX, int oldScrollY) {
@@ -170,12 +172,12 @@
 			scrollView.setBackgroundColor(ContextCompat.getColor(context, R.color.grid_item_separator));
 			linearLayoutMain.setBackgroundColor(ContextCompat.getColor(context, R.color.grid_item_separator));
 		}
-=======
+
 		textMyAccount = (TextView) v.findViewById(R.id.text_of_my_account);
 		semitransparentLayer = (RelativeLayout) v.findViewById(R.id.semitransparent_layer);
 		semitransparentLayer.setOnClickListener(this);
 		setAccountDetails();
->>>>>>> f34d83af
+
 
 		//PRO LITE ACCOUNT
 		proLiteLayout = (RelativeLayout) v.findViewById(R.id.upgrade_prolite_layout);
