--- conflicted
+++ resolved
@@ -319,16 +319,7 @@
 			}
 			
 			// Link
-<<<<<<< HEAD
 			if ((selected.size() == 1) && (megaApi.checkAccessErrorExtended(selected.get(0), MegaShare.ACCESS_OWNER).getErrorCode() == MegaError.API_OK)) {
-				if (selected.get(0).isExported()) {
-					//Node has public link
-					showRemoveLink = true;
-					showEditLink = true;
-				} else {
-					showLink = true;
-=======
-			if ((selected.size() == 1) && (megaApi.checkAccess(selected.get(0), MegaShare.ACCESS_OWNER).getErrorCode() == MegaError.API_OK)) {
 				if (!selected.get(0).isTakenDown()) {
 					if (selected.get(0).isExported()) {
 						//Node has public link
@@ -337,7 +328,6 @@
 					} else {
 						showLink = true;
 					}
->>>>>>> 810c7154
 				}
 			} else if (allHaveOwnerAccessAndNotTakenDown(selected)) {
 				showLink = true;
