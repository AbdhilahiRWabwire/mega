package mega.privacy.android.app.data.mapper

import mega.privacy.android.domain.entity.contacts.ContactData
import mega.privacy.android.domain.entity.contacts.ContactItem
import mega.privacy.android.domain.entity.contacts.UserStatus
import mega.privacy.android.domain.entity.user.UserVisibility
import nz.mega.sdk.MegaUser

/**
 * Mapper for converting [MegaUser] into [ContactItem]
 */
typealias ContactItemMapper = (
    @JvmSuppressWildcards MegaUser,
    @JvmSuppressWildcards ContactData,
    @JvmSuppressWildcards String,
    @JvmSuppressWildcards Boolean,
    @JvmSuppressWildcards Int,
    @JvmSuppressWildcards String?,
<<<<<<< HEAD
=======
    @JvmSuppressWildcards Int?,
>>>>>>> ae67f723
) -> @JvmSuppressWildcards ContactItem

internal fun toContactItem(
    user: MegaUser,
    contactData: ContactData,
    defaultAvatarColor: String,
    areCredentialsVerified: Boolean,
    status: Int,
<<<<<<< HEAD
    lastSeen: String?,
=======
    avatarUri: String?,
    lastSeen: Int?,
>>>>>>> ae67f723
) = ContactItem(
    handle = user.handle,
    email = user.email,
    contactData = contactData,
    defaultAvatarColor = defaultAvatarColor,
    visibility = userVisibility[user.visibility] ?: UserVisibility.Unknown,
    timestamp = user.timestamp,
    areCredentialsVerified = areCredentialsVerified,
    status = userStatus[status] ?: UserStatus.Invalid,
    lastSeen = lastSeen
)

private val userVisibility = mapOf(
    MegaUser.VISIBILITY_UNKNOWN to UserVisibility.Unknown,
    MegaUser.VISIBILITY_HIDDEN to UserVisibility.Hidden,
    MegaUser.VISIBILITY_VISIBLE to UserVisibility.Visible,
    MegaUser.VISIBILITY_INACTIVE to UserVisibility.Inactive,
    MegaUser.VISIBILITY_BLOCKED to UserVisibility.Blocked,
)<|MERGE_RESOLUTION|>--- conflicted
+++ resolved
@@ -15,11 +15,7 @@
     @JvmSuppressWildcards String,
     @JvmSuppressWildcards Boolean,
     @JvmSuppressWildcards Int,
-    @JvmSuppressWildcards String?,
-<<<<<<< HEAD
-=======
     @JvmSuppressWildcards Int?,
->>>>>>> ae67f723
 ) -> @JvmSuppressWildcards ContactItem
 
 internal fun toContactItem(
@@ -28,12 +24,7 @@
     defaultAvatarColor: String,
     areCredentialsVerified: Boolean,
     status: Int,
-<<<<<<< HEAD
-    lastSeen: String?,
-=======
-    avatarUri: String?,
     lastSeen: Int?,
->>>>>>> ae67f723
 ) = ContactItem(
     handle = user.handle,
     email = user.email,
