--- conflicted
+++ resolved
@@ -81,7 +81,6 @@
 
 	private static final String IS_SET_DOWNLOAD_LOCATION_SHOWN = "IS_SET_DOWNLOAD_LOCATION_SHOWN";
 	private static final String IS_CONFIRMATION_CHECKED = "IS_CONFIRMATION_CHECKED";
-<<<<<<< HEAD
 	private static final String PATH = "PATH";
 	public static final String PICK_FOLDER_TYPE = "PICK_FOLDER_TYPE";
 
@@ -101,9 +100,6 @@
 			return folderType;
 		}
 	}
-=======
-	public static final String IS_CU_OR_MU_FOLDER = "IS_CU_OR_MU_FOLDER";
->>>>>>> 8a3ef15b
 
 	public static final String EXTRA_URL = "fileurl";
 	public static final String EXTRA_SIZE = "filesize";
@@ -168,12 +164,7 @@
 	private RelativeLayout externalStorageLayout;
 	
 	private Boolean fromSettings, fromSaveRecoveryKey;
-<<<<<<< HEAD
 	private PickFolderType pickFolderType;
-=======
-	private Boolean cameraFolderSettings;
-	private Boolean isCUOrMUFolder;
->>>>>>> 8a3ef15b
 	private String sdRoot;
 	private boolean hasSDCard;
     private String prompt;
@@ -376,16 +367,8 @@
 		aB = getSupportActionBar();
 		aB.setDisplayHomeAsUpEnabled(true);
 		aB.setDisplayShowHomeEnabled(true);
-<<<<<<< HEAD
 		aB.setHomeAsUpIndicator(R.drawable.ic_arrow_back_black);
-		
-=======
-
-		viewContainer = findViewById(R.id.file_storage_container);
-		contentText = findViewById(R.id.file_storage_content_text);
-		listView = findViewById(R.id.file_storage_list_view);
-
->>>>>>> 8a3ef15b
+
 		Intent intent = getIntent();
 		prompt = intent.getStringExtra(EXTRA_PROMPT);
 		if (prompt != null) {
@@ -393,17 +376,11 @@
 		}
 		fromSettings = intent.getBooleanExtra(EXTRA_FROM_SETTINGS, true);
 		fromSaveRecoveryKey = intent.getBooleanExtra(EXTRA_SAVE_RECOVERY_KEY, false);
-<<<<<<< HEAD
+
 		setPickFolderType(intent.getStringExtra(PICK_FOLDER_TYPE));
 
 		File[] fs = getExternalFilesDirs(null);
 		hasSDCard = fs.length > 1 && fs[1] != null;
-=======
-		cameraFolderSettings = intent.getBooleanExtra(EXTRA_CAMERA_FOLDER, false);
-		isCUOrMUFolder = intent.getBooleanExtra(IS_CU_OR_MU_FOLDER, false);
-		sdRoot = intent.getStringExtra(EXTRA_SD_ROOT);
-		hasSDCard = (sdRoot != null);
->>>>>>> 8a3ef15b
 		
 		mode = Mode.getFromIntent(intent);
 		if (mode == Mode.PICK_FOLDER) {
@@ -411,17 +388,11 @@
 			serializedNodes = intent.getStringArrayListExtra(EXTRA_SERIALIZED_NODES);
 			url = intent.getExtras().getString(EXTRA_URL);
 			size = intent.getExtras().getLong(EXTRA_SIZE);
-<<<<<<< HEAD
 			aB.setTitle(getString(R.string.general_select_to_download).toUpperCase());
 		} else if (mode == Mode.BROWSE_FILES) {
 			aB.setTitle(getString(R.string.browse_files_label).toUpperCase());
 		} else{
 			aB.setTitle(getString(R.string.general_select_to_upload).toUpperCase());
-=======
-			aB.setTitle(getString(R.string.general_select_to_download));
-		} else {
-			aB.setTitle(getString(R.string.general_select_to_upload));
->>>>>>> 8a3ef15b
 		}
 		
 		if (savedInstanceState != null) {
@@ -434,16 +405,13 @@
 			isSetDownloadLocationShown = savedInstanceState.getBoolean(IS_SET_DOWNLOAD_LOCATION_SHOWN, false);
 			confirmationChecked = savedInstanceState.getBoolean(IS_CONFIRMATION_CHECKED, false);
 		}
-<<<<<<< HEAD
 		
         viewContainer = findViewById(R.id.file_storage_container);
 		contentText = findViewById(R.id.file_storage_content_text);
 		listView = findViewById(R.id.file_storage_list_view);
 
 		buttonsContainer = findViewById(R.id.options_file_storage_layout);
-=======
-
->>>>>>> 8a3ef15b
+
 		cancelButton = findViewById(R.id.file_storage_cancel_button);
 		cancelButton.setOnClickListener(this);
 		cancelButton.setText(getString(R.string.general_cancel).toUpperCase(Locale.getDefault()));
@@ -814,11 +782,8 @@
                     dbH.setLastUploadFolder(path.getAbsolutePath());
                 }
 				if (mode == Mode.PICK_FOLDER) {
-<<<<<<< HEAD
 					boolean isCUOrMUFolder = pickFolderType.equals(PickFolderType.CU_FOLDER) || pickFolderType.equals(PickFolderType.MU_FOLDER);
 
-=======
->>>>>>> 8a3ef15b
 					if (!isCUOrMUFolder && (prefs == null || prefs.getStorageAskAlways() == null || Boolean.parseBoolean(prefs.getStorageAskAlways()))
 							&& dbH.getAskSetDownloadLocation()) {
 						showConfirmationSaveInSameLocation();
