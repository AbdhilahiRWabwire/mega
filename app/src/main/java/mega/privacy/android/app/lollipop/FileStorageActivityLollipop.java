package mega.privacy.android.app.lollipop;

import android.Manifest;
import android.annotation.SuppressLint;
import android.app.AlertDialog;
import android.content.Context;
import android.content.DialogInterface;
import android.content.Intent;
import android.content.pm.PackageManager;
import android.content.res.Configuration;
import android.content.res.Resources;
import android.graphics.PorterDuff;
import android.os.AsyncTask;
import android.os.Build;
import android.os.Bundle;
import android.os.Environment;
import android.os.Handler;
import android.support.v4.app.ActivityCompat;
import android.support.v4.content.ContextCompat;
import android.support.v4.view.GestureDetectorCompat;
import android.support.v7.app.ActionBar;
import android.support.v7.view.ActionMode;
import android.support.v7.widget.DefaultItemAnimator;
import android.support.v7.widget.LinearLayoutManager;
import android.support.v7.widget.RecyclerView;
import android.support.v7.widget.Toolbar;
import android.text.Editable;
import android.text.Html;
import android.text.Spanned;
import android.text.TextWatcher;
import android.util.DisplayMetrics;
import android.view.Display;
import android.view.GestureDetector;
import android.view.GestureDetector.SimpleOnGestureListener;
import android.view.KeyEvent;
import android.view.Menu;
import android.view.MenuInflater;
import android.view.MenuItem;
import android.view.MotionEvent;
import android.view.View;
import android.view.View.OnClickListener;
import android.view.ViewGroup;
import android.view.Window;
import android.view.WindowManager;
import android.view.inputmethod.EditorInfo;
import android.view.inputmethod.InputMethodManager;
import android.widget.Button;
import android.widget.EditText;
import android.widget.ImageView;
import android.widget.LinearLayout;
import android.widget.RelativeLayout;
import android.widget.TextView;
import android.widget.TextView.OnEditorActionListener;

import java.io.File;
import java.util.ArrayList;
import java.util.Collections;
import java.util.Comparator;
import java.util.List;
import java.util.Locale;
import java.util.Stack;
import java.util.regex.Matcher;
import java.util.regex.Pattern;

import mega.privacy.android.app.DatabaseHandler;
import mega.privacy.android.app.FileDocument;
import mega.privacy.android.app.MegaPreferences;
import mega.privacy.android.app.R;
import mega.privacy.android.app.components.SimpleDividerItemDecoration;
import mega.privacy.android.app.lollipop.adapters.FileStorageLollipopAdapter;

import static mega.privacy.android.app.utils.Constants.*;
import static mega.privacy.android.app.utils.FileUtils.*;
import static mega.privacy.android.app.utils.LogUtil.*;
import static mega.privacy.android.app.utils.Util.*;


public class FileStorageActivityLollipop extends PinActivityLollipop implements OnClickListener, RecyclerView.OnItemTouchListener, GestureDetector.OnGestureListener {
	
	public static String EXTRA_URL = "fileurl";
	public static String EXTRA_SIZE = "filesize";
	public static String EXTRA_SERIALIZED_NODES = "serialized_nodes";
    public static String EXTRA_DOCUMENT_HASHES = "document_hash";
	public static String EXTRA_FROM_SETTINGS = "from_settings";
	public static String EXTRA_CAMERA_FOLDER = "camera_folder";
	public static String EXTRA_BUTTON_PREFIX = "button_prefix";
	public static String EXTRA_SD_ROOT = "sd_root";
	public static String EXTRA_PATH = "filepath";
	public static String EXTRA_FILES = "fileslist";	
	
	// Pick modes
	public enum Mode {
		// Select single folder
		PICK_FOLDER("ACTION_PICK_FOLDER"),
		// Pick one or multiple files or folders
		PICK_FILE("ACTION_PICK_FILE");

		private String action;

		Mode(String action) {
			this.action = action;
		}

		public String getAction() {
			return action;
		}

		public static Mode getFromIntent(Intent intent) {
			if (intent.getAction().equals(PICK_FILE.getAction())) {
				return PICK_FILE;
			} else {
				return PICK_FOLDER;
			}
		}
	}
	MegaPreferences prefs;
	DatabaseHandler dbH;
	Mode mode;
	
	private MenuItem newFolderMenuItem;
	
	private File path;
	private String camSyncLocalPath;
	private File root;
	private RelativeLayout viewContainer;
	private Button button;
	private TextView contentText;
	private RecyclerView listView;
	LinearLayoutManager mLayoutManager;
	private Button cancelButton;
	GestureDetectorCompat detector;
	ImageView emptyImageView;
	TextView emptyTextView;
	
	private Boolean fromSettings;
	private Boolean cameraFolderSettings;
	private String sdRoot;
	private boolean hasSDCard;

	Stack<Integer> lastPositionStack;
	
	private String url;
	private long size;
	private long[] documentHashes;
	private ArrayList<String> serializedNodes;

	FileStorageLollipopAdapter adapter;
	Toolbar tB;
	ActionBar aB;
	
	float scaleH, scaleW;
	float density;
	DisplayMetrics outMetrics;
	Display display;
	
	private ActionMode actionMode;
	
	private AlertDialog newFolderDialog;

	String regex = "[*|\\?:\"<>\\\\\\\\/]";

	Handler handler;

	public class RecyclerViewOnGestureListener extends SimpleOnGestureListener{

	    public void onLongPress(MotionEvent e) {
			logDebug("onLongPress");
	    	
			if (mode == Mode.PICK_FILE) {
				logDebug("Mode.PICK_FILE");
				// handle long press
				if (!adapter.isMultipleSelect()){
					adapter.setMultipleSelect(true);

					actionMode = startSupportActionMode(new ActionBarCallBack());
				}
				super.onLongPress(e);
			}
	    }
	}
	
	@Override
	public boolean onOptionsItemSelected(MenuItem item) {
		logDebug("onOptionsItemSelected");

		// Handle presses on the action bar items
	    switch (item.getItemId()) {
		    case android.R.id.home:{
		    	onBackPressed();
		    	return true;
		    }
		    case R.id.cab_menu_create_folder:{
		    	showNewFolderDialog();
		    	return true;
		    }
		    case R.id.cab_menu_select_all:{
		    	selectAll();
		    	return true;
		    }
		    case R.id.cab_menu_unselect_all:{
		    	clearSelections();
		    	return true;
		    }
		    default:{
	            return super.onOptionsItemSelected(item);
	        }
	    }
	}
	
	private class ActionBarCallBack implements ActionMode.Callback {
		
		@Override
		public boolean onActionItemClicked(ActionMode mode, MenuItem item) {
			
			switch(item.getItemId()){
				case R.id.cab_menu_select_all:{
					selectAll();
					break;
				}
				case R.id.cab_menu_unselect_all:{
					clearSelections();
					break;
				}
			}
			return false;
		}

		@Override
		public boolean onCreateActionMode(ActionMode mode, Menu menu) {
			MenuInflater inflater = mode.getMenuInflater();
			inflater.inflate(R.menu.file_storage_action, menu);
			MenuItem newFolderItem = menu.findItem(R.id.cab_menu_create_folder);
			newFolderItem.setIcon(mutateIconSecondary(getApplicationContext(), R.drawable.ic_b_new_folder, R.color.white));
			changeStatusBarColorActionMode(getApplicationContext(), getWindow(), handler, 1);
			return true;
		}

		@Override
		public void onDestroyActionMode(ActionMode arg0) {
			clearSelections();
			adapter.setMultipleSelect(false);
			changeStatusBarColorActionMode(getApplicationContext(), getWindow(), handler, 0);
		}

		@Override
		public boolean onPrepareActionMode(ActionMode mode, Menu menu) {
			List<FileDocument> selected = adapter.getSelectedDocuments();
			
			if (selected.size() != 0) {				
				
				if(selected.size()==adapter.getItemCount()){
					menu.findItem(R.id.cab_menu_select_all).setVisible(false);
					menu.findItem(R.id.cab_menu_unselect_all).setVisible(true);			
				}
				else{
					menu.findItem(R.id.cab_menu_select_all).setVisible(true);
					menu.findItem(R.id.cab_menu_unselect_all).setVisible(true);	
				}	
			}
			else{
				menu.findItem(R.id.cab_menu_select_all).setVisible(true);
				menu.findItem(R.id.cab_menu_unselect_all).setVisible(false);
			}
			
			if (!(mode.equals(Mode.PICK_FOLDER))) {
				logDebug("Not Mode.PICK_FOLDER");
				menu.findItem(R.id.cab_menu_create_folder).setVisible(false);
			}
			
			return false;
		}
	}
	
	public void selectAll(){
		logDebug("selectAll");
		if (adapter != null){
			if(adapter.isMultipleSelect()){
				adapter.selectAll();
			}
			else{			
				adapter.setMultipleSelect(true);
				adapter.selectAll();
				
				actionMode = startSupportActionMode(new ActionBarCallBack());
			}
			
			updateActionModeTitle();
		}
	}
	
	@Override
    public boolean onCreateOptionsMenu(Menu menu) {
		logDebug("onCreateOptionsMenuLollipop");
		
		
		// Inflate the menu items for use in the action bar
	    MenuInflater inflater = getMenuInflater();
	    inflater.inflate(R.menu.file_storage_action, menu);
	    getSupportActionBar().setDisplayShowCustomEnabled(true);
	    
	    newFolderMenuItem = menu.findItem(R.id.cab_menu_create_folder);
		newFolderMenuItem.setIcon(mutateIconSecondary(this, R.drawable.ic_b_new_folder, R.color.white));
		
		if (mode == Mode.PICK_FOLDER) {
			boolean writable = path.canWrite();
			button.setEnabled(writable);
			if (writable) {				
				newFolderMenuItem.setVisible(true);
			} else {
				newFolderMenuItem.setVisible(false);
			}
		}
		else{
			newFolderMenuItem.setVisible(false);
		}
	    
	    return super.onCreateOptionsMenu(menu);
	}
	
	@Override
    public boolean onPrepareOptionsMenu(Menu menu) {
		logDebug("onPrepareOptionsMenu");
		if (mode == Mode.PICK_FOLDER) {
			menu.findItem(R.id.cab_menu_select_all).setVisible(false);
			menu.findItem(R.id.cab_menu_unselect_all).setVisible(false);
			boolean writable = path.canWrite();
			button.setEnabled(writable);
			if (writable) {				
				newFolderMenuItem.setVisible(true);
			} else {
				newFolderMenuItem.setVisible(false);
			}
		}else{
			newFolderMenuItem.setVisible(false);
			menu.findItem(R.id.cab_menu_select_all).setVisible(true);
			menu.findItem(R.id.cab_menu_unselect_all).setVisible(false);

		}
		return super.onPrepareOptionsMenu(menu);
	}
	
	@SuppressLint("NewApi") @Override
	protected void onCreate(Bundle savedInstanceState) {
		logDebug("onCreate");
		if (Build.VERSION.SDK_INT >= Build.VERSION_CODES.M) {
			boolean hasStoragePermission = (ContextCompat.checkSelfPermission(this, Manifest.permission.WRITE_EXTERNAL_STORAGE) == PackageManager.PERMISSION_GRANTED);
			if (!hasStoragePermission) {
				ActivityCompat.requestPermissions(this,
		                new String[]{Manifest.permission.WRITE_EXTERNAL_STORAGE},
						REQUEST_WRITE_STORAGE);
			}
		}
		if (Build.VERSION.SDK_INT >= Build.VERSION_CODES.LOLLIPOP) {
			Window window = getWindow();
			window.addFlags(WindowManager.LayoutParams.FLAG_DRAWS_SYSTEM_BAR_BACKGROUNDS);
			window.clearFlags(WindowManager.LayoutParams.FLAG_TRANSLUCENT_STATUS);
			window.setStatusBarColor(ContextCompat.getColor(this, R.color.dark_primary_color_secondary));
		}

		requestWindowFeature(Window.FEATURE_NO_TITLE);
		super.onCreate(savedInstanceState);
		
		display = getWindowManager().getDefaultDisplay();
		outMetrics = new DisplayMetrics ();
	    display.getMetrics(outMetrics);
	    density  = getResources().getDisplayMetrics().density;
		
	    scaleW = getScaleW(outMetrics, density);
	    scaleH = getScaleH(outMetrics, density);

	    handler = new Handler();

		setContentView(R.layout.activity_filestorage);
		
		detector = new GestureDetectorCompat(this, new RecyclerViewOnGestureListener());
		
		//Set toolbar
		tB = (Toolbar) findViewById(R.id.toolbar_filestorage);
		setSupportActionBar(tB);
		aB = getSupportActionBar();
		aB.setDisplayHomeAsUpEnabled(true);
		aB.setDisplayShowHomeEnabled(true);
		
		Intent intent = getIntent();
		fromSettings = intent.getBooleanExtra(EXTRA_FROM_SETTINGS, true);
		cameraFolderSettings = intent.getBooleanExtra(EXTRA_CAMERA_FOLDER, false);
		sdRoot = intent.getStringExtra(EXTRA_SD_ROOT);
		hasSDCard = (sdRoot != null);
		
		mode = Mode.getFromIntent(intent);
		if (mode == Mode.PICK_FOLDER) {
			documentHashes = intent.getExtras().getLongArray(EXTRA_DOCUMENT_HASHES);
			serializedNodes = intent.getStringArrayListExtra(EXTRA_SERIALIZED_NODES);
			url = intent.getExtras().getString(EXTRA_URL);
			size = intent.getExtras().getLong(EXTRA_SIZE);
			aB.setTitle(getString(R.string.general_select_to_download));
		}
		else{
			aB.setTitle(getString(R.string.general_select_to_upload));
		}
		
		if (savedInstanceState != null) {
			if (savedInstanceState.containsKey("path")) {
				path = new File(savedInstanceState.getString("path"));
			}
		}
		
        viewContainer = (RelativeLayout) findViewById(R.id.file_storage_container);
		contentText = (TextView) findViewById(R.id.file_storage_content_text);
		listView = (RecyclerView) findViewById(R.id.file_storage_list_view);

		cancelButton = (Button) findViewById(R.id.file_storage_cancel_button);
		cancelButton.setOnClickListener(this);
		cancelButton.setText(getString(R.string.general_cancel).toUpperCase(Locale.getDefault()));

		button = (Button) findViewById(R.id.file_storage_button);
		button.setOnClickListener(this);

		if(fromSettings){
			button.setText(getString(R.string.general_select).toUpperCase(Locale.getDefault()));
		}
		else{
			if (mode == Mode.PICK_FOLDER) {
				button.setText(getString(R.string.general_save_to_device).toUpperCase(Locale.getDefault()));
			}
			else{
				button.setText(getString(R.string.context_upload).toUpperCase(Locale.getDefault()));
			}
		}		
		emptyImageView = (ImageView) findViewById(R.id.file_storage_empty_image);
		emptyTextView = (TextView) findViewById(R.id.file_storage_empty_text);
		if(getResources().getConfiguration().orientation == Configuration.ORIENTATION_LANDSCAPE){
			emptyImageView.setImageResource(R.drawable.ic_zero_landscape_empty_folder);
		}else{
			emptyImageView.setImageResource(R.drawable.ic_zero_portrait_empty_folder);
		}
		String textToShow = String.format(getString(R.string.file_browser_empty_folder_new));
		try{
			textToShow = textToShow.replace("[A]", "<font color=\'#000000\'>");
			textToShow = textToShow.replace("[/A]", "</font>");
			textToShow = textToShow.replace("[B]", "<font color=\'#7a7a7a\'>");
			textToShow = textToShow.replace("[/B]", "</font>");
		}
		catch (Exception e){}
		Spanned result = null;
		if (android.os.Build.VERSION.SDK_INT >= android.os.Build.VERSION_CODES.N) {
			result = Html.fromHtml(textToShow,Html.FROM_HTML_MODE_LEGACY);
		} else {
			result = Html.fromHtml(textToShow);
		}
		emptyTextView.setText(result);

		listView = (RecyclerView) findViewById(R.id.file_storage_list_view);
		listView.addItemDecoration(new SimpleDividerItemDecoration(this, outMetrics));
		mLayoutManager = new LinearLayoutManager(this);
		listView.addOnItemTouchListener(this);
		listView.setLayoutManager(mLayoutManager);
		listView.setItemAnimator(new DefaultItemAnimator()); 
		
		if (adapter == null){
			
			adapter = new FileStorageLollipopAdapter(this, listView, mode);
			listView.setAdapter(adapter);
			
		}

		dbH = DatabaseHandler.getDbHandler(getApplicationContext());

		if (Build.VERSION.SDK_INT >= Build.VERSION_CODES.LOLLIPOP) {
			root = buildExternalStorageFile("");
			if (root == null){
				root = new File(File.separator);
			}
		}
		else{
			root = new File(File.separator);
		}
		//pick file from SD card
		if(hasSDCard) {
		    root = new File(sdRoot);
        }

		lastPositionStack = new Stack<>();

		if(!hasSDCard) {
            prefs = dbH.getPreferences();
            if (prefs == null){
                path = buildExternalStorageFile(DOWNLOAD_DIR);
            }
            else{
                String lastFolder = prefs.getLastFolderUpload();
                if(lastFolder!=null){
                    path = new File(prefs.getLastFolderUpload());
                    if(!path.exists())
                    {
                        path = null;
                    }
                }
                else{
                    path = buildExternalStorageFile(DOWNLOAD_DIR);
                }
                if (cameraFolderSettings){
                    camSyncLocalPath = prefs.getCamSyncLocalPath();
                }
            }
            if (path == null) {
                path = buildExternalStorageFile(DOWNLOAD_DIR);
            }
        } else {
		    //always pick from SD card root
		    path = new File(sdRoot);
        }

		if (cameraFolderSettings) {
			if (Environment.getExternalStorageDirectory() != null) {
				path = Environment.getExternalStoragePublicDirectory(Environment.DIRECTORY_DCIM);
			}
		}
		
		if (path == null){
			finish();
			return;
		}
		
		path.mkdirs();
		changeFolder(path);
		logDebug("Path to show: " + path);
	}

	@Override
	protected void onDestroy() {
		super.onDestroy();
		handler.removeCallbacksAndMessages(null);
	}

	@Override
	public void onSaveInstanceState(Bundle state) {
		state.putString("path", path.getAbsolutePath());
		super.onSaveInstanceState(state);
	}
	
	/*
	 * Open new folder
	 * @param newPath New folder path
	 */
	@SuppressLint("NewApi")
	private void changeFolder(File newPath) {
		logDebug("New path: " + newPath);
		
		setFiles(newPath);
		path = newPath;
<<<<<<< HEAD
		contentText.setText(Util.makeBold(path.getAbsolutePath(), path.getName()));
=======
		contentText.setText(makeBold(path.getAbsolutePath(), path.getName()));
//		windowTitle.setText(makeBold(path.getAbsolutePath(), path.getName()));
>>>>>>> 094d50ad
		invalidateOptionsMenu();
		if (mode == Mode.PICK_FOLDER) {
			boolean writable = newPath.canWrite();
			button.setEnabled(writable);
		}
		else if (mode == Mode.PICK_FILE) {
			clearSelections();
		}
	}
	
	/*
	 * Update file list for new folder
	 */
	private void setFiles(File path) {
		logDebug("setFiles");
		List<FileDocument> documents = new ArrayList<FileDocument>();
		if (!path.canRead()) {
			showErrorAlertDialog(getString(R.string.error_io_problem),
					true, this);
			return;
		}
		File[] files = path.listFiles();

		if(files != null)
		{
			logDebug("Number of files: " + files.length);
			for (File file : files) {
				FileDocument document = new FileDocument(file);
				if (document.isHidden()) {
					continue;
				}
				documents.add(document);
			}
			Collections.sort(documents, new CustomComparator());
		}
		if(documents.size()==0){
			logDebug("Documents SIZE 0");
			listView.setVisibility(View.GONE);
			emptyImageView.setVisibility(View.VISIBLE);
			emptyTextView.setVisibility(View.VISIBLE);
		}
		else{
			logDebug("Documents: " + documents.size());
			adapter.setFiles(documents);
			listView.setVisibility(View.VISIBLE);
			emptyImageView.setVisibility(View.GONE);
			emptyTextView.setVisibility(View.GONE);
		}
	}

	private void updateActionModeTitle() {
		logDebug("updateActionModeTitle");
		if (actionMode == null) {
			logWarning("RETURN");
			return;
		}
		
		List<FileDocument> documents = adapter.getSelectedDocuments();
		int files = 0;
		int folders = 0;
		for (FileDocument document : documents) {
			if (document.isFolder()) {
				folders++;
			}
			else{
				files++;
			}
		}
		
		Resources res = this.getResources();
		String format = "%d %s";
		String filesStr = String.format(format, files,
				res.getQuantityString(R.plurals.general_num_files, files));
		String foldersStr = String.format(format, folders,
				res.getQuantityString(R.plurals.general_num_folders, folders));
		String title;
		if (files == 0 && folders == 0) {
			title = foldersStr + ", " + filesStr;
		} else if (files == 0) {
			title = foldersStr;
		} else if (folders == 0) {
			title = filesStr;
		} else {
			title = foldersStr + ", " + filesStr;
		}
		actionMode.setTitle(title);
		try {
			actionMode.invalidate();
		} catch (NullPointerException e) {
			logError("Invalidate error", e);
			e.printStackTrace();
		}
	}

	/*
	 * Clear all selected items
	 */
	private void clearSelections() {
		logDebug("clearSelections");
		if(adapter.isMultipleSelect()){
			adapter.clearSelections();
		}
	}

	/*
	 * Comparator to sort the files
	 */
	public class CustomComparator implements Comparator<FileDocument> {
		@Override
		public int compare(FileDocument o1, FileDocument o2) {
			if (o1.isFolder() != o2.isFolder()) {
				return o1.isFolder() ? -1 : 1;
			}
			return o1.getName().compareToIgnoreCase(o2.getName());
		}
	}

	@Override
	public void onClick(View v) {
		logDebug("onClick");

		switch (v.getId()) {
			case R.id.file_storage_button:{
                //don't record last upload folder for SD card upload
                if(!hasSDCard) {
                    dbH.setLastUploadFolder(path.getAbsolutePath());
                }
				if (mode == Mode.PICK_FOLDER) {
					logDebug("Mode.PICK_FOLDER");
					Intent intent = new Intent();
					intent.putExtra(EXTRA_PATH, path.getAbsolutePath());
					intent.putExtra(EXTRA_DOCUMENT_HASHES, documentHashes);
					intent.putStringArrayListExtra(EXTRA_SERIALIZED_NODES, serializedNodes);
					intent.putExtra(EXTRA_URL, url);
					intent.putExtra(EXTRA_SIZE, size);
					setResult(RESULT_OK, intent);
					finish();
				}
				else {
					logDebug("Mode.PICK_FILE");
					if(adapter.getSelectedCount()<=0){
						showSnackbar(viewContainer, getString(R.string.error_no_selection));
						break;
					}
					new AsyncTask<Void, Void, Void>()
					{
						ArrayList<String> files = new ArrayList<String>();

						@Override
						protected Void doInBackground(Void... params) {
							List<FileDocument> selectedDocuments= adapter.getSelectedDocuments();
							for (int i = 0; i < selectedDocuments.size(); i++) {
								FileDocument document = selectedDocuments.get(i);
								if(document != null)
								{
									File file = document.getFile();
									logDebug("Add to files selected: " + file.getAbsolutePath());
									files.add(file.getAbsolutePath());
								}
								
							}
							return null;	
						}
						
						@Override
						public void onPostExecute(Void a)
						{

							setResultFiles(files);
						}
					}.execute();			
				}
				break;
			}
			case R.id.file_storage_cancel_button:{
				finish();
				break;
			}
		}
		
	}
	
	@Override
	public boolean onKeyDown(int keyCode, KeyEvent event) {
	    if ( keyCode == KeyEvent.KEYCODE_MENU ) {
	        // do nothing
	        return true;
	    }
	    return super.onKeyDown(keyCode, event);
	}

	public void itemClick(int position) {
		logDebug("Position: " + position);

		FileDocument document = adapter.getDocumentAt(position);
		if(document == null) {
			return;
		}
		
		if (adapter.isMultipleSelect()){
			logDebug("MULTISELECT ON");
			adapter.toggleSelection(position);
			List<FileDocument> selected = adapter.getSelectedDocuments();
			if (selected.size() > 0){
				updateActionModeTitle();
			}
		}
		else{
			if (document.isFolder()) {

				int lastFirstVisiblePosition = 0;

				lastFirstVisiblePosition = mLayoutManager.findFirstCompletelyVisibleItemPosition();

				logDebug("Push to stack " + lastFirstVisiblePosition + " position");
				lastPositionStack.push(lastFirstVisiblePosition);

				changeFolder(document.getFile());
			}
			else if (mode == Mode.PICK_FILE) {
				//Multiselect on to select several files if desired
				adapter.setMultipleSelect(true);				
				actionMode = startSupportActionMode(new ActionBarCallBack());
				adapter.toggleSelection(position);
				updateActionModeTitle();
				adapter.notifyDataSetChanged();
			}
		}		
	}
	
	/*
	 * Set selected files to pass to the caller activity and finish this
	 * activity
	 */
	private void setResultFiles(ArrayList<String> files) {
		logDebug(files.size() + "files selected");
		Intent intent = new Intent();
		intent.putStringArrayListExtra(EXTRA_FILES, files);
		intent.putExtra(EXTRA_PATH, path.getAbsolutePath());
		setResult(RESULT_OK, intent);
		finish();
	}
	
	/*
	 * Count all selected items
	 */
	public int getItemCount(){
		if(adapter!=null){
			return adapter.getItemCount();
		}
		return 0;
	}
	
	/*
	 * Disable selection
	 */
	public void hideMultipleSelect() {
		logDebug("hideMultipleSelect");
		adapter.setMultipleSelect(false);
		if (actionMode != null) {
			actionMode.finish();
		}
	}
	
	@Override
	public void onBackPressed() {
		logDebug("onBackPressed");
		retryConnectionsAndSignalPresence();

		// Finish activity if at the root
		if (path.equals(root)) {
			super.onBackPressed();
		// Go one level higher otherwise
		} else {
			changeFolder(path.getParentFile());
			int lastVisiblePosition = 0;
			if(!lastPositionStack.empty()){
				lastVisiblePosition = lastPositionStack.pop();
				logDebug("Pop of the stack " + lastVisiblePosition + " position");
			}
			logDebug("Scroll to " + lastVisiblePosition + " position");

			if(lastVisiblePosition>=0){
				mLayoutManager.scrollToPositionWithOffset(lastVisiblePosition, 0);
			}
		}
	}

	
	public void showNewFolderDialog(){
		logDebug("showNewFolderDialog");
		LinearLayout layout = new LinearLayout(this);
		layout.setOrientation(LinearLayout.VERTICAL);
		LinearLayout.LayoutParams params = new LinearLayout.LayoutParams(LinearLayout.LayoutParams.MATCH_PARENT, LinearLayout.LayoutParams.WRAP_CONTENT);
		params.setMargins(scaleWidthPx(20, outMetrics), scaleWidthPx(20, outMetrics), scaleWidthPx(17, outMetrics), 0);

		final EditText input = new EditText(this);
		layout.addView(input, params);

		LinearLayout.LayoutParams params1 = new LinearLayout.LayoutParams(LinearLayout.LayoutParams.MATCH_PARENT, LinearLayout.LayoutParams.WRAP_CONTENT);
		params1.setMargins(scaleWidthPx(20, outMetrics), 0, scaleWidthPx(17, outMetrics), 0);

		final RelativeLayout error_layout = new RelativeLayout(FileStorageActivityLollipop.this);
		layout.addView(error_layout, params1);

		final ImageView error_icon = new ImageView(FileStorageActivityLollipop.this);
		error_icon.setImageDrawable(ContextCompat.getDrawable(this, R.drawable.ic_input_warning));
		error_layout.addView(error_icon);
		RelativeLayout.LayoutParams params_icon = (RelativeLayout.LayoutParams) error_icon.getLayoutParams();


		params_icon.addRule(RelativeLayout.ALIGN_PARENT_RIGHT);
		error_icon.setLayoutParams(params_icon);

		error_icon.setColorFilter(ContextCompat.getColor(FileStorageActivityLollipop.this, R.color.login_warning));

		final TextView textError = new TextView(FileStorageActivityLollipop.this);
		error_layout.addView(textError);
		RelativeLayout.LayoutParams params_text_error = (RelativeLayout.LayoutParams) textError.getLayoutParams();
		params_text_error.height = ViewGroup.LayoutParams.WRAP_CONTENT;
		params_text_error.width = ViewGroup.LayoutParams.WRAP_CONTENT;
		params_text_error.addRule(RelativeLayout.CENTER_VERTICAL);
		params_text_error.addRule(RelativeLayout.ALIGN_PARENT_LEFT);
		params_text_error.setMargins(scaleWidthPx(3, outMetrics), 0,0,0);
		textError.setLayoutParams(params_text_error);

		textError.setTextColor(ContextCompat.getColor(FileStorageActivityLollipop.this, R.color.login_warning));
		error_layout.setVisibility(View.GONE);

		input.getBackground().mutate().clearColorFilter();
		input.getBackground().mutate().setColorFilter(ContextCompat.getColor(this, R.color.accentColor), PorterDuff.Mode.SRC_ATOP);
		input.addTextChangedListener(new TextWatcher() {
			@Override
			public void beforeTextChanged(CharSequence charSequence, int i, int i1, int i2) {

			}

			@Override
			public void onTextChanged(CharSequence charSequence, int i, int i1, int i2) {

			}

			@Override
			public void afterTextChanged(Editable editable) {
				if(error_layout.getVisibility() == View.VISIBLE){
					error_layout.setVisibility(View.GONE);
					input.getBackground().mutate().clearColorFilter();
					input.getBackground().mutate().setColorFilter(ContextCompat.getColor(getApplicationContext(), R.color.accentColor), PorterDuff.Mode.SRC_ATOP);
				}
			}
		});

		input.setSingleLine();
		input.setTextColor(ContextCompat.getColor(this, R.color.text_secondary));
		input.setHint(getString(R.string.context_new_folder_name));
		input.setImeOptions(EditorInfo.IME_ACTION_DONE);
		input.setOnEditorActionListener(new OnEditorActionListener() {
			@Override
			public boolean onEditorAction(TextView v, int actionId,KeyEvent event) {
				if (actionId == EditorInfo.IME_ACTION_DONE) {
					String value = v.getText().toString().trim();

					if (value.length() == 0) {
						input.getBackground().mutate().setColorFilter(ContextCompat.getColor(getApplicationContext(), R.color.login_warning), PorterDuff.Mode.SRC_ATOP);
						textError.setText(getString(R.string.invalid_string));
						error_layout.setVisibility(View.VISIBLE);
						input.requestFocus();

					}else{
						boolean result=matches(regex, value);
						if(result){
							input.getBackground().mutate().setColorFilter(ContextCompat.getColor(getApplicationContext(), R.color.login_warning), PorterDuff.Mode.SRC_ATOP);
							textError.setText(getString(R.string.invalid_characters));
							error_layout.setVisibility(View.VISIBLE);
							input.requestFocus();

						}else{
							createFolder(value);
							newFolderDialog.dismiss();
						}
					}
					return true;
				}
				return false;
			}
		});



		input.setImeActionLabel(getString(R.string.general_create),KeyEvent.KEYCODE_ENTER);
		input.setOnFocusChangeListener(new View.OnFocusChangeListener() {
			@Override
			public void onFocusChange(View v, boolean hasFocus) {
				if (hasFocus) {
					showKeyboardDelayed(v);
				}
			}
		});
		
		AlertDialog.Builder builder = new AlertDialog.Builder(this, R.style.AppCompatAlertDialogStyle);
		builder.setTitle(getString(R.string.menu_new_folder));
		builder.setPositiveButton(getString(R.string.general_create),
				new DialogInterface.OnClickListener() {
					public void onClick(DialogInterface dialog, int whichButton) {
						String value = input.getText().toString().trim();
						if (value.length() == 0) {
							return;
						}
						createFolder(value);
					}
				});
		builder.setNegativeButton(getString(android.R.string.cancel), null);
		builder.setView(layout);
		newFolderDialog = builder.create();
		newFolderDialog.show();

		newFolderDialog.getButton(android.support.v7.app.AlertDialog.BUTTON_POSITIVE).setOnClickListener(new   View.OnClickListener()
		{
			@Override
			public void onClick(View v)
			{
				String value = input.getText().toString().trim();
				if (value.length() == 0) {
					input.getBackground().mutate().setColorFilter(ContextCompat.getColor(getApplicationContext(), R.color.login_warning), PorterDuff.Mode.SRC_ATOP);
					textError.setText(getString(R.string.invalid_string));
					error_layout.setVisibility(View.VISIBLE);
					input.requestFocus();

				}else{
					boolean result=matches(regex, value);
					if(result){
						input.getBackground().mutate().setColorFilter(ContextCompat.getColor(getApplicationContext(), R.color.login_warning), PorterDuff.Mode.SRC_ATOP);
						textError.setText(getString(R.string.invalid_characters));
						error_layout.setVisibility(View.VISIBLE);
						input.requestFocus();

					}else{
						createFolder(value);
						newFolderDialog.dismiss();
					}
				}


			}
		});
	}
	
	/*
	 * Display keyboard
	 */
	private void showKeyboardDelayed(final View view) {
		view.postDelayed(new Runnable() {
			@Override
			public void run() {
				InputMethodManager imm = (InputMethodManager) FileStorageActivityLollipop.this.getSystemService(Context.INPUT_METHOD_SERVICE);
				imm.showSoftInput(view, InputMethodManager.SHOW_IMPLICIT);
			}
		}, 50);
	}
	
	/*
	 * Create new folder and reload file list
	 */
	private void createFolder(String value) {
		logDebug(value + " Of value");
		File newFolder = new File(path, value);
		newFolder.mkdir();
		newFolder.setReadable(true, false);
		newFolder.setExecutable(true, false);
		setFiles(path);
	}

	public static boolean matches(String regex, CharSequence input) {
		Pattern p = Pattern.compile(regex);
		Matcher m = p.matcher(input);
		return m.find();
	}

	@Override
	public boolean onDown(MotionEvent e) {
		return false;
	}

	@Override
	public void onShowPress(MotionEvent e) {
	}

	@Override
	public boolean onSingleTapUp(MotionEvent e) {
		return false;
	}

	@Override
	public boolean onScroll(MotionEvent e1, MotionEvent e2, float distanceX,
			float distanceY) {
		return false;
	}

	@Override
	public void onLongPress(MotionEvent e) {
	}

	@Override
	public boolean onFling(MotionEvent e1, MotionEvent e2, float velocityX,
			float velocityY) {
		return false;
	}

	@Override
	public boolean onInterceptTouchEvent(RecyclerView rV, MotionEvent e) {
		detector.onTouchEvent(e);
		return false;
	}

	@Override
	public void onRequestDisallowInterceptTouchEvent(boolean arg0) {
	}

	@Override
	public void onTouchEvent(RecyclerView arg0, MotionEvent arg1) {
	}
}<|MERGE_RESOLUTION|>--- conflicted
+++ resolved
@@ -549,12 +549,8 @@
 		
 		setFiles(newPath);
 		path = newPath;
-<<<<<<< HEAD
-		contentText.setText(Util.makeBold(path.getAbsolutePath(), path.getName()));
-=======
 		contentText.setText(makeBold(path.getAbsolutePath(), path.getName()));
 //		windowTitle.setText(makeBold(path.getAbsolutePath(), path.getName()));
->>>>>>> 094d50ad
 		invalidateOptionsMenu();
 		if (mode == Mode.PICK_FOLDER) {
 			boolean writable = newPath.canWrite();
