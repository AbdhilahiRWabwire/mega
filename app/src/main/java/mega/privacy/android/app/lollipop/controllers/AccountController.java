package mega.privacy.android.app.lollipop.controllers;

import android.Manifest;
import android.app.Activity;
import android.app.NotificationManager;
import android.content.Context;
import android.content.DialogInterface;
import android.content.Intent;
import android.content.pm.PackageInfo;
import android.content.pm.PackageManager;
import android.graphics.Bitmap;
import android.graphics.Canvas;
import android.graphics.Color;
import android.graphics.Paint;
import android.os.Build;
import android.os.StatFs;
import android.support.v4.app.ActivityCompat;
import android.support.v4.content.ContextCompat;
import android.support.v4.content.LocalBroadcastManager;
import android.support.v7.app.AlertDialog;
import android.view.LayoutInflater;
import android.view.View;
import android.widget.Button;

import java.io.BufferedWriter;
import java.io.File;
import java.io.FileNotFoundException;
import java.io.FileWriter;
import java.io.IOException;

import mega.privacy.android.app.CameraSyncService;
import mega.privacy.android.app.DatabaseHandler;
import mega.privacy.android.app.DownloadService;
import mega.privacy.android.app.MegaApplication;
import mega.privacy.android.app.MegaPreferences;
import mega.privacy.android.app.OpenLinkActivity;
import mega.privacy.android.app.R;
import mega.privacy.android.app.UploadService;
import mega.privacy.android.app.lollipop.FileStorageActivityLollipop;
import mega.privacy.android.app.lollipop.ManagerActivityLollipop;
import mega.privacy.android.app.lollipop.PinLockActivityLollipop;
import mega.privacy.android.app.lollipop.TestPasswordActivity;
import mega.privacy.android.app.lollipop.TwoFactorAuthenticationActivity;
import mega.privacy.android.app.lollipop.managerSections.MyAccountFragmentLollipop;
import mega.privacy.android.app.utils.Constants;
import mega.privacy.android.app.utils.Util;
import nz.mega.sdk.MegaApiAndroid;
import nz.mega.sdk.MegaApiJava;
import nz.mega.sdk.MegaChatApiAndroid;

<<<<<<< HEAD
import static mega.privacy.android.app.utils.CacheFolderManager.*;
import static mega.privacy.android.app.utils.FileUtils.*;
=======
import static mega.privacy.android.app.utils.Constants.ACTION_LOG_OUT;

import static mega.privacy.android.app.utils.CacheFolderManager.buildAvatarFile;
import static mega.privacy.android.app.utils.CacheFolderManager.buildQrFile;
import static mega.privacy.android.app.utils.CacheFolderManager.isFileAvailable;
>>>>>>> 0f9c7f45

public class AccountController implements View.OnClickListener{

    Context context;
    MegaApiAndroid megaApi;
    MegaChatApiAndroid megaChatApi;
    DatabaseHandler dbH;
    MegaPreferences prefs = null;

    static int count = 0;

    AlertDialog recoveryKeyExportedDialog;
    Button recoveryKeyExportedButton;

    public AccountController(Context context){
        log("AccountController created");
        this.context = context;

        if (megaApi == null){
            if (context instanceof MegaApplication){
                megaApi = ((MegaApplication)context).getMegaApi();
            }
            else{
                megaApi = ((MegaApplication) ((Activity)context).getApplication()).getMegaApi();
            }
        }

        if (dbH == null){
            dbH = DatabaseHandler.getDbHandler(context);
        }
    }

    public AccountController(Context context, MegaApiAndroid megaApi){
        this.context = context;
        this.megaApi = megaApi;
    }

    public void resetPass(String myEmail){
        megaApi.resetPassword(myEmail, true, (ManagerActivityLollipop)context);
    }

    public void deleteAccount(){
        log("deleteAccount");
        if (((ManagerActivityLollipop) context).is2FAEnabled()){
            ((ManagerActivityLollipop) context).showVerifyPin2FA(Constants.CANCEL_ACCOUNT_2FA);
        }
        else {
            megaApi.cancelAccount((ManagerActivityLollipop) context);
        }
    }

    public void confirmDeleteAccount(String link, String pass){
        log("confirmDeleteAccount");
        megaApi.confirmCancelAccount(link, pass, (ManagerActivityLollipop)context);
    }

    public void confirmChangeMail(String link, String pass){
        log("confirmChangeMail");
        megaApi.confirmChangeEmail(link, pass, (ManagerActivityLollipop)context);
    }

    public boolean existsAvatar() {
        File avatar = buildAvatarFile(context,megaApi.getMyEmail() + ".jpg");
        if (isFileAvailable(avatar)) {
            log("avatar exists in: " + avatar.getAbsolutePath());
            return true;
        }
        return false;
    }

    public void removeAvatar() {
        log("removeAvatar");
        File avatar = buildAvatarFile(context,megaApi.getMyEmail() + ".jpg");
        File qrFile = buildQrFile(context,megaApi.getMyEmail() + "QRcode.jpg");

        if (isFileAvailable(avatar)) {
            log("avatar to delete: " + avatar.getAbsolutePath());
            avatar.delete();
        }
        if (isFileAvailable(qrFile)) {
            qrFile.delete();
        }
        megaApi.setAvatar(null,(ManagerActivityLollipop)context);
    }

    public void exportMK(String path, boolean fromOffline){
        log("exportMK");
        if (!Util.isOnline(context)){
            if (context instanceof ManagerActivityLollipop) {
                ((ManagerActivityLollipop) context).showSnackbar(Constants.SNACKBAR_TYPE, context.getString(R.string.error_server_connection_problem), -1);
            }
            else if (context instanceof TestPasswordActivity) {
                ((TestPasswordActivity) context).showSnackbar(context.getString(R.string.error_server_connection_problem));
            }
            return;
        }

        boolean pathNull = false;

        String key = megaApi.exportMasterKey();
        if (context instanceof ManagerActivityLollipop) {
            megaApi.masterKeyExported((ManagerActivityLollipop) context);
        }
        else if (context instanceof TestPasswordActivity) {
            ((TestPasswordActivity) context).incrementRequests();
            megaApi.masterKeyExported((TestPasswordActivity) context);
        }

        BufferedWriter out;
        try {
            File mainDir = buildExternalStorageFile(mainDIR);
            log("Path main Dir: " + getExternalStoragePath(mainDIR));
            mainDir.mkdirs();

            if (path == null){
                path = getExternalStoragePath(rKFile);
                pathNull = true;
            }
            log("Export in: "+path);

            if (Build.VERSION.SDK_INT >= Build.VERSION_CODES.M) {
                if (ContextCompat.checkSelfPermission(context, Manifest.permission.WRITE_EXTERNAL_STORAGE) != PackageManager.PERMISSION_GRANTED) {
                    if (context instanceof ManagerActivityLollipop) {
                        ActivityCompat.requestPermissions((ManagerActivityLollipop) context, new String[]{Manifest.permission.WRITE_EXTERNAL_STORAGE}, Constants.REQUEST_WRITE_STORAGE);
                    }
                    else if (context instanceof TestPasswordActivity) {
                        ActivityCompat.requestPermissions((TestPasswordActivity) context, new String[]{Manifest.permission.WRITE_EXTERNAL_STORAGE}, Constants.REQUEST_WRITE_STORAGE);
                    }
                    return;
                }
            }

            double availableFreeSpace = Double.MAX_VALUE;
            try{
                StatFs stat = new StatFs(path);
                availableFreeSpace = (double)stat.getAvailableBlocks() * (double)stat.getBlockSize();
            }
            catch(Exception ex){}

            File file = new File(path);
            if(availableFreeSpace < file.length()) {
                if (context instanceof ManagerActivityLollipop) {
                    ((ManagerActivityLollipop) context).showSnackbar(Constants.SNACKBAR_TYPE, context.getString(R.string.error_not_enough_free_space), -1);
                }
                else if (context instanceof TestPasswordActivity) {
                    ((TestPasswordActivity) context).showSnackbar(context.getString(R.string.error_not_enough_free_space));
                }
                return;
            }

            FileWriter fileWriter= new FileWriter(path);
            out = new BufferedWriter(fileWriter);
            out.write(key);
            out.close();

            if (context instanceof ManagerActivityLollipop) {
                if (pathNull){
                    ((ManagerActivityLollipop) context).invalidateOptionsMenu();
                    MyAccountFragmentLollipop mAF = ((ManagerActivityLollipop) context).getMyAccountFragment();
                    if (mAF != null) {
                        mAF.setMkButtonText();
                    }
                    showConfirmationExportedDialog();
                }
                else if(fromOffline) {
                    ((ManagerActivityLollipop) context).showSnackbar(Constants.SNACKBAR_TYPE, context.getString(R.string.save_MK_confirmation), -1);
                }
                else{
                    showConfirmDialogRecoveryKeySaved();
                }
            }
            else if (context instanceof TestPasswordActivity) {
                if (pathNull) {
                    showConfirmationExportedDialog();
                }
                else {
                    ((TestPasswordActivity) context).showSnackbar(context.getString(R.string.save_MK_confirmation));
                    ((TestPasswordActivity) context).passwordReminderSucceeded();
                }
            }

        }catch (FileNotFoundException e) {
            e.printStackTrace();
            log("ERROR: " + e.getMessage());
        }catch (IOException e) {
            e.printStackTrace();
            log("ERROR: " + e.getMessage());
        }
    }

    void showConfirmationExportedDialog() {
        AlertDialog.Builder builder = new AlertDialog.Builder(context);
        LayoutInflater inflater = null;
        if (context instanceof ManagerActivityLollipop) {
            inflater = ((ManagerActivityLollipop) context).getLayoutInflater();
        }
        else if (context instanceof TestPasswordActivity) {
            inflater = ((TestPasswordActivity) context).getLayoutInflater();
        }
        View v = inflater.inflate(R.layout.dialog_recovery_key_exported, null);
        builder.setView(v);

        recoveryKeyExportedButton = (Button) v.findViewById(R.id.dialog_recovery_key_button);
        recoveryKeyExportedButton.setOnClickListener(this);

        recoveryKeyExportedDialog = builder.create();
        recoveryKeyExportedDialog.setOnDismissListener(new DialogInterface.OnDismissListener() {
            @Override
            public void onDismiss(DialogInterface dialog) {
                if (context instanceof TestPasswordActivity) {
                    ((TestPasswordActivity) context).passwordReminderSucceeded();
                }
            }
        });
        recoveryKeyExportedDialog.show();
    }

    public void renameMK(){
        log("renameMK");
        File oldMKF = buildExternalStorageFile(oldMKFile);
        File newMKFile = buildExternalStorageFile(rKFile);

        oldMKF.renameTo(newMKFile);
    }

    public void copyMK(boolean logout){
        log("copyMK");
        String key = megaApi.exportMasterKey();
        if (context instanceof ManagerActivityLollipop) {
            if (key != null) {
                megaApi.masterKeyExported((ManagerActivityLollipop) context);
                android.content.ClipboardManager clipboard = (android.content.ClipboardManager) context.getSystemService(Context.CLIPBOARD_SERVICE);
                android.content.ClipData clip = android.content.ClipData.newPlainText("Copied Text", key);
                clipboard.setPrimaryClip(clip);
                if (logout) {
                    showConfirmDialogRecoveryKeySaved();
                }
                else {
                    Util.showAlert(((ManagerActivityLollipop) context), context.getString(R.string.copy_MK_confirmation), null);
                }
            }
            else {
                Util.showAlert(((ManagerActivityLollipop) context), context.getString(R.string.general_text_error), null);
            }
        }
        else if (context instanceof TestPasswordActivity) {
            if (key != null) {
                ((TestPasswordActivity) context).incrementRequests();
                megaApi.masterKeyExported((TestPasswordActivity) context);
                android.content.ClipboardManager clipboard = (android.content.ClipboardManager) context.getSystemService(Context.CLIPBOARD_SERVICE);
                android.content.ClipData clip = android.content.ClipData.newPlainText("Copied Text", key);
                clipboard.setPrimaryClip(clip);
                if (logout) {
                    showConfirmDialogRecoveryKeySaved();
                }
                else {
                    ((TestPasswordActivity) context).showSnackbar(context.getString(R.string.copy_MK_confirmation));
                    ((TestPasswordActivity) context).passwordReminderSucceeded();
                }
            }
            else {
                ((TestPasswordActivity) context).showSnackbar(context.getString(R.string.general_text_error));
            }
        }
    }

    public void saveRkToFileSystem (boolean fromOffline) {
        log("saveRkToFileSystem");
        Intent intent = new Intent(context, FileStorageActivityLollipop.class);
        intent.setAction(FileStorageActivityLollipop.Mode.PICK_FOLDER.getAction());
        intent.putExtra(FileStorageActivityLollipop.EXTRA_FROM_SETTINGS, true);
        if (context instanceof TestPasswordActivity){
            ((TestPasswordActivity) context).startActivityForResult(intent, Constants.REQUEST_DOWNLOAD_FOLDER);
        }
        else if (context instanceof ManagerActivityLollipop){
            if(fromOffline){
                ((ManagerActivityLollipop) context).startActivityForResult(intent, Constants.REQUEST_SAVE_MK_FROM_OFFLINE);
            }
            else{
                ((ManagerActivityLollipop) context).startActivityForResult(intent, Constants.REQUEST_DOWNLOAD_FOLDER);
            }
        }
        else if (context instanceof TwoFactorAuthenticationActivity){
            ((TwoFactorAuthenticationActivity) context).startActivityForResult(intent, Constants.REQUEST_DOWNLOAD_FOLDER);
        }
    }

    public void copyRkToClipboard () {
        log("copyRkToClipboard");
        if (context instanceof  ManagerActivityLollipop) {
            copyMK(false);
        }
        else if (context instanceof TestPasswordActivity) {
            copyMK(((TestPasswordActivity) context).isLogout());
        }
        else if (context instanceof TwoFactorAuthenticationActivity) {
            Intent intent = new Intent(context, ManagerActivityLollipop.class);
            intent.addFlags(Intent.FLAG_ACTIVITY_CLEAR_TOP);
            intent.setAction(Constants.ACTION_RECOVERY_KEY_COPY_TO_CLIPBOARD);
            intent.putExtra("logout", false);
            context.startActivity(intent);
            ((TwoFactorAuthenticationActivity) context).finish();
        }
    }

    public Bitmap createRkBitmap (){
        log("createRkBitmap");

        Bitmap rKBitmap = Bitmap.createBitmap(1000, 1000, Bitmap.Config.ARGB_8888);
        String key = megaApi.exportMasterKey();

        if (key != null) {
            Canvas canvas = new Canvas(rKBitmap);
            Paint paint = new Paint();

            paint.setTextSize(40);
            paint.setColor(Color.BLACK);
            paint.setStyle(Paint.Style.FILL);
            float height = paint.measureText("yY");
            float width = paint.measureText(key);
            float x = (rKBitmap.getWidth() - width) / 2;
            canvas.drawText(key, x, height + 15f, paint);

            if (rKBitmap != null) {
                return rKBitmap;
            }
        }
        else {
            Util.showAlert(((ManagerActivityLollipop) context), context.getString(R.string.general_text_error), null);
        }

        return null;
    }

    void showConfirmDialogRecoveryKeySaved(){
        AlertDialog.Builder builder = new AlertDialog.Builder(context);
        builder.setMessage(context.getString(R.string.copy_MK_confirmation));
        builder.setPositiveButton(context.getString(R.string.action_logout), new DialogInterface.OnClickListener() {
            @Override
            public void onClick(DialogInterface dialog, int which) {
                if (context instanceof TestPasswordActivity) {
                    ((TestPasswordActivity) context).passwordReminderSucceeded();
                }
                else {
                    logout(context, megaApi);
                }
            }
        });
        builder.setOnDismissListener(new DialogInterface.OnDismissListener() {
            @Override
            public void onDismiss(DialogInterface dialog) {
                if (context instanceof TestPasswordActivity) {
                    ((TestPasswordActivity) context).passwordReminderSucceeded();
                }
            }
        });
        builder.show();
    }

    public void removeMK() {
        log("removeMK");
        final File f = buildExternalStorageFile(rKFile);
        if (isFileAvailable(f)) {
            f.delete();
        }

        //Check if old MK file exists
        final File fOldMK = buildExternalStorageFile(oldMKFile);
        if(isFileAvailable(fOldMK)){
            log("The old file of MK was also removed");
            fOldMK.delete();
        }

        String message = context.getString(R.string.toast_master_key_removed);
        ((ManagerActivityLollipop) context).invalidateOptionsMenu();
        MyAccountFragmentLollipop mAF = ((ManagerActivityLollipop) context).getMyAccountFragment();
        if(mAF!=null && mAF.isAdded()){
            mAF.setMkButtonText();
        }
        Util.showAlert(((ManagerActivityLollipop) context), message, null);
    }

    public void killAllSessions(Context context){
        log("killAllSessions");
        megaApi.killSession(-1, (ManagerActivityLollipop) context);
    }

    static public void localLogoutApp(Context context){
        log("localLogoutApp");

        try {
            NotificationManager notificationManager = (NotificationManager) context.getSystemService(Context.NOTIFICATION_SERVICE);
            notificationManager.cancelAll();
        }
        catch(Exception e){
            log("EXCEPTION removing all the notifications");
            e.printStackTrace();
        }

        File privateDir = context.getFilesDir();
        removeFolder(context, privateDir);

        File externalCacheDir = context.getExternalCacheDir();
        removeFolder(context, externalCacheDir);

        File cacheDir = context.getCacheDir();
        removeFolder(context, cacheDir);

        removeOldTempFolders(context);

        final File fMKOld = buildExternalStorageFile(oldMKFile);
        if (isFileAvailable(fMKOld)){
            log("Old MK file removed!");
            fMKOld.delete();
        }

        final File fMK = buildExternalStorageFile(rKFile);
        if (isFileAvailable(fMK)){
            log("MK file removed!");
            fMK.delete();
        }

        try{
            Intent cancelTransfersIntent = new Intent(context, DownloadService.class);
            cancelTransfersIntent.setAction(DownloadService.ACTION_CANCEL);
            context.startService(cancelTransfersIntent);
            cancelTransfersIntent = new Intent(context, UploadService.class);
            cancelTransfersIntent.setAction(UploadService.ACTION_CANCEL);
            context.startService(cancelTransfersIntent);
        }
        catch(IllegalStateException e){
            //If the application is in a state where the service can not be started (such as not in the foreground in a state when services are allowed) - included in API 26
            log("Cancelling services not allowed by the OS: "+e.getMessage());
        }

        DatabaseHandler dbH = DatabaseHandler.getDbHandler(context);
        dbH.clearCredentials();

        if (dbH.getPreferences() != null){
            dbH.clearPreferences();
            dbH.setFirstTime(false);
            if (Build.VERSION.SDK_INT < Build.VERSION_CODES.O) {
                Intent stopIntent = null;
                stopIntent = new Intent(context, CameraSyncService.class);
                stopIntent.setAction(CameraSyncService.ACTION_LOGOUT);
                context.startService(stopIntent);
            }
        }

        dbH.clearOffline();

        dbH.clearContacts();

        dbH.clearNonContacts();

        dbH.clearChatItems();

        dbH.clearCompletedTransfers();

        dbH.clearPendingMessage();

        dbH.clearAttributes();

        dbH.clearChatSettings();
        dbH.setEnabledChat(true + "");
    }

    public static void removeFolder(Context context, File folder) {
        try {
            deleteFolderAndSubfolders(context, folder);
        } catch (IOException e) {
            log("Exception deleting" + folder.getName() + "directory");
            e.printStackTrace();
        }
    }

    static public void logout(Context context, MegaApiAndroid megaApi) {
        log("logout");

        if (megaApi == null){
            megaApi = ((MegaApplication) ((Activity)context).getApplication()).getMegaApi();
        }

        if (context instanceof ManagerActivityLollipop){
            megaApi.logout((ManagerActivityLollipop)context);
        }
        else if (context instanceof OpenLinkActivity){
            megaApi.logout((OpenLinkActivity)context);
        }
        else if (context instanceof PinLockActivityLollipop){
            megaApi.logout((PinLockActivityLollipop)context);
        }
        else if (context instanceof TestPasswordActivity){
            megaApi.logout(((TestPasswordActivity)context));
        }
        else{
            megaApi.logout();
        }
<<<<<<< HEAD
=======

        localLogoutApp(context);

        Intent intent = new Intent();
        intent.setAction(ACTION_LOG_OUT);
        LocalBroadcastManager.getInstance(context).sendBroadcast(intent);
>>>>>>> 0f9c7f45
    }

    static public void logoutConfirmed(Context context){
        log("logoutConfirmed");

        localLogoutApp(context);

        PackageManager m = context.getPackageManager();
        String s = context.getPackageName();
        try {
            PackageInfo p = m.getPackageInfo(s, 0);
            s = p.applicationInfo.dataDir;
        } catch (PackageManager.NameNotFoundException e) {
            log("Error Package name not found " + e);
        }

        File appDir = new File(s);

        for (File c : appDir.listFiles()){
            if (c.isFile()){
                c.delete();
            }
        }
    }

    public int updateUserAttributes(String oldFirstName, String newFirstName, String oldLastName, String newLastName, String oldMail, String newMail){
        log("updateUserAttributes");
        MyAccountFragmentLollipop myAccountFragmentLollipop = ((ManagerActivityLollipop)context).getMyAccountFragment();
        if(!oldFirstName.equals(newFirstName)){
            log("Changes in first name");
            if(myAccountFragmentLollipop!=null){
                count++;
                megaApi.setUserAttribute(MegaApiJava.USER_ATTR_FIRSTNAME, newFirstName, (ManagerActivityLollipop)context);
            }
        }
        if(!oldLastName.equals(newLastName)){
            log("Changes in last name");
            if(myAccountFragmentLollipop!=null){
                count++;
                megaApi.setUserAttribute(MegaApiJava.USER_ATTR_LASTNAME, newLastName, (ManagerActivityLollipop)context);
            }
        }
        if(!oldMail.equals(newMail)){
            log("Changes in mail, new mail: "+newMail);
            if (((ManagerActivityLollipop) context).is2FAEnabled()){
                ((ManagerActivityLollipop) context).setNewMail(newMail);
                ((ManagerActivityLollipop) context).showVerifyPin2FA(Constants.CHANGE_MAIL_2FA);
            }
            else {
                megaApi.changeEmail(newMail, (ManagerActivityLollipop)context);
            }
        }
        log("The number of attributes to change is: "+count);
        return count;
    }

    public int getCount() {
        return count;
    }

    static public void setCount(int countUa) {
        count = countUa;
    }

    public static void log(String message) {
        Util.log("AccountController", message);
    }

    @Override
    public void onClick(View v) {
        switch (v.getId()){
            case R.id.dialog_recovery_key_button:{
                recoveryKeyExportedDialog.dismiss();
                if (context instanceof TestPasswordActivity) {
                    ((TestPasswordActivity) context).passwordReminderSucceeded();
                }
                break;
            }
        }
    }
}<|MERGE_RESOLUTION|>--- conflicted
+++ resolved
@@ -48,16 +48,9 @@
 import nz.mega.sdk.MegaApiJava;
 import nz.mega.sdk.MegaChatApiAndroid;
 
-<<<<<<< HEAD
 import static mega.privacy.android.app.utils.CacheFolderManager.*;
 import static mega.privacy.android.app.utils.FileUtils.*;
-=======
 import static mega.privacy.android.app.utils.Constants.ACTION_LOG_OUT;
-
-import static mega.privacy.android.app.utils.CacheFolderManager.buildAvatarFile;
-import static mega.privacy.android.app.utils.CacheFolderManager.buildQrFile;
-import static mega.privacy.android.app.utils.CacheFolderManager.isFileAvailable;
->>>>>>> 0f9c7f45
 
 public class AccountController implements View.OnClickListener{
 
@@ -556,15 +549,10 @@
         else{
             megaApi.logout();
         }
-<<<<<<< HEAD
-=======
-
-        localLogoutApp(context);
 
         Intent intent = new Intent();
         intent.setAction(ACTION_LOG_OUT);
         LocalBroadcastManager.getInstance(context).sendBroadcast(intent);
->>>>>>> 0f9c7f45
     }
 
     static public void logoutConfirmed(Context context){
