package mega.privacy.android.app.utils

import android.app.Activity
import android.app.Activity.RESULT_OK
import android.app.ActivityManager
import android.content.Context
import android.content.Intent
import android.content.res.Resources
import android.graphics.drawable.Drawable
import android.net.Uri
import android.view.Gravity
import android.view.LayoutInflater
import android.view.ViewGroup
import android.widget.Button
import android.widget.LinearLayout
import android.widget.TextView
import androidx.annotation.ColorRes
import androidx.appcompat.app.AlertDialog
import androidx.appcompat.app.AppCompatActivity
import androidx.core.content.res.ResourcesCompat
import com.google.android.material.dialog.MaterialAlertDialogBuilder
import mega.privacy.android.app.DatabaseHandler
import mega.privacy.android.app.MegaApplication
import mega.privacy.android.app.MimeTypeList
import mega.privacy.android.app.R
import mega.privacy.android.app.activities.WebViewActivity
import mega.privacy.android.app.textFileEditor.TextFileEditorActivity
import mega.privacy.android.app.components.saver.AutoPlayInfo
import mega.privacy.android.app.constants.BroadcastConstants
import mega.privacy.android.app.interfaces.ActivityLauncher
import mega.privacy.android.app.interfaces.SnackbarShower
import mega.privacy.android.app.interfaces.showSnackbar
import mega.privacy.android.app.listeners.CopyListener
import mega.privacy.android.app.listeners.ExportListener
import mega.privacy.android.app.listeners.MoveListener
import mega.privacy.android.app.listeners.RemoveListener
import mega.privacy.android.app.lollipop.FileExplorerActivityLollipop
import mega.privacy.android.app.lollipop.ManagerActivityLollipop
import mega.privacy.android.app.lollipop.ManagerActivityLollipop.DrawerItem
import mega.privacy.android.app.lollipop.PdfViewerActivityLollipop
import mega.privacy.android.app.lollipop.ZipBrowserActivityLollipop
import mega.privacy.android.app.lollipop.listeners.MultipleRequestListener
import mega.privacy.android.app.utils.Constants.*
import mega.privacy.android.app.utils.FileUtil.*
import mega.privacy.android.app.utils.LogUtil.logDebug
import mega.privacy.android.app.utils.LogUtil.logWarning
import mega.privacy.android.app.utils.MegaApiUtils.isIntentAvailable
import mega.privacy.android.app.utils.StringResourcesUtils.getQuantityString
import mega.privacy.android.app.utils.StringResourcesUtils.getString
import mega.privacy.android.app.utils.TextUtil.isTextEmpty
import mega.privacy.android.app.utils.TimeUtils.formatLongDateTime
import mega.privacy.android.app.utils.Util.getMediaIntent
import mega.privacy.android.app.utils.Util.getSizeString
import nz.mega.sdk.*
import nz.mega.sdk.MegaApiJava.INVALID_HANDLE
import java.io.File
import java.util.*
import java.util.concurrent.CopyOnWriteArrayList


object MegaNodeUtil {
    /**
     * alertTakenDown is the dialog to be shown. It resides inside this static class to prevent multiple definition within the activity class
     */
    private var alertTakenDown: AlertDialog? = null

    /**
     * The method to calculate how many nodes are folders in array list
     *
     * @param nodes the nodes to be calculated
     * @return how many nodes are folders in array list
     */
    @JvmStatic
    fun getNumberOfFolders(nodes: ArrayList<MegaNode?>?): Int {
        if (nodes == null) {
            return 0
        }

        var folderCount = 0
        val safeList = CopyOnWriteArrayList(nodes)

        for (node in safeList) {
            if (node == null) {
                safeList.remove(node)
            } else if (node.isFolder) {
                folderCount++
            }
        }

        return folderCount
    }

    /**
     * @param node the detected node
     * @return whether the node is taken down
     */
    private fun isNodeTakenDown(node: MegaNode?): Boolean {
        return node != null && node.isTakenDown
    }

    /**
     * If the node is taken down, and try to execute action against the node,
     * such as manage link, remove link, show the alert dialog
     *
     * @param node the detected node
     * @return whether show the dialog for the mega node or not
     */
    @JvmStatic
    fun showTakenDownNodeActionNotAvailableDialog(node: MegaNode?, context: Context): Boolean {
        return if (isNodeTakenDown(node)) {
            RunOnUIThreadUtils.post {
                Util.showSnackbar(context, getString(R.string.error_download_takendown_node))
            }
            true
        } else {
            false
        }
    }

    /**
     * Gets the path of a folder.
     *
     * @param nodeFolder  MegaNode to get its path
     * @return The path of the of the folder.
     */
    @JvmStatic
    fun getNodeFolderPath(nodeFolder: MegaNode?): String {
        if (nodeFolder == null) {
            logWarning("Node is null, cannot get its path.")
            return ""
        }

        val megaApi = MegaApplication.getInstance().megaApi
        val path = megaApi.getNodePath(nodeFolder)

        var rootParent = nodeFolder

        while (megaApi.getParentNode(rootParent) != null) {
            rootParent = megaApi.getParentNode(rootParent)
        }

        return when {
            rootParent!!.handle == megaApi.rootNode.handle -> {
                return getString(R.string.section_cloud_drive) + path
            }
            rootParent.handle == megaApi.rubbishNode.handle -> {
                return getString(R.string.section_rubbish_bin) +
                        path.replace("bin$SEPARATOR", "")
            }
            nodeFolder.isInShare -> {
                return getString(R.string.title_incoming_shares_explorer) +
                        SEPARATOR + path.substring(path.indexOf(":") + 1)
            }
            else -> ""
        }
    }

    /**
     *
     * Shares a node.
     *
     * @param context Current Context.
     * @param node    Node to share.
     */
    @JvmStatic
    fun shareNode(context: Context, node: MegaNode) {
        shareNode(context, node, null)
    }

    /**
     *
     * Shares a node.
     * If the node is a folder creates and/or shares the folder link.
     * If the node is a file and exists in local storage, shares the file. If not, creates and/or shares the file link.
     *
     * @param context                  Current Context.
     * @param node                     Node to share.
     * @param onExportFinishedListener Listener to manage the result of export request.
     */
    @JvmStatic
    fun shareNode(
        context: Context,
        node: MegaNode,
        onExportFinishedListener: ExportListener.OnExportFinishedListener?
    ) {
        if (shouldContinueWithoutError(context, "sharing node", node)) {
            val path = getLocalFile(context, node.name, node.size)

            if (!isTextEmpty(path) && !node.isFolder) {
                shareFile(context, File(path))
            } else if (node.isExported) {
                startShareIntent(context, Intent(Intent.ACTION_SEND), node.publicLink)
            } else {
                MegaApplication.getInstance().megaApi.exportNode(
                    node,
                    ExportListener(context, Intent(Intent.ACTION_SEND), onExportFinishedListener)
                )
            }
        }
    }

    /**
     * Method to know if all nodes are unloaded. If so, share them.
     *
     * @param context   The Activity context.
     * @param listNodes The list of nodes to be checked.
     * @return True, if all are downloaded. False, otherwise.
     */
    @JvmStatic
    fun areAllNodesDownloaded(context: Context, listNodes: List<MegaNode>): Boolean {
        val downloadedFiles = ArrayList<File>()

        for (node in listNodes) {
            val path = if (node.isFolder) null else getLocalFile(context, node.name, node.size)

            if (isTextEmpty(path)) {
                return false
            } else {
                downloadedFiles.add(File(path!!))
            }
        }

        logDebug("All nodes are downloaded, so share the files")
        shareFiles(context, downloadedFiles)

        return true
    }

    /**
     * Method to get the link to the exported nodes.
     *
     * @param listNodes The list of nodes to be checked.
     * @return The link with all exported nodes
     */
    @JvmStatic
    fun getExportNodesLink(listNodes: List<MegaNode>): StringBuilder {
        val links = StringBuilder()

        for (node in listNodes) {
            if (node.isExported) {
                links.append(node.publicLink).append("\n\n")
            }
        }

        return links
    }

    /**
     * Share multiple nodes out of MEGA app.
     *
     * If a folder is involved, we will share links of all nodes.
     *
     * Other apps can't handle the mixture of link and file, so if there is any file that is not
     * downloaded, we will share links of all files.
     *
     * @param context the context where nodes are shared
     * @param nodes nodes to share
     */
    @JvmStatic
    fun shareNodes(context: Context, nodes: List<MegaNode>) {
        if (!shouldContinueWithoutError(context, "sharing nodes", nodes)) {
            return
        }

        if (areAllNodesDownloaded(context, nodes)) {
            return
        }

        var notExportedNodes = 0
        val links = getExportNodesLink(nodes)

        for (node in nodes) {
            if (!node.isExported) {
                notExportedNodes++
            }
        }

        if (notExportedNodes == 0) {
            startShareIntent(context, Intent(Intent.ACTION_SEND), links.toString())
            return
        }

        val megaApi = MegaApplication.getInstance().megaApi
        val exportListener =
            ExportListener(context, notExportedNodes, links, Intent(Intent.ACTION_SEND))

        for (node in nodes) {
            if (!node.isExported) {
                megaApi.exportNode(node, exportListener)
            }
        }
    }

    /**
     * Shares a link.
     *
     * @param context   current Context.
     * @param fileLink  link to share.
     */
    @JvmStatic
    fun shareLink(context: Context, fileLink: String?) {
        startShareIntent(context, Intent(Intent.ACTION_SEND), fileLink)
    }

    /**
     * Ends the creation of the share intent and starts it.
     *
     * @param context       current Context.
     * @param shareIntent   intent to start the share.
     * @param link          link of the node to share.
     */
    @JvmStatic
    fun startShareIntent(context: Context, shareIntent: Intent, link: String?) {
        shareIntent.type = TYPE_TEXT_PLAIN
        shareIntent.putExtra(Intent.EXTRA_TEXT, link)
        context.startActivity(Intent.createChooser(shareIntent, getString(R.string.context_share)))
    }

    /**
     * Checks if there is any error before continues any action.
     *
     * @param context   current Context.
     * @param message   action being taken.
     * @param node      node involved in the action.
     * @return True if there is not any error, false otherwise.
     */
    @JvmStatic
    fun shouldContinueWithoutError(
        context: Context,
        message: String,
        node: MegaNode?
    ): Boolean {
        val error = "Error $message. "

        if (node == null) {
            LogUtil.logError(error + "Node == NULL")
            return false
        } else if (!Util.isOnline(context)) {
            LogUtil.logError(error + "No network connection")
            Util.showSnackbar(context, getString(R.string.error_server_connection_problem))
            return false
        }

        return true
    }

    /**
     * Checks if there is any error before continues any action.
     *
     * @param context   current Context.
     * @param message   action being taken.
     * @param nodes      nodes involved in the action.
     * @return True if there is not any error, false otherwise.
     */
    @JvmStatic
    fun shouldContinueWithoutError(
        context: Context, message: String,
        nodes: List<MegaNode>?
    ): Boolean {
        val error = "Error $message. "

        if (nodes == null || nodes.isEmpty()) {
            LogUtil.logError(error + "no nodes")
            return false
        } else if (!Util.isOnline(context)) {
            LogUtil.logError(error + "No network connection")
            Util.showSnackbar(context, getString(R.string.error_server_connection_problem))
            return false
        }

        return true
    }

    /**
     * Checks if a MegaNode is the user attribute "My chat files"
     *
     * @param node MegaNode to check
     * @return True if the node is "My chat files" attribute, false otherwise
     */
    private fun isMyChatFilesFolder(node: MegaNode?): Boolean {
        val megaApplication = MegaApplication.getInstance()

        return node != null && node.handle != INVALID_HANDLE &&
                !megaApplication.megaApi.isInRubbish(node) &&
                existsMyChatFilesFolder() &&
                node.handle == megaApplication.dbH.myChatFilesFolderHandle
    }

    /**
     * Checks if the user attribute "My chat files" is saved in DB and exists
     *
     * @return True if the the user attribute "My chat files" is saved in the DB, false otherwise
     */
    @JvmStatic
    fun existsMyChatFilesFolder(): Boolean {
        val dbH = MegaApplication.getInstance().dbH
        val megaApi: MegaApiJava = MegaApplication.getInstance().megaApi

        if (dbH != null && dbH.myChatFilesFolderHandle != INVALID_HANDLE) {
            val myChatFilesFolder = megaApi.getNodeByHandle(dbH.myChatFilesFolderHandle)

            return myChatFilesFolder != null &&
                    myChatFilesFolder.handle != INVALID_HANDLE &&
                    !megaApi.isInRubbish(myChatFilesFolder)
        }

        return false
    }

    /**
     * Gets the node of the user attribute "My chat files" from the DB.
     *
     * Before call this method is neccessary to call existsMyChatFilesFolder() method
     *
     * @return "My chat files" folder node
     * @see MegaNodeUtil.existsMyChatFilesFolder
     */
    @JvmStatic
    val myChatFilesFolder: MegaNode
        get() = MegaApplication.getInstance().megaApi.getNodeByHandle(MegaApplication.getInstance().dbH.myChatFilesFolderHandle)

    /**
     * Checks if a node is "Camera Uploads" or "Media Uploads" folder.
     *
     * Note: The content of this method is temporary and will have to be modified when the PR of the CU user attribute be merged.
     *
     * @param n MegaNode to check
     * @return True if the node is "Camera Uploads" or "Media Uploads" folder, false otherwise
     */
    private fun isCameraUploads(n: MegaNode): Boolean {
        var cameraSyncHandle: String? = null
        var secondaryMediaHandle: String? = null
        val dbH = MegaApplication.getInstance().dbH
        val prefs = dbH.preferences

        //Check if the item is the Camera Uploads folder
        if (prefs != null && prefs.camSyncHandle != null) {
            cameraSyncHandle = prefs.camSyncHandle
        }

        val handle = n.handle
        if (cameraSyncHandle != null && cameraSyncHandle.isNotEmpty()
            && handle == cameraSyncHandle.toLong() && !isNodeInRubbishOrDeleted(handle)
        ) {
            return true
        }

        //Check if the item is the Media Uploads folder
        if (prefs != null && prefs.megaHandleSecondaryFolder != null) {
            secondaryMediaHandle = prefs.megaHandleSecondaryFolder
        }

        return (secondaryMediaHandle != null && secondaryMediaHandle.isNotEmpty()
                && handle == secondaryMediaHandle.toLong() && !isNodeInRubbishOrDeleted(handle))
    }

    /**
     * Checks if a node is  outgoing or a pending outgoing share.
     *
     * @param node MegaNode to check
     * @return True if the node is a outgoing or a pending outgoing share, false otherwise
     */
    @JvmStatic
    fun isOutShare(node: MegaNode): Boolean {
        return node.isOutShare || MegaApplication.getInstance().megaApi.isPendingShare(node)
    }

    /**
     * Gets the the icon that has to be displayed for a folder.
     *
     * @param node          MegaNode referencing the folder to check
     * @param drawerItem    indicates if the icon has to be shown in Outgoing shares section or any other
     * @return The icon of the folder to be displayed.
     */
    @JvmStatic
    fun getFolderIcon(node: MegaNode, drawerItem: DrawerItem): Int {
        return if (node.isInShare) {
            R.drawable.ic_folder_incoming
        } else if (isCameraUploads(node)) {
            if (drawerItem == DrawerItem.SHARED_ITEMS && isOutShare(node)) {
                R.drawable.ic_folder_outgoing
            } else {
                R.drawable.ic_folder_camera_uploads_list
            }
        } else if (isMyChatFilesFolder(node)) {
            if (drawerItem == DrawerItem.SHARED_ITEMS && isOutShare(node)) {
                R.drawable.ic_folder_outgoing
            } else {
                R.drawable.ic_folder_chat_list
            }
        } else if (isOutShare(node)) {
            R.drawable.ic_folder_outgoing
        } else {
            R.drawable.ic_folder_list
        }
    }

    /**
     * Gets the parent MegaNode of the highest level in tree of the node passed by param.
     *
     * @param node  MegaNode to check
     * @return The root parent MegaNode
     */
    @JvmStatic
    fun getRootParentNode(node: MegaNode): MegaNode {
        val megaApi = MegaApplication.getInstance().megaApi
        var rootParent = node

        while (megaApi.getParentNode(rootParent) != null) {
            rootParent = megaApi.getParentNode(rootParent)
        }

        return rootParent
    }

    /**
     * Checks if it is on Links section and in root level.
     *
     * @param adapterType   current section
     * @param parentHandle  current parent handle
     * @return true if it is on Links section and it is in root level, false otherwise
     */
    @JvmStatic
    fun isInRootLinksLevel(adapterType: Int, parentHandle: Long): Boolean {
        return adapterType == LINKS_ADAPTER && parentHandle == INVALID_HANDLE
    }

    /**
     * Checks if the Toolbar option "share" should be visible or not depending on the permissions of the MegaNode
     *
     * @param adapterType   view in which is required the check
     * @param isFolderLink  if true, the node comes from a folder link
     * @param handle        identifier of the MegaNode to check
     * @return True if the option "share" should be visible, false otherwise
     */
    @JvmStatic
    fun showShareOption(adapterType: Int, isFolderLink: Boolean, handle: Long): Boolean {
        if (isFolderLink) {
            return false
        } else if (adapterType != OFFLINE_ADAPTER &&
            adapterType != ZIP_ADAPTER && adapterType != FILE_LINK_ADAPTER
        ) {
            val megaApi = MegaApplication.getInstance().megaApi
            val node = megaApi.getNodeByHandle(handle)

            return node != null && megaApi.getAccess(node) == MegaShare.ACCESS_OWNER
        }

        return true
    }

    /**
     * This method is to detect whether the node exist and in rubbish bean
     * @param handle node's handle to be detected
     * @return whether the node is in rubbish
     */
    @JvmStatic
    fun isNodeInRubbish(handle: Long): Boolean {
        val megaApi = MegaApplication.getInstance().megaApi
        val node = megaApi.getNodeByHandle(handle)

        return node != null && megaApi.isInRubbish(node)
    }

    /**
     * This method is to detect whether the node has been deleted completely
     * or in rubbish bin
     * @param handle node's handle to be detected
     * @return whether the node is in rubbish
     */
    @JvmStatic
    fun isNodeInRubbishOrDeleted(handle: Long): Boolean {
        val megaApi = MegaApplication.getInstance().megaApi
        val node = megaApi.getNodeByHandle(handle)

        return node == null || megaApi.isInRubbish(node)
    }

    /**
     * Gets the parent outgoing or incoming MegaNode folder of a node.
     *
     * @param node  MegaNode to get its parent
     * @return The outgoing or incoming parent folder.
     */
    @JvmStatic
    fun getOutgoingOrIncomingParent(node: MegaNode): MegaNode? {
        if (isOutgoingOrIncomingFolder(node)) {
            return node
        }

        var parentNode = node
        val megaApi: MegaApiJava = MegaApplication.getInstance().megaApi

        while (megaApi.getParentNode(parentNode) != null) {
            parentNode = megaApi.getParentNode(parentNode)

            if (isOutgoingOrIncomingFolder(parentNode)) {
                return parentNode
            }
        }

        return null
    }

    /**
     * Checks if a node is an outgoing or an incoming folder.
     *
     * @param node  MegaNode to check
     * @return  True if the node is an outgoing or incoming folder, false otherwise.
     */
    private fun isOutgoingOrIncomingFolder(node: MegaNode): Boolean {
        return node.isOutShare || node.isInShare
    }

    /**
     * Check if all nodes can be moved to rubbish bin.
     *
     * @param nodes nodes to check
     * @return whether all nodes can be moved to rubbish bin
     */
    @JvmStatic
    fun canMoveToRubbish(nodes: List<MegaNode?>): Boolean {
        val megaApi = MegaApplication.getInstance().megaApi

        for (node in nodes) {
            if (megaApi.checkMove(node, megaApi.rubbishNode).errorCode != MegaError.API_OK) {
                return false
            }
        }

        return true
    }

    /**
     * Check if all nodes are file nodes.
     *
     * @param nodes nodes to check
     * @return whether all nodes are file nodes
     */
    @JvmStatic
    fun areAllFileNodes(nodes: List<MegaNode>): Boolean {
        for (node in nodes) {
            if (!node.isFile) {
                return false
            }
        }

        return true
    }

    /**
     * Check if all nodes have full access.
     *
     * @param nodes nodes to check
     * @return whether all nodes have full access
     */
    @JvmStatic
    fun allHaveFullAccess(nodes: List<MegaNode?>): Boolean {
        val megaApi = MegaApplication.getInstance().megaApi
        for (node in nodes) {
            if (megaApi.checkAccess(node, MegaShare.ACCESS_FULL).errorCode != MegaError.API_OK) {
                return false
            }
        }

        return true
    }

    /**
     * Shows a confirmation warning before leave an incoming share.
     *
     * @param activity current Activity
     * @param snackbarShower interface to show snackbar
     * @param node incoming share to leave
     */
    @JvmStatic
    fun showConfirmationLeaveIncomingShare(
        activity: Activity,
        snackbarShower: SnackbarShower,
        node: MegaNode
    ) {
        showConfirmationLeaveIncomingShares(activity, snackbarShower, node, null)
    }

    /**
     * Shows a confirmation warning before leave some incoming shares.
     *
     * @param activity current Activity
     * @param snackbarShower interface to show snackbar
     * @param handleList    handles list of the incoming shares to leave
     */
    @JvmStatic
    fun showConfirmationLeaveIncomingShares(
        activity: Activity,
        snackbarShower: SnackbarShower,
        handleList: ArrayList<Long>
    ) {
        showConfirmationLeaveIncomingShares(activity, snackbarShower, null, handleList)
    }

    /**
     * Shows a confirmation warning before leave one or more incoming shares.
     *
     * @param activity current Activity
     * @param snackbarShower interface to show snackbar
     * @param node if only one incoming share to leave, its node, null otherwise
     * @param handles if mode than one incoming shares to leave, list of its handles, null otherwise
     */
    private fun showConfirmationLeaveIncomingShares(
        activity: Activity,
        snackbarShower: SnackbarShower,
        node: MegaNode?,
        handles: ArrayList<Long>?
    ) {
        val onlyOneIncomingShare = node != null && handles == null
        val numIncomingShares = if (onlyOneIncomingShare) 1 else handles!!.size
        val builder = MaterialAlertDialogBuilder(activity)

        builder.setMessage(
            getQuantityString(R.plurals.confirmation_leave_share_folder, numIncomingShares)
        )
            .setPositiveButton(getString(R.string.general_leave)) { _, _ ->
                if (onlyOneIncomingShare) {
                    leaveIncomingShare(snackbarShower, node!!)
                } else {
                    leaveMultipleIncomingShares(activity, snackbarShower, handles!!)
                }
                MegaApplication.getInstance()
                    .sendBroadcast(Intent(BroadcastConstants.BROADCAST_ACTION_DESTROY_ACTION_MODE))
            }
            .setNegativeButton(getString(R.string.general_cancel), null)
            .show()
    }

    /**
     * Leave incoming share.
     *
     * @param snackbarShower interface to show snackbar
     * @param node node to leave incoming share
     */
    private fun leaveIncomingShare(
        snackbarShower: SnackbarShower,
        node: MegaNode
    ) {
        logDebug("Node handle: " + node.handle)
        MegaApplication.getInstance().megaApi.remove(
            node, RemoveListener(snackbarShower, true)
        )
    }

    /**
     * Leave multiple incoming shares.
     *
     * @param activity current Activity
     * @param snackbarShower interface to show snackbar
     * @param handles handles of nodes to leave incoming share
     */
    private fun leaveMultipleIncomingShares(
        activity: Activity,
        snackbarShower: SnackbarShower,
        handles: List<Long>
    ) {
        logDebug("Leaving ${handles.size} incoming shares");

        val megaApi = MegaApplication.getInstance().megaApi

        if (handles.size == 1) {
            leaveIncomingShare(snackbarShower, megaApi.getNodeByHandle(handles[0]))
            return
        }

        val moveMultipleListener = MultipleRequestListener(MULTIPLE_LEAVE_SHARE, activity)
        for (handle in handles) {
            val node = megaApi.getNodeByHandle(handle)
            megaApi.remove(node, moveMultipleListener)
        }
    }

    /**
     * Checks if a folder node is empty.
     * If a folder is empty means although contains more folders inside,
     * all of them don't contain any file.
     *
     * @param node  MegaNode to check.
     * @return  True if the folder is folder and is empty, false otherwise.
     */
    @JvmStatic
    fun isEmptyFolder(node: MegaNode?): Boolean {
        if (node == null || node.isFile) {
            return false
        }

        val megaApi = MegaApplication.getInstance().megaApi
        val children: List<MegaNode?>? = megaApi.getChildren(node)

        if (children != null && children.isNotEmpty()) {
            for (child in children) {
                if (child == null) {
                    continue
                }

                if (child.isFile || !isEmptyFolder(child)) {
                    return false
                }
            }
        }

        return true
    }

    /**
     * Get list of all child files.
     *
     * @param megaApi MegaApiAndroid instance
     * @param dlFiles map to store all child files
     * @param parent the parent node
     * @param folder the destination folder
     */
    @JvmStatic
    fun getDlList(
        megaApi: MegaApiAndroid, dlFiles: MutableMap<MegaNode, String>,
        parent: MegaNode?, folder: File
    ) {
        if (megaApi.rootNode == null) {
            return
        }

        val nodeList = megaApi.getChildren(parent)
        if (nodeList.size == 0) {
            // if this is an empty folder, do nothing
            return
        }

        folder.mkdir()

        for (i in nodeList.indices) {
            val document = nodeList[i]

            if (document.type == MegaNode.TYPE_FOLDER) {
                val subfolder = File(folder, document.name)
                getDlList(megaApi, dlFiles, document, subfolder)
            } else {
                dlFiles[document] = folder.absolutePath
            }
        }
    }

    /**
     * Gets the tinted circle Drawable for the provided [MegaNode] Label
     *
     * @param nodeLabel     [MegaNode] Label
     * @param resources     Android resources
     * @return              Drawable
     */
    @JvmStatic
    fun getNodeLabelDrawable(nodeLabel: Int, resources: Resources): Drawable? {
        val drawable = ResourcesCompat.getDrawable(resources, R.drawable.ic_circle_label, null)

        drawable?.setTint(ResourcesCompat.getColor(resources, getNodeLabelColor(nodeLabel), null))

        return drawable
    }

    /**
     * Gets the String resource reference for the provided [MegaNode] Label
     *
     * @param nodeLabel     [MegaNode] Label
     * @return              String resource reference
     */
    @JvmStatic
    fun getNodeLabelText(nodeLabel: Int): String? = getString(
        when (nodeLabel) {
            MegaNode.NODE_LBL_RED -> R.string.label_red
            MegaNode.NODE_LBL_ORANGE -> R.string.label_orange
            MegaNode.NODE_LBL_YELLOW -> R.string.label_yellow
            MegaNode.NODE_LBL_GREEN -> R.string.label_green
            MegaNode.NODE_LBL_BLUE -> R.string.label_blue
            MegaNode.NODE_LBL_PURPLE -> R.string.label_purple
            else -> R.string.label_grey
        }
    )

    /**
     * Gets the Color resource reference for the provided [MegaNode] Label
     *
     * @param nodeLabel     [MegaNode] Label
     * @return              Color resource reference
     */
    @JvmStatic
    @ColorRes
    fun getNodeLabelColor(nodeLabel: Int): Int {
        return when (nodeLabel) {
            MegaNode.NODE_LBL_RED -> R.color.salmon_400_salmon_300
            MegaNode.NODE_LBL_ORANGE -> R.color.orange_400_orange_300
            MegaNode.NODE_LBL_YELLOW -> R.color.yellow_600_yellow_300
            MegaNode.NODE_LBL_GREEN -> R.color.green_400_green_300
            MegaNode.NODE_LBL_BLUE -> R.color.blue_300_blue_200
            MegaNode.NODE_LBL_PURPLE -> R.color.purple_300_purple_200
            else -> R.color.grey_300
        }
    }

    /**
     * Gets the handle of Cloud root node.
     *
     * @return The handle of Cloud root node if available, invalid handle otherwise.
     */
    @JvmStatic
    val cloudRootHandle: Long
        get() {
            val rootNode = MegaApplication.getInstance().megaApi.rootNode

            return rootNode?.handle ?: INVALID_HANDLE
        }

    /**
     * Setup SDK HTTP streaming server.
     *
     * @param api MegaApiAndroid instance to use
     * @param context Android context
     * @return whether this function call really starts SDK HTTP streaming server
     */
    fun setupStreamingServer(api: MegaApiAndroid, context: Context): Boolean {
        if (api.httpServerIsRunning() == 0) {
            api.httpServerStart()

            val memoryInfo = ActivityManager.MemoryInfo()
            val activityManager =
                context.getSystemService(Context.ACTIVITY_SERVICE) as ActivityManager
            activityManager.getMemoryInfo(memoryInfo)

            api.httpServerSetMaxBufferSize(
                if (memoryInfo.totalMem > BUFFER_COMP) MAX_BUFFER_32MB
                else MAX_BUFFER_16MB
            )

            return true
        }

        return false
    }

    /**
     * Shows a taken down alert.
     *
     * @param activity the activity is the page where dialog is shown
     */
    @JvmStatic
    fun showTakenDownAlert(activity: AppCompatActivity?) {
        if (activity == null || activity.isFinishing || alertTakenDown != null && alertTakenDown!!.isShowing) {
            return
        }

        val dialogBuilder = MaterialAlertDialogBuilder(activity)

        dialogBuilder.setTitle(getString(R.string.general_not_available))
            .setMessage(getString(R.string.error_download_takendown_node))
            .setNegativeButton(getString(R.string.general_dismiss)) { _, _ -> activity.finish() }

        alertTakenDown = dialogBuilder.create()
        alertTakenDown!!.setCancelable(false)
        alertTakenDown!!.show()
    }

    /**
     * show dialog
     *
     * @param isFolder        the clicked node
     * @param currentPosition the view position in adapter
     * @param listener        the listener to handle all clicking event
     * @param context         the context where adapter resides
     * @return the dialog object to be handled by adapter to be dismissed, in case of window leaking situation
     */
    @JvmStatic
    fun showTakenDownDialog(
        isFolder: Boolean,
        currentPosition: Int,
        listener: NodeTakenDownDialogListener,
        context: Context
    ): AlertDialog {
        val builder = MaterialAlertDialogBuilder(context)
        val inflater = LayoutInflater.from(context)
        val v = inflater.inflate(R.layout.dialog_three_vertical_buttons, null)

        builder.setView(v)

        val title = v.findViewById<TextView>(R.id.dialog_title)
        val text = v.findViewById<TextView>(R.id.dialog_text)
        val openButton = v.findViewById<Button>(R.id.dialog_first_button)
        val disputeButton = v.findViewById<Button>(R.id.dialog_second_button)
        val cancelButton = v.findViewById<Button>(R.id.dialog_third_button)

        val params = LinearLayout.LayoutParams(
            ViewGroup.LayoutParams.WRAP_CONTENT,
            ViewGroup.LayoutParams.WRAP_CONTENT
        )
        params.gravity = Gravity.END

        title.text = getString(R.string.general_error_word)
        text.text = getString(
            if (isFolder) R.string.message_folder_takedown_pop_out_notification
            else R.string.message_file_takedown_pop_out_notification
        )

        openButton.text = getString(R.string.context_open_link)
        disputeButton.text = getString(R.string.dispute_takendown_file)
        cancelButton.text = getString(R.string.general_cancel)

        val dialog = builder.create()
        dialog.setCancelable(false)
        dialog.setCanceledOnTouchOutside(false)
        openButton.setOnClickListener {
            listener.onOpenClicked(currentPosition)
            dialog.dismiss()
        }

        disputeButton.setOnClickListener {
            listener.onDisputeClicked()
            val openTermsIntent = Intent(context, WebViewActivity::class.java)
            openTermsIntent.flags = Intent.FLAG_ACTIVITY_CLEAR_TOP
            openTermsIntent.data = Uri.parse(Constants.DISPUTE_URL)
            context.startActivity(openTermsIntent)
            dialog.dismiss()
        }

        cancelButton.setOnClickListener {
            listener.onCancelClicked()
            dialog.dismiss()
        }

        dialog.show()

        return dialog
    }

    /**
     * Start FileExplorerActivityLollipop to select folder to move nodes.
     *
     * @param activity current Android activity
     * @param handles handles to move
     */
    @JvmStatic
    fun selectFolderToMove(activity: Activity, handles: LongArray) {
        val intent = Intent(activity, FileExplorerActivityLollipop::class.java)
        intent.action = FileExplorerActivityLollipop.ACTION_PICK_MOVE_FOLDER
        intent.putExtra(INTENT_EXTRA_KEY_MOVE_FROM, handles)
        activity.startActivityForResult(intent, REQUEST_CODE_SELECT_FOLDER_TO_MOVE)
    }

    /**
     * Handle activity result of REQUEST_CODE_SELECT_FOLDER_TO_MOVE.
     *
     * @param requestCode requestCode parameter of onActivityResult
     * @param resultCode resultCode parameter of onActivityResult
     * @param data data parameter of onActivityResult
     * @param snackbarShower interface to show snackbar
     */
    @JvmStatic
    fun handleSelectFolderToMoveResult(
        requestCode: Int, resultCode: Int, data: Intent?, snackbarShower: SnackbarShower
    ): List<Long> {
        if (requestCode != REQUEST_CODE_SELECT_FOLDER_TO_MOVE
            || resultCode != RESULT_OK || data == null
        ) {
            return emptyList()
        }

        val moveHandles = data.getLongArrayExtra(INTENT_EXTRA_KEY_MOVE_HANDLES)

        if (moveHandles == null || moveHandles.isEmpty()) {
            return emptyList()
        }

        val megaApp = MegaApplication.getInstance()
        val megaApi = megaApp.megaApi

        val toHandle = data.getLongExtra(INTENT_EXTRA_KEY_MOVE_TO, INVALID_HANDLE)
        val parent = megaApi.getNodeByHandle(toHandle) ?: return emptyList()

        val listener = MoveListener(snackbarShower)
        val result = ArrayList<Long>()

        for (handle in moveHandles) {
            val node = megaApi.getNodeByHandle(handle)

            if (node != null) {
                result.add(handle)
                megaApi.moveNode(node, parent, listener)
            }
        }

        return result
    }

    /**
     * Start FileExplorerActivityLollipop to select folder to copy nodes.
     *
     * @param activity current Android activity
     * @param handles handles to copy
     */
    @JvmStatic
    fun selectFolderToCopy(activity: Activity, handles: LongArray) {
        if (MegaApplication.getInstance().storageState == MegaApiJava.STORAGE_STATE_PAYWALL) {
            AlertsAndWarnings.showOverDiskQuotaPaywallWarning()
            return
        }

        val intent = Intent(activity, FileExplorerActivityLollipop::class.java)
        intent.action = FileExplorerActivityLollipop.ACTION_PICK_COPY_FOLDER
        intent.putExtra(INTENT_EXTRA_KEY_COPY_FROM, handles)
        activity.startActivityForResult(intent, REQUEST_CODE_SELECT_FOLDER_TO_COPY)
    }

    /**
     * Handle activity result of REQUEST_CODE_SELECT_FOLDER_TO_COPY.
     *
     * @param requestCode requestCode parameter of onActivityResult
     * @param resultCode resultCode parameter of onActivityResult
     * @param data data parameter of onActivityResult
     * @param snackbarShower interface to show snackbar
     * @param activityLauncher interface to start activity
     */
    @JvmStatic
    fun handleSelectFolderToCopyResult(
        requestCode: Int, resultCode: Int, data: Intent?, snackbarShower: SnackbarShower,
        activityLauncher: ActivityLauncher
    ): Boolean {
        if (requestCode != REQUEST_CODE_SELECT_FOLDER_TO_COPY
            || resultCode != RESULT_OK || data == null
        ) {
            return false
        }

        val copyHandles = data.getLongArrayExtra(INTENT_EXTRA_KEY_COPY_HANDLES)

        if (copyHandles == null || copyHandles.isEmpty()) {
            return false
        }

        val megaApp = MegaApplication.getInstance()
        val megaApi = megaApp.megaApi

        val toHandle = data.getLongExtra(INTENT_EXTRA_KEY_COPY_TO, INVALID_HANDLE)
        val parent = megaApi.getNodeByHandle(toHandle) ?: return false

        val listener = CopyListener(CopyListener.COPY, snackbarShower, activityLauncher, megaApp)

        for (handle in copyHandles) {
            val node = megaApi.getNodeByHandle(handle)

            if (node != null) {
                megaApi.copyNode(node, parent, listener)
            }
        }

        return true
    }

    /**
     * Handle activity result of REQUEST_CODE_SELECT_IMPORT_FOLDER.
     *
     * @param resultCode resultCode parameter of onActivityResult
     * @param toHandle the copy target node handle
     * @param node the node to copy
     * @param snackbarShower interface to show snackbar
     * @param activityLauncher interface to start activity
     */
    @JvmStatic
    fun handleSelectFolderToImportResult(
        resultCode: Int, toHandle: Long, node: MegaNode,
        snackbarShower: SnackbarShower, activityLauncher: ActivityLauncher
    ): Boolean {
        if (resultCode != RESULT_OK) {
            return false
        }

        val megaApp = MegaApplication.getInstance()
        val megaApi = megaApp.megaApi

        val parent = megaApi.getNodeByHandle(toHandle) ?: return false

        megaApi.copyNode(
            node, parent, CopyListener(CopyListener.COPY, snackbarShower, activityLauncher, megaApp)
        )

        return true
    }

    /**
     * Get location info of a node.
     *
     * @param adapterType node source adapter type
     * @param fromIncomingShare is from incoming share
     * @param handle node handle
     *
     * @return location info
     */
    @JvmStatic
    fun getNodeLocationInfo(
        adapterType: Int,
        fromIncomingShare: Boolean,
        handle: Long
    ): LocationInfo? {
        val app = MegaApplication.getInstance()
        val dbHandler = DatabaseHandler.getDbHandler(app)
        val megaApi = app.megaApi

        if (adapterType == OFFLINE_ADAPTER) {
            val node = dbHandler.findByHandle(handle) ?: return null
            val file = OfflineUtils.getOfflineFile(app, node)
            if (!file.exists()) {
                return null
            }

            val parentName = file.parentFile?.name ?: return null
            val grandParentName = file.parentFile?.parentFile?.name
            val location = when {
                grandParentName != null
                        && grandParentName + File.separator + parentName == OfflineUtils.OFFLINE_INBOX_DIR -> {
                    getString(R.string.section_saved_for_offline_new)
                }
                parentName == OfflineUtils.OFFLINE_DIR -> {
                    getString(R.string.section_saved_for_offline_new)
                }
                else -> {
                    getString(
                        R.string.location_label, parentName,
                        getString(R.string.section_saved_for_offline_new)
                    )
                }
            }

            return LocationInfo(location, offlineParentPath = node.path)
        } else {
            val node = megaApi.getNodeByHandle(handle) ?: return null

            val parent = megaApi.getParentNode(node)
            val topAncestor = getRootParentNode(node)

            val inCloudDrive = topAncestor.handle == megaApi.rootNode.handle
                    || topAncestor.handle == megaApi.rubbishNode.handle
                    || topAncestor.handle == megaApi.inboxNode.handle

            val location = when {
                fromIncomingShare -> {
                    if (parent != null) {
                        getString(
                            R.string.location_label, parent.name,
                            getString(R.string.tab_incoming_shares)
                        )
                    } else {
                        getString(R.string.tab_incoming_shares)
                    }
                }
                parent == null -> {
                    getString(R.string.tab_incoming_shares)
                }
                inCloudDrive -> {
                    if (topAncestor.handle == parent.handle) {
                        getTranslatedNameForParentNode(megaApi, topAncestor)
                    } else {
                        getString(
                            R.string.location_label, parent.name,
                            getTranslatedNameForParentNode(megaApi, topAncestor)
                        )
                    }
                }
                else -> {
                    getString(
                        R.string.location_label, parent.name,
                        getString(R.string.tab_incoming_shares)
                    )
                }
            }

            val fragmentHandle = when {
                fromIncomingShare || parent == null -> INVALID_HANDLE
                inCloudDrive -> topAncestor.handle
                else -> INVALID_HANDLE
            }

            return LocationInfo(
                location,
                parentHandle = parent?.handle ?: INVALID_HANDLE,
                fragmentHandle = fragmentHandle
            )
        }
    }

    /**
     * Handle click event of the location text.
     *
     * @param activity current activity
     * @param adapterType node source adapter type
     * @param location location info
     */
    @JvmStatic
    fun handleLocationClick(activity: Activity, adapterType: Int, location: LocationInfo) {
        val intent = Intent(activity, ManagerActivityLollipop::class.java)

        intent.action = ACTION_OPEN_FOLDER
        intent.flags = Intent.FLAG_ACTIVITY_CLEAR_TOP
        intent.putExtra(INTENT_EXTRA_KEY_LOCATION_FILE_INFO, true)

        if (adapterType == OFFLINE_ADAPTER) {
            intent.putExtra(INTENT_EXTRA_KEY_OFFLINE_ADAPTER, true)

            if (location.offlineParentPath != null) {
                intent.putExtra(INTENT_EXTRA_KEY_PATH_NAVIGATION, location.offlineParentPath)
            }
        } else {
            intent.putExtra(INTENT_EXTRA_KEY_FRAGMENT_HANDLE, location.fragmentHandle)

            if (location.parentHandle != INVALID_HANDLE) {
                intent.putExtra(INTENT_EXTRA_KEY_PARENT_HANDLE, location.parentHandle)
            }
        }

        activity.startActivity(intent)
        activity.finish()
    }

    private fun getTranslatedNameForParentNode(
        megaApi: MegaApiAndroid,
        parent: MegaNode
    ): String {
        return when (parent.handle) {
            megaApi.rootNode.handle -> getString(R.string.section_cloud_drive)
            megaApi.rubbishNode.handle -> getString(R.string.section_rubbish_bin)
            megaApi.inboxNode.handle -> getString(R.string.section_inbox)
            else -> parent.name
        }
    }

    /**
     * Auto play a node when it's downloaded.
     *
     * @param context Android context
     * @param autoPlayInfo auto play info
     * @param activityLauncher interface to launch activity
     * @param snackbarShower interface to show snackbar
     */
    @JvmStatic
    fun autoPlayNode(
        context: Context,
        autoPlayInfo: AutoPlayInfo,
        activityLauncher: ActivityLauncher,
        snackbarShower: SnackbarShower
    ) {
        val mime = MimeTypeList.typeForName(autoPlayInfo.nodeName)
        when {
            mime.isZip -> {
                val zipFile = File(autoPlayInfo.localPath)

                val intentZip = Intent(context, ZipBrowserActivityLollipop::class.java)
                intentZip.putExtra(
                    ZipBrowserActivityLollipop.EXTRA_PATH_ZIP, zipFile.absolutePath
                )
                intentZip.putExtra(
                    ZipBrowserActivityLollipop.EXTRA_HANDLE_ZIP, autoPlayInfo.nodeHandle
                )

                activityLauncher.launchActivity(intentZip)
            }
            mime.isPdf -> {
                val pdfIntent = Intent(context, PdfViewerActivityLollipop::class.java)
                pdfIntent.putExtra(INTENT_EXTRA_KEY_HANDLE, autoPlayInfo.nodeHandle)

                if (!setLocalIntentParams(
                        context, autoPlayInfo.nodeName, pdfIntent, autoPlayInfo.localPath,
                        false, snackbarShower
                    )
                ) {
                    return
                }

                pdfIntent.addFlags(Intent.FLAG_GRANT_READ_URI_PERMISSION)
                pdfIntent.addFlags(Intent.FLAG_ACTIVITY_CLEAR_TOP)
                pdfIntent.putExtra(INTENT_EXTRA_KEY_INSIDE, true)
                pdfIntent.putExtra(INTENT_EXTRA_KEY_IS_URL, false)

                activityLauncher.launchActivity(pdfIntent)
            }
            mime.isVideoReproducible || mime.isAudio -> {
                val mediaIntent: Intent
                val internalIntent: Boolean
                var opusFile = false
                if (mime.isVideoNotSupported || mime.isAudioNotSupported
                ) {
                    mediaIntent = Intent(Intent.ACTION_VIEW)
                    internalIntent = false
                    val parts = autoPlayInfo.nodeName.split("\\.")
                    if (parts.size > 1 && parts.last() == "opus") {
                        opusFile = true
                    }
                } else {
                    internalIntent = true
                    mediaIntent = getMediaIntent(context, autoPlayInfo.nodeName)
                }
                mediaIntent.putExtra(INTENT_EXTRA_KEY_IS_PLAYLIST, false)
                mediaIntent.putExtra(INTENT_EXTRA_KEY_HANDLE, autoPlayInfo.nodeHandle)

                if (!setLocalIntentParams(
                        context, autoPlayInfo.nodeName, mediaIntent, autoPlayInfo.localPath,
                        false, snackbarShower
                    )
                ) {
                    return
                }

                mediaIntent.addFlags(Intent.FLAG_GRANT_READ_URI_PERMISSION)
                mediaIntent.addFlags(Intent.FLAG_ACTIVITY_CLEAR_TOP)

                if (opusFile) {
                    mediaIntent.setDataAndType(mediaIntent.data, "audio/*")
                }

                if (internalIntent) {
                    activityLauncher.launchActivity(mediaIntent)
                } else {
                    if (isIntentAvailable(context, mediaIntent)) {
                        activityLauncher.launchActivity(mediaIntent)
                    } else {
                        sendFile(context, autoPlayInfo, activityLauncher, snackbarShower)
                    }
                }
            }
            else -> {
                try {
                    val viewIntent = Intent(Intent.ACTION_VIEW)

                    if (!setLocalIntentParams(
                            context, autoPlayInfo.nodeName, viewIntent,
                            autoPlayInfo.localPath, false, snackbarShower
                        )
                    ) {
                        return
                    }

                    viewIntent.flags = Intent.FLAG_GRANT_READ_URI_PERMISSION
                    if (isIntentAvailable(context, viewIntent)) {
                        activityLauncher.launchActivity(viewIntent)
                    } else {
                        sendFile(context, autoPlayInfo, activityLauncher, snackbarShower)
                    }
                } catch (e: Exception) {
                    snackbarShower.showSnackbar(getString(R.string.general_already_downloaded))
                }
            }
        }
    }

    /**
     * Create an Intent with ACTION_SEND for an auto play file.
     *
     * @param context Android context
     * @param autoPlayInfo auto play file info
     * @param activityLauncher interface to launch activity
     * @param snackbarShower interface to show snackbar
     */
    private fun sendFile(
        context: Context,
        autoPlayInfo: AutoPlayInfo,
        activityLauncher: ActivityLauncher,
        snackbarShower: SnackbarShower
    ) {
        val intentShare = Intent(Intent.ACTION_SEND)

        if (!setLocalIntentParams(
                context, autoPlayInfo.nodeName, intentShare,
                autoPlayInfo.localPath, false, snackbarShower
            )
        ) {
            return
        }

        intentShare.flags = Intent.FLAG_GRANT_READ_URI_PERMISSION
        if (isIntentAvailable(context, intentShare)) {
            activityLauncher.launchActivity(intentShare)
        } else {
            snackbarShower.showSnackbar(getString(R.string.intent_not_available))
        }
    }

    /**
<<<<<<< HEAD
     * Gets the string to show as file info details with the next format: "size · modification date".
     *
     * @param node The file node from which to get the details.
     * @return The string so show as file info details.
     */
    @JvmStatic
    fun getFileInfo(node: MegaNode): String? {
        return TextUtil.getFileInfo(
            getSizeString(node.size),
            formatLongDateTime(node.modificationTime)
        )
=======
     * Launches an Intent to open TextFileEditorActivity.
     *
     * @param context     Current context.
     * @param node        Node to preview on Text Editor.
     * @param adapterType Current adapter view.
     */
    @JvmStatic
    fun manageTextFileIntent(context: Context, node: MegaNode, adapterType: Int) {
        manageTextFileIntent(context, node, adapterType, null)
    }

    /**
     * Launches an Intent to open TextFileEditorActivity.
     *
     * @param context     Current context.
     * @param node        Node to preview on Text Editor.
     * @param adapterType Current adapter view.
     * @param urlFileLink Link of the file if the adapter is FILE_LINK_ADAPTER.
     */
    @JvmStatic
    fun manageTextFileIntent(
        context: Context,
        node: MegaNode,
        adapterType: Int,
        urlFileLink: String?
    ) {
        val textFileIntent = Intent(context, TextFileEditorActivity::class.java)

        if (adapterType == FILE_LINK_ADAPTER) {
            textFileIntent.putExtra(EXTRA_SERIALIZE_STRING, node.serialize())
            textFileIntent.putExtra(URL_FILE_LINK, urlFileLink)
        } else {
            textFileIntent.putExtra(INTENT_EXTRA_KEY_HANDLE, node.handle)
        }

        textFileIntent.putExtra(INTENT_EXTRA_KEY_ADAPTER_TYPE, adapterType)
        context.startActivity(textFileIntent)
>>>>>>> 098e2d78
    }
}<|MERGE_RESOLUTION|>--- conflicted
+++ resolved
@@ -1483,7 +1483,6 @@
     }
 
     /**
-<<<<<<< HEAD
      * Gets the string to show as file info details with the next format: "size · modification date".
      *
      * @param node The file node from which to get the details.
@@ -1495,7 +1494,9 @@
             getSizeString(node.size),
             formatLongDateTime(node.modificationTime)
         )
-=======
+    }
+
+    /**
      * Launches an Intent to open TextFileEditorActivity.
      *
      * @param context     Current context.
@@ -1533,6 +1534,5 @@
 
         textFileIntent.putExtra(INTENT_EXTRA_KEY_ADAPTER_TYPE, adapterType)
         context.startActivity(textFileIntent)
->>>>>>> 098e2d78
     }
 }