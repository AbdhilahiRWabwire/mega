--- conflicted
+++ resolved
@@ -5,12 +5,8 @@
 import android.os.AsyncTask;
 import android.os.Bundle;
 import android.os.Handler;
-<<<<<<< HEAD
 
 import androidx.annotation.NonNull;
-import androidx.core.content.ContextCompat;
-=======
->>>>>>> 100f17d3
 import androidx.appcompat.app.ActionBar;
 import androidx.appcompat.view.ActionMode;
 import androidx.recyclerview.widget.LinearLayoutManager;
@@ -72,12 +68,7 @@
 	MegaApiAndroid megaApi;
 	MegaChatApiAndroid megaChatApi;
 	ActionBar aB;
-<<<<<<< HEAD
-	Toolbar tB;
-=======
     MaterialToolbar tB;
-	VersionsFileActivity versionsFileActivity = this;
->>>>>>> 100f17d3
 
 	MegaNode selectedNode;
 	private long selectedNodeHandle;
@@ -94,11 +85,7 @@
 	
 	VersionsFileAdapter adapter;
 	public String versionsSize = null;
-<<<<<<< HEAD
-	
-=======
-
->>>>>>> 100f17d3
+
 	private ActionMode actionMode;
 	
 	MenuItem selectMenuItem;
@@ -214,12 +201,6 @@
 			logDebug("onPrepareActionMode");
 			List<MegaNode> selected = adapter.getSelectedNodes();
 
-<<<<<<< HEAD
-			menu.findItem(R.id.action_revert_version).setIcon(mutateIconSecondary(
-					VersionsFileActivity.this, R.drawable.ic_restore_black_24dp, R.color.white));
-
-=======
->>>>>>> 100f17d3
 			if (selected.size() != 0) {
 				MenuItem unselect = menu.findItem(R.id.cab_menu_unselect_all);
 				if(selected.size()==adapter.getItemCount()){
