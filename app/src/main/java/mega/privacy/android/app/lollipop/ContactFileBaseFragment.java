package mega.privacy.android.app.lollipop;

import android.app.Activity;
import android.content.Context;
import android.os.Bundle;
import android.support.v7.app.ActionBar;
import android.support.v7.app.AppCompatActivity;
import android.util.DisplayMetrics;
import android.view.Display;

import java.util.ArrayList;
import java.util.Stack;

import mega.privacy.android.app.DatabaseHandler;
import mega.privacy.android.app.MegaApplication;
import mega.privacy.android.app.MegaPreferences;
import mega.privacy.android.app.R;
import mega.privacy.android.app.lollipop.adapters.MegaNodeAdapter;
import mega.privacy.android.app.lollipop.adapters.RotatableAdapter;
import mega.privacy.android.app.lollipop.managerSections.RotatableFragment;
import nz.mega.sdk.MegaApiAndroid;
import nz.mega.sdk.MegaApiJava;
import nz.mega.sdk.MegaNode;
import nz.mega.sdk.MegaUser;

import static mega.privacy.android.app.utils.FileUtils.*;
import static mega.privacy.android.app.utils.LogUtil.*;

public class ContactFileBaseFragment extends RotatableFragment {
    
    public static int REQUEST_CODE_GET = 1000;
    public static int REQUEST_CODE_GET_LOCAL = 1003;
    public static int REQUEST_CODE_SELECT_COPY_FOLDER = 1002;
    public static int REQUEST_CODE_SELECT_MOVE_FOLDER = 1001;
    
    protected MegaApiAndroid megaApi;
    protected ActionBar aB;
    protected Context context;
    protected String userEmail;
    protected MegaUser contact;
    protected long parentHandle = -1;
    protected Stack<Integer> lastPositionStack;
    protected ArrayList<MegaNode> contactNodes;
    protected int orderGetChildren = MegaApiJava.ORDER_DEFAULT_ASC;
    protected DatabaseHandler dbH = null;
    protected MegaPreferences prefs = null;
    protected String downloadLocationDefaultPath;
    protected DisplayMetrics outMetrics;

    protected MegaNodeAdapter adapter;
    @Override
    public void onCreate (Bundle savedInstanceState){
        logDebug("ContactFileBaseFragment onCreate");
        super.onCreate(savedInstanceState);
        
        if (megaApi == null){
            megaApi = ((MegaApplication) ((Activity)context).getApplication()).getMegaApi();
        }
    
        if (aB == null){
            aB = ((AppCompatActivity)context).getSupportActionBar();
        }
        
        dbH = DatabaseHandler.getDbHandler(context);
        prefs = dbH.getPreferences();

        downloadLocationDefaultPath = getDownloadLocation(context);
        
        lastPositionStack = new Stack<>();
    
        Display display = ((Activity) context).getWindowManager().getDefaultDisplay();
        outMetrics = new DisplayMetrics();
        display.getMetrics(outMetrics);
    }
    
    @Override
    public void onAttach(Activity activity) {
        super.onAttach(activity);
        this.context = activity;
        aB = ((AppCompatActivity)activity).getSupportActionBar();
        if (aB != null){
            aB.show();
            ((AppCompatActivity) context).invalidateOptionsMenu();
        }
    }
    
    @Override
    public void onAttach(Context context) {
        super.onAttach(context);
        this.context = context;
        aB = ((AppCompatActivity)context).getSupportActionBar();
        if (aB != null){
            aB.show();
            ((AppCompatActivity) context).invalidateOptionsMenu();
        }
    }
    
    @Override
    public void onDestroy(){
        super.onDestroy();
    }
    
    public void setUserEmail(String userEmail){
        this.userEmail = userEmail;
    }
    
    public String getUserEmail(){
        return this.userEmail;
    }
    
    public String getDescription(ArrayList<MegaNode> nodes) {
        int numFolders = 0;
        int numFiles = 0;
        
        for (int i = 0; i < nodes.size(); i++) {
            MegaNode c = nodes.get(i);
            if (c.isFolder()) {
                numFolders++;
            } else {
                numFiles++;
            }
        }
        
        String info;
        if (numFolders > 0) {
            info = numFolders
                    + " "
                    + getResources().getQuantityString(
                    R.plurals.general_num_folders, numFolders);
            if (numFiles > 0) {
                info = info
                        + ", "
                        + numFiles
                        + " "
                        + getResources().getQuantityString(
                        R.plurals.general_num_files, numFiles);
            }
        } else {
            if (numFiles == 0) {
                info = numFiles
                        + " "
                        + getResources().getQuantityString(
                        R.plurals.general_num_folders, numFolders);
            } else {
                info = numFiles
                        + " "
                        + getResources().getQuantityString(
                        R.plurals.general_num_files, numFiles);
            }
        }
        
        return info;
    }

    @Override
    protected RotatableAdapter getAdapter() {
        return adapter;
    }

    @Override
    public void activateActionMode() {
        logDebug("activateActionMode");
    }

    @Override
    public void multipleItemClick(int position) {
        adapter.toggleSelection(position);
    }

    @Override
<<<<<<< HEAD
=======
    public void reselectUnHandledSingleItem(int position) {
    }

    @Override
>>>>>>> c55097b0
    protected void updateActionModeTitle() {
    }
}<|MERGE_RESOLUTION|>--- conflicted
+++ resolved
@@ -168,13 +168,10 @@
     }
 
     @Override
-<<<<<<< HEAD
-=======
     public void reselectUnHandledSingleItem(int position) {
     }
 
     @Override
->>>>>>> c55097b0
     protected void updateActionModeTitle() {
     }
 }