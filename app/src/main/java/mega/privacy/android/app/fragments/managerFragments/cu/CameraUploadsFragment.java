--- conflicted
+++ resolved
@@ -588,11 +588,7 @@
     @Override public void onResume() {
         super.onResume();
 
-<<<<<<< HEAD
-        mDraggingNodeHandle = INVALID_HANDLE;
-=======
         reloadNodes(mManagerActivity.orderCamera);
->>>>>>> b59d1cb8
     }
 
     private void openNode(int position, CuNode cuNode) {
