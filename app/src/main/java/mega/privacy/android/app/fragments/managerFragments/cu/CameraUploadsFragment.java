package mega.privacy.android.app.fragments.managerFragments.cu;

import android.app.Activity;
import android.content.Intent;
import android.content.pm.PackageManager;
import android.content.res.Configuration;
import android.os.Build;
import android.os.Bundle;
import android.os.Environment;
import android.os.Handler;
import android.text.Html;
import android.text.Spanned;
import android.text.TextUtils;
import android.view.LayoutInflater;
import android.view.View;
import android.view.ViewGroup;
import android.widget.ArrayAdapter;
import android.widget.ListAdapter;

import androidx.annotation.NonNull;
import androidx.annotation.Nullable;
import androidx.appcompat.app.ActionBar;
import androidx.appcompat.app.AppCompatActivity;
import androidx.appcompat.view.ActionMode;
import androidx.core.app.ActivityCompat;
import androidx.lifecycle.ViewModelProvider;
import androidx.recyclerview.widget.GridLayoutManager;
import androidx.recyclerview.widget.RecyclerView;

import com.google.android.material.dialog.MaterialAlertDialogBuilder;

import java.io.File;
import java.util.Locale;

import mega.privacy.android.app.DatabaseHandler;
import mega.privacy.android.app.MegaApplication;
import mega.privacy.android.app.MegaPreferences;
import mega.privacy.android.app.MimeTypeThumbnail;
import mega.privacy.android.app.R;
import mega.privacy.android.app.components.ListenScrollChangesHelper;
import mega.privacy.android.app.databinding.FragmentCameraUploadsBinding;
import mega.privacy.android.app.databinding.FragmentCameraUploadsFirstLoginBinding;
import mega.privacy.android.app.fragments.BaseFragment;
import mega.privacy.android.app.jobservices.SyncRecord;
import mega.privacy.android.app.lollipop.FullScreenImageViewerLollipop;
import mega.privacy.android.app.lollipop.ManagerActivityLollipop;
import mega.privacy.android.app.repo.MegaNodeRepo;
<<<<<<< HEAD
=======
import mega.privacy.android.app.utils.ColorUtils;
import mega.privacy.android.app.utils.DraggingThumbnailCallback;
>>>>>>> daa9c121
import nz.mega.sdk.MegaNode;

import static mega.privacy.android.app.MegaPreferences.MEDIUM;
import static mega.privacy.android.app.components.dragger.DragToExitSupport.observeDragSupportEvents;
import static mega.privacy.android.app.components.dragger.DragToExitSupport.putThumbnailLocation;
import static mega.privacy.android.app.constants.SettingsConstants.DEFAULT_CONVENTION_QUEUE_SIZE;
import static mega.privacy.android.app.lollipop.ManagerActivityLollipop.BUSINESS_CU_FRAGMENT_CU;
import static mega.privacy.android.app.utils.CameraUploadUtil.resetCUTimestampsAndCache;
import static mega.privacy.android.app.utils.Constants.INTENT_EXTRA_KEY_ADAPTER_TYPE;
import static mega.privacy.android.app.utils.Constants.INTENT_EXTRA_KEY_FILE_NAME;
import static mega.privacy.android.app.utils.Constants.INTENT_EXTRA_KEY_HANDLE;
import static mega.privacy.android.app.utils.Constants.INTENT_EXTRA_KEY_HANDLES_NODES_SEARCH;
import static mega.privacy.android.app.utils.Constants.INTENT_EXTRA_KEY_ORDER_GET_CHILDREN;
import static mega.privacy.android.app.utils.Constants.INTENT_EXTRA_KEY_PARENT_NODE_HANDLE;
import static mega.privacy.android.app.utils.Constants.INTENT_EXTRA_KEY_POSITION;
import static mega.privacy.android.app.utils.Constants.MIN_ITEMS_SCROLLBAR;
import static mega.privacy.android.app.utils.Constants.MIN_ITEMS_SCROLLBAR_GRID;
import static mega.privacy.android.app.utils.Constants.PHOTO_SYNC_ADAPTER;
import static mega.privacy.android.app.utils.Constants.REQUEST_CAMERA_ON_OFF;
import static mega.privacy.android.app.utils.Constants.REQUEST_CAMERA_ON_OFF_FIRST_TIME;
import static mega.privacy.android.app.utils.Constants.SEARCH_BY_ADAPTER;
import static mega.privacy.android.app.utils.Constants.SNACKBAR_TYPE;
import static mega.privacy.android.app.utils.FileUtil.findVideoLocalPath;
import static mega.privacy.android.app.utils.FileUtil.setLocalIntentParams;
import static mega.privacy.android.app.utils.FileUtil.setStreamingIntentParams;
import static mega.privacy.android.app.utils.JobUtil.startCameraUploadService;
import static mega.privacy.android.app.utils.JobUtil.stopRunningCameraUploadService;
import static mega.privacy.android.app.utils.LogUtil.logDebug;
import static mega.privacy.android.app.utils.LogUtil.logWarning;
import static mega.privacy.android.app.utils.MegaApiUtils.isIntentAvailable;
import static mega.privacy.android.app.utils.PermissionUtils.hasPermissions;
import static mega.privacy.android.app.utils.Util.checkFingerprint;
import static mega.privacy.android.app.utils.Util.dp2px;
import static mega.privacy.android.app.utils.Util.getMediaIntent;
import static mega.privacy.android.app.utils.Util.showSnackbar;
import static nz.mega.sdk.MegaApiJava.INVALID_HANDLE;
import static nz.mega.sdk.MegaChatApiJava.MEGACHAT_INVALID_HANDLE;

public class CameraUploadsFragment extends BaseFragment implements CameraUploadsAdapter.Listener {
    public static final int TYPE_CAMERA = MegaNodeRepo.CU_TYPE_CAMERA;
    public static final int TYPE_MEDIA = MegaNodeRepo.CU_TYPE_MEDIA;

    private static final String ARG_TYPE = "type";

    // in large grid view, we have 3 thumbnails each row, while in small grid view, we have 7.
    private static final int SPAN_LARGE_GRID = 3;
    private static final int SPAN_SMALL_GRID = 7;

    private int mCamera = TYPE_CAMERA;

    private ManagerActivityLollipop mManagerActivity;

    private FragmentCameraUploadsFirstLoginBinding mFirstLoginBinding;
    private FragmentCameraUploadsBinding mBinding;
    private CameraUploadsAdapter mAdapter;
    private ActionMode mActionMode;

    private CuViewModel mViewModel;

    private static final String AD_SLOT = "and3";

    public static CameraUploadsFragment newInstance(int type) {
        CameraUploadsFragment fragment = new CameraUploadsFragment();

        Bundle args = new Bundle();
        args.putInt(ARG_TYPE, type);
        fragment.setArguments(args);

        return fragment;
    }

    public int getItemCount() {
        return mAdapter == null ? 0 : mAdapter.getItemCount();
    }

    public void setOrderBy(int orderBy) {
        reloadNodes(orderBy);
    }

    public void setSearchDate(long[] searchDate, int orderBy) {
        mViewModel.setSearchDate(searchDate, orderBy);
    }

    public void reloadNodes(int orderBy) {
        mViewModel.loadCuNodes(orderBy);
    }

    public void checkScroll() {
        if (mViewModel == null || mBinding == null) {
            return;
        }

        if (mViewModel.isSelecting() || mBinding.cuList.canScrollVertically(-1)) {
            mManagerActivity.changeAppBarElevation(true);
        } else {
            mManagerActivity.changeAppBarElevation(false);
        }
    }

    public void selectAll() {
        mViewModel.selectAll();
    }

    public int onBackPressed() {
        if (mManagerActivity.getFirstLogin()) {
            mViewModel.setCamSyncEnabled(false);
            mManagerActivity.setFirstLogin(false);
            mManagerActivity.refreshMenu();
        }

        if (mManagerActivity.isFirstNavigationLevel()) {
            return 0;
        } else {
            reloadNodes(mManagerActivity.orderCamera);
            mManagerActivity.invalidateOptionsMenu();
            mManagerActivity.setIsSearchEnabled(false);
            mManagerActivity.setToolbarTitle();
            return 1;
        }
    }

    public void onStoragePermissionRefused() {
        showSnackbar(context, getString(R.string.on_refuse_storage_permission));
        skipInitialCUSetup();
    }

    private void skipInitialCUSetup() {
        mViewModel.setCamSyncEnabled(false);
        mManagerActivity.setFirstLogin(false);
        mManagerActivity.skipInitialCUSetup();
    }

    private void requestCameraUploadPermission(String[] permissions, int requestCode) {
        ActivityCompat.requestPermissions(mManagerActivity, permissions,
                requestCode);
    }

    public void enableCuForBusinessFirstTime() {
        if (mFirstLoginBinding == null) {
            return;
        }

        boolean enableCellularSync = mFirstLoginBinding.cellularConnectionSwitch.isChecked();
        boolean syncVideo = mFirstLoginBinding.uploadVideosSwitch.isChecked();

        mViewModel.enableCuForBusinessFirstTime(enableCellularSync, syncVideo);

        mManagerActivity.setFirstLogin(false);
        startCU();
    }

    /**
     * This function is kept almost the same as it was in CameraUploadFragmentLollipop#cameraOnOff.
     */
    public void enableCuForBusiness() {
        MegaPreferences prefs = dbH.getPreferences();
        boolean isEnabled = false;
        if (prefs != null) {
            if (prefs.getCamSyncEnabled() != null) {
                if (Boolean.parseBoolean(prefs.getCamSyncEnabled())) {
                    isEnabled = true;
                }
            }
        }

        if (isEnabled) {
            resetCUTimestampsAndCache();
            dbH.setCamSyncEnabled(false);
            dbH.deleteAllSyncRecords(SyncRecord.TYPE_ANY);
            stopRunningCameraUploadService(context);
            mManagerActivity.refreshCameraUpload();
        } else {
            prefs = dbH.getPreferences();
            if (prefs != null &&
                    !TextUtils.isEmpty(prefs.getCamSyncLocalPath()) &&
                    !TextUtils.isEmpty(prefs.getCamSyncFileUpload()) &&
                    !TextUtils.isEmpty(prefs.getCamSyncWifi())
            ) {
                resetCUTimestampsAndCache();
                dbH.setCamSyncEnabled(true);
                dbH.deleteAllSyncRecords(SyncRecord.TYPE_ANY);

                //video quality
                saveCompressionSettings();
                startCU();

                return;
            }

            final ListAdapter adapter =
                    new ArrayAdapter<>(context, R.layout.select_dialog_singlechoice,
                            android.R.id.text1,
                            new String[] {
                                    getResources().getString(R.string.cam_sync_wifi),
                                    getResources().getString(R.string.cam_sync_data)
                            });
            new MaterialAlertDialogBuilder(context, R.style.ThemeOverlay_Mega_MaterialAlertDialog)
                    .setTitle(getString(R.string.section_photo_sync))
                    .setSingleChoiceItems(adapter, -1, (dialog, which) -> {
                        resetCUTimestampsAndCache();
                        dbH.setCamSyncFileUpload(MegaPreferences.ONLY_PHOTOS);
                        File localFile =
                                Environment.getExternalStoragePublicDirectory(
                                        Environment.DIRECTORY_DCIM);
                        String localPath = localFile.getAbsolutePath();
                        dbH.setCamSyncLocalPath(localPath);
                        dbH.setCameraFolderExternalSDCard(false);
                        // After target and local folder setup, then enable CU.
                        dbH.setCamSyncEnabled(true);

                        switch (which) {
                            case 0: {
                                dbH.setCamSyncWifi(true);
                                break;
                            }
                            case 1: {
                                dbH.setCamSyncWifi(false);
                                break;
                            }
                        }

                        startCU();
                        dialog.dismiss();
                    })
                    .setPositiveButton(context.getString(R.string.general_cancel),
                            (dialog, which) -> dialog.dismiss())
                    .create()
                    .show();
        }
    }

    private void saveCompressionSettings() {
        dbH.setCameraUploadVideoQuality(MEDIUM);
        dbH.setConversionOnCharging(true);

        dbH.setChargingOnSize(DEFAULT_CONVENTION_QUEUE_SIZE);
    }

    private void startCU() {
        mManagerActivity.refreshCameraUpload();

        new Handler().postDelayed(() -> {
            logDebug("Starting CU");
            startCameraUploadService(context);
        }, 1000);
    }

    public void resetSwitchButtonLabel() {
        if (mBinding == null) {
            return;
        }

        mBinding.turnOnCuButton.setVisibility(View.VISIBLE);
        mBinding.turnOnCuButton.setText(
                getString(R.string.settings_camera_upload_turn_on).toUpperCase(
                        Locale.getDefault()));
    }

    @Override public void onCreate(@Nullable Bundle savedInstanceState) {
        super.onCreate(savedInstanceState);

        Bundle args = getArguments();
        if (args != null) {
            mCamera = getArguments().getInt(ARG_TYPE, TYPE_CAMERA);
        }

        mManagerActivity = (ManagerActivityLollipop) context;

        initAdsLoader(AD_SLOT, true);
    }

    @Nullable @Override
    public View onCreateView(@NonNull LayoutInflater inflater, @Nullable ViewGroup container,
            @Nullable Bundle savedInstanceState) {

        CuViewModelFactory viewModelFactory =
                new CuViewModelFactory(megaApi, DatabaseHandler.getDbHandler(context),
                        new MegaNodeRepo(context, megaApi, dbH), context, mCamera);
        mViewModel = new ViewModelProvider(this, viewModelFactory).get(CuViewModel.class);

        if (mCamera == TYPE_CAMERA && mManagerActivity.getFirstLogin()) {
            return createCameraUploadsViewForFirstLogin(inflater, container);
        } else {
            mBinding = FragmentCameraUploadsBinding.inflate(inflater, container, false);
            setupGoogleAds();
            return mBinding.getRoot();
        }
    }

    private View createCameraUploadsViewForFirstLogin(@NonNull LayoutInflater inflater,
            @Nullable ViewGroup container) {
        mViewModel.setInitialPreferences();

        mFirstLoginBinding =
                FragmentCameraUploadsFirstLoginBinding.inflate(inflater, container, false);

        new ListenScrollChangesHelper().addViewToListen(mFirstLoginBinding.camSyncScrollView,
                (v, scrollX, scrollY, oldScrollX, oldScrollY) -> mManagerActivity
                        .changeAppBarElevation(mFirstLoginBinding.camSyncScrollView.canScrollVertically(-1)));

        mFirstLoginBinding.camSyncButtonOk.setOnClickListener(v -> {
            ((MegaApplication) ((Activity) context).getApplication()).sendSignalPresenceActivity();
            String[] permissions = { android.Manifest.permission.READ_EXTERNAL_STORAGE };
            if (hasPermissions(context, permissions)) {
                mManagerActivity.checkIfShouldShowBusinessCUAlert(
                        BUSINESS_CU_FRAGMENT_CU, true);
            } else {
                requestCameraUploadPermission(permissions, REQUEST_CAMERA_ON_OFF_FIRST_TIME);
            }
        });
        mFirstLoginBinding.camSyncButtonSkip.setOnClickListener(v -> {
            ((MegaApplication) ((Activity) context).getApplication()).sendSignalPresenceActivity();
            skipInitialCUSetup();
        });

        return mFirstLoginBinding.getRoot();
    }

    @Override public void onViewCreated(@NonNull View view, @Nullable Bundle savedInstanceState) {
        super.onViewCreated(view, savedInstanceState);

        if (mBinding == null) {
            return;
        }

        setupRecyclerView();
        setupOtherViews();
        observeLiveData();
    }

    /**
     * Set the Ads view container to the Ads Loader
     */
    private void setupGoogleAds() {
        mAdsLoader.setAdViewContainer(mBinding.adViewContainer,
                mManagerActivity.getOutMetrics());
    }

    private void setupRecyclerView() {
        boolean smallGrid = mManagerActivity.isSmallGridCameraUploads;
        int spanCount = smallGrid ? SPAN_SMALL_GRID : SPAN_LARGE_GRID;

        mBinding.cuList.setHasFixedSize(true);
        GridLayoutManager layoutManager = new GridLayoutManager(context, spanCount);
        mBinding.cuList.setLayoutManager(layoutManager);
        mBinding.cuList.addOnScrollListener(new RecyclerView.OnScrollListener() {
            @Override
            public void onScrolled(@NonNull RecyclerView recyclerView, int dx, int dy) {
                super.onScrolled(recyclerView, dx, dy);
                checkScroll();
            }
        });

        int imageMargin = getResources().getDimensionPixelSize(
                smallGrid ? R.dimen.cu_fragment_image_margin_small
                        : R.dimen.cu_fragment_image_margin_large);
        int gridWidth = (outMetrics.widthPixels - imageMargin * spanCount * 2) / spanCount;
        int icSelectedWidth = getResources().getDimensionPixelSize(
                smallGrid ? R.dimen.cu_fragment_ic_selected_size_small
                        : R.dimen.cu_fragment_ic_selected_size_large);
        int icSelectedMargin = getResources().getDimensionPixelSize(
                smallGrid ? R.dimen.cu_fragment_ic_selected_margin_small
                        : R.dimen.cu_fragment_ic_selected_margin_large);
        CuItemSizeConfig itemSizeConfig = new CuItemSizeConfig(smallGrid, gridWidth,
                icSelectedWidth, imageMargin,
                getResources().getDimensionPixelSize(R.dimen.cu_fragment_selected_padding),
                icSelectedMargin,
                getResources().getDimensionPixelSize(
                        R.dimen.cu_fragment_selected_round_corner_radius));

        mAdapter = new CameraUploadsAdapter(this, spanCount, itemSizeConfig);
        mAdapter.setHasStableIds(true);
        layoutManager.setSpanSizeLookup(new GridLayoutManager.SpanSizeLookup() {
            @Override public int getSpanSize(int position) {
                return mAdapter.getSpanSize(position);
            }
        });

        mBinding.cuList.setAdapter(mAdapter);
        mBinding.scroller.setRecyclerView(mBinding.cuList);
    }

    private void setupOtherViews() {
        if (getResources().getConfiguration().orientation == Configuration.ORIENTATION_LANDSCAPE) {
            mBinding.emptyHintImage.setImageResource(R.drawable.uploads_empty_landscape);
        } else {
            mBinding.emptyHintImage.setImageResource(R.drawable.ic_empty_camera_uploads);
        }

        if (mCamera == TYPE_CAMERA) {
            mBinding.turnOnCuButton.setText(
                    getString(R.string.settings_camera_upload_turn_on).toUpperCase(
                            Locale.getDefault()));
        } else {
            mBinding.turnOnCuButton.setText(
                    getString(R.string.settings_set_up_automatic_uploads).toUpperCase(
                            Locale.getDefault()));
        }

        mBinding.turnOnCuButton.setOnClickListener(v -> {
            ((MegaApplication) ((Activity) context).getApplication()).sendSignalPresenceActivity();
            String[] permissions = { android.Manifest.permission.READ_EXTERNAL_STORAGE };

            if (mCamera == TYPE_CAMERA) {
                if (hasPermissions(context, permissions)) {
                    mManagerActivity.checkIfShouldShowBusinessCUAlert(
                            BUSINESS_CU_FRAGMENT_CU, false);
                } else {
                    requestCameraUploadPermission(permissions, REQUEST_CAMERA_ON_OFF);
                }
            } else {
                mManagerActivity.moveToSettingsSection();
            }
        });
    }

    private void observeLiveData() {
        mViewModel.cuNodes().observe(getViewLifecycleOwner(), nodes -> {
            if (!isResumed()) {
                return;
            }

            boolean showScroller = nodes.size() >= (mManagerActivity.isSmallGridCameraUploads
                    ? MIN_ITEMS_SCROLLBAR_GRID : MIN_ITEMS_SCROLLBAR);
            mBinding.scroller.setVisibility(showScroller ? View.VISIBLE : View.GONE);
            mAdapter.setNodes(nodes);
            mManagerActivity.updateCuFragmentOptionsMenu();

            mBinding.emptyHint.setVisibility(nodes.isEmpty() ? View.VISIBLE : View.GONE);
            mBinding.cuList.setVisibility(nodes.isEmpty() ? View.GONE : View.VISIBLE);
            mBinding.scroller.setVisibility(nodes.isEmpty() ? View.GONE : View.VISIBLE);
            if (nodes.isEmpty()) {
                mBinding.emptyHintImage.setVisibility(
                        mViewModel.isSearchMode() ? View.GONE : View.VISIBLE);
                if (mViewModel.isSearchMode()) {
                    mBinding.emptyHintText.setText(R.string.no_results_found);
                } else {
                    String textToShow = getString(R.string.context_empty_camera_uploads);
                    try {
                        textToShow = textToShow.replace(
                                "[A]", "<font color=\'"
                                        + ColorUtils.getColorHexString(requireContext(), R.color.grey_900_grey_100)
                                        + "\'>"
                        ).replace("[/A]", "</font>").replace(
                                "[B]", "<font color=\'"
                                        + ColorUtils.getColorHexString(requireContext(), R.color.grey_300_grey_600)
                                        + "\'>"
                        ).replace("[/B]", "</font>");
                    } catch (Exception ignored) {
                    }
                    Spanned result;
                    if (Build.VERSION.SDK_INT >= Build.VERSION_CODES.N) {
                        result = Html.fromHtml(textToShow, Html.FROM_HTML_MODE_LEGACY);
                    } else {
                        result = Html.fromHtml(textToShow);
                    }
                    mBinding.emptyHintText.setText(result);
                }
            }
        });

        mViewModel.nodeToOpen()
                .observe(getViewLifecycleOwner(), pair -> openNode(pair.first, pair.second));

        mViewModel.nodeToAnimate().observe(getViewLifecycleOwner(), pair -> {
            if (pair.first < 0 || pair.first >= mAdapter.getItemCount()) {
                return;
            }

            mAdapter.showSelectionAnimation(pair.first, pair.second,
                    mBinding.cuList.findViewHolderForLayoutPosition(pair.first));
        });

        mViewModel.actionBarTitle().observe(getViewLifecycleOwner(), title -> {
            ActionBar actionBar = ((AppCompatActivity) context).getSupportActionBar();
            if (actionBar != null && mViewModel.isSearchMode()) {
                actionBar.setTitle(title);
            }
        });

        mViewModel.actionMode().observe(getViewLifecycleOwner(), visible -> {
            if (visible) {
                if (mActionMode == null) {
                    mActionMode = ((AppCompatActivity) context).startSupportActionMode(
                            new CuActionModeCallback(context, this, mViewModel, megaApi));
                }

                mActionMode.setTitle(String.valueOf(mViewModel.getSelectedNodesCount()));
                mActionMode.invalidate();
            } else {
                if (mActionMode != null) {
                    mActionMode.finish();
                    mActionMode = null;
                }
            }
        });

<<<<<<< HEAD
        mViewModel.camSyncEnabled().observe(getViewLifecycleOwner(), enabled -> {
            mBinding.turnOnCuLayout.setVisibility(enabled ? View.GONE : View.VISIBLE);
            if (!enabled) {
                FrameLayout.LayoutParams params =
                        (FrameLayout.LayoutParams) mBinding.cuList.getLayoutParams();
                params.bottomMargin = dp2px(48, outMetrics);
                mBinding.cuList.setLayoutParams(params);

                params = (FrameLayout.LayoutParams) mBinding.scroller.getLayoutParams();
                params.bottomMargin = dp2px(48, outMetrics);
                mBinding.scroller.setLayoutParams(params);
            }
        });

        observeDragSupportEvents(getViewLifecycleOwner(), mBinding.cuList);
=======
        mViewModel.camSyncEnabled()
                .observe(getViewLifecycleOwner(), enabled -> mBinding.turnOnCuButton.setVisibility(
                        enabled ? View.GONE : View.VISIBLE));
>>>>>>> daa9c121
    }

    @Override
    public void onRequestPermissionsResult(int requestCode, @NonNull String[] permissions,
            @NonNull int[] grantResults) {
        super.onRequestPermissionsResult(requestCode, permissions, grantResults);
        switch (requestCode) {
            case REQUEST_CAMERA_ON_OFF: {
                if (grantResults.length > 0
                        && grantResults[0] == PackageManager.PERMISSION_GRANTED) {
                    mManagerActivity.checkIfShouldShowBusinessCUAlert(
                            BUSINESS_CU_FRAGMENT_CU, false);
                }
                break;
            }
            case REQUEST_CAMERA_ON_OFF_FIRST_TIME: {
                if (grantResults.length > 0
                        && grantResults[0] == PackageManager.PERMISSION_GRANTED) {
                    mManagerActivity.checkIfShouldShowBusinessCUAlert(
                            BUSINESS_CU_FRAGMENT_CU, true);
                }
                break;
            }
        }
    }

    @Override public void onResume() {
        super.onResume();

        reloadNodes(mManagerActivity.orderCamera);
    }

    private void openNode(int position, CuNode cuNode) {
        if (position < 0 || position >= mAdapter.getItemCount()) {
            return;
        }

        MegaNode node = cuNode.getNode();
        if (node == null) {
            return;
        }

        MimeTypeThumbnail mime = MimeTypeThumbnail.typeForName(node.getName());
        if (mime.isImage()) {
            Intent intent = new Intent(context, FullScreenImageViewerLollipop.class);
            putExtras(intent, cuNode.getIndexForViewer(), position, node);
            launchNodeViewer(intent);
        } else if (mime.isVideoReproducible()) {
            Intent mediaIntent;
            if (mime.isVideoNotSupported()) {
                mediaIntent = new Intent(Intent.ACTION_VIEW);
            } else {
                mediaIntent = getMediaIntent(context, node.getName());
            }

            putExtras(mediaIntent, cuNode.getIndexForViewer(), position, node);

            mediaIntent.putExtra(INTENT_EXTRA_KEY_FILE_NAME, node.getName());

            boolean paramsSetSuccessfully;
            String localPath = null;
            try {
                localPath = findVideoLocalPath(context, node);
            } catch (Exception e) {
                logWarning(e.getMessage());
            }
            if (localPath != null && checkFingerprint(megaApi, node, localPath)) {
                paramsSetSuccessfully = setLocalIntentParams(context, node, mediaIntent, localPath,
                        false, mManagerActivity);
            } else {
                paramsSetSuccessfully = setStreamingIntentParams(context, node, megaApi,
                        mediaIntent, mManagerActivity);
            }
            if (!isIntentAvailable(context, mediaIntent)) {
                mManagerActivity.showSnackbar(SNACKBAR_TYPE,
                        getString(R.string.intent_not_available), MEGACHAT_INVALID_HANDLE);
                paramsSetSuccessfully = false;
            }
            if (paramsSetSuccessfully) {
                launchNodeViewer(mediaIntent);
            }
        }
    }

    private void putExtras(Intent intent, int indexForViewer, int position, MegaNode node) {
        intent.putExtra(INTENT_EXTRA_KEY_POSITION, indexForViewer);
        intent.putExtra(INTENT_EXTRA_KEY_ORDER_GET_CHILDREN, mManagerActivity.orderCamera);

        intent.putExtra(INTENT_EXTRA_KEY_HANDLE, node.getHandle());

        MegaNode parentNode = megaApi.getParentNode(node);
        if (parentNode == null || parentNode.getType() == MegaNode.TYPE_ROOT) {
            intent.putExtra(INTENT_EXTRA_KEY_PARENT_NODE_HANDLE, INVALID_HANDLE);
        } else {
            intent.putExtra(INTENT_EXTRA_KEY_PARENT_NODE_HANDLE, parentNode.getHandle());
        }

        if (mViewModel.isSearchMode()) {
            intent.putExtra(INTENT_EXTRA_KEY_ADAPTER_TYPE, SEARCH_BY_ADAPTER);
            intent.putExtra(INTENT_EXTRA_KEY_HANDLES_NODES_SEARCH,
                    mViewModel.getSearchResultNodeHandles());
        } else {
            intent.putExtra(INTENT_EXTRA_KEY_ADAPTER_TYPE, PHOTO_SYNC_ADAPTER);
        }

        putThumbnailLocation(intent, mBinding.cuList, position, mAdapter);
    }

    private void launchNodeViewer(Intent intent) {
        startActivity(intent);
        requireActivity().overridePendingTransition(0, 0);
    }

    @Override
    public void onDestroyView() {
        super.onDestroyView();
        mBinding = null;
    }

    @Override public void onNodeClicked(int position, CuNode node) {
        mViewModel.onNodeClicked(position, node);
    }

    @Override public void onNodeLongClicked(int position, CuNode node) {
        mViewModel.onNodeLongClicked(position, node);
    }
}<|MERGE_RESOLUTION|>--- conflicted
+++ resolved
@@ -45,11 +45,7 @@
 import mega.privacy.android.app.lollipop.FullScreenImageViewerLollipop;
 import mega.privacy.android.app.lollipop.ManagerActivityLollipop;
 import mega.privacy.android.app.repo.MegaNodeRepo;
-<<<<<<< HEAD
-=======
 import mega.privacy.android.app.utils.ColorUtils;
-import mega.privacy.android.app.utils.DraggingThumbnailCallback;
->>>>>>> daa9c121
 import nz.mega.sdk.MegaNode;
 
 import static mega.privacy.android.app.MegaPreferences.MEDIUM;
@@ -82,7 +78,6 @@
 import static mega.privacy.android.app.utils.MegaApiUtils.isIntentAvailable;
 import static mega.privacy.android.app.utils.PermissionUtils.hasPermissions;
 import static mega.privacy.android.app.utils.Util.checkFingerprint;
-import static mega.privacy.android.app.utils.Util.dp2px;
 import static mega.privacy.android.app.utils.Util.getMediaIntent;
 import static mega.privacy.android.app.utils.Util.showSnackbar;
 import static nz.mega.sdk.MegaApiJava.INVALID_HANDLE;
@@ -547,27 +542,11 @@
             }
         });
 
-<<<<<<< HEAD
-        mViewModel.camSyncEnabled().observe(getViewLifecycleOwner(), enabled -> {
-            mBinding.turnOnCuLayout.setVisibility(enabled ? View.GONE : View.VISIBLE);
-            if (!enabled) {
-                FrameLayout.LayoutParams params =
-                        (FrameLayout.LayoutParams) mBinding.cuList.getLayoutParams();
-                params.bottomMargin = dp2px(48, outMetrics);
-                mBinding.cuList.setLayoutParams(params);
-
-                params = (FrameLayout.LayoutParams) mBinding.scroller.getLayoutParams();
-                params.bottomMargin = dp2px(48, outMetrics);
-                mBinding.scroller.setLayoutParams(params);
-            }
-        });
-
-        observeDragSupportEvents(getViewLifecycleOwner(), mBinding.cuList);
-=======
         mViewModel.camSyncEnabled()
                 .observe(getViewLifecycleOwner(), enabled -> mBinding.turnOnCuButton.setVisibility(
                         enabled ? View.GONE : View.VISIBLE));
->>>>>>> daa9c121
+
+        observeDragSupportEvents(getViewLifecycleOwner(), mBinding.cuList);
     }
 
     @Override
