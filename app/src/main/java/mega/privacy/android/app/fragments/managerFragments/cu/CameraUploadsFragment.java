--- conflicted
+++ resolved
@@ -106,13 +106,8 @@
 
     private int selectedView = ALL_VIEW;
 
-<<<<<<< HEAD
-    private static final String AD_SLOT = "and3";
-
     private int currentZoom;
 
-=======
->>>>>>> 9a790fa2
     public int getItemCount() {
         return gridAdapter == null ? 0 : gridAdapter.getItemCount();
     }
