package mega.privacy.android.app.meeting.fragments

import android.Manifest
import android.content.Context
import android.content.pm.PackageManager
import android.os.Bundle
import androidx.fragment.app.activityViewModels
import com.google.android.material.dialog.MaterialAlertDialogBuilder
import mega.privacy.android.app.R
import mega.privacy.android.app.fragments.BaseFragment
import mega.privacy.android.app.meeting.activity.MeetingActivity
import mega.privacy.android.app.meeting.activity.MeetingActivityViewModel
import mega.privacy.android.app.utils.StringResourcesUtils
import mega.privacy.android.app.utils.permission.PermissionRequest
import mega.privacy.android.app.utils.permission.PermissionType
import mega.privacy.android.app.utils.permission.PermissionUtils
import mega.privacy.android.app.utils.permission.PermissionsRequester
import mega.privacy.android.app.utils.permission.permissionsBuilder
import timber.log.Timber

/**
 * Base fragment for meeting fragment:
 * [AbstractMeetingOnBoardingFragment]
 * [CreateMeetingFragment],
 * [JoinMeetingAsGuestFragment],
 * [JoinMeetingFragment],
 * [InMeetingFragment],
 * [MakeModeratorFragment],
 * [RingingMeetingFragment],
 * [IndividualCallFragment],
 * [GridViewCallFragment],
 * [SpeakerViewCallFragment]
 * include some common functions: Permissions...
 * Use shareModel to share data between sub fragments
 */
open class MeetingBaseFragment : BaseFragment() {

    lateinit var meetingActivity: MeetingActivity

    protected lateinit var permissionsRequester: PermissionsRequester

    protected val sharedModel: MeetingActivityViewModel by activityViewModels()

    // Indicate if permission has been requested. After requested, we should check "shouldShowRequestPermissionRationaleSnackBar"
    private var bRequested = false
    private var bRefreshPermission = false
    protected var requestCode = 0

    // Default permission array for meeting
    protected val permissions = arrayOf(
<<<<<<< HEAD
            Manifest.permission.RECORD_AUDIO,
            Manifest.permission.CAMERA
=======
        Manifest.permission.RECORD_AUDIO,
        Manifest.permission.CAMERA
>>>>>>> 3f26ba2a
    )

    override fun onCreate(savedInstanceState: Bundle?) {
        super.onCreate(savedInstanceState)
        meetingActivity = activity as MeetingActivity
    }

    override fun onResume() {
        super.onResume()
        // Use A New Instance to Check Permissions
        // Do not share the instance with other permission check process, because the callback functions are different.
        permissionsBuilder(permissions)
            .setPermissionRequestType(PermissionType.CheckPermission)
            .setOnRequiresPermission { l ->
                onCheckRequiresPermission(l)
            }.setOnPermissionDenied { l ->
                onCheckPermissionDenied(l)
            }.build().launch(false)
    }

    /**
     * Callback function for granting permissions
     *
     * @param permissions permission list
     */
    private fun onCheckRequiresPermission(permissions: ArrayList<String>) {
        permissions.forEach {
            Timber.d("user check the permissions: $it")
            when (it) {
                Manifest.permission.RECORD_AUDIO -> {
                    sharedModel.setRecordAudioPermission(true)
                }
                Manifest.permission.CAMERA -> {
                    sharedModel.setCameraPermission(true)
                }
            }
        }
    }

    /**
     * Callback function for denying permissions
     *
     * @param permissions permission list
     */
    private fun onCheckPermissionDenied(permissions: ArrayList<String>) {
        permissions.forEach {
            Timber.d("user denies the permissions: $it")
            when (it) {
                Manifest.permission.RECORD_AUDIO -> {
                    sharedModel.setRecordAudioPermission(false)
                }
                Manifest.permission.CAMERA -> {
                    sharedModel.setCameraPermission(false)
                }
            }
        }
    }

    /**
     * Callback function for granting permissions for sub class
     *
     * @param permissions permission list
     */
    protected open fun onRequiresPermission(permissions: ArrayList<String>) {
        permissions.forEach {
            Timber.d("user requires the permissions: $it")
            when (it) {
                Manifest.permission.RECORD_AUDIO -> {
                    sharedModel.setRecordAudioPermission(true)
                }
                Manifest.permission.CAMERA -> {
                    sharedModel.setCameraPermission(true)
                }
            }
        }
    }

    /**
     * Check the condition of display of permission education dialog
     * Then continue permission check without education dialog
     */
    protected fun showPermissionsEducation() {
        val sp = app.getSharedPreferences(MEETINGS_PREFERENCE, Context.MODE_PRIVATE)
        val showEducation = sp.getBoolean(KEY_SHOW_EDUCATION, true)
        if (showEducation) {
            sp.edit()
                .putBoolean(KEY_SHOW_EDUCATION, false).apply()
            showPermissionsEducation(requireActivity()) { permissionsRequester.launch(false) }
        } else {
            permissionsRequester.launch(false)
        }
    }

    /**
     * Process when the user denies the permissions
     *
     * @param permissions permission list
     */
    protected open fun onPermissionDenied(permissions: ArrayList<String>) {
        permissions.forEach {
            Timber.d("user denies the permissions: $it")
            when (it) {
                Manifest.permission.RECORD_AUDIO -> {
                    sharedModel.setRecordAudioPermission(false)
                }
                Manifest.permission.CAMERA -> {
                    sharedModel.setCameraPermission(false)
                }
            }
        }
    }

    /**
     * Callback function that allow for continuation or cancellation of a permission request..
     *
     * @param request allow for continuation or cancellation of a permission request.
     */
    protected fun onShowRationale(request: PermissionRequest) {
        request.proceed()
    }

    /**
     * Callback function that will be called when the user denies the permissions and tickets "Never Ask Again" after calls requestPermissions()
     *
     * @param permissions permission list
     */
    protected fun onNeverAskAgain(permissions: ArrayList<String>) {
        permissions.forEach {
            Timber.d("user denies and never ask for the permissions: $it")
            when (it) {
                Manifest.permission.RECORD_AUDIO -> {
                    sharedModel.setRecordAudioPermission(false)
                }
                Manifest.permission.CAMERA -> {
                    sharedModel.setCameraPermission(false)
                }
            }
        }
    }

    /**
     * Callback function that user requires the Audio permissions
     *
     * @param permissions permission list
     */
    protected fun onRequiresAudioPermission(permissions: ArrayList<String>) {
        if (permissions.contains(Manifest.permission.RECORD_AUDIO)) {
            Timber.d("user requires the Audio permissions")
            sharedModel.setRecordAudioPermission(true)
        }
    }

    /**
     * Callback function that user requires the Camera permissions
     *
     * @param permissions permission list
     */
    protected fun onRequiresCameraPermission(permissions: ArrayList<String>) {
        if (permissions.contains(Manifest.permission.CAMERA)) {
<<<<<<< HEAD
            logDebug("user requires the Camera permissions")
=======
            Timber.d("user requires the Camera permissions")
>>>>>>> 3f26ba2a
            sharedModel.setCameraPermission(true)
        }
    }

    /**
     * Shows a permission education.
     * It will be displayed at the beginning of meeting activity.
     *
     * @param context current Context.
     * @param checkPermission a callback for check permissions
     */
    protected fun showPermissionsEducation(context: Context, checkPermission: () -> Unit) {

        val permissionsWarningDialogBuilder =
            MaterialAlertDialogBuilder(context, R.style.ThemeOverlay_Mega_MaterialAlertDialog)

        permissionsWarningDialogBuilder.setTitle(StringResourcesUtils.getString(R.string.meeting_permission_info))
            .setMessage(StringResourcesUtils.getString(R.string.meeting_permission_info_message))
            .setCancelable(false)
            .setPositiveButton(StringResourcesUtils.getString(R.string.button_permission_info)) { dialog, _ ->
                run {
                    dialog.dismiss()
                    checkPermission()
                }
            }

        permissionsWarningDialogBuilder.show()
    }

    /**
     * Update the permission state of ViewModel.
     *
     * @param permission One or more permission strings.
     */
    private fun refreshPermissions(permission: Array<String>) {
        if (bRefreshPermission) {
            bRefreshPermission = false
            sharedModel.let {
                for (i in permission.indices) {
                    val bPermission =
                        PermissionUtils.hasPermissions(requireContext(), permission[i])
                    when (permission[i]) {
                        Manifest.permission.RECORD_AUDIO -> {
                            it.setRecordAudioPermission(bPermission)
                        }
                        Manifest.permission.CAMERA -> {
                            it.setCameraPermission(bPermission)
                        }
                    }
                }
            }
        }
    }

    @Suppress("deprecation") // TODO Migrate to registerForActivityResult()
    override fun onRequestPermissionsResult(
        requestCode: Int,
        permissions: Array<out String>,
        grantResults: IntArray,
    ) {
        Timber.d("onRequestPermissionsResult")
        super.onRequestPermissionsResult(requestCode, permissions, grantResults)
        // After request, we should consider "shouldShowRequestPermissionRationale" because the user may ticket 'Don't ask again'
        bRequested = true
        var i = 0
        while (i < grantResults.size) {
            val bPermission = grantResults[i] == PackageManager.PERMISSION_GRANTED
            when (permissions[i]) {
                Manifest.permission.RECORD_AUDIO -> {
                    sharedModel.setRecordAudioPermission(bPermission)
                }
                Manifest.permission.CAMERA -> {
                    sharedModel.setCameraPermission(bPermission)
                }
            }
            i++
        }
    }

    companion object {
        // The name of the preference to retrieve.
        protected const val KEY_SHOW_EDUCATION = "show_education"

        // SharedPreference file name
        protected const val MEETINGS_PREFERENCE = "meeting_preference"
    }
}<|MERGE_RESOLUTION|>--- conflicted
+++ resolved
@@ -48,13 +48,8 @@
 
     // Default permission array for meeting
     protected val permissions = arrayOf(
-<<<<<<< HEAD
-            Manifest.permission.RECORD_AUDIO,
-            Manifest.permission.CAMERA
-=======
         Manifest.permission.RECORD_AUDIO,
         Manifest.permission.CAMERA
->>>>>>> 3f26ba2a
     )
 
     override fun onCreate(savedInstanceState: Bundle?) {
@@ -214,11 +209,7 @@
      */
     protected fun onRequiresCameraPermission(permissions: ArrayList<String>) {
         if (permissions.contains(Manifest.permission.CAMERA)) {
-<<<<<<< HEAD
-            logDebug("user requires the Camera permissions")
-=======
             Timber.d("user requires the Camera permissions")
->>>>>>> 3f26ba2a
             sharedModel.setCameraPermission(true)
         }
     }
