package mega.privacy.android.app.meeting.fragments

import android.annotation.SuppressLint
import android.os.Bundle
import android.util.DisplayMetrics
import android.view.LayoutInflater
import android.view.View
import android.view.ViewGroup
import androidx.lifecycle.Observer
import androidx.viewpager2.widget.ViewPager2
import mega.privacy.android.app.databinding.GridViewCallFragmentBinding
import mega.privacy.android.app.fragments.BaseFragment
import mega.privacy.android.app.meeting.activity.MeetingActivity
import mega.privacy.android.app.meeting.adapter.*
import mega.privacy.android.app.utils.LogUtil.logDebug
import nz.mega.sdk.MegaChatSession

<<<<<<< HEAD
@ExperimentalCoroutinesApi
class GridViewCallFragment : BaseFragment() {
=======
class GridViewCallFragment : MeetingBaseFragment() {
>>>>>>> a7640752

    private lateinit var viewDataBinding: GridViewCallFragmentBinding
    lateinit var meetingActivity: MeetingActivity

    private var maxWidth = 0
    private var maxHeight = 0
    private var isFirsTime = true
    private var currentPage = 0

    private var participants: MutableList<Participant> = mutableListOf()
    private var viewPagerData: List<List<Participant>> = mutableListOf()

    private lateinit var adapterPager: GridViewPagerAdapter

    @SuppressLint("NotifyDataSetChanged")
    private val participantsObserver = Observer<MutableList<Participant>> {
        participants = it
        val newData = sliceBy6(it)
        if (isFirsTime) {
            logDebug("Participants changed")
            isFirsTime = false
            adapterPager.apply {
                setNewData(newData)
                notifyDataSetChanged()
            }
            viewPagerData = newData
            updateVisibleParticipantsGrid(newData)
        }
    }

    override fun onCreate(savedInstanceState: Bundle?) {
        super.onCreate(savedInstanceState)
        meetingActivity = activity as MeetingActivity
    }

    override fun onCreateView(
        inflater: LayoutInflater, container: ViewGroup?,
        savedInstanceState: Bundle?
    ): View {
        viewDataBinding = GridViewCallFragmentBinding.inflate(inflater, container, false)
        return viewDataBinding.root
    }

    @SuppressLint("NotifyDataSetChanged")
    @Suppress("DEPRECATION")
    override fun onViewCreated(view: View, savedInstanceState: Bundle?) {
        super.onViewCreated(view, savedInstanceState)
        val display = meetingActivity.windowManager.defaultDisplay
        val outMetrics = DisplayMetrics()
        display.getMetrics(outMetrics)
        maxWidth = outMetrics.widthPixels
        maxHeight = outMetrics.heightPixels

        adapterPager = GridViewPagerAdapter(
            viewPagerData,
            (parentFragment as InMeetingFragment).inMeetingViewModel,
            maxWidth,
            maxHeight,
            (parentFragment as InMeetingFragment)::onPageClick
        )

        viewDataBinding.gridViewPager.offscreenPageLimit = 1
        viewDataBinding.gridViewPager.registerOnPageChangeCallback(object :
            ViewPager2.OnPageChangeCallback() {
            override fun onPageSelected(position: Int) {
                super.onPageSelected(position)
                if (currentPage != position) {
                    currentPage = position

                    logDebug("New page selected $position")
                    (parentFragment as InMeetingFragment).inMeetingViewModel.removeAllParticipantVisible()

                    val data = sliceBy6(participants)
                    updateVisibleParticipantsGrid(data)
                }
            }
        })

        (parentFragment as InMeetingFragment).inMeetingViewModel.participants.value?.let {
            participants = it
        }
        val newData = sliceBy6(participants)
        adapterPager.let {
            it.setNewData(newData)
            it.notifyDataSetChanged()
        }

        viewPagerData = newData
        viewDataBinding.gridViewPager.adapter = adapterPager
        updateVisibleParticipantsGrid(newData)

        (parentFragment as InMeetingFragment).inMeetingViewModel.participants.observe(
            viewLifecycleOwner,
            participantsObserver
        )
    }

    /**
     * Method that updates the number of participants visible on the current page.
     *
     * @param data The list of participants on each page
     */
    fun updateVisibleParticipantsGrid(data: List<List<Participant>>) {
        if (data.isNullOrEmpty())
            return

        if (data.size > currentPage) {
            val dataInPage = data[currentPage]
            (parentFragment as InMeetingFragment).inMeetingViewModel.updateVisibleParticipants(
                dataInPage
            )
        } else {
            (parentFragment as InMeetingFragment).inMeetingViewModel.removeAllParticipantVisible()
        }

        closeVideoWhenScroll()
        activateVideoWhenScroll()
    }

    /**
     * Method that asks to receive videos from participants who are visible
     */
    private fun activateVideoWhenScroll() {
        val visibleParticipants =
            (parentFragment as InMeetingFragment).inMeetingViewModel.visibleParticipants
        if (visibleParticipants.isNotEmpty()) {
            val iteratorParticipants = visibleParticipants.iterator()
            iteratorParticipants.forEach {
                if (it.isVideoOn) {
                    logDebug("Activate video of participant visible")
                    adapterPager.updateVideoWhenScroll(
                        true,
                        it,
                        currentPage,
                        viewDataBinding.gridViewPager
                    )
                }
            }
        }
    }

    /**
     * Method to stop receiving videos from participants who are not visible
     */
    private fun closeVideoWhenScroll() {
        val visibleParticipants =
            (parentFragment as InMeetingFragment).inMeetingViewModel.visibleParticipants

        participants.let { iteratorParticipants ->
            iteratorParticipants.iterator().forEach { participant ->
                if (participant.isVideoOn) {
                    if (visibleParticipants.isEmpty()) {
                        logDebug("Close video of participant visible")
                        adapterPager.updateVideoWhenScroll(
                            false,
                            participant,
                            currentPage,
                            viewDataBinding.gridViewPager
                        )
                    } else {
                        val participantVisible = visibleParticipants.filter {
                            it.peerId == participant.peerId && it.clientId == participant.clientId
                        }

                        if (participantVisible.isEmpty()) {
                            logDebug("Close video of participant visible")
                            adapterPager.updateVideoWhenScroll(
                                false,
                                participant,
                                currentPage,
                                viewDataBinding.gridViewPager
                            )
                        }
                    }
                }
            }
        }
    }

    /**
     * Updating the participant who joined or left the call
     *
     * @param isAdded True, if the participant has been added. False, if the participant has left.
     * @param position The participant's position in the list
     */
    fun peerAddedOrRemoved(
        isAdded: Boolean,
        position: Int,
    ) {
        val newData = sliceBy6(participants)

        adapterPager.let {
            adapterPager.setNewData(newData)
            if (isAdded) {
                logDebug("Participant added in $position")
                it.participantAdded(viewPagerData, newData, position)
            } else {
                logDebug("Participant removed in $position")
                it.participantRemoved(viewPagerData, newData, position)
            }
        }

        viewPagerData = newData
        updateVisibleParticipantsGrid(newData)
    }

    /**
     * Check changes call on hold
     *
     * @param isCallOnHold True, if the call is on hold. False, otherwise
     */
    fun updateCallOnHold(isCallOnHold: Boolean) {
        val iterator = participants.iterator()
        iterator.forEach {
            logDebug("Update call on hold status")
            adapterPager.updateCallOnHold(
                it,
                isCallOnHold,
                currentPage,
                viewDataBinding.gridViewPager
            )
        }
    }

    /**
     * Method to control when the video listener should be added or removed.
     *
     * @param participant The participant whose listener of the video is to be added or deleted
     * @param shouldAddListener True, should add the listener. False, should remove the listener
     * @param isHiRes True, if is High resolution. False, if is Low resolution
     */
    fun updateListener(participant: Participant, shouldAddListener: Boolean, isHiRes: Boolean) {
        adapterPager.updateListener(
            participant,
            shouldAddListener,
            isHiRes,
            currentPage,
            viewDataBinding.gridViewPager
        )
    }

    /**
     * Check changes session on hold
     *
     * @param session MegaChatSession
     */
    fun updateSessionOnHold(session: MegaChatSession) {
        (parentFragment as InMeetingFragment).inMeetingViewModel.getParticipant(
            session.peerid,
            session.clientid
        )?.let {
            logDebug("Update session on hold status")
            adapterPager.updateSessionOnHold(
                it,
                session.isOnHold,
                currentPage,
                viewDataBinding.gridViewPager
            )
        }
    }

    /**
     * Check changes in remote A/V flags
     *
     * @param type type of change, Audio or Video
     * @param session MegaChatSession
     */
    fun updateRemoteAudioVideo(type: Int, session: MegaChatSession) {
        (parentFragment as InMeetingFragment).inMeetingViewModel.getParticipant(
            session.peerid,
            session.clientid
        )?.let {
            logDebug("Update remote A/V")
            adapterPager.updateParticipantAudioVideo(
                type,
                it,
                currentPage,
                viewDataBinding.gridViewPager
            )
        }
    }

    /**
     * Check changes in name
     *
     * @param listPeers List of participants with changes
     * @param typeChange the type of change, name or avatar
     */
    fun updateNameOrAvatar(listPeers: MutableSet<Participant>, typeChange: Int) {
        val iterator = listPeers.iterator()
        iterator.forEach { peer ->
            (parentFragment as InMeetingFragment).inMeetingViewModel.getParticipant(
                peer.peerId,
                peer.clientId
            )?.let {
                logDebug("Update participant name")
                adapterPager.updateParticipantNameOrAvatar(
                    it,
                    currentPage,
                    viewDataBinding.gridViewPager,
                    typeChange
                )
            }
        }
    }

    /**
     * Check changes in privileges
     *
     * @param listPeers List of participants with changes
     */
    fun updatePrivileges(listPeers: MutableSet<Participant>) {
        val iterator = listPeers.iterator()
        iterator.forEach { peer ->
            (parentFragment as InMeetingFragment).inMeetingViewModel.getParticipant(
                peer.peerId,
                peer.clientId
            )?.let {
                logDebug("Update participant privileges")
                adapterPager.updateParticipantPrivileges(
                    it,
                    currentPage,
                    viewDataBinding.gridViewPager
                )
            }
        }
    }

    /**
     * Update layout base on the new orientation
     *
     * @param widthPixels The screen width
     * @param heightPixels The screen height
     */
    fun updateLayout(widthPixels: Int, heightPixels: Int) {
        adapterPager.updateOrientation(widthPixels, heightPixels)

        val currentItem = viewDataBinding.gridViewPager.currentItem
        viewDataBinding.gridViewPager.adapter = adapterPager
        viewDataBinding.gridViewPager.currentItem = currentItem
    }

    /**
     * Method to delete the videos and texture views of participants
     */
    fun removeTextureView() {
        val iterator = participants.iterator()
        iterator.forEach {
            adapterPager.removeTextureView(it, currentPage, viewDataBinding.gridViewPager)
        }
    }

    override fun onDestroyView() {
        logDebug("View destroyed")
        removeTextureView()
        super.onDestroyView()
    }

    /**
     * Method for grouping participants 6 by 6
     *
     * @param data mutable list with all participants
     * @return mutable list with participants grouped
     */
    private fun sliceBy6(data: MutableList<Participant>): MutableList<List<Participant>> {
        val result = mutableListOf<List<Participant>>()
        val sliceCount =
            if (data.size % PARTICIPANTS_COUNT_PER_SCREEN == 0) data.size / PARTICIPANTS_COUNT_PER_SCREEN else data.size / PARTICIPANTS_COUNT_PER_SCREEN + 1

        for (i in 0 until sliceCount) {
            var to = i * PARTICIPANTS_COUNT_PER_SCREEN + PARTICIPANTS_COUNT_PER_SCREEN - 1
            if (to >= data.size) {
                to = data.size - 1
            }

            result.add(i, data.slice(IntRange(i * PARTICIPANTS_COUNT_PER_SCREEN, to)))
        }

        return result
    }

    companion object {

        const val TAG = "GridViewCallFragment"

        const val PARTICIPANTS_COUNT_PER_SCREEN = 6

        @JvmStatic
        fun newInstance() = GridViewCallFragment()
    }
}<|MERGE_RESOLUTION|>--- conflicted
+++ resolved
@@ -15,15 +15,9 @@
 import mega.privacy.android.app.utils.LogUtil.logDebug
 import nz.mega.sdk.MegaChatSession
 
-<<<<<<< HEAD
-@ExperimentalCoroutinesApi
 class GridViewCallFragment : BaseFragment() {
-=======
-class GridViewCallFragment : MeetingBaseFragment() {
->>>>>>> a7640752
 
     private lateinit var viewDataBinding: GridViewCallFragmentBinding
-    lateinit var meetingActivity: MeetingActivity
 
     private var maxWidth = 0
     private var maxHeight = 0
