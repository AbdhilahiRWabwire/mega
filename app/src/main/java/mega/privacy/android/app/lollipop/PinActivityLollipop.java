--- conflicted
+++ resolved
@@ -32,23 +32,6 @@
 	protected void onResume() {
 		super.onResume();
         setAppFontSize(this);
-<<<<<<< HEAD
-
-		if (megaApi == null){
-			megaApi = ((MegaApplication)getApplication()).getMegaApi();
-		}
-
-		if(isChatEnabled()){
-			if (megaChatApi == null){
-				megaChatApi = ((MegaApplication)getApplication()).getMegaChatApi();
-			}
-		}
-
-		if (megaChatApi != null){
-			megaChatApi.retryPendingConnections(false, null);
-		}
-=======
->>>>>>> c55097b0
 
 		if(MegaApplication.isShowPinScreen()){
 			PinUtil.resume(this);
