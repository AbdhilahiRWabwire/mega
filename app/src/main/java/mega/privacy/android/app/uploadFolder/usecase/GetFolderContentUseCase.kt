--- conflicted
+++ resolved
@@ -7,8 +7,6 @@
 import mega.privacy.android.app.components.textFormatter.TextFormatterUtils.INVALID_INDEX
 import mega.privacy.android.app.di.MegaApi
 import mega.privacy.android.app.domain.exception.EmptyFolderException
-import mega.privacy.android.app.namecollision.data.NameCollisionChoice
-import mega.privacy.android.app.namecollision.data.NameCollisionResult
 import mega.privacy.android.app.domain.exception.EmptySearchException
 import mega.privacy.android.app.namecollision.data.NameCollisionChoice
 import mega.privacy.android.app.namecollision.data.NameCollisionResult
@@ -18,10 +16,6 @@
 import mega.privacy.android.app.usecase.GetNodeUseCase
 import mega.privacy.android.app.usecase.UploadUseCase
 import mega.privacy.android.app.usecase.exception.MegaNodeException
-<<<<<<< HEAD
-import mega.privacy.android.app.utils.LogUtil.logWarning
-=======
->>>>>>> 3f26ba2a
 import mega.privacy.android.app.utils.RxUtil.blockingGetOrNull
 import nz.mega.sdk.MegaApiAndroid
 import nz.mega.sdk.MegaApiJava.ORDER_DEFAULT_ASC
@@ -31,10 +25,7 @@
 import nz.mega.sdk.MegaApiJava.ORDER_SIZE_ASC
 import nz.mega.sdk.MegaApiJava.ORDER_SIZE_DESC
 import nz.mega.sdk.MegaNode
-<<<<<<< HEAD
-=======
 import timber.log.Timber
->>>>>>> 3f26ba2a
 import java.security.InvalidParameterException
 import java.util.Locale
 import javax.inject.Inject
@@ -51,11 +42,7 @@
     @MegaApi private val megaApi: MegaApiAndroid,
     private val createFolderUseCase: CreateFolderUseCase,
     private val getNodeUseCase: GetNodeUseCase,
-<<<<<<< HEAD
-    private val uploadUseCase: UploadUseCase
-=======
     private val uploadUseCase: UploadUseCase,
->>>>>>> 3f26ba2a
 ) {
 
     /**
@@ -120,11 +107,7 @@
         context: Context,
         parentNode: MegaNode,
         folderItem: FolderContent.Data,
-<<<<<<< HEAD
-        renameName: String? = null
-=======
         renameName: String? = null,
->>>>>>> 3f26ba2a
     ): Single<ArrayList<UploadFolderResult>> =
         Single.create { emitter ->
             if (folderItem.isFolder) {
@@ -187,11 +170,7 @@
     fun getRootContentToUpload(
         currentFolder: FolderContent.Data,
         selectedItems: List<Int>,
-<<<<<<< HEAD
-        folderItems: MutableList<FolderContent>?
-=======
         folderItems: MutableList<FolderContent>?,
->>>>>>> 3f26ba2a
     ): Single<MutableList<FolderContent.Data>> =
         Single.create { emitter ->
             if (folderItems == null) {
@@ -233,11 +212,7 @@
         context: Context,
         parentNodeHandle: Long,
         pendingUploads: List<FolderContent.Data>,
-<<<<<<< HEAD
-        collisionsResolution: List<NameCollisionResult>?
-=======
         collisionsResolution: List<NameCollisionResult>?,
->>>>>>> 3f26ba2a
     ): Single<Int> =
         Single.create { emitter ->
             val parentNode = getNodeUseCase.get(parentNodeHandle).blockingGetOrNull()
@@ -260,11 +235,7 @@
                         parentNode = parentNode,
                         folderItem = upload
                     ).blockingSubscribeBy(
-<<<<<<< HEAD
-                        onError = { error -> logWarning("Ignored error", error) },
-=======
                         onError = { error -> Timber.w(error, "Ignored error") },
->>>>>>> 3f26ba2a
                         onSuccess = { result -> uploadResults.addAll(result) }
                     )
                 }
@@ -298,11 +269,7 @@
                                     renameName
                                 ).blockingSubscribeBy(
                                     onError = { error ->
-<<<<<<< HEAD
-                                        logWarning("Ignored error", error)
-=======
                                         Timber.w(error, "Ignored error")
->>>>>>> 3f26ba2a
                                     },
                                     onSuccess = { result -> uploadResults.addAll(result) }
                                 )
