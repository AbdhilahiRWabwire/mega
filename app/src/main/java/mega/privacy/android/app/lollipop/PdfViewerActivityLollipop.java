--- conflicted
+++ resolved
@@ -1088,7 +1088,7 @@
                 copyMenuItem.setVisible(false);
                 moveToTrashMenuItem.setVisible(false);
                 removeMenuItem.setVisible(false);
-                chatMenuItem.setVisible(true);
+                chatMenuItem.setVisible(false);
             }
             else if(type == Constants.SEARCH_ADAPTER){
                 MegaNode node = megaApi.getNodeByHandle(handle);
@@ -1135,18 +1135,6 @@
                     removeMenuItem.setVisible(true);
                 }
 
-<<<<<<< HEAD
-=======
-        if (inside){
-            propertiesMenuItem.setVisible(true);
-            if(Util.isChatEnabled()){
-                if (isOffLine){
-                    chatMenuItem.setVisible(false);
-                }
-                else{
-                    chatMenuItem.setVisible(true);
-                }
->>>>>>> 3bedf44d
             }
             else {
                 shareMenuItem.setVisible(true);
