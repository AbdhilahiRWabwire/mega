--- conflicted
+++ resolved
@@ -2399,29 +2399,8 @@
                     nC = new NodeController(this);
                 }
                 nC.downloadTo(currentDocument, parentPath, uri.toString());
-<<<<<<< HEAD
-            }
-            else if (type == Constants.FROM_CHAT) {
-                long[] hashes = intent.getLongArrayExtra(FileStorageActivityLollipop.EXTRA_DOCUMENT_HASHES);
-                if (hashes != null) {
-                    ArrayList<MegaNode> megaNodes = new ArrayList<>();
-                    for (int i=0; i<hashes.length; i++) {
-                        MegaNode node = megaApi.getNodeByHandle(hashes[i]);
-                        if (node != null) {
-                            megaNodes.add(node);
-                        }
-                        else {
-                            LogUtil.logWarning("Node NULL, not added");
-                        }
-                    }
-                    if (megaNodes.size() > 0) {
-                        chatC.checkSizeBeforeDownload(parentPath, megaNodes);
-                    }
-                }
-=======
             } else if (type == Constants.FROM_CHAT) {
                 chatC.prepareForDownload(intent, parentPath);
->>>>>>> 5a867b53
             }
             else {
                 String url = intent.getStringExtra(FileStorageActivityLollipop.EXTRA_URL);
