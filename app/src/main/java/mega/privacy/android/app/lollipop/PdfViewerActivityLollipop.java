--- conflicted
+++ resolved
@@ -234,11 +234,8 @@
     MegaNode nodeChat;
     MegaChatMessage msgChat;
 
-<<<<<<< HEAD
     boolean notChangePage = false;
-=======
     MegaNode currentDocument;
->>>>>>> 8ef38acc
 
     @Override
     public void onCreate (Bundle savedInstanceState){
