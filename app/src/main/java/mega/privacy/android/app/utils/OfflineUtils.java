package mega.privacy.android.app.utils;

import android.Manifest;
import android.app.Activity;
import android.content.Context;
import android.content.Intent;
import android.content.pm.PackageManager;
import android.os.Build;
import android.os.StatFs;
import androidx.core.app.ActivityCompat;
import androidx.core.content.ContextCompat;

import java.io.File;
import java.io.IOException;
import java.util.ArrayList;
import java.util.HashMap;
import java.util.Map;

import mega.privacy.android.app.DatabaseHandler;
import mega.privacy.android.app.DownloadService;
import mega.privacy.android.app.MegaApplication;
import mega.privacy.android.app.MegaOffline;
import mega.privacy.android.app.R;
import nz.mega.sdk.MegaApiAndroid;
import nz.mega.sdk.MegaError;
import nz.mega.sdk.MegaNode;
import nz.mega.sdk.MegaShare;
import nz.mega.sdk.MegaTransfer;

import static mega.privacy.android.app.utils.CacheFolderManager.*;
import static mega.privacy.android.app.utils.Constants.*;
import static mega.privacy.android.app.utils.FileUtils.*;
import static mega.privacy.android.app.utils.MegaApiUtils.*;
import static mega.privacy.android.app.utils.MegaNodeUtil.*;
import static mega.privacy.android.app.utils.Util.*;
import static mega.privacy.android.app.utils.LogUtil.*;

public class OfflineUtils {

    public static final String OFFLINE_DIR = "MEGA Offline";
    public static final String OFFLINE_INBOX_DIR = OFFLINE_DIR + File.separator + "in";

    public static final String OLD_OFFLINE_DIR = MAIN_DIR + File.separator + OFFLINE_DIR;

    public static final String DB_FILE = "0";
    private static final String DB_FOLDER = "1";

    public static void saveOffline (File destination, MegaNode node, Context context, Activity activity, MegaApiAndroid megaApi){

        if (Build.VERSION.SDK_INT >= Build.VERSION_CODES.M) {
            boolean hasStoragePermission = (ContextCompat.checkSelfPermission(context, Manifest.permission.WRITE_EXTERNAL_STORAGE) == PackageManager.PERMISSION_GRANTED);
            if (!hasStoragePermission) {
                ActivityCompat.requestPermissions(activity,
                        new String[]{Manifest.permission.WRITE_EXTERNAL_STORAGE},
                        Constants.REQUEST_WRITE_STORAGE);
            }
        }

        destination.mkdirs();

        double availableFreeSpace = Double.MAX_VALUE;
        try{
            StatFs stat = new StatFs(destination.getAbsolutePath());
            availableFreeSpace = (double)stat.getAvailableBlocks() * (double)stat.getBlockSize();
        }
        catch(Exception ex){}

        Map<MegaNode, String> dlFiles = new HashMap<MegaNode, String>();
        if (node.getType() == MegaNode.TYPE_FOLDER) {
            logDebug("Is Folder");
            getDlList(dlFiles, node, new File(destination, node.getName()), megaApi);
        } else {
            logDebug("Is File");
            dlFiles.put(node, destination.getAbsolutePath());
        }

        for (MegaNode document : dlFiles.keySet()) {

            String path = dlFiles.get(document);

            if(availableFreeSpace <document.getSize()){
                Util.showErrorAlertDialog(context.getString(R.string.error_not_enough_free_space) + " (" + document.getName() + ")", false, activity);
                continue;
            }

            String url = null;
            Intent service = new Intent(activity, DownloadService.class);
            service.putExtra(DownloadService.EXTRA_HASH, document.getHandle());
            service.putExtra(DownloadService.EXTRA_URL, url);
            service.putExtra(DownloadService.EXTRA_SIZE, document.getSize());
            service.putExtra(DownloadService.EXTRA_PATH, path);
            context.startService(service);
        }
    }

    /*
     * Get list of all child files
     */
    public static void getDlList(Map<MegaNode, String> dlFiles, MegaNode parent, File folder, MegaApiAndroid megaApi) {

        if (megaApi.getRootNode() == null)
            return;

        folder.mkdir();
        ArrayList<MegaNode> nodeList = megaApi.getChildren(parent);
        for(int i=0; i<nodeList.size(); i++){
            MegaNode document = nodeList.get(i);
            if (document.getType() == MegaNode.TYPE_FOLDER) {
                File subfolder = new File(folder, new String(document.getName()));
                getDlList(dlFiles, document, subfolder, megaApi);
            }
            else {
                dlFiles.put(document, folder.getAbsolutePath());
            }
        }
    }

    public static void removeOffline(MegaOffline mOffDelete, DatabaseHandler dbH, Context context) {

        if (mOffDelete == null) {
            return;
        }

        logDebug("File(type): " + mOffDelete.getName() + "(" + mOffDelete.getType() + ")");
        ArrayList<MegaOffline> mOffListChildren;

        if (mOffDelete.getType().equals(MegaOffline.FOLDER)) {
            logDebug("Finding children... ");

            //Delete children in DB
            mOffListChildren = dbH.findByParentId(mOffDelete.getId());
            if (mOffListChildren.size() > 0) {
                logDebug("Children: " + mOffListChildren.size());
                deleteChildrenDB(mOffListChildren, dbH);
            }
        } else {
            logDebug("NOT children... ");
        }

        //remove red arrow from current item
        int parentId = mOffDelete.getParentId();
        dbH.removeById(mOffDelete.getId());
        if (parentId != -1) {
            updateParentOfflineStatus(parentId, dbH);
        }

        //Remove the node physically
        File offlineFile = getOfflineFile(context, mOffDelete);
        try {
            deleteFolderAndSubfolders(context,offlineFile);
        } catch (Exception e) {
            logError("EXCEPTION: file", e);
        }

    }

    public static void updateParentOfflineStatus(int parentId, DatabaseHandler dbH) {
        ArrayList<MegaOffline> offlineSiblings = dbH.findByParentId(parentId);

        if(offlineSiblings.size() > 0){
            //have other offline file within same folder, so no need to do anything to the folder
            return;
        }
        else{
            //keep checking if there is any parent folder should display red arrow
            MegaOffline parentNode = dbH.findById(parentId);
            if (parentNode != null) {
                int grandParentNodeId = parentNode.getParentId();
                dbH.removeById(parentId);
                updateParentOfflineStatus(grandParentNodeId, dbH);
            }
        }
    }

    public static void deleteChildrenDB(ArrayList<MegaOffline> mOffList, DatabaseHandler dbH){

        logDebug("deleteChildenDB");
        MegaOffline mOffDelete=null;

        for(int i=0; i< mOffList.size(); i++){

            mOffDelete=mOffList.get(i);
            ArrayList<MegaOffline> mOffListChildren2=dbH.findByParentId(mOffDelete.getId());
            if(mOffList.size()>0){
                //The node have children, delete
                deleteChildrenDB(mOffListChildren2, dbH);

            }
            dbH.removeById(mOffDelete.getId());
        }
    }

    public static boolean availableOffline (Context context, MegaNode node) {

        DatabaseHandler dbH = DatabaseHandler.getDbHandler(context);

        if(dbH.exists(node.getHandle())) {
            logDebug("Exists OFFLINE in the DB!!!");

            MegaOffline offlineNode = dbH.findByHandle(node.getHandle());
            if (offlineNode != null) {
                File offlineFile = getOfflineFile(context, offlineNode);
                if (isFileAvailable(offlineFile) && isFileDownloadedLatest(offlineFile, node)) return true;
            }
        }

        logDebug("Not found offline file");
        return false;
    }

    public static long findIncomingParentHandle(MegaNode nodeToFind, MegaApiAndroid megaApi){
        logDebug("findIncomingParentHandle");

        MegaNode parentNodeI = megaApi.getParentNode(nodeToFind);
        long result=-1;
        if(parentNodeI==null){
            logDebug("A: " + nodeToFind.getHandle());
            return nodeToFind.getHandle();
        }
        else{
            result=findIncomingParentHandle(parentNodeI, megaApi);
            while(result==-1){
                result=findIncomingParentHandle(parentNodeI, megaApi);
            }
            logDebug("B: " + nodeToFind.getHandle());
            return result;
        }
    }

    public static File getOfflineFolder(Context context, String path) {
        File offlineFolder = new File(context.getFilesDir() + File.separator + path);

        if (offlineFolder == null) return null;

        if (offlineFolder.exists()) return offlineFolder;

        if (offlineFolder.mkdirs()) {
            return offlineFolder;
        } else {
            return null;
        }
    }

    public static File getOfflineFile(Context context, MegaOffline offlineNode) {
        String path = context.getFilesDir().getAbsolutePath() + File.separator;
        if (offlineNode.isFolder()) {
            return new File(getOfflinePath(path, offlineNode) + File.separator + offlineNode.getName());
        }

        return new File(getOfflinePath(path, offlineNode), offlineNode.getName());
    }

    private static String getOfflinePath(String path, MegaOffline offlineNode) {
        switch (offlineNode.getOrigin()) {
            case MegaOffline.INCOMING: {
                path = path + OFFLINE_DIR + File.separator + offlineNode.getHandleIncoming();
                break;
            }
            case MegaOffline.INBOX: {
                path = path + OFFLINE_INBOX_DIR;
                break;
            }
            default: {
                path = path + OFFLINE_DIR;
            }
        }
        if (offlineNode.getPath().equals(File.separator)) {
            return path;
        }

        return path + offlineNode.getPath();
    }

    public static File getOfflineParentFile(Context context, int from, MegaNode node, MegaApiAndroid megaApi) {
        String path = context.getFilesDir().getAbsolutePath() + File.separator;

        switch (from) {
            case FROM_INCOMING_SHARES: {
                path = path + OFFLINE_DIR + File.separator + findIncomingParentHandle(node, megaApi);
                break;
            }
            case FROM_INBOX: {
                path = path + OFFLINE_INBOX_DIR;
                break;
            }
            default: {
                path = path + OFFLINE_DIR;
            }
        }

        return new File(path + File.separator + MegaApiUtils.createStringTree(node, context));
    }

    public static File getOfflineParentFileName(Context context, MegaNode node) {
        return new File(File.separator + MegaApiUtils.createStringTree(node, context));
    }

    public static String getOfflineSize(Context context) {
        logDebug("getOfflineSize");
        File offline = getOfflineFolder(context, OFFLINE_DIR);
        long size;
        if (isFileAvailable(offline)) {
            size = getDirSize(offline);
            return getSizeString(size);
        }

        return getSizeString(0);
    }

    public static void clearOffline(Context context) {
        logDebug("clearOffline");
        File offline = getOfflineFolder(context, OFFLINE_DIR);
        if (isFileAvailable(offline)) {
            try {
                deleteFolderAndSubfolders(context, offline);
            } catch (IOException e) {
                logError("Exception deleting offline folder", e);
                e.printStackTrace();
            }
        }
    }

    public static void saveOffline(Context context, MegaApiAndroid megaApi, DatabaseHandler dbH, MegaNode node, String path) {
        logDebug("Destination: " + path);

        File destination = new File(path);
        destination.mkdirs();

        logDebug("Destination absolute path: " + destination.getAbsolutePath());
        logDebug("Handle to save for offline: " + node.getHandle());

        Map<MegaNode, String> dlFiles = new HashMap<MegaNode, String>();
        if (node.getType() == MegaNode.TYPE_FOLDER) {
            logDebug("Is Folder");
            getDlList(dlFiles, node, new File(destination, node.getName()), megaApi);
        } else {
            logDebug("Is File");
            dlFiles.put(node, destination.getAbsolutePath());
        }

        ArrayList<MegaNode> nodesToDB = new ArrayList<MegaNode>();

        for (MegaNode document : dlFiles.keySet()) {
            nodesToDB.add(document);
        }

        if (path.contains(OFFLINE_INBOX_DIR)) {
            insertDB(context, megaApi, dbH, nodesToDB, true);
        } else {
            insertDB(context, megaApi, dbH, nodesToDB, false);
        }
    }

    public static void saveOfflineChatFile(DatabaseHandler dbH, MegaTransfer transfer) {
        logDebug("saveOfflineChatFile: " + transfer.getNodeHandle() + " " + transfer.getFileName());

        MegaOffline mOffInsert = new MegaOffline(Long.toString(transfer.getNodeHandle()), "/", transfer.getFileName(), -1, DB_FILE, 0, "-1");
        long checkInsert = dbH.setOfflineFile(mOffInsert);
        logDebug("Test insert Chat File: " + checkInsert);

    }

    private static String isFileOrFolder(MegaNode node) {
        if (node.isFile()) {
            return DB_FILE;
        }

        return DB_FOLDER;
    }

    private static int comesFromInbox(boolean fromInbox) {
        if (fromInbox) {
            return MegaOffline.INBOX;
        }

        return MegaOffline.OTHER;
    }

    private static void insertDB(Context context, MegaApiAndroid megaApi, DatabaseHandler dbH, ArrayList<MegaNode> nodesToDB, boolean fromInbox) {
        logDebug("insertDB");

        MegaNode parentNode = null;
        MegaNode nodeToInsert = null;
        String path = "/";
        MegaOffline mOffParent = null;
        MegaOffline mOffNode = null;

        for (int i = nodesToDB.size() - 1; i >= 0; i--) {
            nodeToInsert = nodesToDB.get(i);
            String fileOrFolder = isFileOrFolder(nodeToInsert);
            int origin = comesFromInbox(fromInbox);
            int parentId = -1;
            String handleIncoming = "-1";

            //If I am the owner
            if (megaApi.checkAccess(nodeToInsert, MegaShare.ACCESS_OWNER).getErrorCode() == MegaError.API_OK) {

                if (megaApi.getParentNode(nodeToInsert).getType() != MegaNode.TYPE_ROOT) {

                    parentNode = megaApi.getParentNode(nodeToInsert);
                    logDebug("PARENT NODE not ROOT");

                    path = getNodePath(context, nodeToInsert);

                    //Get the node parent
                    mOffParent = dbH.findByHandle(parentNode.getHandle());
                    //If the parent is not in the DB
                    //Insert the parent in the DB
                    if (mOffParent == null && parentNode != null) {
                        insertParentDB(context, megaApi, dbH, parentNode, fromInbox);
                    }

                    mOffNode = dbH.findByHandle(nodeToInsert.getHandle());
                    mOffParent = dbH.findByHandle(parentNode.getHandle());
                    if (mOffNode != null) return;

                    if (mOffParent != null) {
                        parentId = mOffParent.getId();
                    }
                } else {
                    path = "/";
                }
            } else {
                //If I am not the owner
                parentNode = megaApi.getParentNode(nodeToInsert);
                path = getNodePath(context, nodeToInsert);
                //Get the node parent
                mOffParent = dbH.findByHandle(parentNode.getHandle());
                //If the parent is not in the DB
                //Insert the parent in the DB
                if (mOffParent == null && parentNode != null) {
                    insertIncomingParentDB(context, megaApi, dbH, parentNode);
                }

                mOffNode = dbH.findByHandle(nodeToInsert.getHandle());
                mOffParent = dbH.findByHandle(parentNode.getHandle());

                if (parentNode != null) {
                    MegaNode ownerNode = megaApi.getParentNode(parentNode);
                    if (ownerNode != null) {
                        MegaNode nodeWhile = ownerNode;
                        while (nodeWhile != null) {
                            ownerNode = nodeWhile;
                            nodeWhile = megaApi.getParentNode(nodeWhile);
                        }

                        handleIncoming = Long.toString(ownerNode.getHandle());
                    } else {
                        handleIncoming = Long.toString(parentNode.getHandle());
                    }

                }

                if (mOffNode != null || mOffParent == null) return;

                parentId = mOffParent.getId();
                origin = MegaOffline.INCOMING;
            }

            MegaOffline mOffInsert = new MegaOffline(Long.toString(nodeToInsert.getHandle()), path, nodeToInsert.getName(), parentId, fileOrFolder, origin, handleIncoming);
            long checkInsert = dbH.setOfflineFile(mOffInsert);
            logDebug("Test insert A: " + checkInsert);
        }
    }

    //Insert for incoming
    private static void insertIncomingParentDB(Context context, MegaApiAndroid megaApi, DatabaseHandler dbH, MegaNode parentNode) {
        logDebug("insertIncomingParentDB");

        String fileOrFolder = isFileOrFolder(parentNode);
        MegaOffline mOffParentParent = null;
        String path = getNodePath(context, parentNode);
        MegaNode parentparentNode = megaApi.getParentNode(parentNode);
        int parentId = -1;
        String handleIncoming;

        if (parentparentNode == null) {
            handleIncoming = Long.toString(parentNode.getHandle());
        } else {
            MegaNode ownerNode = megaApi.getParentNode(parentparentNode);
            if (ownerNode != null) {
                MegaNode nodeWhile = ownerNode;
                while (nodeWhile != null) {
                    ownerNode = nodeWhile;
                    nodeWhile = megaApi.getParentNode(nodeWhile);
                }

                handleIncoming = Long.toString(ownerNode.getHandle());
            } else {
                handleIncoming = Long.toString(parentparentNode.getHandle());
            }


            mOffParentParent = dbH.findByHandle(parentparentNode.getHandle());
            if (mOffParentParent == null) {
                insertIncomingParentDB(context, megaApi, dbH, megaApi.getParentNode(parentNode));
                //Insert the parent node
                mOffParentParent = dbH.findByHandle(megaApi.getParentNode(parentNode).getHandle());
                if (mOffParentParent == null) {
                    insertIncomingParentDB(context, megaApi, dbH, megaApi.getParentNode(parentNode));
                    return;
                }
            }
            parentId = mOffParentParent.getId();
        }

        MegaOffline mOffInsert = new MegaOffline(Long.toString(parentNode.getHandle()), path, parentNode.getName(), parentId, fileOrFolder, MegaOffline.INCOMING, handleIncoming);
        long checkInsert = dbH.setOfflineFile(mOffInsert);
        logDebug("Test insert B: " + checkInsert);
    }

    private static void insertParentDB(Context context, MegaApiAndroid megaApi, DatabaseHandler dbH, MegaNode parentNode, boolean fromInbox) {
        logDebug("insertParentDB");

        String fileOrFolder = isFileOrFolder(parentNode);
        int origin = comesFromInbox(fromInbox);
        MegaOffline mOffParentParent = null;
        String path = getNodePath(context, parentNode);
        MegaNode parentparentNode = megaApi.getParentNode(parentNode);
        int parentId = -1;

        if (parentparentNode == null) {
            logWarning("return insertParentNode == null");
            return;
        }

        if (parentparentNode.getType() != MegaNode.TYPE_ROOT && parentparentNode.getHandle() != megaApi.getInboxNode().getHandle()) {
            mOffParentParent = dbH.findByHandle(parentparentNode.getHandle());
            if (mOffParentParent == null) {
                logWarning("mOffParentParent==null");
                insertParentDB(context, megaApi, dbH, megaApi.getParentNode(parentNode), fromInbox);
                //Insert the parent node
                mOffParentParent = dbH.findByHandle(megaApi.getParentNode(parentNode).getHandle());
                if (mOffParentParent == null) {
                    logDebug("call again");
                    insertParentDB(context, megaApi, dbH, megaApi.getParentNode(parentNode), fromInbox);
                    return;
                } else {
                    parentId = mOffParentParent.getId();
                }
            } else {
                parentId = mOffParentParent.getId();
            }
        }

        MegaOffline mOffInsert = new MegaOffline(Long.toString(parentNode.getHandle()), path, parentNode.getName(), parentId, fileOrFolder, origin, "-1");
        long checkInsert = dbH.setOfflineFile(mOffInsert);
        logDebug("Test insert C: " + checkInsert);
    }

    /**
     * This method move the old offline files that exist in database into the private space. The conditions to move each file are:
     * 1.- Exist a MegaOffline representing the file with id diferent to -1
     * 2.- Exist a MegaNode on Cloud with the same handle that the MegaOffline object
     * 3.- Exist the File to move
     * 4.- The size of the MegaNode and the File are the same
     * 5.- The path of the MegaNode and the MegaOffline are the same
     *
     * If any of these conditions are not comply, any file will not be moved
     * and will be removed from database. If some error happens when moving the file,
     * it will be removed from database too.
     *
     * @param context
     */
    public static void moveOfflineFiles(Context context) {
        logDebug("moveOfflineFiles");

        String nodePath = File.separator;
        MegaApiAndroid megaApi;

        megaApi = MegaApplication.getInstance().getMegaApi();

        if (megaApi == null || megaApi.getRootNode() == null) return;

        DatabaseHandler dbH = DatabaseHandler.getDbHandler(context);
        ArrayList<MegaOffline> offlineFiles = dbH.getOfflineFiles();

        if (offlineFiles == null || offlineFiles.isEmpty()) return; //No files to move

        for (MegaOffline offlineNode : offlineFiles) {
            if (offlineNode.getHandle() == "-1" || offlineNode.isFolder()) continue;

            MegaNode node = megaApi.getNodeByHandle(Long.parseLong(offlineNode.getHandle()));
            if (node != null) {
                nodePath = getNodePath(context, node);
            }

            File oldOfflineFile = findOldOfflineFile(offlineNode);

            if (node == null
                    || !isFileAvailable(oldOfflineFile)
                    || node.getSize() != oldOfflineFile.length()
                    || !node.getName().equals(oldOfflineFile.getName())
                    || !nodePath.equals(offlineNode.getPath())) {
                logWarning("File not founded or not equal to the saved in database --> Remove");
                deleteOldOfflineReference(dbH, oldOfflineFile, offlineNode);
                continue;
            }

            File newOfflineFileDir = getOfflineFolder(context, getOfflinePath("", offlineNode));
            File newOfflineFile = getOfflineFile(context, offlineNode);
            if (!isFileAvailable(newOfflineFileDir) || newOfflineFile == null) {
                logWarning("Error creating new directory or creating new file");
                deleteOldOfflineReference(dbH, oldOfflineFile, offlineNode);
                continue;
            }

            try {
                copyFile(oldOfflineFile, newOfflineFile);
            } catch (IOException e) {
                e.printStackTrace();
                logWarning("Error copying: " + offlineNode.getHandle(), e);
                deleteOldOfflineReference(dbH, oldOfflineFile, offlineNode);
                continue;
            }
        }

        removeOldTempFolder(context, OLD_OFFLINE_DIR);
    }

    private static void deleteOldOfflineReference(DatabaseHandler dbH, File oldOfflineFile, MegaOffline oldOfflineNode) {
        dbH.removeById(oldOfflineNode.getId());
        if (isFileAvailable(oldOfflineFile)) {
            oldOfflineFile.delete();
        }
    }

    private static File findOldOfflineFile(MegaOffline offlineNode) {
        String path = getOldTempFolder(MAIN_DIR).getAbsolutePath() + File.separator;
        return new File(getOfflinePath(path, offlineNode), offlineNode.getName());
    }

    public static boolean existsOffline(Context context) {
        File offlineFolder = OfflineUtils.getOfflineFolder(context, OFFLINE_DIR);
        if (isFileAvailable(offlineFolder)
                && offlineFolder.length() > 0
                && offlineFolder.listFiles() != null
                && offlineFolder.listFiles().length > 0) {
            return true;
        }

        return false;
    }

<<<<<<< HEAD
    public static String removeInitialOfflinePath(String path, long handle) {
        MegaApplication app = MegaApplication.getInstance();
        MegaApiAndroid megaApi = app.getMegaApi();

        File inboxOfflineFolder = getOfflineFolder(app, OFFLINE_INBOX_DIR);
        MegaNode transferNode = megaApi.getNodeByHandle(handle);
        File incomingFolder = getOfflineFolder(app, OFFLINE_DIR + SEPARATOR + findIncomingParentHandle(transferNode, megaApi));

        if (inboxOfflineFolder != null && path.startsWith(inboxOfflineFolder.getAbsolutePath())) {
            path = path.replace(inboxOfflineFolder.getPath(), "");
        } else if (incomingFolder != null && path.startsWith(incomingFolder.getAbsolutePath())) {
            path = path.replace(incomingFolder.getPath(), "");
        } else {
            path = path.replace(getOfflineFolder(app, OFFLINE_DIR).getPath(), "");
        }

        return app.getString(R.string.section_saved_for_offline_new) + path;
    }

    public static String removeInitialOfflinePath(String path) {
        return path.replace(MegaApplication.getInstance().getString(R.string.section_saved_for_offline_new), "");
=======
    /**
     * Shares a offline node.
     * If the node is a folder and the app has network connection, shares a folder link.
     * If the node is a file, shares the file.
     *
     * @param context
     * @param offline
     */
    public static void shareOfflineNode(Context context, MegaOffline offline) {
        if (offline.isFolder()) {
            if (isOnline(context)) {
                shareNode(context, MegaApplication.getInstance().getMegaApi().getNodeByHandle(Long.parseLong(offline.getHandle())));
            }
        } else {
            shareFile(context, getOfflineFile(context, offline));
        }
>>>>>>> 4ceb505b
    }
}<|MERGE_RESOLUTION|>--- conflicted
+++ resolved
@@ -642,7 +642,6 @@
         return false;
     }
 
-<<<<<<< HEAD
     public static String removeInitialOfflinePath(String path, long handle) {
         MegaApplication app = MegaApplication.getInstance();
         MegaApiAndroid megaApi = app.getMegaApi();
@@ -664,7 +663,8 @@
 
     public static String removeInitialOfflinePath(String path) {
         return path.replace(MegaApplication.getInstance().getString(R.string.section_saved_for_offline_new), "");
-=======
+    }
+
     /**
      * Shares a offline node.
      * If the node is a folder and the app has network connection, shares a folder link.
@@ -681,6 +681,5 @@
         } else {
             shareFile(context, getOfflineFile(context, offline));
         }
->>>>>>> 4ceb505b
     }
 }