--- conflicted
+++ resolved
@@ -14,10 +14,7 @@
 import java.io.File;
 import java.util.List;
 import java.util.Locale;
-<<<<<<< HEAD
-
-=======
->>>>>>> aeae3e39
+
 import mega.privacy.android.app.MegaApplication;
 import mega.privacy.android.app.R;
 import mega.privacy.android.app.components.twemoji.EmojiManager;
@@ -287,7 +284,6 @@
     }
 
     /**
-<<<<<<< HEAD
      * Gets the bitmap of an avatar file.
      *
      * @param avatarName    name of the avatar file
@@ -323,25 +319,17 @@
         }
 
         return bitmap;
-=======
+    }
+
+    /**
      * Retrieve the avatar image of a particular user.
      *
      * @param email The String containing the user's email.
      * @return The bitmap with the avatar image.
      */
     public static Bitmap getImageAvatar(String email) {
-        File avatar = buildAvatarFile(MegaApplication.getInstance().getBaseContext(), email + ".jpg");
-        if (isFileAvailable(avatar) && avatar.length() > 0) {
-            BitmapFactory.Options bOpts = new BitmapFactory.Options();
-            Bitmap bitmap = BitmapFactory.decodeFile(avatar.getAbsolutePath(), bOpts);
-            if (bitmap != null) {
-                return getCircleBitmap(bitmap);
-            }
-
-            avatar.delete();
-        }
-
-        return null;
->>>>>>> aeae3e39
+        Bitmap bitmap = getAvatarBitmap(email);
+
+        return bitmap != null ? getCircleBitmap(bitmap) : null;
     }
 }