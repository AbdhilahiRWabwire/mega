--- conflicted
+++ resolved
@@ -132,11 +132,8 @@
 import java.util.List;
 import java.util.Locale;
 
-<<<<<<< HEAD
-=======
 import javax.inject.Inject;
 
->>>>>>> 3f26ba2a
 import dagger.hilt.android.AndroidEntryPoint;
 import io.reactivex.rxjava3.android.schedulers.AndroidSchedulers;
 import io.reactivex.rxjava3.schedulers.Schedulers;
@@ -146,17 +143,6 @@
 import mega.privacy.android.app.MimeTypeThumbnail;
 import mega.privacy.android.app.R;
 import mega.privacy.android.app.activities.PasscodeActivity;
-<<<<<<< HEAD
-import mega.privacy.android.app.namecollision.data.NameCollision;
-import mega.privacy.android.app.namecollision.data.NameCollisionType;
-import mega.privacy.android.app.namecollision.usecase.CheckNameCollisionUseCase;
-import mega.privacy.android.app.usecase.CopyNodeUseCase;
-import mega.privacy.android.app.usecase.MoveNodeUseCase;
-import mega.privacy.android.app.usecase.exception.MegaNodeException;
-import mega.privacy.android.app.utils.MegaNodeUtil;
-import mega.privacy.android.app.utils.MegaProgressDialogUtil;
-=======
->>>>>>> 3f26ba2a
 import mega.privacy.android.app.components.SimpleDividerItemDecoration;
 import mega.privacy.android.app.components.attacher.MegaAttacher;
 import mega.privacy.android.app.components.saver.NodeSaver;
@@ -194,41 +180,7 @@
 import nz.mega.sdk.MegaShare;
 import nz.mega.sdk.MegaUser;
 import nz.mega.sdk.MegaUserAlert;
-<<<<<<< HEAD
-
-import static mega.privacy.android.app.utils.AlertDialogUtil.dismissAlertDialogIfExists;
-import static mega.privacy.android.app.utils.MegaProgressDialogUtil.createProgressDialog;
-import static mega.privacy.android.app.modalbottomsheet.ModalBottomSheetUtil.*;
-import static mega.privacy.android.app.constants.BroadcastConstants.*;
-import static mega.privacy.android.app.utils.AlertsAndWarnings.showForeignStorageOverQuotaWarningDialog;
-import static mega.privacy.android.app.utils.AlertsAndWarnings.showOverDiskQuotaPaywallWarning;
-import static mega.privacy.android.app.utils.CacheFolderManager.*;
-import static mega.privacy.android.app.utils.AvatarUtil.*;
-import static mega.privacy.android.app.utils.CameraUploadUtil.*;
-import static mega.privacy.android.app.utils.ChatUtil.*;
-import static mega.privacy.android.app.utils.ColorUtils.getColorForElevation;
-import static mega.privacy.android.app.utils.Constants.*;
-import static mega.privacy.android.app.utils.FileUtil.*;
-import static mega.privacy.android.app.utils.LinksUtil.showGetLinkActivity;
-import static mega.privacy.android.app.utils.LogUtil.*;
-import static mega.privacy.android.app.utils.MegaApiUtils.*;
-import static mega.privacy.android.app.utils.MegaNodeDialogUtil.showRenameNodeDialog;
-import static mega.privacy.android.app.utils.MegaNodeUtil.*;
-import static mega.privacy.android.app.utils.OfflineUtils.*;
-import static mega.privacy.android.app.utils.PreviewUtils.*;
-import static mega.privacy.android.app.utils.StringResourcesUtils.getQuantityString;
-import static mega.privacy.android.app.utils.ThumbnailUtils.*;
-import static mega.privacy.android.app.utils.TimeUtils.*;
-import static mega.privacy.android.app.utils.Util.*;
-import static mega.privacy.android.app.utils.ContactUtil.*;
-import static nz.mega.sdk.MegaApiJava.INVALID_HANDLE;
-import static nz.mega.sdk.MegaApiJava.STORAGE_STATE_PAYWALL;
-import static nz.mega.sdk.MegaChatApiJava.MEGACHAT_INVALID_HANDLE;
-=======
 import timber.log.Timber;
->>>>>>> 3f26ba2a
-
-import javax.inject.Inject;
 
 @SuppressLint("NewApi")
 @AndroidEntryPoint
@@ -243,13 +195,8 @@
     @Inject
     CopyNodeUseCase copyNodeUseCase;
 
-<<<<<<< HEAD
-	public static int MAX_WIDTH_FILENAME_LAND=400;
-	public static int MAX_WIDTH_FILENAME_LAND_2=400;
-=======
     public static int MAX_WIDTH_FILENAME_LAND = 400;
     public static int MAX_WIDTH_FILENAME_LAND_2 = 400;
->>>>>>> 3f26ba2a
 
     public static int MAX_WIDTH_FILENAME_PORT = 170;
     public static int MAX_WIDTH_FILENAME_PORT_2 = 200;
@@ -1849,46 +1796,6 @@
                 }
             }
         } else if (request.getType() == MegaApiJava.USER_ATTR_AVATAR) {
-<<<<<<< HEAD
-			try{
-				statusDialog.dismiss();
-			}catch (Exception ex){
-			    logError(ex.getMessage());
-            }
-
-			if (e.getErrorCode() == MegaError.API_OK){
-				boolean avatarExists = false;
-				if (contactMail.compareTo(request.getEmail()) == 0){
-					File avatar = buildAvatarFile(this, contactMail + ".jpg");
-					Bitmap bitmap = null;
-					if (isFileAvailable(avatar)){
-						if (avatar.length() > 0){
-							BitmapFactory.Options bOpts = new BitmapFactory.Options();
-							bOpts.inPurgeable = true;
-							bOpts.inInputShareable = true;
-							bitmap = BitmapFactory.decodeFile(avatar.getAbsolutePath(), bOpts);
-							if (bitmap == null) {
-								avatar.delete();
-							}
-							else{
-								avatarExists = true;
-								ownerRoundeImage.setImageBitmap(bitmap);
-								ownerRoundeImage.setVisibility(View.VISIBLE);
-							}
-						}
-					}
-				}
-			}
-		}
-
-	}
-
-	@Override
-	public void onRequestTemporaryError(MegaApiJava api, MegaRequest request,
-			MegaError e) {
-        logWarning("onRequestTemporaryError: " + request.getName());
-	}
-=======
             try {
                 statusDialog.dismiss();
             } catch (Exception ex) {
@@ -1926,7 +1833,6 @@
                                         MegaError e) {
         Timber.w("onRequestTemporaryError: %s", request.getName());
     }
->>>>>>> 3f26ba2a
 
     @Override
     public void onRequestPermissionsResult(int requestCode, @NonNull String[] permissions, @NonNull int[] grantResults) {
@@ -2009,17 +1915,10 @@
                 );
     }
 
-<<<<<<< HEAD
-	@Override
-	protected void onActivityResult(int requestCode, int resultCode, Intent intent) {
-	    super.onActivityResult(requestCode, resultCode, intent);
-        logDebug("onActivityResult " + requestCode + "____" + resultCode);
-=======
     @Override
     protected void onActivityResult(int requestCode, int resultCode, Intent intent) {
         super.onActivityResult(requestCode, resultCode, intent);
         Timber.d("onActivityResult %d____%d", requestCode, resultCode);
->>>>>>> 3f26ba2a
 
         if (nodeAttacher.handleActivityResult(requestCode, resultCode, intent, this)) {
             return;
@@ -2072,16 +1971,6 @@
 
             checkCollision(toHandle, NameCollisionType.COPY);
         } else if (requestCode == REQUEST_CODE_SELECT_CONTACT && resultCode == RESULT_OK) {
-<<<<<<< HEAD
-			if(!isOnline(this)){
-				showErrorAlertDialog(getString(R.string.error_server_connection_problem), false, this);
-				return;
-			}
-
-			final ArrayList<String> contactsData = intent.getStringArrayListExtra(AddContactActivity.EXTRA_CONTACTS);
-
-            if (node.isFolder()){
-=======
             if (!isOnline(this)) {
                 showErrorAlertDialog(getString(R.string.error_server_connection_problem), false, this);
                 return;
@@ -2090,7 +1979,6 @@
             final ArrayList<String> contactsData = intent.getStringArrayListExtra(AddContactActivity.EXTRA_CONTACTS);
 
             if (node.isFolder()) {
->>>>>>> 3f26ba2a
                 MaterialAlertDialogBuilder dialogBuilder = new MaterialAlertDialogBuilder(fileInfoActivity, R.style.ThemeOverlay_Mega_MaterialAlertDialog);
                 dialogBuilder.setTitle(getString(R.string.file_properties_shared_folder_permissions));
                 final CharSequence[] items = {getString(R.string.file_properties_shared_folder_read_only), getString(R.string.file_properties_shared_folder_read_write), getString(R.string.file_properties_shared_folder_full_access)};
