package mega.privacy.android.app.lollipop;

import android.app.Activity;
<<<<<<< HEAD
=======
import android.app.SearchManager;
import android.content.Context;
import android.content.Intent;
>>>>>>> 698977a9
import android.os.Bundle;
import android.support.v4.content.ContextCompat;
import android.support.v7.app.ActionBar;
import android.support.v7.widget.LinearLayoutManager;
import android.support.v7.widget.RecyclerView;
import android.support.v7.widget.SearchView;
import android.support.v7.widget.Toolbar;
import android.view.Menu;
import android.view.MenuInflater;
import android.view.MenuItem;
import android.view.View;
import android.view.inputmethod.InputMethodManager;

import org.json.JSONArray;
import org.json.JSONException;
import org.json.JSONObject;

import java.io.BufferedReader;
import java.io.IOException;
import java.io.InputStreamReader;
import java.util.ArrayList;
import java.util.List;

import mega.privacy.android.app.R;
import mega.privacy.android.app.lollipop.adapters.CountryListAdapter;
import mega.privacy.android.app.utils.Constants;
import mega.privacy.android.app.utils.Util;

public class CountryCodePickerActivityLollipop extends PinActivityLollipop implements CountryListAdapter.CountrySelectedCallback {

    private static List<Country> countries;

    private List<Country> selectedCountries = new ArrayList<>();

    private RecyclerView countryList;

    private CountryListAdapter adapter;

    private ActionBar actionBar;

    private Toolbar toolbar;
    public static final String COUNTRY_NAME = "country_name";
    public static final String COUNTRY_CODE = "country_code";

    @Override
    protected void onCreate(Bundle savedInstanceState) {
        super.onCreate(savedInstanceState);
        setContentView(R.layout.activity_contry_code_picker);
        if (countries == null) {
            countries = loadCountries();
        }

        countryList = findViewById(R.id.country_list);
        adapter = new CountryListAdapter(countries);
        adapter.setCallback(this);
        countryList.setAdapter(adapter);
        LinearLayoutManager manager = new LinearLayoutManager(this);
        countryList.setLayoutManager(manager);

        toolbar = findViewById(R.id.toolbar);
        setSupportActionBar(toolbar);
        actionBar = getSupportActionBar();
        actionBar.setTitle("SELECT COUNTRY");
        actionBar.setHomeButtonEnabled(true);
        actionBar.setDisplayHomeAsUpEnabled(true);
        actionBar.setHomeAsUpIndicator(Util.mutateIcon(this,R.drawable.ic_arrow_back_white,R.color.black));
    }

    @Override
    public boolean onCreateOptionsMenu(Menu menu) {
        MenuInflater inflater = getMenuInflater();
        inflater.inflate(R.menu.activity_country_picker,menu);
        MenuItem searchMenuItem = menu.findItem(R.id.action_search);
        searchMenuItem.setIcon(Util.mutateIcon(this,R.drawable.ic_menu_search,R.color.black));
        SearchView searchView = (SearchView)searchMenuItem.getActionView();
        if (searchView != null) {
            searchView.setIconifiedByDefault(true);
        }

        View v = searchView.findViewById(android.support.v7.appcompat.R.id.search_plate);
        SearchView.SearchAutoComplete searchAutoComplete = searchView.findViewById(android.support.v7.appcompat.R.id.search_src_text);
        searchAutoComplete.setTextColor(ContextCompat.getColor(this,R.color.black));
        searchAutoComplete.setHintTextColor(ContextCompat.getColor(this,R.color.status_bar_login));
        searchAutoComplete.setHint(getString(R.string.action_search) + "...");
        v.setBackgroundColor(ContextCompat.getColor(this,android.R.color.transparent));
        searchView.setOnQueryTextListener(new SearchView.OnQueryTextListener() {

            @Override
            public boolean onQueryTextSubmit(String query) {
                log("onQueryTextSubmit: " + query);
                InputMethodManager imm = (InputMethodManager)getSystemService(Activity.INPUT_METHOD_SERVICE);
                View view = getCurrentFocus();
                if (view == null) {
                    view = new View(CountryCodePickerActivityLollipop.this);
                }
                if (imm != null) {
                    imm.hideSoftInputFromWindow(view.getWindowToken(),0);
                }
//                search(query);
                return true;
            }

            @Override
            public boolean onQueryTextChange(String newText) {
                search(newText);
                return true;
            }
        });
        return super.onCreateOptionsMenu(menu);
    }

    private void search(String query) {
        selectedCountries.clear();
        for (Country country : countries) {
            if (country.name.toLowerCase().contains(query.toLowerCase())) {
                selectedCountries.add(country);
            }
        }
        adapter.refresh(selectedCountries);
    }

    @Override
    public void onBackPressed() {
//        super.onBackPressed();
        finish();
    }

    public List<Country> loadCountries() {
        List<Country> countries = new ArrayList<>();
        BufferedReader br = null;
        try {
            br = new BufferedReader(new InputStreamReader(getResources().getAssets().open("countries.json")));
            StringBuilder sb = new StringBuilder();
            String line;
            while ((line = br.readLine()) != null) {
                sb.append(line);
            }

            JSONArray ja = new JSONArray(sb.toString());
            for (int i = 0;i < ja.length();i++) {
                JSONObject jo = ja.getJSONObject(i);
                countries.add(new Country(jo.getString("name"),jo.getString("dial_code")));
            }

        } catch (IOException e) {
            e.printStackTrace();
        } catch (JSONException e) {
            e.printStackTrace();
        } finally {
            try {
                br.close();
            } catch (IOException e) {
                e.printStackTrace();
            }
        }
        return countries;
    }
    
    @Override
    public void onCountrySelected(Country country) {
        Intent result = new Intent();
        result.putExtra(COUNTRY_NAME,country.getName());
        result.putExtra(COUNTRY_CODE,country.getCode());
        setResult(Activity.RESULT_OK, result);
        finish();
    }
    
    public class Country {

        private String name;

        private String code;

        public Country() {

        }

        public Country(String name,String code) {
            this.name = name;
            this.code = code;
        }

        public String getName() {
            return name;
        }

        public void setName(String name) {
            this.name = name;
        }

        public String getCode() {
            return code;
        }

        public void setCode(String code) {
            this.code = code;
        }
    }
    
    public static void countrySelected(){
    
    }
}<|MERGE_RESOLUTION|>--- conflicted
+++ resolved
@@ -1,12 +1,10 @@
 package mega.privacy.android.app.lollipop;
 
 import android.app.Activity;
-<<<<<<< HEAD
-=======
+import android.app.Activity;
 import android.app.SearchManager;
 import android.content.Context;
 import android.content.Intent;
->>>>>>> 698977a9
 import android.os.Bundle;
 import android.support.v4.content.ContextCompat;
 import android.support.v7.app.ActionBar;
@@ -164,7 +162,7 @@
         }
         return countries;
     }
-    
+
     @Override
     public void onCountrySelected(Country country) {
         Intent result = new Intent();
@@ -173,7 +171,7 @@
         setResult(Activity.RESULT_OK, result);
         finish();
     }
-    
+
     public class Country {
 
         private String name;
@@ -205,8 +203,8 @@
             this.code = code;
         }
     }
-    
+
     public static void countrySelected(){
-    
+
     }
 }