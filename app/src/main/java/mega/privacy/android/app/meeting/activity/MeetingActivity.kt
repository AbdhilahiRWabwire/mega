--- conflicted
+++ resolved
@@ -147,14 +147,11 @@
         }
     }
 
-<<<<<<< HEAD
-=======
     override fun onDestroy() {
         navController?.removeOnDestinationChangedListener(destinationChangedListener)
         super.onDestroy()
     }
 
->>>>>>> 581d67df
     private fun initIntent() {
         intent?.let { it ->
             if (it.action == CallNotificationIntentService.ANSWER) {
@@ -245,11 +242,7 @@
     private fun initNavigation() {
         val navHostFragment =
             supportFragmentManager.findFragmentById(R.id.nav_host_fragment) as NavHostFragment
-<<<<<<< HEAD
-        val navController = navHostFragment.navController
-=======
         navController = navHostFragment.navController
->>>>>>> 581d67df
         navGraph?.clear()
         navGraph = navHostFragment.navController.navInflater.inflate(R.navigation.meeting)
 
