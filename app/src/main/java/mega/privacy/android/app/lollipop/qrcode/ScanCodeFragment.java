--- conflicted
+++ resolved
@@ -297,18 +297,11 @@
      * @param printEmail Flag to indicate if the dialog message includes contact email or not.
      */
     public void showAlertDialog (int title, int text, final boolean success, final boolean printEmail) {
-<<<<<<< HEAD
         if(requestedAlertDialog == null) {
-            AlertDialog.Builder builder = new AlertDialog.Builder(context);
+            MaterialAlertDialogBuilder builder = new MaterialAlertDialogBuilder(context);
             LayoutInflater inflater = getActivity().getLayoutInflater();
             View v = inflater.inflate(R.layout.dialog_invite, null);
             builder.setView(v);
-=======
-        MaterialAlertDialogBuilder builder = new MaterialAlertDialogBuilder(context);
-        LayoutInflater inflater = getActivity().getLayoutInflater();
-        View v = inflater.inflate(R.layout.dialog_invite, null);
-        builder.setView(v);
->>>>>>> a7152679
 
             requestedAlertDialog = builder.create();
             dialogTitle = v.findViewById(R.id.dialog_invite_title);
