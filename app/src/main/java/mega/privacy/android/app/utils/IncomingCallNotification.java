--- conflicted
+++ resolved
@@ -72,11 +72,7 @@
         NotificationManager notificationManager = (NotificationManager) context.getSystemService(NOTIFICATION_SERVICE);
         createChannel(notificationManager);
         @NoMeaning int i = 0;
-<<<<<<< HEAD
-        PendingIntent pendingIntent = PendingIntent.getActivity(context, i, intent, PendingIntent.FLAG_UPDATE_CURRENT | PendingIntent.FLAG_IMMUTABLE);
-=======
         PendingIntent pendingIntent = CallUtil.getPendingIntentMeetingRinging(context, callToLaunch.getChatid(), i);
->>>>>>> 3d626675
         NotificationCompat.Builder mBuilderCompat = new NotificationCompat.Builder(context, INCOMING_CALL_CHANNEL_ID);
         mBuilderCompat
                 .setSmallIcon(R.drawable.ic_stat_notify)
