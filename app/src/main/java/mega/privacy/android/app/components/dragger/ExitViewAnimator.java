package mega.privacy.android.app.components.dragger;

import android.app.Activity;
import android.support.annotation.NonNull;
import android.support.v4.view.ViewCompat;
import android.support.v4.view.ViewPropertyAnimatorListenerAdapter;
import android.support.v4.view.ViewPropertyAnimatorUpdateListener;
import android.view.SurfaceView;
import android.view.View;
import android.widget.ImageView;

import mega.privacy.android.app.components.TouchImageView;
import mega.privacy.android.app.lollipop.AudioVideoPlayerLollipop;
import mega.privacy.android.app.lollipop.FullScreenImageViewerLollipop;
import mega.privacy.android.app.utils.Util;

public class ExitViewAnimator<D extends DraggableView> extends ReturnOriginViewAnimator<D> {

    @Override
    public boolean animateExit(@NonNull final D draggableView, final Direction direction, int duration, final Activity activity, final int[] screenPosition, final View currentView) {
        log("animateExit");
        draggableView.setAnimating(true);

        float scaleX;
        float scaleY;
        TouchImageView touchImageView = null;
        ImageView imageView;
        SurfaceView surfaceView;

<<<<<<< HEAD
        if (currentView instanceof TouchImageView){
            touchImageView = (TouchImageView) currentView;
            scaleX = ((float)screenPosition[2]) / touchImageView.getImageWidth();
            scaleY = ((float)screenPosition[3]) / touchImageView.getImageHeight();
            log("Scale: "+scaleX+" "+scaleY+" dimensions: "+touchImageView.getImageWidth()+" "+touchImageView.getImageHeight()+ " position: "+screenPosition[0]+" "+screenPosition[1]);
        }
        else if (currentView instanceof ImageView){
            imageView = (ImageView) currentView;
            scaleX = ((float)screenPosition[2]) / imageView.getDrawable().getIntrinsicWidth();
            scaleY = ((float)screenPosition[3]) / imageView.getDrawable().getIntrinsicHeight();
            log("Scale: "+scaleX+" "+scaleY+" dimensions: "+imageView.getWidth()+" "+imageView.getHeight()+ " position: "+screenPosition[0]+" "+screenPosition[1]);
        }
        else {
            surfaceView = (SurfaceView) currentView;
//            screenPosition[0] += screenPosition[2] / 2;
//            screenPosition[1] += screenPosition[3] / 2;
            scaleX = ((float)screenPosition[2]) / ((float)surfaceView.getWidth());
            scaleY = ((float)screenPosition[3]) / ((float)surfaceView.getHeight());
            log("Scale: "+scaleX+" "+scaleY+" dimensions: "+surfaceView.getWidth()+" "+surfaceView.getHeight()+ " position: "+screenPosition[2]+" "+screenPosition[3]);
        }

        if (screenPosition != null){
            ViewCompat.animate(draggableView)
                    .withLayer()
                    .translationX(screenPosition[0]-(draggableView.getWidth()/2))
                    .translationY(screenPosition[1]-(draggableView.getHeight()/2))
                    .scaleX(scaleX)
                    .scaleY(scaleY)
                    .rotation(0f)

                    .setUpdateListener(new ViewPropertyAnimatorUpdateListener() {
                        @Override
                        public void onAnimationUpdate(View view) {
                            notifyDraggableViewUpdated(draggableView);
                        }
                    })

                    .setDuration(ANIMATION_RETURN_TO_ORIGIN_DURATION)

                    .setListener(new ViewPropertyAnimatorListenerAdapter() {
                        @Override
                        public void onAnimationEnd(View view) {
                            DraggableView.DraggableViewListener dragListener = draggableView.getDragListener();
                            if (dragListener != null) {
                                dragListener.onDragCancelled(draggableView);
                                dragListener.onDrag(draggableView, screenPosition[0], screenPosition[1]);
=======
        if (currentView != null) {
            if (screenPosition != null) {
                if (currentView instanceof TouchImageView) {
                    touchImageView = (TouchImageView) currentView;
                    scaleX = ((float) screenPosition[2]) / touchImageView.getImageWidth();
                    scaleY = ((float) screenPosition[3]) / touchImageView.getImageHeight();
                    log("Scale: " + scaleX + " " + scaleY + " dimensions: " + touchImageView.getImageWidth() + " " + touchImageView.getImageHeight() + " position: " + screenPosition[0] + " " + screenPosition[1]);
                }
                else {
                    surfaceView = (SurfaceView) currentView;
                    //            screenPosition[0] += screenPosition[2] / 2;
                    //            screenPosition[1] += screenPosition[3] / 2;
                    scaleX = ((float) screenPosition[2]) / ((float) surfaceView.getWidth());
                    scaleY = ((float) screenPosition[3]) / ((float) surfaceView.getHeight());
                    log("Scale: " + scaleX + " " + scaleY + " dimensions: " + surfaceView.getWidth() + " " + surfaceView.getHeight() + " position: " + screenPosition[2] + " " + screenPosition[3]);
                }

                ViewCompat.animate(draggableView)
                        .withLayer()
                        .translationX(screenPosition[0] - (draggableView.getWidth() / 2))
                        .translationY(screenPosition[1] - (draggableView.getHeight() / 2))
                        .scaleX(scaleX)
                        .scaleY(scaleY)
                        .rotation(0f)

                        .setUpdateListener(new ViewPropertyAnimatorUpdateListener() {
                            @Override
                            public void onAnimationUpdate(View view) {
                                notifyDraggableViewUpdated(draggableView);
>>>>>>> 12fc7e4c
                            }
                        })

                        .setDuration(ANIMATION_RETURN_TO_ORIGIN_DURATION)

                        .setListener(new ViewPropertyAnimatorListenerAdapter() {
                            @Override
                            public void onAnimationEnd(View view) {
                                currentView.setVisibility(View.GONE);
                                if (activity instanceof FullScreenImageViewerLollipop) {
                                    ((FullScreenImageViewerLollipop) activity).setImageDragVisibility(View.VISIBLE);
                                } else {
                                    ((AudioVideoPlayerLollipop) activity).setImageDragVisibility(View.VISIBLE);
                                }

                                DraggableView.DraggableViewListener dragListener = draggableView.getDragListener();
                                if (dragListener != null) {
                                    dragListener.onDragCancelled(draggableView);
                                    dragListener.onDrag(draggableView, screenPosition[0], screenPosition[1]);
                                }

                                draggableView.setAnimating(false);
                                activity.finish();
                                activity.overridePendingTransition(0, android.R.anim.fade_out);
                            }
                        });
            }
            else {
                ViewCompat.animate(draggableView)
                        .withLayer()
                        .translationX(0.5f)
                        .translationY(0.5f)
                        .scaleX(0)
                        .scaleY(0)
                        .rotation(0f)

                        .setUpdateListener(new ViewPropertyAnimatorUpdateListener() {
                            @Override
                            public void onAnimationUpdate(View view) {
                                notifyDraggableViewUpdated(draggableView);
                            }
                        })

                        .setDuration(ANIMATION_RETURN_TO_ORIGIN_DURATION)

                        .setListener(new ViewPropertyAnimatorListenerAdapter() {
                            @Override
                            public void onAnimationEnd(View view) {
                                currentView.setVisibility(View.GONE);
                                if (activity instanceof FullScreenImageViewerLollipop) {
                                    ((FullScreenImageViewerLollipop) activity).setImageDragVisibility(View.VISIBLE);
                                } else {
                                    ((AudioVideoPlayerLollipop) activity).setImageDragVisibility(View.VISIBLE);
                                }

                                DraggableView.DraggableViewListener dragListener = draggableView.getDragListener();
                                if (dragListener != null) {
                                    dragListener.onDragCancelled(draggableView);
                                    dragListener.onDrag(draggableView, screenPosition[0], screenPosition[1]);
                                }

                                draggableView.setAnimating(false);
                                activity.finish();
                                activity.overridePendingTransition(0, android.R.anim.fade_out);
                            }
                        });
            }
        }
        else {
            ViewCompat.animate(draggableView)
                    .withLayer()
                    .translationX(0.5f)
                    .translationY(0.5f)
                    .scaleX(0)
                    .scaleY(0)
                    .rotation(0f)

                    .setUpdateListener(new ViewPropertyAnimatorUpdateListener() {
                        @Override
                        public void onAnimationUpdate(View view) {
                            notifyDraggableViewUpdated(draggableView);
                        }
                    })

                    .setDuration(ANIMATION_RETURN_TO_ORIGIN_DURATION)

                    .setListener(new ViewPropertyAnimatorListenerAdapter() {
                        @Override
                        public void onAnimationEnd(View view) {
                            if (activity instanceof FullScreenImageViewerLollipop) {
                                ((FullScreenImageViewerLollipop) activity).setImageDragVisibility(View.VISIBLE);
                            } else {
                                ((AudioVideoPlayerLollipop) activity).setImageDragVisibility(View.VISIBLE);
                            }

                            DraggableView.DraggableViewListener dragListener = draggableView.getDragListener();
                            if (dragListener != null) {
                                dragListener.onDragCancelled(draggableView);
                                dragListener.onDrag(draggableView, screenPosition[0], screenPosition[1]);
                            }

                            draggableView.setAnimating(false);
                            activity.finish();
                            activity.overridePendingTransition(0, android.R.anim.fade_out);
                        }
                    });
        }
        return true;
    }

    public static void log(String message) {
        Util.log("DraggableView: ExitViewAnimator", message);
    }
}<|MERGE_RESOLUTION|>--- conflicted
+++ resolved
@@ -27,54 +27,6 @@
         ImageView imageView;
         SurfaceView surfaceView;
 
-<<<<<<< HEAD
-        if (currentView instanceof TouchImageView){
-            touchImageView = (TouchImageView) currentView;
-            scaleX = ((float)screenPosition[2]) / touchImageView.getImageWidth();
-            scaleY = ((float)screenPosition[3]) / touchImageView.getImageHeight();
-            log("Scale: "+scaleX+" "+scaleY+" dimensions: "+touchImageView.getImageWidth()+" "+touchImageView.getImageHeight()+ " position: "+screenPosition[0]+" "+screenPosition[1]);
-        }
-        else if (currentView instanceof ImageView){
-            imageView = (ImageView) currentView;
-            scaleX = ((float)screenPosition[2]) / imageView.getDrawable().getIntrinsicWidth();
-            scaleY = ((float)screenPosition[3]) / imageView.getDrawable().getIntrinsicHeight();
-            log("Scale: "+scaleX+" "+scaleY+" dimensions: "+imageView.getWidth()+" "+imageView.getHeight()+ " position: "+screenPosition[0]+" "+screenPosition[1]);
-        }
-        else {
-            surfaceView = (SurfaceView) currentView;
-//            screenPosition[0] += screenPosition[2] / 2;
-//            screenPosition[1] += screenPosition[3] / 2;
-            scaleX = ((float)screenPosition[2]) / ((float)surfaceView.getWidth());
-            scaleY = ((float)screenPosition[3]) / ((float)surfaceView.getHeight());
-            log("Scale: "+scaleX+" "+scaleY+" dimensions: "+surfaceView.getWidth()+" "+surfaceView.getHeight()+ " position: "+screenPosition[2]+" "+screenPosition[3]);
-        }
-
-        if (screenPosition != null){
-            ViewCompat.animate(draggableView)
-                    .withLayer()
-                    .translationX(screenPosition[0]-(draggableView.getWidth()/2))
-                    .translationY(screenPosition[1]-(draggableView.getHeight()/2))
-                    .scaleX(scaleX)
-                    .scaleY(scaleY)
-                    .rotation(0f)
-
-                    .setUpdateListener(new ViewPropertyAnimatorUpdateListener() {
-                        @Override
-                        public void onAnimationUpdate(View view) {
-                            notifyDraggableViewUpdated(draggableView);
-                        }
-                    })
-
-                    .setDuration(ANIMATION_RETURN_TO_ORIGIN_DURATION)
-
-                    .setListener(new ViewPropertyAnimatorListenerAdapter() {
-                        @Override
-                        public void onAnimationEnd(View view) {
-                            DraggableView.DraggableViewListener dragListener = draggableView.getDragListener();
-                            if (dragListener != null) {
-                                dragListener.onDragCancelled(draggableView);
-                                dragListener.onDrag(draggableView, screenPosition[0], screenPosition[1]);
-=======
         if (currentView != null) {
             if (screenPosition != null) {
                 if (currentView instanceof TouchImageView) {
@@ -91,6 +43,12 @@
                     scaleY = ((float) screenPosition[3]) / ((float) surfaceView.getHeight());
                     log("Scale: " + scaleX + " " + scaleY + " dimensions: " + surfaceView.getWidth() + " " + surfaceView.getHeight() + " position: " + screenPosition[2] + " " + screenPosition[3]);
                 }
+                else if (currentView instanceof ImageView){
+                    imageView = (ImageView) currentView;
+                    scaleX = ((float)screenPosition[2]) / imageView.getDrawable().getIntrinsicWidth();
+                    scaleY = ((float)screenPosition[3]) / imageView.getDrawable().getIntrinsicHeight();
+                    log("Scale: "+scaleX+" "+scaleY+" dimensions: "+imageView.getWidth()+" "+imageView.getHeight()+ " position: "+screenPosition[0]+" "+screenPosition[1]);
+                }
 
                 ViewCompat.animate(draggableView)
                         .withLayer()
@@ -104,7 +62,6 @@
                             @Override
                             public void onAnimationUpdate(View view) {
                                 notifyDraggableViewUpdated(draggableView);
->>>>>>> 12fc7e4c
                             }
                         })
 
