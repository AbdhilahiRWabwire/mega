package mega.privacy.android.app.lollipop.megachat;


import android.content.Intent;
import android.os.Bundle;
import android.support.design.widget.CoordinatorLayout;
import android.support.design.widget.FloatingActionButton;
import android.support.design.widget.Snackbar;
import android.support.v4.app.FragmentTransaction;
import android.support.v4.content.ContextCompat;
import android.support.v7.app.ActionBar;
import android.support.v7.widget.SearchView;
import android.support.v7.widget.Toolbar;
import android.util.DisplayMetrics;
import android.view.Display;
import android.view.Menu;
import android.view.MenuInflater;
import android.view.MenuItem;
import android.view.View;
import android.view.Window;
import android.widget.FrameLayout;
import android.widget.TextView;

import java.util.ArrayList;

import mega.privacy.android.app.MegaApplication;
import mega.privacy.android.app.R;
import mega.privacy.android.app.lollipop.AddContactActivityLollipop;
import mega.privacy.android.app.lollipop.LoginActivityLollipop;
import mega.privacy.android.app.lollipop.PinActivityLollipop;
import mega.privacy.android.app.lollipop.listeners.CreateGroupChatWithTitle;
import mega.privacy.android.app.utils.Constants;
import mega.privacy.android.app.utils.TimeUtils;
import mega.privacy.android.app.utils.Util;
import nz.mega.sdk.MegaApiAndroid;
import nz.mega.sdk.MegaChatApi;
import nz.mega.sdk.MegaChatApiAndroid;
import nz.mega.sdk.MegaChatApiJava;
import nz.mega.sdk.MegaChatError;
import nz.mega.sdk.MegaChatListItem;
import nz.mega.sdk.MegaChatListenerInterface;
import nz.mega.sdk.MegaChatPeerList;
import nz.mega.sdk.MegaChatPresenceConfig;
import nz.mega.sdk.MegaChatRequest;
import nz.mega.sdk.MegaChatRequestListenerInterface;
import nz.mega.sdk.MegaChatRoom;
import nz.mega.sdk.MegaUser;

public class ChatExplorerActivity extends PinActivityLollipop implements View.OnClickListener, MegaChatRequestListenerInterface, MegaChatListenerInterface {

    Toolbar tB;
    ActionBar aB;
    FrameLayout fragmentContainer;
    ChatExplorerFragment chatExplorerFragment;
    FloatingActionButton fab;
    public long chatIdFrom=-1;

    private long[] nodeHandles;
    private long[] messagesIds;
    private long[] userHandles;

    MenuItem searchMenuItem;
    MenuItem createFolderMenuItem;
    MenuItem newChatMenuItem;

    MegaApiAndroid megaApi;
    MegaChatApiAndroid megaChatApi;

    DisplayMetrics outMetrics;

<<<<<<< HEAD
    SearchView searchView;

    ChatExplorerActivity chatExplorerActivity;

    String querySearch = "";
    boolean isSearchExpanded = false;
    boolean pendingToOpenSearchView = false;

=======
>>>>>>> 41f1951d
    @Override
    protected void onCreate(Bundle savedInstanceState) {
        requestWindowFeature(Window.FEATURE_NO_TITLE);
        log("onCreate first");
        super.onCreate(savedInstanceState);

        if (megaApi == null){
            megaApi = ((MegaApplication)getApplication()).getMegaApi();
        }

        if(megaApi==null||megaApi.getRootNode()==null){
            log("Refresh session - sdk");
            Intent intent = new Intent(this, LoginActivityLollipop.class);
            intent.putExtra("visibleFragment", Constants. LOGIN_FRAGMENT);
            intent.setFlags(Intent.FLAG_ACTIVITY_CLEAR_TOP);
            startActivity(intent);
            finish();
            return;
        }
        if(Util.isChatEnabled()){
            if (megaChatApi == null){
                megaChatApi = ((MegaApplication) getApplication()).getMegaChatApi();
            }

            if(megaChatApi==null||megaChatApi.getInitState()== MegaChatApi.INIT_ERROR){
                log("Refresh session - karere");
                Intent intent = new Intent(this, LoginActivityLollipop.class);
                intent.putExtra("visibleFragment", Constants. LOGIN_FRAGMENT);
                intent.setFlags(Intent.FLAG_ACTIVITY_CLEAR_TOP);
                startActivity(intent);
                finish();
                return;
            }
        }

        chatExplorerActivity = this;

        Display display = getWindowManager().getDefaultDisplay();
        outMetrics = new DisplayMetrics ();
        display.getMetrics(outMetrics);

        setContentView(R.layout.activity_chat_explorer);

        Display display = getWindowManager().getDefaultDisplay();
        outMetrics = new DisplayMetrics();
        display.getMetrics(outMetrics);

        fragmentContainer = (FrameLayout) findViewById(R.id.fragment_container_chat_explorer);
        fab = (FloatingActionButton) findViewById(R.id.fab_chat_explorer);
        fab.setOnClickListener(this);

        getWindow().setStatusBarColor(ContextCompat.getColor(this, R.color.dark_primary_color));

        //Set toolbar
        tB = (Toolbar) findViewById(R.id.toolbar_chat_explorer);
        setSupportActionBar(tB);
        aB = getSupportActionBar();
        if(aB!=null){
            aB.setTitle(getString(R.string.title_chat_explorer).toUpperCase());
            aB.setHomeButtonEnabled(true);
            aB.setDisplayHomeAsUpEnabled(true);
        }
        else{
            log("aB is null");
        }

        showFabButton(false);

        Intent intent = getIntent();

        if(intent!=null){
            log("Intent received");
            if(intent.getAction()!=null){
                if(intent.getAction()== Constants.ACTION_FORWARD_MESSAGES){
                    messagesIds = intent.getLongArrayExtra("ID_MESSAGES");
                    log("No of messages to forward: "+messagesIds.length);
                    chatIdFrom = intent.getLongExtra("ID_CHAT_FROM", -1);
                }
            }
            else{
                nodeHandles = intent.getLongArrayExtra("NODE_HANDLES");
                if(nodeHandles!=null){
                    log("Node handle is: "+nodeHandles[0]);
                }
                userHandles = intent.getLongArrayExtra("USER_HANDLES");
                if(userHandles!=null){
                    log("User handles size: "+userHandles.length);
                }
            }
        }

        if (savedInstanceState != null) {
            chatExplorerFragment = (ChatExplorerFragment) getSupportFragmentManager().getFragment(savedInstanceState, "chatExplorerFragment");
            querySearch = savedInstanceState.getString("querySearch", "");
            isSearchExpanded = savedInstanceState.getBoolean("isSearchExpanded", isSearchExpanded);

            if (isSearchExpanded) {
                pendingToOpenSearchView = true;
            }
        }
        else if (chatExplorerFragment == null) {
            chatExplorerFragment = new ChatExplorerFragment().newInstance();
        }

        FragmentTransaction ft = getSupportFragmentManager().beginTransaction();
        ft.replace(R.id.fragment_container_chat_explorer, chatExplorerFragment, "chatExplorerFragment");
        ft.commitNow();
    }

    @Override
    protected void onSaveInstanceState(Bundle outState) {
        super.onSaveInstanceState(outState);
        getSupportFragmentManager().putFragment(outState, "chatExplorerFragment", getSupportFragmentManager().findFragmentByTag("chatExplorerFragment"));

        outState.putString("querySearch", querySearch);
        outState.putBoolean("isSearchExpanded", isSearchExpanded);
    }

    public void setToolbarSubtitle(String s) {
        aB.setSubtitle(s);
    }

    @Override
    public boolean onCreateOptionsMenu(Menu menu) {
        log("onCreateOptionsMenuLollipop");

        // Inflate the menu items for use in the action bar
        MenuInflater inflater = getMenuInflater();
        inflater.inflate(R.menu.file_explorer_action, menu);
        searchMenuItem = menu.findItem(R.id.cab_menu_search);
        searchMenuItem.setIcon(Util.mutateIconSecondary(this, R.drawable.ic_menu_search, R.color.black));
        createFolderMenuItem = menu.findItem(R.id.cab_menu_create_folder);
        newChatMenuItem = menu.findItem(R.id.cab_menu_new_chat);

        createFolderMenuItem.setVisible(false);
        newChatMenuItem.setVisible(false);

        searchView = (SearchView) searchMenuItem.getActionView();

        SearchView.SearchAutoComplete searchAutoComplete = (SearchView.SearchAutoComplete) searchView.findViewById(android.support.v7.appcompat.R.id.search_src_text);
        searchAutoComplete.setTextColor(ContextCompat.getColor(this, R.color.black));
        searchAutoComplete.setHintTextColor(ContextCompat.getColor(this, R.color.status_bar_login));
        searchAutoComplete.setHint(getString(R.string.action_search) + "...");
        View v = searchView.findViewById(android.support.v7.appcompat.R.id.search_plate);
        v.setBackgroundColor(ContextCompat.getColor(this, android.R.color.transparent));

        if (searchView != null){
            searchView.setIconifiedByDefault(true);
        }

        searchMenuItem.setOnActionExpandListener(new MenuItem.OnActionExpandListener() {
            @Override
            public boolean onMenuItemActionExpand(MenuItem item) {
                isSearchExpanded = true;
                chatExplorerFragment.enableSearch(true);
                return true;
            }

            @Override
            public boolean onMenuItemActionCollapse(MenuItem item) {
                isSearchExpanded = false;
                chatExplorerFragment.enableSearch(false);
                return true;
            }
        });

        searchView.setMaxWidth(Integer.MAX_VALUE);
        searchView.setOnQueryTextListener(new SearchView.OnQueryTextListener() {
            @Override
            public boolean onQueryTextSubmit(String query) {
                log("onQueryTextSubmit: "+query);
                Util.hideKeyboard(chatExplorerActivity, 0);
                return true;
            }

            @Override
            public boolean onQueryTextChange(String newText) {
                querySearch = newText;
                chatExplorerFragment.search(newText);
                return true;
            }
        });

        return super.onCreateOptionsMenu(menu);
    }

    public void isPendingToOpenSearchView () {
        if (pendingToOpenSearchView) {
            String query = querySearch;
            searchMenuItem.expandActionView();
            searchView.setQuery(query, false);
            pendingToOpenSearchView = false;
        }
    }

    @Override
    public boolean onOptionsItemSelected(MenuItem item) {
        log("onOptionsItemSelected");

        switch (item.getItemId()) {
            case android.R.id.home: {
                finish();
                break;
            }
            case R.id.cab_menu_new_chat:{
                if(megaApi!=null && megaApi.getRootNode()!=null){
                    ArrayList<MegaUser> contacts = megaApi.getContacts();
                    if(contacts==null){
                        showSnackbar("You have no MEGA contacts. Please, invite friends from the Contacts section");
                    }
                    else {
                        if(contacts.isEmpty()){
                            showSnackbar("You have no MEGA contacts. Please, invite friends from the Contacts section");
                        }
                        else{
                            Intent in = new Intent(this, AddContactActivityLollipop.class);
                            in.putExtra("contactType", Constants.CONTACT_TYPE_MEGA);
                            startActivityForResult(in, Constants.REQUEST_CREATE_CHAT);
                        }
                    }
                }
                else{
                    log("Online but not megaApi");
                    Util.showErrorAlertDialog(getString(R.string.error_server_connection_problem), false, this);
                }
            }
        }
        return super.onOptionsItemSelected(item);
    }

    @Override
    protected void onActivityResult(int requestCode, int resultCode, Intent intent) {
        log("-------------------onActivityResult " + requestCode + "____" + resultCode);

        if (requestCode == Constants.REQUEST_CREATE_CHAT && resultCode == RESULT_OK) {
            log("onActivityResult REQUEST_CREATE_CHAT OK");

            if (intent == null) {
                log("Return.....");
                return;
            }

            final ArrayList<String> contactsData = intent.getStringArrayListExtra(AddContactActivityLollipop.EXTRA_CONTACTS);

            if (contactsData != null){
                if(contactsData.size()==1){
                    MegaUser user = megaApi.getContact(contactsData.get(0));
                    if(user!=null){
                        log("Chat with contact: "+contactsData.size());
                        startOneToOneChat(user);
                    }
                }
                else{
                    MegaChatPeerList peers = MegaChatPeerList.createInstance();
                    for (int i=0; i<contactsData.size(); i++){
                        MegaUser user = megaApi.getContact(contactsData.get(i));
                        if(user!=null){
                            peers.addPeer(user.getHandle(), MegaChatPeerList.PRIV_STANDARD);
                        }
                    }
                    log("create group chat with participants: "+peers.size());
                    final String chatTitle = intent.getStringExtra(AddContactActivityLollipop.EXTRA_CHAT_TITLE);
                    if(chatTitle!=null){
                        CreateGroupChatWithTitle listener = new CreateGroupChatWithTitle(this, chatTitle);
                        megaChatApi.createChat(true, peers, listener);
                    }
                    else{
                        megaChatApi.createChat(true, peers, this);
                    }
                }
            }
        }
    }

    public void startOneToOneChat(MegaUser user){
        log("startOneToOneChat");
        MegaChatRoom chat = megaChatApi.getChatRoomByUser(user.getHandle());
        MegaChatPeerList peers = MegaChatPeerList.createInstance();
        if(chat==null){
            log("No chat, create it!");
            peers.addPeer(user.getHandle(), MegaChatPeerList.PRIV_STANDARD);
            megaChatApi.createChat(false, peers, this);
        }
        else{
            log("There is already a chat, open it!");
            showSnackbar(getString(R.string.chat_already_exists));
        }
    }

    public void showSnackbar(String s){
        log("showSnackbar: "+s);
        Snackbar snackbar = Snackbar.make(fragmentContainer, s, Snackbar.LENGTH_LONG);
        Snackbar.SnackbarLayout snackbarLayout = (Snackbar.SnackbarLayout) snackbar.getView();
        snackbarLayout.setBackground(ContextCompat.getDrawable(this, R.drawable.background_snackbar));
        final FrameLayout.LayoutParams params = (FrameLayout.LayoutParams) snackbarLayout.getLayoutParams();
        params.setMargins(Util.px2dp(8, outMetrics),0,Util.px2dp(8, outMetrics), Util.px2dp(8, outMetrics));
        snackbarLayout.setLayoutParams(params);
        TextView snackbarTextView = (TextView)snackbar.getView().findViewById(android.support.design.R.id.snackbar_text);
        snackbarTextView.setMaxLines(5);
        snackbar.show();
    }

    public void chooseChats(ArrayList<ChatExplorerListItem> listItems) {
        log("chooseChats");

        Intent intent = new Intent();

        if(nodeHandles!=null){
            intent.putExtra("NODE_HANDLES", nodeHandles);
        }

        if(userHandles!=null){
            intent.putExtra("USER_HANDLES", userHandles);
        }

        if(messagesIds!=null){
            intent.putExtra("ID_MESSAGES", messagesIds);
        }
        ArrayList<MegaChatListItem> chats = new ArrayList<>();
        ArrayList<MegaUser> users = new ArrayList<>();

        for (ChatExplorerListItem item : listItems) {
            if (item.getChat() != null) {
                chats.add(item.getChat());
             }
            else if (item.getContact() != null && item.getContact().getMegaUser() != null) {
                users.add(item.getContact().getMegaUser());
            }
        }

        if (chats != null && !chats.isEmpty()) {
            long[] chatHandles = new long[chats.size()];
            for (int i=0; i<chats.size(); i++) {
                chatHandles[i] = chats.get(i).getChatId();
            }

            intent.putExtra("SELECTED_CHATS", chatHandles);
        }

        if (users != null && !chats.isEmpty()) {
            long[] userHandles = new long[users.size()];
            for (int i=0; i<users.size(); i++) {
                userHandles[i] = users.get(i).getHandle();
            }

            intent.putExtra("SELECTED_USERS", userHandles);
        }

        setResult(RESULT_OK, intent);
        log("finish!");
        finish();
    }

    public void showFabButton(boolean show){
        if(show){
            fab.setVisibility(View.VISIBLE);
        }
        else{
            fab.setVisibility(View.GONE);
        }
    }

    public void collapseSearchView () {
        if (searchMenuItem != null) {
            searchMenuItem.collapseActionView();
        }
    }

    public static void log(String log) {
        Util.log("ChatExplorerActivity", log);
    }

    @Override
    public void onClick(View v) {
        log("onClick");

        switch(v.getId()) {
            case R.id.fab_chat_explorer: {
                if(chatExplorerFragment!=null){
                    if(chatExplorerFragment.getAddedChats()!=null){
                        chooseChats(chatExplorerFragment.getAddedChats());
                    }
                }
                break;
            }
            case R.id.new_group_button: {
                if(megaApi!=null && megaApi.getRootNode()!=null){
                    ArrayList<MegaUser> contacts = megaApi.getContacts();
                    if(contacts==null){
                        showSnackbar("You have no MEGA contacts. Please, invite friends from the Contacts section");
                    }
                    else {
                        if(contacts.isEmpty()){
                            showSnackbar("You have no MEGA contacts. Please, invite friends from the Contacts section");
                        }
                        else{
                            Intent intent = new Intent(this, AddContactActivityLollipop.class);
                            intent.putExtra("contactType", Constants.CONTACT_TYPE_MEGA);
                            intent.putExtra("onlyCreateGroup", true);
                            startActivityForResult(intent, Constants.REQUEST_CREATE_CHAT);
                        }
                    }
                }
                else{
                    log("Online but not megaApi");
                    Util.showErrorAlertDialog(getString(R.string.error_server_connection_problem), false, this);
                }
                break;
            }
        }
    }

    @Override
    public void onRequestStart(MegaChatApiJava api, MegaChatRequest request) {

    }

    @Override
    public void onRequestUpdate(MegaChatApiJava api, MegaChatRequest request) {

    }

    @Override
    public void onRequestFinish(MegaChatApiJava api, MegaChatRequest request, MegaChatError e) {
        log("onRequestFinish(CHAT)");

       if(request.getType() == MegaChatRequest.TYPE_CREATE_CHATROOM){
            log("Create chat request finish.");
           onRequestFinishCreateChat(e.getErrorCode(), request.getChatHandle());

        }
    }

    public void onRequestFinishCreateChat(int errorCode, long chatHandle){
        log("onRequestFinishCreateChat");

        if(errorCode==MegaChatError.ERROR_OK){
            log("Chat CREATED.");

            //Update chat view
            if(chatExplorerFragment!=null && chatExplorerFragment.isAdded()){
                chatExplorerFragment.setChats();
            }
            showSnackbar(getString(R.string.new_group_chat_created));
        }
        else{
            log("EEEERRRRROR WHEN CREATING CHAT " + errorCode);
            showSnackbar(getString(R.string.create_chat_error));
        }
    }

    @Override
    public void onRequestTemporaryError(MegaChatApiJava api, MegaChatRequest request, MegaChatError e) {

    }

    @Override
    public void onBackPressed() {
        super.callToSuperBack = true;
        super.onBackPressed();
    }

    @Override
    public void onChatListItemUpdate(MegaChatApiJava api, MegaChatListItem item) {

    }

    @Override
    public void onChatInitStateUpdate(MegaChatApiJava api, int newState) {

    }

    @Override
    public void onChatOnlineStatusUpdate(MegaChatApiJava api, long userhandle, int status, boolean inProgress) {

    }

    @Override
    public void onChatPresenceConfigUpdate(MegaChatApiJava api, MegaChatPresenceConfig config) {

    }

    @Override
    public void onChatConnectionStateUpdate(MegaChatApiJava api, long chatid, int newState) {

    }

    @Override
    public void onChatPresenceLastGreen(MegaChatApiJava api, long userhandle, int lastGreen) {
        int state = megaChatApi.getUserOnlineStatus(userhandle);
        if(state != MegaChatApi.STATUS_ONLINE && state != MegaChatApi.STATUS_BUSY && state != MegaChatApi.STATUS_INVALID) {
            String formattedDate = TimeUtils.lastGreenDate(this, lastGreen);
            if (userhandle != megaChatApi.getMyUserHandle()) {
                chatExplorerFragment = (ChatExplorerFragment) getSupportFragmentManager().findFragmentByTag("chatExplorerFragment");
                if (chatExplorerFragment != null) {
                    chatExplorerFragment.updateLastGreenContact(userhandle, formattedDate);
                }
            }
        }
    }
}<|MERGE_RESOLUTION|>--- conflicted
+++ resolved
@@ -68,7 +68,6 @@
 
     DisplayMetrics outMetrics;
 
-<<<<<<< HEAD
     SearchView searchView;
 
     ChatExplorerActivity chatExplorerActivity;
@@ -77,8 +76,6 @@
     boolean isSearchExpanded = false;
     boolean pendingToOpenSearchView = false;
 
-=======
->>>>>>> 41f1951d
     @Override
     protected void onCreate(Bundle savedInstanceState) {
         requestWindowFeature(Window.FEATURE_NO_TITLE);
@@ -121,10 +118,6 @@
         display.getMetrics(outMetrics);
 
         setContentView(R.layout.activity_chat_explorer);
-
-        Display display = getWindowManager().getDefaultDisplay();
-        outMetrics = new DisplayMetrics();
-        display.getMetrics(outMetrics);
 
         fragmentContainer = (FrameLayout) findViewById(R.id.fragment_container_chat_explorer);
         fab = (FloatingActionButton) findViewById(R.id.fab_chat_explorer);
