--- conflicted
+++ resolved
@@ -110,11 +110,7 @@
 import mega.privacy.android.app.R;
 import mega.privacy.android.app.ShareInfo;
 import mega.privacy.android.app.presentation.transfers.TransfersManagementActivity;
-<<<<<<< HEAD
-import mega.privacy.android.app.UserCredentials;
-=======
 import mega.privacy.android.app.data.model.UserCredentials;
->>>>>>> 581d67df
 import mega.privacy.android.app.activities.contract.NameCollisionActivityContract;
 import mega.privacy.android.app.components.CustomViewPager;
 import mega.privacy.android.app.generalusecase.FilePrepareUseCase;
@@ -480,11 +476,7 @@
 
             if (savedInstanceState.getBoolean(IS_NEW_FOLDER_DIALOG_SHOWN, false)) {
                 newFolderDialog = showNewFolderDialog(this, this,
-<<<<<<< HEAD
-                        savedInstanceState.getString(NEW_FOLDER_DIALOG_TEXT));
-=======
                         getCurrentParentNode(), savedInstanceState.getString(NEW_FOLDER_DIALOG_TEXT));
->>>>>>> 581d67df
             }
         } else {
             Timber.d("Bundle is NULL");
@@ -2020,8 +2012,6 @@
         //No update needed
     }
 
-<<<<<<< HEAD
-=======
     /**
      * Get current parent node.
      *
@@ -2040,7 +2030,6 @@
         return megaApi.getNodeByHandle(parentHandle);
     }
 
->>>>>>> 581d67df
     @Override
     public void createFolder(@NotNull String title) {
 
@@ -2056,20 +2045,7 @@
 
         long parentHandle = -1;
 
-<<<<<<< HEAD
-        cDriveExplorer = getCloudExplorerFragment();
-        iSharesExplorer = getIncomingExplorerFragment();
-
-        if (isCloudVisible()) {
-            parentHandle = cDriveExplorer.getParentHandle();
-        } else if (isIncomingVisible()) {
-            parentHandle = iSharesExplorer.getParentHandle();
-        }
-
-        MegaNode parentNode = megaApi.getNodeByHandle(parentHandle);
-=======
         MegaNode parentNode = getCurrentParentNode();
->>>>>>> 581d67df
 
         if (parentNode != null) {
             Timber.d("parentNode != null: %s", parentNode.getName());
@@ -2317,12 +2293,8 @@
                 break;
             }
             case R.id.cab_menu_create_folder: {
-<<<<<<< HEAD
-                newFolderDialog = showNewFolderDialog(this, this, null);
-=======
                 newFolderDialog = showNewFolderDialog(this, this,
                         getCurrentParentNode(), null);
->>>>>>> 581d67df
                 break;
             }
             case R.id.cab_menu_new_chat: {
