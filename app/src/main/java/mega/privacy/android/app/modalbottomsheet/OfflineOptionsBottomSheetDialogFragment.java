--- conflicted
+++ resolved
@@ -65,9 +65,6 @@
         if(context instanceof ManagerActivityLollipop){
             nodeOffline = ((ManagerActivityLollipop) context).getSelectedOfflineNode();
         }
-        else if(context instanceof OfflineActivityLollipop){
-            nodeOffline = ((OfflineActivityLollipop) context).getSelectedNode();
-        }
 
         nC = new NodeController(context);
     }
@@ -296,13 +293,6 @@
                 if(context instanceof ManagerActivityLollipop){
                     ((ManagerActivityLollipop) context).showConfirmationRemoveFromOffline();
                 }
-<<<<<<< HEAD
-=======
-                else if(context instanceof OfflineActivityLollipop){
-                    log("OFFLINE_list_out_options option");
-                    ((OfflineActivityLollipop) context).showConfirmationRemoveFromOffline();
-                }
->>>>>>> 1a146d06
                 break;
             }
         }
