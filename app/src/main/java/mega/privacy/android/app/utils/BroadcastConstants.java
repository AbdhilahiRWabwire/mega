package mega.privacy.android.app.utils;

public class BroadcastConstants {

//    Broadcasts' IntentFilter
    public static final String BROADCAST_ACTION_INTENT_ON_ACCOUNT_UPDATE = "INTENT_ON_ACCOUNT_UPDATE";
    public static final String BROADCAST_ACTION_INTENT_EVENT_ACCOUNT_BLOCKED = "INTENT_EVENT_ACCOUNT_BLOCKED";
<<<<<<< HEAD
    public static final String BROADCAST_ACTION_INTENT_MANAGE_SHARE = "BROADCAST_ACTION_INTENT_MANAGE_SHARE";
=======
    public static final String BROADCAST_ACTION_INTENT_TAKEN_DOWN_FILES = "INTENT_TAKEN_DOWN_FILES";
>>>>>>> 9479ffb1


//    Broadcasts' actions
    public static final String ACTION_ON_ACCOUNT_UPDATE = "ACTION_ON_ACCOUNT_UPDATE";
    public static final String ACTION_EVENT_ACCOUNT_BLOCKED = "ACTION_EVENT_ACCOUNT_BLOCKED";


//    Broadcasts' extras
    public static final String EVENT_TEXT = "EVENT_TEXT";
    public static final String EVENT_NUMBER = "EVENT_NUMBER";
<<<<<<< HEAD
    public static final String TYPE_SHARE = "TYPE_SHARE";
=======
    public static final String NUMBER_FILES = "NUMBER_FILES";
>>>>>>> 9479ffb1

}<|MERGE_RESOLUTION|>--- conflicted
+++ resolved
@@ -5,11 +5,8 @@
 //    Broadcasts' IntentFilter
     public static final String BROADCAST_ACTION_INTENT_ON_ACCOUNT_UPDATE = "INTENT_ON_ACCOUNT_UPDATE";
     public static final String BROADCAST_ACTION_INTENT_EVENT_ACCOUNT_BLOCKED = "INTENT_EVENT_ACCOUNT_BLOCKED";
-<<<<<<< HEAD
     public static final String BROADCAST_ACTION_INTENT_MANAGE_SHARE = "BROADCAST_ACTION_INTENT_MANAGE_SHARE";
-=======
     public static final String BROADCAST_ACTION_INTENT_TAKEN_DOWN_FILES = "INTENT_TAKEN_DOWN_FILES";
->>>>>>> 9479ffb1
 
 
 //    Broadcasts' actions
@@ -20,10 +17,7 @@
 //    Broadcasts' extras
     public static final String EVENT_TEXT = "EVENT_TEXT";
     public static final String EVENT_NUMBER = "EVENT_NUMBER";
-<<<<<<< HEAD
     public static final String TYPE_SHARE = "TYPE_SHARE";
-=======
     public static final String NUMBER_FILES = "NUMBER_FILES";
->>>>>>> 9479ffb1
 
 }