package mega.privacy.android.app.lollipop.adapters;

import android.app.Activity;
import android.content.Context;
import android.content.res.Configuration;
import android.graphics.Bitmap;
import android.graphics.Color;
import android.graphics.drawable.ColorDrawable;
import androidx.core.content.ContextCompat;
import androidx.recyclerview.widget.RecyclerView;
import android.util.DisplayMetrics;
import android.util.SparseBooleanArray;
import android.util.TypedValue;
import android.view.Display;
import android.view.LayoutInflater;
import android.view.View;
import android.view.ViewGroup;
import android.view.animation.Animation;
import android.view.animation.AnimationUtils;
import android.widget.ImageView;
import android.widget.RelativeLayout;
import android.widget.TextView;

import java.util.ArrayList;
import java.util.List;

import mega.privacy.android.app.DatabaseHandler;
import mega.privacy.android.app.MegaApplication;
import mega.privacy.android.app.MegaPreferences;
import mega.privacy.android.app.MimeTypeList;
import mega.privacy.android.app.MimeTypeThumbnail;
import mega.privacy.android.app.R;
import mega.privacy.android.app.components.NewGridRecyclerView;
import mega.privacy.android.app.components.scrollBar.SectionTitleProvider;
import mega.privacy.android.app.lollipop.CloudDriveExplorerFragmentLollipop;
import mega.privacy.android.app.lollipop.FileExplorerActivityLollipop;
import mega.privacy.android.app.lollipop.IncomingSharesExplorerFragmentLollipop;
import mega.privacy.android.app.lollipop.ManagerActivityLollipop;
import mega.privacy.android.app.utils.ColorUtils;
import mega.privacy.android.app.utils.ThumbnailUtilsLollipop;
import nz.mega.sdk.MegaApiAndroid;
import nz.mega.sdk.MegaNode;
import nz.mega.sdk.MegaShare;
import nz.mega.sdk.MegaUser;

import static mega.privacy.android.app.utils.Constants.*;
import static mega.privacy.android.app.utils.FileUtil.*;
import static mega.privacy.android.app.utils.LogUtil.*;
import static mega.privacy.android.app.utils.MegaApiUtils.*;
import static mega.privacy.android.app.utils.MegaNodeUtil.*;
import static mega.privacy.android.app.utils.ThumbnailUtilsLollipop.THUMB_ROUND_PIXEL;
import static mega.privacy.android.app.utils.TimeUtils.*;
import static mega.privacy.android.app.utils.Util.*;
import static mega.privacy.android.app.utils.ContactUtil.*;

public class MegaExplorerLollipopAdapter extends RecyclerView.Adapter<MegaExplorerLollipopAdapter.ViewHolderExplorerLollipop> implements View.OnClickListener, View.OnLongClickListener, SectionTitleProvider, RotatableAdapter {
	public static int MAX_WIDTH_FILENAME_LAND=500;
	public static int MAX_WIDTH_FILENAME_PORT=235;

	private static final int MARGIN_LEFT_WITHOUT_THUMBNAIL = 12;
    private static final int MARGIN_LEFT_WITH_THUMBNAIL = 18;

	Context context;
	MegaApiAndroid megaApi;
	MegaPreferences prefs;

	ArrayList<Integer> imageIds;
	ArrayList<String> names;
	ArrayList<MegaNode> nodes;

    DatabaseHandler dbH = null;
	private ArrayList<Long> disabledNodes;

	Object fragment;

	long parentHandle = -1;
	boolean selectFile = false;

	boolean multipleSelect;
	private SparseBooleanArray selectedItems;

	RecyclerView listFragment;

	private int placeholderCount;

	private DisplayMetrics outMetrics;

    /*public static view holder class*/
    public class ViewHolderExplorerLollipop extends RecyclerView.ViewHolder{
		public RelativeLayout itemLayout;
		public int currentPosition;
		public long document;


    	public ViewHolderExplorerLollipop(View itemView) {
			super(itemView);
		}
    }

	public class ViewHolderListExplorerLollipop extends ViewHolderExplorerLollipop{
		public ImageView imageView;
		public ImageView permissionsIcon;
        public TextView textViewFileName;
		public TextView textViewFileSize;


		public ViewHolderListExplorerLollipop(View itemView) {
			super(itemView);
		}
	}

	public class ViewHolderGridExplorerLollipop extends ViewHolderExplorerLollipop{
		public RelativeLayout folderLayout;
		public RelativeLayout thumbnailFolderLayout;
		public ImageView folderIcon;
		public TextView folderName;
		public RelativeLayout fileLayout;
        public RelativeLayout thumbnailFileLayout;
        public ImageView fileThumbnail;
        public ImageView fileSelectedIcon;
        public ImageView fileIcon;
        public TextView fileName;
        public RelativeLayout videoLayout;
        public TextView videoDuration;
        public ImageView videoIcon;


		public ViewHolderGridExplorerLollipop(View itemView) {
			super(itemView);
		}
	}
	
	ViewHolderExplorerLollipop holder = null;    

	public MegaExplorerLollipopAdapter(Context _context, Object fragment, ArrayList<MegaNode> _nodes, long _parentHandle, RecyclerView listView, boolean selectFile){
		this.context = _context;
		this.nodes = _nodes;
		this.parentHandle = _parentHandle;
		this.listFragment = listView;
		this.selectFile = selectFile;
		this.imageIds = new ArrayList<Integer>();
		this.names = new ArrayList<String>();
		this.fragment = fragment;

		if (megaApi == null){
			megaApi = ((MegaApplication) ((Activity)context).getApplication()).getMegaApi();
		}

		dbH = DatabaseHandler.getDbHandler(context);

        Display display = ((Activity)context).getWindowManager().getDefaultDisplay();
        outMetrics = new DisplayMetrics ();
        display.getMetrics(outMetrics);

	}
	
	@Override
	public int getItemCount() {
		if (nodes == null){
			nodes = new ArrayList<MegaNode>();
		}

		return nodes.size();
	}

	public Object getItem(int position) {
		return nodes.get(position);
	}

	@Override
	public long getItemId(int position) {
		return position;
	}
	
	@Override
	public ViewHolderExplorerLollipop onCreateViewHolder(ViewGroup parent, int viewType) {
	    View v;

	    if (((FileExplorerActivityLollipop) context).isList()) {
	        logDebug("onCreateViewHolder list");
			v = LayoutInflater.from(parent.getContext()).inflate(R.layout.item_file_explorer, parent, false);
			ViewHolderListExplorerLollipop holder = new ViewHolderListExplorerLollipop(v);

			holder.itemLayout = v.findViewById(R.id.file_explorer_item_layout);
			holder.imageView = v.findViewById(R.id.file_explorer_thumbnail);
			holder.textViewFileName = v.findViewById(R.id.file_explorer_filename);
            holder.textViewFileSize = v.findViewById(R.id.file_explorer_filesize);
			holder.permissionsIcon = v.findViewById(R.id.file_explorer_permissions);
            holder.textViewFileName.setOnClickListener(this);
            holder.textViewFileName.setTag(holder);
			v.setTag(holder);
			return holder;
		} else {
		    logDebug("onCreateViewHolder grid");
			v = LayoutInflater.from(parent.getContext()).inflate(R.layout.item_file_explorer_grid, parent, false);
			ViewHolderGridExplorerLollipop holder =  new ViewHolderGridExplorerLollipop(v);

			holder.itemLayout = v.findViewById(R.id.file_explorer_grid_layout);
            holder.folderLayout = v.findViewById(R.id.file_explorer_grid_folder_layout);
            holder.thumbnailFolderLayout = v.findViewById(R.id.file_explorer_grid_folder_thumbnail_layout);
            holder.folderIcon = v.findViewById(R.id.file_explorer_grid_folder_icon);
            holder.folderName= v.findViewById(R.id.file_explorer_grid_folder_filename);
            holder.fileLayout = v.findViewById(R.id.file_explorer_grid_file_layout);
            holder.thumbnailFileLayout = v.findViewById(R.id.file_explorer_grid_file_thumbnail_layout);
            holder.fileThumbnail = v.findViewById(R.id.file_explorer_grid_file_thumbnail);
            holder.fileSelectedIcon = v.findViewById(R.id.file_explorer_grid_file_selected);
            holder.fileIcon = v.findViewById(R.id.file_explorer_grid_file_icon);
            holder.fileName= v.findViewById(R.id.file_grid_filename_for_file);
            holder.videoLayout = v.findViewById(R.id.file_explorer_grid_file_videoinfo_layout);
            holder.videoDuration= v.findViewById(R.id.file_explorer_grid_file_title_video_duration);
            holder.videoIcon = v.findViewById(R.id.file_explorer_grid_file_video_icon);

			v.setTag(holder);
			return holder;
		}
	}

	@Override
	public void onBindViewHolder(ViewHolderExplorerLollipop holder, int position){
        if (((FileExplorerActivityLollipop) context).isList()) {
            ViewHolderListExplorerLollipop holderList = (ViewHolderListExplorerLollipop) holder;
            onBindViewHolderList(holderList, position);
        }
        else  {
            ViewHolderGridExplorerLollipop holderGrid = (ViewHolderGridExplorerLollipop) holder;
            onBindViewHolderGrid(holderGrid, position);
        }
	}

	private void setImageParams (ImageView image, int size, int sizeLeft) {
        RelativeLayout.LayoutParams params = (RelativeLayout.LayoutParams) image.getLayoutParams();
        params.height = (int) TypedValue.applyDimension(TypedValue.COMPLEX_UNIT_DIP, size, context.getResources().getDisplayMetrics());
        params.width = (int) TypedValue.applyDimension(TypedValue.COMPLEX_UNIT_DIP, size, context.getResources().getDisplayMetrics());
        int left = (int) TypedValue.applyDimension(TypedValue.COMPLEX_UNIT_DIP, sizeLeft, context.getResources().getDisplayMetrics());
        params.setMargins(left, 0, 0, 0);

        image.setLayoutParams(params);
    }

    private void onBindViewHolderList(ViewHolderListExplorerLollipop holder, int position) {
        MegaNode node = (MegaNode) getItem(position);
        if (node == null) {
            return;
        }

        holder.currentPosition = position;

        holder.document = node.getHandle();

        holder.textViewFileName.setText(node.getName());

        if (node.isFolder()){
<<<<<<< HEAD
            setImageParams(holder.imageView, 48, 0);
=======
            setImageParams(holder.imageView, 48, MARGIN_LEFT_WITHOUT_THUMBNAIL);
            holder.itemLayout.setBackgroundColor(Color.WHITE);
>>>>>>> 65458e62
            holder.itemView.setOnLongClickListener(null);

            if (disabledNodes != null && disabledNodes.contains(node.getHandle())) {
                holder.imageView.setAlpha(.4f);
                holder.textViewFileName.setTextColor(ColorUtils.getThemeColor(context, android.R.attr.textColorSecondary));
                holder.permissionsIcon.setAlpha(.2f);
                holder.itemView.setOnClickListener(null);
            } else {
                holder.imageView.setAlpha(1.0f);
                holder.itemView.setOnClickListener(this);
            }

            holder.permissionsIcon.setVisibility(View.GONE);
            holder.textViewFileSize.setText(getMegaNodeFolderInfo(node));
            holder.imageView.setImageResource(getFolderIcon(node, ManagerActivityLollipop.DrawerItem.CLOUD_DRIVE));

            if(node.isInShare()){
                if(context.getResources().getConfiguration().orientation == Configuration.ORIENTATION_LANDSCAPE){
                    holder.textViewFileName.setMaxWidth(scaleWidthPx(260, outMetrics));
                    holder.textViewFileSize.setMaxWidth(scaleWidthPx(260, outMetrics));

                }
                else{
                    holder.textViewFileName.setMaxWidth(scaleWidthPx(200, outMetrics));
                    holder.textViewFileSize.setMaxWidth(scaleWidthPx(200, outMetrics));
                }
                ArrayList<MegaShare> sharesIncoming = megaApi.getInSharesList();
                for(int j=0; j<sharesIncoming.size();j++){
                    MegaShare mS = sharesIncoming.get(j);
                    if(mS.getNodeHandle()==node.getHandle()){
                        MegaUser user= megaApi.getContact(mS.getUser());
                        if(user!=null){
                            holder.textViewFileSize.setText(getMegaUserNameDB(user));
                        }
                        else{
                            holder.textViewFileSize.setText(mS.getUser());
                        }
                    }
                }

                //Check permissions
                holder.permissionsIcon.setVisibility(View.VISIBLE);
                int accessLevel = megaApi.getAccess(node);
                if(accessLevel== MegaShare.ACCESS_FULL){
                    holder.permissionsIcon.setImageResource(R.drawable.ic_shared_fullaccess);
                }
                else if(accessLevel== MegaShare.ACCESS_READ){
                    holder.permissionsIcon.setImageResource(R.drawable.ic_shared_read);
                }
                else{
                    holder.permissionsIcon.setImageResource(R.drawable.ic_shared_read_write);
                }
            }
        }
        else{
            holder.permissionsIcon.setVisibility(View.GONE);

            long nodeSize = node.getSize();
            holder.textViewFileSize.setText(String.format("%s . %s", getSizeString(nodeSize), formatLongDateTime(node.getModificationTime())));
            holder.imageView.setImageResource(MimeTypeList.typeForName(node.getName()).getIconResourceId());
            setImageParams(holder.imageView, 48, MARGIN_LEFT_WITHOUT_THUMBNAIL);

            if(selectFile){
                holder.imageView.setAlpha(1.0f);
                holder.itemView.setOnClickListener(this);
                holder.itemView.setOnLongClickListener(this);

                if (isMultipleSelect() && isItemChecked(position)) {
                    holder.imageView.setImageResource(R.drawable.ic_select_folder);
                    logDebug("Do not show thumb");
                    return;
                } else {
                    holder.imageView.setImageResource(MimeTypeList.typeForName(node.getName()).getIconResourceId());
                    holder.itemLayout.setBackground(null);
                }
            } else{
                holder.imageView.setAlpha(.4f);
                holder.textViewFileName.setTextColor(ColorUtils.getThemeColor(context, android.R.attr.textColorSecondary));
                holder.itemView.setOnClickListener(null);
                holder.itemView.setOnLongClickListener(null);
            }


            Bitmap thumb = ThumbnailUtilsLollipop.getThumbnailFromCache(node);
            if (thumb == null) {
                thumb = ThumbnailUtilsLollipop.getThumbnailFromFolder(node, context);
                if (thumb == null) {
                    try {
                        if (node.hasThumbnail()) {
                            thumb = ThumbnailUtilsLollipop.getThumbnailFromMegaExplorerLollipop(node, context, holder, megaApi, this);
                        }
                        else {
                            ThumbnailUtilsLollipop.createThumbnailExplorerLollipop(context, node, holder, megaApi, this);
                        }
                    } catch (Exception e) {}
                }
            }

            if (thumb != null) {
                setImageParams(holder.imageView, 36, MARGIN_LEFT_WITH_THUMBNAIL);
                holder.imageView.setImageBitmap(
                        ThumbnailUtilsLollipop.getRoundedBitmap(context, thumb, THUMB_ROUND_PIXEL));
            }
        }
    }

    private void onBindViewHolderGrid(ViewHolderGridExplorerLollipop holder, int position) {
	    logDebug("onBindViewHolderGrid");
        Display display = ((Activity)context).getWindowManager().getDefaultDisplay();
        DisplayMetrics outMetrics = new DisplayMetrics ();
        display.getMetrics(outMetrics);

        holder.currentPosition = position;

        MegaNode node = (MegaNode) getItem(position);

        if (node == null) {
            holder.fileLayout.setVisibility(View.GONE);
            holder.folderLayout.setVisibility(View.INVISIBLE);
            holder.itemLayout.setVisibility(View.INVISIBLE);
            return;
        }

        holder.document = node.getHandle();
        holder.itemLayout.setVisibility(View.VISIBLE);

        if (node.isFolder()){
            holder.folderLayout.setVisibility(View.VISIBLE);
            holder.fileLayout.setVisibility(View.GONE);
            holder.folderName.setText(node.getName());

            holder.itemView.setOnLongClickListener(null);

            holder.folderIcon.setImageResource(getFolderIcon(node, ManagerActivityLollipop.DrawerItem.CLOUD_DRIVE));

            if (disabledNodes != null && disabledNodes.contains(node.getHandle())) {
                holder.folderIcon.setAlpha(.4f);
                holder.folderName.setTextColor(ColorUtils.getThemeColor(context, android.R.attr.textColorSecondary));
                holder.itemView.setOnClickListener(null);
            } else {
                holder.folderIcon.setAlpha(1.0f);
                holder.itemView.setOnClickListener(this);
                holder.folderName.setTextColor(ColorUtils.getThemeColor(context, android.R.attr.textColorPrimary));
            }
        }
        else{
            holder.folderLayout.setVisibility(View.GONE);
            holder.fileLayout.setVisibility(View.VISIBLE);
            holder.fileName.setText(node.getName());
            holder.fileThumbnail.setVisibility(View.GONE);
            holder.fileIcon.setImageResource(MimeTypeThumbnail.typeForName(node.getName()).getIconResourceId());

            if (isVideoFile(node.getName())) {
                holder.videoLayout.setVisibility(View.VISIBLE);
                logDebug(node.getName() + " DURATION: " + node.getDuration());
                String duration = getVideoDuration(node.getDuration());
                if (duration != null && !duration.isEmpty())  {
                    holder.videoDuration.setText(duration);
                    holder.videoDuration.setVisibility(View.VISIBLE);
                }
                else {
                    holder.videoDuration.setVisibility(View.GONE);
                }
            }
            else {
                holder.videoLayout.setVisibility(View.GONE);
            }

            Bitmap thumb = ThumbnailUtilsLollipop.getThumbnailFromCache(node);
            if (thumb == null) {
                thumb = ThumbnailUtilsLollipop.getThumbnailFromFolder(node, context);
                if (thumb == null) {
                    try {
                        if (node.hasThumbnail()) {
                            thumb = ThumbnailUtilsLollipop.getThumbnailFromMegaExplorerLollipop(node, context, holder, megaApi, this);
                        }
                        else {
                            ThumbnailUtilsLollipop.createThumbnailExplorerLollipop(context, node, holder, megaApi, this);
                        }
                    } catch (Exception e) {}
                }
            }
            if (thumb != null) {
                holder.fileThumbnail.setImageBitmap(ThumbnailUtilsLollipop.getRoundedRectBitmap(context,thumb,2));
                holder.fileThumbnail.setVisibility(View.VISIBLE);
                holder.fileIcon.setVisibility(View.GONE);
            } else {
                holder.fileThumbnail.setVisibility(View.GONE);
                holder.fileIcon.setVisibility(View.VISIBLE);
            }

            if(selectFile){
                holder.fileThumbnail.setAlpha(1.0f);
                holder.fileName.setTextColor(ContextCompat.getColor(context, android.R.color.black));
                holder.itemView.setOnClickListener(this);
                holder.itemView.setOnLongClickListener(this);

                if (isMultipleSelect() && isItemChecked(position)) {
                    holder.itemLayout.setBackground(ContextCompat.getDrawable(context,R.drawable.background_item_grid_selected));
                    holder.fileSelectedIcon.setImageResource(R.drawable.ic_select_folder);

                } else {
                    holder.itemLayout.setBackground(ContextCompat.getDrawable(context,R.drawable.background_item_grid));
                    holder.fileSelectedIcon.setImageDrawable(new ColorDrawable(Color.TRANSPARENT));
                }
            } else{
                holder.fileThumbnail.setAlpha(.4f);
                holder.fileName.setTextColor(ColorUtils.getThemeColor(context, android.R.attr.textColorSecondary));
                holder.itemView.setOnClickListener(null);
                holder.itemView.setOnLongClickListener(null);
            }
        }
    }

    public void toggleSelection(int pos) {
        logDebug("toggleSelection: " + pos);
        startAnimation(pos, putOrDeletePostion(pos));
    }

    private boolean putOrDeletePostion(int pos) {
        if (selectedItems.get(pos,false)) {
            logDebug("delete pos: " + pos);
            selectedItems.delete(pos);
            return true;
        } else {
            logDebug("PUT pos: " + pos);
            selectedItems.put(pos,true);
            return false;
        }
    }

    private void hideMultipleSelect() {
        if (selectedItems.size() <= 0) {
            if (fragment instanceof CloudDriveExplorerFragmentLollipop) {
                ((CloudDriveExplorerFragmentLollipop) fragment).hideMultipleSelect();
            } else if (fragment instanceof IncomingSharesExplorerFragmentLollipop) {
                ((IncomingSharesExplorerFragmentLollipop) fragment).hideMultipleSelect();
            }
        }
    }

    private void startAnimation (final int pos, final boolean delete) {

        if (((FileExplorerActivityLollipop) context).isList()) {
            logDebug("adapter type is LIST");
            ViewHolderListExplorerLollipop view = (ViewHolderListExplorerLollipop) listFragment.findViewHolderForLayoutPosition(pos);
            if (view != null) {
                logDebug("Start animation: " + pos);
                Animation flipAnimation = AnimationUtils.loadAnimation(context,R.anim.multiselect_flip);
                flipAnimation.setAnimationListener(new Animation.AnimationListener() {
                    @Override
                    public void onAnimationStart(Animation animation) {
                        if (!delete) {
                            notifyItemChanged(pos);
                        }
                    }

                    @Override
                    public void onAnimationEnd(Animation animation) {
                        hideMultipleSelect();
                        if (delete) {
                            notifyItemChanged(pos);
                        }
                    }

                    @Override
                    public void onAnimationRepeat(Animation animation) {

                    }
                });
                view.imageView.startAnimation(flipAnimation);
            }
            else {
                logDebug("view is null - not animation");
                hideMultipleSelect();
                notifyItemChanged(pos);
            }
        } else {
            logDebug("adapter type is GRID");
            ViewHolderGridExplorerLollipop view = (ViewHolderGridExplorerLollipop) listFragment.findViewHolderForLayoutPosition(pos);
            if (view != null) {
                logDebug("Start animation: " + pos);
                Animation flipAnimation = AnimationUtils.loadAnimation(context,R.anim.multiselect_flip);
                if (!delete) {
                    notifyItemChanged(pos);
                    flipAnimation.setDuration(250);
                }
                flipAnimation.setAnimationListener(new Animation.AnimationListener() {
                    @Override
                    public void onAnimationStart(Animation animation) {
                        if (!delete) {
                            notifyItemChanged(pos);
                        }
                    }

                    @Override
                    public void onAnimationEnd(Animation animation) {
                        hideMultipleSelect();
                        notifyItemChanged(pos);
                    }

                    @Override
                    public void onAnimationRepeat(Animation animation) {

                    }
                });
                view.fileSelectedIcon.startAnimation(flipAnimation);
            }
            else {
                logDebug("view is null - not animation");
                hideMultipleSelect();
                notifyItemChanged(pos);
            }
        }
    }

    public void selectAll() {
        for (int i = 0; i < nodes.size(); i++) {
            MegaNode node = nodes.get(i);
            if (node != null && !node.isFolder() && !isItemChecked(i)) {
                toggleSelection(i);
            }
        }
    }

	public void clearSelections() {
		logDebug("clearSelections");
		for (int i= 0; i<this.getItemCount();i++){
			if(isItemChecked(i)){
				toggleSelection(i);
			}
		}
	}

	private boolean isItemChecked(int position) {
	    if (selectedItems == null) {
	        return false;
        }
		return selectedItems.get(position);
	}

	public int getSelectedItemCount() {
		if(selectedItems!=null){
			return selectedItems.size();
		}
		return 0;
	}

	@Override
    public List<Integer> getSelectedItems() {

        if (selectedItems != null) {
            List<Integer> items = new ArrayList<Integer>(selectedItems.size());
            for (int i = 0; i < selectedItems.size(); i++) {
                items.add(selectedItems.keyAt(i));
            }
            return items;
        }

        return null;
    }

    @Override
    public int getFolderCount() {
        return getNumberOfFolders(nodes);
    }

    @Override
    public int getPlaceholderCount() {
        return placeholderCount;
    }

    @Override
    public int getUnhandledItem() {
        return -1;
    }

    /*
	 * Get list of all selected nodes
	 */
	public List<MegaNode> getSelectedNodes() {
	    if (selectedItems != null) {
            ArrayList<MegaNode> nodes = new ArrayList<MegaNode>();

            for (int i = 0; i < selectedItems.size(); i++) {
                if (selectedItems.valueAt(i) == true) {
                    MegaNode document = getNodeAt(selectedItems.keyAt(i));
                    if (document != null) {
                        nodes.add(document);
                    }
                }
            }
            return nodes;
        }

	    return null;
	}

	public long[] getSelectedHandles() {

		long handles[] = new long[selectedItems.size()];

		int k=0;
		for (int i = 0; i < selectedItems.size(); i++) {
			if (selectedItems.valueAt(i) == true) {
				MegaNode document = getNodeAt(selectedItems.keyAt(i));
				if (document != null){
					handles[k] = document.getHandle();
					k++;
				}
			}
		}
		return handles;
	}

	/*
 * Get document at specified position
 */
    private MegaNode getNodeAt(int position) {
		try {
			if (nodes != null) {
				return nodes.get(position);
			}
		} catch (IndexOutOfBoundsException e) {
		}
		return null;
	}

	public boolean isMultipleSelect() {
		return multipleSelect;
	}

	public void setMultipleSelect(boolean multipleSelect) {
		logDebug("multipleSelect: " + multipleSelect);
		if (this.multipleSelect != multipleSelect) {
			this.multipleSelect = multipleSelect;
		}
		if(this.multipleSelect){
			selectedItems = new SparseBooleanArray();
		}
	}

	public void setNodes(ArrayList<MegaNode> nodes){
		this.nodes = insertPlaceHolderNode(nodes);
		notifyDataSetChanged();
		visibilityFastScroller();
	}

	public long getParentHandle(){
		return parentHandle;
	}

	public void setParentHandle(long parentHandle){
		this.parentHandle = parentHandle;
	}

	/*
	 * Set provided nodes disabled
	 */
	public void setDisableNodes(ArrayList<Long> disabledNodes) {
		this.disabledNodes = disabledNodes;
	}

	public boolean isSelectFile() {
		return selectFile;
	}

	public void setSelectFile(boolean selectFile) {
		this.selectFile = selectFile;
	}

	@Override
	public void onClick(View v) {
		clickItem(v);
	}

	@Override
	public boolean onLongClick(View v) {
		clickItem(v);
		return true;
	}

    private void clickItem(View v) {
		ViewHolderExplorerLollipop holder = (ViewHolderExplorerLollipop) v.getTag();
		if (holder == null) {
			return;
		}

		if (fragment instanceof CloudDriveExplorerFragmentLollipop)  {
			((CloudDriveExplorerFragmentLollipop) fragment).itemClick(v, holder.getAdapterPosition());
		}
		else if (fragment instanceof IncomingSharesExplorerFragmentLollipop) {
			((IncomingSharesExplorerFragmentLollipop) fragment).itemClick(v, holder.getAdapterPosition());
		}
	}

    private ArrayList<MegaNode> insertPlaceHolderNode(ArrayList<MegaNode> nodes) {
	    if (((FileExplorerActivityLollipop) context).isList()) {
	        placeholderCount = 0;
	        return nodes;
        }

        int folderCount = getNumberOfFolders(nodes);
        int spanCount = 2;

        if (listFragment instanceof NewGridRecyclerView) {
            spanCount = ((NewGridRecyclerView)listFragment).getSpanCount();
        }

        placeholderCount = (folderCount % spanCount) == 0 ? 0 : spanCount - (folderCount % spanCount);

        if (folderCount > 0 && placeholderCount != 0 && !((FileExplorerActivityLollipop) context).isList()) {
            //Add placeholder at folders' end.
            for (int i = 0;i < placeholderCount;i++) {
                try {
                    nodes.add(folderCount + i,null);
                } catch (IndexOutOfBoundsException e) {
                    logError("Inserting placeholders [nodes.size]: " + nodes.size() + " [folderCount+i]: " + (folderCount + i), e);
                }
            }
        }

        return nodes;
    }

    private void visibilityFastScroller() {
	    int visibility;
        if (getItemCount() < MIN_ITEMS_SCROLLBAR) {
            visibility = View.GONE;
        }
        else {
            visibility = View.VISIBLE;
        }

        if (fragment instanceof IncomingSharesExplorerFragmentLollipop) {
            ((IncomingSharesExplorerFragmentLollipop) fragment).getFastScroller().setVisibility(visibility);
        }
        else if (fragment instanceof CloudDriveExplorerFragmentLollipop) {
            ((CloudDriveExplorerFragmentLollipop) fragment).getFastScroller().setVisibility(visibility);
        }
    }

    @Override
    public String getSectionTitle(int position) {
	    MegaNode node = (MegaNode) getItem(position);

        if (node != null && node.getName() != null && !node.getName().isEmpty()) {
            return node.getName().substring(0,1);
        }
        return null;
    }

    public void setListFragment(RecyclerView listFragment) {
        this.listFragment = listFragment;
    }
}<|MERGE_RESOLUTION|>--- conflicted
+++ resolved
@@ -250,12 +250,7 @@
         holder.textViewFileName.setText(node.getName());
 
         if (node.isFolder()){
-<<<<<<< HEAD
-            setImageParams(holder.imageView, 48, 0);
-=======
             setImageParams(holder.imageView, 48, MARGIN_LEFT_WITHOUT_THUMBNAIL);
-            holder.itemLayout.setBackgroundColor(Color.WHITE);
->>>>>>> 65458e62
             holder.itemView.setOnLongClickListener(null);
 
             if (disabledNodes != null && disabledNodes.contains(node.getHandle())) {
