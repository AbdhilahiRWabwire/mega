--- conflicted
+++ resolved
@@ -5,6 +5,7 @@
 import mega.privacy.android.app.fragments.offline.OfflineFragment
 import mega.privacy.android.app.lollipop.managerSections.FavouritesFragment
 import mega.privacy.android.app.lollipop.managerSections.RecentsFragment
+import java.lang.ref.WeakReference
 
 class BottomSheetPagerAdapter(fragment: Fragment) : FragmentStateAdapter(fragment) {
 
@@ -25,13 +26,9 @@
 
         try {
             fragment = tabFragmentMap[position]?.newInstance() as Fragment
-<<<<<<< HEAD
             if (position == OFFLINE_INDEX) {
                 OfflineFragment.setArgs(fragment as OfflineFragment, true)
             }
-            fragmentRefs.put(position, WeakReference(fragment))
-=======
->>>>>>> 2f6e9ec7
         } catch (e: IllegalAccessException) {
             e.printStackTrace()
         } catch (e: InstantiationException) {
