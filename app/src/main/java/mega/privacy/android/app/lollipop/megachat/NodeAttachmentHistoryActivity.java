package mega.privacy.android.app.lollipop.megachat;

import android.app.ActivityManager;
import android.content.BroadcastReceiver;
import android.content.Context;
import android.content.DialogInterface;
import android.content.Intent;
import android.content.IntentFilter;
import android.content.res.Configuration;
import android.net.Uri;
import android.os.Build;
import android.os.Bundle;
import android.os.Environment;
import android.os.Handler;

import androidx.annotation.NonNull;
import androidx.appcompat.app.AlertDialog;
import androidx.core.content.FileProvider;
import androidx.appcompat.app.ActionBar;
import androidx.appcompat.view.ActionMode;
import androidx.recyclerview.widget.LinearLayoutManager;
import androidx.recyclerview.widget.RecyclerView;

import android.os.Looper;
import android.text.Html;
import android.text.Spanned;
import android.util.DisplayMetrics;
import android.view.Display;
import android.view.Menu;
import android.view.MenuInflater;
import android.view.MenuItem;
import android.view.View;
import android.view.View.OnClickListener;
import android.widget.ImageView;
import android.widget.LinearLayout;
import android.widget.RelativeLayout;
import android.widget.TextView;

import org.jetbrains.annotations.Nullable;

import com.google.android.material.appbar.MaterialToolbar;
import com.google.android.material.dialog.MaterialAlertDialogBuilder;

import java.io.File;
import java.util.ArrayList;
import java.util.List;
import java.util.ListIterator;
import java.util.function.Function;
import java.util.stream.Collectors;
import java.util.stream.Stream;

import dagger.hilt.android.AndroidEntryPoint;
import io.reactivex.rxjava3.android.schedulers.AndroidSchedulers;
import io.reactivex.rxjava3.schedulers.Schedulers;
import mega.privacy.android.app.DatabaseHandler;
import mega.privacy.android.app.MegaApplication;
import mega.privacy.android.app.MimeTypeList;
import mega.privacy.android.app.R;
import mega.privacy.android.app.utils.MegaProgressDialogUtil;
import mega.privacy.android.app.components.NewGridRecyclerView;
import mega.privacy.android.app.components.SimpleDividerItemDecoration;
import mega.privacy.android.app.components.saver.NodeSaver;
import mega.privacy.android.app.fragments.settingsFragments.cookie.data.CookieType;
import mega.privacy.android.app.generalusecase.FilePrepareUseCase;
import mega.privacy.android.app.imageviewer.ImageViewerActivity;
import mega.privacy.android.app.imageviewer.data.ImageItem;
import mega.privacy.android.app.imageviewer.usecase.GetImageHandlesUseCase;
import mega.privacy.android.app.interfaces.SnackbarShower;
import mega.privacy.android.app.interfaces.StoreDataBeforeForward;
import mega.privacy.android.app.listeners.CreateChatListener;
import mega.privacy.android.app.lollipop.LoginActivityLollipop;
import mega.privacy.android.app.lollipop.ManagerActivityLollipop;
import mega.privacy.android.app.lollipop.PdfViewerActivityLollipop;
import mega.privacy.android.app.activities.PasscodeActivity;
import mega.privacy.android.app.lollipop.controllers.ChatController;
import mega.privacy.android.app.lollipop.listeners.MultipleForwardChatProcessor;
import mega.privacy.android.app.lollipop.listeners.MultipleRequestListener;
import mega.privacy.android.app.lollipop.megachat.chatAdapters.NodeAttachmentHistoryAdapter;
import mega.privacy.android.app.modalbottomsheet.chatmodalbottomsheet.NodeAttachmentBottomSheetDialogFragment;
import mega.privacy.android.app.utils.AlertsAndWarnings;
import mega.privacy.android.app.utils.ColorUtils;
import nz.mega.sdk.MegaApiAndroid;
import nz.mega.sdk.MegaApiJava;
import nz.mega.sdk.MegaChatApi;
import nz.mega.sdk.MegaChatApiAndroid;
import nz.mega.sdk.MegaChatApiJava;
import nz.mega.sdk.MegaChatError;
import nz.mega.sdk.MegaChatListItem;
import nz.mega.sdk.MegaChatListenerInterface;
import nz.mega.sdk.MegaChatMessage;
import nz.mega.sdk.MegaChatNodeHistoryListenerInterface;
import nz.mega.sdk.MegaChatPeerList;
import nz.mega.sdk.MegaChatPresenceConfig;
import nz.mega.sdk.MegaChatRequest;
import nz.mega.sdk.MegaChatRequestListenerInterface;
import nz.mega.sdk.MegaChatRoom;
import nz.mega.sdk.MegaError;
import nz.mega.sdk.MegaNode;
import nz.mega.sdk.MegaNodeList;
import nz.mega.sdk.MegaRequest;
import nz.mega.sdk.MegaRequestListenerInterface;
import nz.mega.sdk.MegaUser;

import static mega.privacy.android.app.constants.BroadcastConstants.BROADCAST_ACTION_ERROR_COPYING_NODES;
import static mega.privacy.android.app.constants.BroadcastConstants.ERROR_MESSAGE_TEXT;
import static mega.privacy.android.app.modalbottomsheet.ModalBottomSheetUtil.*;
import static mega.privacy.android.app.utils.AlertsAndWarnings.showForeignStorageOverQuotaWarningDialog;
import static mega.privacy.android.app.utils.AlertsAndWarnings.showOverDiskQuotaPaywallWarning;
import static mega.privacy.android.app.utils.ChatUtil.manageTextFileIntent;
import static mega.privacy.android.app.utils.ColorUtils.getColorHexString;
import static mega.privacy.android.app.utils.Constants.*;
import static mega.privacy.android.app.utils.FileUtil.*;
import static mega.privacy.android.app.utils.LogUtil.*;
import static mega.privacy.android.app.utils.MegaApiUtils.*;
import static mega.privacy.android.app.utils.Util.*;
import static nz.mega.sdk.MegaApiJava.STORAGE_STATE_PAYWALL;

import javax.inject.Inject;

@AndroidEntryPoint
public class NodeAttachmentHistoryActivity extends PasscodeActivity
        implements MegaChatRequestListenerInterface, MegaRequestListenerInterface, OnClickListener,
        MegaChatListenerInterface, MegaChatNodeHistoryListenerInterface,
        StoreDataBeforeForward<ArrayList<MegaChatMessage>>, SnackbarShower {

    public static int NUMBER_MESSAGES_TO_LOAD = 20;
    public static int NUMBER_MESSAGES_BEFORE_LOAD = 8;

<<<<<<< HEAD
    @Inject
    GetImageHandlesUseCase getImageHandlesUseCase;

    MegaApiAndroid megaApi;
    MegaChatApiAndroid megaChatApi;
=======
>>>>>>> ce0ef1ec
    ActionBar aB;
    MaterialToolbar tB;
    NodeAttachmentHistoryActivity nodeAttachmentHistoryActivity = this;

    public boolean isList = true;

    private final NodeSaver nodeSaver = new NodeSaver(this, this, this,
            AlertsAndWarnings.showSaveToDeviceConfirmDialog(this));

    RelativeLayout container;
    LinearLayout linearLayoutList;
    LinearLayout linearLayoutGrid;
    RecyclerView listView;
    LinearLayoutManager mLayoutManager;
    RelativeLayout emptyLayout;
    TextView emptyTextView;
    ImageView emptyImageView;

    MenuItem importIcon;
    private MenuItem thumbViewMenuItem;

    ArrayList<MegaChatMessage> messages;
    ArrayList<MegaChatMessage> bufferMessages;

    public MegaChatRoom chatRoom;

    NodeAttachmentHistoryAdapter adapter;
    boolean scrollingUp = false;
    boolean getMoreHistory = false;
    boolean isLoadingHistory = false;

    private ActionMode actionMode;
    DisplayMetrics outMetrics;

    AlertDialog statusDialog;

    MenuItem selectMenuItem;
    MenuItem unSelectMenuItem;

    Handler handler;
    int stateHistory;
    public long chatId = -1;
    public long selectedMessageId = -1;

    ChatController chatC;

    private MegaNode myChatFilesFolder;
    private ArrayList<MegaChatMessage> preservedMessagesSelected;
    private ArrayList<MegaChatMessage> preservedMessagesToImport;

    private NodeAttachmentBottomSheetDialogFragment bottomSheetDialogFragment;

    private final BroadcastReceiver errorCopyingNodesReceiver = new BroadcastReceiver() {
        @Override
        public void onReceive(Context context, Intent intent) {
            if (intent == null || !BROADCAST_ACTION_ERROR_COPYING_NODES.equals(intent.getAction())) {
                return;
            }

            removeProgressDialog();
            showSnackbar(SNACKBAR_TYPE, intent.getStringExtra(ERROR_MESSAGE_TEXT));
        }
    };

    @Override
    protected void onCreate(Bundle savedInstanceState) {
        logDebug("onCreate");
        super.onCreate(savedInstanceState);

        if (shouldRefreshSessionDueToSDK() || shouldRefreshSessionDueToKarere()) {
            return;
        }

        chatC = new ChatController(this);

        logDebug("addChatListener");
        megaChatApi.addChatListener(this);
        megaChatApi.addNodeHistoryListener(chatId, this);

        handler = new Handler();

        Display display = getWindowManager().getDefaultDisplay();
        outMetrics = new DisplayMetrics();
        display.getMetrics(outMetrics);

        registerReceiver(errorCopyingNodesReceiver,
                new IntentFilter(BROADCAST_ACTION_ERROR_COPYING_NODES));

        setContentView(R.layout.activity_node_history);

        if (savedInstanceState != null) {
            chatId = savedInstanceState.getLong("chatId", -1);

            nodeSaver.restoreState(savedInstanceState);
        }

        //Set toolbar
        tB = findViewById(R.id.toolbar_node_history);
        setSupportActionBar(tB);
        aB = getSupportActionBar();
        aB.setDisplayHomeAsUpEnabled(true);
        aB.setDisplayShowHomeEnabled(true);

        aB.setTitle(getString(R.string.title_chat_shared_files_info).toUpperCase());

        container = (RelativeLayout) findViewById(R.id.node_history_main_layout);

        emptyLayout = (RelativeLayout) findViewById(R.id.empty_layout_node_history);
        emptyTextView = (TextView) findViewById(R.id.empty_text_node_history);
        emptyImageView = (ImageView) findViewById(R.id.empty_image_view_node_history);

        ColorUtils.setImageViewAlphaIfDark(this, emptyImageView, ColorUtils.DARK_IMAGE_ALPHA);

        if (getResources().getConfiguration().orientation == Configuration.ORIENTATION_LANDSCAPE) {
            emptyImageView.setImageResource(R.drawable.contacts_empty_landscape);
        } else {
            emptyImageView.setImageResource(R.drawable.ic_empty_contacts);
        }

        String textToShow = String.format(getString(R.string.context_empty_shared_files));
        try {
            textToShow = textToShow.replace("[A]", "<font color=\'" + getColorHexString(this, R.color.grey_900_grey_100) + "\'>");
            textToShow = textToShow.replace("[/A]", "</font>");
            textToShow = textToShow.replace("[B]", "<font color=\'" + getColorHexString(this, R.color.grey_300_grey_600) + "\'>");
            textToShow = textToShow.replace("[/B]", "</font>");
        } catch (Exception e) {
        }
        Spanned result = null;
        if (android.os.Build.VERSION.SDK_INT >= android.os.Build.VERSION_CODES.N) {
            result = Html.fromHtml(textToShow, Html.FROM_HTML_MODE_LEGACY);
        } else {
            result = Html.fromHtml(textToShow);
        }
        emptyTextView.setText(result);

        linearLayoutList = (LinearLayout) findViewById(R.id.linear_layout_recycler_list);
        linearLayoutGrid = (LinearLayout) findViewById(R.id.linear_layout_recycler_grid);

        if (isList) {
            linearLayoutList.setVisibility(View.VISIBLE);
            linearLayoutGrid.setVisibility(View.GONE);

            listView = (RecyclerView) findViewById(R.id.node_history_list_view);
            listView.addItemDecoration(new SimpleDividerItemDecoration(this));
            mLayoutManager = new LinearLayoutManager(this);
            mLayoutManager.setOrientation(LinearLayoutManager.VERTICAL);
            listView.setLayoutManager(mLayoutManager);
            listView.setItemAnimator(noChangeRecyclerViewItemAnimator());
        } else {
            linearLayoutList.setVisibility(View.GONE);
            linearLayoutGrid.setVisibility(View.VISIBLE);

            listView = (NewGridRecyclerView) findViewById(R.id.file_grid_view_browser);
        }

        listView.setClipToPadding(false);
        listView.setHasFixedSize(true);

        listView.addOnScrollListener(new RecyclerView.OnScrollListener() {
            @Override
            public void onScrolled(RecyclerView recyclerView, int dx, int dy) {

                if (stateHistory != MegaChatApi.SOURCE_NONE) {
                    if (dy > 0) {
                        // Scrolling up
                        scrollingUp = true;
                    } else {
                        // Scrolling down
                        scrollingUp = false;
                    }

                    if (scrollingUp) {
                        int pos = mLayoutManager.findFirstVisibleItemPosition();

                        if (pos <= NUMBER_MESSAGES_BEFORE_LOAD && getMoreHistory) {
                            logDebug("DE->loadAttachments:scrolling down");
                            isLoadingHistory = true;
                            stateHistory = megaChatApi.loadAttachments(chatId, NUMBER_MESSAGES_TO_LOAD);
                            getMoreHistory = false;
                        }
                    }
                }
                checkScroll();
            }
        });


        Bundle extras = getIntent().getExtras();
        if (extras != null) {
            if (chatId == -1) {
                chatId = extras.getLong("chatId");
            }

            chatRoom = megaChatApi.getChatRoom(chatId);

            if (chatRoom != null) {
                messages = new ArrayList<>();
                bufferMessages = new ArrayList<MegaChatMessage>();

                if (messages.size() != 0) {
                    emptyLayout.setVisibility(View.GONE);
                    listView.setVisibility(View.VISIBLE);
                } else {
                    emptyLayout.setVisibility(View.VISIBLE);
                    listView.setVisibility(View.GONE);
                }

                boolean resultOpen = megaChatApi.openNodeHistory(chatId, this);
                if (resultOpen) {
                    logDebug("Node history opened correctly");

                    messages = new ArrayList<MegaChatMessage>();

                    if (isList) {
                        if (adapter == null) {
                            adapter = new NodeAttachmentHistoryAdapter(this, messages, listView, NodeAttachmentHistoryAdapter.ITEM_VIEW_TYPE_LIST);
                        }
                    } else {
                        if (adapter == null) {
                            adapter = new NodeAttachmentHistoryAdapter(this, messages, listView, NodeAttachmentHistoryAdapter.ITEM_VIEW_TYPE_GRID);
                        }
                    }

                    listView.setAdapter(adapter);
                    adapter.setMultipleSelect(false);

                    adapter.setMessages(messages);

                    isLoadingHistory = true;
                    logDebug("A->loadAttachments");
                    stateHistory = megaChatApi.loadAttachments(chatId, NUMBER_MESSAGES_TO_LOAD);
                }
            } else {
                logError("ERROR: node is NULL");
            }
        }
    }

    @Override
    protected void onDestroy() {
        logDebug("onDestroy");
        super.onDestroy();
        unregisterReceiver(errorCopyingNodesReceiver);

        if (megaChatApi != null) {
            megaChatApi.removeChatListener(this);
            megaChatApi.removeNodeHistoryListener(chatId, this);
            megaChatApi.closeNodeHistory(chatId, null);
        }
        if (handler != null) {
            handler.removeCallbacksAndMessages(null);
        }

        nodeSaver.destroy();
    }

    @Override
    public boolean onCreateOptionsMenu(Menu menu) {

        // Inflate the menu items for use in the action bar
        MenuInflater inflater = getMenuInflater();
        inflater.inflate(R.menu.activity_node_history, menu);

        selectMenuItem = menu.findItem(R.id.action_select);
        unSelectMenuItem = menu.findItem(R.id.action_unselect);
        thumbViewMenuItem = menu.findItem(R.id.action_grid);

        return super.onCreateOptionsMenu(menu);
    }

    @Override
    public boolean onPrepareOptionsMenu(Menu menu) {

        if (messages.size() > 0) {
            selectMenuItem.setVisible(true);
        } else {
            selectMenuItem.setVisible(false);
        }

        unSelectMenuItem.setVisible(false);
        thumbViewMenuItem.setVisible(false);

        return super.onPrepareOptionsMenu(menu);
    }

    @Override
    public boolean onOptionsItemSelected(MenuItem item) {
        // Handle presses on the action bar items
        switch (item.getItemId()) {
            case android.R.id.home: {
                onBackPressed();
                return true;
            }
            case R.id.action_select: {
                selectAll();
                return true;
            }
            case R.id.action_grid: {
                return true;
            }
            default: {
                return super.onOptionsItemSelected(item);
            }
        }
    }

    public void activateActionMode() {
        logDebug("activateActionMode");
        if (!adapter.isMultipleSelect()) {
            adapter.setMultipleSelect(true);
            actionMode = startSupportActionMode(new NodeAttachmentHistoryActivity.ActionBarCallBack());
        }
    }

    // Clear all selected items
    private void clearSelections() {
        if (adapter.isMultipleSelect()) {
            adapter.clearSelections();
        }
    }

    public void selectAll() {
        logDebug("selectAll");
        if (adapter != null) {
            if (adapter.isMultipleSelect()) {
                adapter.selectAll();
            } else {
                adapter.setMultipleSelect(true);
                adapter.selectAll();

                actionMode = startSupportActionMode(new ActionBarCallBack());
            }
            new Handler(Looper.getMainLooper()).post(() -> updateActionModeTitle());
        }
    }

    public boolean showSelectMenuItem() {
        if (adapter != null) {
            return adapter.isMultipleSelect();
        }

        return false;
    }

    public void itemClick(int position) {
        logDebug("Position: " + position);
        if (megaChatApi.isSignalActivityRequired()) {
            megaChatApi.signalPresenceActivity();
        }

        if (position < messages.size()) {
            MegaChatMessage m = messages.get(position);

            if (adapter.isMultipleSelect()) {

                adapter.toggleSelection(position);

                List<MegaChatMessage> messages = adapter.getSelectedMessages();
                if (messages.size() > 0) {
                    updateActionModeTitle();
                }

            } else {

                if (m != null) {
                    MegaNodeList nodeList = m.getMegaNodeList();
                    if (nodeList.size() == 1) {
                        MegaNode node = nodeList.get(0);

                        if (MimeTypeList.typeForName(node.getName()).isImage()) {
                            if (node.hasPreview()) {
                                logDebug("Show full screen viewer");
                                showFullScreenViewer(m.getMsgId());
                            } else {
                                logDebug("Image without preview - show node attachment panel for one node");
                                showNodeAttachmentBottomSheet(m, position);
                            }
                        } else if (MimeTypeList.typeForName(node.getName()).isVideoReproducible() || MimeTypeList.typeForName(node.getName()).isAudio()) {
                            logDebug("isFile:isVideoReproducibleOrIsAudio");
                            String mimeType = MimeTypeList.typeForName(node.getName()).getType();
                            logDebug("FILE HANDLE: " + node.getHandle() + ", TYPE: " + mimeType);

                            Intent mediaIntent;
                            boolean internalIntent;
                            boolean opusFile = false;
                            if (MimeTypeList.typeForName(node.getName()).isVideoNotSupported() || MimeTypeList.typeForName(node.getName()).isAudioNotSupported()) {
                                mediaIntent = new Intent(Intent.ACTION_VIEW);
                                internalIntent = false;
                                String[] s = node.getName().split("\\.");
                                if (s != null && s.length > 1 && s[s.length - 1].equals("opus")) {
                                    opusFile = true;
                                }
                            } else {
                                logDebug("setIntentToAudioVideoPlayer");
                                mediaIntent = getMediaIntent(this, node.getName());
                                internalIntent = true;
                            }

                            mediaIntent.putExtra("adapterType", FROM_CHAT);
                            mediaIntent.putExtra(INTENT_EXTRA_KEY_IS_PLAYLIST, false);
                            mediaIntent.putExtra("msgId", m.getMsgId());
                            mediaIntent.putExtra("chatId", chatId);

                            mediaIntent.putExtra("FILENAME", node.getName());

                            String localPath = getLocalFile(node);

                            if (localPath != null) {
                                File mediaFile = new File(localPath);
                                //mediaIntent.setDataAndType(Uri.parse(localPath), mimeType);
                                if (Build.VERSION.SDK_INT >= Build.VERSION_CODES.N && localPath.contains(Environment.getExternalStorageDirectory().getPath())) {
                                    logDebug("FileProviderOption");
                                    Uri mediaFileUri = FileProvider.getUriForFile(this, "mega.privacy.android.app.providers.fileprovider", mediaFile);
                                    if (mediaFileUri == null) {
                                        logError("ERROR: NULL media file Uri");
                                        showSnackbar(SNACKBAR_TYPE, getString(R.string.general_text_error));
                                    } else {
                                        mediaIntent.setDataAndType(mediaFileUri, MimeTypeList.typeForName(node.getName()).getType());
                                    }
                                } else {
                                    Uri mediaFileUri = Uri.fromFile(mediaFile);
                                    if (mediaFileUri == null) {
                                        logError("ERROR :NULL media file Uri");
                                        showSnackbar(SNACKBAR_TYPE, getString(R.string.general_text_error));
                                    } else {
                                        mediaIntent.setDataAndType(mediaFileUri, MimeTypeList.typeForName(node.getName()).getType());
                                    }
                                }
                                mediaIntent.addFlags(Intent.FLAG_GRANT_READ_URI_PERMISSION);
                            } else {
                                logWarning("Local Path NULL");
                                if (isOnline(this)) {
                                    if (megaApi.httpServerIsRunning() == 0) {
                                        megaApi.httpServerStart();
                                        mediaIntent.putExtra(INTENT_EXTRA_KEY_NEED_STOP_HTTP_SERVER, true);
                                    } else {
                                        logWarning("ERROR: HTTP server already running");
                                    }

                                    ActivityManager.MemoryInfo mi = new ActivityManager.MemoryInfo();
                                    ActivityManager activityManager = (ActivityManager) this.getSystemService(Context.ACTIVITY_SERVICE);
                                    activityManager.getMemoryInfo(mi);

                                    if (mi.totalMem > BUFFER_COMP) {
                                        logDebug("Total mem: " + mi.totalMem + " allocate 32 MB");
                                        megaApi.httpServerSetMaxBufferSize(MAX_BUFFER_32MB);
                                    } else {
                                        logDebug("Total mem: " + mi.totalMem + " allocate 16 MB");
                                        megaApi.httpServerSetMaxBufferSize(MAX_BUFFER_16MB);
                                    }

                                    String url = megaApi.httpServerGetLocalLink(node);
                                    if (url != null) {
                                        Uri parsedUri = Uri.parse(url);
                                        if (parsedUri != null) {
                                            mediaIntent.setDataAndType(parsedUri, mimeType);
                                        } else {
                                            logError("ERROR: HTTP server get local link");
                                            showSnackbar(SNACKBAR_TYPE, getString(R.string.general_text_error));
                                        }
                                    } else {
                                        logError("ERROR: HTTP server get local link");
                                        showSnackbar(SNACKBAR_TYPE, getString(R.string.general_text_error));
                                    }
                                } else {
                                    showSnackbar(SNACKBAR_TYPE, getString(R.string.error_server_connection_problem) + ". " + getString(R.string.no_network_connection_on_play_file));
                                }
                            }
                            mediaIntent.putExtra("HANDLE", node.getHandle());
                            if (opusFile) {
                                mediaIntent.setDataAndType(mediaIntent.getData(), "audio/*");
                            }
                            if (internalIntent) {
                                startActivity(mediaIntent);
                            } else {
                                logDebug("External Intent");
                                if (isIntentAvailable(this, mediaIntent)) {
                                    startActivity(mediaIntent);
                                } else {
                                    logWarning("No available Intent");
                                    showNodeAttachmentBottomSheet(m, position);
                                }
                            }
                        } else if (MimeTypeList.typeForName(node.getName()).isPdf()) {
                            logDebug("isFile:isPdf");
                            String mimeType = MimeTypeList.typeForName(node.getName()).getType();
                            logDebug("FILE HANDLE: " + node.getHandle() + ", TYPE: " + mimeType);
                            Intent pdfIntent = new Intent(this, PdfViewerActivityLollipop.class);
                            pdfIntent.putExtra("inside", true);
                            pdfIntent.putExtra("adapterType", FROM_CHAT);
                            pdfIntent.putExtra("msgId", m.getMsgId());
                            pdfIntent.putExtra("chatId", chatId);

                            pdfIntent.putExtra("FILENAME", node.getName());

                            String localPath = getLocalFile(node);
                            if (localPath != null) {
                                File mediaFile = new File(localPath);
                                if (Build.VERSION.SDK_INT >= Build.VERSION_CODES.N && localPath.contains(Environment.getExternalStorageDirectory().getPath())) {
                                    logDebug("File Provider Option");
                                    Uri mediaFileUri = FileProvider.getUriForFile(this, "mega.privacy.android.app.providers.fileprovider", mediaFile);
                                    if (mediaFileUri == null) {
                                        logError("ERROR: NULL media file Uri");
                                        showSnackbar(SNACKBAR_TYPE, getString(R.string.general_text_error));
                                    } else {
                                        pdfIntent.setDataAndType(mediaFileUri, MimeTypeList.typeForName(node.getName()).getType());
                                    }
                                } else {
                                    Uri mediaFileUri = Uri.fromFile(mediaFile);
                                    if (mediaFileUri == null) {
                                        logError("ERROR: NULL media file Uri");
                                        showSnackbar(SNACKBAR_TYPE, getString(R.string.general_text_error));
                                    } else {
                                        pdfIntent.setDataAndType(mediaFileUri, MimeTypeList.typeForName(node.getName()).getType());
                                    }
                                }
                                pdfIntent.addFlags(Intent.FLAG_GRANT_READ_URI_PERMISSION);
                            } else {
                                logWarning("Local Path NULL");
                                if (isOnline(this)) {
                                    if (megaApi.httpServerIsRunning() == 0) {
                                        megaApi.httpServerStart();
                                        pdfIntent.putExtra(INTENT_EXTRA_KEY_NEED_STOP_HTTP_SERVER, true);
                                    } else {
                                        logWarning("ERROR: HTTP server already running");
                                    }
                                    ActivityManager.MemoryInfo mi = new ActivityManager.MemoryInfo();
                                    ActivityManager activityManager = (ActivityManager) this.getSystemService(Context.ACTIVITY_SERVICE);
                                    activityManager.getMemoryInfo(mi);
                                    if (mi.totalMem > BUFFER_COMP) {
                                        logDebug("Total mem: " + mi.totalMem + " allocate 32 MB");
                                        megaApi.httpServerSetMaxBufferSize(MAX_BUFFER_32MB);
                                    } else {
                                        logDebug("Total mem: " + mi.totalMem + " allocate 16 MB");
                                        megaApi.httpServerSetMaxBufferSize(MAX_BUFFER_16MB);
                                    }
                                    String url = megaApi.httpServerGetLocalLink(node);
                                    if (url != null) {
                                        Uri parsedUri = Uri.parse(url);
                                        if (parsedUri != null) {
                                            pdfIntent.setDataAndType(parsedUri, mimeType);
                                        } else {
                                            logError("ERROR: HTTP server get local link");
                                            showSnackbar(SNACKBAR_TYPE, getString(R.string.general_text_error));
                                        }
                                    } else {
                                        logError("ERROR: HTTP server get local link");
                                        showSnackbar(SNACKBAR_TYPE, getString(R.string.general_text_error));
                                    }
                                } else {
                                    showSnackbar(SNACKBAR_TYPE, getString(R.string.error_server_connection_problem) + ". " + getString(R.string.no_network_connection_on_play_file));
                                }
                            }
                            pdfIntent.putExtra("HANDLE", node.getHandle());

                            if (isIntentAvailable(this, pdfIntent)) {
                                startActivity(pdfIntent);
                            } else {
                                logWarning("No svailable Intent");
                                showNodeAttachmentBottomSheet(m, position);
                            }
                            overridePendingTransition(0, 0);
                        } else if (MimeTypeList.typeForName(node.getName()).isOpenableTextFile(node.getSize())) {
                            manageTextFileIntent(this, m.getMsgId(), chatId);
                        } else {
                            logDebug("NOT Image, pdf, audio or video - show node attachment panel for one node");
                            showNodeAttachmentBottomSheet(m, position);
                        }
                    } else {
                        logDebug("Show node attachment panel");
                        showNodeAttachmentBottomSheet(m, position);
                    }
                }
            }
        } else {
            logWarning("DO NOTHING: Position (" + position + ") is more than size in messages (size: " + messages.size() + ")");
        }
    }

    public void showFullScreenViewer(long msgId) {
        Long[] messageIds = messages.stream()
                .map(megaChatMessage ->
                        megaChatMessage.getMsgId()
                )
                .toArray(Long[]::new);

        getImageHandlesUseCase.getFromChatMessages(chatId, messageIds)
                .subscribeOn(Schedulers.io())
                .observeOn(AndroidSchedulers.mainThread())
                .subscribe((handles, throwable) -> {
                    if (throwable == null) {
                        int position = 0;
                        for (int i = 0; i < handles.size(); i++) {
                            ImageItem item = handles.get(i);

                        }

                        Intent intent = new Intent(this, ImageViewerActivity.class);
                        intent.putExtra(INTENT_EXTRA_KEY_POSITION, position);
                        intent.putExtra(INTENT_EXTRA_KEY_HANDLES_NODES_SEARCH, handles.toArray());
                        startActivity(intent);
                    }
                });

        logDebug("Message ID: " + msgId);
        int position = 0;
        boolean positionFound = false;
        List<Long> ids = new ArrayList<>();
        for (int i = 0; i < messages.size(); i++) {
            MegaChatMessage msg = messages.get(i);
            ids.add(msg.getMsgId());

            if (msg.getMsgId() == msgId) {
                positionFound = true;
            }
            if (!positionFound) {
                MegaNodeList nodeList = msg.getMegaNodeList();
                if (nodeList.size() == 1) {
                    MegaNode node = nodeList.get(0);
                    if (MimeTypeList.typeForName(node.getName()).isImage()) {
                        position++;
                    }
                }
            }
        }

        Intent intent = new Intent(this, ChatFullScreenImageViewer.class);
        intent.putExtra("position", position);
        intent.putExtra("chatId", chatId);

        long[] array = new long[ids.size()];
        for (int i = 0; i < ids.size(); i++) {
            array[i] = ids.get(i);
        }
        intent.putExtra("messageIds", array);
        startActivity(intent);
    }
/*
    public void showFullScreenViewer(long msgId) {
        logDebug("Message ID: " + msgId);
        int position = 0;
        boolean positionFound = false;
        List<Long> ids = new ArrayList<>();
        for (int i = 0; i < messages.size(); i++) {
            MegaChatMessage msg = messages.get(i);
            ids.add(msg.getMsgId());

            if (msg.getMsgId() == msgId) {
                positionFound = true;
            }
            if (!positionFound) {
                MegaNodeList nodeList = msg.getMegaNodeList();
                if (nodeList.size() == 1) {
                    MegaNode node = nodeList.get(0);
                    if (MimeTypeList.typeForName(node.getName()).isImage()) {
                        position++;
                    }
                }
            }
        }

        Intent intent = new Intent(this, ChatFullScreenImageViewer.class);
        intent.putExtra("position", position);
        intent.putExtra("chatId", chatId);

        long[] array = new long[ids.size()];
        for (int i = 0; i < ids.size(); i++) {
            array[i] = ids.get(i);
        }
        intent.putExtra("messageIds", array);
        startActivity(intent);
    }*/

    private void updateActionModeTitle() {
        logDebug("updateActionModeTitle");
        if (actionMode == null) {
            return;
        }

        int num = adapter.getSelectedItemCount();
        try {
            actionMode.setTitle(num + "");
            actionMode.invalidate();
        } catch (Exception e) {
            e.printStackTrace();
            logError("Invalidate error", e);
        }
    }

    /*
     * Disable selection
     */
    public void hideMultipleSelect() {
        adapter.setMultipleSelect(false);
        if (actionMode != null) {
            actionMode.finish();
        }
    }

    @Override
    public void onClick(View v) {
        switch (v.getId()) {
            case R.id.file_contact_list_layout: {
                Intent i = new Intent(this, ManagerActivityLollipop.class);
                i.setAction(ACTION_REFRESH_PARENTHANDLE_BROWSER);
                //i.putExtra("parentHandle", node.getHandle());
                startActivity(i);
                finish();
                break;
            }
        }
    }

    public void notifyDataSetChanged() {
        if (adapter != null) {
            adapter.notifyDataSetChanged();
        }
    }

    @Override
    public void onSaveInstanceState(Bundle outState) {
        logDebug("onSaveInstanceState");
        super.onSaveInstanceState(outState);
        if (chatRoom != null) {
            outState.putLong("chatId", chatRoom.getChatId());
        }

        nodeSaver.saveState(outState);
    }

    @Override
    public void storedUnhandledData(ArrayList<MegaChatMessage> preservedData) {
    }

    @Override
    public void handleStoredData() {
        chatC.proceedWithForwardOrShare(this, myChatFilesFolder, preservedMessagesSelected,
                preservedMessagesToImport, chatId, FORWARD_ONLY_OPTION);
        preservedMessagesSelected = null;
        preservedMessagesToImport = null;
    }

    @Override
    public void storedUnhandledData(ArrayList<MegaChatMessage> messagesSelected, ArrayList<MegaChatMessage> messagesToImport) {
        preservedMessagesSelected = messagesSelected;
        preservedMessagesToImport = messagesToImport;
    }

    @Override
    public void showSnackbar(int type, @Nullable String content, long chatId) {
        showSnackbar(type, container, content, chatId);
    }

    private class ActionBarCallBack implements ActionMode.Callback {

        @Override
        public boolean onActionItemClicked(ActionMode mode, MenuItem item) {
            logDebug("onActionItemClicked");
            final ArrayList<MegaChatMessage> messagesSelected = adapter.getSelectedMessages();

            if (app.getStorageState() == STORAGE_STATE_PAYWALL &&
                    item.getItemId() != R.id.cab_menu_select_all && item.getItemId() != R.id.cab_menu_unselect_all) {
                showOverDiskQuotaPaywallWarning();
                return false;
            }

            switch (item.getItemId()) {
                case R.id.cab_menu_select_all: {
                    selectAll();
                    break;
                }
                case R.id.cab_menu_unselect_all: {
                    clearSelections();
                    break;
                }
                case R.id.chat_cab_menu_forward: {
                    logDebug("Forward message");
                    clearSelections();
                    hideMultipleSelect();
                    forwardMessages(messagesSelected);
                    break;
                }
                case R.id.chat_cab_menu_delete: {
                    clearSelections();
                    hideMultipleSelect();
                    //Delete
                    showConfirmationDeleteMessages(messagesSelected, chatRoom);
                    break;
                }
                case R.id.chat_cab_menu_download: {
                    clearSelections();
                    hideMultipleSelect();

                    ArrayList<MegaNodeList> list = new ArrayList<>();
                    for (int i = 0; i < messagesSelected.size(); i++) {

                        MegaNodeList megaNodeList = messagesSelected.get(i).getMegaNodeList();
                        list.add(megaNodeList);
                    }
                    nodeSaver.saveNodeLists(list, false, false, false, true, false);
                    break;
                }
                case R.id.chat_cab_menu_import: {
                    clearSelections();
                    hideMultipleSelect();
                    chatC.importNodesFromMessages(messagesSelected);
                    break;
                }
                case R.id.chat_cab_menu_offline: {
                    clearSelections();
                    hideMultipleSelect();
                    chatC.saveForOfflineWithMessages(messagesSelected,
                            megaChatApi.getChatRoom(chatId), NodeAttachmentHistoryActivity.this);
                    break;
                }
            }
            return false;
        }

        @Override
        public boolean onCreateActionMode(ActionMode mode, Menu menu) {
            logDebug("onCreateActionMode");
            MenuInflater inflater = mode.getMenuInflater();
            inflater.inflate(R.menu.messages_node_history_action, menu);

            importIcon = menu.findItem(R.id.chat_cab_menu_import);
            checkScroll();
            return true;
        }

        @Override
        public void onDestroyActionMode(ActionMode arg0) {
            logDebug("onDestroyActionMode");
            adapter.clearSelections();
            adapter.setMultipleSelect(false);
            checkScroll();
        }

        @Override
        public boolean onPrepareActionMode(ActionMode mode, Menu menu) {
            logDebug("onPrepareActionMode");
            List<MegaChatMessage> selected = adapter.getSelectedMessages();
            if (selected.size() != 0) {
//                MenuItem unselect = menu.findItem(R.id.cab_menu_unselect_all);

                MenuItem unselect = menu.findItem(R.id.cab_menu_unselect_all);
                if (selected.size() == adapter.getItemCount()) {
                    menu.findItem(R.id.cab_menu_select_all).setVisible(false);
                    unselect.setTitle(getString(R.string.action_unselect_all));
                    unselect.setVisible(true);
                } else {
                    menu.findItem(R.id.cab_menu_select_all).setVisible(true);
                    unselect.setTitle(getString(R.string.action_unselect_all));
                    unselect.setVisible(true);
                }

                if (chatRoom.getOwnPrivilege() == MegaChatRoom.PRIV_RM || chatRoom.getOwnPrivilege() == MegaChatRoom.PRIV_RO && !chatRoom.isPreview()) {

                    menu.findItem(R.id.chat_cab_menu_delete).setVisible(false);
                    menu.findItem(R.id.chat_cab_menu_forward).setVisible(false);
                    menu.findItem(R.id.chat_cab_menu_download).setVisible(false);
                    menu.findItem(R.id.chat_cab_menu_offline).setVisible(false);

                } else {

                    logDebug("Chat with permissions");
                    if (isOnline(nodeAttachmentHistoryActivity) && !chatC.isInAnonymousMode()) {
                        menu.findItem(R.id.chat_cab_menu_forward).setVisible(true);
                    } else {
                        menu.findItem(R.id.chat_cab_menu_forward).setVisible(false);
                    }

                    if (selected.size() == 1) {
                        if (selected.get(0).getUserHandle() == megaChatApi.getMyUserHandle() && selected.get(0).isDeletable()) {
                            logDebug("One message - Message DELETABLE");
                            menu.findItem(R.id.chat_cab_menu_delete).setVisible(true);
                        } else {
                            menu.findItem(R.id.chat_cab_menu_delete).setVisible(false);
                        }

                        if (isOnline(nodeAttachmentHistoryActivity)) {
                            menu.findItem(R.id.chat_cab_menu_download).setVisible(true);
                            if (chatC.isInAnonymousMode()) {
                                menu.findItem(R.id.chat_cab_menu_offline).setVisible(false);
                                importIcon.setVisible(false);
                            } else {
                                menu.findItem(R.id.chat_cab_menu_offline).setVisible(true);
                                importIcon.setVisible(true);
                            }
                        } else {
                            menu.findItem(R.id.chat_cab_menu_download).setVisible(false);
                            menu.findItem(R.id.chat_cab_menu_offline).setVisible(false);
                            importIcon.setVisible(false);
                        }

                    } else {
                        logDebug("Many items selected");
                        boolean showDelete = true;
                        boolean allNodeAttachments = true;

                        for (int i = 0; i < selected.size(); i++) {

                            if (showDelete) {
                                if (selected.get(i).getUserHandle() == megaChatApi.getMyUserHandle()) {
                                    if (!(selected.get(i).isDeletable())) {
                                        showDelete = false;
                                    }

                                } else {
                                    showDelete = false;
                                }
                            }

                            if (allNodeAttachments) {
                                if (selected.get(i).getType() != MegaChatMessage.TYPE_NODE_ATTACHMENT) {
                                    allNodeAttachments = false;
                                }
                            }
                        }

                        if (isOnline(nodeAttachmentHistoryActivity)) {
                            menu.findItem(R.id.chat_cab_menu_download).setVisible(true);
                            if (chatC.isInAnonymousMode()) {
                                menu.findItem(R.id.chat_cab_menu_offline).setVisible(false);
                                importIcon.setVisible(false);
                            } else {
                                menu.findItem(R.id.chat_cab_menu_offline).setVisible(true);
                                importIcon.setVisible(true);
                            }
                        } else {
                            menu.findItem(R.id.chat_cab_menu_download).setVisible(false);
                            menu.findItem(R.id.chat_cab_menu_offline).setVisible(false);
                            importIcon.setVisible(false);
                        }

                        menu.findItem(R.id.chat_cab_menu_delete).setVisible(showDelete);
                        if (isOnline(nodeAttachmentHistoryActivity) && !chatC.isInAnonymousMode()) {
                            menu.findItem(R.id.chat_cab_menu_forward).setVisible(true);
                        } else {
                            menu.findItem(R.id.chat_cab_menu_forward).setVisible(false);
                        }
                    }
                }
            } else {
                menu.findItem(R.id.cab_menu_select_all).setVisible(true);
                menu.findItem(R.id.cab_menu_unselect_all).setVisible(false);
                menu.findItem(R.id.chat_cab_menu_download).setVisible(false);
                menu.findItem(R.id.chat_cab_menu_delete).setVisible(false);
                menu.findItem(R.id.chat_cab_menu_offline).setVisible(false);
                menu.findItem(R.id.chat_cab_menu_forward).setVisible(false);
            }
            return false;
        }
    }

    public void showConfirmationDeleteMessages(final ArrayList<MegaChatMessage> messages, final MegaChatRoom chat) {
        logDebug("Chat ID: " + chat.getChatId());

        DialogInterface.OnClickListener dialogClickListener = new DialogInterface.OnClickListener() {
            @Override
            public void onClick(DialogInterface dialog, int which) {
                switch (which) {
                    case DialogInterface.BUTTON_POSITIVE:
                        ChatController cC = new ChatController(nodeAttachmentHistoryActivity);
                        cC.deleteMessages(messages, chat);
                        break;

                    case DialogInterface.BUTTON_NEGATIVE:
                        //No button clicked
                        break;
                }
            }
        };

        MaterialAlertDialogBuilder builder = new MaterialAlertDialogBuilder(this, R.style.ThemeOverlay_Mega_MaterialAlertDialog);

        if (messages.size() == 1) {
            builder.setMessage(R.string.confirmation_delete_one_message);
        } else {
            builder.setMessage(R.string.confirmation_delete_several_messages);
        }
        builder.setPositiveButton(R.string.context_remove, dialogClickListener)
                .setNegativeButton(R.string.general_cancel, dialogClickListener).show();
    }

    public void forwardMessages(ArrayList<MegaChatMessage> messagesSelected) {
        logDebug("forwardMessages");
        chatC.prepareMessagesToForward(messagesSelected, chatId);
    }

    @Override
    public void onRequestPermissionsResult(int requestCode, @NonNull String[] permissions,
                                           @NonNull int[] grantResults) {
        super.onRequestPermissionsResult(requestCode, permissions, grantResults);

        nodeSaver.handleRequestPermissionsResult(requestCode);
    }

    @Override
    protected void onActivityResult(int requestCode, int resultCode, Intent intent) {
        super.onActivityResult(requestCode, resultCode, intent);
        logDebug("Result Code: " + resultCode);

        if (nodeSaver.handleActivityResult(requestCode, resultCode, intent)) {
            return;
        }

        if (requestCode == REQUEST_CODE_SELECT_IMPORT_FOLDER && resultCode == RESULT_OK) {
            if (!isOnline(this) || megaApi == null) {
                try {
                    statusDialog.dismiss();
                } catch (Exception ex) {
                }
                ;

                showSnackbar(SNACKBAR_TYPE, getString(R.string.error_server_connection_problem));
                return;
            }

            final long toHandle = intent.getLongExtra("IMPORT_TO", 0);

            final long[] importMessagesHandles = intent.getLongArrayExtra("HANDLES_IMPORT_CHAT");

            importNodes(toHandle, importMessagesHandles);
        } else if (requestCode == REQUEST_CODE_SELECT_CHAT && resultCode == RESULT_OK) {
            if (!isOnline(this)) {
                try {
                    statusDialog.dismiss();
                } catch (Exception ex) {
                }
                ;

                showSnackbar(SNACKBAR_TYPE, getString(R.string.error_server_connection_problem));
                return;
            }

            showProgressForwarding();

            long[] idMessages = intent.getLongArrayExtra(ID_MESSAGES);
            long[] chatHandles = intent.getLongArrayExtra(SELECTED_CHATS);
            long[] contactHandles = intent.getLongArrayExtra(SELECTED_USERS);

            if (chatHandles != null && chatHandles.length > 0 && idMessages != null) {
                if (contactHandles != null && contactHandles.length > 0) {
                    ArrayList<MegaUser> users = new ArrayList<>();
                    ArrayList<MegaChatRoom> chats = new ArrayList<>();

                    for (int i = 0; i < contactHandles.length; i++) {
                        MegaUser user = megaApi.getContact(MegaApiAndroid.userHandleToBase64(contactHandles[i]));
                        if (user != null) {
                            users.add(user);
                        }
                    }

                    for (int i = 0; i < chatHandles.length; i++) {
                        MegaChatRoom chatRoom = megaChatApi.getChatRoom(chatHandles[i]);
                        if (chatRoom != null) {
                            chats.add(chatRoom);
                        }
                    }

                    CreateChatListener listener = new CreateChatListener(
                            CreateChatListener.SEND_MESSAGES, chats, users, this, this, idMessages,
                            chatId);

                    for (MegaUser user : users) {
                        MegaChatPeerList peers = MegaChatPeerList.createInstance();
                        peers.addPeer(user.getHandle(), MegaChatPeerList.PRIV_STANDARD);
                        megaChatApi.createChat(false, peers, listener);
                    }
                } else {
                    int countChat = chatHandles.length;
                    logDebug("Selected: " + countChat + " chats to send");

                    MultipleForwardChatProcessor forwardChatProcessor = new MultipleForwardChatProcessor(this, chatHandles, idMessages, chatId);
                    forwardChatProcessor.forward(chatRoom);
                }
            } else {
                logError("Error on sending to chat");
            }
        }
    }

    public void showProgressForwarding() {
        logDebug("showProgressForwarding");

        statusDialog = MegaProgressDialogUtil.createProgressDialog(this, getString(R.string.general_forwarding));
        statusDialog.show();
    }

    public void removeProgressDialog() {
        try {
            statusDialog.dismiss();
        } catch (Exception ex) {
            logError(ex.getMessage());
        }
    }

    public void importNodes(final long toHandle, final long[] importMessagesHandles) {
        statusDialog = MegaProgressDialogUtil.createProgressDialog(this, getString(R.string.general_importing));
        statusDialog.show();

        MegaNode target = null;
        target = megaApi.getNodeByHandle(toHandle);
        if (target == null) {
            target = megaApi.getRootNode();
        }
        logDebug("TARGET HANDLE: " + target.getHandle());

        if (importMessagesHandles.length == 1) {
            for (int k = 0; k < importMessagesHandles.length; k++) {
                MegaChatMessage message = megaChatApi.getMessageFromNodeHistory(chatId, importMessagesHandles[k]);
                if (message != null) {

                    MegaNodeList nodeList = message.getMegaNodeList();

                    for (int i = 0; i < nodeList.size(); i++) {
                        MegaNode document = nodeList.get(i);
                        if (document != null) {
                            logDebug("DOCUMENT HANDLE: " + document.getHandle());
                            document = chatC.authorizeNodeIfPreview(document, chatRoom);
                            if (target != null) {
//                            MegaNode autNode = megaApi.authorizeNode(document);

                                megaApi.copyNode(document, target, this);
                            } else {
                                logError("TARGET: null");
                                showSnackbar(SNACKBAR_TYPE, getString(R.string.import_success_error));
                            }
                        } else {
                            logError("DOCUMENT: null");
                            showSnackbar(SNACKBAR_TYPE, getString(R.string.import_success_error));
                        }
                    }
                } else {
                    logError("MESSAGE is null");
                    showSnackbar(SNACKBAR_TYPE, getString(R.string.import_success_error));
                }
            }
        } else {
            MultipleRequestListener listener = new MultipleRequestListener(MULTIPLE_CHAT_IMPORT, this);

            for (int k = 0; k < importMessagesHandles.length; k++) {
                MegaChatMessage message = megaChatApi.getMessageFromNodeHistory(chatId, importMessagesHandles[k]);
                if (message != null) {

                    MegaNodeList nodeList = message.getMegaNodeList();

                    for (int i = 0; i < nodeList.size(); i++) {
                        MegaNode document = nodeList.get(i);
                        if (document != null) {
                            logDebug("DOCUMENT HANDLE: " + document.getHandle());
                            if (target != null) {
//                            MegaNode autNode = megaApi.authorizeNode(document);

                                megaApi.copyNode(document, target, listener);
                            } else {
                                logError("TARGET: null");
                            }
                        } else {
                            logError("DOCUMENT: null");
                        }
                    }
                } else {
                    logError("MESSAGE is null");
                    showSnackbar(SNACKBAR_TYPE, getString(R.string.import_success_error));
                }
            }
        }
    }

    @Override
    public void onChatListItemUpdate(MegaChatApiJava api, MegaChatListItem item) {

    }

    @Override
    public void onChatInitStateUpdate(MegaChatApiJava api, int newState) {

    }

    @Override
    public void onChatOnlineStatusUpdate(MegaChatApiJava api, long userhandle, int status, boolean inProgress) {

    }

    @Override
    public void onChatPresenceConfigUpdate(MegaChatApiJava api, MegaChatPresenceConfig config) {

    }

    @Override
    public void onChatConnectionStateUpdate(MegaChatApiJava api, long chatid, int newState) {

    }

    @Override
    public void onChatPresenceLastGreen(MegaChatApiJava api, long userhandle, int lastGreen) {

    }

    @Override
    public void onRequestStart(MegaChatApiJava api, MegaChatRequest request) {

    }

    @Override
    public void onRequestUpdate(MegaChatApiJava api, MegaChatRequest request) {

    }

    @Override
    public void onRequestFinish(MegaChatApiJava api, MegaChatRequest request, MegaChatError e) {

    }

    @Override
    public void onRequestTemporaryError(MegaChatApiJava api, MegaChatRequest request, MegaChatError e) {

    }


    @Override
    public void onRequestStart(MegaApiJava api, MegaRequest request) {

    }

    @Override
    public void onRequestUpdate(MegaApiJava api, MegaRequest request) {

    }

    @Override
    public void onRequestFinish(MegaApiJava api, MegaRequest request, MegaError e) {
        logDebug("onRequestFinish");
        removeProgressDialog();

        if (request.getType() == MegaRequest.TYPE_COPY) {
            if (e.getErrorCode() != MegaError.API_OK) {

                logDebug("e.getErrorCode() != MegaError.API_OK");

                if (e.getErrorCode() == MegaError.API_EOVERQUOTA) {
                    if (api.isForeignNode(request.getParentHandle())) {
                        showForeignStorageOverQuotaWarningDialog(this);
                        return;
                    }

                    logWarning("OVERQUOTA ERROR: " + e.getErrorCode());
                    Intent intent = new Intent(this, ManagerActivityLollipop.class);
                    intent.setAction(ACTION_OVERQUOTA_STORAGE);
                    startActivity(intent);
                    finish();
                } else if (e.getErrorCode() == MegaError.API_EGOINGOVERQUOTA) {
                    logWarning("OVERQUOTA ERROR: " + e.getErrorCode());
                    Intent intent = new Intent(this, ManagerActivityLollipop.class);
                    intent.setAction(ACTION_PRE_OVERQUOTA_STORAGE);
                    startActivity(intent);
                    finish();
                } else {
                    showSnackbar(SNACKBAR_TYPE, getString(R.string.import_success_error));
                }

            } else {
                showSnackbar(SNACKBAR_TYPE, getString(R.string.import_success_message));
            }
        }
    }

    @Override
    public void onRequestTemporaryError(MegaApiJava api, MegaRequest request, MegaError e) {

    }

    @Override
    public void onAttachmentLoaded(MegaChatApiJava api, MegaChatMessage msg) {
        if (msg != null) {
            logDebug("Message ID" + msg.getMsgId());
            if (msg.getType() == MegaChatMessage.TYPE_NODE_ATTACHMENT) {

                MegaNodeList nodeList = msg.getMegaNodeList();
                if (nodeList != null) {

                    if (nodeList.size() == 1) {
                        MegaNode node = nodeList.get(0);
                        logDebug("Node Handle: " + node.getHandle());
                        bufferMessages.add(msg);
                        logDebug("Size of buffer: " + bufferMessages.size());
                        logDebug("Size of messages: " + messages.size());
                    }
                }
            }
        } else {
            logDebug("Message is NULL: end of history");
            if ((bufferMessages.size() + messages.size()) >= NUMBER_MESSAGES_TO_LOAD) {
                fullHistoryReceivedOnLoad();
                isLoadingHistory = false;
            } else {
                logDebug("Less Number Received");
                if ((stateHistory != MegaChatApi.SOURCE_NONE) && (stateHistory != MegaChatApi.SOURCE_ERROR)) {
                    logDebug("But more history exists --> loadAttachments");
                    isLoadingHistory = true;
                    stateHistory = megaChatApi.loadAttachments(chatId, NUMBER_MESSAGES_TO_LOAD);
                    logDebug("New state of history: " + stateHistory);
                    getMoreHistory = false;
                    if (stateHistory == MegaChatApi.SOURCE_NONE || stateHistory == MegaChatApi.SOURCE_ERROR) {
                        fullHistoryReceivedOnLoad();
                        isLoadingHistory = false;
                    }
                } else {
                    logDebug("New state of history: " + stateHistory);
                    fullHistoryReceivedOnLoad();
                    isLoadingHistory = false;
                }
            }
        }
    }

    public void fullHistoryReceivedOnLoad() {
        logDebug("Messages size: " + messages.size());

        if (bufferMessages.size() != 0) {
            logDebug("Buffer size: " + bufferMessages.size());
            emptyLayout.setVisibility(View.GONE);
            listView.setVisibility(View.VISIBLE);

            ListIterator<MegaChatMessage> itr = bufferMessages.listIterator();
            while (itr.hasNext()) {
                int currentIndex = itr.nextIndex();
                MegaChatMessage messageToShow = itr.next();
                messages.add(messageToShow);
            }

            if (messages.size() != 0) {
                if (adapter == null) {
                    adapter = new NodeAttachmentHistoryAdapter(this, messages, listView, NodeAttachmentHistoryAdapter.ITEM_VIEW_TYPE_LIST);
                    listView.setLayoutManager(mLayoutManager);
                    listView.addItemDecoration(new SimpleDividerItemDecoration(this));
                    listView.addOnScrollListener(new RecyclerView.OnScrollListener() {
                        @Override
                        public void onScrolled(RecyclerView recyclerView, int dx, int dy) {
                            super.onScrolled(recyclerView, dx, dy);
                            checkScroll();
                        }
                    });
                    listView.setAdapter(adapter);
                    adapter.setMessages(messages);
                } else {
                    adapter.loadPreviousMessages(messages, bufferMessages.size());
                }

            }
            bufferMessages.clear();
        }

        logDebug("getMoreHistoryTRUE");
        getMoreHistory = true;

        invalidateOptionsMenu();
    }

    @Override
    public void onAttachmentReceived(MegaChatApiJava api, MegaChatMessage msg) {
        logDebug("STATUS: " + msg.getStatus());
        logDebug("TEMP ID: " + msg.getTempId());
        logDebug("FINAL ID: " + msg.getMsgId());
        logDebug("TIMESTAMP: " + msg.getTimestamp());
        logDebug("TYPE: " + msg.getType());

        int lastIndex = 0;
        if (messages.size() == 0) {
            messages.add(msg);
        } else {
            logDebug("Status of message: " + msg.getStatus());

            while (messages.get(lastIndex).getMsgIndex() > msg.getMsgIndex()) {
                lastIndex++;
            }

            logDebug("Append in position: " + lastIndex);
            messages.add(lastIndex, msg);
        }

        //Create adapter
        if (adapter == null) {
            logDebug("Create adapter");
            adapter = new NodeAttachmentHistoryAdapter(this, messages, listView, NodeAttachmentHistoryAdapter.ITEM_VIEW_TYPE_LIST);
            listView.setLayoutManager(mLayoutManager);
            listView.addItemDecoration(new SimpleDividerItemDecoration(this));
            listView.addOnScrollListener(new RecyclerView.OnScrollListener() {
                @Override
                public void onScrolled(RecyclerView recyclerView, int dx, int dy) {
                    super.onScrolled(recyclerView, dx, dy);
                    checkScroll();
                }
            });
            listView.setAdapter(adapter);
            adapter.setMessages(messages);
        } else {
            logDebug("Update adapter with last index: " + lastIndex);
            if (lastIndex < 0) {
                logDebug("Arrives the first message of the chat");
                adapter.setMessages(messages);
            } else {
                adapter.addMessage(messages, lastIndex + 1);
                adapter.notifyItemChanged(lastIndex);
            }
        }

        emptyLayout.setVisibility(View.GONE);
        listView.setVisibility(View.VISIBLE);

        invalidateOptionsMenu();
    }

    @Override
    public void onAttachmentDeleted(MegaChatApiJava api, long msgid) {
        logDebug("Message ID: " + msgid);

        int indexToChange = -1;

        ListIterator<MegaChatMessage> itr = messages.listIterator();
        while (itr.hasNext()) {
            MegaChatMessage messageToCheck = itr.next();
            if (messageToCheck.getTempId() == msgid) {
                indexToChange = itr.previousIndex();
                break;
            }
            if (messageToCheck.getMsgId() == msgid) {
                indexToChange = itr.previousIndex();
                break;
            }
        }

        if (indexToChange != -1) {
            messages.remove(indexToChange);
            logDebug("Removed index: " + indexToChange + ", Messages size: " + messages.size());

            adapter.removeMessage(indexToChange, messages);

            if (messages.isEmpty()) {
                emptyLayout.setVisibility(View.VISIBLE);
                listView.setVisibility(View.GONE);
            }
        } else {
            logWarning("Index to remove not found");
        }

        invalidateOptionsMenu();
    }

    @Override
    public void onTruncate(MegaChatApiJava api, long msgid) {
        logDebug("Message ID: " + msgid);
        invalidateOptionsMenu();
        messages.clear();
        adapter.notifyDataSetChanged();
        listView.setVisibility(View.GONE);
        emptyLayout.setVisibility(View.VISIBLE);
    }

    public void showNodeAttachmentBottomSheet(MegaChatMessage message, int position) {
        logDebug("showNodeAttachmentBottomSheet: " + position);

        if (message == null || isBottomSheetDialogShown(bottomSheetDialogFragment)) return;

        selectedMessageId = message.getMsgId();
        bottomSheetDialogFragment = new NodeAttachmentBottomSheetDialogFragment();
        bottomSheetDialogFragment.show(getSupportFragmentManager(), bottomSheetDialogFragment.getTag());
    }

    public void showSnackbar(int type, String s) {
        showSnackbar(type, container, s);
    }

    public void checkScroll() {
        if (listView != null) {
            changeViewElevation(aB, listView.canScrollVertically(-1) || (adapter != null && adapter.isMultipleSelect()), outMetrics);
        }
    }

    public MegaChatRoom getChatRoom() {
        return chatRoom;
    }

    public void setMyChatFilesFolder(MegaNode myChatFilesFolder) {
        this.myChatFilesFolder = myChatFilesFolder;
    }
}
<|MERGE_RESOLUTION|>--- conflicted
+++ resolved
@@ -126,14 +126,8 @@
     public static int NUMBER_MESSAGES_TO_LOAD = 20;
     public static int NUMBER_MESSAGES_BEFORE_LOAD = 8;
 
-<<<<<<< HEAD
     @Inject
     GetImageHandlesUseCase getImageHandlesUseCase;
-
-    MegaApiAndroid megaApi;
-    MegaChatApiAndroid megaChatApi;
-=======
->>>>>>> ce0ef1ec
     ActionBar aB;
     MaterialToolbar tB;
     NodeAttachmentHistoryActivity nodeAttachmentHistoryActivity = this;
