--- conflicted
+++ resolved
@@ -2,13 +2,6 @@
 
 import static mega.privacy.android.app.components.dragger.DragToExitSupport.observeDragSupportEvents;
 import static mega.privacy.android.app.components.dragger.DragToExitSupport.putThumbnailLocation;
-<<<<<<< HEAD
-import static mega.privacy.android.app.main.ManagerActivity.INCOMING_TAB;
-import static mega.privacy.android.app.main.ManagerActivity.LINKS_TAB;
-import static mega.privacy.android.app.main.ManagerActivity.OUTGOING_TAB;
-import static mega.privacy.android.app.search.usecase.SearchNodesUseCase.TYPE_GENERAL;
-=======
->>>>>>> 3f26ba2a
 import static mega.privacy.android.app.utils.CloudStorageOptionControlUtil.MAX_ACTION_COUNT;
 import static mega.privacy.android.app.utils.Constants.BUFFER_COMP;
 import static mega.privacy.android.app.utils.Constants.INTENT_EXTRA_KEY_IS_PLAYLIST;
@@ -22,12 +15,6 @@
 import static mega.privacy.android.app.utils.Constants.VIEWER_FROM_SEARCH;
 import static mega.privacy.android.app.utils.FileUtil.getDownloadLocation;
 import static mega.privacy.android.app.utils.FileUtil.getLocalFile;
-<<<<<<< HEAD
-import static mega.privacy.android.app.utils.LogUtil.logDebug;
-import static mega.privacy.android.app.utils.LogUtil.logError;
-import static mega.privacy.android.app.utils.LogUtil.logWarning;
-=======
->>>>>>> 3f26ba2a
 import static mega.privacy.android.app.utils.MegaApiUtils.isIntentAvailable;
 import static mega.privacy.android.app.utils.MegaNodeUtil.allHaveOwnerAccessAndNotTakenDown;
 import static mega.privacy.android.app.utils.MegaNodeUtil.areAllFileNodesAndNotTakenDown;
@@ -100,21 +87,13 @@
 import mega.privacy.android.app.fragments.homepage.SortByHeaderViewModel;
 import mega.privacy.android.app.globalmanagement.SortOrderManagement;
 import mega.privacy.android.app.imageviewer.ImageViewerActivity;
-<<<<<<< HEAD
-import mega.privacy.android.app.main.DrawerItem;
-=======
->>>>>>> 3f26ba2a
 import mega.privacy.android.app.main.ManagerActivity;
 import mega.privacy.android.app.main.PdfViewerActivity;
 import mega.privacy.android.app.main.adapters.MegaNodeAdapter;
 import mega.privacy.android.app.main.adapters.RotatableAdapter;
 import mega.privacy.android.app.main.controllers.NodeController;
 import mega.privacy.android.app.presentation.manager.ManagerViewModel;
-<<<<<<< HEAD
-import mega.privacy.android.app.search.callback.SearchCallback;
-=======
 import mega.privacy.android.app.presentation.search.SearchViewModel;
->>>>>>> 3f26ba2a
 import mega.privacy.android.app.search.usecase.SearchNodesUseCase;
 import mega.privacy.android.app.utils.ColorUtils;
 import mega.privacy.android.app.utils.StringResourcesUtils;
@@ -122,10 +101,7 @@
 import nz.mega.sdk.MegaError;
 import nz.mega.sdk.MegaNode;
 import nz.mega.sdk.MegaShare;
-<<<<<<< HEAD
-=======
 import timber.log.Timber;
->>>>>>> 3f26ba2a
 
 @AndroidEntryPoint
 public class SearchFragment extends RotatableFragment {
@@ -134,17 +110,8 @@
 
     private static final String BUNDLE_RECYCLER_LAYOUT = "classname.recycler.layout";
 
-<<<<<<< HEAD
-	private ManagerViewModel managerViewModel;
-
-	@Inject
-	SortOrderManagement sortOrderManagement;
-	@Inject
-	SearchNodesUseCase searchNodesUseCase;
-=======
     private ManagerViewModel managerViewModel;
     private SearchViewModel viewModel;
->>>>>>> 3f26ba2a
 
     @Inject
     SortOrderManagement sortOrderManagement;
@@ -403,185 +370,6 @@
                 } else if (selected.size() == 1) {
 
                     menu.findItem(R.id.cab_menu_select_all).setVisible(true);
-<<<<<<< HEAD
-					unselect.setTitle(context.getString(R.string.action_unselect_all));
-					unselect.setVisible(true);
-
-					final long handle = selected.get(0).getHandle();
-					MegaNode parent = megaApi.getNodeByHandle(handle);
-					while (megaApi.getParentNode(parent) != null){
-						parent = megaApi.getParentNode(parent);
-					}
-
-					if (parent.getHandle() != megaApi.getRubbishNode().getHandle()){
-						trashIcon.setTitle(context.getString(R.string.context_move_to_trash));
-					}else{
-						trashIcon.setTitle(context.getString(R.string.context_remove));
-					}
-				}
-				else{
-					menu.findItem(R.id.cab_menu_select_all).setVisible(true);
-					unselect.setTitle(context.getString(R.string.action_unselect_all));
-					unselect.setVisible(true);
-
-					for(MegaNode i:selected){
-
-						final long handle = i.getHandle();
-						MegaNode parent = megaApi.getNodeByHandle(handle);
-						while (megaApi.getParentNode(parent) != null){
-							parent = megaApi.getParentNode(parent);
-						}
-						if (parent.getHandle() != megaApi.getRubbishNode().getHandle()){
-							itemsSelected=true;
-						}
-					}
-
-					if(!itemsSelected){
-						trashIcon.setTitle(context.getString(R.string.context_remove));
-					}else{
-						trashIcon.setTitle(context.getString(R.string.context_move_to_trash));
-					}
-				}
-			}
-			else{
-				menu.findItem(R.id.cab_menu_select_all).setVisible(true);
-				menu.findItem(R.id.cab_menu_unselect_all).setVisible(false);
-			}
-
-			int alwaysCount = 0;
-
-			if (showDownload) alwaysCount++;
-			menu.findItem(R.id.cab_menu_download).setVisible(showDownload)
-					.setShowAsAction(MenuItem.SHOW_AS_ACTION_ALWAYS);
-
-			if (showSendToChat) alwaysCount++;
-			menu.findItem(R.id.cab_menu_send_to_chat).setVisible(showSendToChat)
-					.setShowAsAction(MenuItem.SHOW_AS_ACTION_ALWAYS);
-
-			if (showLink) {
-				alwaysCount++;
-				menu.findItem(R.id.cab_menu_share_link_remove).setShowAsAction(MenuItem.SHOW_AS_ACTION_NEVER);
-				menu.findItem(R.id.cab_menu_share_link).setShowAsAction(MenuItem.SHOW_AS_ACTION_ALWAYS);
-			} else {
-				menu.findItem(R.id.cab_menu_share_link).setShowAsAction(MenuItem.SHOW_AS_ACTION_NEVER);
-			}
-
-			menu.findItem(R.id.cab_menu_share_link).setVisible(showLink);
-
-			menu.findItem(R.id.cab_menu_rename).setVisible(showRename);
-
-			if (showMove) alwaysCount++;
-			menu.findItem(R.id.cab_menu_move).setVisible(showMove)
-					.setShowAsAction(MenuItem.SHOW_AS_ACTION_ALWAYS);
-
-
-			menu.findItem(R.id.cab_menu_copy).setVisible(showCopy);
-			menu.findItem(R.id.cab_menu_copy).setShowAsAction(showCopy && alwaysCount < MAX_ACTION_COUNT
-					? MenuItem.SHOW_AS_ACTION_ALWAYS
-					: MenuItem.SHOW_AS_ACTION_NEVER);
-
-
-
-			menu.findItem(R.id.cab_menu_share_link_remove).setVisible(showRemoveLink);
-			if(showRemoveLink){
-				menu.findItem(R.id.cab_menu_share_link).setShowAsAction(MenuItem.SHOW_AS_ACTION_NEVER);
-				menu.findItem(R.id.cab_menu_share_link_remove).setShowAsAction(MenuItem.SHOW_AS_ACTION_ALWAYS);
-			}else{
-				menu.findItem(R.id.cab_menu_share_link_remove).setShowAsAction(MenuItem.SHOW_AS_ACTION_NEVER);
-
-			}
-			menu.findItem(R.id.cab_menu_edit_link).setVisible(showEditLink);
-			menu.findItem(R.id.cab_menu_trash).setVisible(showTrash);
-
-			menu.findItem(R.id.cab_menu_leave_multiple_share).setVisible(false);
-			
-			return false;
-		}
-	}
-
-	@Override
-	public void onSaveInstanceState(Bundle outState) {
-		super.onSaveInstanceState(outState);
-
-		if(recyclerView.getLayoutManager()!=null){
-			outState.putParcelable(BUNDLE_RECYCLER_LAYOUT, recyclerView.getLayoutManager().onSaveInstanceState());
-		}
-	}
-
-	@Override
-	public void onDestroy() {
-		if (adapter != null) {
-			adapter.clearTakenDownDialog();
-		}
-
-		super.onDestroy();
-	}
-
-	@Override
-	public void onCreate (Bundle savedInstanceState){
-		if (megaApi == null){
-			megaApi = ((MegaApplication) ((Activity)context).getApplication()).getMegaApi();
-		}
-		downloadLocationDefaultPath = getDownloadLocation();
-
-		lastPositionStack = new Stack<>();
-		super.onCreate(savedInstanceState);
-	}
-
-	public void checkScroll () {
-		if (recyclerView != null) {
-			if (recyclerView.canScrollVertically(-1) || (adapter != null && adapter.isMultipleSelect())) {
-				((ManagerActivity) context).changeAppBarElevation(true);
-			}
-			else {
-				((ManagerActivity) context).changeAppBarElevation(false);
-			}
-		}
-	}
-
-	/**
-	 * Shows the Sort by panel.
-	 *
-	 * @param unit Unit event.
-	 * @return Null.
-	 */
-	private Unit showSortByPanel(Unit unit) {
-		((ManagerActivity) context).showNewSortByPanel(ORDER_CLOUD);
-		return null;
-	}
-
-	@Override
-	public View onCreateView(LayoutInflater inflater, ViewGroup container, Bundle savedInstanceState) {
-		logDebug("onCreateView");
-
-		SortByHeaderViewModel sortByHeaderViewModel = new ViewModelProvider(this)
-				.get(SortByHeaderViewModel.class);
-
-		sortByHeaderViewModel.getShowDialogEvent().observe(getViewLifecycleOwner(),
-				new EventObserver<>(this::showSortByPanel));
-
-		managerViewModel = new ViewModelProvider(requireActivity()).get(ManagerViewModel.class);
-
-		if (megaApi == null){
-			megaApi = ((MegaApplication) ((Activity)context).getApplication()).getMegaApi();
-		}
-
-		if (megaApi.getRootNode() == null){
-			return null;
-		}
-		
-		display = ((Activity)context).getWindowManager().getDefaultDisplay();
-		outMetrics = new DisplayMetrics ();
-	    display.getMetrics(outMetrics);
-
-		View v;
-		if (((ManagerActivity)context).isList){
-			
-			v = inflater.inflate(R.layout.fragment_filebrowserlist, container, false);
-
-			recyclerView = (RecyclerView) v.findViewById(R.id.file_list_view_browser);
-			fastScroller = (FastScroller) v.findViewById(R.id.fastscroll);
-=======
                     unselect.setTitle(context.getString(R.string.action_unselect_all));
                     unselect.setVisible(true);
 
@@ -771,7 +559,6 @@
 
             recyclerView = (RecyclerView) v.findViewById(R.id.file_list_view_browser);
             fastScroller = (FastScroller) v.findViewById(R.id.fastscroll);
->>>>>>> 3f26ba2a
 
             //Add bottom padding for recyclerView like in other fragments.
             recyclerView.setPadding(0, 0, 0, scaleHeightPx(85, outMetrics));
@@ -801,178 +588,6 @@
             } else {
                 adapter.setListFragment(recyclerView);
                 adapter.setAdapterType(MegaNodeAdapter.ITEM_VIEW_TYPE_LIST);
-<<<<<<< HEAD
-			}
-		} else {
-			logDebug("Grid View");
-			
-			v = inflater.inflate(R.layout.fragment_filebrowsergrid, container, false);
-			
-			recyclerView = (RecyclerView) v.findViewById(R.id.file_grid_view_browser);
-			fastScroller = (FastScroller) v.findViewById(R.id.fastscroll);
-
-			recyclerView.setClipToPadding(false);
-
-			recyclerView.setHasFixedSize(true);
-			gridLayoutManager = (CustomizedGridLayoutManager) recyclerView.getLayoutManager();
-			recyclerView.setItemAnimator(new DefaultItemAnimator());
-			recyclerView.addOnScrollListener(new RecyclerView.OnScrollListener() {
-				@Override
-				public void onScrolled(RecyclerView recyclerView, int dx, int dy) {
-					super.onScrolled(recyclerView, dx, dy);
-					checkScroll();
-				}
-			});
-
-			emptyImageView = (ImageView) v.findViewById(R.id.file_grid_empty_image);
-			emptyTextView = (LinearLayout) v.findViewById(R.id.file_grid_empty_text);
-			emptyTextViewFirst = (TextView) v.findViewById(R.id.file_grid_empty_text_first);
-
-			if (adapter == null){
-				adapter = new MegaNodeAdapter(context, this, nodes,
-						((ManagerActivity)context).getParentHandleSearch(), recyclerView,
-						SEARCH_ADAPTER, MegaNodeAdapter.ITEM_VIEW_TYPE_GRID, sortByHeaderViewModel);
-			}
-			else{
-				adapter.setListFragment(recyclerView);
-				adapter.setAdapterType(MegaNodeAdapter.ITEM_VIEW_TYPE_GRID);
-			}
-
-			gridLayoutManager.setSpanSizeLookup(adapter.getSpanSizeLookup(gridLayoutManager.getSpanCount()));
-		}
-
-		adapter.setMultipleSelect(false);
-
-		recyclerView.setAdapter(adapter);
-		fastScroller.setRecyclerView(recyclerView);
-
-		contentLayout = v.findViewById(R.id.content_layout);
-		searchProgressBar = v.findViewById(R.id.progressbar);
-
-		return v;
-	}
-
-	@Override
-	public void onViewCreated(View view, Bundle savedInstanceState) {
-		super.onViewCreated(view, savedInstanceState);
-
-		String query = ((ManagerActivity) context).getSearchQuery();
-		if (isAdded() && query != null) {
-			newSearchNodesTask();
-			((ManagerActivity) context).showFabButton();
-		}
-
-		observeDragSupportEvents(getViewLifecycleOwner(), recyclerView, VIEWER_FROM_SEARCH);
-	}
-
-	public void newSearchNodesTask() {
-		if (megaApi.getRootNode() == null) {
-			logError("Root node is null.");
-			return;
-		}
-
-		String query = ((ManagerActivity) context).getSearchQuery();
-		long parentHandleSearch = ((ManagerActivity) context).getParentHandleSearch();
-		DrawerItem drawerItem = ((ManagerActivity) context).getSearchDrawerItem();
-		int sharesTab = ((ManagerActivity) context).getSearchSharedTab();
-		boolean isFirstNavigationLevel = ((ManagerActivity) context).isFirstNavigationLevel();
-
-		searchCancelToken = initNewSearch();
-		searchNodesUseCase.get(query, parentHandleSearch, getParentHandleForSearch(drawerItem),
-				TYPE_GENERAL, searchCancelToken, drawerItem, sharesTab, isFirstNavigationLevel)
-				.subscribeOn(Schedulers.io())
-				.observeOn(AndroidSchedulers.mainThread())
-				.subscribe((searchedNodes, throwable) -> {
-					if (throwable == null) {
-						finishSearch(searchedNodes);
-					}
-				});
-	}
-
-	private long getParentHandleForSearch(DrawerItem drawerItem) {
-		if (drawerItem == null) {
-			logWarning("DrawerItem is null.");
-			return megaApi.getRootNode().getHandle();
-		}
-
-		switch (drawerItem) {
-			case CLOUD_DRIVE:
-				return ((ManagerActivity) context).getParentHandleBrowser();
-
-			case SHARED_ITEMS:
-				switch (((ManagerActivity) context).getSearchSharedTab()) {
-					case OUTGOING_TAB:
-						return ((ManagerActivity) context).getParentHandleOutgoing();
-					case LINKS_TAB:
-						return ((ManagerActivity) context).getParentHandleLinks();
-					case INCOMING_TAB:
-					default:
-						return ((ManagerActivity) context).getParentHandleIncoming();
-				}
-
-			case RUBBISH_BIN:
-				return managerViewModel.getRubbishBinParentHandle();
-
-			case INBOX:
-				return ((ManagerActivity) context).getParentHandleInbox();
-
-			default:
-				return megaApi.getRootNode().getHandle();
-		}
-	}
-
-	@NonNull
-	@Override
-	public MegaCancelToken initNewSearch() {
-		updateSearchProgressView(true);
-		cancelSearch();
-		return Objects.requireNonNull(MegaCancelToken.createInstance());
-	}
-
-	@Override
-	public void updateSearchProgressView(boolean inProgress) {
-		if (contentLayout == null || searchProgressBar == null || recyclerView == null) {
-			logWarning("Cannot set search progress view, one or more parameters are NULL.");
-			return;
-		}
-
-		contentLayout.setEnabled(!inProgress);
-		contentLayout.setAlpha(inProgress ? 0.4f : 1f);
-		searchProgressBar.setVisibility(inProgress ? View.VISIBLE: View.GONE);
-		recyclerView.setVisibility(inProgress ? View.GONE : View.VISIBLE);
-	}
-
-	@Override
-	public void cancelSearch() {
-		if (searchCancelToken != null) {
-			searchCancelToken.cancel();
-		}
-	}
-
-	@Override
-	public void finishSearch(@NonNull ArrayList<MegaNode> searchedNodes) {
-		updateSearchProgressView(false);
-		setNodes(searchedNodes);
-	}
-
-	@Override
-	public void onAttach(@NonNull Context context) {
-		logDebug("onAttach");
-		super.onAttach(context);
-		this.context = context;
-	}
-
-	private void manageNodes(Intent intent) {
-		ArrayList<String> serialized = new ArrayList<>();
-		for (MegaNode node : nodes) {
-			if (node != null) {
-				serialized.add(String.valueOf(node.getHandle()));
-			}
-		}
-		intent.putExtra(ARRAY_SEARCH, serialized);
-	}
-	
-=======
             }
         } else {
             Timber.d("Grid View");
@@ -1080,7 +695,6 @@
         intent.putExtra(ARRAY_SEARCH, serialized);
     }
 
->>>>>>> 3f26ba2a
     public void itemClick(int position) {
         Timber.d("Position: %s", position);
 
