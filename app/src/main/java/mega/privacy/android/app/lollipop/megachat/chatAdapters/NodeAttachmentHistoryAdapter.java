--- conflicted
+++ resolved
@@ -499,24 +499,7 @@
             logDebug(node.getName() + " DURATION: " + node.getDuration());
             int duration = node.getDuration();
             if (duration > 0) {
-<<<<<<< HEAD
-                holder.videoDuration.setText(TimeUtils.getVideoDuration(duration));
-=======
-                int hours = duration / 3600;
-                int minutes = (duration % 3600) / 60;
-                int seconds = duration % 60;
-
-                String timeString;
-                if (hours > 0) {
-                    timeString = String.format("%d:%d:%02d",hours,minutes,seconds);
-                } else {
-                    timeString = String.format("%d:%02d",minutes,seconds);
-                }
-
-                logDebug("The duration is: " + hours + " " + minutes + " " + seconds);
-
-                holder.videoDuration.setText(timeString);
->>>>>>> 094d50ad
+                holder.videoDuration.setText(getVideoDuration(duration));
                 holder.videoDuration.setVisibility(View.VISIBLE);
             }
         }
