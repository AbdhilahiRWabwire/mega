package mega.privacy.android.app.di

import android.webkit.MimeTypeMap
import dagger.Module
import dagger.Provides
import dagger.hilt.InstallIn
import dagger.hilt.components.SingletonComponent
import mega.privacy.android.app.data.mapper.ChatRequestMapper
import mega.privacy.android.app.data.mapper.ContactRequestMapper
import mega.privacy.android.app.data.mapper.DataMapper
import mega.privacy.android.app.data.mapper.EventMapper
import mega.privacy.android.app.data.mapper.FavouriteFolderInfoMapper
import mega.privacy.android.app.data.mapper.FavouriteInfoMapper
import mega.privacy.android.app.data.mapper.FeatureFlagMapper
import mega.privacy.android.app.data.mapper.FileTypeInfoMapper
import mega.privacy.android.app.data.mapper.ImageMapper
import mega.privacy.android.app.data.mapper.MegaChatPeerListMapper
import mega.privacy.android.app.data.mapper.MegaExceptionMapper
import mega.privacy.android.app.data.mapper.MegaTransferMapper
import mega.privacy.android.app.data.mapper.MimeTypeMapper
import mega.privacy.android.app.data.mapper.NodeUpdateMapper
import mega.privacy.android.app.data.mapper.OnlineStatusMapper
import mega.privacy.android.app.data.mapper.PushMessageMapper
import mega.privacy.android.app.data.mapper.StartScreenMapper
import mega.privacy.android.app.data.mapper.TransferEventMapper
import mega.privacy.android.app.data.mapper.UserAlertMapper
import mega.privacy.android.app.data.mapper.UserUpdateMapper
import mega.privacy.android.app.data.mapper.VideoMapper
import mega.privacy.android.app.data.mapper.getFileTypeInfo
import mega.privacy.android.app.data.mapper.getMimeType
import mega.privacy.android.app.data.mapper.mapMegaNodeListToNodeUpdate
import mega.privacy.android.app.data.mapper.mapMegaUserListToUserUpdate
import mega.privacy.android.app.data.mapper.toChatRequest
import mega.privacy.android.app.data.mapper.toContactRequest
import mega.privacy.android.app.data.mapper.toData
import mega.privacy.android.app.data.mapper.toEvent
import mega.privacy.android.app.data.mapper.toFavouriteFolderInfo
import mega.privacy.android.app.data.mapper.toFavouriteInfo
import mega.privacy.android.app.data.mapper.toFeatureFlag
import mega.privacy.android.app.data.mapper.toImage
import mega.privacy.android.app.data.mapper.toMegaChatPeerList
import mega.privacy.android.app.data.mapper.toMegaExceptionModel
import mega.privacy.android.app.data.mapper.toOnlineStatus
import mega.privacy.android.app.data.mapper.toPushMessage
import mega.privacy.android.app.data.mapper.toTransferEventModel
import mega.privacy.android.app.data.mapper.toTransferModel
import mega.privacy.android.app.data.mapper.toUserAlert
import mega.privacy.android.app.data.mapper.toVideo
import mega.privacy.android.app.mediaplayer.mapper.RepeatModeMapper
import mega.privacy.android.app.mediaplayer.mapper.RepeatToggleModeMapper
import mega.privacy.android.app.mediaplayer.mapper.toRepeatModeMapper
import mega.privacy.android.app.mediaplayer.mapper.toRepeatToggleModeMapper
import mega.privacy.android.app.presentation.mapper.FavouriteMapper
import mega.privacy.android.app.presentation.mapper.toFavourite
import mega.privacy.android.domain.entity.preference.StartScreen

/**
 * Module for providing mapper dependencies
 */
@Module
@InstallIn(SingletonComponent::class)
class MapperModule {

    @Provides
    fun provideUserUpdateMapper(): UserUpdateMapper = ::mapMegaUserListToUserUpdate

    @Provides
    fun provideFavouriteInfoMapper(): FavouriteInfoMapper = ::toFavouriteInfo

    @Provides
    fun provideFavouriteMapper(): FavouriteMapper = ::toFavourite

    @Provides
    fun provideFeatureFlagMapper(): FeatureFlagMapper = ::toFeatureFlag

    @Provides
    fun provideDataMapper(): DataMapper = ::toData

    @Provides
    fun providePushMessageMapper(): PushMessageMapper = ::toPushMessage

    @Provides
    fun provideContactRequestMapper(): ContactRequestMapper = ::toContactRequest

    @Provides
    fun provideEventMapper(): EventMapper = ::toEvent

    @Provides
    fun provideMimeTypeMapper(): MimeTypeMapper = { extension ->
        getMimeType(extension,
            MimeTypeMap.getSingleton()
            ::getMimeTypeFromExtension)
    }

    @Provides
    fun provideUserAlertMapper(): UserAlertMapper = ::toUserAlert

    @Provides
    fun provideChatRequestMapper(): ChatRequestMapper = ::toChatRequest

    @Provides
    fun provideFileTypeInfoMapper(mimeTypeMapper: MimeTypeMapper): FileTypeInfoMapper = { node ->
        getFileTypeInfo(node, mimeTypeMapper)
    }

    @Provides
    fun provideFavouriteFolderInfoMapper(): FavouriteFolderInfoMapper = ::toFavouriteFolderInfo

    /**
     * Provide the RepeatModeMapper
     */
    @Provides
    fun provideRepeatModeMapper(): RepeatModeMapper = ::toRepeatToggleModeMapper

    /**
     * Provide the RepeatToggleModeMapper
     */
    @Provides
    fun provideRepeatToggleModeMapper(): RepeatToggleModeMapper = ::toRepeatModeMapper

    /**
     * Provide mega transfer mapper
     */
    @Provides
    fun provideMegaTransferMapper(): MegaTransferMapper = ::toTransferModel

    /**
     * Provide mega exception mapper
     */
    @Provides
    fun provideMegaExceptionMapper(): MegaExceptionMapper = ::toMegaExceptionModel

    /**
     * Provide transfer event mapper
     */
    @Provides
    fun provideTransferEventMapper(
        exceptionMapper: MegaExceptionMapper,
        transferMapper: MegaTransferMapper,
    ): TransferEventMapper = { event ->
        toTransferEventModel(event, transferMapper, exceptionMapper)
    }

    @Provides
    fun provideImagesMapper(): ImageMapper = ::toImage

    @Provides
    fun provideVideosMapper(): VideoMapper = ::toVideo

    @Provides
    fun provideNodeUpdateMapper(): NodeUpdateMapper = ::mapMegaNodeListToNodeUpdate

    @Provides
    fun provideStartScreenMapper(): StartScreenMapper = { StartScreen(it) }

    @Provides
<<<<<<< HEAD
    fun provideMegaChatPeerListMapper(): MegaChatPeerListMapper = ::toMegaChatPeerList
=======
    fun provideOnlineStatusMapper(): OnlineStatusMapper = ::toOnlineStatus
>>>>>>> a0d25a22
}<|MERGE_RESOLUTION|>--- conflicted
+++ resolved
@@ -154,9 +154,8 @@
     fun provideStartScreenMapper(): StartScreenMapper = { StartScreen(it) }
 
     @Provides
-<<<<<<< HEAD
     fun provideMegaChatPeerListMapper(): MegaChatPeerListMapper = ::toMegaChatPeerList
-=======
+
+    @Provides
     fun provideOnlineStatusMapper(): OnlineStatusMapper = ::toOnlineStatus
->>>>>>> a0d25a22
 }