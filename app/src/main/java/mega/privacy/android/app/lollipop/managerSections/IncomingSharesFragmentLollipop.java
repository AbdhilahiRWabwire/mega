--- conflicted
+++ resolved
@@ -166,13 +166,10 @@
 
 					NodeController nC = new NodeController(context);
 					nC.chooseLocationToMoveNodes(handleList);
-<<<<<<< HEAD
+
 					clearSelections();
 					hideMultipleSelect();
-=======
-					hideMultipleSelect();
-
->>>>>>> cf1136cd
+
 					break;
 				}
 				case R.id.cab_menu_share_link:{
@@ -238,18 +235,13 @@
                     menu.findItem(R.id.cab_menu_select_all).setVisible(false);
 					unselect.setTitle(getString(R.string.action_unselect_all));
 					unselect.setVisible(true);
-<<<<<<< HEAD
-                    if(selected.size()==1){
-                        showRename=true;
-                    }else{
+          if(selected.size()==1){
+               showRename=true;
+          }else{
                         showRename=false;
                     }
 					showMove = false;
 					showTrash=false;
-
-=======
-					showRename = false;
->>>>>>> cf1136cd
 
 				}else if(selected.size()==1){
 
